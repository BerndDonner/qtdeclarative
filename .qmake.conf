load(qt_build_config)
CONFIG += warning_clean

<<<<<<< HEAD
MODULE_VERSION = 5.7.0
=======
MODULE_VERSION = 5.6.2
>>>>>>> cd0efef0
<|MERGE_RESOLUTION|>--- conflicted
+++ resolved
@@ -1,8 +1,4 @@
 load(qt_build_config)
 CONFIG += warning_clean
 
-<<<<<<< HEAD
-MODULE_VERSION = 5.7.0
-=======
-MODULE_VERSION = 5.6.2
->>>>>>> cd0efef0
+MODULE_VERSION = 5.7.0