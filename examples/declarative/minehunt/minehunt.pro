--- conflicted
+++ resolved
@@ -1,10 +1,6 @@
 TEMPLATE = app
 TARGET  = minehunt
-<<<<<<< HEAD
-QT += declarative qtquick1 widgets
-=======
 QT += declarative
->>>>>>> d5686fa2
 
 # Input
 HEADERS += minehunt.h
