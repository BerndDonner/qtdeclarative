/****************************************************************************
**
** Copyright (C) 2013 Digia Plc and/or its subsidiary(-ies).
** Contact: http://www.qt-project.org/legal
**
** This file is part of the documentation of the Qt Toolkit.
**
** $QT_BEGIN_LICENSE:FDL$
** Commercial License Usage
** Licensees holding valid commercial Qt licenses may use this file in
** accordance with the commercial license agreement provided with the
** Software or, alternatively, in accordance with the terms contained in
** a written agreement between you and Digia.  For licensing terms and
** conditions see http://qt.digia.com/licensing.  For further information
** use the contact form at http://qt.digia.com/contact-us.
**
** GNU Free Documentation License Usage
** Alternatively, this file may be used under the terms of the GNU Free
** Documentation License version 1.3 as published by the Free Software
** Foundation and appearing in the file included in the packaging of
** this file.  Please review the following information to ensure
** the GNU Free Documentation License version 1.3 requirements
** will be met: http://www.gnu.org/copyleft/fdl.html.
** $QT_END_LICENSE$
**
****************************************************************************/
/*!
<<<<<<< HEAD
    \title Qt Quick Examples - Drag and Drop
    \example quick/draganddrop
=======
    \title QtQuick Examples - Drag and Drop
    \example draganddrop
>>>>>>> 2223f1ae
    \brief This is a collection of QML drag and drop examples
    \image qml-draganddrop-example.png
    \ingroup qtquickexamples

    This is a collection of small QML examples relating to drag and drop functionality.

    \section2 Tiles adds drag and drop to simple rectangles, which you can drag into a specific grid.

    It has a DragTile component which uses a MouseArea to move an item when dragged:

    \snippet quick/draganddrop/tiles/DragTile.qml 0
    \snippet quick/draganddrop/tiles/DragTile.qml 1

    And a DropTile component which the dragged tiles can be dropped onto:

    \snippet quick/draganddrop/tiles/DropTile.qml 0

    The keys property of the DropArea will only allow an item with matching key in
    it's Drag.keys property to be dropped on it.

    \section2 GridView adds drag and drop to a GridView, allowing you to reorder the list.

    It uses a DelegateModel to move a delegate item to the position of another item
    it is dragged over.

    \snippet quick/draganddrop/views/gridview.qml 0
    \snippet quick/draganddrop/views/gridview.qml 1
*/
<|MERGE_RESOLUTION|>--- conflicted
+++ resolved
@@ -25,13 +25,8 @@
 **
 ****************************************************************************/
 /*!
-<<<<<<< HEAD
     \title Qt Quick Examples - Drag and Drop
-    \example quick/draganddrop
-=======
-    \title QtQuick Examples - Drag and Drop
     \example draganddrop
->>>>>>> 2223f1ae
     \brief This is a collection of QML drag and drop examples
     \image qml-draganddrop-example.png
     \ingroup qtquickexamples
