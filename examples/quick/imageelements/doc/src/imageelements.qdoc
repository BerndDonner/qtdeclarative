--- conflicted
+++ resolved
@@ -26,13 +26,8 @@
 ****************************************************************************/
 /*!
     \title QML Examples - Image Elements
-<<<<<<< HEAD
-    \example quick/imageelements
+    \example imageelements
     \brief This is a collection of QML examples relating to image types.
-=======
-    \example imageelements
-    \brief This is a collection of QML examples relating to image elements.
->>>>>>> 2223f1ae
     \image qml-imageelements-example.png
     \ingroup qtquickexamples
 
