--- conflicted
+++ resolved
@@ -25,13 +25,8 @@
 **
 ****************************************************************************/
 /*!
-<<<<<<< HEAD
     \title Qt Quick Examples - Key Interaction
-    \example quick/keyinteraction
-=======
-    \title QtQuick Examples - Key Interaction
     \example keyinteraction
->>>>>>> 2223f1ae
     \brief This is a collection of QML keyboard interaction examples.
     \image qml-keyinteraction-example.png
     \ingroup qtquickexamples
