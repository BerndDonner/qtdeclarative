/****************************************************************************
**
** Copyright (C) 2013 Digia Plc and/or its subsidiary(-ies).
** Contact: http://www.qt-project.org/legal
**
** This file is part of the documentation of the Qt Toolkit.
**
** $QT_BEGIN_LICENSE:FDL$
** Commercial License Usage
** Licensees holding valid commercial Qt licenses may use this file in
** accordance with the commercial license agreement provided with the
** Software or, alternatively, in accordance with the terms contained in
** a written agreement between you and Digia.  For licensing terms and
** conditions see http://qt.digia.com/licensing.  For further information
** use the contact form at http://qt.digia.com/contact-us.
**
** GNU Free Documentation License Usage
** Alternatively, this file may be used under the terms of the GNU Free
** Documentation License version 1.3 as published by the Free Software
** Foundation and appearing in the file included in the packaging of
** this file.  Please review the following information to ensure
** the GNU Free Documentation License version 1.3 requirements
** will be met: http://www.gnu.org/copyleft/fdl.html.
** $QT_END_LICENSE$
**
****************************************************************************/
/*!
<<<<<<< HEAD
    \title Qt Quick Examples - Local Storage
    \example quick/localstorage
=======
    \title QtQuick Examples - Local Storage
    \example localstorage
>>>>>>> 2223f1ae
    \brief A collection of QML local storage examples.
    \image qml-localstorage-example.png

    This is a collection of small QML examples relating to local storage functionality.

    \e {Hello World} demonstrates creating a simple SQL table and doing insert/select operations.

*/
<|MERGE_RESOLUTION|>--- conflicted
+++ resolved
@@ -25,13 +25,8 @@
 **
 ****************************************************************************/
 /*!
-<<<<<<< HEAD
     \title Qt Quick Examples - Local Storage
-    \example quick/localstorage
-=======
-    \title QtQuick Examples - Local Storage
     \example localstorage
->>>>>>> 2223f1ae
     \brief A collection of QML local storage examples.
     \image qml-localstorage-example.png
 
