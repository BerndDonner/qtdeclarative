/****************************************************************************
**
** Copyright (C) 2013 Digia Plc and/or its subsidiary(-ies).
** Contact: http://www.qt-project.org/legal
**
** This file is part of the documentation of the Qt Toolkit.
**
** $QT_BEGIN_LICENSE:FDL$
** Commercial License Usage
** Licensees holding valid commercial Qt licenses may use this file in
** accordance with the commercial license agreement provided with the
** Software or, alternatively, in accordance with the terms contained in
** a written agreement between you and Digia.  For licensing terms and
** conditions see http://qt.digia.com/licensing.  For further information
** use the contact form at http://qt.digia.com/contact-us.
**
** GNU Free Documentation License Usage
** Alternatively, this file may be used under the terms of the GNU Free
** Documentation License version 1.3 as published by the Free Software
** Foundation and appearing in the file included in the packaging of
** this file.  Please review the following information to ensure
** the GNU Free Documentation License version 1.3 requirements
** will be met: http://www.gnu.org/copyleft/fdl.html.
** $QT_END_LICENSE$
**
****************************************************************************/
/*!
<<<<<<< HEAD
    \title Qt Quick Examples - MouseArea
    \example quick/mousearea
    \brief This is an example of the MouseArea type in QML
=======
    \title QtQuick Examples - MouseArea
    \example mousearea
    \brief This is an example of the MouseArea element in QML
>>>>>>> 2223f1ae
    \image qml-mousearea-example.png
    \ingroup qtquickexamples

    This example shows you how to respond to clicks and drags with a MouseArea.

    When you click inside the red square, the Text type will list several properties
    of that click which are available to QML.

    Signals are emitted by the MouseArea when clicks or other discrete operations occur within it
    \snippet quick/mousearea/mousearea.qml clicks

    The MouseArea can also be used to drag items around. By setting the parameters of the drag property,
    the target item will be dragged around if the user starts to drag within the MouseArea.
    \snippet quick/mousearea/mousearea.qml drag

*/<|MERGE_RESOLUTION|>--- conflicted
+++ resolved
@@ -25,15 +25,9 @@
 **
 ****************************************************************************/
 /*!
-<<<<<<< HEAD
     \title Qt Quick Examples - MouseArea
-    \example quick/mousearea
+    \example mousearea
     \brief This is an example of the MouseArea type in QML
-=======
-    \title QtQuick Examples - MouseArea
-    \example mousearea
-    \brief This is an example of the MouseArea element in QML
->>>>>>> 2223f1ae
     \image qml-mousearea-example.png
     \ingroup qtquickexamples
 
