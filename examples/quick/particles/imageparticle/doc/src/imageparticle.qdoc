/****************************************************************************
**
** Copyright (C) 2013 Digia Plc and/or its subsidiary(-ies).
** Contact: http://www.qt-project.org/legal
**
** This file is part of the documentation of the Qt Toolkit.
**
** $QT_BEGIN_LICENSE:FDL$
** Commercial License Usage
** Licensees holding valid commercial Qt licenses may use this file in
** accordance with the commercial license agreement provided with the
** Software or, alternatively, in accordance with the terms contained in
** a written agreement between you and Digia.  For licensing terms and
** conditions see http://qt.digia.com/licensing.  For further information
** use the contact form at http://qt.digia.com/contact-us.
**
** GNU Free Documentation License Usage
** Alternatively, this file may be used under the terms of the GNU Free
** Documentation License version 1.3 as published by the Free Software
** Foundation and appearing in the file included in the packaging of
** this file.  Please review the following information to ensure
** the GNU Free Documentation License version 1.3 requirements
** will be met: http://www.gnu.org/copyleft/fdl.html.
** $QT_END_LICENSE$
**
****************************************************************************/

/*!
<<<<<<< HEAD
    \title Qt Quick Particles Examples - Affectors
    \example quick/particles/imageparticle
=======
    \title QtQuick.Particles Examples - Affectors
    \example particles/imageparticle
>>>>>>> 2223f1ae
    \brief This is a collection of examples using Affectors in the QML particle system.
    \image qml-imageparticle-example.png

    This is a collection of small QML examples relating to using Affectors in the particle system.
    Each example is a small QML file emphasizing a particular type or feature.

    All at once shows off several of the features of ImageParticle at the same time.
    \snippet quick/particles/imageparticle/content/allatonce.qml 0

    Colored shows a simple ImageParticle with some color variation.
    \snippet quick/particles/imageparticle/content/colored.qml 0

    Color Table sets the color over life on the particles to provide a fixed rainbow effect.
    \snippet quick/particles/imageparticle/content/colortable.qml 0

    Deformation spins and squishes a starfish particle.
    \snippet quick/particles/imageparticle/content/deformation.qml spin
    \snippet quick/particles/imageparticle/content/deformation.qml deform

    Rotation demonstrates the autoRotate property, so that particles rotate in the direction that they travel.

    Sharing demonstrates what happens when multiple ImageParticles try to render the same particle.
    The following ImageParticle renders the particles inside the ListView:
    \snippet quick/particles/imageparticle/content/sharing.qml 0
    The following ImageParticle is placed inside the list highlight, and renders the particles above the other ImageParticle.
    \snippet quick/particles/imageparticle/content/sharing.qml 1
    Note that because it sets the color and alpha in this ImageParticle, it renders the particles in a different color.
    Since it doesn't specify anything about the rotation, it shares the rotation with the other ImageParticle so that the flowers are rotated the same way in both.
    Note that you can undo rotation in another ImageParticle, you just need to explicity set rotationVariation to 0.

    Sprites demonstrates using an image particle to render animated sprites instead of static images for each particle.
*/<|MERGE_RESOLUTION|>--- conflicted
+++ resolved
@@ -26,13 +26,8 @@
 ****************************************************************************/
 
 /*!
-<<<<<<< HEAD
     \title Qt Quick Particles Examples - Affectors
-    \example quick/particles/imageparticle
-=======
-    \title QtQuick.Particles Examples - Affectors
     \example particles/imageparticle
->>>>>>> 2223f1ae
     \brief This is a collection of examples using Affectors in the QML particle system.
     \image qml-imageparticle-example.png
 
