--- conflicted
+++ resolved
@@ -25,13 +25,8 @@
 **
 ****************************************************************************/
 /*!
-<<<<<<< HEAD
     \title Qt Quick Examples - Positioners
-    \example quick/positioners
-=======
-    \title QtQuick Examples - Positioners
     \example positioners
->>>>>>> 2223f1ae
     \brief This is a collection of QML Positioner examples.
     \image qml-positioners-example.png
     \ingroup qtquickexamples
