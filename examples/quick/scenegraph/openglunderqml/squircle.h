/****************************************************************************
**
** Copyright (C) 2013 Digia Plc and/or its subsidiary(-ies).
** Contact: http://www.qt-project.org/legal
**
** This file is part of the demonstration applications of the Qt Toolkit.
**
** $QT_BEGIN_LICENSE:LGPL$
** Commercial License Usage
** Licensees holding valid commercial Qt licenses may use this file in
** accordance with the commercial license agreement provided with the
** Software or, alternatively, in accordance with the terms contained in
** a written agreement between you and Digia.  For licensing terms and
** conditions see http://qt.digia.com/licensing.  For further information
** use the contact form at http://qt.digia.com/contact-us.
**
** GNU Lesser General Public License Usage
** Alternatively, this file may be used under the terms of the GNU Lesser
** General Public License version 2.1 as published by the Free Software
** Foundation and appearing in the file LICENSE.LGPL included in the
** packaging of this file.  Please review the following information to
** ensure the GNU Lesser General Public License version 2.1 requirements
** will be met: http://www.gnu.org/licenses/old-licenses/lgpl-2.1.html.
**
** In addition, as a special exception, Digia gives you certain additional
** rights.  These rights are described in the Digia Qt LGPL Exception
** version 1.1, included in the file LGPL_EXCEPTION.txt in this package.
**
** GNU General Public License Usage
** Alternatively, this file may be used under the terms of the GNU
** General Public License version 3.0 as published by the Free Software
** Foundation and appearing in the file LICENSE.GPL included in the
** packaging of this file.  Please review the following information to
** ensure the GNU General Public License version 3.0 requirements will be
** met: http://www.gnu.org/copyleft/gpl.html.
**
**
** $QT_END_LICENSE$
**
****************************************************************************/

#ifndef SQUIRCLE_H
#define SQUIRCLE_H

#include <QtQuick/QQuickItem>
#include <QtGui/QOpenGLShaderProgram>
#include <QtGui/QOpenGLFunctions>



//! [1]
class SquircleRenderer : public QObject {
    Q_OBJECT
public:
    SquircleRenderer() : m_t(0), m_program(0) { }
    ~SquircleRenderer();

    void setT(qreal t) { m_t = t; }
    void setViewportSize(const QSize &size) { m_viewportSize = size; }

public slots:
    void paint();

private:
    QSize m_viewportSize;
    qreal m_t;
    QOpenGLShaderProgram *m_program;
};
//! [1]
<<<<<<< HEAD
class Squircle : public QQuickItem, protected QOpenGLFunctions
=======

//! [2]
class Squircle : public QQuickItem
>>>>>>> 87a58890
{
    Q_OBJECT
    Q_PROPERTY(qreal t READ t WRITE setT NOTIFY tChanged)

public:
    Squircle();

    qreal t() const { return m_t; }
    void setT(qreal t);

signals:
    void tChanged();

public slots:
    void sync();
    void cleanup();

private slots:
    void handleWindowChanged(QQuickWindow *win);

private:
    qreal m_t;
    SquircleRenderer *m_renderer;
};
//! [2]

#endif // SQUIRCLE_H<|MERGE_RESOLUTION|>--- conflicted
+++ resolved
@@ -49,7 +49,8 @@
 
 
 //! [1]
-class SquircleRenderer : public QObject {
+class SquircleRenderer : public QObject, protected QOpenGLFunctions
+{
     Q_OBJECT
 public:
     SquircleRenderer() : m_t(0), m_program(0) { }
@@ -67,13 +68,9 @@
     QOpenGLShaderProgram *m_program;
 };
 //! [1]
-<<<<<<< HEAD
-class Squircle : public QQuickItem, protected QOpenGLFunctions
-=======
 
 //! [2]
 class Squircle : public QQuickItem
->>>>>>> 87a58890
 {
     Q_OBJECT
     Q_PROPERTY(qreal t READ t WRITE setT NOTIFY tChanged)
