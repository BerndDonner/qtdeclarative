--- conflicted
+++ resolved
@@ -2,29 +2,20 @@
 
 contains(QT_CONFIG, opengl(es1|es2)?) {
     SUBDIRS += \
+            graph \
             simplematerial \
             sgengine \
             textureinsgnode \
             openglunderqml \
+            textureinsgnode \
             textureinthread \
             twotextureproviders
 }
 
 SUBDIRS += \
         customgeometry \
-<<<<<<< HEAD
         rendernode \
         threadedanimation
-=======
-        graph \
-        openglunderqml \
-        sgengine \
-        simplematerial \
-        textureinsgnode \
-        textureinthread \
-        threadedanimation \
-        twotextureproviders
 
 EXAMPLE_FILES += \
-    shared
->>>>>>> 0ba6dffd
+    shared