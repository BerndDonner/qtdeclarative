/****************************************************************************
**
** Copyright (C) 2013 Digia Plc and/or its subsidiary(-ies).
** Contact: http://www.qt-project.org/legal
**
** This file is part of the documentation of the Qt Toolkit.
**
** $QT_BEGIN_LICENSE:FDL$
** Commercial License Usage
** Licensees holding valid commercial Qt licenses may use this file in
** accordance with the commercial license agreement provided with the
** Software or, alternatively, in accordance with the terms contained in
** a written agreement between you and Digia.  For licensing terms and
** conditions see http://qt.digia.com/licensing.  For further information
** use the contact form at http://qt.digia.com/contact-us.
**
** GNU Free Documentation License Usage
** Alternatively, this file may be used under the terms of the GNU Free
** Documentation License version 1.3 as published by the Free Software
** Foundation and appearing in the file included in the packaging of
** this file.  Please review the following information to ensure
** the GNU Free Documentation License version 1.3 requirements
** will be met: http://www.gnu.org/copyleft/fdl.html.
** $QT_END_LICENSE$
**
****************************************************************************/
/*!
<<<<<<< HEAD
    \title Qt Quick Examples - Touch Interaction
    \example quick/touchinteraction
=======
    \title QtQuick Examples - Touch Interaction
    \example touchinteraction
>>>>>>> 2223f1ae
    \brief This is a collection of QML Touch Interaction examples.
    \image qml-touchinteraction-example.png

    This is a collection of small QML examples relating to touch interaction methods.

    Multipoint Flames demonstrates distinguishing different fingers in a MultiPointTouchArea, by assigning a different colored flame to each touch point.
    The MultipointTouchArea sets up multiple touch points:
    \snippet quick/touchinteraction/multipointtouch/multiflame.qml 0
    The flames are then simply bound to the coordiates of the touch point, and whether it is currently pressed, like so:
    \snippet quick/touchinteraction/multipointtouch/multiflame.qml 1

    Bear-Whack demonstrates using a MultiPointTouchArea to add multiple finger support to a simple game. The interaction with the game
    is done through a SpriteGoal that follows the TouchPoint. The TouchPoints added to the MultiPointTouchArea are a component with all
    this logic embedded into it:
    \snippet quick/touchinteraction/multipointtouch/content/AugmentedTouchPoint.qml 0

    Flick Resize uses a PinchArea to allow Pinch-to-Resize behavior. This is easily achieved just by listening to the PinchArea signals and responding
    to user input.
    \snippet quick/touchinteraction/pincharea/flickresize.qml 0

    Flickable is a simple example demonstrating the Flickable type. The object inside the flickable is very big, but the flickable itself is very small:
    \snippet quick/touchinteraction/flickable/basic-flickable.qml 0

    Corkboards shows a more complex Flickable usecase, with types on the flickable that respond to mouse and keyboard interaction.
    This doesn't require special code, the Qt Quick types automatically cooperate with Flickable for accepting the touch events.
*/<|MERGE_RESOLUTION|>--- conflicted
+++ resolved
@@ -25,13 +25,8 @@
 **
 ****************************************************************************/
 /*!
-<<<<<<< HEAD
     \title Qt Quick Examples - Touch Interaction
-    \example quick/touchinteraction
-=======
-    \title QtQuick Examples - Touch Interaction
     \example touchinteraction
->>>>>>> 2223f1ae
     \brief This is a collection of QML Touch Interaction examples.
     \image qml-touchinteraction-example.png
 
