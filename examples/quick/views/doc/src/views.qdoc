/****************************************************************************
**
** Copyright (C) 2013 Digia Plc and/or its subsidiary(-ies).
** Contact: http://www.qt-project.org/legal
**
** This file is part of the documentation of the Qt Toolkit.
**
** $QT_BEGIN_LICENSE:FDL$
** Commercial License Usage
** Licensees holding valid commercial Qt licenses may use this file in
** accordance with the commercial license agreement provided with the
** Software or, alternatively, in accordance with the terms contained in
** a written agreement between you and Digia.  For licensing terms and
** conditions see http://qt.digia.com/licensing.  For further information
** use the contact form at http://qt.digia.com/contact-us.
**
** GNU Free Documentation License Usage
** Alternatively, this file may be used under the terms of the GNU Free
** Documentation License version 1.3 as published by the Free Software
** Foundation and appearing in the file included in the packaging of
** this file.  Please review the following information to ensure
** the GNU Free Documentation License version 1.3 requirements
** will be met: http://www.gnu.org/copyleft/fdl.html.
** $QT_END_LICENSE$
**
****************************************************************************/

/*!
<<<<<<< HEAD
    \title Qt Quick Examples - Views
    \example quick/views
=======
    \title QtQuick Examples - Views
    \example views
>>>>>>> 2223f1ae
    \brief This is a collection of QML model/view examples
    \image qml-modelviews-example.png
    \ingroup qtquickexamples

    This is a collection of small QML examples relating to model and view functionality. They demonstrate how to show data from a model using the QtQuick view types.

    \section2 GridView and PathView demonstrate usage of these types to display views.
    \snippet quick/views/gridview/gridview-example.qml 0

    \section2 Dynamic List demonstrates animation of runtime additions and removals to a ListView.

    The ListView.onAdd signal handler runs an animation when new items are added to the
    view, and the ListView.onRemove another when they are removed.
    \snippet quick/views/listview/dynamiclist.qml 0
    \snippet quick/views/listview/dynamiclist.qml 1

    \section2 Expanding Delegates demonstrates delegates that expand when activated.

    It has a complex delegate the size and appearance of which can change, displacing
    other items in the view.
    \snippet quick/views/listview/expandingdelegates.qml 0
    \snippet quick/views/listview/expandingdelegates.qml 1
    \snippet quick/views/listview/expandingdelegates.qml 2
    \snippet quick/views/listview/expandingdelegates.qml 3

    \section2 Highlight demonstrates adding a custom highlight to a ListView.
    \snippet quick/views/listview/highlight.qml 0

    \section2 Highlight Ranges shows the three different highlight range modes of ListView.
    \snippet quick/views/listview/highlightranges.qml 0
    \snippet quick/views/listview/highlightranges.qml 1
    \snippet quick/views/listview/highlightranges.qml 2

    \section2 Sections demonstrates the various section headers and footers available to ListView.
    \snippet quick/views/listview/sections.qml 0

    \section2 Packages demonstrates using Packages to transition delegates between two views.

    It has a Package which defines delegate items for each view and an item that can
    be transferred between delegates.

    \snippet quick/views/package/Delegate.qml 0

    A DelegateModel allows the individual views to access their specific items from
    the shared package delegate.

    \snippet quick/views/package/view.qml 0

    \section2 ObjectModel uses an ObjectModel for the model instead of a ListModel.

    \snippet quick/views/visualitemmodel/visualitemmodel.qml 0
*/<|MERGE_RESOLUTION|>--- conflicted
+++ resolved
@@ -26,13 +26,8 @@
 ****************************************************************************/
 
 /*!
-<<<<<<< HEAD
     \title Qt Quick Examples - Views
-    \example quick/views
-=======
-    \title QtQuick Examples - Views
     \example views
->>>>>>> 2223f1ae
     \brief This is a collection of QML model/view examples
     \image qml-modelviews-example.png
     \ingroup qtquickexamples
