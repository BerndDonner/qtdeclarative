TEMPLATE = subdirs
SUBDIRS += \
    gallery \
    chattutorial \
    texteditor \
    contactlist \
<<<<<<< HEAD
    sidepanel \
    swipetoremove
=======
    flatstyle
>>>>>>> 4f7ec614
<|MERGE_RESOLUTION|>--- conflicted
+++ resolved
@@ -4,9 +4,6 @@
     chattutorial \
     texteditor \
     contactlist \
-<<<<<<< HEAD
     sidepanel \
-    swipetoremove
-=======
-    flatstyle
->>>>>>> 4f7ec614
+    swipetoremove \
+    flatstyle