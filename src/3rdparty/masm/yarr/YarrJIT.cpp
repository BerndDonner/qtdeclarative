/*
 * Copyright (C) 2009-2018 Apple Inc. All rights reserved.
 *
 * Redistribution and use in source and binary forms, with or without
 * modification, are permitted provided that the following conditions
 * are met:
 * 1. Redistributions of source code must retain the above copyright
 *    notice, this list of conditions and the following disclaimer.
 * 2. Redistributions in binary form must reproduce the above copyright
 *    notice, this list of conditions and the following disclaimer in the
 *    documentation and/or other materials provided with the distribution.
 *
 * THIS SOFTWARE IS PROVIDED BY APPLE INC. ``AS IS'' AND ANY
 * EXPRESS OR IMPLIED WARRANTIES, INCLUDING, BUT NOT LIMITED TO, THE
 * IMPLIED WARRANTIES OF MERCHANTABILITY AND FITNESS FOR A PARTICULAR
 * PURPOSE ARE DISCLAIMED.  IN NO EVENT SHALL APPLE INC. OR
 * CONTRIBUTORS BE LIABLE FOR ANY DIRECT, INDIRECT, INCIDENTAL, SPECIAL,
 * EXEMPLARY, OR CONSEQUENTIAL DAMAGES (INCLUDING, BUT NOT LIMITED TO,
 * PROCUREMENT OF SUBSTITUTE GOODS OR SERVICES; LOSS OF USE, DATA, OR
 * PROFITS; OR BUSINESS INTERRUPTION) HOWEVER CAUSED AND ON ANY THEORY
 * OF LIABILITY, WHETHER IN CONTRACT, STRICT LIABILITY, OR TORT
 * (INCLUDING NEGLIGENCE OR OTHERWISE) ARISING IN ANY WAY OUT OF THE USE
 * OF THIS SOFTWARE, EVEN IF ADVISED OF THE POSSIBILITY OF SUCH DAMAGE. 
 */

#include "config.h"
#include "YarrJIT.h"

#include <wtf/ASCIICType.h>
#include "LinkBuffer.h"
#include "Options.h"
#include "VM.h"
#include "Yarr.h"
#include "YarrCanonicalize.h"

#include <private/qv4functiontable_p.h>

#if ENABLE(YARR_JIT)

using namespace WTF;

namespace JSC { namespace Yarr {

template<YarrJITCompileMode compileMode>
class YarrGenerator : private DefaultMacroAssembler {
    friend void jitCompile(VM*, YarrCodeBlock&, const String& pattern, unsigned& numSubpatterns, const char*& error, bool ignoreCase, bool multiline);

#if CPU(ARM)
    static const RegisterID input = ARMRegisters::r0;
    static const RegisterID index = ARMRegisters::r1;
    static const RegisterID length = ARMRegisters::r2;
    static const RegisterID output = ARMRegisters::r3;

    static const RegisterID regT0 = ARMRegisters::r4;
    static const RegisterID regT1 = ARMRegisters::r5;
    static const RegisterID initialStart = ARMRegisters::r8;

    static const RegisterID returnRegister = ARMRegisters::r0;
    static const RegisterID returnRegister2 = ARMRegisters::r1;

#define HAVE_INITIAL_START_REG
#elif CPU(ARM64)
    // Argument registers
    static const RegisterID input = ARM64Registers::x0;
    static const RegisterID index = ARM64Registers::x1;
    static const RegisterID length = ARM64Registers::x2;
    static const RegisterID output = ARM64Registers::x3;
    static const RegisterID freelistRegister = ARM64Registers::x4;
    static const RegisterID freelistSizeRegister = ARM64Registers::x5;

    // Scratch registers
    static const RegisterID regT0 = ARM64Registers::x6;
    static const RegisterID regT1 = ARM64Registers::x7;
    static const RegisterID regT2 = ARM64Registers::x8;
    static const RegisterID remainingMatchCount = ARM64Registers::x9;
    static const RegisterID regUnicodeInputAndTrail = ARM64Registers::x10;
    static const RegisterID initialStart = ARM64Registers::x11;
    static const RegisterID supplementaryPlanesBase = ARM64Registers::x12;
    static const RegisterID surrogateTagMask = ARM64Registers::x13;
    static const RegisterID leadingSurrogateTag = ARM64Registers::x14;
    static const RegisterID trailingSurrogateTag = ARM64Registers::x15;

    static const RegisterID returnRegister = ARM64Registers::x0;
    static const RegisterID returnRegister2 = ARM64Registers::x1;

#define HAVE_INITIAL_START_REG
#define JIT_UNICODE_EXPRESSIONS
#elif CPU(MIPS)
    static const RegisterID input = MIPSRegisters::a0;
    static const RegisterID index = MIPSRegisters::a1;
    static const RegisterID length = MIPSRegisters::a2;
    static const RegisterID output = MIPSRegisters::a3;

    static const RegisterID regT0 = MIPSRegisters::t4;
    static const RegisterID regT1 = MIPSRegisters::t5;
    static const RegisterID initialStart = MIPSRegisters::t6;

    static const RegisterID returnRegister = MIPSRegisters::v0;
    static const RegisterID returnRegister2 = MIPSRegisters::v1;

#define HAVE_INITIAL_START_REG
#elif CPU(X86)
    static const RegisterID input = X86Registers::eax;
    static const RegisterID index = X86Registers::edx;
    static const RegisterID length = X86Registers::ecx;
    static const RegisterID output = X86Registers::edi;

    static const RegisterID regT0 = X86Registers::ebx;
    static const RegisterID regT1 = X86Registers::esi;

    static const RegisterID returnRegister = X86Registers::eax;
    static const RegisterID returnRegister2 = X86Registers::edx;
#elif CPU(X86_64)
#if !OS(WINDOWS)
    // Argument registers
    static const RegisterID input = X86Registers::edi;
    static const RegisterID index = X86Registers::esi;
    static const RegisterID length = X86Registers::edx;
    static const RegisterID output = X86Registers::ecx;
    static const RegisterID freelistRegister = X86Registers::r8;
    static const RegisterID freelistSizeRegister = X86Registers::r9; // Only used during initialization.
#else
    // If the return value doesn't fit in 64bits, its destination is pointed by rcx and the parameters are shifted.
    // http://msdn.microsoft.com/en-us/library/7572ztz4.aspx
    COMPILE_ASSERT(sizeof(MatchResult) > sizeof(void*), MatchResult_does_not_fit_in_64bits);
    static const RegisterID input = X86Registers::edx;
    static const RegisterID index = X86Registers::r8;
    static const RegisterID length = X86Registers::r9;
    static const RegisterID output = X86Registers::r10;
#endif

    // Scratch registers
    static const RegisterID regT0 = X86Registers::eax;
#if !OS(WINDOWS)
    static const RegisterID regT1 = X86Registers::r9;
    static const RegisterID regT2 = X86Registers::r10;
#else
    static const RegisterID regT1 = X86Registers::ecx;
    static const RegisterID regT2 = X86Registers::edi;
#endif

    static const RegisterID initialStart = X86Registers::ebx;
#if !OS(WINDOWS)
    static const RegisterID remainingMatchCount = X86Registers::r12;
#else
    static const RegisterID remainingMatchCount = X86Registers::esi;
#endif
    static const RegisterID regUnicodeInputAndTrail = X86Registers::r13;
    static const RegisterID leadingSurrogateTag = X86Registers::r14;
    static const RegisterID trailingSurrogateTag = X86Registers::r15;

    static const RegisterID returnRegister = X86Registers::eax;
    static const RegisterID returnRegister2 = X86Registers::edx;

    const TrustedImm32 supplementaryPlanesBase = TrustedImm32(0x10000);
    const TrustedImm32 surrogateTagMask = TrustedImm32(0xfffffc00);
#define HAVE_INITIAL_START_REG
#define JIT_UNICODE_EXPRESSIONS
#endif

#if ENABLE(YARR_JIT_ALL_PARENS_EXPRESSIONS)
    struct ParenContextSizes {
        size_t m_numSubpatterns;
        size_t m_frameSlots;

        ParenContextSizes(size_t numSubpatterns, size_t frameSlots)
            : m_numSubpatterns(numSubpatterns)
            , m_frameSlots(frameSlots)
        {
        }

        size_t numSubpatterns() { return m_numSubpatterns; }

        size_t frameSlots() { return m_frameSlots; }
    };

    struct ParenContext {
        struct ParenContext* next;
        uint32_t begin;
        uint32_t matchAmount;
        uintptr_t returnAddress;
#if OS(INTEGRITY)
        union {
            struct Subpatterns {
                unsigned start;
                unsigned end;
            } subpatterns[1];
            uintptr_t frameSlots[1];
        };
#else
        struct Subpatterns {
            unsigned start;
            unsigned end;
        } subpatterns[0];
        uintptr_t frameSlots[0];
#endif

        static size_t sizeFor(ParenContextSizes& parenContextSizes)
        {
            return sizeof(ParenContext) + sizeof(Subpatterns) * parenContextSizes.numSubpatterns() + sizeof(uintptr_t) * parenContextSizes.frameSlots();
        }

        static ptrdiff_t nextOffset()
        {
            return offsetof(ParenContext, next);
        }

        static ptrdiff_t beginOffset()
        {
            return offsetof(ParenContext, begin);
        }

        static ptrdiff_t matchAmountOffset()
        {
            return offsetof(ParenContext, matchAmount);
        }

        static ptrdiff_t returnAddressOffset()
        {
            return offsetof(ParenContext, returnAddress);
        }

        static ptrdiff_t subpatternOffset(size_t subpattern)
        {
            return offsetof(ParenContext, subpatterns) + (subpattern - 1) * sizeof(Subpatterns);
        }

        static ptrdiff_t savedFrameOffset(ParenContextSizes& parenContextSizes)
        {
            return offsetof(ParenContext, subpatterns) + (parenContextSizes.numSubpatterns()) * sizeof(Subpatterns);
        }
    };

    void initParenContextFreeList()
    {
        RegisterID parenContextPointer = regT0;
        RegisterID nextParenContextPointer = regT2;

        size_t parenContextSize = ParenContext::sizeFor(m_parenContextSizes);

        parenContextSize = WTF::roundUpToMultipleOf<sizeof(uintptr_t)>(parenContextSize);

        // Check that the paren context is a reasonable size.
        if (parenContextSize > INT16_MAX)
            m_abortExecution.append(jump());

        Jump emptyFreeList = branchTestPtr(Zero, freelistRegister);
        move(freelistRegister, parenContextPointer);
        addPtr(TrustedImm32(parenContextSize), freelistRegister, nextParenContextPointer);
        addPtr(freelistRegister, freelistSizeRegister);
        subPtr(TrustedImm32(parenContextSize), freelistSizeRegister);

        Label loopTop(this);
        Jump initDone = branchPtr(Above, nextParenContextPointer, freelistSizeRegister);
        storePtr(nextParenContextPointer, Address(parenContextPointer, ParenContext::nextOffset()));
        move(nextParenContextPointer, parenContextPointer);
        addPtr(TrustedImm32(parenContextSize), parenContextPointer, nextParenContextPointer);
        jump(loopTop);

        initDone.link(this);
        storePtr(TrustedImmPtr(nullptr), Address(parenContextPointer, ParenContext::nextOffset()));
        emptyFreeList.link(this);
    }

    void allocateParenContext(RegisterID result)
    {
        m_abortExecution.append(branchTestPtr(Zero, freelistRegister));
        sub32(TrustedImm32(1), remainingMatchCount);
        m_hitMatchLimit.append(branchTestPtr(Zero, remainingMatchCount));
        move(freelistRegister, result);
        loadPtr(Address(freelistRegister, ParenContext::nextOffset()), freelistRegister);
    }

    void freeParenContext(RegisterID headPtrRegister, RegisterID newHeadPtrRegister)
    {
        loadPtr(Address(headPtrRegister, ParenContext::nextOffset()), newHeadPtrRegister);
        storePtr(freelistRegister, Address(headPtrRegister, ParenContext::nextOffset()));
        move(headPtrRegister, freelistRegister);
    }

    void saveParenContext(RegisterID parenContextReg, RegisterID tempReg, unsigned firstSubpattern, unsigned lastSubpattern, unsigned subpatternBaseFrameLocation)
    {
        store32(index, Address(parenContextReg, ParenContext::beginOffset()));
        loadFromFrame(subpatternBaseFrameLocation + BackTrackInfoParentheses::matchAmountIndex(), tempReg);
        store32(tempReg, Address(parenContextReg, ParenContext::matchAmountOffset()));
        loadFromFrame(subpatternBaseFrameLocation + BackTrackInfoParentheses::returnAddressIndex(), tempReg);
        storePtr(tempReg, Address(parenContextReg, ParenContext::returnAddressOffset()));
        if (compileMode == IncludeSubpatterns) {
            for (unsigned subpattern = firstSubpattern; subpattern <= lastSubpattern; subpattern++) {
                loadPtr(Address(output, (subpattern << 1) * sizeof(unsigned)), tempReg);
                storePtr(tempReg, Address(parenContextReg, ParenContext::subpatternOffset(subpattern)));
                clearSubpatternStart(subpattern);
            }
        }
        subpatternBaseFrameLocation += YarrStackSpaceForBackTrackInfoParentheses;
        for (unsigned frameLocation = subpatternBaseFrameLocation; frameLocation < m_parenContextSizes.frameSlots(); frameLocation++) {
            loadFromFrame(frameLocation, tempReg);
            storePtr(tempReg, Address(parenContextReg, ParenContext::savedFrameOffset(m_parenContextSizes) + frameLocation * sizeof(uintptr_t)));
        }
    }

    void restoreParenContext(RegisterID parenContextReg, RegisterID tempReg, unsigned firstSubpattern, unsigned lastSubpattern, unsigned subpatternBaseFrameLocation)
    {
        load32(Address(parenContextReg, ParenContext::beginOffset()), index);
        storeToFrame(index, subpatternBaseFrameLocation + BackTrackInfoParentheses::beginIndex());
        load32(Address(parenContextReg, ParenContext::matchAmountOffset()), tempReg);
        storeToFrame(tempReg, subpatternBaseFrameLocation + BackTrackInfoParentheses::matchAmountIndex());
        loadPtr(Address(parenContextReg, ParenContext::returnAddressOffset()), tempReg);
        storeToFrame(tempReg, subpatternBaseFrameLocation + BackTrackInfoParentheses::returnAddressIndex());
        if (compileMode == IncludeSubpatterns) {
            for (unsigned subpattern = firstSubpattern; subpattern <= lastSubpattern; subpattern++) {
                loadPtr(Address(parenContextReg, ParenContext::subpatternOffset(subpattern)), tempReg);
                storePtr(tempReg, Address(output, (subpattern << 1) * sizeof(unsigned)));
            }
        }
        subpatternBaseFrameLocation += YarrStackSpaceForBackTrackInfoParentheses;
        for (unsigned frameLocation = subpatternBaseFrameLocation; frameLocation < m_parenContextSizes.frameSlots(); frameLocation++) {
            loadPtr(Address(parenContextReg, ParenContext::savedFrameOffset(m_parenContextSizes) + frameLocation * sizeof(uintptr_t)), tempReg);
            storeToFrame(tempReg, frameLocation);
        }
    }
#endif

    void optimizeAlternative(PatternAlternative* alternative)
    {
        if (!alternative->m_terms.size())
            return;

        for (unsigned i = 0; i < alternative->m_terms.size() - 1; ++i) {
            PatternTerm& term = alternative->m_terms[i];
            PatternTerm& nextTerm = alternative->m_terms[i + 1];

            // We can move BMP only character classes after fixed character terms.
            if ((term.type == PatternTerm::TypeCharacterClass)
                && (term.quantityType == QuantifierFixedCount)
                && (!m_decodeSurrogatePairs || (!term.characterClass->m_hasNonBMPCharacters && !term.m_invert))
                && (nextTerm.type == PatternTerm::TypePatternCharacter)
                && (nextTerm.quantityType == QuantifierFixedCount)) {
                PatternTerm termCopy = term;
                alternative->m_terms[i] = nextTerm;
                alternative->m_terms[i + 1] = termCopy;
            }
        }
    }

    void matchCharacterClassRange(RegisterID character, JumpList& failures, JumpList& matchDest, const CharacterRange* ranges, unsigned count, unsigned* matchIndex, const UChar32* matches, unsigned matchCount)
    {
        do {
            // pick which range we're going to generate
            int which = count >> 1;
            char lo = ranges[which].begin;
            char hi = ranges[which].end;

            // check if there are any ranges or matches below lo.  If not, just jl to failure -
            // if there is anything else to check, check that first, if it falls through jmp to failure.
            if ((*matchIndex < matchCount) && (matches[*matchIndex] < lo)) {
                Jump loOrAbove = branch32(GreaterThanOrEqual, character, Imm32((unsigned short)lo));

                // generate code for all ranges before this one
                if (which)
                    matchCharacterClassRange(character, failures, matchDest, ranges, which, matchIndex, matches, matchCount);

                while ((*matchIndex < matchCount) && (matches[*matchIndex] < lo)) {
                    matchDest.append(branch32(Equal, character, Imm32((unsigned short)matches[*matchIndex])));
                    ++*matchIndex;
                }
                failures.append(jump());

                loOrAbove.link(this);
            } else if (which) {
                Jump loOrAbove = branch32(GreaterThanOrEqual, character, Imm32((unsigned short)lo));

                matchCharacterClassRange(character, failures, matchDest, ranges, which, matchIndex, matches, matchCount);
                failures.append(jump());

                loOrAbove.link(this);
            } else
                failures.append(branch32(LessThan, character, Imm32((unsigned short)lo)));

            while ((*matchIndex < matchCount) && (matches[*matchIndex] <= hi))
                ++*matchIndex;

            matchDest.append(branch32(LessThanOrEqual, character, Imm32((unsigned short)hi)));
            // fall through to here, the value is above hi.

            // shuffle along & loop around if there are any more matches to handle.
            unsigned next = which + 1;
            ranges += next;
            count -= next;
        } while (count);
    }

    void matchCharacterClass(RegisterID character, JumpList& matchDest, const CharacterClass* charClass)
    {
        if (charClass->m_table && !m_decodeSurrogatePairs) {
            ExtendedAddress tableEntry(character, reinterpret_cast<intptr_t>(charClass->m_table));
            matchDest.append(branchTest8(charClass->m_tableInverted ? Zero : NonZero, tableEntry));
            return;
        }
        JumpList unicodeFail;
        if (charClass->m_matchesUnicode.size() || charClass->m_rangesUnicode.size()) {
            JumpList isAscii;
            if (charClass->m_matches.size() || charClass->m_ranges.size())
                isAscii.append(branch32(LessThanOrEqual, character, TrustedImm32(0x7f)));

            if (charClass->m_matchesUnicode.size()) {
                for (unsigned i = 0; i < charClass->m_matchesUnicode.size(); ++i) {
                    UChar32 ch = charClass->m_matchesUnicode[i];
                    matchDest.append(branch32(Equal, character, Imm32(ch)));
                }
            }

            if (charClass->m_rangesUnicode.size()) {
                for (unsigned i = 0; i < charClass->m_rangesUnicode.size(); ++i) {
                    UChar32 lo = charClass->m_rangesUnicode[i].begin;
                    UChar32 hi = charClass->m_rangesUnicode[i].end;

                    Jump below = branch32(LessThan, character, Imm32(lo));
                    matchDest.append(branch32(LessThanOrEqual, character, Imm32(hi)));
                    below.link(this);
                }
            }

            if (charClass->m_matches.size() || charClass->m_ranges.size())
                unicodeFail = jump();
            isAscii.link(this);
        }

        if (charClass->m_ranges.size()) {
            unsigned matchIndex = 0;
            JumpList failures;
            matchCharacterClassRange(character, failures, matchDest, charClass->m_ranges.data(), charClass->m_ranges.size(),
                                     &matchIndex, charClass->m_matches.data(), charClass->m_matches.size());
            while (matchIndex < charClass->m_matches.size())
                matchDest.append(branch32(Equal, character, Imm32((unsigned short)charClass->m_matches[matchIndex++])));

            failures.link(this);
        } else if (charClass->m_matches.size()) {
            // optimization: gather 'a','A' etc back together, can mask & test once.
            Vector<char> matchesAZaz;

            for (unsigned i = 0; i < charClass->m_matches.size(); ++i) {
                char ch = charClass->m_matches[i];
                if (m_pattern.ignoreCase()) {
                    if (isASCIILower(ch)) {
                        matchesAZaz.append(ch);
                        continue;
                    }
                    if (isASCIIUpper(ch))
                        continue;
                }
                matchDest.append(branch32(Equal, character, Imm32((unsigned short)ch)));
            }

            if (unsigned countAZaz = matchesAZaz.size()) {
                or32(TrustedImm32(32), character);
                for (unsigned i = 0; i < countAZaz; ++i)
                    matchDest.append(branch32(Equal, character, TrustedImm32(matchesAZaz[i])));
            }
        }

        if (charClass->m_matchesUnicode.size() || charClass->m_rangesUnicode.size())
            unicodeFail.link(this);
    }

    // Jumps if input not available; will have (incorrectly) incremented already!
    Jump jumpIfNoAvailableInput(unsigned countToCheck = 0)
    {
        if (countToCheck)
            add32(Imm32(countToCheck), index);
        return branch32(Above, index, length);
    }

    Jump jumpIfAvailableInput(unsigned countToCheck)
    {
        add32(Imm32(countToCheck), index);
        return branch32(BelowOrEqual, index, length);
    }

    Jump checkInput()
    {
        return branch32(BelowOrEqual, index, length);
    }

    Jump atEndOfInput()
    {
        return branch32(Equal, index, length);
    }

    Jump notAtEndOfInput()
    {
        return branch32(NotEqual, index, length);
    }

    BaseIndex negativeOffsetIndexedAddress(Checked<unsigned> negativeCharacterOffset, RegisterID tempReg, RegisterID indexReg = index)
    {
        RegisterID base = input;

        // BaseIndex() addressing can take a int32_t offset. Given that we can have a regular
        // expression that has unsigned character offsets, BaseIndex's signed offset is insufficient
        // for addressing in extreme cases where we might underflow. Therefore we check to see if
        // negativeCharacterOffset will underflow directly or after converting for 16 bit characters.
        // If so, we do our own address calculating by adjusting the base, using the result register
        // as a temp address register.
        unsigned maximumNegativeOffsetForCharacterSize = m_charSize == Char8 ? 0x7fffffff : 0x3fffffff;
        unsigned offsetAdjustAmount = 0x40000000;
        if (negativeCharacterOffset.unsafeGet() > maximumNegativeOffsetForCharacterSize) {
            base = tempReg;
            move(input, base);
            while (negativeCharacterOffset.unsafeGet() > maximumNegativeOffsetForCharacterSize) {
                subPtr(TrustedImm32(offsetAdjustAmount), base);
                if (m_charSize != Char8)
                    subPtr(TrustedImm32(offsetAdjustAmount), base);
                negativeCharacterOffset -= offsetAdjustAmount;
            }
        }

        Checked<int32_t> characterOffset(-static_cast<int32_t>(negativeCharacterOffset.unsafeGet()));

        if (m_charSize == Char8)
            return BaseIndex(input, indexReg, TimesOne, (characterOffset * static_cast<int32_t>(sizeof(char))).unsafeGet());

        return BaseIndex(input, indexReg, TimesTwo, (characterOffset * static_cast<int32_t>(sizeof(UChar))).unsafeGet());
    }

#ifdef JIT_UNICODE_EXPRESSIONS
    void tryReadUnicodeCharImpl(RegisterID resultReg)
    {
        ASSERT(m_charSize == Char16);

        JumpList notUnicode;
        load16Unaligned(regUnicodeInputAndTrail, resultReg);
        and32(surrogateTagMask, resultReg, regT2);
        notUnicode.append(branch32(NotEqual, regT2, leadingSurrogateTag));
        addPtr(TrustedImm32(2), regUnicodeInputAndTrail);
        getEffectiveAddress(BaseIndex(input, length, TimesTwo), regT2);
        notUnicode.append(branch32(AboveOrEqual, regUnicodeInputAndTrail, regT2));
        load16Unaligned(Address(regUnicodeInputAndTrail), regUnicodeInputAndTrail);
        and32(surrogateTagMask, regUnicodeInputAndTrail, regT2);
        notUnicode.append(branch32(NotEqual, regT2, trailingSurrogateTag));
        sub32(leadingSurrogateTag, resultReg);
        sub32(trailingSurrogateTag, regUnicodeInputAndTrail);
        lshift32(TrustedImm32(10), resultReg);
        or32(regUnicodeInputAndTrail, resultReg);
        add32(supplementaryPlanesBase, resultReg);
        notUnicode.link(this);
    }

    void tryReadUnicodeChar(BaseIndex address, RegisterID resultReg)
    {
        ASSERT(m_charSize == Char16);

        getEffectiveAddress(address, regUnicodeInputAndTrail);

        if (resultReg == regT0)
            m_tryReadUnicodeCharacterCalls.append(nearCall());
        else
            tryReadUnicodeCharImpl(resultReg);
    }
#endif

    void readCharacter(Checked<unsigned> negativeCharacterOffset, RegisterID resultReg, RegisterID indexReg = index)
    {
        BaseIndex address = negativeOffsetIndexedAddress(negativeCharacterOffset, resultReg, indexReg);

        if (m_charSize == Char8)
            load8(address, resultReg);
#ifdef JIT_UNICODE_EXPRESSIONS
        else if (m_decodeSurrogatePairs)
            tryReadUnicodeChar(address, resultReg);
#endif
        else
            load16Unaligned(address, resultReg);
    }

    Jump jumpIfCharNotEquals(UChar32 ch, Checked<unsigned> negativeCharacterOffset, RegisterID character)
    {
        readCharacter(negativeCharacterOffset, character);

        // For case-insesitive compares, non-ascii characters that have different
        // upper & lower case representations are converted to a character class.
        ASSERT(!m_pattern.ignoreCase() || isASCIIAlpha(ch) || isCanonicallyUnique(ch, m_canonicalMode));
        if (m_pattern.ignoreCase() && isASCIIAlpha(ch)) {
            or32(TrustedImm32(0x20), character);
            ch |= 0x20;
        }

        return branch32(NotEqual, character, Imm32(ch));
    }
    
    void storeToFrame(RegisterID reg, unsigned frameLocation)
    {
        poke(reg, frameLocation);
    }

    void storeToFrame(TrustedImm32 imm, unsigned frameLocation)
    {
        poke(imm, frameLocation);
    }

#if CPU(ARM64) || CPU(X86_64)
    void storeToFrame(TrustedImmPtr imm, unsigned frameLocation)
    {
        poke(imm, frameLocation);
    }
#endif

    DataLabelPtr storeToFrameWithPatch(unsigned frameLocation)
    {
        return storePtrWithPatch(TrustedImmPtr(nullptr), Address(stackPointerRegister, frameLocation * sizeof(void*)));
    }

    void loadFromFrame(unsigned frameLocation, RegisterID reg)
    {
        peek(reg, frameLocation);
    }

    void loadFromFrameAndJump(unsigned frameLocation)
    {
        jump(Address(stackPointerRegister, frameLocation * sizeof(void*)));
    }

    unsigned alignCallFrameSizeInBytes(unsigned callFrameSize)
    {
        if (!callFrameSize)
            return 0;

        callFrameSize *= sizeof(void*);
        if (callFrameSize / sizeof(void*) != m_pattern.m_body->m_callFrameSize)
            CRASH();
        callFrameSize = (callFrameSize + 0x3f) & ~0x3f;
        return callFrameSize;
    }
    void initCallFrame()
    {
        unsigned callFrameSizeInBytes = alignCallFrameSizeInBytes(m_pattern.m_body->m_callFrameSize);
        if (callFrameSizeInBytes) {
#if CPU(X86_64) || CPU(ARM64)
            if (Options::zeroStackFrame()) {
                // We need to start from the stack pointer, because we could have spilled callee saves
                move(stackPointerRegister, regT0);
                subPtr(Imm32(callFrameSizeInBytes), stackPointerRegister);
                if (callFrameSizeInBytes <= 128) {
                    for (unsigned offset = 0; offset < callFrameSizeInBytes; offset += sizeof(intptr_t))
                        storePtr(TrustedImmPtr(0), Address(regT0, -8 - int(offset)));
                } else {
                    Label zeroLoop = label();
                    subPtr(TrustedImm32(sizeof(intptr_t) * 2), regT0);
#if CPU(ARM64)
                    storePair64(ARM64Registers::zr, ARM64Registers::zr, regT0);
#else
                    storePtr(TrustedImmPtr(0), Address(regT0));
                    storePtr(TrustedImmPtr(0), Address(regT0, sizeof(intptr_t)));
#endif
                    branchPtr(NotEqual, regT0, stackPointerRegister).linkTo(zeroLoop, this);
                }
            } else
#endif
                subPtr(Imm32(callFrameSizeInBytes), stackPointerRegister);

        }
    }
    void removeCallFrame()
    {
        unsigned callFrameSizeInBytes = alignCallFrameSizeInBytes(m_pattern.m_body->m_callFrameSize);
        if (callFrameSizeInBytes)
            addPtr(Imm32(callFrameSizeInBytes), stackPointerRegister);
    }

    void generateFailReturn()
    {
        move(TrustedImmPtr((void*)WTF::notFound), returnRegister);
        move(TrustedImm32(0), returnRegister2);
        generateReturn();
    }

    void generateJITFailReturn()
    {
        if (m_abortExecution.empty() && m_hitMatchLimit.empty())
            return;

        JumpList finishExiting;
        if (!m_abortExecution.empty()) {
            m_abortExecution.link(this);
            move(TrustedImmPtr((void*)static_cast<size_t>(-2)), returnRegister);
            finishExiting.append(jump());
        }

        if (!m_hitMatchLimit.empty()) {
            m_hitMatchLimit.link(this);
            move(TrustedImmPtr((void*)static_cast<size_t>(-1)), returnRegister);
        }

        finishExiting.link(this);
        removeCallFrame();
        move(TrustedImm32(0), returnRegister2);
        generateReturn();
    }

    // Used to record subpatterns, should only be called if compileMode is IncludeSubpatterns.
    void setSubpatternStart(RegisterID reg, unsigned subpattern)
    {
        ASSERT(subpattern);
        // FIXME: should be able to ASSERT(compileMode == IncludeSubpatterns), but then this function is conditionally NORETURN. :-(
        store32(reg, Address(output, (subpattern << 1) * sizeof(int)));
    }
    void setSubpatternEnd(RegisterID reg, unsigned subpattern)
    {
        ASSERT(subpattern);
        // FIXME: should be able to ASSERT(compileMode == IncludeSubpatterns), but then this function is conditionally NORETURN. :-(
        store32(reg, Address(output, ((subpattern << 1) + 1) * sizeof(int)));
    }
    void clearSubpatternStart(unsigned subpattern)
    {
        ASSERT(subpattern);
        // FIXME: should be able to ASSERT(compileMode == IncludeSubpatterns), but then this function is conditionally NORETURN. :-(
        store32(TrustedImm32(-1), Address(output, (subpattern << 1) * sizeof(int)));
    }

    void clearMatches(unsigned subpattern, unsigned lastSubpattern)
    {
        for (; subpattern <= lastSubpattern; subpattern++)
            clearSubpatternStart(subpattern);
    }

    // We use one of three different strategies to track the start of the current match,
    // while matching.
    // 1) If the pattern has a fixed size, do nothing! - we calculate the value lazily
    //    at the end of matching. This is irrespective of compileMode, and in this case
    //    these methods should never be called.
    // 2) If we're compiling IncludeSubpatterns, 'output' contains a pointer to an output
    //    vector, store the match start in the output vector.
    // 3) If we're compiling MatchOnly, 'output' is unused, store the match start directly
    //    in this register.
    void setMatchStart(RegisterID reg)
    {
        ASSERT(!m_pattern.m_body->m_hasFixedSize);
        if (compileMode == IncludeSubpatterns)
            store32(reg, output);
        else
            move(reg, output);
    }
    void getMatchStart(RegisterID reg)
    {
        ASSERT(!m_pattern.m_body->m_hasFixedSize);
        if (compileMode == IncludeSubpatterns)
            load32(output, reg);
        else
            move(output, reg);
    }

    enum YarrOpCode {
        // These nodes wrap body alternatives - those in the main disjunction,
        // rather than subpatterns or assertions. These are chained together in
        // a doubly linked list, with a 'begin' node for the first alternative,
        // a 'next' node for each subsequent alternative, and an 'end' node at
        // the end. In the case of repeating alternatives, the 'end' node also
        // has a reference back to 'begin'.
        OpBodyAlternativeBegin,
        OpBodyAlternativeNext,
        OpBodyAlternativeEnd,
        // Similar to the body alternatives, but used for subpatterns with two
        // or more alternatives.
        OpNestedAlternativeBegin,
        OpNestedAlternativeNext,
        OpNestedAlternativeEnd,
        // Used for alternatives in subpatterns where there is only a single
        // alternative (backtracking is easier in these cases), or for alternatives
        // which never need to be backtracked (those in parenthetical assertions,
        // terminal subpatterns).
        OpSimpleNestedAlternativeBegin,
        OpSimpleNestedAlternativeNext,
        OpSimpleNestedAlternativeEnd,
        // Used to wrap 'Once' subpattern matches (quantityMaxCount == 1).
        OpParenthesesSubpatternOnceBegin,
        OpParenthesesSubpatternOnceEnd,
        // Used to wrap 'Terminal' subpattern matches (at the end of the regexp).
        OpParenthesesSubpatternTerminalBegin,
        OpParenthesesSubpatternTerminalEnd,
        // Used to wrap generic captured matches
        OpParenthesesSubpatternBegin,
        OpParenthesesSubpatternEnd,
        // Used to wrap parenthetical assertions.
        OpParentheticalAssertionBegin,
        OpParentheticalAssertionEnd,
        // Wraps all simple terms (pattern characters, character classes).
        OpTerm,
        // Where an expression contains only 'once through' body alternatives
        // and no repeating ones, this op is used to return match failure.
        OpMatchFailed
    };

    // This structure is used to hold the compiled opcode information,
    // including reference back to the original PatternTerm/PatternAlternatives,
    // and JIT compilation data structures.
    struct YarrOp {
        explicit YarrOp(PatternTerm* term)
            : m_op(OpTerm)
            , m_term(term)
            , m_isDeadCode(false)
        {
        }

        explicit YarrOp(YarrOpCode op)
            : m_op(op)
            , m_isDeadCode(false)
        {
        }

        // The operation, as a YarrOpCode, and also a reference to the PatternTerm.
        YarrOpCode m_op;
        PatternTerm* m_term;

        // For alternatives, this holds the PatternAlternative and doubly linked
        // references to this alternative's siblings. In the case of the
        // OpBodyAlternativeEnd node at the end of a section of repeating nodes,
        // m_nextOp will reference the OpBodyAlternativeBegin node of the first
        // repeating alternative.
        PatternAlternative* m_alternative;
        size_t m_previousOp;
        size_t m_nextOp;

        // Used to record a set of Jumps out of the generated code, typically
        // used for jumps out to backtracking code, and a single reentry back
        // into the code for a node (likely where a backtrack will trigger
        // rematching).
        Label m_reentry;
        JumpList m_jumps;

        // Used for backtracking when the prior alternative did not consume any
        // characters but matched.
        Jump m_zeroLengthMatch;

        // This flag is used to null out the second pattern character, when
        // two are fused to match a pair together.
        bool m_isDeadCode;

        // Currently used in the case of some of the more complex management of
        // 'm_checkedOffset', to cache the offset used in this alternative, to avoid
        // recalculating it.
        Checked<unsigned> m_checkAdjust;

        // Used by OpNestedAlternativeNext/End to hold the pointer to the
        // value that will be pushed into the pattern's frame to return to,
        // upon backtracking back into the disjunction.
        DataLabelPtr m_returnAddress;
    };

    // BacktrackingState
    // This class encapsulates information about the state of code generation
    // whilst generating the code for backtracking, when a term fails to match.
    // Upon entry to code generation of the backtracking code for a given node,
    // the Backtracking state will hold references to all control flow sources
    // that are outputs in need of further backtracking from the prior node
    // generated (which is the subsequent operation in the regular expression,
    // and in the m_ops Vector, since we generated backtracking backwards).
    // These references to control flow take the form of:
    //  - A jump list of jumps, to be linked to code that will backtrack them
    //    further.
    //  - A set of DataLabelPtr values, to be populated with values to be
    //    treated effectively as return addresses backtracking into complex
    //    subpatterns.
    //  - A flag indicating that the current sequence of generated code up to
    //    this point requires backtracking.
    class BacktrackingState {
    public:
        BacktrackingState()
            : m_pendingFallthrough(false)
        {
        }

        // Add a jump or jumps, a return address, or set the flag indicating
        // that the current 'fallthrough' control flow requires backtracking.
        void append(const Jump& jump)
        {
            m_laterFailures.append(jump);
        }
        void append(JumpList& jumpList)
        {
            m_laterFailures.append(jumpList);
        }
        void append(const DataLabelPtr& returnAddress)
        {
            m_pendingReturns.append(returnAddress);
        }
        void fallthrough()
        {
            ASSERT(!m_pendingFallthrough);
            m_pendingFallthrough = true;
        }

        // These methods clear the backtracking state, either linking to the
        // current location, a provided label, or copying the backtracking out
        // to a JumpList. All actions may require code generation to take place,
        // and as such are passed a pointer to the assembler.
        void link(MacroAssembler* assembler)
        {
            if (m_pendingReturns.size()) {
                Label here(assembler);
                for (unsigned i = 0; i < m_pendingReturns.size(); ++i)
                    m_backtrackRecords.append(ReturnAddressRecord(m_pendingReturns[i], here));
                m_pendingReturns.clear();
            }
            m_laterFailures.link(assembler);
            m_laterFailures.clear();
            m_pendingFallthrough = false;
        }
        void linkTo(Label label, MacroAssembler* assembler)
        {
            if (m_pendingReturns.size()) {
                for (unsigned i = 0; i < m_pendingReturns.size(); ++i)
                    m_backtrackRecords.append(ReturnAddressRecord(m_pendingReturns[i], label));
                m_pendingReturns.clear();
            }
            if (m_pendingFallthrough)
                assembler->jump(label);
            m_laterFailures.linkTo(label, assembler);
            m_laterFailures.clear();
            m_pendingFallthrough = false;
        }
        void takeBacktracksToJumpList(JumpList& jumpList, MacroAssembler* assembler)
        {
            if (m_pendingReturns.size()) {
                Label here(assembler);
                for (unsigned i = 0; i < m_pendingReturns.size(); ++i)
                    m_backtrackRecords.append(ReturnAddressRecord(m_pendingReturns[i], here));
                m_pendingReturns.clear();
                m_pendingFallthrough = true;
            }
            if (m_pendingFallthrough)
                jumpList.append(assembler->jump());
            jumpList.append(m_laterFailures);
            m_laterFailures.clear();
            m_pendingFallthrough = false;
        }

        bool isEmpty()
        {
            return m_laterFailures.empty() && m_pendingReturns.isEmpty() && !m_pendingFallthrough;
        }

        // Called at the end of code generation to link all return addresses.
        void linkDataLabels(DefaultLinkBuffer& linkBuffer)
        {
            ASSERT(isEmpty());
            for (unsigned i = 0; i < m_backtrackRecords.size(); ++i)
                linkBuffer.patch(m_backtrackRecords[i].m_dataLabel, linkBuffer.locationOf(m_backtrackRecords[i].m_backtrackLocation));
        }

    private:
        struct ReturnAddressRecord {
            ReturnAddressRecord(DataLabelPtr dataLabel, Label backtrackLocation)
                : m_dataLabel(dataLabel)
                , m_backtrackLocation(backtrackLocation)
            {
            }

            DataLabelPtr m_dataLabel;
            Label m_backtrackLocation;
        };

        JumpList m_laterFailures;
        bool m_pendingFallthrough;
        Vector<DataLabelPtr, 4> m_pendingReturns;
        Vector<ReturnAddressRecord, 4> m_backtrackRecords;
    };

    // Generation methods:
    // ===================

    // This method provides a default implementation of backtracking common
    // to many terms; terms commonly jump out of the forwards  matching path
    // on any failed conditions, and add these jumps to the m_jumps list. If
    // no special handling is required we can often just backtrack to m_jumps.
    void backtrackTermDefault(size_t opIndex)
    {
        YarrOp& op = m_ops[opIndex];
        m_backtrackingState.append(op.m_jumps);
    }

    void generateAssertionBOL(size_t opIndex)
    {
        YarrOp& op = m_ops[opIndex];
        PatternTerm* term = op.m_term;

        if (m_pattern.multiline()) {
            const RegisterID character = regT0;

            JumpList matchDest;
            if (!term->inputPosition)
                matchDest.append(branch32(Equal, index, Imm32(m_checkedOffset.unsafeGet())));

            readCharacter(m_checkedOffset - term->inputPosition + 1, character);
            matchCharacterClass(character, matchDest, m_pattern.newlineCharacterClass());
            op.m_jumps.append(jump());

            matchDest.link(this);
        } else {
            // Erk, really should poison out these alternatives early. :-/
            if (term->inputPosition)
                op.m_jumps.append(jump());
            else
                op.m_jumps.append(branch32(NotEqual, index, Imm32(m_checkedOffset.unsafeGet())));
        }
    }
    void backtrackAssertionBOL(size_t opIndex)
    {
        backtrackTermDefault(opIndex);
    }

    void generateAssertionEOL(size_t opIndex)
    {
        YarrOp& op = m_ops[opIndex];
        PatternTerm* term = op.m_term;

        if (m_pattern.multiline()) {
            const RegisterID character = regT0;

            JumpList matchDest;
            if (term->inputPosition == m_checkedOffset.unsafeGet())
                matchDest.append(atEndOfInput());

            readCharacter(m_checkedOffset - term->inputPosition, character);
            matchCharacterClass(character, matchDest, m_pattern.newlineCharacterClass());
            op.m_jumps.append(jump());

            matchDest.link(this);
        } else {
            if (term->inputPosition == m_checkedOffset.unsafeGet())
                op.m_jumps.append(notAtEndOfInput());
            // Erk, really should poison out these alternatives early. :-/
            else
                op.m_jumps.append(jump());
        }
    }
    void backtrackAssertionEOL(size_t opIndex)
    {
        backtrackTermDefault(opIndex);
    }

    // Also falls though on nextIsNotWordChar.
    void matchAssertionWordchar(size_t opIndex, JumpList& nextIsWordChar, JumpList& nextIsNotWordChar)
    {
        YarrOp& op = m_ops[opIndex];
        PatternTerm* term = op.m_term;

        const RegisterID character = regT0;

        if (term->inputPosition == m_checkedOffset.unsafeGet())
            nextIsNotWordChar.append(atEndOfInput());

        readCharacter(m_checkedOffset - term->inputPosition, character);

        CharacterClass* wordcharCharacterClass;

        if (m_unicodeIgnoreCase)
            wordcharCharacterClass = m_pattern.wordUnicodeIgnoreCaseCharCharacterClass();
        else
            wordcharCharacterClass = m_pattern.wordcharCharacterClass();

        matchCharacterClass(character, nextIsWordChar, wordcharCharacterClass);
    }

    void generateAssertionWordBoundary(size_t opIndex)
    {
        YarrOp& op = m_ops[opIndex];
        PatternTerm* term = op.m_term;

        const RegisterID character = regT0;

        Jump atBegin;
        JumpList matchDest;
        if (!term->inputPosition)
            atBegin = branch32(Equal, index, Imm32(m_checkedOffset.unsafeGet()));
        readCharacter(m_checkedOffset - term->inputPosition + 1, character);

        CharacterClass* wordcharCharacterClass;

        if (m_unicodeIgnoreCase)
            wordcharCharacterClass = m_pattern.wordUnicodeIgnoreCaseCharCharacterClass();
        else
            wordcharCharacterClass = m_pattern.wordcharCharacterClass();

        matchCharacterClass(character, matchDest, wordcharCharacterClass);
        if (!term->inputPosition)
            atBegin.link(this);

        // We fall through to here if the last character was not a wordchar.
        JumpList nonWordCharThenWordChar;
        JumpList nonWordCharThenNonWordChar;
        if (term->invert()) {
            matchAssertionWordchar(opIndex, nonWordCharThenNonWordChar, nonWordCharThenWordChar);
            nonWordCharThenWordChar.append(jump());
        } else {
            matchAssertionWordchar(opIndex, nonWordCharThenWordChar, nonWordCharThenNonWordChar);
            nonWordCharThenNonWordChar.append(jump());
        }
        op.m_jumps.append(nonWordCharThenNonWordChar);

        // We jump here if the last character was a wordchar.
        matchDest.link(this);
        JumpList wordCharThenWordChar;
        JumpList wordCharThenNonWordChar;
        if (term->invert()) {
            matchAssertionWordchar(opIndex, wordCharThenNonWordChar, wordCharThenWordChar);
            wordCharThenWordChar.append(jump());
        } else {
            matchAssertionWordchar(opIndex, wordCharThenWordChar, wordCharThenNonWordChar);
            // This can fall-though!
        }

        op.m_jumps.append(wordCharThenWordChar);

        nonWordCharThenWordChar.link(this);
        wordCharThenNonWordChar.link(this);
    }
    void backtrackAssertionWordBoundary(size_t opIndex)
    {
        backtrackTermDefault(opIndex);
    }

    void generatePatternCharacterOnce(size_t opIndex)
    {
        YarrOp& op = m_ops[opIndex];

        if (op.m_isDeadCode)
            return;
        
        // m_ops always ends with a OpBodyAlternativeEnd or OpMatchFailed
        // node, so there must always be at least one more node.
        ASSERT(opIndex + 1 < m_ops.size());
        YarrOp* nextOp = &m_ops[opIndex + 1];

        PatternTerm* term = op.m_term;
        UChar32 ch = term->patternCharacter;

        if ((ch > 0xff) && (m_charSize == Char8)) {
            // Have a 16 bit pattern character and an 8 bit string - short circuit
            op.m_jumps.append(jump());
            return;
        }

        const RegisterID character = regT0;
        unsigned maxCharactersAtOnce = m_charSize == Char8 ? 4 : 2;
        unsigned ignoreCaseMask = 0;
#if CPU(BIG_ENDIAN)
        int allCharacters = ch << (m_charSize == Char8 ? 24 : 16);
#else
        int allCharacters = ch;
#endif
        unsigned numberCharacters;
        unsigned startTermPosition = term->inputPosition;

        // For case-insesitive compares, non-ascii characters that have different
        // upper & lower case representations are converted to a character class.
        ASSERT(!m_pattern.ignoreCase() || isASCIIAlpha(ch) || isCanonicallyUnique(ch, m_canonicalMode));

        if (m_pattern.ignoreCase() && isASCIIAlpha(ch))
#if CPU(BIG_ENDIAN)
            ignoreCaseMask |= 32 << (m_charSize == Char8 ? 24 : 16);
#else
            ignoreCaseMask |= 32;
#endif

        for (numberCharacters = 1; numberCharacters < maxCharactersAtOnce && nextOp->m_op == OpTerm; ++numberCharacters, nextOp = &m_ops[opIndex + numberCharacters]) {
            PatternTerm* nextTerm = nextOp->m_term;
            
            if (nextTerm->type != PatternTerm::TypePatternCharacter
                || nextTerm->quantityType != QuantifierFixedCount
                || nextTerm->quantityMaxCount != 1
                || nextTerm->inputPosition != (startTermPosition + numberCharacters)
                || (U16_LENGTH(nextTerm->patternCharacter) != 1 && m_decodeSurrogatePairs))
                break;

            nextOp->m_isDeadCode = true;

#if CPU(BIG_ENDIAN)
            int shiftAmount = (m_charSize == Char8 ? 24 : 16) - ((m_charSize == Char8 ? 8 : 16) * numberCharacters);
#else
            int shiftAmount = (m_charSize == Char8 ? 8 : 16) * numberCharacters;
#endif

            UChar32 currentCharacter = nextTerm->patternCharacter;

            if ((currentCharacter > 0xff) && (m_charSize == Char8)) {
                // Have a 16 bit pattern character and an 8 bit string - short circuit
                op.m_jumps.append(jump());
                return;
            }

            // For case-insesitive compares, non-ascii characters that have different
            // upper & lower case representations are converted to a character class.
            ASSERT(!m_pattern.ignoreCase() || isASCIIAlpha(currentCharacter) || isCanonicallyUnique(currentCharacter, m_canonicalMode));

            allCharacters |= (currentCharacter << shiftAmount);

            if ((m_pattern.ignoreCase()) && (isASCIIAlpha(currentCharacter)))
                ignoreCaseMask |= 32 << shiftAmount;                    
        }

        if (m_charSize == Char8) {
            switch (numberCharacters) {
            case 1:
                op.m_jumps.append(jumpIfCharNotEquals(ch, m_checkedOffset - startTermPosition, character));
                return;
            case 2: {
                load16Unaligned(negativeOffsetIndexedAddress(m_checkedOffset - startTermPosition, character), character);
                break;
            }
            case 3: {
                load16Unaligned(negativeOffsetIndexedAddress(m_checkedOffset - startTermPosition, character), character);
                if (ignoreCaseMask)
                    or32(Imm32(ignoreCaseMask), character);
                op.m_jumps.append(branch32(NotEqual, character, Imm32((allCharacters & 0xffff) | ignoreCaseMask)));
                op.m_jumps.append(jumpIfCharNotEquals(allCharacters >> 16, m_checkedOffset - startTermPosition - 2, character));
                return;
            }
            case 4: {
                load32WithUnalignedHalfWords(negativeOffsetIndexedAddress(m_checkedOffset- startTermPosition, character), character);
                break;
            }
            }
        } else {
            switch (numberCharacters) {
            case 1:
                op.m_jumps.append(jumpIfCharNotEquals(ch, m_checkedOffset - term->inputPosition, character));
                return;
            case 2:
                load32WithUnalignedHalfWords(negativeOffsetIndexedAddress(m_checkedOffset- term->inputPosition, character), character);
                break;
            }
        }

        if (ignoreCaseMask)
            or32(Imm32(ignoreCaseMask), character);
        op.m_jumps.append(branch32(NotEqual, character, Imm32(allCharacters | ignoreCaseMask)));
        return;
    }
    void backtrackPatternCharacterOnce(size_t opIndex)
    {
        backtrackTermDefault(opIndex);
    }

    void generatePatternCharacterFixed(size_t opIndex)
    {
        YarrOp& op = m_ops[opIndex];
        PatternTerm* term = op.m_term;
        UChar32 ch = term->patternCharacter;

        const RegisterID character = regT0;
        const RegisterID countRegister = regT1;

        move(index, countRegister);
        Checked<unsigned> scaledMaxCount = term->quantityMaxCount;
        scaledMaxCount *= U_IS_BMP(ch) ? 1 : 2;
        sub32(Imm32(scaledMaxCount.unsafeGet()), countRegister);

        Label loop(this);
        readCharacter(m_checkedOffset - term->inputPosition - scaledMaxCount, character, countRegister);
        // For case-insesitive compares, non-ascii characters that have different
        // upper & lower case representations are converted to a character class.
        ASSERT(!m_pattern.ignoreCase() || isASCIIAlpha(ch) || isCanonicallyUnique(ch, m_canonicalMode));
        if (m_pattern.ignoreCase() && isASCIIAlpha(ch)) {
            or32(TrustedImm32(0x20), character);
            ch |= 0x20;
        }

        op.m_jumps.append(branch32(NotEqual, character, Imm32(ch)));
#ifdef JIT_UNICODE_EXPRESSIONS
        if (m_decodeSurrogatePairs && !U_IS_BMP(ch))
            add32(TrustedImm32(2), countRegister);
        else
#endif
            add32(TrustedImm32(1), countRegister);
        branch32(NotEqual, countRegister, index).linkTo(loop, this);
    }
    void backtrackPatternCharacterFixed(size_t opIndex)
    {
        backtrackTermDefault(opIndex);
    }

    void generatePatternCharacterGreedy(size_t opIndex)
    {
        YarrOp& op = m_ops[opIndex];
        PatternTerm* term = op.m_term;
        UChar32 ch = term->patternCharacter;

        const RegisterID character = regT0;
        const RegisterID countRegister = regT1;

        move(TrustedImm32(0), countRegister);

        // Unless have a 16 bit pattern character and an 8 bit string - short circuit
        if (!((ch > 0xff) && (m_charSize == Char8))) {
            JumpList failures;
            Label loop(this);
            failures.append(atEndOfInput());
            failures.append(jumpIfCharNotEquals(ch, m_checkedOffset - term->inputPosition, character));

            add32(TrustedImm32(1), index);
#ifdef JIT_UNICODE_EXPRESSIONS
            if (m_decodeSurrogatePairs && !U_IS_BMP(ch)) {
                Jump surrogatePairOk = notAtEndOfInput();
                sub32(TrustedImm32(1), index);
                failures.append(jump());
                surrogatePairOk.link(this);
                add32(TrustedImm32(1), index);
            }
#endif
            add32(TrustedImm32(1), countRegister);

            if (term->quantityMaxCount == quantifyInfinite)
                jump(loop);
            else
                branch32(NotEqual, countRegister, Imm32(term->quantityMaxCount.unsafeGet())).linkTo(loop, this);

            failures.link(this);
        }
        op.m_reentry = label();

        storeToFrame(countRegister, term->frameLocation + BackTrackInfoPatternCharacter::matchAmountIndex());
    }
    void backtrackPatternCharacterGreedy(size_t opIndex)
    {
        YarrOp& op = m_ops[opIndex];
        PatternTerm* term = op.m_term;

        const RegisterID countRegister = regT1;

        m_backtrackingState.link(this);

        loadFromFrame(term->frameLocation + BackTrackInfoPatternCharacter::matchAmountIndex(), countRegister);
        m_backtrackingState.append(branchTest32(Zero, countRegister));
        sub32(TrustedImm32(1), countRegister);
        if (!m_decodeSurrogatePairs || U_IS_BMP(term->patternCharacter))
            sub32(TrustedImm32(1), index);
        else
            sub32(TrustedImm32(2), index);
        jump(op.m_reentry);
    }

    void generatePatternCharacterNonGreedy(size_t opIndex)
    {
        YarrOp& op = m_ops[opIndex];
        PatternTerm* term = op.m_term;

        const RegisterID countRegister = regT1;

        move(TrustedImm32(0), countRegister);
        op.m_reentry = label();
        storeToFrame(countRegister, term->frameLocation + BackTrackInfoPatternCharacter::matchAmountIndex());
    }
    void backtrackPatternCharacterNonGreedy(size_t opIndex)
    {
        YarrOp& op = m_ops[opIndex];
        PatternTerm* term = op.m_term;
        UChar32 ch = term->patternCharacter;

        const RegisterID character = regT0;
        const RegisterID countRegister = regT1;

        m_backtrackingState.link(this);

        loadFromFrame(term->frameLocation + BackTrackInfoPatternCharacter::matchAmountIndex(), countRegister);

        // Unless have a 16 bit pattern character and an 8 bit string - short circuit
        if (!((ch > 0xff) && (m_charSize == Char8))) {
            JumpList nonGreedyFailures;
            nonGreedyFailures.append(atEndOfInput());
            if (term->quantityMaxCount != quantifyInfinite)
                nonGreedyFailures.append(branch32(Equal, countRegister, Imm32(term->quantityMaxCount.unsafeGet())));
            nonGreedyFailures.append(jumpIfCharNotEquals(ch, m_checkedOffset - term->inputPosition, character));

            add32(TrustedImm32(1), index);
#ifdef JIT_UNICODE_EXPRESSIONS
            if (m_decodeSurrogatePairs && !U_IS_BMP(ch)) {
                Jump surrogatePairOk = notAtEndOfInput();
                sub32(TrustedImm32(1), index);
                nonGreedyFailures.append(jump());
                surrogatePairOk.link(this);
                add32(TrustedImm32(1), index);
            }
#endif
            add32(TrustedImm32(1), countRegister);

            jump(op.m_reentry);
            nonGreedyFailures.link(this);
        }

        if (m_decodeSurrogatePairs && !U_IS_BMP(ch)) {
            // subtract countRegister*2 for non-BMP characters
            lshift32(TrustedImm32(1), countRegister);
        }

        sub32(countRegister, index);
        m_backtrackingState.fallthrough();
    }

    void generateCharacterClassOnce(size_t opIndex)
    {
        YarrOp& op = m_ops[opIndex];
        PatternTerm* term = op.m_term;

        const RegisterID character = regT0;

        if (m_decodeSurrogatePairs)
            storeToFrame(index, term->frameLocation + BackTrackInfoCharacterClass::beginIndex());

        JumpList matchDest;
        readCharacter(m_checkedOffset - term->inputPosition, character);
        // If we are matching the "any character" builtin class we only need to read the
        // character and don't need to match as it will always succeed.
        if (term->invert() || !term->characterClass->m_anyCharacter) {
            matchCharacterClass(character, matchDest, term->characterClass);

            if (term->invert())
                op.m_jumps.append(matchDest);
            else {
                op.m_jumps.append(jump());
                matchDest.link(this);
            }
        }
#ifdef JIT_UNICODE_EXPRESSIONS
        if (m_decodeSurrogatePairs) {
            Jump isBMPChar = branch32(LessThan, character, supplementaryPlanesBase);
            add32(TrustedImm32(1), index);
            isBMPChar.link(this);
        }
#endif
    }
    void backtrackCharacterClassOnce(size_t opIndex)
    {
#ifdef JIT_UNICODE_EXPRESSIONS
        if (m_decodeSurrogatePairs) {
            YarrOp& op = m_ops[opIndex];
            PatternTerm* term = op.m_term;

            m_backtrackingState.link(this);
            loadFromFrame(term->frameLocation + BackTrackInfoCharacterClass::beginIndex(), index);
            m_backtrackingState.fallthrough();
        }
#endif
        backtrackTermDefault(opIndex);
    }

    void generateCharacterClassFixed(size_t opIndex)
    {
        YarrOp& op = m_ops[opIndex];
        PatternTerm* term = op.m_term;

        const RegisterID character = regT0;
        const RegisterID countRegister = regT1;

        move(index, countRegister);
        sub32(Imm32(term->quantityMaxCount.unsafeGet()), countRegister);

        Label loop(this);
        JumpList matchDest;
        readCharacter(m_checkedOffset - term->inputPosition - term->quantityMaxCount, character, countRegister);
        // If we are matching the "any character" builtin class we only need to read the
        // character and don't need to match as it will always succeed.
        if (term->invert() || !term->characterClass->m_anyCharacter) {
            matchCharacterClass(character, matchDest, term->characterClass);

            if (term->invert())
                op.m_jumps.append(matchDest);
            else {
                op.m_jumps.append(jump());
                matchDest.link(this);
            }
        }

        add32(TrustedImm32(1), countRegister);
#ifdef JIT_UNICODE_EXPRESSIONS
        if (m_decodeSurrogatePairs) {
            Jump isBMPChar = branch32(LessThan, character, supplementaryPlanesBase);
            op.m_jumps.append(atEndOfInput());
            add32(TrustedImm32(1), countRegister);
            add32(TrustedImm32(1), index);
            isBMPChar.link(this);
        }
#endif
        branch32(NotEqual, countRegister, index).linkTo(loop, this);
    }
    void backtrackCharacterClassFixed(size_t opIndex)
    {
        backtrackTermDefault(opIndex);
    }

    void generateCharacterClassGreedy(size_t opIndex)
    {
        YarrOp& op = m_ops[opIndex];
        PatternTerm* term = op.m_term;

        const RegisterID character = regT0;
        const RegisterID countRegister = regT1;

        if (m_decodeSurrogatePairs)
            storeToFrame(index, term->frameLocation + BackTrackInfoCharacterClass::beginIndex());
        move(TrustedImm32(0), countRegister);

        JumpList failures;
        Label loop(this);
        failures.append(atEndOfInput());

        if (term->invert()) {
            readCharacter(m_checkedOffset - term->inputPosition, character);
            matchCharacterClass(character, failures, term->characterClass);
        } else {
            JumpList matchDest;
            readCharacter(m_checkedOffset - term->inputPosition, character);
            // If we are matching the "any character" builtin class we only need to read the
            // character and don't need to match as it will always succeed.
            if (!term->characterClass->m_anyCharacter) {
                matchCharacterClass(character, matchDest, term->characterClass);
                failures.append(jump());
            }
            matchDest.link(this);
        }

        add32(TrustedImm32(1), index);
#ifdef JIT_UNICODE_EXPRESSIONS
        if (m_decodeSurrogatePairs) {
            failures.append(atEndOfInput());
            Jump isBMPChar = branch32(LessThan, character, supplementaryPlanesBase);
            add32(TrustedImm32(1), index);
            isBMPChar.link(this);
        }
#endif
        add32(TrustedImm32(1), countRegister);

        if (term->quantityMaxCount != quantifyInfinite) {
            branch32(NotEqual, countRegister, Imm32(term->quantityMaxCount.unsafeGet())).linkTo(loop, this);
            failures.append(jump());
        } else
            jump(loop);

        failures.link(this);
        op.m_reentry = label();

        storeToFrame(countRegister, term->frameLocation + BackTrackInfoCharacterClass::matchAmountIndex());
    }
    void backtrackCharacterClassGreedy(size_t opIndex)
    {
        YarrOp& op = m_ops[opIndex];
        PatternTerm* term = op.m_term;

        const RegisterID countRegister = regT1;

        m_backtrackingState.link(this);

        loadFromFrame(term->frameLocation + BackTrackInfoCharacterClass::matchAmountIndex(), countRegister);
        m_backtrackingState.append(branchTest32(Zero, countRegister));
        sub32(TrustedImm32(1), countRegister);
        if (!m_decodeSurrogatePairs)
            sub32(TrustedImm32(1), index);
        else {
            const RegisterID character = regT0;

            loadFromFrame(term->frameLocation + BackTrackInfoCharacterClass::beginIndex(), index);
            // Rematch one less
            storeToFrame(countRegister, term->frameLocation + BackTrackInfoCharacterClass::matchAmountIndex());

            Label rematchLoop(this);
            readCharacter(m_checkedOffset - term->inputPosition, character);

            sub32(TrustedImm32(1), countRegister);
            add32(TrustedImm32(1), index);

#ifdef JIT_UNICODE_EXPRESSIONS
            Jump isBMPChar = branch32(LessThan, character, supplementaryPlanesBase);
            add32(TrustedImm32(1), index);
            isBMPChar.link(this);
#endif

            branchTest32(Zero, countRegister).linkTo(rematchLoop, this);

            loadFromFrame(term->frameLocation + BackTrackInfoCharacterClass::matchAmountIndex(), countRegister);
        }
        jump(op.m_reentry);
    }

    void generateCharacterClassNonGreedy(size_t opIndex)
    {
        YarrOp& op = m_ops[opIndex];
        PatternTerm* term = op.m_term;

        const RegisterID countRegister = regT1;

        move(TrustedImm32(0), countRegister);
        op.m_reentry = label();
        if (m_decodeSurrogatePairs)
            storeToFrame(index, term->frameLocation + BackTrackInfoCharacterClass::beginIndex());
        storeToFrame(countRegister, term->frameLocation + BackTrackInfoCharacterClass::matchAmountIndex());
    }

    void backtrackCharacterClassNonGreedy(size_t opIndex)
    {
        YarrOp& op = m_ops[opIndex];
        PatternTerm* term = op.m_term;

        const RegisterID character = regT0;
        const RegisterID countRegister = regT1;

        JumpList nonGreedyFailures;

        m_backtrackingState.link(this);

        if (m_decodeSurrogatePairs)
            loadFromFrame(term->frameLocation + BackTrackInfoCharacterClass::beginIndex(), index);
        loadFromFrame(term->frameLocation + BackTrackInfoCharacterClass::matchAmountIndex(), countRegister);

        nonGreedyFailures.append(atEndOfInput());
        nonGreedyFailures.append(branch32(Equal, countRegister, Imm32(term->quantityMaxCount.unsafeGet())));

        JumpList matchDest;
        readCharacter(m_checkedOffset - term->inputPosition, character);
        // If we are matching the "any character" builtin class we only need to read the
        // character and don't need to match as it will always succeed.
        if (term->invert() || !term->characterClass->m_anyCharacter) {
            matchCharacterClass(character, matchDest, term->characterClass);

            if (term->invert())
                nonGreedyFailures.append(matchDest);
            else {
                nonGreedyFailures.append(jump());
                matchDest.link(this);
            }
        }

        add32(TrustedImm32(1), index);
#ifdef JIT_UNICODE_EXPRESSIONS
        if (m_decodeSurrogatePairs) {
            nonGreedyFailures.append(atEndOfInput());
            Jump isBMPChar = branch32(LessThan, character, supplementaryPlanesBase);
            add32(TrustedImm32(1), index);
            isBMPChar.link(this);
        }
#endif
        add32(TrustedImm32(1), countRegister);

        jump(op.m_reentry);

        nonGreedyFailures.link(this);
        sub32(countRegister, index);
        m_backtrackingState.fallthrough();
    }

    void generateDotStarEnclosure(size_t opIndex)
    {
        YarrOp& op = m_ops[opIndex];
        PatternTerm* term = op.m_term;

        const RegisterID character = regT0;
        const RegisterID matchPos = regT1;
#ifndef HAVE_INITIAL_START_REG
        const RegisterID initialStart = character;
#endif

        JumpList foundBeginningNewLine;
        JumpList saveStartIndex;
        JumpList foundEndingNewLine;

        if (m_pattern.dotAll()) {
            move(TrustedImm32(0), matchPos);
            setMatchStart(matchPos);
            move(length, index);
            return;
        }

        ASSERT(!m_pattern.m_body->m_hasFixedSize);
        getMatchStart(matchPos);

#ifndef HAVE_INITIAL_START_REG
        loadFromFrame(m_pattern.m_initialStartValueFrameLocation, initialStart);
#endif
        saveStartIndex.append(branch32(BelowOrEqual, matchPos, initialStart));
        Label findBOLLoop(this);
        sub32(TrustedImm32(1), matchPos);
        if (m_charSize == Char8)
            load8(BaseIndex(input, matchPos, TimesOne, 0), character);
        else
            load16(BaseIndex(input, matchPos, TimesTwo, 0), character);
        matchCharacterClass(character, foundBeginningNewLine, m_pattern.newlineCharacterClass());

#ifndef HAVE_INITIAL_START_REG
        loadFromFrame(m_pattern.m_initialStartValueFrameLocation, initialStart);
#endif
        branch32(Above, matchPos, initialStart).linkTo(findBOLLoop, this);
        saveStartIndex.append(jump());

        foundBeginningNewLine.link(this);
        add32(TrustedImm32(1), matchPos); // Advance past newline
        saveStartIndex.link(this);

        if (!m_pattern.multiline() && term->anchors.bolAnchor)
            op.m_jumps.append(branchTest32(NonZero, matchPos));

        ASSERT(!m_pattern.m_body->m_hasFixedSize);
        setMatchStart(matchPos);

        move(index, matchPos);

        Label findEOLLoop(this);        
        foundEndingNewLine.append(branch32(Equal, matchPos, length));
        if (m_charSize == Char8)
            load8(BaseIndex(input, matchPos, TimesOne, 0), character);
        else
            load16(BaseIndex(input, matchPos, TimesTwo, 0), character);
        matchCharacterClass(character, foundEndingNewLine, m_pattern.newlineCharacterClass());
        add32(TrustedImm32(1), matchPos);
        jump(findEOLLoop);

        foundEndingNewLine.link(this);

        if (!m_pattern.multiline() && term->anchors.eolAnchor)
            op.m_jumps.append(branch32(NotEqual, matchPos, length));

        move(matchPos, index);
    }

    void backtrackDotStarEnclosure(size_t opIndex)
    {
        backtrackTermDefault(opIndex);
    }
    
    // Code generation/backtracking for simple terms
    // (pattern characters, character classes, and assertions).
    // These methods farm out work to the set of functions above.
    void generateTerm(size_t opIndex)
    {
        YarrOp& op = m_ops[opIndex];
        PatternTerm* term = op.m_term;

        switch (term->type) {
        case PatternTerm::TypePatternCharacter:
            switch (term->quantityType) {
            case QuantifierFixedCount:
                if (term->quantityMaxCount == 1)
                    generatePatternCharacterOnce(opIndex);
                else
                    generatePatternCharacterFixed(opIndex);
                break;
            case QuantifierGreedy:
                generatePatternCharacterGreedy(opIndex);
                break;
            case QuantifierNonGreedy:
                generatePatternCharacterNonGreedy(opIndex);
                break;
            }
            break;

        case PatternTerm::TypeCharacterClass:
            switch (term->quantityType) {
            case QuantifierFixedCount:
                if (term->quantityMaxCount == 1)
                    generateCharacterClassOnce(opIndex);
                else
                    generateCharacterClassFixed(opIndex);
                break;
            case QuantifierGreedy:
                generateCharacterClassGreedy(opIndex);
                break;
            case QuantifierNonGreedy:
                generateCharacterClassNonGreedy(opIndex);
                break;
            }
            break;

        case PatternTerm::TypeAssertionBOL:
            generateAssertionBOL(opIndex);
            break;

        case PatternTerm::TypeAssertionEOL:
            generateAssertionEOL(opIndex);
            break;

        case PatternTerm::TypeAssertionWordBoundary:
            generateAssertionWordBoundary(opIndex);
            break;

        case PatternTerm::TypeForwardReference:
            break;

        case PatternTerm::TypeParenthesesSubpattern:
        case PatternTerm::TypeParentheticalAssertion:
            RELEASE_ASSERT_NOT_REACHED();
        case PatternTerm::TypeBackReference:
            m_failureReason = JITFailureReason::BackReference;
            break;
        case PatternTerm::TypeDotStarEnclosure:
            generateDotStarEnclosure(opIndex);
            break;
        }
    }
    void backtrackTerm(size_t opIndex)
    {
        YarrOp& op = m_ops[opIndex];
        PatternTerm* term = op.m_term;

        switch (term->type) {
        case PatternTerm::TypePatternCharacter:
            switch (term->quantityType) {
            case QuantifierFixedCount:
                if (term->quantityMaxCount == 1)
                    backtrackPatternCharacterOnce(opIndex);
                else
                    backtrackPatternCharacterFixed(opIndex);
                break;
            case QuantifierGreedy:
                backtrackPatternCharacterGreedy(opIndex);
                break;
            case QuantifierNonGreedy:
                backtrackPatternCharacterNonGreedy(opIndex);
                break;
            }
            break;

        case PatternTerm::TypeCharacterClass:
            switch (term->quantityType) {
            case QuantifierFixedCount:
                if (term->quantityMaxCount == 1)
                    backtrackCharacterClassOnce(opIndex);
                else
                    backtrackCharacterClassFixed(opIndex);
                break;
            case QuantifierGreedy:
                backtrackCharacterClassGreedy(opIndex);
                break;
            case QuantifierNonGreedy:
                backtrackCharacterClassNonGreedy(opIndex);
                break;
            }
            break;

        case PatternTerm::TypeAssertionBOL:
            backtrackAssertionBOL(opIndex);
            break;

        case PatternTerm::TypeAssertionEOL:
            backtrackAssertionEOL(opIndex);
            break;

        case PatternTerm::TypeAssertionWordBoundary:
            backtrackAssertionWordBoundary(opIndex);
            break;

        case PatternTerm::TypeForwardReference:
            break;

        case PatternTerm::TypeParenthesesSubpattern:
        case PatternTerm::TypeParentheticalAssertion:
            RELEASE_ASSERT_NOT_REACHED();

        case PatternTerm::TypeDotStarEnclosure:
            backtrackDotStarEnclosure(opIndex);
            break;

        case PatternTerm::TypeBackReference:
            m_failureReason = JITFailureReason::BackReference;
            break;
        }
    }

    void generate()
    {
        // Forwards generate the matching code.
        ASSERT(m_ops.size());
        size_t opIndex = 0;

        do {
            YarrOp& op = m_ops[opIndex];
            switch (op.m_op) {

            case OpTerm:
                generateTerm(opIndex);
                break;

            // OpBodyAlternativeBegin/Next/End
            //
            // These nodes wrap the set of alternatives in the body of the regular expression.
            // There may be either one or two chains of OpBodyAlternative nodes, one representing
            // the 'once through' sequence of alternatives (if any exist), and one representing
            // the repeating alternatives (again, if any exist).
            //
            // Upon normal entry to the Begin alternative, we will check that input is available.
            // Reentry to the Begin alternative will take place after the check has taken place,
            // and will assume that the input position has already been progressed as appropriate.
            //
            // Entry to subsequent Next/End alternatives occurs when the prior alternative has
            // successfully completed a match - return a success state from JIT code.
            //
            // Next alternatives allow for reentry optimized to suit backtracking from its
            // preceding alternative. It expects the input position to still be set to a position
            // appropriate to its predecessor, and it will only perform an input check if the
            // predecessor had a minimum size less than its own.
            //
            // In the case 'once through' expressions, the End node will also have a reentry
            // point to jump to when the last alternative fails. Again, this expects the input
            // position to still reflect that expected by the prior alternative.
            case OpBodyAlternativeBegin: {
                PatternAlternative* alternative = op.m_alternative;

                // Upon entry at the head of the set of alternatives, check if input is available
                // to run the first alternative. (This progresses the input position).
                op.m_jumps.append(jumpIfNoAvailableInput(alternative->m_minimumSize));
                // We will reenter after the check, and assume the input position to have been
                // set as appropriate to this alternative.
                op.m_reentry = label();

                m_checkedOffset += alternative->m_minimumSize;
                break;
            }
            case OpBodyAlternativeNext:
            case OpBodyAlternativeEnd: {
                PatternAlternative* priorAlternative = m_ops[op.m_previousOp].m_alternative;
                PatternAlternative* alternative = op.m_alternative;

                // If we get here, the prior alternative matched - return success.
                
                // Adjust the stack pointer to remove the pattern's frame.
                removeCallFrame();

                // Load appropriate values into the return register and the first output
                // slot, and return. In the case of pattern with a fixed size, we will
                // not have yet set the value in the first 
                ASSERT(index != returnRegister);
                if (m_pattern.m_body->m_hasFixedSize) {
                    move(index, returnRegister);
                    if (priorAlternative->m_minimumSize)
                        sub32(Imm32(priorAlternative->m_minimumSize), returnRegister);
                    if (compileMode == IncludeSubpatterns)
                        store32(returnRegister, output);
                } else
                    getMatchStart(returnRegister);
                if (compileMode == IncludeSubpatterns)
                    store32(index, Address(output, 4));
                move(index, returnRegister2);

                generateReturn();

                // This is the divide between the tail of the prior alternative, above, and
                // the head of the subsequent alternative, below.

                if (op.m_op == OpBodyAlternativeNext) {
                    // This is the reentry point for the Next alternative. We expect any code
                    // that jumps here to do so with the input position matching that of the
                    // PRIOR alteranative, and we will only check input availability if we
                    // need to progress it forwards.
                    op.m_reentry = label();
                    if (alternative->m_minimumSize > priorAlternative->m_minimumSize) {
                        add32(Imm32(alternative->m_minimumSize - priorAlternative->m_minimumSize), index);
                        op.m_jumps.append(jumpIfNoAvailableInput());
                    } else if (priorAlternative->m_minimumSize > alternative->m_minimumSize)
                        sub32(Imm32(priorAlternative->m_minimumSize - alternative->m_minimumSize), index);
                } else if (op.m_nextOp == notFound) {
                    // This is the reentry point for the End of 'once through' alternatives,
                    // jumped to when the last alternative fails to match.
                    op.m_reentry = label();
                    sub32(Imm32(priorAlternative->m_minimumSize), index);
                }

                if (op.m_op == OpBodyAlternativeNext)
                    m_checkedOffset += alternative->m_minimumSize;
                m_checkedOffset -= priorAlternative->m_minimumSize;
                break;
            }

            // OpSimpleNestedAlternativeBegin/Next/End
            // OpNestedAlternativeBegin/Next/End
            //
            // These nodes are used to handle sets of alternatives that are nested within
            // subpatterns and parenthetical assertions. The 'simple' forms are used where
            // we do not need to be able to backtrack back into any alternative other than
            // the last, the normal forms allow backtracking into any alternative.
            //
            // Each Begin/Next node is responsible for planting an input check to ensure
            // sufficient input is available on entry. Next nodes additionally need to
            // jump to the end - Next nodes use the End node's m_jumps list to hold this
            // set of jumps.
            //
            // In the non-simple forms, successful alternative matches must store a
            // 'return address' using a DataLabelPtr, used to store the address to jump
            // to when backtracking, to get to the code for the appropriate alternative.
            case OpSimpleNestedAlternativeBegin:
            case OpNestedAlternativeBegin: {
                PatternTerm* term = op.m_term;
                PatternAlternative* alternative = op.m_alternative;
                PatternDisjunction* disjunction = term->parentheses.disjunction;

                // Calculate how much input we need to check for, and if non-zero check.
                op.m_checkAdjust = Checked<unsigned>(alternative->m_minimumSize);
                if ((term->quantityType == QuantifierFixedCount) && (term->type != PatternTerm::TypeParentheticalAssertion))
                    op.m_checkAdjust -= disjunction->m_minimumSize;
                if (op.m_checkAdjust)
                    op.m_jumps.append(jumpIfNoAvailableInput(op.m_checkAdjust.unsafeGet()));

                m_checkedOffset += op.m_checkAdjust;
                break;
            }
            case OpSimpleNestedAlternativeNext:
            case OpNestedAlternativeNext: {
                PatternTerm* term = op.m_term;
                PatternAlternative* alternative = op.m_alternative;
                PatternDisjunction* disjunction = term->parentheses.disjunction;

                // In the non-simple case, store a 'return address' so we can backtrack correctly.
                if (op.m_op == OpNestedAlternativeNext) {
                    unsigned parenthesesFrameLocation = term->frameLocation;
                    op.m_returnAddress = storeToFrameWithPatch(parenthesesFrameLocation + BackTrackInfoParentheses::returnAddressIndex());
                }

                if (term->quantityType != QuantifierFixedCount && !m_ops[op.m_previousOp].m_alternative->m_minimumSize) {
                    // If the previous alternative matched without consuming characters then
                    // backtrack to try to match while consumming some input.
                    op.m_zeroLengthMatch = branch32(Equal, index, Address(stackPointerRegister, term->frameLocation * sizeof(void*)));
                }

                // If we reach here then the last alternative has matched - jump to the
                // End node, to skip over any further alternatives.
                //
                // FIXME: this is logically O(N^2) (though N can be expected to be very
                // small). We could avoid this either by adding an extra jump to the JIT
                // data structures, or by making backtracking code that jumps to Next
                // alternatives are responsible for checking that input is available (if
                // we didn't need to plant the input checks, then m_jumps would be free).
                YarrOp* endOp = &m_ops[op.m_nextOp];
                while (endOp->m_nextOp != notFound) {
                    ASSERT(endOp->m_op == OpSimpleNestedAlternativeNext || endOp->m_op == OpNestedAlternativeNext);
                    endOp = &m_ops[endOp->m_nextOp];
                }
                ASSERT(endOp->m_op == OpSimpleNestedAlternativeEnd || endOp->m_op == OpNestedAlternativeEnd);
                endOp->m_jumps.append(jump());

                // This is the entry point for the next alternative.
                op.m_reentry = label();

                // Calculate how much input we need to check for, and if non-zero check.
                op.m_checkAdjust = alternative->m_minimumSize;
                if ((term->quantityType == QuantifierFixedCount) && (term->type != PatternTerm::TypeParentheticalAssertion))
                    op.m_checkAdjust -= disjunction->m_minimumSize;
                if (op.m_checkAdjust)
                    op.m_jumps.append(jumpIfNoAvailableInput(op.m_checkAdjust.unsafeGet()));

                YarrOp& lastOp = m_ops[op.m_previousOp];
                m_checkedOffset -= lastOp.m_checkAdjust;
                m_checkedOffset += op.m_checkAdjust;
                break;
            }
            case OpSimpleNestedAlternativeEnd:
            case OpNestedAlternativeEnd: {
                PatternTerm* term = op.m_term;

                // In the non-simple case, store a 'return address' so we can backtrack correctly.
                if (op.m_op == OpNestedAlternativeEnd) {
                    unsigned parenthesesFrameLocation = term->frameLocation;
                    op.m_returnAddress = storeToFrameWithPatch(parenthesesFrameLocation + BackTrackInfoParentheses::returnAddressIndex());
                }

                if (term->quantityType != QuantifierFixedCount && !m_ops[op.m_previousOp].m_alternative->m_minimumSize) {
                    // If the previous alternative matched without consuming characters then
                    // backtrack to try to match while consumming some input.
                    op.m_zeroLengthMatch = branch32(Equal, index, Address(stackPointerRegister, term->frameLocation * sizeof(void*)));
                }

                // If this set of alternatives contains more than one alternative,
                // then the Next nodes will have planted jumps to the End, and added
                // them to this node's m_jumps list.
                op.m_jumps.link(this);
                op.m_jumps.clear();

                YarrOp& lastOp = m_ops[op.m_previousOp];
                m_checkedOffset -= lastOp.m_checkAdjust;
                break;
            }

            // OpParenthesesSubpatternOnceBegin/End
            //
            // These nodes support (optionally) capturing subpatterns, that have a
            // quantity count of 1 (this covers fixed once, and ?/?? quantifiers). 
            case OpParenthesesSubpatternOnceBegin: {
                PatternTerm* term = op.m_term;
                unsigned parenthesesFrameLocation = term->frameLocation;
                const RegisterID indexTemporary = regT0;
                ASSERT(term->quantityMaxCount == 1);

                // Upon entry to a Greedy quantified set of parenthese store the index.
                // We'll use this for two purposes:
                //  - To indicate which iteration we are on of mathing the remainder of
                //    the expression after the parentheses - the first, including the
                //    match within the parentheses, or the second having skipped over them.
                //  - To check for empty matches, which must be rejected.
                //
                // At the head of a NonGreedy set of parentheses we'll immediately set the
                // value on the stack to -1 (indicating a match skipping the subpattern),
                // and plant a jump to the end. We'll also plant a label to backtrack to
                // to reenter the subpattern later, with a store to set up index on the
                // second iteration.
                //
                // FIXME: for capturing parens, could use the index in the capture array?
                if (term->quantityType == QuantifierGreedy)
                    storeToFrame(index, parenthesesFrameLocation + BackTrackInfoParenthesesOnce::beginIndex());
                else if (term->quantityType == QuantifierNonGreedy) {
                    storeToFrame(TrustedImm32(-1), parenthesesFrameLocation + BackTrackInfoParenthesesOnce::beginIndex());
                    op.m_jumps.append(jump());
                    op.m_reentry = label();
                    storeToFrame(index, parenthesesFrameLocation + BackTrackInfoParenthesesOnce::beginIndex());
                }

                // If the parenthese are capturing, store the starting index value to the
                // captures array, offsetting as necessary.
                //
                // FIXME: could avoid offsetting this value in JIT code, apply
                // offsets only afterwards, at the point the results array is
                // being accessed.
                if (term->capture() && compileMode == IncludeSubpatterns) {
                    unsigned inputOffset = (m_checkedOffset - term->inputPosition).unsafeGet();
                    if (term->quantityType == QuantifierFixedCount)
                        inputOffset += term->parentheses.disjunction->m_minimumSize;
                    if (inputOffset) {
                        move(index, indexTemporary);
                        sub32(Imm32(inputOffset), indexTemporary);
                        setSubpatternStart(indexTemporary, term->parentheses.subpatternId);
                    } else
                        setSubpatternStart(index, term->parentheses.subpatternId);
                }
                break;
            }
            case OpParenthesesSubpatternOnceEnd: {
                PatternTerm* term = op.m_term;
                const RegisterID indexTemporary = regT0;
                ASSERT(term->quantityMaxCount == 1);

                // Runtime ASSERT to make sure that the nested alternative handled the
                // "no input consumed" check.
                if (!ASSERT_DISABLED && term->quantityType != QuantifierFixedCount && !term->parentheses.disjunction->m_minimumSize) {
                    Jump pastBreakpoint;
                    pastBreakpoint = branch32(NotEqual, index, Address(stackPointerRegister, term->frameLocation * sizeof(void*)));
                    // ### abortWithReason(YARRNoInputConsumed);
                    pastBreakpoint.link(this);
                }

                // If the parenthese are capturing, store the ending index value to the
                // captures array, offsetting as necessary.
                //
                // FIXME: could avoid offsetting this value in JIT code, apply
                // offsets only afterwards, at the point the results array is
                // being accessed.
                if (term->capture() && compileMode == IncludeSubpatterns) {
                    unsigned inputOffset = (m_checkedOffset - term->inputPosition).unsafeGet();
                    if (inputOffset) {
                        move(index, indexTemporary);
                        sub32(Imm32(inputOffset), indexTemporary);
                        setSubpatternEnd(indexTemporary, term->parentheses.subpatternId);
                    } else
                        setSubpatternEnd(index, term->parentheses.subpatternId);
                }

                // If the parentheses are quantified Greedy then add a label to jump back
                // to if get a failed match from after the parentheses. For NonGreedy
                // parentheses, link the jump from before the subpattern to here.
                if (term->quantityType == QuantifierGreedy)
                    op.m_reentry = label();
                else if (term->quantityType == QuantifierNonGreedy) {
                    YarrOp& beginOp = m_ops[op.m_previousOp];
                    beginOp.m_jumps.link(this);
                }
                break;
            }

            // OpParenthesesSubpatternTerminalBegin/End
            case OpParenthesesSubpatternTerminalBegin: {
                PatternTerm* term = op.m_term;
                ASSERT(term->quantityType == QuantifierGreedy);
                ASSERT(term->quantityMaxCount == quantifyInfinite);
                ASSERT(!term->capture());

                // Upon entry set a label to loop back to.
                op.m_reentry = label();

                // Store the start index of the current match; we need to reject zero
                // length matches.
                storeToFrame(index, term->frameLocation + BackTrackInfoParenthesesTerminal::beginIndex());
                break;
            }
            case OpParenthesesSubpatternTerminalEnd: {
                YarrOp& beginOp = m_ops[op.m_previousOp];
                if (!ASSERT_DISABLED) {
                    PatternTerm* term = op.m_term;
                    
                    // Runtime ASSERT to make sure that the nested alternative handled the
                    // "no input consumed" check.
                    Jump pastBreakpoint;
                    pastBreakpoint = branch32(NotEqual, index, Address(stackPointerRegister, term->frameLocation * sizeof(void*)));
                    // ### abortWithReason(YARRNoInputConsumed);
                    pastBreakpoint.link(this);
                }

                // We know that the match is non-zero, we can accept it and
                // loop back up to the head of the subpattern.
                jump(beginOp.m_reentry);

                // This is the entry point to jump to when we stop matching - we will
                // do so once the subpattern cannot match any more.
                op.m_reentry = label();
                break;
            }

            // OpParenthesesSubpatternBegin/End
            //
            // These nodes support generic subpatterns.
            case OpParenthesesSubpatternBegin: {
#if ENABLE(YARR_JIT_ALL_PARENS_EXPRESSIONS)
                PatternTerm* term = op.m_term;
                unsigned parenthesesFrameLocation = term->frameLocation;

                // Upon entry to a Greedy quantified set of parenthese store the index.
                // We'll use this for two purposes:
                //  - To indicate which iteration we are on of mathing the remainder of
                //    the expression after the parentheses - the first, including the
                //    match within the parentheses, or the second having skipped over them.
                //  - To check for empty matches, which must be rejected.
                //
                // At the head of a NonGreedy set of parentheses we'll immediately set the
                // value on the stack to -1 (indicating a match skipping the subpattern),
                // and plant a jump to the end. We'll also plant a label to backtrack to
                // to reenter the subpattern later, with a store to set up index on the
                // second iteration.
                //
                // FIXME: for capturing parens, could use the index in the capture array?
                if (term->quantityType == QuantifierGreedy || term->quantityType == QuantifierNonGreedy) {
                    storeToFrame(TrustedImm32(0), parenthesesFrameLocation + BackTrackInfoParentheses::matchAmountIndex());
                    storeToFrame(TrustedImmPtr(nullptr), parenthesesFrameLocation + BackTrackInfoParentheses::parenContextHeadIndex());

                    if (term->quantityType == QuantifierNonGreedy) {
                        storeToFrame(TrustedImm32(-1), parenthesesFrameLocation + BackTrackInfoParentheses::beginIndex());
                        op.m_jumps.append(jump());
                    }
                    
                    op.m_reentry = label();
                    RegisterID currParenContextReg = regT0;
                    RegisterID newParenContextReg = regT1;

                    loadFromFrame(parenthesesFrameLocation + BackTrackInfoParentheses::parenContextHeadIndex(), currParenContextReg);
                    allocateParenContext(newParenContextReg);
                    storePtr(currParenContextReg, newParenContextReg);
                    storeToFrame(newParenContextReg, parenthesesFrameLocation + BackTrackInfoParentheses::parenContextHeadIndex());
                    saveParenContext(newParenContextReg, regT2, term->parentheses.subpatternId, term->parentheses.lastSubpatternId, parenthesesFrameLocation);
                    storeToFrame(index, parenthesesFrameLocation + BackTrackInfoParentheses::beginIndex());
                }

                // If the parenthese are capturing, store the starting index value to the
                // captures array, offsetting as necessary.
                //
                // FIXME: could avoid offsetting this value in JIT code, apply
                // offsets only afterwards, at the point the results array is
                // being accessed.
                if (term->capture() && compileMode == IncludeSubpatterns) {
                    const RegisterID indexTemporary = regT0;
                    unsigned inputOffset = (m_checkedOffset - term->inputPosition).unsafeGet();
                    if (term->quantityType == QuantifierFixedCount)
                        inputOffset += term->parentheses.disjunction->m_minimumSize;
                    if (inputOffset) {
                        move(index, indexTemporary);
                        sub32(Imm32(inputOffset), indexTemporary);
                        setSubpatternStart(indexTemporary, term->parentheses.subpatternId);
                    } else
                        setSubpatternStart(index, term->parentheses.subpatternId);
                }
#else // !YARR_JIT_ALL_PARENS_EXPRESSIONS
                RELEASE_ASSERT_NOT_REACHED();
#endif
                break;
            }
            case OpParenthesesSubpatternEnd: {
#if ENABLE(YARR_JIT_ALL_PARENS_EXPRESSIONS)
                PatternTerm* term = op.m_term;
                unsigned parenthesesFrameLocation = term->frameLocation;

                // Runtime ASSERT to make sure that the nested alternative handled the
                // "no input consumed" check.
                if (!ASSERT_DISABLED && term->quantityType != QuantifierFixedCount && !term->parentheses.disjunction->m_minimumSize) {
                    Jump pastBreakpoint;
                    pastBreakpoint = branch32(NotEqual, index, Address(stackPointerRegister, parenthesesFrameLocation * sizeof(void*)));
                    // ### abortWithReason(YARRNoInputConsumed);
                    pastBreakpoint.link(this);
                }

                const RegisterID countTemporary = regT1;

                YarrOp& beginOp = m_ops[op.m_previousOp];
                loadFromFrame(parenthesesFrameLocation + BackTrackInfoParentheses::matchAmountIndex(), countTemporary);
                add32(TrustedImm32(1), countTemporary);
                storeToFrame(countTemporary, parenthesesFrameLocation + BackTrackInfoParentheses::matchAmountIndex());

                // If the parenthese are capturing, store the ending index value to the
                // captures array, offsetting as necessary.
                //
                // FIXME: could avoid offsetting this value in JIT code, apply
                // offsets only afterwards, at the point the results array is
                // being accessed.
                if (term->capture() && compileMode == IncludeSubpatterns) {
                    const RegisterID indexTemporary = regT0;
                    
                    unsigned inputOffset = (m_checkedOffset - term->inputPosition).unsafeGet();
                    if (inputOffset) {
                        move(index, indexTemporary);
                        sub32(Imm32(inputOffset), indexTemporary);
                        setSubpatternEnd(indexTemporary, term->parentheses.subpatternId);
                    } else
                        setSubpatternEnd(index, term->parentheses.subpatternId);
                }

                // If the parentheses are quantified Greedy then add a label to jump back
                // to if get a failed match from after the parentheses. For NonGreedy
                // parentheses, link the jump from before the subpattern to here.
                if (term->quantityType == QuantifierGreedy) {
                    if (term->quantityMaxCount != quantifyInfinite)
                        branch32(Below, countTemporary, Imm32(term->quantityMaxCount.unsafeGet())).linkTo(beginOp.m_reentry, this);
                    else
                        jump(beginOp.m_reentry);
                    
                    op.m_reentry = label();
                } else if (term->quantityType == QuantifierNonGreedy) {
                    YarrOp& beginOp = m_ops[op.m_previousOp];
                    beginOp.m_jumps.link(this);
                }
#else // !YARR_JIT_ALL_PARENS_EXPRESSIONS
                RELEASE_ASSERT_NOT_REACHED();
#endif
                break;
            }

            // OpParentheticalAssertionBegin/End
            case OpParentheticalAssertionBegin: {
                PatternTerm* term = op.m_term;

                // Store the current index - assertions should not update index, so
                // we will need to restore it upon a successful match.
                unsigned parenthesesFrameLocation = term->frameLocation;
                storeToFrame(index, parenthesesFrameLocation + BackTrackInfoParentheticalAssertion::beginIndex());

                // Check 
                op.m_checkAdjust = m_checkedOffset - term->inputPosition;
                if (op.m_checkAdjust)
                    sub32(Imm32(op.m_checkAdjust.unsafeGet()), index);

                m_checkedOffset -= op.m_checkAdjust;
                break;
            }
            case OpParentheticalAssertionEnd: {
                PatternTerm* term = op.m_term;

                // Restore the input index value.
                unsigned parenthesesFrameLocation = term->frameLocation;
                loadFromFrame(parenthesesFrameLocation + BackTrackInfoParentheticalAssertion::beginIndex(), index);

                // If inverted, a successful match of the assertion must be treated
                // as a failure, so jump to backtracking.
                if (term->invert()) {
                    op.m_jumps.append(jump());
                    op.m_reentry = label();
                }

                YarrOp& lastOp = m_ops[op.m_previousOp];
                m_checkedOffset += lastOp.m_checkAdjust;
                break;
            }

            case OpMatchFailed:
                removeCallFrame();
                generateFailReturn();
                break;
            }

            ++opIndex;
        } while (opIndex < m_ops.size());
    }

    void backtrack()
    {
        // Backwards generate the backtracking code.
        size_t opIndex = m_ops.size();
        ASSERT(opIndex);

        do {
            --opIndex;
            YarrOp& op = m_ops[opIndex];
            switch (op.m_op) {

            case OpTerm:
                backtrackTerm(opIndex);
                break;

            // OpBodyAlternativeBegin/Next/End
            //
            // For each Begin/Next node representing an alternative, we need to decide what to do
            // in two circumstances:
            //  - If we backtrack back into this node, from within the alternative.
            //  - If the input check at the head of the alternative fails (if this exists).
            //
            // We treat these two cases differently since in the former case we have slightly
            // more information - since we are backtracking out of a prior alternative we know
            // that at least enough input was available to run it. For example, given the regular
            // expression /a|b/, if we backtrack out of the first alternative (a failed pattern
            // character match of 'a'), then we need not perform an additional input availability
            // check before running the second alternative.
            //
            // Backtracking required differs for the last alternative, which in the case of the
            // repeating set of alternatives must loop. The code generated for the last alternative
            // will also be used to handle all input check failures from any prior alternatives -
            // these require similar functionality, in seeking the next available alternative for
            // which there is sufficient input.
            //
            // Since backtracking of all other alternatives simply requires us to link backtracks
            // to the reentry point for the subsequent alternative, we will only be generating any
            // code when backtracking the last alternative.
            case OpBodyAlternativeBegin:
            case OpBodyAlternativeNext: {
                PatternAlternative* alternative = op.m_alternative;

                if (op.m_op == OpBodyAlternativeNext) {
                    PatternAlternative* priorAlternative = m_ops[op.m_previousOp].m_alternative;
                    m_checkedOffset += priorAlternative->m_minimumSize;
                }
                m_checkedOffset -= alternative->m_minimumSize;

                // Is this the last alternative? If not, then if we backtrack to this point we just
                // need to jump to try to match the next alternative.
                if (m_ops[op.m_nextOp].m_op != OpBodyAlternativeEnd) {
                    m_backtrackingState.linkTo(m_ops[op.m_nextOp].m_reentry, this);
                    break;
                }
                YarrOp& endOp = m_ops[op.m_nextOp];

                YarrOp* beginOp = &op;
                while (beginOp->m_op != OpBodyAlternativeBegin) {
                    ASSERT(beginOp->m_op == OpBodyAlternativeNext);
                    beginOp = &m_ops[beginOp->m_previousOp];
                }

                bool onceThrough = endOp.m_nextOp == notFound;
                
                JumpList lastStickyAlternativeFailures;

                // First, generate code to handle cases where we backtrack out of an attempted match
                // of the last alternative. If this is a 'once through' set of alternatives then we
                // have nothing to do - link this straight through to the End.
                if (onceThrough)
                    m_backtrackingState.linkTo(endOp.m_reentry, this);
                else {
                    // If we don't need to move the input poistion, and the pattern has a fixed size
                    // (in which case we omit the store of the start index until the pattern has matched)
                    // then we can just link the backtrack out of the last alternative straight to the
                    // head of the first alternative.
                    if (m_pattern.m_body->m_hasFixedSize
                        && (alternative->m_minimumSize > beginOp->m_alternative->m_minimumSize)
                        && (alternative->m_minimumSize - beginOp->m_alternative->m_minimumSize == 1))
                        m_backtrackingState.linkTo(beginOp->m_reentry, this);
                    else if (m_pattern.sticky() && m_ops[op.m_nextOp].m_op == OpBodyAlternativeEnd) {
                        // It is a sticky pattern and the last alternative failed, jump to the end.
                        m_backtrackingState.takeBacktracksToJumpList(lastStickyAlternativeFailures, this);
                    } else {
                        // We need to generate a trampoline of code to execute before looping back
                        // around to the first alternative.
                        m_backtrackingState.link(this);

                        // No need to advance and retry for a sticky pattern.
                        if (!m_pattern.sticky()) {
                            // If the pattern size is not fixed, then store the start index for use if we match.
                            if (!m_pattern.m_body->m_hasFixedSize) {
                                if (alternative->m_minimumSize == 1)
                                    setMatchStart(index);
                                else {
                                    move(index, regT0);
                                    if (alternative->m_minimumSize)
                                        sub32(Imm32(alternative->m_minimumSize - 1), regT0);
                                    else
                                        add32(TrustedImm32(1), regT0);
                                    setMatchStart(regT0);
                                }
                            }

                            // Generate code to loop. Check whether the last alternative is longer than the
                            // first (e.g. /a|xy/ or /a|xyz/).
                            if (alternative->m_minimumSize > beginOp->m_alternative->m_minimumSize) {
                                // We want to loop, and increment input position. If the delta is 1, it is
                                // already correctly incremented, if more than one then decrement as appropriate.
                                unsigned delta = alternative->m_minimumSize - beginOp->m_alternative->m_minimumSize;
                                ASSERT(delta);
                                if (delta != 1)
                                    sub32(Imm32(delta - 1), index);
                                jump(beginOp->m_reentry);
                            } else {
                                // If the first alternative has minimum size 0xFFFFFFFFu, then there cannot
                                // be sufficent input available to handle this, so just fall through.
                                unsigned delta = beginOp->m_alternative->m_minimumSize - alternative->m_minimumSize;
                                if (delta != 0xFFFFFFFFu) {
                                    // We need to check input because we are incrementing the input.
                                    add32(Imm32(delta + 1), index);
                                    checkInput().linkTo(beginOp->m_reentry, this);
                                }
                            }
                        }
                    }
                }

                // We can reach this point in the code in two ways:
                //  - Fallthrough from the code above (a repeating alternative backtracked out of its
                //    last alternative, and did not have sufficent input to run the first).
                //  - We will loop back up to the following label when a repeating alternative loops,
                //    following a failed input check.
                //
                // Either way, we have just failed the input check for the first alternative.
                Label firstInputCheckFailed(this);

                // Generate code to handle input check failures from alternatives except the last.
                // prevOp is the alternative we're handling a bail out from (initially Begin), and
                // nextOp is the alternative we will be attempting to reenter into.
                // 
                // We will link input check failures from the forwards matching path back to the code
                // that can handle them.
                YarrOp* prevOp = beginOp;
                YarrOp* nextOp = &m_ops[beginOp->m_nextOp];
                while (nextOp->m_op != OpBodyAlternativeEnd) {
                    prevOp->m_jumps.link(this);

                    // We only get here if an input check fails, it is only worth checking again
                    // if the next alternative has a minimum size less than the last.
                    if (prevOp->m_alternative->m_minimumSize > nextOp->m_alternative->m_minimumSize) {
                        // FIXME: if we added an extra label to YarrOp, we could avoid needing to
                        // subtract delta back out, and reduce this code. Should performance test
                        // the benefit of this.
                        unsigned delta = prevOp->m_alternative->m_minimumSize - nextOp->m_alternative->m_minimumSize;
                        sub32(Imm32(delta), index);
                        Jump fail = jumpIfNoAvailableInput();
                        add32(Imm32(delta), index);
                        jump(nextOp->m_reentry);
                        fail.link(this);
                    } else if (prevOp->m_alternative->m_minimumSize < nextOp->m_alternative->m_minimumSize)
                        add32(Imm32(nextOp->m_alternative->m_minimumSize - prevOp->m_alternative->m_minimumSize), index);
                    prevOp = nextOp;
                    nextOp = &m_ops[nextOp->m_nextOp];
                }

                // We fall through to here if there is insufficient input to run the last alternative.

                // If there is insufficient input to run the last alternative, then for 'once through'
                // alternatives we are done - just jump back up into the forwards matching path at the End.
                if (onceThrough) {
                    op.m_jumps.linkTo(endOp.m_reentry, this);
                    jump(endOp.m_reentry);
                    break;
                }

                // For repeating alternatives, link any input check failure from the last alternative to
                // this point.
                op.m_jumps.link(this);

                bool needsToUpdateMatchStart = !m_pattern.m_body->m_hasFixedSize;

                // Check for cases where input position is already incremented by 1 for the last
                // alternative (this is particularly useful where the minimum size of the body
                // disjunction is 0, e.g. /a*|b/).
                if (needsToUpdateMatchStart && alternative->m_minimumSize == 1) {
                    // index is already incremented by 1, so just store it now!
                    setMatchStart(index);
                    needsToUpdateMatchStart = false;
                }

                if (!m_pattern.sticky()) {
                    // Check whether there is sufficient input to loop. Increment the input position by
                    // one, and check. Also add in the minimum disjunction size before checking - there
                    // is no point in looping if we're just going to fail all the input checks around
                    // the next iteration.
                    ASSERT(alternative->m_minimumSize >= m_pattern.m_body->m_minimumSize);
                    if (alternative->m_minimumSize == m_pattern.m_body->m_minimumSize) {
                        // If the last alternative had the same minimum size as the disjunction,
                        // just simply increment input pos by 1, no adjustment based on minimum size.
                        add32(TrustedImm32(1), index);
                    } else {
                        // If the minumum for the last alternative was one greater than than that
                        // for the disjunction, we're already progressed by 1, nothing to do!
                        unsigned delta = (alternative->m_minimumSize - m_pattern.m_body->m_minimumSize) - 1;
                        if (delta)
                            sub32(Imm32(delta), index);
                    }
                    Jump matchFailed = jumpIfNoAvailableInput();

                    if (needsToUpdateMatchStart) {
                        if (!m_pattern.m_body->m_minimumSize)
                            setMatchStart(index);
                        else {
                            move(index, regT0);
                            sub32(Imm32(m_pattern.m_body->m_minimumSize), regT0);
                            setMatchStart(regT0);
                        }
                    }

                    // Calculate how much more input the first alternative requires than the minimum
                    // for the body as a whole. If no more is needed then we dont need an additional
                    // input check here - jump straight back up to the start of the first alternative.
                    if (beginOp->m_alternative->m_minimumSize == m_pattern.m_body->m_minimumSize)
                        jump(beginOp->m_reentry);
                    else {
                        if (beginOp->m_alternative->m_minimumSize > m_pattern.m_body->m_minimumSize)
                            add32(Imm32(beginOp->m_alternative->m_minimumSize - m_pattern.m_body->m_minimumSize), index);
                        else
                            sub32(Imm32(m_pattern.m_body->m_minimumSize - beginOp->m_alternative->m_minimumSize), index);
                        checkInput().linkTo(beginOp->m_reentry, this);
                        jump(firstInputCheckFailed);
                    }

                    // We jump to here if we iterate to the point that there is insufficient input to
                    // run any matches, and need to return a failure state from JIT code.
                    matchFailed.link(this);
                }

                lastStickyAlternativeFailures.link(this);
                removeCallFrame();
                generateFailReturn();
                break;
            }
            case OpBodyAlternativeEnd: {
                // We should never backtrack back into a body disjunction.
                ASSERT(m_backtrackingState.isEmpty());

                PatternAlternative* priorAlternative = m_ops[op.m_previousOp].m_alternative;
                m_checkedOffset += priorAlternative->m_minimumSize;
                break;
            }

            // OpSimpleNestedAlternativeBegin/Next/End
            // OpNestedAlternativeBegin/Next/End
            //
            // Generate code for when we backtrack back out of an alternative into
            // a Begin or Next node, or when the entry input count check fails. If
            // there are more alternatives we need to jump to the next alternative,
            // if not we backtrack back out of the current set of parentheses.
            //
            // In the case of non-simple nested assertions we need to also link the
            // 'return address' appropriately to backtrack back out into the correct
            // alternative.
            case OpSimpleNestedAlternativeBegin:
            case OpSimpleNestedAlternativeNext:
            case OpNestedAlternativeBegin:
            case OpNestedAlternativeNext: {
                YarrOp& nextOp = m_ops[op.m_nextOp];
                bool isBegin = op.m_previousOp == notFound;
                bool isLastAlternative = nextOp.m_nextOp == notFound;
                ASSERT(isBegin == (op.m_op == OpSimpleNestedAlternativeBegin || op.m_op == OpNestedAlternativeBegin));
                ASSERT(isLastAlternative == (nextOp.m_op == OpSimpleNestedAlternativeEnd || nextOp.m_op == OpNestedAlternativeEnd));

                // Treat an input check failure the same as a failed match.
                m_backtrackingState.append(op.m_jumps);

                // Set the backtracks to jump to the appropriate place. We may need
                // to link the backtracks in one of three different way depending on
                // the type of alternative we are dealing with:
                //  - A single alternative, with no simplings.
                //  - The last alternative of a set of two or more.
                //  - An alternative other than the last of a set of two or more.
                //
                // In the case of a single alternative on its own, we don't need to
                // jump anywhere - if the alternative fails to match we can just
                // continue to backtrack out of the parentheses without jumping.
                //
                // In the case of the last alternative in a set of more than one, we
                // need to jump to return back out to the beginning. We'll do so by
                // adding a jump to the End node's m_jumps list, and linking this
                // when we come to generate the Begin node. For alternatives other
                // than the last, we need to jump to the next alternative.
                //
                // If the alternative had adjusted the input position we must link
                // backtracking to here, correct, and then jump on. If not we can
                // link the backtracks directly to their destination.
                if (op.m_checkAdjust) {
                    // Handle the cases where we need to link the backtracks here.
                    m_backtrackingState.link(this);
                    sub32(Imm32(op.m_checkAdjust.unsafeGet()), index);
                    if (!isLastAlternative) {
                        // An alternative that is not the last should jump to its successor.
                        jump(nextOp.m_reentry);
                    } else if (!isBegin) {
                        // The last of more than one alternatives must jump back to the beginning.
                        nextOp.m_jumps.append(jump());
                    } else {
                        // A single alternative on its own can fall through.
                        m_backtrackingState.fallthrough();
                    }
                } else {
                    // Handle the cases where we can link the backtracks directly to their destinations.
                    if (!isLastAlternative) {
                        // An alternative that is not the last should jump to its successor.
                        m_backtrackingState.linkTo(nextOp.m_reentry, this);
                    } else if (!isBegin) {
                        // The last of more than one alternatives must jump back to the beginning.
                        m_backtrackingState.takeBacktracksToJumpList(nextOp.m_jumps, this);
                    }
                    // In the case of a single alternative on its own do nothing - it can fall through.
                }

                // If there is a backtrack jump from a zero length match link it here.
                if (op.m_zeroLengthMatch.isSet())
                    m_backtrackingState.append(op.m_zeroLengthMatch);

                // At this point we've handled the backtracking back into this node.
                // Now link any backtracks that need to jump to here.

                // For non-simple alternatives, link the alternative's 'return address'
                // so that we backtrack back out into the previous alternative.
                if (op.m_op == OpNestedAlternativeNext)
                    m_backtrackingState.append(op.m_returnAddress);

                // If there is more than one alternative, then the last alternative will
                // have planted a jump to be linked to the end. This jump was added to the
                // End node's m_jumps list. If we are back at the beginning, link it here.
                if (isBegin) {
                    YarrOp* endOp = &m_ops[op.m_nextOp];
                    while (endOp->m_nextOp != notFound) {
                        ASSERT(endOp->m_op == OpSimpleNestedAlternativeNext || endOp->m_op == OpNestedAlternativeNext);
                        endOp = &m_ops[endOp->m_nextOp];
                    }
                    ASSERT(endOp->m_op == OpSimpleNestedAlternativeEnd || endOp->m_op == OpNestedAlternativeEnd);
                    m_backtrackingState.append(endOp->m_jumps);
                }

                if (!isBegin) {
                    YarrOp& lastOp = m_ops[op.m_previousOp];
                    m_checkedOffset += lastOp.m_checkAdjust;
                }
                m_checkedOffset -= op.m_checkAdjust;
                break;
            }
            case OpSimpleNestedAlternativeEnd:
            case OpNestedAlternativeEnd: {
                PatternTerm* term = op.m_term;

                // If there is a backtrack jump from a zero length match link it here.
                if (op.m_zeroLengthMatch.isSet())
                    m_backtrackingState.append(op.m_zeroLengthMatch);

                // If we backtrack into the end of a simple subpattern do nothing;
                // just continue through into the last alternative. If we backtrack
                // into the end of a non-simple set of alterntives we need to jump
                // to the backtracking return address set up during generation.
                if (op.m_op == OpNestedAlternativeEnd) {
                    m_backtrackingState.link(this);

                    // Plant a jump to the return address.
                    unsigned parenthesesFrameLocation = term->frameLocation;
                    loadFromFrameAndJump(parenthesesFrameLocation + BackTrackInfoParentheses::returnAddressIndex());

                    // Link the DataLabelPtr associated with the end of the last
                    // alternative to this point.
                    m_backtrackingState.append(op.m_returnAddress);
                }

                YarrOp& lastOp = m_ops[op.m_previousOp];
                m_checkedOffset += lastOp.m_checkAdjust;
                break;
            }

            // OpParenthesesSubpatternOnceBegin/End
            //
            // When we are backtracking back out of a capturing subpattern we need
            // to clear the start index in the matches output array, to record that
            // this subpattern has not been captured.
            //
            // When backtracking back out of a Greedy quantified subpattern we need
            // to catch this, and try running the remainder of the alternative after
            // the subpattern again, skipping the parentheses.
            //
            // Upon backtracking back into a quantified set of parentheses we need to
            // check whether we were currently skipping the subpattern. If not, we
            // can backtrack into them, if we were we need to either backtrack back
            // out of the start of the parentheses, or jump back to the forwards
            // matching start, depending of whether the match is Greedy or NonGreedy.
            case OpParenthesesSubpatternOnceBegin: {
                PatternTerm* term = op.m_term;
                ASSERT(term->quantityMaxCount == 1);

                // We only need to backtrack to this point if capturing or greedy.
                if ((term->capture() && compileMode == IncludeSubpatterns) || term->quantityType == QuantifierGreedy) {
                    m_backtrackingState.link(this);

                    // If capturing, clear the capture (we only need to reset start).
                    if (term->capture() && compileMode == IncludeSubpatterns)
                        clearSubpatternStart(term->parentheses.subpatternId);

                    // If Greedy, jump to the end.
                    if (term->quantityType == QuantifierGreedy) {
                        // Clear the flag in the stackframe indicating we ran through the subpattern.
                        unsigned parenthesesFrameLocation = term->frameLocation;
                        storeToFrame(TrustedImm32(-1), parenthesesFrameLocation + BackTrackInfoParenthesesOnce::beginIndex());
                        // Jump to after the parentheses, skipping the subpattern.
                        jump(m_ops[op.m_nextOp].m_reentry);
                        // A backtrack from after the parentheses, when skipping the subpattern,
                        // will jump back to here.
                        op.m_jumps.link(this);
                    }

                    m_backtrackingState.fallthrough();
                }
                break;
            }
            case OpParenthesesSubpatternOnceEnd: {
                PatternTerm* term = op.m_term;

                if (term->quantityType != QuantifierFixedCount) {
                    m_backtrackingState.link(this);

                    // Check whether we should backtrack back into the parentheses, or if we
                    // are currently in a state where we had skipped over the subpattern
                    // (in which case the flag value on the stack will be -1).
                    unsigned parenthesesFrameLocation = term->frameLocation;
                    Jump hadSkipped = branch32(Equal, Address(stackPointerRegister, (parenthesesFrameLocation + BackTrackInfoParenthesesOnce::beginIndex()) * sizeof(void*)), TrustedImm32(-1));

                    if (term->quantityType == QuantifierGreedy) {
                        // For Greedy parentheses, we skip after having already tried going
                        // through the subpattern, so if we get here we're done.
                        YarrOp& beginOp = m_ops[op.m_previousOp];
                        beginOp.m_jumps.append(hadSkipped);
                    } else {
                        // For NonGreedy parentheses, we try skipping the subpattern first,
                        // so if we get here we need to try running through the subpattern
                        // next. Jump back to the start of the parentheses in the forwards
                        // matching path.
                        ASSERT(term->quantityType == QuantifierNonGreedy);
                        YarrOp& beginOp = m_ops[op.m_previousOp];
                        hadSkipped.linkTo(beginOp.m_reentry, this);
                    }

                    m_backtrackingState.fallthrough();
                }

                m_backtrackingState.append(op.m_jumps);
                break;
            }

            // OpParenthesesSubpatternTerminalBegin/End
            //
            // Terminal subpatterns will always match - there is nothing after them to
            // force a backtrack, and they have a minimum count of 0, and as such will
            // always produce an acceptable result.
            case OpParenthesesSubpatternTerminalBegin: {
                // We will backtrack to this point once the subpattern cannot match any
                // more. Since no match is accepted as a successful match (we are Greedy
                // quantified with a minimum of zero) jump back to the forwards matching
                // path at the end.
                YarrOp& endOp = m_ops[op.m_nextOp];
                m_backtrackingState.linkTo(endOp.m_reentry, this);
                break;
            }
            case OpParenthesesSubpatternTerminalEnd:
                // We should never be backtracking to here (hence the 'terminal' in the name).
                ASSERT(m_backtrackingState.isEmpty());
                m_backtrackingState.append(op.m_jumps);
                break;

            // OpParenthesesSubpatternBegin/End
            //
            // When we are backtracking back out of a capturing subpattern we need
            // to clear the start index in the matches output array, to record that
            // this subpattern has not been captured.
            //
            // When backtracking back out of a Greedy quantified subpattern we need
            // to catch this, and try running the remainder of the alternative after
            // the subpattern again, skipping the parentheses.
            //
            // Upon backtracking back into a quantified set of parentheses we need to
            // check whether we were currently skipping the subpattern. If not, we
            // can backtrack into them, if we were we need to either backtrack back
            // out of the start of the parentheses, or jump back to the forwards
            // matching start, depending of whether the match is Greedy or NonGreedy.
            case OpParenthesesSubpatternBegin: {
#if ENABLE(YARR_JIT_ALL_PARENS_EXPRESSIONS)
                PatternTerm* term = op.m_term;
                unsigned parenthesesFrameLocation = term->frameLocation;

                if (term->quantityType != QuantifierFixedCount) {
                    m_backtrackingState.link(this);

                    if (term->quantityType == QuantifierGreedy) {
                        RegisterID currParenContextReg = regT0;
                        RegisterID newParenContextReg = regT1;

                        loadFromFrame(parenthesesFrameLocation + BackTrackInfoParentheses::parenContextHeadIndex(), currParenContextReg);

                        restoreParenContext(currParenContextReg, regT2, term->parentheses.subpatternId, term->parentheses.lastSubpatternId, parenthesesFrameLocation);

                        freeParenContext(currParenContextReg, newParenContextReg);
                        storeToFrame(newParenContextReg, parenthesesFrameLocation + BackTrackInfoParentheses::parenContextHeadIndex());
                        const RegisterID countTemporary = regT0;
                        loadFromFrame(parenthesesFrameLocation + BackTrackInfoParentheses::matchAmountIndex(), countTemporary);
                        Jump zeroLengthMatch = branchTest32(Zero, countTemporary);

                        sub32(TrustedImm32(1), countTemporary);
                        storeToFrame(countTemporary, parenthesesFrameLocation + BackTrackInfoParentheses::matchAmountIndex());

                        jump(m_ops[op.m_nextOp].m_reentry);

                        zeroLengthMatch.link(this);

                        // Clear the flag in the stackframe indicating we didn't run through the subpattern.
                        storeToFrame(TrustedImm32(-1), parenthesesFrameLocation + BackTrackInfoParentheses::beginIndex());

                        jump(m_ops[op.m_nextOp].m_reentry);
                    }

                    // If Greedy, jump to the end.
                    if (term->quantityType == QuantifierGreedy) {
                        // A backtrack from after the parentheses, when skipping the subpattern,
                        // will jump back to here.
                        op.m_jumps.link(this);
                    }

                    m_backtrackingState.fallthrough();
                }
#else // !YARR_JIT_ALL_PARENS_EXPRESSIONS
                RELEASE_ASSERT_NOT_REACHED();
#endif
                break;
            }
            case OpParenthesesSubpatternEnd: {
#if ENABLE(YARR_JIT_ALL_PARENS_EXPRESSIONS)
                PatternTerm* term = op.m_term;

                if (term->quantityType != QuantifierFixedCount) {
                    m_backtrackingState.link(this);

                    // Check whether we should backtrack back into the parentheses, or if we
                    // are currently in a state where we had skipped over the subpattern
                    // (in which case the flag value on the stack will be -1).
                    unsigned parenthesesFrameLocation = term->frameLocation;
                    Jump hadSkipped = branch32(Equal, Address(stackPointerRegister, (parenthesesFrameLocation  + BackTrackInfoParentheses::beginIndex()) * sizeof(void*)), TrustedImm32(-1));

                    if (term->quantityType == QuantifierGreedy) {
                        // For Greedy parentheses, we skip after having already tried going
                        // through the subpattern, so if we get here we're done.
                        YarrOp& beginOp = m_ops[op.m_previousOp];
                        beginOp.m_jumps.append(hadSkipped);
                    } else {
                        // For NonGreedy parentheses, we try skipping the subpattern first,
                        // so if we get here we need to try running through the subpattern
                        // next. Jump back to the start of the parentheses in the forwards
                        // matching path.
                        ASSERT(term->quantityType == QuantifierNonGreedy);
                        YarrOp& beginOp = m_ops[op.m_previousOp];
                        hadSkipped.linkTo(beginOp.m_reentry, this);
                    }

                    m_backtrackingState.fallthrough();
                }

                m_backtrackingState.append(op.m_jumps);
#else // !YARR_JIT_ALL_PARENS_EXPRESSIONS
                RELEASE_ASSERT_NOT_REACHED();
#endif
                break;
            }

            // OpParentheticalAssertionBegin/End
            case OpParentheticalAssertionBegin: {
                PatternTerm* term = op.m_term;
                YarrOp& endOp = m_ops[op.m_nextOp];

                // We need to handle the backtracks upon backtracking back out
                // of a parenthetical assertion if either we need to correct
                // the input index, or the assertion was inverted.
                if (op.m_checkAdjust || term->invert()) {
                     m_backtrackingState.link(this);

                    if (op.m_checkAdjust)
                        add32(Imm32(op.m_checkAdjust.unsafeGet()), index);

                    // In an inverted assertion failure to match the subpattern
                    // is treated as a successful match - jump to the end of the
                    // subpattern. We already have adjusted the input position
                    // back to that before the assertion, which is correct.
                    if (term->invert())
                        jump(endOp.m_reentry);

                    m_backtrackingState.fallthrough();
                }

                // The End node's jump list will contain any backtracks into
                // the end of the assertion. Also, if inverted, we will have
                // added the failure caused by a successful match to this.
                m_backtrackingState.append(endOp.m_jumps);

                m_checkedOffset += op.m_checkAdjust;
                break;
            }
            case OpParentheticalAssertionEnd: {
                // FIXME: We should really be clearing any nested subpattern
                // matches on bailing out from after the pattern. Firefox has
                // this bug too (presumably because they use YARR!)

                // Never backtrack into an assertion; later failures bail to before the begin.
                m_backtrackingState.takeBacktracksToJumpList(op.m_jumps, this);

                YarrOp& lastOp = m_ops[op.m_previousOp];
                m_checkedOffset -= lastOp.m_checkAdjust;
                break;
            }

            case OpMatchFailed:
                break;
            }

        } while (opIndex);
    }

    // Compilation methods:
    // ====================

    // opCompileParenthesesSubpattern
    // Emits ops for a subpattern (set of parentheses). These consist
    // of a set of alternatives wrapped in an outer set of nodes for
    // the parentheses.
    // Supported types of parentheses are 'Once' (quantityMaxCount == 1),
    // 'Terminal' (non-capturing parentheses quantified as greedy
    // and infinite), and 0 based greedy quantified parentheses.
    // Alternatives will use the 'Simple' set of ops if either the
    // subpattern is terminal (in which case we will never need to
    // backtrack), or if the subpattern only contains one alternative.
    void opCompileParenthesesSubpattern(PatternTerm* term)
    {
        YarrOpCode parenthesesBeginOpCode;
        YarrOpCode parenthesesEndOpCode;
        YarrOpCode alternativeBeginOpCode = OpSimpleNestedAlternativeBegin;
        YarrOpCode alternativeNextOpCode = OpSimpleNestedAlternativeNext;
        YarrOpCode alternativeEndOpCode = OpSimpleNestedAlternativeEnd;

        // We can currently only compile quantity 1 subpatterns that are
        // not copies. We generate a copy in the case of a range quantifier,
        // e.g. /(?:x){3,9}/, or /(?:x)+/ (These are effectively expanded to
        // /(?:x){3,3}(?:x){0,6}/ and /(?:x)(?:x)*/ repectively). The problem
        // comes where the subpattern is capturing, in which case we would
        // need to restore the capture from the first subpattern upon a
        // failure in the second.
        if (term->quantityMinCount && term->quantityMinCount != term->quantityMaxCount) {
            m_failureReason = JITFailureReason::VariableCountedParenthesisWithNonZeroMinimum;
            return;
        } if (term->quantityMaxCount == 1 && !term->parentheses.isCopy) {
            // Select the 'Once' nodes.
            parenthesesBeginOpCode = OpParenthesesSubpatternOnceBegin;
            parenthesesEndOpCode = OpParenthesesSubpatternOnceEnd;

            // If there is more than one alternative we cannot use the 'simple' nodes.
            if (term->parentheses.disjunction->m_alternatives.size() != 1) {
                alternativeBeginOpCode = OpNestedAlternativeBegin;
                alternativeNextOpCode = OpNestedAlternativeNext;
                alternativeEndOpCode = OpNestedAlternativeEnd;
            }
        } else if (term->parentheses.isTerminal) {
            // Select the 'Terminal' nodes.
            parenthesesBeginOpCode = OpParenthesesSubpatternTerminalBegin;
            parenthesesEndOpCode = OpParenthesesSubpatternTerminalEnd;
        } else {
#if ENABLE(YARR_JIT_ALL_PARENS_EXPRESSIONS)
            // We only handle generic parenthesis with greedy counts.
            if (term->quantityType != QuantifierGreedy) {
                // This subpattern is not supported by the JIT.
                m_failureReason = JITFailureReason::NonGreedyParenthesizedSubpattern;
                return;
            }

            m_containsNestedSubpatterns = true;

            // Select the 'Generic' nodes.
            parenthesesBeginOpCode = OpParenthesesSubpatternBegin;
            parenthesesEndOpCode = OpParenthesesSubpatternEnd;

            // If there is more than one alternative we cannot use the 'simple' nodes.
            if (term->parentheses.disjunction->m_alternatives.size() != 1) {
                alternativeBeginOpCode = OpNestedAlternativeBegin;
                alternativeNextOpCode = OpNestedAlternativeNext;
                alternativeEndOpCode = OpNestedAlternativeEnd;
            }
#else
            // This subpattern is not supported by the JIT.
            m_failureReason = JITFailureReason::ParenthesizedSubpattern;
            return;
#endif
        }

        size_t parenBegin = m_ops.size();
        m_ops.append(parenthesesBeginOpCode);

        m_ops.append(alternativeBeginOpCode);
        m_ops.last().m_previousOp = notFound;
        m_ops.last().m_term = term;
        Vector<std::unique_ptr<PatternAlternative>>& alternatives = term->parentheses.disjunction->m_alternatives;
        for (unsigned i = 0; i < alternatives.size(); ++i) {
            size_t lastOpIndex = m_ops.size() - 1;

            PatternAlternative* nestedAlternative = alternatives[i].get();
            opCompileAlternative(nestedAlternative);

            size_t thisOpIndex = m_ops.size();
            m_ops.append(YarrOp(alternativeNextOpCode));

            YarrOp& lastOp = m_ops[lastOpIndex];
            YarrOp& thisOp = m_ops[thisOpIndex];

            lastOp.m_alternative = nestedAlternative;
            lastOp.m_nextOp = thisOpIndex;
            thisOp.m_previousOp = lastOpIndex;
            thisOp.m_term = term;
        }
        YarrOp& lastOp = m_ops.last();
        ASSERT(lastOp.m_op == alternativeNextOpCode);
        lastOp.m_op = alternativeEndOpCode;
        lastOp.m_alternative = 0;
        lastOp.m_nextOp = notFound;

        size_t parenEnd = m_ops.size();
        m_ops.append(parenthesesEndOpCode);

        m_ops[parenBegin].m_term = term;
        m_ops[parenBegin].m_previousOp = notFound;
        m_ops[parenBegin].m_nextOp = parenEnd;
        m_ops[parenEnd].m_term = term;
        m_ops[parenEnd].m_previousOp = parenBegin;
        m_ops[parenEnd].m_nextOp = notFound;
    }

    // opCompileParentheticalAssertion
    // Emits ops for a parenthetical assertion. These consist of an
    // OpSimpleNestedAlternativeBegin/Next/End set of nodes wrapping
    // the alternatives, with these wrapped by an outer pair of
    // OpParentheticalAssertionBegin/End nodes.
    // We can always use the OpSimpleNestedAlternative nodes in the
    // case of parenthetical assertions since these only ever match
    // once, and will never backtrack back into the assertion.
    void opCompileParentheticalAssertion(PatternTerm* term)
    {
        size_t parenBegin = m_ops.size();
        m_ops.append(OpParentheticalAssertionBegin);

        m_ops.append(OpSimpleNestedAlternativeBegin);
        m_ops.last().m_previousOp = notFound;
        m_ops.last().m_term = term;
        Vector<std::unique_ptr<PatternAlternative>>& alternatives =  term->parentheses.disjunction->m_alternatives;
        for (unsigned i = 0; i < alternatives.size(); ++i) {
            size_t lastOpIndex = m_ops.size() - 1;

            PatternAlternative* nestedAlternative = alternatives[i].get();
            opCompileAlternative(nestedAlternative);

            size_t thisOpIndex = m_ops.size();
            m_ops.append(YarrOp(OpSimpleNestedAlternativeNext));

            YarrOp& lastOp = m_ops[lastOpIndex];
            YarrOp& thisOp = m_ops[thisOpIndex];

            lastOp.m_alternative = nestedAlternative;
            lastOp.m_nextOp = thisOpIndex;
            thisOp.m_previousOp = lastOpIndex;
            thisOp.m_term = term;
        }
        YarrOp& lastOp = m_ops.last();
        ASSERT(lastOp.m_op == OpSimpleNestedAlternativeNext);
        lastOp.m_op = OpSimpleNestedAlternativeEnd;
        lastOp.m_alternative = 0;
        lastOp.m_nextOp = notFound;

        size_t parenEnd = m_ops.size();
        m_ops.append(OpParentheticalAssertionEnd);

        m_ops[parenBegin].m_term = term;
        m_ops[parenBegin].m_previousOp = notFound;
        m_ops[parenBegin].m_nextOp = parenEnd;
        m_ops[parenEnd].m_term = term;
        m_ops[parenEnd].m_previousOp = parenBegin;
        m_ops[parenEnd].m_nextOp = notFound;
    }

    // opCompileAlternative
    // Called to emit nodes for all terms in an alternative.
    void opCompileAlternative(PatternAlternative* alternative)
    {
        optimizeAlternative(alternative);

        for (unsigned i = 0; i < alternative->m_terms.size(); ++i) {
            PatternTerm* term = &alternative->m_terms[i];

            switch (term->type) {
            case PatternTerm::TypeParenthesesSubpattern:
                opCompileParenthesesSubpattern(term);
                break;

            case PatternTerm::TypeParentheticalAssertion:
                opCompileParentheticalAssertion(term);
                break;

            default:
                m_ops.append(term);
            }
        }
    }

    // opCompileBody
    // This method compiles the body disjunction of the regular expression.
    // The body consists of two sets of alternatives - zero or more 'once
    // through' (BOL anchored) alternatives, followed by zero or more
    // repeated alternatives.
    // For each of these two sets of alteratives, if not empty they will be
    // wrapped in a set of OpBodyAlternativeBegin/Next/End nodes (with the
    // 'begin' node referencing the first alternative, and 'next' nodes
    // referencing any further alternatives. The begin/next/end nodes are
    // linked together in a doubly linked list. In the case of repeating
    // alternatives, the end node is also linked back to the beginning.
    // If no repeating alternatives exist, then a OpMatchFailed node exists
    // to return the failing result.
    void opCompileBody(PatternDisjunction* disjunction)
    {
        Vector<std::unique_ptr<PatternAlternative>>& alternatives = disjunction->m_alternatives;
        size_t currentAlternativeIndex = 0;

        // Emit the 'once through' alternatives.
        if (alternatives.size() && alternatives[0]->onceThrough()) {
            m_ops.append(YarrOp(OpBodyAlternativeBegin));
            m_ops.last().m_previousOp = notFound;

            do {
                size_t lastOpIndex = m_ops.size() - 1;
                PatternAlternative* alternative = alternatives[currentAlternativeIndex].get();
                opCompileAlternative(alternative);

                size_t thisOpIndex = m_ops.size();
                m_ops.append(YarrOp(OpBodyAlternativeNext));

                YarrOp& lastOp = m_ops[lastOpIndex];
                YarrOp& thisOp = m_ops[thisOpIndex];

                lastOp.m_alternative = alternative;
                lastOp.m_nextOp = thisOpIndex;
                thisOp.m_previousOp = lastOpIndex;
                
                ++currentAlternativeIndex;
            } while (currentAlternativeIndex < alternatives.size() && alternatives[currentAlternativeIndex]->onceThrough());

            YarrOp& lastOp = m_ops.last();

            ASSERT(lastOp.m_op == OpBodyAlternativeNext);
            lastOp.m_op = OpBodyAlternativeEnd;
            lastOp.m_alternative = 0;
            lastOp.m_nextOp = notFound;
        }

        if (currentAlternativeIndex == alternatives.size()) {
            m_ops.append(YarrOp(OpMatchFailed));
            return;
        }

        // Emit the repeated alternatives.
        size_t repeatLoop = m_ops.size();
        m_ops.append(YarrOp(OpBodyAlternativeBegin));
        m_ops.last().m_previousOp = notFound;
        do {
            size_t lastOpIndex = m_ops.size() - 1;
            PatternAlternative* alternative = alternatives[currentAlternativeIndex].get();
            ASSERT(!alternative->onceThrough());
            opCompileAlternative(alternative);

            size_t thisOpIndex = m_ops.size();
            m_ops.append(YarrOp(OpBodyAlternativeNext));

            YarrOp& lastOp = m_ops[lastOpIndex];
            YarrOp& thisOp = m_ops[thisOpIndex];

            lastOp.m_alternative = alternative;
            lastOp.m_nextOp = thisOpIndex;
            thisOp.m_previousOp = lastOpIndex;
            
            ++currentAlternativeIndex;
        } while (currentAlternativeIndex < alternatives.size());
        YarrOp& lastOp = m_ops.last();
        ASSERT(lastOp.m_op == OpBodyAlternativeNext);
        lastOp.m_op = OpBodyAlternativeEnd;
        lastOp.m_alternative = 0;
        lastOp.m_nextOp = repeatLoop;
    }

    void generateTryReadUnicodeCharacterHelper()
    {
#ifdef JIT_UNICODE_EXPRESSIONS
        if (m_tryReadUnicodeCharacterCalls.isEmpty())
            return;

        ASSERT(m_decodeSurrogatePairs);

        m_tryReadUnicodeCharacterEntry = label();

        tryReadUnicodeCharImpl(regT0);

        ret();
#endif
    }

    void generateEnter()
    {
#if CPU(X86_64)
        push(X86Registers::ebp);
        move(stackPointerRegister, X86Registers::ebp);

        if (m_pattern.m_saveInitialStartValue)
            push(X86Registers::ebx);

#if OS(WINDOWS)
        push(X86Registers::edi);
#endif
#if ENABLE(YARR_JIT_ALL_PARENS_EXPRESSIONS)
        if (m_containsNestedSubpatterns) {
#if OS(WINDOWS)
            push(X86Registers::esi);
#endif
            push(X86Registers::r12);
        }
#endif

        if (m_decodeSurrogatePairs) {
            push(X86Registers::r13);
            push(X86Registers::r14);
            push(X86Registers::r15);

            move(TrustedImm32(0xd800), leadingSurrogateTag);
            move(TrustedImm32(0xdc00), trailingSurrogateTag);
        }
        // The ABI doesn't guarantee the upper bits are zero on unsigned arguments, so clear them ourselves.
        zeroExtend32ToPtr(index, index);
        zeroExtend32ToPtr(length, length);
#if OS(WINDOWS)
        if (compileMode == IncludeSubpatterns)
            loadPtr(Address(X86Registers::ebp, 6 * sizeof(void*)), output);
        // rcx is the pointer to the allocated space for result in x64 Windows.
        push(X86Registers::ecx);
#endif
#elif CPU(X86)
        push(X86Registers::ebp);
        move(stackPointerRegister, X86Registers::ebp);
        // TODO: do we need spill registers to fill the output pointer if there are no sub captures?
        push(X86Registers::ebx);
        push(X86Registers::edi);
        push(X86Registers::esi);
        // load output into edi (2 = saved ebp + return address).
    #if COMPILER(MSVC)
        loadPtr(Address(X86Registers::ebp, 2 * sizeof(void*)), input);
        loadPtr(Address(X86Registers::ebp, 3 * sizeof(void*)), index);
        loadPtr(Address(X86Registers::ebp, 4 * sizeof(void*)), length);
        if (compileMode == IncludeSubpatterns)
            loadPtr(Address(X86Registers::ebp, 5 * sizeof(void*)), output);
    #else
        if (compileMode == IncludeSubpatterns)
            loadPtr(Address(X86Registers::ebp, 2 * sizeof(void*)), output);
    #endif
#elif CPU(ARM64)
        if (m_decodeSurrogatePairs) {
            pushPair(framePointerRegister, linkRegister);
            move(TrustedImm32(0x10000), supplementaryPlanesBase);
            move(TrustedImm32(0xfffffc00), surrogateTagMask);
            move(TrustedImm32(0xd800), leadingSurrogateTag);
            move(TrustedImm32(0xdc00), trailingSurrogateTag);
        }

        // The ABI doesn't guarantee the upper bits are zero on unsigned arguments, so clear them ourselves.
        zeroExtend32ToPtr(index, index);
        zeroExtend32ToPtr(length, length);
#elif CPU(ARM)
        push(ARMRegisters::r4);
        push(ARMRegisters::r5);
        push(ARMRegisters::r6);
        push(ARMRegisters::r8);
#elif CPU(MIPS)
        // Do nothing.
#endif

        store8(TrustedImm32(1), &m_vm->isExecutingInRegExpJIT);
    }

    void generateReturn()
    {
        store8(TrustedImm32(0), &m_vm->isExecutingInRegExpJIT);

#if CPU(X86_64)
#if OS(WINDOWS)
        // Store the return value in the allocated space pointed by rcx.
        pop(X86Registers::ecx);
        store64(returnRegister, Address(X86Registers::ecx));
        store64(returnRegister2, Address(X86Registers::ecx, sizeof(void*)));
        move(X86Registers::ecx, returnRegister);
#endif
        if (m_decodeSurrogatePairs) {
            pop(X86Registers::r15);
            pop(X86Registers::r14);
            pop(X86Registers::r13);
        }

#if ENABLE(YARR_JIT_ALL_PARENS_EXPRESSIONS)
        if (m_containsNestedSubpatterns) {
            pop(X86Registers::r12);
#if OS(WINDOWS)
            pop(X86Registers::esi);
#endif
        }
#endif
#if OS(WINDOWS)
        pop(X86Registers::edi);
#endif

        if (m_pattern.m_saveInitialStartValue)
            pop(X86Registers::ebx);
        pop(X86Registers::ebp);
#elif CPU(X86)
        pop(X86Registers::esi);
        pop(X86Registers::edi);
        pop(X86Registers::ebx);
        pop(X86Registers::ebp);
#elif CPU(ARM64)
        if (m_decodeSurrogatePairs)
            popPair(framePointerRegister, linkRegister);
#elif CPU(ARM)
        pop(ARMRegisters::r8);
        pop(ARMRegisters::r6);
        pop(ARMRegisters::r5);
        pop(ARMRegisters::r4);
#elif CPU(MIPS)
        // Do nothing
#endif
        ret();
    }

public:
    YarrGenerator(VM* vm, YarrPattern& pattern, YarrCodeBlock& codeBlock, YarrCharSize charSize)
        : m_vm(vm)
        , m_pattern(pattern)
        , m_codeBlock(codeBlock)
        , m_charSize(charSize)
        , m_decodeSurrogatePairs(m_charSize == Char16 && m_pattern.unicode())
        , m_unicodeIgnoreCase(m_pattern.unicode() && m_pattern.ignoreCase())
        , m_canonicalMode(m_pattern.unicode() ? CanonicalMode::Unicode : CanonicalMode::UCS2)
#if ENABLE(YARR_JIT_ALL_PARENS_EXPRESSIONS)
        , m_containsNestedSubpatterns(false)
        , m_parenContextSizes(compileMode == IncludeSubpatterns ? m_pattern.m_numSubpatterns : 0, m_pattern.m_body->m_callFrameSize)
#endif
    {
    }

    void compile()
    {
        YarrCodeBlock& codeBlock = m_codeBlock;

#ifndef JIT_UNICODE_EXPRESSIONS
        if (m_decodeSurrogatePairs) {
            codeBlock.setFallBackWithFailureReason(JITFailureReason::DecodeSurrogatePair);
            return;
        }
#endif

#if ENABLE(YARR_JIT_ALL_PARENS_EXPRESSIONS)
        if (m_containsNestedSubpatterns)
            codeBlock.setUsesPaternContextBuffer();
#endif

        // We need to compile before generating code since we set flags based on compilation that
        // are used during generation.
        opCompileBody(m_pattern.m_body);
        
        if (m_failureReason) {
            codeBlock.setFallBackWithFailureReason(*m_failureReason);
            return;
        }
        
        generateEnter();

        Jump hasInput = checkInput();
        generateFailReturn();
        hasInput.link(this);

#if ENABLE(YARR_JIT_ALL_PARENS_EXPRESSIONS)
        if (m_containsNestedSubpatterns)
            move(TrustedImm32(matchLimit), remainingMatchCount);
#endif

        if (compileMode == IncludeSubpatterns) {
            for (unsigned i = 0; i < m_pattern.m_numSubpatterns + 1; ++i)
                store32(TrustedImm32(-1), Address(output, (i << 1) * sizeof(int)));
        }

        if (!m_pattern.m_body->m_hasFixedSize)
            setMatchStart(index);

        initCallFrame();

#if ENABLE(YARR_JIT_ALL_PARENS_EXPRESSIONS)
        if (m_containsNestedSubpatterns)
            initParenContextFreeList();
#endif
        
        if (m_pattern.m_saveInitialStartValue) {
#ifdef HAVE_INITIAL_START_REG
            move(index, initialStart);
#else
            storeToFrame(index, m_pattern.m_initialStartValueFrameLocation);
#endif
        }

        generate();
        backtrack();

        generateTryReadUnicodeCharacterHelper();

        generateJITFailReturn();

        JSGlobalData data(m_vm->regExpAllocator);
        DefaultLinkBuffer linkBuffer(data, this, REGEXP_CODE_ID, JITCompilationCanFail);
        if (linkBuffer.didFailToAllocate()) {
            codeBlock.setFallBackWithFailureReason(JITFailureReason::ExecutableMemoryAllocationFailure);
            return;
        }

        if (!m_tryReadUnicodeCharacterCalls.isEmpty()) {
            CodeLocationLabel tryReadUnicodeCharacterHelper = linkBuffer.locationOf(m_tryReadUnicodeCharacterEntry);

            for (auto call : m_tryReadUnicodeCharacterCalls)
                linkBuffer.link(call, tryReadUnicodeCharacterHelper);
        }

        m_backtrackingState.linkDataLabels(linkBuffer);

        CodeRef codeRef;
        if (compileMode == MatchOnly) {
<<<<<<< HEAD
            if (m_charSize == Char8) {
                codeRef = FINALIZE_CODE(linkBuffer, "YarJIT",
                                        "Match-only 8-bit regular expression");
                codeBlock.set8BitCodeMatchOnly(codeRef);
            } else {
                codeRef = FINALIZE_CODE(linkBuffer, "YarJIT",
                                        "Match-only 16-bit regular expression");
                codeBlock.set16BitCodeMatchOnly(codeRef);
            }
        } else {
            if (m_charSize == Char8) {
                codeRef = FINALIZE_CODE(linkBuffer, "YarJIT", "8-bit regular expression");
                codeBlock.set8BitCode(codeRef);
            } else {
                codeRef = FINALIZE_CODE(linkBuffer, "YarJIT", "16-bit regular expression");
                codeBlock.set16BitCode(codeRef);
            }
=======
            if (m_charSize == Char8)
                codeBlock.set8BitCodeMatchOnly(FINALIZE_CODE(linkBuffer, "YarrJIT", "Match-only 8-bit regular expression"));
            else
                codeBlock.set16BitCodeMatchOnly(FINALIZE_CODE(linkBuffer, "YarrJIT", "Match-only 16-bit regular expression"));
        } else {
            if (m_charSize == Char8)
                codeBlock.set8BitCode(FINALIZE_CODE(linkBuffer, "YarrJIT", "8-bit regular expression"));
            else
                codeBlock.set16BitCode(FINALIZE_CODE(linkBuffer, "YarrJIT", "16-bit regular expression"));
>>>>>>> 454676a8
        }
        QV4::generateFunctionTable(nullptr, &codeRef);

        linkBuffer.makeExecutable();

        if (m_failureReason)
            codeBlock.setFallBackWithFailureReason(*m_failureReason);
    }

private:
    VM* m_vm;

    YarrPattern& m_pattern;

    YarrCodeBlock& m_codeBlock;
    YarrCharSize m_charSize;

    // Used to detect regular expression constructs that are not currently
    // supported in the JIT; fall back to the interpreter when this is detected.
    std::optional<JITFailureReason> m_failureReason;

    bool m_decodeSurrogatePairs;
    bool m_unicodeIgnoreCase;
    CanonicalMode m_canonicalMode;
#if ENABLE(YARR_JIT_ALL_PARENS_EXPRESSIONS)
    bool m_containsNestedSubpatterns;
    ParenContextSizes m_parenContextSizes;
#endif
    JumpList m_abortExecution;
    JumpList m_hitMatchLimit;
    Vector<Call> m_tryReadUnicodeCharacterCalls;
    Label m_tryReadUnicodeCharacterEntry;

    // The regular expression expressed as a linear sequence of operations.
    Vector<YarrOp, 128> m_ops;

    // This records the current input offset being applied due to the current
    // set of alternatives we are nested within. E.g. when matching the
    // character 'b' within the regular expression /abc/, we will know that
    // the minimum size for the alternative is 3, checked upon entry to the
    // alternative, and that 'b' is at offset 1 from the start, and as such
    // when matching 'b' we need to apply an offset of -2 to the load.
    //
    // FIXME: This should go away. Rather than tracking this value throughout
    // code generation, we should gather this information up front & store it
    // on the YarrOp structure.
    Checked<unsigned> m_checkedOffset;

    // This class records state whilst generating the backtracking path of code.
    BacktrackingState m_backtrackingState;
};

void YarrCodeBlock::replaceCodeRef(MacroAssemblerCodeRef &target,
                                   const MacroAssemblerCodeRef &source)
{
    if (!!target && target.code().executableAddress() != source.code().executableAddress())
        QV4::destroyFunctionTable(nullptr, &target);

    target = source;
}

static void dumpCompileFailure(JITFailureReason failure)
{
    switch (failure) {
    case JITFailureReason::DecodeSurrogatePair:
        dataLog("Can't JIT a pattern decoding surrogate pairs\n");
        break;
    case JITFailureReason::BackReference:
        dataLog("Can't JIT a pattern containing back references\n");
        break;
    case JITFailureReason::VariableCountedParenthesisWithNonZeroMinimum:
        dataLog("Can't JIT a pattern containing a variable counted parenthesis with a non-zero minimum\n");
        break;
    case JITFailureReason::ParenthesizedSubpattern:
        dataLog("Can't JIT a pattern containing parenthesized subpatterns\n");
        break;
    case JITFailureReason::NonGreedyParenthesizedSubpattern:
        dataLog("Can't JIT a pattern containing non-greedy parenthesized subpatterns\n");
        break;
    case JITFailureReason::ExecutableMemoryAllocationFailure:
        dataLog("Can't JIT because of failure of allocation of executable memory\n");
        break;
    }
}

void jitCompile(YarrPattern& pattern, YarrCharSize charSize, VM* vm, YarrCodeBlock& codeBlock, YarrJITCompileMode mode)
{
    if (mode == MatchOnly)
        YarrGenerator<MatchOnly>(vm, pattern, codeBlock, charSize).compile();
    else
        YarrGenerator<IncludeSubpatterns>(vm, pattern, codeBlock, charSize).compile();

    if (auto failureReason = codeBlock.failureReason()) {
        if (Options::dumpCompiledRegExpPatterns())
            dumpCompileFailure(*failureReason);
    }
}

}}

#endif<|MERGE_RESOLUTION|>--- conflicted
+++ resolved
@@ -3533,35 +3533,23 @@
 
         CodeRef codeRef;
         if (compileMode == MatchOnly) {
-<<<<<<< HEAD
             if (m_charSize == Char8) {
-                codeRef = FINALIZE_CODE(linkBuffer, "YarJIT",
+                codeRef = FINALIZE_CODE(linkBuffer, "YarrJIT",
                                         "Match-only 8-bit regular expression");
                 codeBlock.set8BitCodeMatchOnly(codeRef);
             } else {
-                codeRef = FINALIZE_CODE(linkBuffer, "YarJIT",
+                codeRef = FINALIZE_CODE(linkBuffer, "YarrJIT",
                                         "Match-only 16-bit regular expression");
                 codeBlock.set16BitCodeMatchOnly(codeRef);
             }
         } else {
             if (m_charSize == Char8) {
-                codeRef = FINALIZE_CODE(linkBuffer, "YarJIT", "8-bit regular expression");
+                codeRef = FINALIZE_CODE(linkBuffer, "YarrJIT", "8-bit regular expression");
                 codeBlock.set8BitCode(codeRef);
             } else {
-                codeRef = FINALIZE_CODE(linkBuffer, "YarJIT", "16-bit regular expression");
+                codeRef = FINALIZE_CODE(linkBuffer, "YarrJIT", "16-bit regular expression");
                 codeBlock.set16BitCode(codeRef);
             }
-=======
-            if (m_charSize == Char8)
-                codeBlock.set8BitCodeMatchOnly(FINALIZE_CODE(linkBuffer, "YarrJIT", "Match-only 8-bit regular expression"));
-            else
-                codeBlock.set16BitCodeMatchOnly(FINALIZE_CODE(linkBuffer, "YarrJIT", "Match-only 16-bit regular expression"));
-        } else {
-            if (m_charSize == Char8)
-                codeBlock.set8BitCode(FINALIZE_CODE(linkBuffer, "YarrJIT", "8-bit regular expression"));
-            else
-                codeBlock.set16BitCode(FINALIZE_CODE(linkBuffer, "YarrJIT", "16-bit regular expression"));
->>>>>>> 454676a8
         }
         QV4::generateFunctionTable(nullptr, &codeRef);
 
