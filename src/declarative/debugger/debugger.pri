INCLUDEPATH += $$PWD

SOURCES += \
    $$PWD/qdeclarativedebuggerstatus.cpp \
    $$PWD/qpacketprotocol.cpp \
    $$PWD/qdeclarativedebugservice.cpp \
    $$PWD/qdeclarativedebugclient.cpp \
    $$PWD/qdeclarativedebug.cpp \
    $$PWD/qdeclarativedebugtrace.cpp \
    $$PWD/qdeclarativedebughelper.cpp \
    $$PWD/qdeclarativedebugserver.cpp \
<<<<<<< HEAD
    $$PWD/qdeclarativeobserverservice.cpp \
=======
    $$PWD/qdeclarativeinspectorservice.cpp \
>>>>>>> 1cf2984e
    $$PWD/qjsdebuggeragent.cpp \
    $$PWD/qjsdebugservice.cpp

HEADERS += \
    $$PWD/qdeclarativedebuggerstatus_p.h \
    $$PWD/qpacketprotocol_p.h \
    $$PWD/qdeclarativedebugservice_p.h \
    $$PWD/qdeclarativedebugservice_p_p.h \
    $$PWD/qdeclarativedebugclient_p.h \
    $$PWD/qdeclarativedebug_p.h \
    $$PWD/qdeclarativedebugtrace_p.h \
    $$PWD/qdeclarativedebughelper_p.h \
    $$PWD/qdeclarativedebugserver_p.h \
    $$PWD/qdeclarativedebugserverconnection_p.h \
<<<<<<< HEAD
    $$PWD/qdeclarativeobserverservice_p.h \
    $$PWD/qdeclarativeobserverinterface_p.h \
=======
    $$PWD/qdeclarativeinspectorservice_p.h \
    $$PWD/qdeclarativeinspectorinterface_p.h \
>>>>>>> 1cf2984e
    $$PWD/qjsdebuggeragent_p.h \
    $$PWD/qjsdebugservice_p.h<|MERGE_RESOLUTION|>--- conflicted
+++ resolved
@@ -9,11 +9,7 @@
     $$PWD/qdeclarativedebugtrace.cpp \
     $$PWD/qdeclarativedebughelper.cpp \
     $$PWD/qdeclarativedebugserver.cpp \
-<<<<<<< HEAD
-    $$PWD/qdeclarativeobserverservice.cpp \
-=======
     $$PWD/qdeclarativeinspectorservice.cpp \
->>>>>>> 1cf2984e
     $$PWD/qjsdebuggeragent.cpp \
     $$PWD/qjsdebugservice.cpp
 
@@ -28,12 +24,7 @@
     $$PWD/qdeclarativedebughelper_p.h \
     $$PWD/qdeclarativedebugserver_p.h \
     $$PWD/qdeclarativedebugserverconnection_p.h \
-<<<<<<< HEAD
-    $$PWD/qdeclarativeobserverservice_p.h \
-    $$PWD/qdeclarativeobserverinterface_p.h \
-=======
     $$PWD/qdeclarativeinspectorservice_p.h \
     $$PWD/qdeclarativeinspectorinterface_p.h \
->>>>>>> 1cf2984e
     $$PWD/qjsdebuggeragent_p.h \
     $$PWD/qjsdebugservice_p.h