load(qt_module)

TARGET     = QtDeclarative
QPRO_PWD   = $$PWD

CONFIG += module
MODULE_PRI += ../../modules/qt_declarative.pri

<<<<<<< HEAD
QT = core-private gui gui-private network widgets-private sql v8-private

contains(QT_CONFIG, svg): QT += svg
=======
QT         = core-private gui-private network opengl-private v8-private
>>>>>>> 3108a369
DEFINES   += QT_BUILD_DECLARATIVE_LIB QT_NO_URL_CAST_FROM_STRING
win32-msvc*|win32-icc:QMAKE_LFLAGS += /BASE:0x66000000
solaris-cc*:QMAKE_CXXFLAGS_RELEASE -= -O2

unix|win32-g++*:QMAKE_PKGCONFIG_REQUIRES = QtCore QtGui

exists("qdeclarative_enable_gcov") {
    QMAKE_CXXFLAGS = -fprofile-arcs -ftest-coverage -fno-elide-constructors
    LIBS += -lgcov
}

load(qt_module_config)

HEADERS += qtdeclarativeversion.h

#INCLUDEPATH -= $$QMAKE_INCDIR_QT/$$TARGET
#DESTDIR=.

#modules
include(util/util.pri)
include(qml/qml.pri)
include(debugger/debugger.pri)
include(scenegraph/scenegraph.pri)
include(items/items.pri)
include(particles/particles.pri)

symbian: {
    TARGET.UID3=0x2001E623
    LIBS += -lefsrv

    contains(QT_CONFIG, freetype) {
        DEFINES += QT_NO_FONTCONFIG
        INCLUDEPATH += \
            ../3rdparty/freetype/src \
            ../3rdparty/freetype/include
    }
}

linux-g++-maemo:DEFINES += QDECLARATIVEVIEW_NOBACKGROUND

DEFINES += QT_NO_OPENTYPE
INCLUDEPATH += $$QT_SOURCE_TREE/src/3rdparty/harfbuzz/src

<|MERGE_RESOLUTION|>--- conflicted
+++ resolved
@@ -6,13 +6,8 @@
 CONFIG += module
 MODULE_PRI += ../../modules/qt_declarative.pri
 
-<<<<<<< HEAD
 QT = core-private gui gui-private network widgets-private sql v8-private
 
-contains(QT_CONFIG, svg): QT += svg
-=======
-QT         = core-private gui-private network opengl-private v8-private
->>>>>>> 3108a369
 DEFINES   += QT_BUILD_DECLARATIVE_LIB QT_NO_URL_CAST_FROM_STRING
 win32-msvc*|win32-icc:QMAKE_LFLAGS += /BASE:0x66000000
 solaris-cc*:QMAKE_CXXFLAGS_RELEASE -= -O2
