load(qt_module)

TARGET     = QtDeclarative
QPRO_PWD   = $$PWD

CONFIG += module
MODULE_PRI += ../../modules/qt_declarative.pri

<<<<<<< HEAD
QT         = core-private gui-private script-private network script opengl opengl-private widgets-private
=======
QT         = core-private gui-private network opengl-private
>>>>>>> 3e0c19d5
contains(QT_CONFIG, svg): QT += svg
DEFINES   += QT_BUILD_DECLARATIVE_LIB QT_NO_URL_CAST_FROM_STRING
win32-msvc*|win32-icc:QMAKE_LFLAGS += /BASE:0x66000000
solaris-cc*:QMAKE_CXXFLAGS_RELEASE -= -O2

unix|win32-g++*:QMAKE_PKGCONFIG_REQUIRES = QtCore QtGui

exists("qdeclarative_enable_gcov") {
    QMAKE_CXXFLAGS = -fprofile-arcs -ftest-coverage -fno-elide-constructors
    LIBS += -lgcov
}

load(qt_module_config)

HEADERS += qtdeclarativeversion.h

#INCLUDEPATH -= $$QMAKE_INCDIR_QT/$$TARGET
#DESTDIR=.

#modules
include(util/util.pri)
include(qml/qml.pri)
include(debugger/debugger.pri)
include(scenegraph/scenegraph.pri)
include(items/items.pri)
include(particles/particles.pri)
include(v8/v8.pri)

symbian: {
    TARGET.UID3=0x2001E623
    LIBS += -lefsrv

    contains(QT_CONFIG, freetype) {
        DEFINES += QT_NO_FONTCONFIG
        INCLUDEPATH += \
            ../3rdparty/freetype/src \
            ../3rdparty/freetype/include
    }
}

linux-g++-maemo:DEFINES += QDECLARATIVEVIEW_NOBACKGROUND

DEFINES += QT_NO_OPENTYPE
INCLUDEPATH += $$QT_SOURCE_TREE/src/3rdparty/harfbuzz/src

<|MERGE_RESOLUTION|>--- conflicted
+++ resolved
@@ -6,11 +6,8 @@
 CONFIG += module
 MODULE_PRI += ../../modules/qt_declarative.pri
 
-<<<<<<< HEAD
-QT         = core-private gui-private script-private network script opengl opengl-private widgets-private
-=======
-QT         = core-private gui-private network opengl-private
->>>>>>> 3e0c19d5
+QT         = core-private gui-private network opengl opengl-private widgets-private
+
 contains(QT_CONFIG, svg): QT += svg
 DEFINES   += QT_BUILD_DECLARATIVE_LIB QT_NO_URL_CAST_FROM_STRING
 win32-msvc*|win32-icc:QMAKE_LFLAGS += /BASE:0x66000000
