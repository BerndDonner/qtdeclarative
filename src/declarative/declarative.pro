--- conflicted
+++ resolved
@@ -6,12 +6,8 @@
 CONFIG += module
 MODULE_PRI += ../../modules/qt_declarative.pri
 
-<<<<<<< HEAD
-QT = core-private gui gui-private network widgets-private sql
+QT = core-private gui gui-private network widgets-private sql v8-private
 
-=======
-QT         = core-private gui-private network opengl-private v8-private
->>>>>>> 05daa9bf
 contains(QT_CONFIG, svg): QT += svg
 DEFINES   += QT_BUILD_DECLARATIVE_LIB QT_NO_URL_CAST_FROM_STRING
 win32-msvc*|win32-icc:QMAKE_LFLAGS += /BASE:0x66000000
