/****************************************************************************
**
** Copyright (C) 2011 Nokia Corporation and/or its subsidiary(-ies).
** All rights reserved.
** Contact: Nokia Corporation (qt-info@nokia.com)
**
** This file is part of the QtDeclarative module of the Qt Toolkit.
**
** $QT_BEGIN_LICENSE:LGPL$
** GNU Lesser General Public License Usage
** This file may be used under the terms of the GNU Lesser General Public
** License version 2.1 as published by the Free Software Foundation and
** appearing in the file LICENSE.LGPL included in the packaging of this
** file. Please review the following information to ensure the GNU Lesser
** General Public License version 2.1 requirements will be met:
** http://www.gnu.org/licenses/old-licenses/lgpl-2.1.html.
**
** In addition, as a special exception, Nokia gives you certain additional
** rights. These rights are described in the Nokia Qt LGPL Exception
** version 1.1, included in the file LGPL_EXCEPTION.txt in this package.
**
** GNU General Public License Usage
** Alternatively, this file may be used under the terms of the GNU General
** Public License version 3.0 as published by the Free Software Foundation
** and appearing in the file LICENSE.GPL included in the packaging of this
** file. Please review the following information to ensure the GNU General
** Public License version 3.0 requirements will be met:
** http://www.gnu.org/copyleft/gpl.html.
**
** Other Usage
** Alternatively, this file may be used in accordance with the terms and
** conditions contained in a signed written agreement between you and Nokia.
**
**
**
**
**
** $QT_END_LICENSE$
**
****************************************************************************/

#include "private/qdeclarativetextinput_p.h"
#include "private/qdeclarativetextinput_p_p.h"

#include <private/qdeclarativeglobal_p.h>
#include <qdeclarativeinfo.h>

#include <QValidator>
#include <QTextCursor>
#include <QApplication>
#include <QFontMetrics>
#include <QPainter>
#include <QTextBoundaryFinder>
#include <QInputContext>
#include <qstyle.h>

#ifndef QT_NO_LINEEDIT

QT_BEGIN_NAMESPACE

/*!
    \qmlclass TextInput QDeclarativeTextInput
    \ingroup qml-basic-visual-elements
    \since 4.7
    \brief The TextInput item displays an editable line of text.
    \inherits Item

    The TextInput element displays a single line of editable plain text.

    TextInput is used to accept a line of text input. Input constraints
    can be placed on a TextInput item (for example, through a \l validator or \l inputMask),
    and setting \l echoMode to an appropriate value enables TextInput to be used for
    a password input field.

    On Mac OS X, the Up/Down key bindings for Home/End are explicitly disabled.
    If you want such bindings (on any platform), you will need to construct them in QML.
    
    \sa TextEdit, Text, {declarative/text/textselection}{Text Selection example}
*/
QDeclarativeTextInput::QDeclarativeTextInput(QDeclarativeItem* parent)
    : QDeclarativeImplicitSizePaintedItem(*(new QDeclarativeTextInputPrivate), parent)
{
    Q_D(QDeclarativeTextInput);
    d->init();
}

QDeclarativeTextInput::~QDeclarativeTextInput()
{
}

/*!
    \qmlproperty string TextInput::text

    The text in the TextInput.
*/

QString QDeclarativeTextInput::text() const
{
    Q_D(const QDeclarativeTextInput);
    return d->control->text();
}

void QDeclarativeTextInput::setText(const QString &s)
{
    Q_D(QDeclarativeTextInput);
    if(s == text())
        return;
    d->control->setText(s);
}

/*!
    \qmlproperty string TextInput::font.family

    Sets the family name of the font.

    The family name is case insensitive and may optionally include a foundry name, e.g. "Helvetica [Cronyx]".
    If the family is available from more than one foundry and the foundry isn't specified, an arbitrary foundry is chosen.
    If the family isn't available a family will be set using the font matching algorithm.
*/

/*!
    \qmlproperty bool TextInput::font.bold

    Sets whether the font weight is bold.
*/

/*!
    \qmlproperty enumeration TextInput::font.weight

    Sets the font's weight.

    The weight can be one of:
    \list
    \o Font.Light
    \o Font.Normal - the default
    \o Font.DemiBold
    \o Font.Bold
    \o Font.Black
    \endlist

    \qml
    TextInput { text: "Hello"; font.weight: Font.DemiBold }
    \endqml
*/

/*!
    \qmlproperty bool TextInput::font.italic

    Sets whether the font has an italic style.
*/

/*!
    \qmlproperty bool TextInput::font.underline

    Sets whether the text is underlined.
*/

/*!
    \qmlproperty bool TextInput::font.strikeout

    Sets whether the font has a strikeout style.
*/

/*!
    \qmlproperty real TextInput::font.pointSize

    Sets the font size in points. The point size must be greater than zero.
*/

/*!
    \qmlproperty int TextInput::font.pixelSize

    Sets the font size in pixels.

    Using this function makes the font device dependent.
    Use \c pointSize to set the size of the font in a device independent manner.
*/

/*!
    \qmlproperty real TextInput::font.letterSpacing

    Sets the letter spacing for the font.

    Letter spacing changes the default spacing between individual letters in the font.
    A positive value increases the letter spacing by the corresponding pixels; a negative value decreases the spacing.
*/

/*!
    \qmlproperty real TextInput::font.wordSpacing

    Sets the word spacing for the font.

    Word spacing changes the default spacing between individual words.
    A positive value increases the word spacing by a corresponding amount of pixels,
    while a negative value decreases the inter-word spacing accordingly.
*/

/*!
    \qmlproperty enumeration TextInput::font.capitalization

    Sets the capitalization for the text.

    \list
    \o Font.MixedCase - This is the normal text rendering option where no capitalization change is applied.
    \o Font.AllUppercase - This alters the text to be rendered in all uppercase type.
    \o Font.AllLowercase	 - This alters the text to be rendered in all lowercase type.
    \o Font.SmallCaps -	This alters the text to be rendered in small-caps type.
    \o Font.Capitalize - This alters the text to be rendered with the first character of each word as an uppercase character.
    \endlist

    \qml
    TextInput { text: "Hello"; font.capitalization: Font.AllLowercase }
    \endqml
*/

QFont QDeclarativeTextInput::font() const
{
    Q_D(const QDeclarativeTextInput);
    return d->sourceFont;
}

void QDeclarativeTextInput::setFont(const QFont &font)
{
    Q_D(QDeclarativeTextInput);
    if (d->sourceFont == font)
        return;

    d->sourceFont = font;
    QFont oldFont = d->font;
    d->font = font;
    if (d->font.pointSizeF() != -1) {
        // 0.5pt resolution
        qreal size = qRound(d->font.pointSizeF()*2.0);
        d->font.setPointSizeF(size/2.0);
    }

    if (oldFont != d->font) {
        d->control->setFont(d->font);
        if(d->cursorItem){
            d->cursorItem->setHeight(QFontMetrics(d->font).height());
            moveCursor();
        }
        updateSize();
    }
    emit fontChanged(d->sourceFont);
}

/*!
    \qmlproperty color TextInput::color

    The text color.
*/
QColor QDeclarativeTextInput::color() const
{
    Q_D(const QDeclarativeTextInput);
    return d->color;
}

void QDeclarativeTextInput::setColor(const QColor &c)
{
    Q_D(QDeclarativeTextInput);
    if (c != d->color) {
        d->color = c;
        clearCache();
        update();
        emit colorChanged(c);
    }
}


/*!
    \qmlproperty color TextInput::selectionColor

    The text highlight color, used behind selections.
*/
QColor QDeclarativeTextInput::selectionColor() const
{
    Q_D(const QDeclarativeTextInput);
    return d->selectionColor;
}

void QDeclarativeTextInput::setSelectionColor(const QColor &color)
{
    Q_D(QDeclarativeTextInput);
    if (d->selectionColor == color)
        return;

    d->selectionColor = color;
    QPalette p = d->control->palette();
    p.setColor(QPalette::Highlight, d->selectionColor);
    d->control->setPalette(p);
    if (d->control->hasSelectedText()) {
        clearCache();
        update();
    }
    emit selectionColorChanged(color);
}

/*!
    \qmlproperty color TextInput::selectedTextColor

    The highlighted text color, used in selections.
*/
QColor QDeclarativeTextInput::selectedTextColor() const
{
    Q_D(const QDeclarativeTextInput);
    return d->selectedTextColor;
}

void QDeclarativeTextInput::setSelectedTextColor(const QColor &color)
{
    Q_D(QDeclarativeTextInput);
    if (d->selectedTextColor == color)
        return;

    d->selectedTextColor = color;
    QPalette p = d->control->palette();
    p.setColor(QPalette::HighlightedText, d->selectedTextColor);
    d->control->setPalette(p);
    if (d->control->hasSelectedText()) {
        clearCache();
        update();
    }
    emit selectedTextColorChanged(color);
}

/*!
    \qmlproperty enumeration TextInput::horizontalAlignment
    \qmlproperty enumeration TextInput::effectiveHorizontalAlignment

    Sets the horizontal alignment of the text within the TextInput item's
    width and height. By default, the text alignment follows the natural alignment
    of the text, for example text that is read from left to right will be aligned to
    the left.

    TextInput does not have vertical alignment, as the natural height is
    exactly the height of the single line of text. If you set the height
    manually to something larger, TextInput will always be top aligned
    vertically. You can use anchors to align it however you want within
    another item.

    The valid values for \c horizontalAlignment are \c TextInput.AlignLeft, \c TextInput.AlignRight and
    \c TextInput.AlignHCenter.

    When using the attached property LayoutMirroring::enabled to mirror application
    layouts, the horizontal alignment of text will also be mirrored. However, the property
    \c horizontalAlignment will remain unchanged. To query the effective horizontal alignment
    of TextInput, use the read-only property \c effectiveHorizontalAlignment.
*/
QDeclarativeTextInput::HAlignment QDeclarativeTextInput::hAlign() const
{
    Q_D(const QDeclarativeTextInput);
    return d->hAlign;
}

void QDeclarativeTextInput::setHAlign(HAlignment align)
{
    Q_D(QDeclarativeTextInput);
    bool forceAlign = d->hAlignImplicit && d->effectiveLayoutMirror;
    d->hAlignImplicit = false;
    if (d->setHAlign(align, forceAlign) && isComponentComplete()) {
        updateRect();
        d->updateHorizontalScroll();
    }
}

void QDeclarativeTextInput::resetHAlign()
{
    Q_D(QDeclarativeTextInput);
    d->hAlignImplicit = true;
    if (d->determineHorizontalAlignment() && isComponentComplete()) {
        updateRect();
        d->updateHorizontalScroll();
    }
}

QDeclarativeTextInput::HAlignment QDeclarativeTextInput::effectiveHAlign() const
{
    Q_D(const QDeclarativeTextInput);
    QDeclarativeTextInput::HAlignment effectiveAlignment = d->hAlign;
    if (!d->hAlignImplicit && d->effectiveLayoutMirror) {
        switch (d->hAlign) {
        case QDeclarativeTextInput::AlignLeft:
            effectiveAlignment = QDeclarativeTextInput::AlignRight;
            break;
        case QDeclarativeTextInput::AlignRight:
            effectiveAlignment = QDeclarativeTextInput::AlignLeft;
            break;
        default:
            break;
        }
    }
    return effectiveAlignment;
}

bool QDeclarativeTextInputPrivate::setHAlign(QDeclarativeTextInput::HAlignment alignment, bool forceAlign)
{
    Q_Q(QDeclarativeTextInput);
    if ((hAlign != alignment || forceAlign) && alignment <= QDeclarativeTextInput::AlignHCenter) { // justify not supported
        QDeclarativeTextInput::HAlignment oldEffectiveHAlign = q->effectiveHAlign();
        hAlign = alignment;
        emit q->horizontalAlignmentChanged(alignment);
        if (oldEffectiveHAlign != q->effectiveHAlign())
            emit q->effectiveHorizontalAlignmentChanged();
        return true;
    }
    return false;
}

bool QDeclarativeTextInputPrivate::determineHorizontalAlignment()
{
    if (hAlignImplicit) {
        // if no explicit alignment has been set, follow the natural layout direction of the text
        QString text = control->text();
        bool isRightToLeft = text.isEmpty() ? QApplication::keyboardInputDirection() == Qt::RightToLeft : text.isRightToLeft();
        return setHAlign(isRightToLeft ? QDeclarativeTextInput::AlignRight : QDeclarativeTextInput::AlignLeft);
    }
    return false;
}

void QDeclarativeTextInputPrivate::mirrorChange()
{
    Q_Q(QDeclarativeTextInput);
    if (q->isComponentComplete()) {
        if (!hAlignImplicit && (hAlign == QDeclarativeTextInput::AlignRight || hAlign == QDeclarativeTextInput::AlignLeft)) {
            q->updateRect();
            updateHorizontalScroll();
            emit q->effectiveHorizontalAlignmentChanged();
        }
    }
}

/*!
    \qmlproperty bool TextInput::readOnly

    Sets whether user input can modify the contents of the TextInput.

    If readOnly is set to true, then user input will not affect the text
    property. Any bindings or attempts to set the text property will still
    work.
*/

bool QDeclarativeTextInput::isReadOnly() const
{
    Q_D(const QDeclarativeTextInput);
    return d->control->isReadOnly();
}

void QDeclarativeTextInput::setReadOnly(bool ro)
{
    Q_D(QDeclarativeTextInput);
    if (d->control->isReadOnly() == ro)
        return;

    setFlag(QGraphicsItem::ItemAcceptsInputMethod, !ro);
    d->control->setReadOnly(ro);

    emit readOnlyChanged(ro);
}

/*!
    \qmlproperty int TextInput::maximumLength
    The maximum permitted length of the text in the TextInput.

    If the text is too long, it is truncated at the limit.

    By default, this property contains a value of 32767.
*/
int QDeclarativeTextInput::maxLength() const
{
    Q_D(const QDeclarativeTextInput);
    return d->control->maxLength();
}

void QDeclarativeTextInput::setMaxLength(int ml)
{
    Q_D(QDeclarativeTextInput);
    if (d->control->maxLength() == ml)
        return;

    d->control->setMaxLength(ml);

    emit maximumLengthChanged(ml);
}

/*!
    \qmlproperty bool TextInput::cursorVisible
    Set to true when the TextInput shows a cursor.

    This property is set and unset when the TextInput gets active focus, so that other
    properties can be bound to whether the cursor is currently showing. As it
    gets set and unset automatically, when you set the value yourself you must
    keep in mind that your value may be overwritten.

    It can be set directly in script, for example if a KeyProxy might
    forward keys to it and you desire it to look active when this happens
    (but without actually giving it active focus).

    It should not be set directly on the element, like in the below QML,
    as the specified value will be overridden an lost on focus changes.

    \code
    TextInput {
        text: "Text"
        cursorVisible: false
    }
    \endcode

    In the above snippet the cursor will still become visible when the
    TextInput gains active focus.
*/
bool QDeclarativeTextInput::isCursorVisible() const
{
    Q_D(const QDeclarativeTextInput);
    return d->cursorVisible;
}

void QDeclarativeTextInput::setCursorVisible(bool on)
{
    Q_D(QDeclarativeTextInput);
    if (d->cursorVisible == on)
        return;
    d->cursorVisible = on;
    d->control->setCursorBlinkPeriod(on?QApplication::cursorFlashTime():0);
    QRect r = d->control->cursorRect();
    if (d->control->inputMask().isEmpty())
        updateRect(r);
    else
        updateRect();
    emit cursorVisibleChanged(d->cursorVisible);
}

/*!
    \qmlproperty int TextInput::cursorPosition
    The position of the cursor in the TextInput.
*/
int QDeclarativeTextInput::cursorPosition() const
{
    Q_D(const QDeclarativeTextInput);
    return d->control->cursor();
}
void QDeclarativeTextInput::setCursorPosition(int cp)
{
    Q_D(QDeclarativeTextInput);
    if (cp < 0 || cp > d->control->text().length())
        return;
    d->control->moveCursor(cp);
}

/*!
  Returns a Rect which encompasses the cursor, but which may be larger than is
  required. Ignores custom cursor delegates.
*/
QRect QDeclarativeTextInput::cursorRectangle() const
{
    Q_D(const QDeclarativeTextInput);
    QRect r = d->control->cursorRect();
    // Scroll and make consistent with TextEdit
    // QLineControl inexplicably adds 1 to the height and horizontal padding
    // for unicode direction markers.
    r.adjust(5 - d->hscroll, 0, -4 - d->hscroll, -1);
    return r;
}

/*!
    \qmlproperty int TextInput::selectionStart

    The cursor position before the first character in the current selection.
    Setting this and selectionEnd allows you to specify a selection in the
    text edit.

    Note that if selectionStart == selectionEnd then there is no current
    selection.

    \sa selectionEnd, cursorPosition, selectedText, select()
*/
int QDeclarativeTextInput::selectionStart() const
{
    Q_D(const QDeclarativeTextInput);
    return d->lastSelectionStart;
}

/*!
    \qmlproperty int TextInput::selectionEnd

    The cursor position after the last character in the current selection.
    Setting this and selectionStart allows you to specify a selection in the
    text edit.

    Note that if selectionStart == selectionEnd then there is no current
    selection.

    \sa selectionStart, cursorPosition, selectedText, select()
*/
int QDeclarativeTextInput::selectionEnd() const
{
    Q_D(const QDeclarativeTextInput);
    return d->lastSelectionEnd;
}

/*!
    \qmlmethod void TextInput::select(int start, int end)

    Causes the text from \a start to \a end to be selected.

    If either start or end is out of range, the selection is not changed.

    After calling this, selectionStart will become the lesser
    and selectionEnd will become the greater (regardless of the order passed
    to this method).

    \sa selectionStart, selectionEnd
*/
void QDeclarativeTextInput::select(int start, int end)
{
    Q_D(QDeclarativeTextInput);
    if (start < 0 || end < 0 || start > d->control->text().length() || end > d->control->text().length())
        return;
    d->control->setSelection(start, end-start);
}

/*!
    \qmlproperty string TextInput::selectedText

    This read-only property provides the text currently selected in the
    text input.

    It is equivalent to the following snippet, but is faster and easier
    to use.

    \js
    myTextInput.text.toString().substring(myTextInput.selectionStart,
        myTextInput.selectionEnd);
    \endjs
*/
QString QDeclarativeTextInput::selectedText() const
{
    Q_D(const QDeclarativeTextInput);
    return d->control->selectedText();
}

/*!
    \qmlproperty bool TextInput::activeFocusOnPress

    Whether the TextInput should gain active focus on a mouse press. By default this is
    set to true.
*/
bool QDeclarativeTextInput::focusOnPress() const
{
    Q_D(const QDeclarativeTextInput);
    return d->focusOnPress;
}

void QDeclarativeTextInput::setFocusOnPress(bool b)
{
    Q_D(QDeclarativeTextInput);
    if (d->focusOnPress == b)
        return;

    d->focusOnPress = b;

    emit activeFocusOnPressChanged(d->focusOnPress);
}

/*!
    \qmlproperty bool TextInput::autoScroll

    Whether the TextInput should scroll when the text is longer than the width. By default this is
    set to true.
*/
bool QDeclarativeTextInput::autoScroll() const
{
    Q_D(const QDeclarativeTextInput);
    return d->autoScroll;
}

void QDeclarativeTextInput::setAutoScroll(bool b)
{
    Q_D(QDeclarativeTextInput);
    if (d->autoScroll == b)
        return;

    d->autoScroll = b;
    //We need to repaint so that the scrolling is taking into account.
    updateSize(true);
    d->updateHorizontalScroll();
    emit autoScrollChanged(d->autoScroll);
}

/*!
    \qmlclass IntValidator QIntValidator
    \ingroup qml-basic-visual-elements

    This element provides a validator for integer values.

    IntValidator uses the \l {QLocale::setDefault()}{default locale} to interpret the number and
    will accept locale specific digits, group separators, and positive and negative signs.  In
    addition, IntValidator is always guaranteed to accept a number formatted according to the "C"
    locale.
*/
/*!
    \qmlproperty int IntValidator::top

    This property holds the validator's highest acceptable value.
    By default, this property's value is derived from the highest signed integer available (typically 2147483647).
*/
/*!
    \qmlproperty int IntValidator::bottom

    This property holds the validator's lowest acceptable value.
    By default, this property's value is derived from the lowest signed integer available (typically -2147483647).
*/

/*!
    \qmlclass DoubleValidator QDoubleValidator
    \ingroup qml-basic-visual-elements

    This element provides a validator for non-integer numbers.
*/

/*!
    \qmlproperty real DoubleValidator::top

    This property holds the validator's maximum acceptable value.
    By default, this property contains a value of infinity.
*/
/*!
    \qmlproperty real DoubleValidator::bottom

    This property holds the validator's minimum acceptable value.
    By default, this property contains a value of -infinity.
*/
/*!
    \qmlproperty int DoubleValidator::decimals

    This property holds the validator's maximum number of digits after the decimal point.
    By default, this property contains a value of 1000.
*/
/*!
    \qmlproperty enumeration DoubleValidator::notation
    This property holds the notation of how a string can describe a number.

    The possible values for this property are:
    
    \list
    \o DoubleValidator.StandardNotation 
    \o DoubleValidator.ScientificNotation (default)
    \endlist

    If this property is set to DoubleValidator.ScientificNotation, the written number may have an exponent part (e.g. 1.5E-2).
*/

/*!
    \qmlclass RegExpValidator QRegExpValidator
    \ingroup qml-basic-visual-elements

    This element provides a validator, which counts as valid any string which
    matches a specified regular expression.
*/
/*!
   \qmlproperty regExp RegExpValidator::regExp

   This property holds the regular expression used for validation.

   Note that this property should be a regular expression in JS syntax, e.g /a/ for the regular expression
   matching "a".

   By default, this property contains a regular expression with the pattern .* that matches any string.
*/

/*!
    \qmlproperty Validator TextInput::validator

    Allows you to set a validator on the TextInput. When a validator is set
    the TextInput will only accept input which leaves the text property in
    an acceptable or intermediate state. The accepted signal will only be sent
    if the text is in an acceptable state when enter is pressed.

    Currently supported validators are IntValidator, DoubleValidator and
    RegExpValidator. An example of using validators is shown below, which allows
    input of integers between 11 and 31 into the text input:

    \code
    import QtQuick 1.0
    TextInput{
        validator: IntValidator{bottom: 11; top: 31;}
        focus: true
    }
    \endcode

    \sa acceptableInput, inputMask
*/
#ifndef QT_NO_VALIDATOR
QValidator* QDeclarativeTextInput::validator() const
{
    Q_D(const QDeclarativeTextInput);
    //###const cast isn't good, but needed for property system?
    return const_cast<QValidator*>(d->control->validator());
}

void QDeclarativeTextInput::setValidator(QValidator* v)
{
    Q_D(QDeclarativeTextInput);
    if (d->control->validator() == v)
        return;

    d->control->setValidator(v);
    if(!d->control->hasAcceptableInput()){
        d->oldValidity = false;
        emit acceptableInputChanged();
    }

    emit validatorChanged();
}
#endif // QT_NO_VALIDATOR

/*!
    \qmlproperty string TextInput::inputMask

    Allows you to set an input mask on the TextInput, restricting the allowable
    text inputs. See QLineEdit::inputMask for further details, as the exact
    same mask strings are used by TextInput.

    \sa acceptableInput, validator
*/
QString QDeclarativeTextInput::inputMask() const
{
    Q_D(const QDeclarativeTextInput);
    return d->control->inputMask();
}

void QDeclarativeTextInput::setInputMask(const QString &im)
{
    Q_D(QDeclarativeTextInput);
    if (d->control->inputMask() == im)
        return;

    d->control->setInputMask(im);
    emit inputMaskChanged(d->control->inputMask());
}

/*!
    \qmlproperty bool TextInput::acceptableInput

    This property is always true unless a validator or input mask has been set.
    If a validator or input mask has been set, this property will only be true
    if the current text is acceptable to the validator or input mask as a final
    string (not as an intermediate string).
*/
bool QDeclarativeTextInput::hasAcceptableInput() const
{
    Q_D(const QDeclarativeTextInput);
    return d->control->hasAcceptableInput();
}

/*!
    \qmlsignal TextInput::onAccepted()

    This handler is called when the Return or Enter key is pressed.
    Note that if there is a \l validator or \l inputMask set on the text
    input, the handler will only be emitted if the input is in an acceptable
    state.
*/

void QDeclarativeTextInputPrivate::updateInputMethodHints()
{
    Q_Q(QDeclarativeTextInput);
    Qt::InputMethodHints hints = inputMethodHints;
    uint echo = control->echoMode();
    if (echo == QDeclarativeTextInput::Password || echo == QDeclarativeTextInput::NoEcho)
        hints |= Qt::ImhHiddenText;
    else if (echo == QDeclarativeTextInput::PasswordEchoOnEdit)
        hints &= ~Qt::ImhHiddenText;
    if (echo != QDeclarativeTextInput::Normal)
        hints |= (Qt::ImhNoAutoUppercase | Qt::ImhNoPredictiveText);
    q->setInputMethodHints(hints);
}

/*!
    \qmlproperty enumeration TextInput::echoMode

    Specifies how the text should be displayed in the TextInput.
    \list
    \o TextInput.Normal - Displays the text as it is. (Default)
    \o TextInput.Password - Displays asterixes instead of characters.
    \o TextInput.NoEcho - Displays nothing.
    \o TextInput.PasswordEchoOnEdit - Displays all but the current character as asterixes.
    \endlist
*/
QDeclarativeTextInput::EchoMode QDeclarativeTextInput::echoMode() const
{
    Q_D(const QDeclarativeTextInput);
    return (QDeclarativeTextInput::EchoMode)d->control->echoMode();
}

void QDeclarativeTextInput::setEchoMode(QDeclarativeTextInput::EchoMode echo)
{
    Q_D(QDeclarativeTextInput);
    if (echoMode() == echo)
        return;
    d->control->setEchoMode((uint)echo);
    d->updateInputMethodHints();
    q_textChanged();
    emit echoModeChanged(echoMode());
}

Qt::InputMethodHints QDeclarativeTextInput::imHints() const
{
    Q_D(const QDeclarativeTextInput);
    return d->inputMethodHints;
}

void QDeclarativeTextInput::setIMHints(Qt::InputMethodHints hints)
{
    Q_D(QDeclarativeTextInput);
    if (d->inputMethodHints == hints)
        return;
    d->inputMethodHints = hints;
    d->updateInputMethodHints();
}

/*!
    \qmlproperty Component TextInput::cursorDelegate
    The delegate for the cursor in the TextInput.

    If you set a cursorDelegate for a TextInput, this delegate will be used for
    drawing the cursor instead of the standard cursor. An instance of the
    delegate will be created and managed by the TextInput when a cursor is
    needed, and the x property of delegate instance will be set so as
    to be one pixel before the top left of the current character.

    Note that the root item of the delegate component must be a QDeclarativeItem or
    QDeclarativeItem derived item.
*/
QDeclarativeComponent* QDeclarativeTextInput::cursorDelegate() const
{
    Q_D(const QDeclarativeTextInput);
    return d->cursorComponent;
}

void QDeclarativeTextInput::setCursorDelegate(QDeclarativeComponent* c)
{
    Q_D(QDeclarativeTextInput);
    if (d->cursorComponent == c)
        return;

    d->cursorComponent = c;
    if(!c){
        //note that the components are owned by something else
        disconnect(d->control, SIGNAL(cursorPositionChanged(int,int)),
                this, SLOT(moveCursor()));
        disconnect(d->control, SIGNAL(updateMicroFocus()),
                this, SLOT(moveCursor()));
        delete d->cursorItem;
    }else{
        d->startCreatingCursor();
    }

    emit cursorDelegateChanged();
}

void QDeclarativeTextInputPrivate::startCreatingCursor()
{
    Q_Q(QDeclarativeTextInput);
    q->connect(control, SIGNAL(cursorPositionChanged(int,int)),
               q, SLOT(moveCursor()), Qt::UniqueConnection);
    q->connect(control, SIGNAL(updateMicroFocus()),
            q, SLOT(moveCursor()), Qt::UniqueConnection);
    if(cursorComponent->isReady()){
        q->createCursor();
    }else if(cursorComponent->isLoading()){
        q->connect(cursorComponent, SIGNAL(statusChanged(int)),
                q, SLOT(createCursor()));
    }else {//isError
        qmlInfo(q, cursorComponent->errors()) << QDeclarativeTextInput::tr("Could not load cursor delegate");
    }
}

void QDeclarativeTextInput::createCursor()
{
    Q_D(QDeclarativeTextInput);
    if(d->cursorComponent->isError()){
        qmlInfo(this, d->cursorComponent->errors()) << tr("Could not load cursor delegate");
        return;
    }

    if(!d->cursorComponent->isReady())
        return;

    if(d->cursorItem)
        delete d->cursorItem;
    d->cursorItem = qobject_cast<QDeclarativeItem*>(d->cursorComponent->create());
    if(!d->cursorItem){
        qmlInfo(this, d->cursorComponent->errors()) << tr("Could not instantiate cursor delegate");
        return;
    }

    QDeclarative_setParent_noEvent(d->cursorItem, this);
    d->cursorItem->setParentItem(this);
    d->cursorItem->setX(d->control->cursorToX());
    d->cursorItem->setHeight(d->control->height()-1); // -1 to counter QLineControl's +1 which is not consistent with Text.
}

void QDeclarativeTextInput::moveCursor()
{
    Q_D(QDeclarativeTextInput);
    if(!d->cursorItem)
        return;
    d->updateHorizontalScroll();
    d->cursorItem->setX(d->control->cursorToX() - d->hscroll);
}

/*!
    \qmlmethod rect TextInput::positionToRectangle(int pos)

    This function takes a character position and returns the rectangle that the
    cursor would occupy, if it was placed at that character position.

    This is similar to setting the cursorPosition, and then querying the cursor
    rectangle, but the cursorPosition is not changed.
*/
QRectF QDeclarativeTextInput::positionToRectangle(int pos) const
{
    Q_D(const QDeclarativeTextInput);
    if (pos > d->control->cursorPosition())
        pos += d->control->preeditAreaText().length();
    return QRectF(d->control->cursorToX(pos)-d->hscroll,
        0.0,
        d->control->cursorWidth(),
        cursorRectangle().height());
}

int QDeclarativeTextInput::positionAt(int x) const
{
    return positionAt(x, CursorBetweenCharacters);
}

/*!
    \qmlmethod int TextInput::positionAt(int x, CursorPosition position = CursorBetweenCharacters)
    \since Quick 1.1

    This function returns the character position at
    x pixels from the left of the textInput. Position 0 is before the
    first character, position 1 is after the first character but before the second,
    and so on until position text.length, which is after all characters.

    This means that for all x values before the first character this function returns 0,
    and for all x values after the last character this function returns text.length.

    The cursor position type specifies how the cursor position should be resolved.

    \list
    \o TextInput.CursorBetweenCharacters - Returns the position between characters that is nearest x.
    \o TextInput.CursorOnCharacter - Returns the position before the character that is nearest x.
    \endlist
*/
int QDeclarativeTextInput::positionAt(int x, CursorPosition position) const
{
    Q_D(const QDeclarativeTextInput);
    int pos = d->control->xToPos(x + d->hscroll, QTextLine::CursorPosition(position));
    const int cursor = d->control->cursor();
    if (pos > cursor) {
        const int preeditLength = d->control->preeditAreaText().length();
        pos = pos > cursor + preeditLength
                ? pos - preeditLength
                : cursor;
    }
    return pos;
}

void QDeclarativeTextInputPrivate::focusChanged(bool hasFocus)
{
    Q_Q(QDeclarativeTextInput);
    focused = hasFocus;
    q->setCursorVisible(hasFocus && scene && scene->hasFocus());
    if(q->echoMode() == QDeclarativeTextInput::PasswordEchoOnEdit && !hasFocus)
        control->updatePasswordEchoEditing(false);//QLineControl sets it on key events, but doesn't deal with focus events
    if (!hasFocus)
        control->deselect();
    QDeclarativeItemPrivate::focusChanged(hasFocus);
}

void QDeclarativeTextInput::keyPressEvent(QKeyEvent* ev)
{
    Q_D(QDeclarativeTextInput);
    keyPressPreHandler(ev);
    if (ev->isAccepted())
        return;

    // Don't allow MacOSX up/down support, and we don't allow a completer.
    bool ignore = (ev->key() == Qt::Key_Up || ev->key() == Qt::Key_Down) && ev->modifiers() == Qt::NoModifier;
    if (!ignore && (d->lastSelectionStart == d->lastSelectionEnd) && (ev->key() == Qt::Key_Right || ev->key() == Qt::Key_Left)) {
        // Ignore when moving off the end unless there is a selection,
        // because then moving will do something (deselect).
        int cursorPosition = d->control->cursor();
        if (cursorPosition == 0)
            ignore = ev->key() == (d->control->layoutDirection() == Qt::LeftToRight ? Qt::Key_Left : Qt::Key_Right);
        if (cursorPosition == d->control->text().length())
            ignore = ev->key() == (d->control->layoutDirection() == Qt::LeftToRight ? Qt::Key_Right : Qt::Key_Left);
    }
    if (ignore) {
        ev->ignore();
    } else {
        d->control->processKeyEvent(ev);
    }
    if (!ev->isAccepted())
        QDeclarativePaintedItem::keyPressEvent(ev);
}

void QDeclarativeTextInput::inputMethodEvent(QInputMethodEvent *ev)
{
    Q_D(QDeclarativeTextInput);
    ev->ignore();
    const bool wasComposing = d->control->preeditAreaText().length() > 0;
    inputMethodPreHandler(ev);
    if (!ev->isAccepted()) {
        if (d->control->isReadOnly()) {
            ev->ignore();
        } else {
            d->control->processInputMethodEvent(ev);
            updateSize();
            d->updateHorizontalScroll();
        }
    }
    if (!ev->isAccepted())
        QDeclarativePaintedItem::inputMethodEvent(ev);

    if (wasComposing != (d->control->preeditAreaText().length() > 0))
        emit inputMethodComposingChanged();
}

/*!
\overload
Handles the given mouse \a event.
*/
void QDeclarativeTextInput::mouseDoubleClickEvent(QGraphicsSceneMouseEvent *event)
{
    Q_D(QDeclarativeTextInput);
    if (d->sendMouseEventToInputContext(event, QEvent::MouseButtonDblClick))
        return;
    if (d->selectByMouse) {
        int cursor = d->xToPos(event->pos().x());
        d->control->selectWordAtPos(cursor);
        event->setAccepted(true);
    } else {
        QDeclarativePaintedItem::mouseDoubleClickEvent(event);
    }
}

void QDeclarativeTextInput::mousePressEvent(QGraphicsSceneMouseEvent *event)
{
    Q_D(QDeclarativeTextInput);
    if (d->sendMouseEventToInputContext(event, QEvent::MouseButtonPress))
        return;
    if(d->focusOnPress){
        bool hadActiveFocus = hasActiveFocus();
        forceActiveFocus();
        if (d->showInputPanelOnFocus) {
            if (hasActiveFocus() && hadActiveFocus && !isReadOnly()) {
                // re-open input panel on press if already focused
                openSoftwareInputPanel();
            }
        } else { // show input panel on click
            if (hasActiveFocus() && !hadActiveFocus) {
                d->clickCausedFocus = true;
            }
        }
    }
    if (d->selectByMouse) {
        setKeepMouseGrab(false);
        d->selectPressed = true;
        d->pressPos = event->pos();
    }
    bool mark = (event->modifiers() & Qt::ShiftModifier) && d->selectByMouse;
    int cursor = d->xToPos(event->pos().x());
    d->control->moveCursor(cursor, mark);
    event->setAccepted(true);
}

void QDeclarativeTextInput::mouseMoveEvent(QGraphicsSceneMouseEvent *event)
{
    Q_D(QDeclarativeTextInput);
    if (d->sendMouseEventToInputContext(event, QEvent::MouseMove))
        return;
    if (d->selectPressed) {
        if (qAbs(int(event->pos().x() - d->pressPos.x())) > QApplication::startDragDistance())
            setKeepMouseGrab(true);
        moveCursorSelection(d->xToPos(event->pos().x()), d->mouseSelectionMode);
        event->setAccepted(true);
    } else {
        QDeclarativePaintedItem::mouseMoveEvent(event);
    }
}

/*!
\overload
Handles the given mouse \a event.
*/
void QDeclarativeTextInput::mouseReleaseEvent(QGraphicsSceneMouseEvent *event)
{
    Q_D(QDeclarativeTextInput);
    if (d->sendMouseEventToInputContext(event, QEvent::MouseButtonRelease))
        return;
    if (d->selectPressed) {
        d->selectPressed = false;
        setKeepMouseGrab(false);
    }
    if (!d->showInputPanelOnFocus) { // input panel on click
        if (d->focusOnPress && !isReadOnly() && boundingRect().contains(event->pos())) {
            if (QGraphicsView * view = qobject_cast<QGraphicsView*>(qApp->focusWidget())) {
                if (view->scene() && view->scene() == scene()) {
                    qt_widget_private(view)->handleSoftwareInputPanel(event->button(), d->clickCausedFocus);
                }
            }
        }
    }
    d->clickCausedFocus = false;
    d->control->processEvent(event);
    if (!event->isAccepted())
        QDeclarativePaintedItem::mouseReleaseEvent(event);
}

bool QDeclarativeTextInputPrivate::sendMouseEventToInputContext(
        QGraphicsSceneMouseEvent *event, QEvent::Type eventType)
{
#if !defined QT_NO_IM
    if (event->widget() && control->composeMode()) {
        int tmp_cursor = xToPos(event->pos().x());
        int mousePos = tmp_cursor - control->cursor();
        if (mousePos < 0 || mousePos > control->preeditAreaText().length()) {
            mousePos = -1;
            // don't send move events outside the preedit area
            if (eventType == QEvent::MouseMove)
                return true;
        }

        QInputContext *qic = event->widget()->inputContext();
        if (qic) {
            QMouseEvent mouseEvent(
                    eventType,
                    event->widget()->mapFromGlobal(event->screenPos()),
                    event->screenPos(),
                    event->button(),
                    event->buttons(),
                    event->modifiers());
            // may be causing reset() in some input methods
            qic->mouseHandler(mousePos, &mouseEvent);
            event->setAccepted(mouseEvent.isAccepted());
        }
        if (!control->preeditAreaText().isEmpty())
            return true;
    }
#else
    Q_UNUSED(event);
    Q_UNUSED(eventType)
#endif

    return false;
}

bool QDeclarativeTextInput::sceneEvent(QEvent *event)
{
    Q_D(QDeclarativeTextInput);
    bool rv = QDeclarativeItem::sceneEvent(event);
    if (event->type() == QEvent::UngrabMouse) {
        d->selectPressed = false;
        setKeepMouseGrab(false);
    }
    return rv;
}

bool QDeclarativeTextInput::event(QEvent* ev)
{
    Q_D(QDeclarativeTextInput);
    //Anything we don't deal with ourselves, pass to the control
    bool handled = false;
    switch(ev->type()){
        case QEvent::KeyPress:
        case QEvent::KeyRelease://###Should the control be doing anything with release?
        case QEvent::InputMethod:
        case QEvent::GraphicsSceneMousePress:
        case QEvent::GraphicsSceneMouseMove:
        case QEvent::GraphicsSceneMouseRelease:
        case QEvent::GraphicsSceneMouseDoubleClick:
            break;
        default:
            handled = d->control->processEvent(ev);
    }
    if(!handled)
        handled = QDeclarativePaintedItem::event(ev);
    return handled;
}

void QDeclarativeTextInput::geometryChanged(const QRectF &newGeometry,
                                  const QRectF &oldGeometry)
{
    Q_D(QDeclarativeTextInput);
    if (newGeometry.width() != oldGeometry.width()) {
        updateSize();
        d->updateHorizontalScroll();
    }
    QDeclarativePaintedItem::geometryChanged(newGeometry, oldGeometry);
}

int QDeclarativeTextInputPrivate::calculateTextWidth()
{
    return qRound(control->naturalTextWidth());
}

void QDeclarativeTextInputPrivate::updateHorizontalScroll()
{
    Q_Q(QDeclarativeTextInput);
    const int preeditLength = control->preeditAreaText().length();
    int cix = qRound(control->cursorToX(control->cursor() + preeditLength));
    QRect br(q->boundingRect().toRect());
    int widthUsed = calculateTextWidth();

    QDeclarativeTextInput::HAlignment effectiveHAlign = q->effectiveHAlign();
    if (autoScroll) {
        if (widthUsed <=  br.width()) {
            // text fits in br; use hscroll for alignment
            switch (effectiveHAlign & ~(Qt::AlignAbsolute|Qt::AlignVertical_Mask)) {
            case Qt::AlignRight:
                hscroll = widthUsed - br.width() - 1;
                break;
            case Qt::AlignHCenter:
                hscroll = (widthUsed - br.width()) / 2;
                break;
            default:
                // Left
                hscroll = 0;
                break;
            }
        } else if (cix - hscroll >= br.width()) {
            // text doesn't fit, cursor is to the right of br (scroll right)
            hscroll = cix - br.width() + 1;
        } else if (cix - hscroll < 0 && hscroll < widthUsed) {
            // text doesn't fit, cursor is to the left of br (scroll left)
            hscroll = cix;
        } else if (widthUsed - hscroll < br.width()) {
            // text doesn't fit, text document is to the left of br; align
            // right
            hscroll = widthUsed - br.width() + 1;
        }
        if (preeditLength > 0) {
            // check to ensure long pre-edit text doesn't push the cursor
            // off to the left
             cix = qRound(control->cursorToX(
                     control->cursor() + qMax(0, control->preeditCursor() - 1)));
             if (cix < hscroll)
                 hscroll = cix;
        }
    } else {
        switch (effectiveHAlign) {
        case QDeclarativeTextInput::AlignRight:
            hscroll = q->width() - widthUsed;
            break;
        case QDeclarativeTextInput::AlignHCenter:
            hscroll = (q->width() - widthUsed) / 2;
            break;
        default:
            // Left
            hscroll = 0;
            break;
        }
    }
}

void QDeclarativeTextInput::drawContents(QPainter *p, const QRect &r)
{
    Q_D(QDeclarativeTextInput);
    p->setRenderHint(QPainter::TextAntialiasing, true);
    p->save();
    p->setPen(QPen(d->color));
    int flags = QLineControl::DrawText;
    if(!isReadOnly() && d->cursorVisible && !d->cursorItem)
        flags |= QLineControl::DrawCursor;
    if (d->control->hasSelectedText())
            flags |= QLineControl::DrawSelections;
    QPoint offset = QPoint(0,0);
    QFontMetrics fm = QFontMetrics(d->font);
    QRect br(boundingRect().toRect());
    if (d->autoScroll) {
        // the y offset is there to keep the baseline constant in case we have script changes in the text.
        offset = br.topLeft() - QPoint(d->hscroll, d->control->ascent() - fm.ascent());
    } else {
        offset = QPoint(d->hscroll, 0);
    }
    d->control->draw(p, offset, r, flags);
    p->restore();
}

/*!
\overload
Returns the value of the given \a property.
*/
QVariant QDeclarativeTextInput::inputMethodQuery(Qt::InputMethodQuery property) const
{
    Q_D(const QDeclarativeTextInput);
    switch(property) {
    case Qt::ImMicroFocus:
        return cursorRectangle();
    case Qt::ImFont:
        return font();
    case Qt::ImCursorPosition:
        return QVariant(d->control->cursor());
    case Qt::ImSurroundingText:
        if (d->control->echoMode() == PasswordEchoOnEdit && !d->control->passwordEchoEditing())
            return QVariant(displayText());
        else
            return QVariant(text());
    case Qt::ImCurrentSelection:
        return QVariant(selectedText());
    case Qt::ImMaximumTextLength:
        return QVariant(maxLength());
    case Qt::ImAnchorPosition:
        if (d->control->selectionStart() == d->control->selectionEnd())
            return QVariant(d->control->cursor());
        else if (d->control->selectionStart() == d->control->cursor())
            return QVariant(d->control->selectionEnd());
        else
            return QVariant(d->control->selectionStart());
    default:
        return QVariant();
    }
}

/*!
    \qmlmethod void TextInput::deselect()
    \since Quick 1.1

    Removes active text selection.
*/
void QDeclarativeTextInput::deselect()
{
    Q_D(QDeclarativeTextInput);
    d->control->deselect();
}

/*!
    \qmlmethod void TextInput::selectAll()

    Causes all text to be selected.
*/
void QDeclarativeTextInput::selectAll()
{
    Q_D(QDeclarativeTextInput);
    d->control->setSelection(0, d->control->text().length());
}

/*!
    \qmlmethod void TextInput::isRightToLeft(int start, int end)

    Returns true if the natural reading direction of the editor text
    found between positions \a start and \a end is right to left.
*/
bool QDeclarativeTextInput::isRightToLeft(int start, int end)
{
    Q_D(QDeclarativeTextInput);
    if (start > end) {
        qmlInfo(this) << "isRightToLeft(start, end) called with the end property being smaller than the start.";
        return false;
    } else {
        return d->control->text().mid(start, end - start).isRightToLeft();
    }
}

#ifndef QT_NO_CLIPBOARD
/*!
    \qmlmethod TextInput::cut()

    Moves the currently selected text to the system clipboard.
*/
void QDeclarativeTextInput::cut()
{
    Q_D(QDeclarativeTextInput);
    d->control->copy();
    d->control->del();
}

/*!
    \qmlmethod TextInput::copy()

    Copies the currently selected text to the system clipboard.
*/
void QDeclarativeTextInput::copy()
{
    Q_D(QDeclarativeTextInput);
    d->control->copy();
}

/*!
    \qmlmethod TextInput::paste()

    Replaces the currently selected text by the contents of the system clipboard.
*/
void QDeclarativeTextInput::paste()
{
    Q_D(QDeclarativeTextInput);
    if(!d->control->isReadOnly())
        d->control->paste();
}
#endif // QT_NO_CLIPBOARD

/*!
    \qmlmethod void TextInput::selectWord()

    Causes the word closest to the current cursor position to be selected.
*/
void QDeclarativeTextInput::selectWord()
{
    Q_D(QDeclarativeTextInput);
    d->control->selectWordAtPos(d->control->cursor());
}

/*!
    \qmlproperty bool TextInput::smooth

    This property holds whether the text is smoothly scaled or transformed.

    Smooth filtering gives better visual quality, but is slower.  If
    the item is displayed at its natural size, this property has no visual or
    performance effect.

    \note Generally scaling artifacts are only visible if the item is stationary on
    the screen.  A common pattern when animating an item is to disable smooth
    filtering at the beginning of the animation and reenable it at the conclusion.
*/

/*!
   \qmlproperty string TextInput::passwordCharacter

   This is the character displayed when echoMode is set to Password or
   PasswordEchoOnEdit. By default it is an asterisk.

   If this property is set to a string with more than one character,
   the first character is used. If the string is empty, the value
   is ignored and the property is not set.
*/
QString QDeclarativeTextInput::passwordCharacter() const
{
    Q_D(const QDeclarativeTextInput);
    return QString(d->control->passwordCharacter());
}

void QDeclarativeTextInput::setPasswordCharacter(const QString &str)
{
    Q_D(QDeclarativeTextInput);
    if(str.length() < 1)
        return;
    d->control->setPasswordCharacter(str.constData()[0]);
    EchoMode echoMode_ = echoMode();
    if (echoMode_ == Password || echoMode_ == PasswordEchoOnEdit) {
        updateSize();
    }
    emit passwordCharacterChanged();
}

/*!
   \qmlproperty string TextInput::displayText

   This is the text displayed in the TextInput.

   If \l echoMode is set to TextInput::Normal, this holds the
   same value as the TextInput::text property. Otherwise,
   this property holds the text visible to the user, while
   the \l text property holds the actual entered text.
*/
QString QDeclarativeTextInput::displayText() const
{
    Q_D(const QDeclarativeTextInput);
    return d->control->displayText();
}

/*!
    \qmlproperty bool TextInput::selectByMouse

    Defaults to false.

    If true, the user can use the mouse to select text in some
    platform-specific way. Note that for some platforms this may
    not be an appropriate interaction (eg. may conflict with how
    the text needs to behave inside a Flickable.
*/
bool QDeclarativeTextInput::selectByMouse() const
{
    Q_D(const QDeclarativeTextInput);
    return d->selectByMouse;
}

void QDeclarativeTextInput::setSelectByMouse(bool on)
{
    Q_D(QDeclarativeTextInput);
    if (d->selectByMouse != on) {
        d->selectByMouse = on;
        emit selectByMouseChanged(on);
    }
}

/*!
    \qmlproperty enum TextInput::mouseSelectionMode
    \since Quick 1.1

    Specifies how text should be selected using a mouse.

    \list
    \o TextInput.SelectCharacters - The selection is updated with individual characters. (Default)
    \o TextInput.SelectWords - The selection is updated with whole words.
    \endlist

    This property only applies when \l selectByMouse is true.
*/

QDeclarativeTextInput::SelectionMode QDeclarativeTextInput::mouseSelectionMode() const
{
    Q_D(const QDeclarativeTextInput);
    return d->mouseSelectionMode;
}

void QDeclarativeTextInput::setMouseSelectionMode(SelectionMode mode)
{
    Q_D(QDeclarativeTextInput);
    if (d->mouseSelectionMode != mode) {
        d->mouseSelectionMode = mode;
        emit mouseSelectionModeChanged(mode);
    }
}

/*!
    \qmlproperty bool TextInput::canPaste
    \since QtQuick 1.1

    Returns true if the TextInput is writable and the content of the clipboard is
    suitable for pasting into the TextEdit.
*/
bool QDeclarativeTextInput::canPaste() const
{
    Q_D(const QDeclarativeTextInput);
    return d->canPaste;
}

void QDeclarativeTextInput::moveCursorSelection(int position)
{
    Q_D(QDeclarativeTextInput);
    d->control->moveCursor(position, true);
    d->updateHorizontalScroll();
}

/*!
    \qmlmethod void TextInput::moveCursorSelection(int position, SelectionMode mode = TextInput.SelectCharacters)
    \since Quick 1.1

    Moves the cursor to \a position and updates the selection according to the optional \a mode
    parameter.  (To only move the cursor, set the \l cursorPosition property.)

    When this method is called it additionally sets either the
    selectionStart or the selectionEnd (whichever was at the previous cursor position)
    to the specified position. This allows you to easily extend and contract the selected
    text range.

    The selection mode specifies whether the selection is updated on a per character or a per word
    basis.  If not specified the selection mode will default to TextInput.SelectCharacters.

    \list
    \o TextEdit.SelectCharacters - Sets either the selectionStart or selectionEnd (whichever was at
    the previous cursor position) to the specified position.
    \o TextEdit.SelectWords - Sets the selectionStart and selectionEnd to include all
    words between the specified postion and the previous cursor position.  Words partially in the
    range are included.
    \endlist

    For example, take this sequence of calls:

    \code
        cursorPosition = 5
        moveCursorSelection(9, TextInput.SelectCharacters)
        moveCursorSelection(7, TextInput.SelectCharacters)
    \endcode

    This moves the cursor to position 5, extend the selection end from 5 to 9
    and then retract the selection end from 9 to 7, leaving the text from position 5 to 7
    selected (the 6th and 7th characters).

    The same sequence with TextInput.SelectWords will extend the selection start to a word boundary
    before or on position 5 and extend the selection end to a word boundary on or past position 9.
*/
void QDeclarativeTextInput::moveCursorSelection(int pos, SelectionMode mode)
{
    Q_D(QDeclarativeTextInput);

    if (mode == SelectCharacters) {
        d->control->moveCursor(pos, true);
    } else if (pos != d->control->cursor()){
        const int cursor = d->control->cursor();
        int anchor;
        if (!d->control->hasSelectedText())
            anchor = d->control->cursor();
        else if (d->control->selectionStart() == d->control->cursor())
            anchor = d->control->selectionEnd();
        else
            anchor = d->control->selectionStart();

        if (anchor < pos || (anchor == pos && cursor < pos)) {
            const QString text = d->control->text();
            QTextBoundaryFinder finder(QTextBoundaryFinder::Word, text);
            finder.setPosition(anchor);

            const QTextBoundaryFinder::BoundaryReasons reasons = finder.boundaryReasons();
            if (anchor < text.length() && (!(reasons & QTextBoundaryFinder::StartWord)
                    || ((reasons & QTextBoundaryFinder::EndWord) && anchor > cursor))) {
                finder.toPreviousBoundary();
            }
            anchor = finder.position() != -1 ? finder.position() : 0;

            finder.setPosition(pos);
            if (pos > 0 && !finder.boundaryReasons())
                finder.toNextBoundary();
            const int cursor = finder.position() != -1 ? finder.position() : text.length();

            d->control->setSelection(anchor, cursor - anchor);
        } else if (anchor > pos || (anchor == pos && cursor > pos)) {
            const QString text = d->control->text();
            QTextBoundaryFinder finder(QTextBoundaryFinder::Word, text);
            finder.setPosition(anchor);

            const QTextBoundaryFinder::BoundaryReasons reasons = finder.boundaryReasons();
            if (anchor > 0 && (!(reasons & QTextBoundaryFinder::EndWord)
                    || ((reasons & QTextBoundaryFinder::StartWord) && anchor < cursor))) {
                finder.toNextBoundary();
            }
            anchor = finder.position() != -1 ? finder.position() : text.length();

            finder.setPosition(pos);
            if (pos < text.length() && !finder.boundaryReasons())
                 finder.toPreviousBoundary();
            const int cursor = finder.position() != -1 ? finder.position() : 0;

            d->control->setSelection(anchor, cursor - anchor);
        }
    }
}

/*!
    \qmlmethod void TextInput::openSoftwareInputPanel()

    Opens software input panels like virtual keyboards for typing, useful for
    customizing when you want the input keyboard to be shown and hidden in
    your application.

    By default the opening of input panels follows the platform style. On Symbian^1 and
    Symbian^3 -based devices the panels are opened by clicking TextInput. On other platforms
    the panels are automatically opened when TextInput element gains active focus. Input panels are
    always closed if no editor has active focus.

  . You can disable the automatic behavior by setting the property \c activeFocusOnPress to false
    and use functions openSoftwareInputPanel() and closeSoftwareInputPanel() to implement
    the behavior you want.

    Only relevant on platforms, which provide virtual keyboards.

    \qml
        import QtQuick 1.0
        TextInput {
            id: textInput
            text: "Hello world!"
            activeFocusOnPress: false
            MouseArea {
                anchors.fill: parent
                onClicked: {
                    if (!textInput.activeFocus) {
                        textInput.forceActiveFocus()
                        textInput.openSoftwareInputPanel();
                    } else {
                        textInput.focus = false;
                    }
                }
                onPressAndHold: textInput.closeSoftwareInputPanel();
            }
        }
    \endqml
*/
void QDeclarativeTextInput::openSoftwareInputPanel()
{
    QEvent event(QEvent::RequestSoftwareInputPanel);
    if (qApp) {
        if (QGraphicsView * view = qobject_cast<QGraphicsView*>(qApp->focusWidget())) {
            if (view->scene() && view->scene() == scene()) {
                QApplication::sendEvent(view, &event);
            }
        }
    }
}

/*!
    \qmlmethod void TextInput::closeSoftwareInputPanel()

    Closes a software input panel like a virtual keyboard shown on the screen, useful
    for customizing when you want the input keyboard to be shown and hidden in
    your application.

    By default the opening of input panels follows the platform style. On Symbian^1 and
    Symbian^3 -based devices the panels are opened by clicking TextInput. On other platforms
    the panels are automatically opened when TextInput element gains active focus. Input panels are
    always closed if no editor has active focus.

  . You can disable the automatic behavior by setting the property \c activeFocusOnPress to false
    and use functions openSoftwareInputPanel() and closeSoftwareInputPanel() to implement
    the behavior you want.

    Only relevant on platforms, which provide virtual keyboards.

    \qml
        import QtQuick 1.0
        TextInput {
            id: textInput
            text: "Hello world!"
            activeFocusOnPress: false
            MouseArea {
                anchors.fill: parent
                onClicked: {
                    if (!textInput.activeFocus) {
                        textInput.forceActiveFocus();
                        textInput.openSoftwareInputPanel();
                    } else {
                        textInput.focus = false;
                    }
                }
                onPressAndHold: textInput.closeSoftwareInputPanel();
            }
        }
    \endqml
*/
void QDeclarativeTextInput::closeSoftwareInputPanel()
{
    QEvent event(QEvent::CloseSoftwareInputPanel);
    if (qApp) {
        QEvent event(QEvent::CloseSoftwareInputPanel);
        if (QGraphicsView * view = qobject_cast<QGraphicsView*>(qApp->focusWidget())) {
            if (view->scene() && view->scene() == scene()) {
                QApplication::sendEvent(view, &event);
            }
        }
    }
}

void QDeclarativeTextInput::focusInEvent(QFocusEvent *event)
{
    Q_D(const QDeclarativeTextInput);
    if (d->showInputPanelOnFocus) {
        if (d->focusOnPress && !isReadOnly()) {
            openSoftwareInputPanel();
        }
    }
    QDeclarativePaintedItem::focusInEvent(event);
}

/*!
    \qmlproperty bool TextInput::inputMethodComposing

    \since QtQuick 1.1

    This property holds whether the TextInput has partial text input from an
    input method.

    While it is composing an input method may rely on mouse or key events from
    the TextInput to edit or commit the partial text.  This property can be
    used to determine when to disable events handlers that may interfere with
    the correct operation of an input method.
*/
bool QDeclarativeTextInput::isInputMethodComposing() const
{
    Q_D(const QDeclarativeTextInput);
    return d->control->preeditAreaText().length() > 0;
}

void QDeclarativeTextInputPrivate::init()
{
    Q_Q(QDeclarativeTextInput);
<<<<<<< HEAD
    control->setParent(q);
=======
    control->setParent(q);//Now mandatory due to accessibility changes
>>>>>>> e7fef9d6
    control->setCursorWidth(1);
    control->setPasswordCharacter(QLatin1Char('*'));
    q->setSmooth(smooth);
    q->setAcceptedMouseButtons(Qt::LeftButton);
    q->setFlag(QGraphicsItem::ItemHasNoContents, false);
    q->setFlag(QGraphicsItem::ItemAcceptsInputMethod);
    q->connect(control, SIGNAL(cursorPositionChanged(int,int)),
               q, SLOT(cursorPosChanged()));
    q->connect(control, SIGNAL(selectionChanged()),
               q, SLOT(selectionChanged()));
    q->connect(control, SIGNAL(textChanged(QString)),
               q, SLOT(q_textChanged()));
    q->connect(control, SIGNAL(accepted()),
               q, SIGNAL(accepted()));
    q->connect(control, SIGNAL(updateNeeded(QRect)),
               q, SLOT(updateRect(QRect)));
#ifndef QT_NO_CLIPBOARD
    q->connect(q, SIGNAL(readOnlyChanged(bool)),
            q, SLOT(q_canPasteChanged()));
    q->connect(QApplication::clipboard(), SIGNAL(dataChanged()),
            q, SLOT(q_canPasteChanged()));
    canPaste = !control->isReadOnly() && QApplication::clipboard()->text().length() != 0;
#endif // QT_NO_CLIPBOARD
    q->connect(control, SIGNAL(updateMicroFocus()),
               q, SLOT(updateMicroFocus()));
    q->connect(control, SIGNAL(displayTextChanged(QString)),
               q, SLOT(updateRect()));
    q->updateSize();
    oldValidity = control->hasAcceptableInput();
    lastSelectionStart = 0;
    lastSelectionEnd = 0;
    QPalette p = control->palette();
    selectedTextColor = p.color(QPalette::HighlightedText);
    selectionColor = p.color(QPalette::Highlight);
    determineHorizontalAlignment();
}

void QDeclarativeTextInput::cursorPosChanged()
{
    Q_D(QDeclarativeTextInput);
    d->updateHorizontalScroll();
    updateRect();//TODO: Only update rect between pos's
    updateMicroFocus();
    emit cursorPositionChanged();
    d->control->resetCursorBlinkTimer();

    if(!d->control->hasSelectedText()){
        if(d->lastSelectionStart != d->control->cursor()){
            d->lastSelectionStart = d->control->cursor();
            emit selectionStartChanged();
        }
        if(d->lastSelectionEnd != d->control->cursor()){
            d->lastSelectionEnd = d->control->cursor();
            emit selectionEndChanged();
        }
    }
}

void QDeclarativeTextInput::selectionChanged()
{
    Q_D(QDeclarativeTextInput);
    updateRect();//TODO: Only update rect in selection
    emit selectedTextChanged();

    if(d->lastSelectionStart != d->control->selectionStart()){
        d->lastSelectionStart = d->control->selectionStart();
        if(d->lastSelectionStart == -1)
            d->lastSelectionStart = d->control->cursor();
        emit selectionStartChanged();
    }
    if(d->lastSelectionEnd != d->control->selectionEnd()){
        d->lastSelectionEnd = d->control->selectionEnd();
        if(d->lastSelectionEnd == -1)
            d->lastSelectionEnd = d->control->cursor();
        emit selectionEndChanged();
    }
}

void QDeclarativeTextInput::q_textChanged()
{
    Q_D(QDeclarativeTextInput);
    updateSize();
    d->determineHorizontalAlignment();
    d->updateHorizontalScroll();
    updateMicroFocus();
    emit textChanged();
    emit displayTextChanged();
    if(hasAcceptableInput() != d->oldValidity){
        d->oldValidity = hasAcceptableInput();
        emit acceptableInputChanged();
    }
}

void QDeclarativeTextInput::updateRect(const QRect &r)
{
    Q_D(QDeclarativeTextInput);
    if(r == QRect())
        clearCache();
    else
        dirtyCache(QRect(r.x() - d->hscroll, r.y(), r.width(), r.height()));
    update();
}

QRectF QDeclarativeTextInput::boundingRect() const
{
    Q_D(const QDeclarativeTextInput);
    QRectF r = QDeclarativePaintedItem::boundingRect();

    int cursorWidth = d->cursorItem ? d->cursorItem->width() : d->control->cursorWidth();

    // Could include font max left/right bearings to either side of rectangle.

    r.setRight(r.right() + cursorWidth);
    return r;
}

void QDeclarativeTextInput::updateSize(bool needsRedraw)
{
    Q_D(QDeclarativeTextInput);
    int w = width();
    int h = height();
    setImplicitHeight(d->control->height()-1); // -1 to counter QLineControl's +1 which is not consistent with Text.
    setImplicitWidth(d->calculateTextWidth());
    setContentsSize(QSize(width(), height()));//Repaints if changed
    if(w==width() && h==height() && needsRedraw){
        clearCache();
        update();
    }
}

void QDeclarativeTextInput::q_canPasteChanged()
{
    Q_D(QDeclarativeTextInput);
    bool old = d->canPaste;
#ifndef QT_NO_CLIPBOARD
    d->canPaste = !d->control->isReadOnly() && QApplication::clipboard()->text().length() != 0;
#endif
    if(d->canPaste != old)
        emit canPasteChanged();
}

QT_END_NAMESPACE

#endif // QT_NO_LINEEDIT
<|MERGE_RESOLUTION|>--- conflicted
+++ resolved
@@ -1876,11 +1876,7 @@
 void QDeclarativeTextInputPrivate::init()
 {
     Q_Q(QDeclarativeTextInput);
-<<<<<<< HEAD
-    control->setParent(q);
-=======
     control->setParent(q);//Now mandatory due to accessibility changes
->>>>>>> e7fef9d6
     control->setCursorWidth(1);
     control->setPasswordCharacter(QLatin1Char('*'));
     q->setSmooth(smooth);
