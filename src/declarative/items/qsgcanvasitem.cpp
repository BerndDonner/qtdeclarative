/****************************************************************************
**
** Copyright (C) 2010 Nokia Corporation and/or its subsidiary(-ies).
** All rights reserved.
** Contact: Nokia Corporation (qt-info@nokia.com)
**
** This file is part of the QtDeclarative module of the Qt Toolkit.
**
** $QT_BEGIN_LICENSE:LGPL$
** No Commercial Usage
** This file contains pre-release code and may not be distributed.
** You may use this file in accordance with the terms and conditions
** contained in the Technology Preview License Agreement accompanying
** this package.
**
** GNU Lesser General Public License Usage
** Alternatively, this file may be used under the terms of the GNU Lesser
** General Public License version 2.1 as published by the Free Software
** Foundation and appearing in the file LICENSE.LGPL included in the
** packaging of this file.  Please review the following information to
** ensure the GNU Lesser General Public License version 2.1 requirements
** will be met: http://www.gnu.org/licenses/old-licenses/lgpl-2.1.html.
**
** In addition, as a special exception, Nokia gives you certain additional
** rights.  These rights are described in the Nokia Qt LGPL Exception
** version 1.1, included in the file LGPL_EXCEPTION.txt in this package.
**
** If you have questions regarding the use of this file, please contact
** Nokia at qt-info@nokia.com.
**
**
**
**
**
**
**
**
** $QT_END_LICENSE$
**
****************************************************************************/

#include <QtGui/qpainter.h>

#include "private/qsgadaptationlayer_p.h"
#include "qsgcanvasitem_p.h"
#include "qsgpainteditem_p.h"
#include "qsgcontext2d_p.h"
#include "private/qsgpainternode_p.h"
#include <qdeclarativeinfo.h>
#include "qdeclarativeengine_p.h"
#include <QtCore/QBuffer>

QT_BEGIN_NAMESPACE

class QSGCanvasItemPrivate : public QSGPaintedItemPrivate
{
public:
    QSGCanvasItemPrivate();
    ~QSGCanvasItemPrivate();
    QSGContext2D* context;
};


/*!
    \internal
*/
QSGCanvasItemPrivate::QSGCanvasItemPrivate()
    : QSGPaintedItemPrivate()
    , context(0)
{
}

QSGCanvasItemPrivate::~QSGCanvasItemPrivate()
{
}

/*!
    Constructs a QSGCanvasItem with the given \a parent item.
 */
QSGCanvasItem::QSGCanvasItem(QSGItem *parent)
    : QSGPaintedItem(*(new QSGCanvasItemPrivate), parent)
{
}

/*!
    Destroys the QSGCanvasItem.
*/
QSGCanvasItem::~QSGCanvasItem()
{
}

void QSGCanvasItem::paint(QPainter *painter)
{
    Q_D(QSGCanvasItem);

    if (d->context) {
        d->context->paint(painter);
        emit canvasUpdated();
    }
}

QScriptValue QSGCanvasItem::getContext(const QString &contextId)
{
    Q_D(QSGCanvasItem);
    QScriptEngine* e = QDeclarativeEnginePrivate::getScriptEngine(qmlEngine(this));
    if (contextId == QLatin1String("2d")) {
        if (!d->context) {
            d->context = new QSGContext2D(this);
            d->context->setScriptEngine(e);
            connect(d->context, SIGNAL(changed()), this, SLOT(requestPaint()));
        }
        return d->context->scriptValue();
    }
    qDebug("Canvas:requesting unsupported context");
    return e->undefinedValue();
}

void QSGCanvasItem::requestPaint()
{
<<<<<<< HEAD
    //Q_D(QSGCanvasItem);
=======
    // Q_D(QSGCanvasItem);
>>>>>>> 6a6242b3
    //TODO:update(d->context->dirtyRect());
    update();
}

bool QSGCanvasItem::save(const QString &filename) const
{
    Q_D(const QSGCanvasItem);
    QSGPainterNode* node = static_cast<QSGPainterNode*>(d->paintNode);
    if (node) {
        QImage image = node->toImage();
        image.save(filename);
    }
    return false;
}

QString QSGCanvasItem::toDataURL(const QString& mimeType) const
{
    Q_D(const QSGCanvasItem);

    QSGPainterNode* node = static_cast<QSGPainterNode*>(d->paintNode);
    if (node) {
        QImage image = node->toImage();
        QByteArray ba;
        QBuffer buffer(&ba);
        buffer.open(QIODevice::WriteOnly);
        QString mime = mimeType;
        QString type;
        if (mimeType == QLatin1String("image/bmp"))
            type = QLatin1String("BMP");
        else if (mimeType == QLatin1String("image/jpeg"))
            type = QLatin1String("JPEG");
        else if (mimeType == QLatin1String("image/x-portable-pixmap"))
            type = QLatin1String("PPM");
        else if (mimeType == QLatin1String("image/tiff"))
            type = QLatin1String("TIFF");
        else if (mimeType == QLatin1String("image/xbm"))
            type = QLatin1String("XBM");
        else if (mimeType == QLatin1String("image/xpm"))
            type = QLatin1String("XPM");
        else {
            type = QLatin1String("PNG");
            mime = QLatin1String("image/png");
        }
        image.save(&buffer, type.toAscii());
        buffer.close();
        QString dataUrl = QLatin1String("data:%1;base64,%2");
        return dataUrl.arg(mime).arg(ba.toBase64().constData());
    }
    return QLatin1String("data:,");
}

QT_END_NAMESPACE<|MERGE_RESOLUTION|>--- conflicted
+++ resolved
@@ -117,11 +117,6 @@
 
 void QSGCanvasItem::requestPaint()
 {
-<<<<<<< HEAD
-    //Q_D(QSGCanvasItem);
-=======
-    // Q_D(QSGCanvasItem);
->>>>>>> 6a6242b3
     //TODO:update(d->context->dirtyRect());
     update();
 }
