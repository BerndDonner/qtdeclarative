--- conflicted
+++ resolved
@@ -779,9 +779,6 @@
     }
 }
 
-<<<<<<< HEAD
-void QSGFlickablePrivate::handleMousePressEvent(QMouseEvent *event)
-=======
 bool QSGFlickable::pixelAligned() const
 {
     Q_D(const QSGFlickable);
@@ -797,8 +794,7 @@
     }
 }
 
-void QSGFlickablePrivate::handleMousePressEvent(QGraphicsSceneMouseEvent *event)
->>>>>>> d5686fa2
+void QSGFlickablePrivate::handleMousePressEvent(QMouseEvent *event)
 {
     Q_Q(QSGFlickable);
     if (interactive && timeline.isActive()
