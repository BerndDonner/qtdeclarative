/****************************************************************************
**
** Copyright (C) 2011 Nokia Corporation and/or its subsidiary(-ies).
** All rights reserved.
** Contact: Nokia Corporation (qt-info@nokia.com)
**
** This file is part of the QtDeclarative module of the Qt Toolkit.
**
** $QT_BEGIN_LICENSE:LGPL$
** GNU Lesser General Public License Usage
** This file may be used under the terms of the GNU Lesser General Public
** License version 2.1 as published by the Free Software Foundation and
** appearing in the file LICENSE.LGPL included in the packaging of this
** file. Please review the following information to ensure the GNU Lesser
** General Public License version 2.1 requirements will be met:
** http://www.gnu.org/licenses/old-licenses/lgpl-2.1.html.
**
** In addition, as a special exception, Nokia gives you certain additional
** rights. These rights are described in the Nokia Qt LGPL Exception
** version 1.1, included in the file LGPL_EXCEPTION.txt in this package.
**
** GNU General Public License Usage
** Alternatively, this file may be used under the terms of the GNU General
** Public License version 3.0 as published by the Free Software Foundation
** and appearing in the file LICENSE.GPL included in the packaging of this
** file. Please review the following information to ensure the GNU General
** Public License version 3.0 requirements will be met:
** http://www.gnu.org/copyleft/gpl.html.
**
** Other Usage
** Alternatively, this file may be used in accordance with the terms and
** conditions contained in a signed written agreement between you and Nokia.
**
**
**
**
**
** $QT_END_LICENSE$
**
****************************************************************************/

#include "qsgitem.h"

#include "qsgcanvas.h"
#include <QtDeclarative/qjsengine.h>
#include "qsgcanvas_p.h"
#include "qsgevent.h"

#include "qsgevents_p_p.h"

#include <QtDeclarative/qdeclarativeengine.h>
#include <QtDeclarative/qdeclarativecomponent.h>
#include <QtDeclarative/qdeclarativeinfo.h>
#include <QtWidgets/qgraphicstransform.h>
#include <QtGui/qpen.h>
#include <QtCore/qdebug.h>
#include <QtCore/qcoreevent.h>
#include <QtCore/qnumeric.h>

#include <private/qdeclarativeengine_p.h>
#include <private/qdeclarativestategroup_p.h>
#include <private/qdeclarativeopenmetaobject_p.h>
#include <private/qdeclarativestate_p.h>
#include <private/qlistmodelinterface_p.h>
#include <private/qsgitem_p.h>

#include <float.h>

// XXX todo Readd parentNotifier for faster parent bindings
// XXX todo Check that elements that create items handle memory correctly after visual ownership change

QT_BEGIN_NAMESPACE

/*!
    \qmlclass Transform QSGTransform
    \inqmlmodule QtQuick 2
    \ingroup qml-transform-elements
    \brief The Transform elements provide a way of building advanced transformations on Items.

    The Transform element is a base type which cannot be instantiated directly.
    The following concrete Transform types are available:

    \list
    \o \l Rotation
    \o \l Scale
    \o \l Translate
    \endlist

    The Transform elements let you create and control advanced transformations that can be configured
    independently using specialized properties.

    You can assign any number of Transform elements to an \l Item. Each Transform is applied in order,
    one at a time.
*/

/*!
    \qmlclass Translate QSGTranslate
    \inqmlmodule QtQuick 2
    \ingroup qml-transform-elements
    \brief The Translate object provides a way to move an Item without changing its x or y properties.

    The Translate object provides independent control over position in addition to the Item's x and y properties.

    The following example moves the Y axis of the \l Rectangle elements while still allowing the \l Row element
    to lay the items out as if they had not been transformed:
    \qml
    import QtQuick 1.0

    Row {
        Rectangle {
            width: 100; height: 100
            color: "blue"
            transform: Translate { y: 20 }
        }
        Rectangle {
            width: 100; height: 100
            color: "red"
            transform: Translate { y: -20 }
        }
    }
    \endqml

    \image translate.png
*/

/*!
    \qmlproperty real QtQuick2::Translate::x

    The translation along the X axis.
*/

/*!
    \qmlproperty real QtQuick2::Translate::y

    The translation along the Y axis.
*/

/*!
    \qmlclass Scale QSGScale
    \inqmlmodule QtQuick 2
    \ingroup qml-transform-elements
    \brief The Scale element provides a way to scale an Item.

    The Scale element gives more control over scaling than using \l Item's \l{Item::scale}{scale} property. Specifically,
    it allows a different scale for the x and y axes, and allows the scale to be relative to an
    arbitrary point.

    The following example scales the X axis of the Rectangle, relative to its interior point 25, 25:
    \qml
    Rectangle {
        width: 100; height: 100
        color: "blue"
        transform: Scale { origin.x: 25; origin.y: 25; xScale: 3}
    }
    \endqml

    \sa Rotation, Translate
*/

/*!
    \qmlproperty real QtQuick2::Scale::origin.x
    \qmlproperty real QtQuick2::Scale::origin.y

    The point that the item is scaled from (i.e., the point that stays fixed relative to the parent as
    the rest of the item grows). By default the origin is 0, 0.
*/

/*!
    \qmlproperty real QtQuick2::Scale::xScale

    The scaling factor for the X axis.
*/

/*!
    \qmlproperty real QtQuick2::Scale::yScale

    The scaling factor for the Y axis.
*/

/*!
    \qmlclass Rotation QSGRotation
    \inqmlmodule QtQuick 2
    \ingroup qml-transform-elements
    \brief The Rotation object provides a way to rotate an Item.

    The Rotation object gives more control over rotation than using \l Item's \l{Item::rotation}{rotation} property.
    Specifically, it allows (z axis) rotation to be relative to an arbitrary point.

    The following example rotates a Rectangle around its interior point 25, 25:
    \qml
    Rectangle {
        width: 100; height: 100
        color: "blue"
        transform: Rotation { origin.x: 25; origin.y: 25; angle: 45}
    }
    \endqml

    Rotation also provides a way to specify 3D-like rotations for Items. For these types of
    rotations you must specify the axis to rotate around in addition to the origin point.

    The following example shows various 3D-like rotations applied to an \l Image.
    \snippet doc/src/snippets/declarative/rotation.qml 0

    \image axisrotation.png

    \sa {declarative/ui-components/dialcontrol}{Dial Control example}, {declarative/toys/clocks}{Clocks example}
*/

/*!
    \qmlproperty real QtQuick2::Rotation::origin.x
    \qmlproperty real QtQuick2::Rotation::origin.y

    The origin point of the rotation (i.e., the point that stays fixed relative to the parent as
    the rest of the item rotates). By default the origin is 0, 0.
*/

/*!
    \qmlproperty real QtQuick2::Rotation::axis.x
    \qmlproperty real QtQuick2::Rotation::axis.y
    \qmlproperty real QtQuick2::Rotation::axis.z

    The axis to rotate around. For simple (2D) rotation around a point, you do not need to specify an axis,
    as the default axis is the z axis (\c{ axis { x: 0; y: 0; z: 1 } }).

    For a typical 3D-like rotation you will usually specify both the origin and the axis.

    \image 3d-rotation-axis.png
*/

/*!
    \qmlproperty real QtQuick2::Rotation::angle

    The angle to rotate, in degrees clockwise.
*/

QSGTransformPrivate::QSGTransformPrivate()
{
}

QSGTransform::QSGTransform(QObject *parent)
: QObject(*(new QSGTransformPrivate), parent)
{
}

QSGTransform::QSGTransform(QSGTransformPrivate &dd, QObject *parent)
: QObject(dd, parent)
{
}

QSGTransform::~QSGTransform()
{
    Q_D(QSGTransform);
    for (int ii = 0; ii < d->items.count(); ++ii) {
        QSGItemPrivate *p = QSGItemPrivate::get(d->items.at(ii));
        p->transforms.removeOne(this);
        p->dirty(QSGItemPrivate::Transform);
    }
}

void QSGTransform::update()
{
    Q_D(QSGTransform);
    for (int ii = 0; ii < d->items.count(); ++ii) {
        QSGItemPrivate *p = QSGItemPrivate::get(d->items.at(ii));
        p->dirty(QSGItemPrivate::Transform);
    }
}

QSGContents::QSGContents(QSGItem *item)
: m_item(item), m_x(0), m_y(0), m_width(0), m_height(0)
{
    //### optimize
    connect(this, SIGNAL(rectChanged(QRectF)), m_item, SIGNAL(childrenRectChanged(QRectF)));
}

QSGContents::~QSGContents()
{
    QList<QSGItem *> children = m_item->childItems();
    for (int i = 0; i < children.count(); ++i) {
        QSGItem *child = children.at(i);
        QSGItemPrivate::get(child)->removeItemChangeListener(this, QSGItemPrivate::Geometry | QSGItemPrivate::Destroyed);
    }
}

QRectF QSGContents::rectF() const
{
    return QRectF(m_x, m_y, m_width, m_height);
}

void QSGContents::calcHeight(QSGItem *changed)
{
    qreal oldy = m_y;
    qreal oldheight = m_height;

    if (changed) {
        qreal top = oldy;
        qreal bottom = oldy + oldheight;
        qreal y = changed->y();
        if (y + changed->height() > bottom)
            bottom = y + changed->height();
        if (y < top)
            top = y;
        m_y = top;
        m_height = bottom - top;
    } else {
        qreal top = FLT_MAX;
        qreal bottom = 0;
        QList<QSGItem *> children = m_item->childItems();
        for (int i = 0; i < children.count(); ++i) {
            QSGItem *child = children.at(i);
            qreal y = child->y();
            if (y + child->height() > bottom)
                bottom = y + child->height();
            if (y < top)
                top = y;
        }
        if (!children.isEmpty())
            m_y = top;
        m_height = qMax(bottom - top, qreal(0.0));
    }

    if (m_height != oldheight || m_y != oldy)
        emit rectChanged(rectF());
}

void QSGContents::calcWidth(QSGItem *changed)
{
    qreal oldx = m_x;
    qreal oldwidth = m_width;

    if (changed) {
        qreal left = oldx;
        qreal right = oldx + oldwidth;
        qreal x = changed->x();
        if (x + changed->width() > right)
            right = x + changed->width();
        if (x < left)
            left = x;
        m_x = left;
        m_width = right - left;
    } else {
        qreal left = FLT_MAX;
        qreal right = 0;
        QList<QSGItem *> children = m_item->childItems();
        for (int i = 0; i < children.count(); ++i) {
            QSGItem *child = children.at(i);
            qreal x = child->x();
            if (x + child->width() > right)
                right = x + child->width();
            if (x < left)
                left = x;
        }
        if (!children.isEmpty())
            m_x = left;
        m_width = qMax(right - left, qreal(0.0));
    }

    if (m_width != oldwidth || m_x != oldx)
        emit rectChanged(rectF());
}

void QSGContents::complete()
{
    QList<QSGItem *> children = m_item->childItems();
    for (int i = 0; i < children.count(); ++i) {
        QSGItem *child = children.at(i);
        QSGItemPrivate::get(child)->addItemChangeListener(this, QSGItemPrivate::Geometry | QSGItemPrivate::Destroyed);
        //###what about changes to visibility?
    }

    calcGeometry();
}

void QSGContents::itemGeometryChanged(QSGItem *changed, const QRectF &newGeometry, const QRectF &oldGeometry)
{
    Q_UNUSED(changed)
    //### we can only pass changed if the left edge has moved left, or the right edge has moved right
    if (newGeometry.width() != oldGeometry.width() || newGeometry.x() != oldGeometry.x())
        calcWidth(/*changed*/);
    if (newGeometry.height() != oldGeometry.height() || newGeometry.y() != oldGeometry.y())
        calcHeight(/*changed*/);
}

void QSGContents::itemDestroyed(QSGItem *item)
{
    if (item)
        QSGItemPrivate::get(item)->removeItemChangeListener(this, QSGItemPrivate::Geometry | QSGItemPrivate::Destroyed);
    calcGeometry();
}

void QSGContents::childRemoved(QSGItem *item)
{
    if (item)
        QSGItemPrivate::get(item)->removeItemChangeListener(this, QSGItemPrivate::Geometry | QSGItemPrivate::Destroyed);
    calcGeometry();
}

void QSGContents::childAdded(QSGItem *item)
{
    if (item)
        QSGItemPrivate::get(item)->addItemChangeListener(this, QSGItemPrivate::Geometry | QSGItemPrivate::Destroyed);
    calcWidth(item);
    calcHeight(item);
}

QSGItemKeyFilter::QSGItemKeyFilter(QSGItem *item)
: m_processPost(false), m_next(0)
{
    QSGItemPrivate *p = item?QSGItemPrivate::get(item):0;
    if (p) {
        m_next = p->keyHandler;
        p->keyHandler = this;
    }
}

QSGItemKeyFilter::~QSGItemKeyFilter()
{
}

void QSGItemKeyFilter::keyPressed(QKeyEvent *event, bool post)
{
    if (m_next) m_next->keyPressed(event, post);
}

void QSGItemKeyFilter::keyReleased(QKeyEvent *event, bool post)
{
    if (m_next) m_next->keyReleased(event, post);
}

void QSGItemKeyFilter::inputMethodEvent(QInputMethodEvent *event, bool post)
{
    if (m_next)
        m_next->inputMethodEvent(event, post);
    else
        event->ignore();
}

QVariant QSGItemKeyFilter::inputMethodQuery(Qt::InputMethodQuery query) const
{
    if (m_next) return m_next->inputMethodQuery(query);
    return QVariant();
}

void QSGItemKeyFilter::componentComplete()
{
    if (m_next) m_next->componentComplete();
}
/*!
    \qmlclass KeyNavigation QSGKeyNavigationAttached
    \inqmlmodule QtQuick 2
    \ingroup qml-basic-interaction-elements
    \brief The KeyNavigation attached property supports key navigation by arrow keys.

    Key-based user interfaces commonly allow the use of arrow keys to navigate between
    focusable items.  The KeyNavigation attached property enables this behavior by providing a
    convenient way to specify the item that should gain focus when an arrow or tab key is pressed.

    The following example provides key navigation for a 2x2 grid of items:

    \snippet doc/src/snippets/declarative/keynavigation.qml 0

    The top-left item initially receives focus by setting \l {Item::}{focus} to
    \c true. When an arrow key is pressed, the focus will move to the
    appropriate item, as defined by the value that has been set for
    the KeyNavigation \l left, \l right, \l up or \l down properties.

    Note that if a KeyNavigation attached property receives the key press and release
    events for a requested arrow or tab key, the event is accepted and does not
    propagate any further.

    By default, KeyNavigation receives key events after the item to which it is attached.
    If the item accepts the key event, the KeyNavigation attached property will not
    receive an event for that key.  Setting the \l priority property to
    \c KeyNavigation.BeforeItem allows the event to be used for key navigation
    before the item, rather than after.

    If item to which the focus is switching is not enabled or visible, an attempt will
    be made to skip this item and focus on the next. This is possible if there are
    a chain of items with the same KeyNavigation handler. If multiple items in a row are not enabled
    or visible, they will also be skipped.

    KeyNavigation will implicitly set the other direction to return focus to this item. So if you set
    \l left to another item, \l right will be set on that item's KeyNavigation to set focus back to this
    item. However, if that item's KeyNavigation has had right explicitly set then no change will occur.
    This means that the above example could have been written, with the same behaviour, without specifing
    KeyNavigation.right or KeyNavigation.down for any of the items.

    \sa {Keys}{Keys attached property}
*/

/*!
    \qmlproperty Item QtQuick2::KeyNavigation::left
    \qmlproperty Item QtQuick2::KeyNavigation::right
    \qmlproperty Item QtQuick2::KeyNavigation::up
    \qmlproperty Item QtQuick2::KeyNavigation::down
    \qmlproperty Item QtQuick2::KeyNavigation::tab
    \qmlproperty Item QtQuick2::KeyNavigation::backtab

    These properties hold the item to assign focus to
    when the left, right, up or down cursor keys, or the
    tab key are pressed.
*/

/*!
    \qmlproperty Item QtQuick2::KeyNavigation::tab
    \qmlproperty Item QtQuick2::KeyNavigation::backtab

    These properties hold the item to assign focus to
    when the Tab key or Shift+Tab key combination (Backtab) are pressed.
*/

QSGKeyNavigationAttached::QSGKeyNavigationAttached(QObject *parent)
: QObject(*(new QSGKeyNavigationAttachedPrivate), parent),
  QSGItemKeyFilter(qobject_cast<QSGItem*>(parent))
{
    m_processPost = true;
}

QSGKeyNavigationAttached *
QSGKeyNavigationAttached::qmlAttachedProperties(QObject *obj)
{
    return new QSGKeyNavigationAttached(obj);
}

QSGItem *QSGKeyNavigationAttached::left() const
{
    Q_D(const QSGKeyNavigationAttached);
    return d->left;
}

void QSGKeyNavigationAttached::setLeft(QSGItem *i)
{
    Q_D(QSGKeyNavigationAttached);
    if (d->left == i)
        return;
    d->left = i;
    d->leftSet = true;
    QSGKeyNavigationAttached* other =
            qobject_cast<QSGKeyNavigationAttached*>(qmlAttachedPropertiesObject<QSGKeyNavigationAttached>(i));
    if (other && !other->d_func()->rightSet){
        other->d_func()->right = qobject_cast<QSGItem*>(parent());
        emit other->rightChanged();
    }
    emit leftChanged();
}

QSGItem *QSGKeyNavigationAttached::right() const
{
    Q_D(const QSGKeyNavigationAttached);
    return d->right;
}

void QSGKeyNavigationAttached::setRight(QSGItem *i)
{
    Q_D(QSGKeyNavigationAttached);
    if (d->right == i)
        return;
    d->right = i;
    d->rightSet = true;
    QSGKeyNavigationAttached* other =
            qobject_cast<QSGKeyNavigationAttached*>(qmlAttachedPropertiesObject<QSGKeyNavigationAttached>(i));
    if (other && !other->d_func()->leftSet){
        other->d_func()->left = qobject_cast<QSGItem*>(parent());
        emit other->leftChanged();
    }
    emit rightChanged();
}

QSGItem *QSGKeyNavigationAttached::up() const
{
    Q_D(const QSGKeyNavigationAttached);
    return d->up;
}

void QSGKeyNavigationAttached::setUp(QSGItem *i)
{
    Q_D(QSGKeyNavigationAttached);
    if (d->up == i)
        return;
    d->up = i;
    d->upSet = true;
    QSGKeyNavigationAttached* other =
            qobject_cast<QSGKeyNavigationAttached*>(qmlAttachedPropertiesObject<QSGKeyNavigationAttached>(i));
    if (other && !other->d_func()->downSet){
        other->d_func()->down = qobject_cast<QSGItem*>(parent());
        emit other->downChanged();
    }
    emit upChanged();
}

QSGItem *QSGKeyNavigationAttached::down() const
{
    Q_D(const QSGKeyNavigationAttached);
    return d->down;
}

void QSGKeyNavigationAttached::setDown(QSGItem *i)
{
    Q_D(QSGKeyNavigationAttached);
    if (d->down == i)
        return;
    d->down = i;
    d->downSet = true;
    QSGKeyNavigationAttached* other =
            qobject_cast<QSGKeyNavigationAttached*>(qmlAttachedPropertiesObject<QSGKeyNavigationAttached>(i));
    if(other && !other->d_func()->upSet){
        other->d_func()->up = qobject_cast<QSGItem*>(parent());
        emit other->upChanged();
    }
    emit downChanged();
}

QSGItem *QSGKeyNavigationAttached::tab() const
{
    Q_D(const QSGKeyNavigationAttached);
    return d->tab;
}

void QSGKeyNavigationAttached::setTab(QSGItem *i)
{
    Q_D(QSGKeyNavigationAttached);
    if (d->tab == i)
        return;
    d->tab = i;
    d->tabSet = true;
    QSGKeyNavigationAttached* other =
            qobject_cast<QSGKeyNavigationAttached*>(qmlAttachedPropertiesObject<QSGKeyNavigationAttached>(i));
    if(other && !other->d_func()->backtabSet){
        other->d_func()->backtab = qobject_cast<QSGItem*>(parent());
        emit other->backtabChanged();
    }
    emit tabChanged();
}

QSGItem *QSGKeyNavigationAttached::backtab() const
{
    Q_D(const QSGKeyNavigationAttached);
    return d->backtab;
}

void QSGKeyNavigationAttached::setBacktab(QSGItem *i)
{
    Q_D(QSGKeyNavigationAttached);
    if (d->backtab == i)
        return;
    d->backtab = i;
    d->backtabSet = true;
    QSGKeyNavigationAttached* other =
            qobject_cast<QSGKeyNavigationAttached*>(qmlAttachedPropertiesObject<QSGKeyNavigationAttached>(i));
    if(other && !other->d_func()->tabSet){
        other->d_func()->tab = qobject_cast<QSGItem*>(parent());
        emit other->tabChanged();
    }
    emit backtabChanged();
}

/*!
    \qmlproperty enumeration QtQuick2::KeyNavigation::priority

    This property determines whether the keys are processed before
    or after the attached item's own key handling.

    \list
    \o KeyNavigation.BeforeItem - process the key events before normal
    item key processing.  If the event is used for key navigation, it will be accepted and will not
    be passed on to the item.
    \o KeyNavigation.AfterItem (default) - process the key events after normal item key
    handling.  If the item accepts the key event it will not be
    handled by the KeyNavigation attached property handler.
    \endlist
*/
QSGKeyNavigationAttached::Priority QSGKeyNavigationAttached::priority() const
{
    return m_processPost ? AfterItem : BeforeItem;
}

void QSGKeyNavigationAttached::setPriority(Priority order)
{
    bool processPost = order == AfterItem;
    if (processPost != m_processPost) {
        m_processPost = processPost;
        emit priorityChanged();
    }
}

void QSGKeyNavigationAttached::keyPressed(QKeyEvent *event, bool post)
{
    Q_D(QSGKeyNavigationAttached);
    event->ignore();

    if (post != m_processPost) {
        QSGItemKeyFilter::keyPressed(event, post);
        return;
    }

    bool mirror = false;
    switch(event->key()) {
    case Qt::Key_Left: {
        if (QSGItem *parentItem = qobject_cast<QSGItem*>(parent()))
            mirror = QSGItemPrivate::get(parentItem)->effectiveLayoutMirror;
        QSGItem* leftItem = mirror ? d->right : d->left;
        if (leftItem) {
            setFocusNavigation(leftItem, mirror ? "right" : "left");
            event->accept();
        }
        break;
    }
    case Qt::Key_Right: {
        if (QSGItem *parentItem = qobject_cast<QSGItem*>(parent()))
            mirror = QSGItemPrivate::get(parentItem)->effectiveLayoutMirror;
        QSGItem* rightItem = mirror ? d->left : d->right;
        if (rightItem) {
            setFocusNavigation(rightItem, mirror ? "left" : "right");
            event->accept();
        }
        break;
    }
    case Qt::Key_Up:
        if (d->up) {
            setFocusNavigation(d->up, "up");
            event->accept();
        }
        break;
    case Qt::Key_Down:
        if (d->down) {
            setFocusNavigation(d->down, "down");
            event->accept();
        }
        break;
    case Qt::Key_Tab:
        if (d->tab) {
            setFocusNavigation(d->tab, "tab");
            event->accept();
        }
        break;
    case Qt::Key_Backtab:
        if (d->backtab) {
            setFocusNavigation(d->backtab, "backtab");
            event->accept();
        }
        break;
    default:
        break;
    }

    if (!event->isAccepted()) QSGItemKeyFilter::keyPressed(event, post);
}

void QSGKeyNavigationAttached::keyReleased(QKeyEvent *event, bool post)
{
    Q_D(QSGKeyNavigationAttached);
    event->ignore();

    if (post != m_processPost) {
        QSGItemKeyFilter::keyReleased(event, post);
        return;
    }

    bool mirror = false;
    switch(event->key()) {
    case Qt::Key_Left:
        if (QSGItem *parentItem = qobject_cast<QSGItem*>(parent()))
            mirror = QSGItemPrivate::get(parentItem)->effectiveLayoutMirror;
        if (mirror ? d->right : d->left)
            event->accept();
        break;
    case Qt::Key_Right:
        if (QSGItem *parentItem = qobject_cast<QSGItem*>(parent()))
            mirror = QSGItemPrivate::get(parentItem)->effectiveLayoutMirror;
        if (mirror ? d->left : d->right)
            event->accept();
        break;
    case Qt::Key_Up:
        if (d->up) {
            event->accept();
        }
        break;
    case Qt::Key_Down:
        if (d->down) {
            event->accept();
        }
        break;
    case Qt::Key_Tab:
        if (d->tab) {
            event->accept();
        }
        break;
    case Qt::Key_Backtab:
        if (d->backtab) {
            event->accept();
        }
        break;
    default:
        break;
    }

    if (!event->isAccepted()) QSGItemKeyFilter::keyReleased(event, post);
}

void QSGKeyNavigationAttached::setFocusNavigation(QSGItem *currentItem, const char *dir)
{
    QSGItem *initialItem = currentItem;
    bool isNextItem = false;
    do {
        isNextItem = false;
        if (currentItem->isVisible() && currentItem->isEnabled()) {
            currentItem->setFocus(true);
        } else {
            QObject *attached =
                qmlAttachedPropertiesObject<QSGKeyNavigationAttached>(currentItem, false);
            if (attached) {
                QSGItem *tempItem = qvariant_cast<QSGItem*>(attached->property(dir));
                if (tempItem) {
                    currentItem = tempItem;
                    isNextItem = true;
                }
            }
        }
    }
    while (currentItem != initialItem && isNextItem);
}

const QSGKeysAttached::SigMap QSGKeysAttached::sigMap[] = {
    { Qt::Key_Left, "leftPressed" },
    { Qt::Key_Right, "rightPressed" },
    { Qt::Key_Up, "upPressed" },
    { Qt::Key_Down, "downPressed" },
    { Qt::Key_Tab, "tabPressed" },
    { Qt::Key_Backtab, "backtabPressed" },
    { Qt::Key_Asterisk, "asteriskPressed" },
    { Qt::Key_NumberSign, "numberSignPressed" },
    { Qt::Key_Escape, "escapePressed" },
    { Qt::Key_Return, "returnPressed" },
    { Qt::Key_Enter, "enterPressed" },
    { Qt::Key_Delete, "deletePressed" },
    { Qt::Key_Space, "spacePressed" },
    { Qt::Key_Back, "backPressed" },
    { Qt::Key_Cancel, "cancelPressed" },
    { Qt::Key_Select, "selectPressed" },
    { Qt::Key_Yes, "yesPressed" },
    { Qt::Key_No, "noPressed" },
    { Qt::Key_Context1, "context1Pressed" },
    { Qt::Key_Context2, "context2Pressed" },
    { Qt::Key_Context3, "context3Pressed" },
    { Qt::Key_Context4, "context4Pressed" },
    { Qt::Key_Call, "callPressed" },
    { Qt::Key_Hangup, "hangupPressed" },
    { Qt::Key_Flip, "flipPressed" },
    { Qt::Key_Menu, "menuPressed" },
    { Qt::Key_VolumeUp, "volumeUpPressed" },
    { Qt::Key_VolumeDown, "volumeDownPressed" },
    { 0, 0 }
};

bool QSGKeysAttachedPrivate::isConnected(const char *signalName)
{
    return isSignalConnected(signalIndex(signalName));
}

/*!
    \qmlclass Keys QSGKeysAttached
    \inqmlmodule QtQuick 2
    \ingroup qml-basic-interaction-elements
    \brief The Keys attached property provides key handling to Items.

    All visual primitives support key handling via the Keys
    attached property.  Keys can be handled via the onPressed
    and onReleased signal properties.

    The signal properties have a \l KeyEvent parameter, named
    \e event which contains details of the event.  If a key is
    handled \e event.accepted should be set to true to prevent the
    event from propagating up the item hierarchy.

    \section1 Example Usage

    The following example shows how the general onPressed handler can
    be used to test for a certain key; in this case, the left cursor
    key:

    \snippet doc/src/snippets/declarative/keys/keys-pressed.qml key item

    Some keys may alternatively be handled via specific signal properties,
    for example \e onSelectPressed.  These handlers automatically set
    \e event.accepted to true.

    \snippet doc/src/snippets/declarative/keys/keys-handler.qml key item

    See \l{Qt::Key}{Qt.Key} for the list of keyboard codes.

    \section1 Key Handling Priorities

    The Keys attached property can be configured to handle key events
    before or after the item it is attached to. This makes it possible
    to intercept events in order to override an item's default behavior,
    or act as a fallback for keys not handled by the item.

    If \l priority is Keys.BeforeItem (default) the order of key event processing is:

    \list 1
    \o Items specified in \c forwardTo
    \o specific key handlers, e.g. onReturnPressed
    \o onKeyPress, onKeyRelease handlers
    \o Item specific key handling, e.g. TextInput key handling
    \o parent item
    \endlist

    If priority is Keys.AfterItem the order of key event processing is:

    \list 1
    \o Item specific key handling, e.g. TextInput key handling
    \o Items specified in \c forwardTo
    \o specific key handlers, e.g. onReturnPressed
    \o onKeyPress, onKeyRelease handlers
    \o parent item
    \endlist

    If the event is accepted during any of the above steps, key
    propagation stops.

    \sa KeyEvent, {KeyNavigation}{KeyNavigation attached property}
*/

/*!
    \qmlproperty bool QtQuick2::Keys::enabled

    This flags enables key handling if true (default); otherwise
    no key handlers will be called.
*/

/*!
    \qmlproperty enumeration QtQuick2::Keys::priority

    This property determines whether the keys are processed before
    or after the attached item's own key handling.

    \list
    \o Keys.BeforeItem (default) - process the key events before normal
    item key processing.  If the event is accepted it will not
    be passed on to the item.
    \o Keys.AfterItem - process the key events after normal item key
    handling.  If the item accepts the key event it will not be
    handled by the Keys attached property handler.
    \endlist
*/

/*!
    \qmlproperty list<Object> QtQuick2::Keys::forwardTo

    This property provides a way to forward key presses, key releases, and keyboard input
    coming from input methods to other items. This can be useful when you want
    one item to handle some keys (e.g. the up and down arrow keys), and another item to
    handle other keys (e.g. the left and right arrow keys).  Once an item that has been
    forwarded keys accepts the event it is no longer forwarded to items later in the
    list.

    This example forwards key events to two lists:
    \qml
    Item {
        ListView {
            id: list1
            // ...
        }
        ListView {
            id: list2
            // ...
        }
        Keys.forwardTo: [list1, list2]
        focus: true
    }
    \endqml
*/

/*!
    \qmlsignal QtQuick2::Keys::onPressed(KeyEvent event)

    This handler is called when a key has been pressed. The \a event
    parameter provides information about the event.
*/

/*!
    \qmlsignal QtQuick2::Keys::onReleased(KeyEvent event)

    This handler is called when a key has been released. The \a event
    parameter provides information about the event.
*/

/*!
    \qmlsignal QtQuick2::Keys::onDigit0Pressed(KeyEvent event)

    This handler is called when the digit '0' has been pressed. The \a event
    parameter provides information about the event.
*/

/*!
    \qmlsignal QtQuick2::Keys::onDigit1Pressed(KeyEvent event)

    This handler is called when the digit '1' has been pressed. The \a event
    parameter provides information about the event.
*/

/*!
    \qmlsignal QtQuick2::Keys::onDigit2Pressed(KeyEvent event)

    This handler is called when the digit '2' has been pressed. The \a event
    parameter provides information about the event.
*/

/*!
    \qmlsignal QtQuick2::Keys::onDigit3Pressed(KeyEvent event)

    This handler is called when the digit '3' has been pressed. The \a event
    parameter provides information about the event.
*/

/*!
    \qmlsignal QtQuick2::Keys::onDigit4Pressed(KeyEvent event)

    This handler is called when the digit '4' has been pressed. The \a event
    parameter provides information about the event.
*/

/*!
    \qmlsignal QtQuick2::Keys::onDigit5Pressed(KeyEvent event)

    This handler is called when the digit '5' has been pressed. The \a event
    parameter provides information about the event.
*/

/*!
    \qmlsignal QtQuick2::Keys::onDigit6Pressed(KeyEvent event)

    This handler is called when the digit '6' has been pressed. The \a event
    parameter provides information about the event.
*/

/*!
    \qmlsignal QtQuick2::Keys::onDigit7Pressed(KeyEvent event)

    This handler is called when the digit '7' has been pressed. The \a event
    parameter provides information about the event.
*/

/*!
    \qmlsignal QtQuick2::Keys::onDigit8Pressed(KeyEvent event)

    This handler is called when the digit '8' has been pressed. The \a event
    parameter provides information about the event.
*/

/*!
    \qmlsignal QtQuick2::Keys::onDigit9Pressed(KeyEvent event)

    This handler is called when the digit '9' has been pressed. The \a event
    parameter provides information about the event.
*/

/*!
    \qmlsignal QtQuick2::Keys::onLeftPressed(KeyEvent event)

    This handler is called when the Left arrow has been pressed. The \a event
    parameter provides information about the event.
*/

/*!
    \qmlsignal QtQuick2::Keys::onRightPressed(KeyEvent event)

    This handler is called when the Right arrow has been pressed. The \a event
    parameter provides information about the event.
*/

/*!
    \qmlsignal QtQuick2::Keys::onUpPressed(KeyEvent event)

    This handler is called when the Up arrow has been pressed. The \a event
    parameter provides information about the event.
*/

/*!
    \qmlsignal QtQuick2::Keys::onDownPressed(KeyEvent event)

    This handler is called when the Down arrow has been pressed. The \a event
    parameter provides information about the event.
*/

/*!
    \qmlsignal QtQuick2::Keys::onTabPressed(KeyEvent event)

    This handler is called when the Tab key has been pressed. The \a event
    parameter provides information about the event.
*/

/*!
    \qmlsignal QtQuick2::Keys::onBacktabPressed(KeyEvent event)

    This handler is called when the Shift+Tab key combination (Backtab) has
    been pressed. The \a event parameter provides information about the event.
*/

/*!
    \qmlsignal QtQuick2::Keys::onAsteriskPressed(KeyEvent event)

    This handler is called when the Asterisk '*' has been pressed. The \a event
    parameter provides information about the event.
*/

/*!
    \qmlsignal QtQuick2::Keys::onEscapePressed(KeyEvent event)

    This handler is called when the Escape key has been pressed. The \a event
    parameter provides information about the event.
*/

/*!
    \qmlsignal QtQuick2::Keys::onReturnPressed(KeyEvent event)

    This handler is called when the Return key has been pressed. The \a event
    parameter provides information about the event.
*/

/*!
    \qmlsignal QtQuick2::Keys::onEnterPressed(KeyEvent event)

    This handler is called when the Enter key has been pressed. The \a event
    parameter provides information about the event.
*/

/*!
    \qmlsignal QtQuick2::Keys::onDeletePressed(KeyEvent event)

    This handler is called when the Delete key has been pressed. The \a event
    parameter provides information about the event.
*/

/*!
    \qmlsignal QtQuick2::Keys::onSpacePressed(KeyEvent event)

    This handler is called when the Space key has been pressed. The \a event
    parameter provides information about the event.
*/

/*!
    \qmlsignal QtQuick2::Keys::onBackPressed(KeyEvent event)

    This handler is called when the Back key has been pressed. The \a event
    parameter provides information about the event.
*/

/*!
    \qmlsignal QtQuick2::Keys::onCancelPressed(KeyEvent event)

    This handler is called when the Cancel key has been pressed. The \a event
    parameter provides information about the event.
*/

/*!
    \qmlsignal QtQuick2::Keys::onSelectPressed(KeyEvent event)

    This handler is called when the Select key has been pressed. The \a event
    parameter provides information about the event.
*/

/*!
    \qmlsignal QtQuick2::Keys::onYesPressed(KeyEvent event)

    This handler is called when the Yes key has been pressed. The \a event
    parameter provides information about the event.
*/

/*!
    \qmlsignal QtQuick2::Keys::onNoPressed(KeyEvent event)

    This handler is called when the No key has been pressed. The \a event
    parameter provides information about the event.
*/

/*!
    \qmlsignal QtQuick2::Keys::onContext1Pressed(KeyEvent event)

    This handler is called when the Context1 key has been pressed. The \a event
    parameter provides information about the event.
*/

/*!
    \qmlsignal QtQuick2::Keys::onContext2Pressed(KeyEvent event)

    This handler is called when the Context2 key has been pressed. The \a event
    parameter provides information about the event.
*/

/*!
    \qmlsignal QtQuick2::Keys::onContext3Pressed(KeyEvent event)

    This handler is called when the Context3 key has been pressed. The \a event
    parameter provides information about the event.
*/

/*!
    \qmlsignal QtQuick2::Keys::onContext4Pressed(KeyEvent event)

    This handler is called when the Context4 key has been pressed. The \a event
    parameter provides information about the event.
*/

/*!
    \qmlsignal QtQuick2::Keys::onCallPressed(KeyEvent event)

    This handler is called when the Call key has been pressed. The \a event
    parameter provides information about the event.
*/

/*!
    \qmlsignal QtQuick2::Keys::onHangupPressed(KeyEvent event)

    This handler is called when the Hangup key has been pressed. The \a event
    parameter provides information about the event.
*/

/*!
    \qmlsignal QtQuick2::Keys::onFlipPressed(KeyEvent event)

    This handler is called when the Flip key has been pressed. The \a event
    parameter provides information about the event.
*/

/*!
    \qmlsignal QtQuick2::Keys::onMenuPressed(KeyEvent event)

    This handler is called when the Menu key has been pressed. The \a event
    parameter provides information about the event.
*/

/*!
    \qmlsignal QtQuick2::Keys::onVolumeUpPressed(KeyEvent event)

    This handler is called when the VolumeUp key has been pressed. The \a event
    parameter provides information about the event.
*/

/*!
    \qmlsignal QtQuick2::Keys::onVolumeDownPressed(KeyEvent event)

    This handler is called when the VolumeDown key has been pressed. The \a event
    parameter provides information about the event.
*/

QSGKeysAttached::QSGKeysAttached(QObject *parent)
: QObject(*(new QSGKeysAttachedPrivate), parent),
  QSGItemKeyFilter(qobject_cast<QSGItem*>(parent))
{
    Q_D(QSGKeysAttached);
    m_processPost = false;
    d->item = qobject_cast<QSGItem*>(parent);
}

QSGKeysAttached::~QSGKeysAttached()
{
}

QSGKeysAttached::Priority QSGKeysAttached::priority() const
{
    return m_processPost ? AfterItem : BeforeItem;
}

void QSGKeysAttached::setPriority(Priority order)
{
    bool processPost = order == AfterItem;
    if (processPost != m_processPost) {
        m_processPost = processPost;
        emit priorityChanged();
    }
}

void QSGKeysAttached::componentComplete()
{
    Q_D(QSGKeysAttached);
    if (d->item) {
        for (int ii = 0; ii < d->targets.count(); ++ii) {
            QSGItem *targetItem = d->targets.at(ii);
            if (targetItem && (targetItem->flags() & QSGItem::ItemAcceptsInputMethod)) {
                d->item->setFlag(QSGItem::ItemAcceptsInputMethod);
                break;
            }
        }
    }
}

void QSGKeysAttached::keyPressed(QKeyEvent *event, bool post)
{
    Q_D(QSGKeysAttached);
    if (post != m_processPost || !d->enabled || d->inPress) {
        event->ignore();
        QSGItemKeyFilter::keyPressed(event, post);
        return;
    }

    // first process forwards
    if (d->item && d->item->canvas()) {
        d->inPress = true;
        for (int ii = 0; ii < d->targets.count(); ++ii) {
            QSGItem *i = d->targets.at(ii);
            if (i && i->isVisible()) {
                d->item->canvas()->sendEvent(i, event);
                if (event->isAccepted()) {
                    d->inPress = false;
                    return;
                }
            }
        }
        d->inPress = false;
    }

    QSGKeyEvent ke(*event);
    QByteArray keySignal = keyToSignal(event->key());
    if (!keySignal.isEmpty()) {
        keySignal += "(QSGKeyEvent*)";
        if (d->isConnected(keySignal)) {
            // If we specifically handle a key then default to accepted
            ke.setAccepted(true);
            int idx = QSGKeysAttached::staticMetaObject.indexOfSignal(keySignal);
            metaObject()->method(idx).invoke(this, Qt::DirectConnection, Q_ARG(QSGKeyEvent*, &ke));
        }
    }
    if (!ke.isAccepted())
        emit pressed(&ke);
    event->setAccepted(ke.isAccepted());

    if (!event->isAccepted()) QSGItemKeyFilter::keyPressed(event, post);
}

void QSGKeysAttached::keyReleased(QKeyEvent *event, bool post)
{
    Q_D(QSGKeysAttached);
    if (post != m_processPost || !d->enabled || d->inRelease) {
        event->ignore();
        QSGItemKeyFilter::keyReleased(event, post);
        return;
    }

    if (d->item && d->item->canvas()) {
        d->inRelease = true;
        for (int ii = 0; ii < d->targets.count(); ++ii) {
            QSGItem *i = d->targets.at(ii);
            if (i && i->isVisible()) {
                d->item->canvas()->sendEvent(i, event);
                if (event->isAccepted()) {
                    d->inRelease = false;
                    return;
                }
            }
        }
        d->inRelease = false;
    }

    QSGKeyEvent ke(*event);
    emit released(&ke);
    event->setAccepted(ke.isAccepted());

    if (!event->isAccepted()) QSGItemKeyFilter::keyReleased(event, post);
}

void QSGKeysAttached::inputMethodEvent(QInputMethodEvent *event, bool post)
{
    Q_D(QSGKeysAttached);
    if (post == m_processPost && d->item && !d->inIM && d->item->canvas()) {
        d->inIM = true;
        for (int ii = 0; ii < d->targets.count(); ++ii) {
            QSGItem *i = d->targets.at(ii);
            if (i && i->isVisible() && (i->flags() & QSGItem::ItemAcceptsInputMethod)) {
                d->item->canvas()->sendEvent(i, event);
                if (event->isAccepted()) {
                    d->imeItem = i;
                    d->inIM = false;
                    return;
                }
            }
        }
        d->inIM = false;
    }
    QSGItemKeyFilter::inputMethodEvent(event, post);
}

QVariant QSGKeysAttached::inputMethodQuery(Qt::InputMethodQuery query) const
{
    Q_D(const QSGKeysAttached);
    if (d->item) {
        for (int ii = 0; ii < d->targets.count(); ++ii) {
            QSGItem *i = d->targets.at(ii);
            if (i && i->isVisible() && (i->flags() & QSGItem::ItemAcceptsInputMethod) && i == d->imeItem) {
                //### how robust is i == d->imeItem check?
                QVariant v = i->inputMethodQuery(query);
                if (v.userType() == QVariant::RectF)
                    v = d->item->mapRectFromItem(i, v.toRectF());  //### cost?
                return v;
            }
        }
    }
    return QSGItemKeyFilter::inputMethodQuery(query);
}

QSGKeysAttached *QSGKeysAttached::qmlAttachedProperties(QObject *obj)
{
    return new QSGKeysAttached(obj);
}

/*!
    \qmlclass LayoutMirroring QSGLayoutMirroringAttached
    \inqmlmodule QtQuick 2
    \ingroup qml-utility-elements
    \brief The LayoutMirroring attached property is used to mirror layout behavior.

    The LayoutMirroring attached property is used to horizontally mirror \l {anchor-layout}{Item anchors},
    \l{Using QML Positioner and Repeater Items}{positioner} elements (such as \l Row and \l Grid)
    and views (such as \l GridView and horizontal \l ListView). Mirroring is a visual change: left
    anchors become right anchors, and positioner elements like \l Grid and \l Row reverse the
    horizontal layout of child items.

    Mirroring is enabled for an item by setting the \l enabled property to true. By default, this
    only affects the item itself; setting the \l childrenInherit property to true propagates the mirroring
    behavior to all child elements as well. If the \c LayoutMirroring attached property has not been defined
    for an item, mirroring is not enabled.

    The following example shows mirroring in action. The \l Row below is specified as being anchored
    to the left of its parent. However, since mirroring has been enabled, the anchor is horizontally
    reversed and it is now anchored to the right. Also, since items in a \l Row are positioned
    from left to right by default, they are now positioned from right to left instead, as demonstrated
    by the numbering and opacity of the items:

    \snippet doc/src/snippets/declarative/layoutmirroring.qml 0

    \image layoutmirroring.png

    Layout mirroring is useful when it is necessary to support both left-to-right and right-to-left
    layout versions of an application to target different language areas. The \l childrenInherit
    property allows layout mirroring to be applied without manually setting layout configurations
    for every item in an application. Keep in mind, however, that mirroring does not affect any
    positioning that is defined by the \l Item \l {Item::}{x} coordinate value, so even with
    mirroring enabled, it will often be necessary to apply some layout fixes to support the
    desired layout direction. Also, it may be necessary to disable the mirroring of individual
    child items (by setting \l {enabled}{LayoutMirroring.enabled} to false for such items) if
    mirroring is not the desired behavior, or if the child item already implements mirroring in
    some custom way.

    See \l {QML Right-to-left User Interfaces} for further details on using \c LayoutMirroring and
    other related features to implement right-to-left support for an application.
*/

/*!
    \qmlproperty bool QtQuick2::LayoutMirroring::enabled

    This property holds whether the item's layout is mirrored horizontally. Setting this to true
    horizontally reverses \l {anchor-layout}{anchor} settings such that left anchors become right,
    and right anchors become left. For \l{Using QML Positioner and Repeater Items}{positioner} elements
    (such as \l Row and \l Grid) and view elements (such as \l {GridView}{GridView} and \l {ListView}{ListView})
    this also mirrors the horizontal layout direction of the item.

    The default value is false.
*/

/*!
    \qmlproperty bool QtQuick2::LayoutMirroring::childrenInherit

    This property holds whether the \l {enabled}{LayoutMirroring.enabled} value for this item
    is inherited by its children.

    The default value is false.
*/


QSGLayoutMirroringAttached::QSGLayoutMirroringAttached(QObject *parent) : QObject(parent), itemPrivate(0)
{
    if (QSGItem *item = qobject_cast<QSGItem*>(parent)) {
        itemPrivate = QSGItemPrivate::get(item);
        itemPrivate->attachedLayoutDirection = this;
    } else
        qmlInfo(parent) << tr("LayoutDirection attached property only works with Items");
}

QSGLayoutMirroringAttached * QSGLayoutMirroringAttached::qmlAttachedProperties(QObject *object)
{
    return new QSGLayoutMirroringAttached(object);
}

bool QSGLayoutMirroringAttached::enabled() const
{
    return itemPrivate ? itemPrivate->effectiveLayoutMirror : false;
}

void QSGLayoutMirroringAttached::setEnabled(bool enabled)
{
    if (!itemPrivate)
        return;

    itemPrivate->isMirrorImplicit = false;
    if (enabled != itemPrivate->effectiveLayoutMirror) {
        itemPrivate->setLayoutMirror(enabled);
        if (itemPrivate->inheritMirrorFromItem)
             itemPrivate->resolveLayoutMirror();
    }
}

void QSGLayoutMirroringAttached::resetEnabled()
{
    if (itemPrivate && !itemPrivate->isMirrorImplicit) {
        itemPrivate->isMirrorImplicit = true;
        itemPrivate->resolveLayoutMirror();
    }
}

bool QSGLayoutMirroringAttached::childrenInherit() const
{
    return itemPrivate ? itemPrivate->inheritMirrorFromItem : false;
}

void QSGLayoutMirroringAttached::setChildrenInherit(bool childrenInherit) {
    if (itemPrivate && childrenInherit != itemPrivate->inheritMirrorFromItem) {
        itemPrivate->inheritMirrorFromItem = childrenInherit;
        itemPrivate->resolveLayoutMirror();
        childrenInheritChanged();
    }
}

void QSGItemPrivate::resolveLayoutMirror()
{
    Q_Q(QSGItem);
    if (QSGItem *parentItem = q->parentItem()) {
        QSGItemPrivate *parentPrivate = QSGItemPrivate::get(parentItem);
        setImplicitLayoutMirror(parentPrivate->inheritedLayoutMirror, parentPrivate->inheritMirrorFromParent);
    } else {
        setImplicitLayoutMirror(isMirrorImplicit ? false : effectiveLayoutMirror, inheritMirrorFromItem);
    }
}

void QSGItemPrivate::setImplicitLayoutMirror(bool mirror, bool inherit)
{
    inherit = inherit || inheritMirrorFromItem;
    if (!isMirrorImplicit && inheritMirrorFromItem)
        mirror = effectiveLayoutMirror;
    if (mirror == inheritedLayoutMirror && inherit == inheritMirrorFromParent)
        return;

    inheritMirrorFromParent = inherit;
    inheritedLayoutMirror = inheritMirrorFromParent ? mirror : false;

    if (isMirrorImplicit)
        setLayoutMirror(inherit ? inheritedLayoutMirror : false);
    for (int i = 0; i < childItems.count(); ++i) {
        if (QSGItem *child = qobject_cast<QSGItem *>(childItems.at(i))) {
            QSGItemPrivate *childPrivate = QSGItemPrivate::get(child);
            childPrivate->setImplicitLayoutMirror(inheritedLayoutMirror, inheritMirrorFromParent);
        }
    }
}

void QSGItemPrivate::setLayoutMirror(bool mirror)
{
    if (mirror != effectiveLayoutMirror) {
        effectiveLayoutMirror = mirror;
        if (_anchors) {
            QSGAnchorsPrivate *anchor_d = QSGAnchorsPrivate::get(_anchors);
            anchor_d->fillChanged();
            anchor_d->centerInChanged();
            anchor_d->updateHorizontalAnchors();
            emit _anchors->mirroredChanged();
        }
        mirrorChange();
        if (attachedLayoutDirection) {
            emit attachedLayoutDirection->enabledChanged();
        }
    }
}

/*!
    \class QSGItem
    \brief The QSGItem class provides the most basic of all visual items in QML.

    All visual items in Qt Declarative inherit from QSGItem.  Although QSGItem
    has no visual appearance, it defines all the properties that are
    common across visual items - such as the x and y position, the
    width and height, \l {anchor-layout}{anchoring} and key handling.

    You can subclass QSGItem to provide your own custom visual item that inherits
    these features. Note that, because it does not draw anything, QSGItem sets the
    QGraphicsItem::ItemHasNoContents flag. If you subclass QSGItem to create a visual
    item, you will need to unset this flag.

*/

/*!
    \qmlclass Item QSGItem
    \inqmlmodule QtQuick 2
    \ingroup qml-basic-visual-elements
    \brief The Item is the most basic of all visual items in QML.

    All visual items in Qt Declarative inherit from Item.  Although Item
    has no visual appearance, it defines all the properties that are
    common across visual items - such as the x and y position, the
    width and height, \l {anchor-layout}{anchoring} and key handling.

    Item is also useful for grouping items together.

    \qml
    Item {
        Image {
            source: "tile.png"
        }
        Image {
            x: 80
            width: 100
            height: 100
            source: "tile.png"
        }
        Image {
            x: 190
            width: 100
            height: 100
            fillMode: Image.Tile
            source: "tile.png"
        }
    }
    \endqml


    \section1 Key Handling

    Key handling is available to all Item-based visual elements via the \l {Keys}{Keys}
    attached property.  The \e Keys attached property provides basic handlers such
    as \l {Keys::onPressed}{onPressed} and \l {Keys::onReleased}{onReleased},
    as well as handlers for specific keys, such as
    \l {Keys::onCancelPressed}{onCancelPressed}.  The example below
    assigns \l {qmlfocus}{focus} to the item and handles
    the Left key via the general \e onPressed handler and the Select key via the
    onSelectPressed handler:

    \qml
    Item {
        focus: true
        Keys.onPressed: {
            if (event.key == Qt.Key_Left) {
                console.log("move left");
                event.accepted = true;
            }
        }
        Keys.onSelectPressed: console.log("Selected");
    }
    \endqml

    See the \l {Keys}{Keys} attached property for detailed documentation.

    \section1 Layout Mirroring

    Item layouts can be mirrored using the \l {LayoutMirroring}{LayoutMirroring} attached property.

*/

/*!
    \fn void QSGItem::childrenRectChanged(const QRectF &)
    \internal
*/

/*!
    \fn void QSGItem::baselineOffsetChanged(qreal)
    \internal
*/

/*!
    \fn void QSGItem::stateChanged(const QString &state)
    \internal
*/

/*!
    \fn void QSGItem::parentChanged(QSGItem *)
    \internal
*/

/*!
    \fn void QSGItem::smoothChanged(bool)
    \internal
*/

/*!
    \fn void QSGItem::clipChanged(bool)
    \internal
*/

/*! \fn void QSGItem::transformOriginChanged(TransformOrigin)
  \internal
*/

/*!
    \fn void QSGItem::focusChanged(bool)
    \internal
*/

/*!
    \fn void QSGItem::activeFocusChanged(bool)
    \internal
*/
/*!
    \fn QSGItem::QSGItem(QSGItem *parent)

    Constructs a QSGItem with the given \a parent.
*/
QSGItem::QSGItem(QSGItem* parent)
: QObject(*(new QSGItemPrivate), parent)
{
    Q_D(QSGItem);
    d->init(parent);
}

/*! \internal
*/
QSGItem::QSGItem(QSGItemPrivate &dd, QSGItem *parent)
: QObject(dd, parent)
{
    Q_D(QSGItem);
    d->init(parent);
}

#ifndef QT_NO_DEBUG
static int qt_item_count = 0;

static void qt_print_item_count()
{
    qDebug("Number of leaked items: %i", qt_item_count);
    qt_item_count = -1;
}
#endif

/*!
    Destroys the QSGItem.
*/
QSGItem::~QSGItem()
{
#ifndef QT_NO_DEBUG
    --qt_item_count;
    if (qt_item_count < 0)
        qDebug("Item destroyed after qt_print_item_count() was called.");
#endif

    Q_D(QSGItem);

    if (d->parentItem)
        setParentItem(0);
    else if (d->canvas && d->itemNodeInstance)
        QSGCanvasPrivate::get(d->canvas)->cleanup(d->itemNodeInstance); // cleanup root
    // XXX todo - optimize
    while (!d->childItems.isEmpty())
        d->childItems.first()->setParentItem(0);

    for (int ii = 0; ii < d->changeListeners.count(); ++ii) {
        QSGAnchorsPrivate *anchor = d->changeListeners.at(ii).listener->anchorPrivate();
        if (anchor)
            anchor->clearItem(this);
    }

    // XXX todo - the original checks if the parent is being destroyed
    for (int ii = 0; ii < d->changeListeners.count(); ++ii) {
        QSGAnchorsPrivate *anchor = d->changeListeners.at(ii).listener->anchorPrivate();
        if (anchor && anchor->item && anchor->item->parent() != this) //child will be deleted anyway
            anchor->updateOnComplete();
    }

    for (int ii = 0; ii < d->changeListeners.count(); ++ii) {
        const QSGItemPrivate::ChangeListener &change = d->changeListeners.at(ii);
        if (change.types & QSGItemPrivate::Destroyed)
            change.listener->itemDestroyed(this);
    }
    d->changeListeners.clear();
    delete d->_anchorLines; d->_anchorLines = 0;
    delete d->_anchors; d->_anchors = 0;
    delete d->_stateGroup; d->_stateGroup = 0;
    delete d->_contents; d->_contents = 0;
}

/*!
    \qmlproperty enumeration QtQuick2::Item::transformOrigin
    This property holds the origin point around which scale and rotation transform.

    Nine transform origins are available, as shown in the image below.

    \image declarative-transformorigin.png

    This example rotates an image around its bottom-right corner.
    \qml
    Image {
        source: "myimage.png"
        transformOrigin: Item.BottomRight
        rotation: 45
    }
    \endqml

    The default transform origin is \c Item.Center.

    To set an arbitrary transform origin point use the \l Scale or \l Rotation
    transform elements.
*/

/*!
    \qmlproperty Item QtQuick2::Item::parent
    This property holds the parent of the item.
*/

/*!
    \property QSGItem::parent
    This property holds the parent of the item.
*/
void QSGItem::setParentItem(QSGItem *parentItem)
{
    Q_D(QSGItem);
    if (parentItem == d->parentItem)
        return;

    d->removeFromDirtyList();

    QSGItem *oldParentItem = d->parentItem;
    QSGItem *scopeFocusedItem = 0;

    if (oldParentItem) {
        QSGItemPrivate *op = QSGItemPrivate::get(oldParentItem);

        QSGItem *scopeItem = 0;

        if (d->canvas && hasFocus()) {
            scopeItem = oldParentItem;
            while (!scopeItem->isFocusScope()) scopeItem = scopeItem->parentItem();
            scopeFocusedItem = this;
        } else if (d->canvas && !isFocusScope() && d->subFocusItem) {
            scopeItem = oldParentItem;
            while (!scopeItem->isFocusScope()) scopeItem = scopeItem->parentItem();
            scopeFocusedItem = d->subFocusItem;
        }

        if (scopeFocusedItem)
            QSGCanvasPrivate::get(d->canvas)->clearFocusInScope(scopeItem, scopeFocusedItem,
                                                                QSGCanvasPrivate::DontChangeFocusProperty);

        op->removeChild(this);
    }

    d->parentItem = parentItem;

    QSGCanvas *parentCanvas = parentItem?QSGItemPrivate::get(parentItem)->canvas:0;
    if (d->canvas != parentCanvas) {
        QSGItemPrivate::InitializationState initState;
        initState.clear();
        d->initCanvas(&initState, parentCanvas);
    }

    d->dirty(QSGItemPrivate::ParentChanged);

    if (d->parentItem)
        QSGItemPrivate::get(d->parentItem)->addChild(this);

    d->setEffectiveVisibleRecur(d->calcEffectiveVisible());
    d->setEffectiveEnableRecur(d->calcEffectiveEnable());

    if (scopeFocusedItem && d->parentItem && d->canvas) {
        // We need to test whether this item becomes scope focused
        QSGItem *scopeItem = 0;
        scopeItem = d->parentItem;
        while (!scopeItem->isFocusScope()) scopeItem = scopeItem->parentItem();

        if (scopeItem->scopedFocusItem()) {
            QSGItemPrivate::get(scopeFocusedItem)->focus = false;
            emit scopeFocusedItem->focusChanged(false);
        } else {
            QSGCanvasPrivate::get(d->canvas)->setFocusInScope(scopeItem, scopeFocusedItem,
                                                              QSGCanvasPrivate::DontChangeFocusProperty);
        }
    }

    d->resolveLayoutMirror();

    d->itemChange(ItemParentHasChanged, d->parentItem);

    emit parentChanged(d->parentItem);
}

void QSGItem::stackBefore(const QSGItem *sibling)
{
    Q_D(QSGItem);
    if (!sibling || sibling == this || !d->parentItem || d->parentItem != QSGItemPrivate::get(sibling)->parentItem) {
        qWarning("QSGItem::stackBefore: Cannot stack before %p, which must be a sibling", sibling);
        return;
    }

    QSGItemPrivate *parentPrivate = QSGItemPrivate::get(d->parentItem);

    int myIndex = parentPrivate->childItems.indexOf(this);
    int siblingIndex = parentPrivate->childItems.indexOf(const_cast<QSGItem *>(sibling));

    Q_ASSERT(myIndex != -1 && siblingIndex != -1);

    if (myIndex == siblingIndex - 1)
        return;

    parentPrivate->childItems.removeAt(myIndex);

    if (myIndex < siblingIndex) --siblingIndex;

    parentPrivate->childItems.insert(siblingIndex, this);

    parentPrivate->dirty(QSGItemPrivate::ChildrenStackingChanged);

    for (int ii = qMin(siblingIndex, myIndex); ii < parentPrivate->childItems.count(); ++ii)
        QSGItemPrivate::get(parentPrivate->childItems.at(ii))->siblingOrderChanged();
}

void QSGItem::stackAfter(const QSGItem *sibling)
{
    Q_D(QSGItem);
    if (!sibling || sibling == this || !d->parentItem || d->parentItem != QSGItemPrivate::get(sibling)->parentItem) {
        qWarning("QSGItem::stackAfter: Cannot stack after %p, which must be a sibling", sibling);
        return;
    }

    QSGItemPrivate *parentPrivate = QSGItemPrivate::get(d->parentItem);

    int myIndex = parentPrivate->childItems.indexOf(this);
    int siblingIndex = parentPrivate->childItems.indexOf(const_cast<QSGItem *>(sibling));

    Q_ASSERT(myIndex != -1 && siblingIndex != -1);

    if (myIndex == siblingIndex + 1)
        return;

    parentPrivate->childItems.removeAt(myIndex);

    if (myIndex < siblingIndex) --siblingIndex;

    parentPrivate->childItems.insert(siblingIndex + 1, this);

    parentPrivate->dirty(QSGItemPrivate::ChildrenStackingChanged);

    for (int ii = qMin(myIndex, siblingIndex + 1); ii < parentPrivate->childItems.count(); ++ii)
        QSGItemPrivate::get(parentPrivate->childItems.at(ii))->siblingOrderChanged();
}

/*!
    Returns the QSGItem parent of this item.
*/
QSGItem *QSGItem::parentItem() const
{
    Q_D(const QSGItem);
    return d->parentItem;
}

QSGEngine *QSGItem::sceneGraphEngine() const
{
    return canvas()->sceneGraphEngine();
}

QSGCanvas *QSGItem::canvas() const
{
    Q_D(const QSGItem);
    return d->canvas;
}

static bool itemZOrder_sort(QSGItem *lhs, QSGItem *rhs)
{
    return lhs->z() < rhs->z();
}

QList<QSGItem *> QSGItemPrivate::paintOrderChildItems() const
{
    // XXX todo - optimize, don't sort and return items that are
    // ignored anyway, like invisible or disabled items.
    QList<QSGItem *> items = childItems;
    qStableSort(items.begin(), items.end(), itemZOrder_sort);
    return items;
}

void QSGItemPrivate::addChild(QSGItem *child)
{
    Q_Q(QSGItem);

    Q_ASSERT(!childItems.contains(child));

    childItems.append(child);

    dirty(QSGItemPrivate::ChildrenChanged);

    itemChange(QSGItem::ItemChildAddedChange, child);

    emit q->childrenChanged();
}

void QSGItemPrivate::removeChild(QSGItem *child)
{
    Q_Q(QSGItem);

    Q_ASSERT(child);
    Q_ASSERT(childItems.contains(child));
    childItems.removeOne(child);
    Q_ASSERT(!childItems.contains(child));

    dirty(QSGItemPrivate::ChildrenChanged);

    itemChange(QSGItem::ItemChildRemovedChange, child);

    emit q->childrenChanged();
}

void QSGItemPrivate::InitializationState::clear()
{
    focusScope = 0;
}

void QSGItemPrivate::InitializationState::clear(QSGItem *fs)
{
    focusScope = fs;
}

QSGItem *QSGItemPrivate::InitializationState::getFocusScope(QSGItem *item)
{
    if (!focusScope) {
        QSGItem *fs = item->parentItem();
        while (!fs->isFocusScope())
            fs = fs->parentItem();
        focusScope = fs;
    }
    return focusScope;
}

void QSGItemPrivate::initCanvas(InitializationState *state, QSGCanvas *c)
{
    Q_Q(QSGItem);

    if (canvas) {
        removeFromDirtyList();
        QSGCanvasPrivate *c = QSGCanvasPrivate::get(canvas);
        if (polishScheduled)
            c->itemsToPolish.remove(q);
        if (c->mouseGrabberItem == q)
            c->mouseGrabberItem = 0;
        if ( hoverEnabled )
            c->hoverItems.removeAll(q);
        if (itemNodeInstance)
            c->cleanup(itemNodeInstance);
    }

    canvas = c;

    if (canvas && polishScheduled)
        QSGCanvasPrivate::get(canvas)->itemsToPolish.insert(q);

<<<<<<< HEAD
    // XXX todo - why aren't these added to the destroy list?
=======
    if (canvas && hoverEnabled && !canvas->hasMouseTracking())
        canvas->setMouseTracking(true);

>>>>>>> 0d84e957
    itemNodeInstance = 0;
    opacityNode = 0;
    clipNode = 0;
    rootNode = 0;
    groupNode = 0;
    paintNode = 0;
    beforePaintNode = 0;

    InitializationState _dummy;
    InitializationState *childState = state;

    if (c && q->isFocusScope()) {
        _dummy.clear(q);
        childState = &_dummy;
    }

    for (int ii = 0; ii < childItems.count(); ++ii) {
        QSGItem *child = childItems.at(ii);
        QSGItemPrivate::get(child)->initCanvas(childState, c);
    }

    if (c && focus) {
        // Fixup
        if (state->getFocusScope(q)->scopedFocusItem()) {
            focus = false;
            emit q->focusChanged(false);
        } else {
            QSGCanvasPrivate::get(canvas)->setFocusInScope(state->getFocusScope(q), q);
        }
    }

    dirty(Canvas);

    itemChange(QSGItem::ItemSceneChange, c);
}

/*!
Returns a transform that maps points from canvas space into item space.
*/
QTransform QSGItemPrivate::canvasToItemTransform() const
{
    // XXX todo - optimize
    return itemToCanvasTransform().inverted();
}

/*!
Returns a transform that maps points from item space into canvas space.
*/
QTransform QSGItemPrivate::itemToCanvasTransform() const
{
    // XXX todo
    QTransform rv = parentItem?QSGItemPrivate::get(parentItem)->itemToCanvasTransform():QTransform();
    itemToParentTransform(rv);
    return rv;
}

/*!
Motifies \a t with this items local transform relative to its parent.
*/
void QSGItemPrivate::itemToParentTransform(QTransform &t) const
{
    if (x || y)
        t.translate(x, y);

    if (!transforms.isEmpty()) {
        QMatrix4x4 m(t);
        for (int ii = transforms.count() - 1; ii >= 0; --ii)
            transforms.at(ii)->applyTo(&m);
        t = m.toTransform();
    }

    if (scale != 1. || rotation != 0.) {
        QPointF tp = computeTransformOrigin();
        t.translate(tp.x(), tp.y());
        t.scale(scale, scale);
        t.rotate(rotation);
        t.translate(-tp.x(), -tp.y());
    }
}


/*!
    \qmlproperty real QtQuick2::Item::childrenRect.x
    \qmlproperty real QtQuick2::Item::childrenRect.y
    \qmlproperty real QtQuick2::Item::childrenRect.width
    \qmlproperty real QtQuick2::Item::childrenRect.height

    The childrenRect properties allow an item access to the geometry of its
    children. This property is useful if you have an item that needs to be
    sized to fit its children.
*/


/*!
    \qmlproperty list<Item> QtQuick2::Item::children
    \qmlproperty list<Object> QtQuick2::Item::resources

    The children property contains the list of visual children of this item.
    The resources property contains non-visual resources that you want to
    reference by name.

    Generally you can rely on Item's default property to handle all this for
    you, but it can come in handy in some cases.

    \qml
    Item {
        children: [
            Text {},
            Rectangle {}
        ]
        resources: [
            Component {
                id: myComponent
                Text {}
            }
        ]
    }
    \endqml
*/

/*!
    Returns true if construction of the QML component is complete; otherwise
    returns false.

    It is often desirable to delay some processing until the component is
    completed.

    \sa componentComplete()
*/
bool QSGItem::isComponentComplete() const
{
    Q_D(const QSGItem);
    return d->componentComplete;
}

QSGItemPrivate::QSGItemPrivate()
: _anchors(0), _contents(0), baselineOffset(0), _anchorLines(0), _stateGroup(0), origin(QSGItem::Center),

  flags(0), widthValid(false), heightValid(false), componentComplete(true),
  keepMouse(false), hoverEnabled(false), smooth(false), focus(false), activeFocus(false), notifiedFocus(false),
  notifiedActiveFocus(false), filtersChildMouseEvents(false), explicitVisible(true),
  effectiveVisible(true), explicitEnable(true), effectiveEnable(true), polishScheduled(false),
  inheritedLayoutMirror(false), effectiveLayoutMirror(false), isMirrorImplicit(true),
  inheritMirrorFromParent(false), inheritMirrorFromItem(false), childrenDoNotOverlap(false),

  canvas(0), parentItem(0),

  subFocusItem(0),

  x(0), y(0), width(0), height(0), implicitWidth(0), implicitHeight(0),
  z(0), scale(1), rotation(0), opacity(1),

  attachedLayoutDirection(0), acceptedMouseButtons(0),
  imHints(Qt::ImhNone),

  keyHandler(0),

  dirtyAttributes(0), nextDirtyItem(0), prevDirtyItem(0),

  itemNodeInstance(0), opacityNode(0), clipNode(0), rootNode(0), groupNode(0), paintNode(0)
  , beforePaintNode(0), effectRefCount(0), hideRefCount(0)
{
}

void QSGItemPrivate::init(QSGItem *parent)
{
#ifndef QT_NO_DEBUG
    ++qt_item_count;
    static bool atexit_registered = false;
    if (!atexit_registered) {
        atexit(qt_print_item_count);
        atexit_registered = true;
    }
#endif

    Q_Q(QSGItem);
    baselineOffset.invalidate();

    if (parent) {
        q->setParentItem(parent);
        QSGItemPrivate *parentPrivate = QSGItemPrivate::get(parent);
        setImplicitLayoutMirror(parentPrivate->inheritedLayoutMirror, parentPrivate->inheritMirrorFromParent);
    }
}

void QSGItemPrivate::data_append(QDeclarativeListProperty<QObject> *prop, QObject *o)
{
    if (!o)
        return;

    QSGItem *that = static_cast<QSGItem *>(prop->object);

    // This test is measurably (albeit only slightly) faster than qobject_cast<>()
    const QMetaObject *mo = o->metaObject();
    while (mo && mo != &QSGItem::staticMetaObject) {
        if (mo == &QGraphicsObject::staticMetaObject)
            qWarning("Cannot add a QtQuick 1.0 item (%s) into a QtQuick 2.0 scene!", o->metaObject()->className());
        mo = mo->d.superdata;
    }

    if (mo) {
        QSGItem *item = static_cast<QSGItem *>(o);
        item->setParentItem(that);
    } else {
        // XXX todo - do we really want this behavior?
        o->setParent(that);
    }
}

/*!
    \qmlproperty list<Object> QtQuick2::Item::data
    \default

    The data property allows you to freely mix visual children and resources
    in an item.  If you assign a visual item to the data list it becomes
    a child and if you assign any other object type, it is added as a resource.

    So you can write:
    \qml
    Item {
        Text {}
        Rectangle {}
        Timer {}
    }
    \endqml

    instead of:
    \qml
    Item {
        children: [
            Text {},
            Rectangle {}
        ]
        resources: [
            Timer {}
        ]
    }
    \endqml

    data is a behind-the-scenes property: you should never need to explicitly
    specify it.
 */

int QSGItemPrivate::data_count(QDeclarativeListProperty<QObject> *prop)
{
    Q_UNUSED(prop);
    // XXX todo
    return 0;
}

QObject *QSGItemPrivate::data_at(QDeclarativeListProperty<QObject> *prop, int i)
{
    Q_UNUSED(prop);
    Q_UNUSED(i);
    // XXX todo
    return 0;
}

void QSGItemPrivate::data_clear(QDeclarativeListProperty<QObject> *prop)
{
    Q_UNUSED(prop);
    // XXX todo
}

QObject *QSGItemPrivate::resources_at(QDeclarativeListProperty<QObject> *prop, int index)
{
    const QObjectList children = prop->object->children();
    if (index < children.count())
        return children.at(index);
    else
        return 0;
}

void QSGItemPrivate::resources_append(QDeclarativeListProperty<QObject> *prop, QObject *o)
{
    // XXX todo - do we really want this behavior?
    o->setParent(prop->object);
}

int QSGItemPrivate::resources_count(QDeclarativeListProperty<QObject> *prop)
{
    return prop->object->children().count();
}

void QSGItemPrivate::resources_clear(QDeclarativeListProperty<QObject> *prop)
{
    // XXX todo - do we really want this behavior?
    const QObjectList children = prop->object->children();
    for (int index = 0; index < children.count(); index++)
        children.at(index)->setParent(0);
}

QSGItem *QSGItemPrivate::children_at(QDeclarativeListProperty<QSGItem> *prop, int index)
{
    QSGItemPrivate *p = QSGItemPrivate::get(static_cast<QSGItem *>(prop->object));
    if (index >= p->childItems.count() || index < 0)
        return 0;
    else
        return p->childItems.at(index);
}

void QSGItemPrivate::children_append(QDeclarativeListProperty<QSGItem> *prop, QSGItem *o)
{
    if (!o)
        return;

    QSGItem *that = static_cast<QSGItem *>(prop->object);
    if (o->parentItem() == that)
        o->setParentItem(0);

    o->setParentItem(that);
}

int QSGItemPrivate::children_count(QDeclarativeListProperty<QSGItem> *prop)
{
    QSGItemPrivate *p = QSGItemPrivate::get(static_cast<QSGItem *>(prop->object));
    return p->childItems.count();
}

void QSGItemPrivate::children_clear(QDeclarativeListProperty<QSGItem> *prop)
{
    QSGItem *that = static_cast<QSGItem *>(prop->object);
    QSGItemPrivate *p = QSGItemPrivate::get(that);
    while (!p->childItems.isEmpty())
        p->childItems.at(0)->setParentItem(0);
}

int QSGItemPrivate::transform_count(QDeclarativeListProperty<QSGTransform> *prop)
{
    QSGItem *that = static_cast<QSGItem *>(prop->object);
    return QSGItemPrivate::get(that)->transforms.count();
}

void QSGTransform::appendToItem(QSGItem *item)
{
    Q_D(QSGTransform);
    if (!item)
        return;

    QSGItemPrivate *p = QSGItemPrivate::get(item);

    if (!d->items.isEmpty() && !p->transforms.isEmpty() && p->transforms.contains(this)) {
        p->transforms.removeOne(this);
        p->transforms.append(this);
    } else {
        p->transforms.append(this);
        d->items.append(item);
    }

    p->dirty(QSGItemPrivate::Transform);
}

void QSGTransform::prependToItem(QSGItem *item)
{
    Q_D(QSGTransform);
    if (!item)
        return;

    QSGItemPrivate *p = QSGItemPrivate::get(item);

    if (!d->items.isEmpty() && !p->transforms.isEmpty() && p->transforms.contains(this)) {
        p->transforms.removeOne(this);
        p->transforms.prepend(this);
    } else {
        p->transforms.prepend(this);
        d->items.append(item);
    }

    p->dirty(QSGItemPrivate::Transform);
}

void QSGItemPrivate::transform_append(QDeclarativeListProperty<QSGTransform> *prop, QSGTransform *transform)
{
    if (!transform)
        return;

    QSGItem *that = static_cast<QSGItem *>(prop->object);
    transform->appendToItem(that);
}

QSGTransform *QSGItemPrivate::transform_at(QDeclarativeListProperty<QSGTransform> *prop, int idx)
{
    QSGItem *that = static_cast<QSGItem *>(prop->object);
    QSGItemPrivate *p = QSGItemPrivate::get(that);

    if (idx < 0 || idx >= p->transforms.count())
        return 0;
    else
        return p->transforms.at(idx);
}

void QSGItemPrivate::transform_clear(QDeclarativeListProperty<QSGTransform> *prop)
{
    QSGItem *that = static_cast<QSGItem *>(prop->object);
    QSGItemPrivate *p = QSGItemPrivate::get(that);

    for (int ii = 0; ii < p->transforms.count(); ++ii) {
        QSGTransform *t = p->transforms.at(ii);
        QSGTransformPrivate *tp = QSGTransformPrivate::get(t);
        tp->items.removeOne(that);
    }

    p->transforms.clear();

    p->dirty(QSGItemPrivate::Transform);
}

/*!
    \property QSGItem::childrenRect
    \brief The geometry of an item's children.

    This property holds the (collective) position and size of the item's children.
*/

/*!
  \qmlproperty real QtQuick2::Item::x
  \qmlproperty real QtQuick2::Item::y
  \qmlproperty real QtQuick2::Item::width
  \qmlproperty real QtQuick2::Item::height

  Defines the item's position and size relative to its parent.

  \qml
  Item { x: 100; y: 100; width: 100; height: 100 }
  \endqml
 */

/*!
  \qmlproperty real QtQuick2::Item::z

  Sets the stacking order of sibling items.  By default the stacking order is 0.

  Items with a higher stacking value are drawn on top of siblings with a
  lower stacking order.  Items with the same stacking value are drawn
  bottom up in the order they appear.  Items with a negative stacking
  value are drawn under their parent's content.

  The following example shows the various effects of stacking order.

  \table
  \row
  \o \image declarative-item_stacking1.png
  \o Same \c z - later children above earlier children:
  \qml
  Item {
      Rectangle {
          color: "red"
          width: 100; height: 100
      }
      Rectangle {
          color: "blue"
          x: 50; y: 50; width: 100; height: 100
      }
  }
  \endqml
  \row
  \o \image declarative-item_stacking2.png
  \o Higher \c z on top:
  \qml
  Item {
      Rectangle {
          z: 1
          color: "red"
          width: 100; height: 100
      }
      Rectangle {
          color: "blue"
          x: 50; y: 50; width: 100; height: 100
      }
  }
  \endqml
  \row
  \o \image declarative-item_stacking3.png
  \o Same \c z - children above parents:
  \qml
  Item {
      Rectangle {
          color: "red"
          width: 100; height: 100
          Rectangle {
              color: "blue"
              x: 50; y: 50; width: 100; height: 100
          }
      }
  }
  \endqml
  \row
  \o \image declarative-item_stacking4.png
  \o Lower \c z below:
  \qml
  Item {
      Rectangle {
          color: "red"
          width: 100; height: 100
          Rectangle {
              z: -1
              color: "blue"
              x: 50; y: 50; width: 100; height: 100
          }
      }
  }
  \endqml
  \endtable
 */

/*!
    \qmlproperty bool QtQuick2::Item::visible

    This property holds whether the item is visible. By default this is true.

    Setting this property directly affects the \c visible value of child
    items. When set to \c false, the \c visible values of all child items also
    become \c false. When set to \c true, the \c visible values of child items
    are returned to \c true, unless they have explicitly been set to \c false.

    (Because of this flow-on behavior, using the \c visible property may not
    have the intended effect if a property binding should only respond to
    explicit property changes. In such cases it may be better to use the
    \l opacity property instead.)

    Setting this property to \c false automatically causes \l focus to be set
    to \c false, and this item will longer receive mouse and keyboard events.
    (In contrast, setting the \l opacity to 0 does not affect the \l focus
    property and the receiving of key events.)

    \note This property's value is only affected by changes to this property or
    the parent's \c visible property. It does not change, for example, if this
    item moves off-screen, or if the \l opacity changes to 0.
*/


/*!
  \qmlproperty AnchorLine QtQuick2::Item::anchors.top
  \qmlproperty AnchorLine QtQuick2::Item::anchors.bottom
  \qmlproperty AnchorLine QtQuick2::Item::anchors.left
  \qmlproperty AnchorLine QtQuick2::Item::anchors.right
  \qmlproperty AnchorLine QtQuick2::Item::anchors.horizontalCenter
  \qmlproperty AnchorLine QtQuick2::Item::anchors.verticalCenter
  \qmlproperty AnchorLine QtQuick2::Item::anchors.baseline

  \qmlproperty Item QtQuick2::Item::anchors.fill
  \qmlproperty Item QtQuick2::Item::anchors.centerIn

  \qmlproperty real QtQuick2::Item::anchors.margins
  \qmlproperty real QtQuick2::Item::anchors.topMargin
  \qmlproperty real QtQuick2::Item::anchors.bottomMargin
  \qmlproperty real QtQuick2::Item::anchors.leftMargin
  \qmlproperty real QtQuick2::Item::anchors.rightMargin
  \qmlproperty real QtQuick2::Item::anchors.horizontalCenterOffset
  \qmlproperty real QtQuick2::Item::anchors.verticalCenterOffset
  \qmlproperty real QtQuick2::Item::anchors.baselineOffset

  \qmlproperty bool QtQuick2::Item::anchors.mirrored

  Anchors provide a way to position an item by specifying its
  relationship with other items.

  Margins apply to top, bottom, left, right, and fill anchors.
  The \c anchors.margins property can be used to set all of the various margins at once, to the same value.
  Note that margins are anchor-specific and are not applied if an item does not
  use anchors.

  Offsets apply for horizontal center, vertical center, and baseline anchors.

  \table
  \row
  \o \image declarative-anchors_example.png
  \o Text anchored to Image, horizontally centered and vertically below, with a margin.
  \qml
  Item {
      Image {
          id: pic
          // ...
      }
      Text {
          id: label
          anchors.horizontalCenter: pic.horizontalCenter
          anchors.top: pic.bottom
          anchors.topMargin: 5
          // ...
      }
  }
  \endqml
  \row
  \o \image declarative-anchors_example2.png
  \o
  Left of Text anchored to right of Image, with a margin. The y
  property of both defaults to 0.

  \qml
  Item {
      Image {
          id: pic
          // ...
      }
      Text {
          id: label
          anchors.left: pic.right
          anchors.leftMargin: 5
          // ...
      }
  }
  \endqml
  \endtable

  \c anchors.fill provides a convenient way for one item to have the
  same geometry as another item, and is equivalent to connecting all
  four directional anchors.

  To clear an anchor value, set it to \c undefined.

  \c anchors.mirrored returns true it the layout has been \l {LayoutMirroring}{mirrored}.

  \note You can only anchor an item to siblings or a parent.

  For more information see \l {anchor-layout}{Anchor Layouts}.
*/

/*!
  \property QSGItem::baselineOffset
  \brief The position of the item's baseline in local coordinates.

  The baseline of a \l Text item is the imaginary line on which the text
  sits. Controls containing text usually set their baseline to the
  baseline of their text.

  For non-text items, a default baseline offset of 0 is used.
*/
QSGAnchors *QSGItemPrivate::anchors() const
{
    if (!_anchors) {
        Q_Q(const QSGItem);
        _anchors = new QSGAnchors(const_cast<QSGItem *>(q));
        if (!componentComplete)
            _anchors->classBegin();
    }
    return _anchors;
}

QSGItemPrivate::AnchorLines *QSGItemPrivate::anchorLines() const
{
    Q_Q(const QSGItem);
    if (!_anchorLines) _anchorLines =
        new AnchorLines(const_cast<QSGItem *>(q));
    return _anchorLines;
}

void QSGItemPrivate::siblingOrderChanged()
{
    Q_Q(QSGItem);
    for(int ii = 0; ii < changeListeners.count(); ++ii) {
        const QSGItemPrivate::ChangeListener &change = changeListeners.at(ii);
        if (change.types & QSGItemPrivate::SiblingOrder) {
            change.listener->itemSiblingOrderChanged(q);
        }
    }
}

QDeclarativeListProperty<QObject> QSGItemPrivate::data()
{
    return QDeclarativeListProperty<QObject>(q_func(), 0, QSGItemPrivate::data_append,
                                             QSGItemPrivate::data_count,
                                             QSGItemPrivate::data_at,
                                             QSGItemPrivate::data_clear);
}

QRectF QSGItem::childrenRect()
{
    Q_D(QSGItem);
    if (!d->_contents) {
        d->_contents = new QSGContents(this);
        if (d->componentComplete)
            d->_contents->complete();
    }
    return d->_contents->rectF();
}

QList<QSGItem *> QSGItem::childItems() const
{
    Q_D(const QSGItem);
    return d->childItems;
}

bool QSGItem::clip() const
{
    return flags() & ItemClipsChildrenToShape;
}

void QSGItem::setClip(bool c)
{
    if (clip() == c)
        return;

    setFlag(ItemClipsChildrenToShape, c);

    emit clipChanged(c);
}


/*!
  This function is called to handle this item's changes in
  geometry from \a oldGeometry to \a newGeometry. If the two
  geometries are the same, it doesn't do anything.
 */
void QSGItem::geometryChanged(const QRectF &newGeometry, const QRectF &oldGeometry)
{
    Q_D(QSGItem);

    if (d->_anchors)
        QSGAnchorsPrivate::get(d->_anchors)->updateMe();

    for(int ii = 0; ii < d->changeListeners.count(); ++ii) {
        const QSGItemPrivate::ChangeListener &change = d->changeListeners.at(ii);
        if (change.types & QSGItemPrivate::Geometry)
            change.listener->itemGeometryChanged(this, newGeometry, oldGeometry);
    }

    if (newGeometry.x() != oldGeometry.x())
        emit xChanged();
    if (newGeometry.y() != oldGeometry.y())
        emit yChanged();
    if (newGeometry.width() != oldGeometry.width())
        emit widthChanged();
    if (newGeometry.height() != oldGeometry.height())
        emit heightChanged();
}

/*!
    Called by the rendering thread when it is time to sync the state of the QML objects with the
    scene graph objects. The function should return the root of the scene graph subtree for
    this item. \a oldNode is the node that was returned the last time the function was called.

    The main thread is blocked while this function is executed so it is safe to read
    values from the QSGItem instance and other objects in the main thread.

    \warning This is the only function in which it is allowed to make use of scene graph
    objects from the main thread. Use of scene graph objects outside this function will
    result in race conditions and potential crashes.
 */

QSGNode *QSGItem::updatePaintNode(QSGNode *oldNode, UpdatePaintNodeData *)
{
    delete oldNode;
    return 0;
}

QSGTransformNode *QSGItemPrivate::createTransformNode()
{
    return new QSGTransformNode;
}

void QSGItem::updatePolish()
{
}

void QSGItemPrivate::removeItemChangeListener(QSGItemChangeListener *listener, ChangeTypes types)
{
    ChangeListener change(listener, types);
    changeListeners.removeOne(change);
}

void QSGItem::keyPressEvent(QKeyEvent *event)
{
    event->ignore();
}

void QSGItem::keyReleaseEvent(QKeyEvent *event)
{
    event->ignore();
}

void QSGItem::inputMethodEvent(QInputMethodEvent *event)
{
    event->ignore();
}

void QSGItem::focusInEvent(QFocusEvent *)
{
}

void QSGItem::focusOutEvent(QFocusEvent *)
{
}

void QSGItem::mousePressEvent(QGraphicsSceneMouseEvent *event)
{
    event->ignore();
}

void QSGItem::mouseMoveEvent(QGraphicsSceneMouseEvent *event)
{
    event->ignore();
}

void QSGItem::mouseReleaseEvent(QGraphicsSceneMouseEvent *event)
{
    event->ignore();
}

void QSGItem::mouseDoubleClickEvent(QGraphicsSceneMouseEvent *event)
{
    mousePressEvent(event);
}

void QSGItem::mouseUngrabEvent()
{
    // XXX todo
}

void QSGItem::wheelEvent(QWheelEvent *event)
{
    event->ignore();
}

void QSGItem::touchEvent(QTouchEvent *event)
{
    event->ignore();
}

void QSGItem::hoverEnterEvent(QHoverEvent *event)
{
    Q_UNUSED(event);
}

void QSGItem::hoverMoveEvent(QHoverEvent *event)
{
    Q_UNUSED(event);
}

void QSGItem::hoverLeaveEvent(QHoverEvent *event)
{
    Q_UNUSED(event);
}

void QSGItem::dragMoveEvent(QSGDragEvent *event)
{
    event->setAccepted(false);
}

void QSGItem::dragEnterEvent(QSGDragEvent *event)
{
    event->setAccepted(false);
}

void QSGItem::dragExitEvent(QSGDragEvent *event)
{
    event->setAccepted(false);
}

void QSGItem::dragDropEvent(QSGDragEvent *event)
{
    event->setAccepted(false);
}

bool QSGItem::childMouseEventFilter(QSGItem *, QEvent *)
{
    return false;
}

void QSGItem::windowDeactivateEvent()
{
    foreach (QSGItem* item, childItems()) {
        item->windowDeactivateEvent();
    }
}

Qt::InputMethodHints QSGItem::inputMethodHints() const
{
    Q_D(const QSGItem);
    return d->imHints;
}

void QSGItem::setInputMethodHints(Qt::InputMethodHints hints)
{
    Q_D(QSGItem);
    d->imHints = hints;

    if (!d->canvas || d->canvas->activeFocusItem() != this)
        return;

    QSGCanvasPrivate *cd = QSGCanvasPrivate::get(d->canvas);
    cd->updateInputMethodData();
#ifndef QT_NO_IM
    cd->updateInputContext();
#endif
}

void QSGItem::updateMicroFocus()
{
#ifndef QT_NO_IM
    Q_D(QSGItem);
    if (d->canvas)
        QSGCanvasPrivate::get(d->canvas)->updateInputContext();
#endif
}

QVariant QSGItem::inputMethodQuery(Qt::InputMethodQuery query) const
{
    Q_D(const QSGItem);
    QVariant v;

    if (d->keyHandler)
        v = d->keyHandler->inputMethodQuery(query);

    return v;
}

QSGAnchorLine QSGItemPrivate::left() const
{
    return anchorLines()->left;
}

QSGAnchorLine QSGItemPrivate::right() const
{
    return anchorLines()->right;
}

QSGAnchorLine QSGItemPrivate::horizontalCenter() const
{
    return anchorLines()->hCenter;
}

QSGAnchorLine QSGItemPrivate::top() const
{
    return anchorLines()->top;
}

QSGAnchorLine QSGItemPrivate::bottom() const
{
    return anchorLines()->bottom;
}

QSGAnchorLine QSGItemPrivate::verticalCenter() const
{
    return anchorLines()->vCenter;
}

QSGAnchorLine QSGItemPrivate::baseline() const
{
    return anchorLines()->baseline;
}

qreal QSGItem::baselineOffset() const
{
    Q_D(const QSGItem);
    if (!d->baselineOffset.isValid()) {
        return 0.0;
    } else
        return d->baselineOffset;
}

void QSGItem::setBaselineOffset(qreal offset)
{
    Q_D(QSGItem);
    if (offset == d->baselineOffset)
        return;

    d->baselineOffset = offset;

    for(int ii = 0; ii < d->changeListeners.count(); ++ii) {
        const QSGItemPrivate::ChangeListener &change = d->changeListeners.at(ii);
        if (change.types & QSGItemPrivate::Geometry) {
            QSGAnchorsPrivate *anchor = change.listener->anchorPrivate();
            if (anchor)
                anchor->updateVerticalAnchors();
        }
    }
    emit baselineOffsetChanged(offset);
}

void QSGItem::update()
{
    Q_D(QSGItem);
    Q_ASSERT(flags() & ItemHasContents);
    d->dirty(QSGItemPrivate::Content);
}

void QSGItem::polish()
{
    Q_D(QSGItem);
    if (!d->polishScheduled) {
        d->polishScheduled = true;
        if (d->canvas) {
            QSGCanvasPrivate *p = QSGCanvasPrivate::get(d->canvas);
            bool maybeupdate = p->itemsToPolish.isEmpty();
            p->itemsToPolish.insert(this);
            if (maybeupdate) d->canvas->maybeUpdate();
        }
    }
}

void QSGItem::mapFromItem(QDeclarativeV8Function *args) const
{
    if (args->Length() != 0) {
        v8::Local<v8::Value> item = (*args)[0];
        QV8Engine *engine = args->engine();

        QSGItem *itemObj = 0;
        if (!item->IsNull())
            itemObj = qobject_cast<QSGItem*>(engine->toQObject(item));

        if (!itemObj && !item->IsNull()) {
            qmlInfo(this) << "mapFromItem() given argument \"" << engine->toString(item->ToString())
                          << "\" which is neither null nor an Item";
            return;
        }

        v8::Local<v8::Object> rv = v8::Object::New();
        args->returnValue(rv);

        qreal x = (args->Length() > 1)?(*args)[1]->NumberValue():0;
        qreal y = (args->Length() > 2)?(*args)[2]->NumberValue():0;

        QPointF p = mapFromItem(itemObj, QPointF(x, y));

        rv->Set(v8::String::New("x"), v8::Number::New(p.x()));
        rv->Set(v8::String::New("y"), v8::Number::New(p.y()));
    }
}

QTransform QSGItem::itemTransform(QSGItem *other, bool *ok) const
{
    Q_D(const QSGItem);

    // XXX todo - we need to be able to handle common parents better and detect
    // invalid cases
    if (ok) *ok = true;

    QTransform t = d->itemToCanvasTransform();
    if (other) t *= QSGItemPrivate::get(other)->canvasToItemTransform();

    return t;
}

void QSGItem::mapToItem(QDeclarativeV8Function *args) const
{
    if (args->Length() != 0) {
        v8::Local<v8::Value> item = (*args)[0];
        QV8Engine *engine = args->engine();

        QSGItem *itemObj = 0;
        if (!item->IsNull())
            itemObj = qobject_cast<QSGItem*>(engine->toQObject(item));

        if (!itemObj && !item->IsNull()) {
            qmlInfo(this) << "mapToItem() given argument \"" << engine->toString(item->ToString())
                          << "\" which is neither null nor an Item";
            return;
        }

        v8::Local<v8::Object> rv = v8::Object::New();
        args->returnValue(rv);

        qreal x = (args->Length() > 1)?(*args)[1]->NumberValue():0;
        qreal y = (args->Length() > 2)?(*args)[2]->NumberValue():0;

        QPointF p = mapToItem(itemObj, QPointF(x, y));

        rv->Set(v8::String::New("x"), v8::Number::New(p.x()));
        rv->Set(v8::String::New("y"), v8::Number::New(p.y()));
    }
}

void QSGItem::forceActiveFocus()
{
    setFocus(true);
    QSGItem *parent = parentItem();
    while (parent) {
        if (parent->flags() & QSGItem::ItemIsFocusScope) {
            parent->setFocus(true);
        }
        parent = parent->parentItem();
    }
}

QSGItem *QSGItem::childAt(qreal x, qreal y) const
{
    // XXX todo - should this include transform etc.?
    const QList<QSGItem *> children = childItems();
    for (int i = children.count()-1; i >= 0; --i) {
        QSGItem *child = children.at(i);
        if (child->isVisible() && child->x() <= x
                && child->x() + child->width() >= x
                && child->y() <= y
                && child->y() + child->height() >= y)
            return child;
    }
    return 0;
}

QDeclarativeListProperty<QObject> QSGItemPrivate::resources()
{
    return QDeclarativeListProperty<QObject>(q_func(), 0, QSGItemPrivate::resources_append,
                                             QSGItemPrivate::resources_count,
                                             QSGItemPrivate::resources_at,
                                             QSGItemPrivate::resources_clear);
}

QDeclarativeListProperty<QSGItem> QSGItemPrivate::children()
{
    return QDeclarativeListProperty<QSGItem>(q_func(), 0, QSGItemPrivate::children_append,
                                             QSGItemPrivate::children_count,
                                             QSGItemPrivate::children_at,
                                             QSGItemPrivate::children_clear);

}

QDeclarativeListProperty<QDeclarativeState> QSGItemPrivate::states()
{
    return _states()->statesProperty();
}

QDeclarativeListProperty<QDeclarativeTransition> QSGItemPrivate::transitions()
{
    return _states()->transitionsProperty();
}

QString QSGItemPrivate::state() const
{
    if (!_stateGroup)
        return QString();
    else
        return _stateGroup->state();
}

void QSGItemPrivate::setState(const QString &state)
{
    _states()->setState(state);
}

QDeclarativeListProperty<QSGTransform> QSGItem::transform()
{
    Q_D(QSGItem);
    return QDeclarativeListProperty<QSGTransform>(this, 0, d->transform_append, d->transform_count,
                                                  d->transform_at, d->transform_clear);
}

void QSGItem::classBegin()
{
    Q_D(QSGItem);
    d->componentComplete = false;
    if (d->_stateGroup)
        d->_stateGroup->classBegin();
    if (d->_anchors)
        d->_anchors->classBegin();
}

void QSGItem::componentComplete()
{
    Q_D(QSGItem);
    d->componentComplete = true;
    if (d->_stateGroup)
        d->_stateGroup->componentComplete();
    if (d->_anchors) {
        d->_anchors->componentComplete();
        QSGAnchorsPrivate::get(d->_anchors)->updateOnComplete();
    }
    if (d->keyHandler)
        d->keyHandler->componentComplete();
    if (d->_contents)
        d->_contents->complete();
}

QDeclarativeStateGroup *QSGItemPrivate::_states()
{
    Q_Q(QSGItem);
    if (!_stateGroup) {
        _stateGroup = new QDeclarativeStateGroup;
        if (!componentComplete)
            _stateGroup->classBegin();
        QObject::connect(_stateGroup, SIGNAL(stateChanged(QString)),
                         q, SIGNAL(stateChanged(QString)));
    }

    return _stateGroup;
}

QSGItemPrivate::AnchorLines::AnchorLines(QSGItem *q)
{
    left.item = q;
    left.anchorLine = QSGAnchorLine::Left;
    right.item = q;
    right.anchorLine = QSGAnchorLine::Right;
    hCenter.item = q;
    hCenter.anchorLine = QSGAnchorLine::HCenter;
    top.item = q;
    top.anchorLine = QSGAnchorLine::Top;
    bottom.item = q;
    bottom.anchorLine = QSGAnchorLine::Bottom;
    vCenter.item = q;
    vCenter.anchorLine = QSGAnchorLine::VCenter;
    baseline.item = q;
    baseline.anchorLine = QSGAnchorLine::Baseline;
}

QPointF QSGItemPrivate::computeTransformOrigin() const
{
    switch(origin) {
    default:
    case QSGItem::TopLeft:
        return QPointF(0, 0);
    case QSGItem::Top:
        return QPointF(width / 2., 0);
    case QSGItem::TopRight:
        return QPointF(width, 0);
    case QSGItem::Left:
        return QPointF(0, height / 2.);
    case QSGItem::Center:
        return QPointF(width / 2., height / 2.);
    case QSGItem::Right:
        return QPointF(width, height / 2.);
    case QSGItem::BottomLeft:
        return QPointF(0, height);
    case QSGItem::Bottom:
        return QPointF(width / 2., height);
    case QSGItem::BottomRight:
        return QPointF(width, height);
    }
}

void QSGItemPrivate::transformChanged()
{
}

void QSGItemPrivate::deliverKeyEvent(QKeyEvent *e)
{
    Q_Q(QSGItem);

    Q_ASSERT(e->isAccepted());
    if (keyHandler) {
        if (e->type() == QEvent::KeyPress)
            keyHandler->keyPressed(e, false);
        else
            keyHandler->keyReleased(e, false);

        if (e->isAccepted())
            return;
        else
            e->accept();
    }

    if (e->type() == QEvent::KeyPress)
        q->keyPressEvent(e);
    else
        q->keyReleaseEvent(e);

    if (e->isAccepted())
        return;

    if (keyHandler) {
        e->accept();

        if (e->type() == QEvent::KeyPress)
            keyHandler->keyPressed(e, true);
        else
            keyHandler->keyReleased(e, true);
    }
}

void QSGItemPrivate::deliverInputMethodEvent(QInputMethodEvent *e)
{
    Q_Q(QSGItem);

    Q_ASSERT(e->isAccepted());
    if (keyHandler) {
        keyHandler->inputMethodEvent(e, false);

        if (e->isAccepted())
            return;
        else
            e->accept();
    }

    q->inputMethodEvent(e);

    if (e->isAccepted())
        return;

    if (keyHandler) {
        e->accept();

        keyHandler->inputMethodEvent(e, true);
    }
}

void QSGItemPrivate::deliverFocusEvent(QFocusEvent *e)
{
    Q_Q(QSGItem);

    if (e->type() == QEvent::FocusIn) {
        q->focusInEvent(e);
    } else {
        q->focusOutEvent(e);
    }
}

void QSGItemPrivate::deliverMouseEvent(QGraphicsSceneMouseEvent *e)
{
    Q_Q(QSGItem);

    Q_ASSERT(e->isAccepted());

    switch(e->type()) {
    default:
        Q_ASSERT(!"Unknown event type");
    case QEvent::GraphicsSceneMouseMove:
        q->mouseMoveEvent(e);
        break;
    case QEvent::GraphicsSceneMousePress:
        q->mousePressEvent(e);
        break;
    case QEvent::GraphicsSceneMouseRelease:
        q->mouseReleaseEvent(e);
        break;
    case QEvent::GraphicsSceneMouseDoubleClick:
        q->mouseDoubleClickEvent(e);
        break;
    }
}

void QSGItemPrivate::deliverWheelEvent(QWheelEvent *e)
{
    Q_Q(QSGItem);
    q->wheelEvent(e);
}

void QSGItemPrivate::deliverTouchEvent(QTouchEvent *e)
{
    Q_Q(QSGItem);
    q->touchEvent(e);
}

void QSGItemPrivate::deliverHoverEvent(QHoverEvent *e)
{
    Q_Q(QSGItem);
    switch(e->type()) {
    default:
        Q_ASSERT(!"Unknown event type");
    case QEvent::HoverEnter:
        q->hoverEnterEvent(e);
        break;
    case QEvent::HoverLeave:
        q->hoverLeaveEvent(e);
        break;
    case QEvent::HoverMove:
        q->hoverMoveEvent(e);
        break;
    }
}

void QSGItemPrivate::deliverDragEvent(QSGDragEvent *e)
{
    Q_Q(QSGItem);
    switch (e->type()) {
    default:
        Q_ASSERT(!"Unknown event type");
    case QSGEvent::SGDragEnter:
        q->dragEnterEvent(e);
        break;
    case QSGEvent::SGDragExit:
        q->dragExitEvent(e);
        break;
    case QSGEvent::SGDragMove:
        q->dragMoveEvent(e);
        break;
    case QSGEvent::SGDragDrop:
        q->dragDropEvent(e);
        break;
    }
}

void QSGItem::itemChange(ItemChange change, const ItemChangeData &value)
{
    Q_UNUSED(change);
    Q_UNUSED(value);
}

/*! \internal */
// XXX todo - do we want/need this anymore?
// Note that it's now used for varying clip rect
QRectF QSGItem::boundingRect() const
{
    Q_D(const QSGItem);
    return QRectF(0, 0, d->width, d->height);
}

QSGItem::TransformOrigin QSGItem::transformOrigin() const
{
    Q_D(const QSGItem);
    return d->origin;
}

void QSGItem::setTransformOrigin(TransformOrigin origin)
{
    Q_D(QSGItem);
    if (origin == d->origin)
        return;

    d->origin = origin;
    d->dirty(QSGItemPrivate::TransformOrigin);

    emit transformOriginChanged(d->origin);
}

QPointF QSGItem::transformOriginPoint() const
{
    Q_D(const QSGItem);
    return d->computeTransformOrigin();
}

qreal QSGItem::z() const
{
    Q_D(const QSGItem);
    return d->z;
}

void QSGItem::setZ(qreal v)
{
    Q_D(QSGItem);
    if (d->z == v)
        return;

    d->z = v;

    d->dirty(QSGItemPrivate::ZValue);
    if (d->parentItem)
        QSGItemPrivate::get(d->parentItem)->dirty(QSGItemPrivate::ChildrenStackingChanged);

    emit zChanged();
}


/*!
  \qmlproperty real QtQuick2::Item::rotation
  This property holds the rotation of the item in degrees clockwise.

  This specifies how many degrees to rotate the item around its transformOrigin.
  The default rotation is 0 degrees (i.e. not rotated at all).

  \table
  \row
  \o \image declarative-rotation.png
  \o
  \qml
  Rectangle {
      color: "blue"
      width: 100; height: 100
      Rectangle {
          color: "red"
          x: 25; y: 25; width: 50; height: 50
          rotation: 30
      }
  }
  \endqml
  \endtable

  \sa transform, Rotation
*/

/*!
  \qmlproperty real QtQuick2::Item::scale
  This property holds the scale of the item.

  A scale of less than 1 means the item will be displayed smaller than
  normal, and a scale of greater than 1 means the item will be
  displayed larger than normal.  A negative scale means the item will
  be mirrored.

  By default, items are displayed at a scale of 1 (i.e. at their
  normal size).

  Scaling is from the item's transformOrigin.

  \table
  \row
  \o \image declarative-scale.png
  \o
  \qml
  Rectangle {
      color: "blue"
      width: 100; height: 100
      Rectangle {
          color: "green"
          width: 25; height: 25
      }
      Rectangle {
          color: "red"
          x: 25; y: 25; width: 50; height: 50
          scale: 1.4
      }
  }
  \endqml
  \endtable

  \sa transform, Scale
*/

/*!
  \qmlproperty real QtQuick2::Item::opacity

  This property holds the opacity of the item.  Opacity is specified as a
  number between 0 (fully transparent) and 1 (fully opaque).  The default is 1.

  When this property is set, the specified opacity is also applied
  individually to child items.  In almost all cases this is what you want,
  but in some cases it may produce undesired results. For example in the
  second set of rectangles below, the red rectangle has specified an opacity
  of 0.5, which affects the opacity of its blue child rectangle even though
  the child has not specified an opacity.

  \table
  \row
  \o \image declarative-item_opacity1.png
  \o
  \qml
    Item {
        Rectangle {
            color: "red"
            width: 100; height: 100
            Rectangle {
                color: "blue"
                x: 50; y: 50; width: 100; height: 100
            }
        }
    }
  \endqml
  \row
  \o \image declarative-item_opacity2.png
  \o
  \qml
    Item {
        Rectangle {
            opacity: 0.5
            color: "red"
            width: 100; height: 100
            Rectangle {
                color: "blue"
                x: 50; y: 50; width: 100; height: 100
            }
        }
    }
  \endqml
  \endtable

  If an item's opacity is set to 0, the item will no longer receive mouse
  events, but will continue to receive key events and will retain the keyboard
  \l focus if it has been set. (In contrast, setting the \l visible property
  to \c false stops both mouse and keyboard events, and also removes focus
  from the item.)
*/

/*!
  Returns a value indicating whether mouse input should
  remain with this item exclusively.

  \sa setKeepMouseGrab()
 */

qreal QSGItem::rotation() const
{
    Q_D(const QSGItem);
    return d->rotation;
}

void QSGItem::setRotation(qreal r)
{
    Q_D(QSGItem);
    if (d->rotation == r)
        return;

    d->rotation = r;

    d->dirty(QSGItemPrivate::BasicTransform);

    d->itemChange(ItemRotationHasChanged, r);

    emit rotationChanged();
}

qreal QSGItem::scale() const
{
    Q_D(const QSGItem);
    return d->scale;
}

void QSGItem::setScale(qreal s)
{
    Q_D(QSGItem);
    if (d->scale == s)
        return;

    d->scale = s;

    d->dirty(QSGItemPrivate::BasicTransform);

    emit scaleChanged();
}

qreal QSGItem::opacity() const
{
    Q_D(const QSGItem);
    return d->opacity;
}

void QSGItem::setOpacity(qreal o)
{
    Q_D(QSGItem);
    if (d->opacity == o)
        return;

    d->opacity = o;

    d->dirty(QSGItemPrivate::OpacityValue);

    d->itemChange(ItemOpacityHasChanged, o);

    emit opacityChanged();
}

bool QSGItem::isVisible() const
{
    Q_D(const QSGItem);
    return d->effectiveVisible;
}

void QSGItem::setVisible(bool v)
{
    Q_D(QSGItem);
    if (v == d->explicitVisible)
        return;

    d->explicitVisible = v;

    d->setEffectiveVisibleRecur(d->calcEffectiveVisible());
}

bool QSGItem::isEnabled() const
{
    Q_D(const QSGItem);
    return d->effectiveEnable;
}

void QSGItem::setEnabled(bool e)
{
    Q_D(QSGItem);
    if (e == d->explicitEnable)
        return;

    d->explicitEnable = e;

    d->setEffectiveEnableRecur(d->calcEffectiveEnable());
}

bool QSGItemPrivate::calcEffectiveVisible() const
{
    // XXX todo - Should the effective visible of an element with no parent just be the current
    // effective visible?  This would prevent pointless re-processing in the case of an element
    // moving to/from a no-parent situation, but it is different from what graphics view does.
    return explicitVisible && (!parentItem || QSGItemPrivate::get(parentItem)->effectiveVisible);
}

void QSGItemPrivate::setEffectiveVisibleRecur(bool newEffectiveVisible)
{
    Q_Q(QSGItem);

    if (newEffectiveVisible && !explicitVisible) {
        // This item locally overrides visibility
        return;
    }

    if (newEffectiveVisible == effectiveVisible) {
        // No change necessary
        return;
    }

    effectiveVisible = newEffectiveVisible;
    dirty(Visible);
    if (parentItem) QSGItemPrivate::get(parentItem)->dirty(ChildrenStackingChanged);

    if (canvas) {
        QSGCanvasPrivate *canvasPriv = QSGCanvasPrivate::get(canvas);
        if (canvasPriv->mouseGrabberItem == q)
            q->ungrabMouse();
    }

    for (int ii = 0; ii < childItems.count(); ++ii)
        QSGItemPrivate::get(childItems.at(ii))->setEffectiveVisibleRecur(newEffectiveVisible);

    for(int ii = 0; ii < changeListeners.count(); ++ii) {
        const QSGItemPrivate::ChangeListener &change = changeListeners.at(ii);
        if (change.types & QSGItemPrivate::Visibility)
            change.listener->itemVisibilityChanged(q);
    }

    emit q->visibleChanged();
}

bool QSGItemPrivate::calcEffectiveEnable() const
{
    // XXX todo - Should the effective enable of an element with no parent just be the current
    // effective enable?  This would prevent pointless re-processing in the case of an element
    // moving to/from a no-parent situation, but it is different from what graphics view does.
    return explicitEnable && (!parentItem || QSGItemPrivate::get(parentItem)->effectiveEnable);
}

void QSGItemPrivate::setEffectiveEnableRecur(bool newEffectiveEnable)
{
    Q_Q(QSGItem);

    // XXX todo - need to fixup focus

    if (newEffectiveEnable && !explicitEnable) {
        // This item locally overrides enable
        return;
    }

    if (newEffectiveEnable == effectiveEnable) {
        // No change necessary
        return;
    }

    effectiveEnable = newEffectiveEnable;

    if (canvas) {
        QSGCanvasPrivate *canvasPriv = QSGCanvasPrivate::get(canvas);
        if (canvasPriv->mouseGrabberItem == q)
            q->ungrabMouse();
    }

    for (int ii = 0; ii < childItems.count(); ++ii)
        QSGItemPrivate::get(childItems.at(ii))->setEffectiveEnableRecur(newEffectiveEnable);

    emit q->enabledChanged();
}

QString QSGItemPrivate::dirtyToString() const
{
#define DIRTY_TO_STRING(value) if (dirtyAttributes & value) { \
    if (!rv.isEmpty()) \
        rv.append(QLatin1String("|")); \
    rv.append(QLatin1String(#value)); \
}

//    QString rv = QLatin1String("0x") + QString::number(dirtyAttributes, 16);
    QString rv;

    DIRTY_TO_STRING(TransformOrigin);
    DIRTY_TO_STRING(Transform);
    DIRTY_TO_STRING(BasicTransform);
    DIRTY_TO_STRING(Position);
    DIRTY_TO_STRING(Size);
    DIRTY_TO_STRING(ZValue);
    DIRTY_TO_STRING(Content);
    DIRTY_TO_STRING(Smooth);
    DIRTY_TO_STRING(OpacityValue);
    DIRTY_TO_STRING(ChildrenChanged);
    DIRTY_TO_STRING(ChildrenStackingChanged);
    DIRTY_TO_STRING(ParentChanged);
    DIRTY_TO_STRING(Clip);
    DIRTY_TO_STRING(Canvas);
    DIRTY_TO_STRING(EffectReference);
    DIRTY_TO_STRING(Visible);
    DIRTY_TO_STRING(HideReference);

    return rv;
}

void QSGItemPrivate::dirty(DirtyType type)
{
    Q_Q(QSGItem);
    if (type & (TransformOrigin | Transform | BasicTransform | Position | Size))
        transformChanged();

    if (!(dirtyAttributes & type) || (canvas && !prevDirtyItem)) {
        dirtyAttributes |= type;
        if (canvas) {
            addToDirtyList();
            QSGCanvasPrivate::get(canvas)->dirtyItem(q);
        }
    }
}

void QSGItemPrivate::addToDirtyList()
{
    Q_Q(QSGItem);

    Q_ASSERT(canvas);
    if (!prevDirtyItem) {
        Q_ASSERT(!nextDirtyItem);

        QSGCanvasPrivate *p = QSGCanvasPrivate::get(canvas);
        nextDirtyItem = p->dirtyItemList;
        if (nextDirtyItem) QSGItemPrivate::get(nextDirtyItem)->prevDirtyItem = &nextDirtyItem;
        prevDirtyItem = &p->dirtyItemList;
        p->dirtyItemList = q;
        p->dirtyItem(q);
    }
    Q_ASSERT(prevDirtyItem);
}

void QSGItemPrivate::removeFromDirtyList()
{
    if (prevDirtyItem) {
        if (nextDirtyItem) QSGItemPrivate::get(nextDirtyItem)->prevDirtyItem = prevDirtyItem;
        *prevDirtyItem = nextDirtyItem;
        prevDirtyItem = 0;
        nextDirtyItem = 0;
    }
    Q_ASSERT(!prevDirtyItem);
    Q_ASSERT(!nextDirtyItem);
}

void QSGItemPrivate::refFromEffectItem(bool hide)
{
    ++effectRefCount;
    if (1 == effectRefCount) {
        dirty(EffectReference);
        if (parentItem) QSGItemPrivate::get(parentItem)->dirty(ChildrenStackingChanged);
    }
    if (hide) {
        if (++hideRefCount == 1)
            dirty(HideReference);
    }
}

void QSGItemPrivate::derefFromEffectItem(bool unhide)
{
    Q_ASSERT(effectRefCount);
    --effectRefCount;
    if (0 == effectRefCount) {
        dirty(EffectReference);
        if (parentItem) QSGItemPrivate::get(parentItem)->dirty(ChildrenStackingChanged);
    }
    if (unhide) {
        if (--hideRefCount == 0)
            dirty(HideReference);
    }
}

void QSGItemPrivate::itemChange(QSGItem::ItemChange change, const QSGItem::ItemChangeData &data)
{
    Q_Q(QSGItem);
    switch(change) {
    case QSGItem::ItemChildAddedChange:
        q->itemChange(change, data);
        if (_contents && componentComplete)
            _contents->childAdded(data.item);
        for(int ii = 0; ii < changeListeners.count(); ++ii) {
            const QSGItemPrivate::ChangeListener &change = changeListeners.at(ii);
            if (change.types & QSGItemPrivate::Children) {
                change.listener->itemChildAdded(q, data.item);
            }
        }
        break;
    case QSGItem::ItemChildRemovedChange:
        q->itemChange(change, data);
        if (_contents && componentComplete)
            _contents->childRemoved(data.item);
        for(int ii = 0; ii < changeListeners.count(); ++ii) {
            const QSGItemPrivate::ChangeListener &change = changeListeners.at(ii);
            if (change.types & QSGItemPrivate::Children) {
                change.listener->itemChildRemoved(q, data.item);
            }
        }
        break;
    case QSGItem::ItemSceneChange:
        q->itemChange(change, data);
        break;
    case QSGItem::ItemVisibleHasChanged:
        q->itemChange(change, data);
        for(int ii = 0; ii < changeListeners.count(); ++ii) {
            const QSGItemPrivate::ChangeListener &change = changeListeners.at(ii);
            if (change.types & QSGItemPrivate::Visibility) {
                change.listener->itemVisibilityChanged(q);
            }
        }
        break;
    case QSGItem::ItemParentHasChanged:
        q->itemChange(change, data);
        for(int ii = 0; ii < changeListeners.count(); ++ii) {
            const QSGItemPrivate::ChangeListener &change = changeListeners.at(ii);
            if (change.types & QSGItemPrivate::Parent) {
                change.listener->itemParentChanged(q, data.item);
            }
        }
        break;
    case QSGItem::ItemOpacityHasChanged:
        q->itemChange(change, data);
        for(int ii = 0; ii < changeListeners.count(); ++ii) {
            const QSGItemPrivate::ChangeListener &change = changeListeners.at(ii);
            if (change.types & QSGItemPrivate::Opacity) {
                change.listener->itemOpacityChanged(q);
            }
        }
        break;
    case QSGItem::ItemActiveFocusHasChanged:
        q->itemChange(change, data);
        break;
    case QSGItem::ItemRotationHasChanged:
        q->itemChange(change, data);
        for(int ii = 0; ii < changeListeners.count(); ++ii) {
            const QSGItemPrivate::ChangeListener &change = changeListeners.at(ii);
            if (change.types & QSGItemPrivate::Rotation) {
                change.listener->itemRotationChanged(q);
            }
        }
        break;
    }
}

/*!
    \property QSGItem::smooth
    \brief whether the item is smoothly transformed.

    This property is provided purely for the purpose of optimization. Turning
    smooth transforms off is faster, but looks worse; turning smooth
    transformations on is slower, but looks better.

    By default smooth transformations are off.
*/

/*!
    Returns true if the item should be drawn with antialiasing and
    smooth pixmap filtering, false otherwise.

    The default is false.

    \sa setSmooth()
*/
bool QSGItem::smooth() const
{
    Q_D(const QSGItem);
    return d->smooth;
}

/*!
    Sets whether the item should be drawn with antialiasing and
    smooth pixmap filtering to \a smooth.

    \sa smooth()
*/
void QSGItem::setSmooth(bool smooth)
{
    Q_D(QSGItem);
    if (d->smooth == smooth)
        return;

    d->smooth = smooth;
    d->dirty(QSGItemPrivate::Smooth);

    emit smoothChanged(smooth);
}

QSGItem::Flags QSGItem::flags() const
{
    Q_D(const QSGItem);
    return (QSGItem::Flags)d->flags;
}

void QSGItem::setFlag(Flag flag, bool enabled)
{
    Q_D(QSGItem);
    if (enabled)
        setFlags((Flags)(d->flags | (quint32)flag));
    else
        setFlags((Flags)(d->flags & ~(quint32)flag));
}

void QSGItem::setFlags(Flags flags)
{
    Q_D(QSGItem);

    if ((flags & ItemIsFocusScope) != (d->flags & ItemIsFocusScope)) {
        if (flags & ItemIsFocusScope && !d->childItems.isEmpty() && d->canvas) {
            qWarning("QSGItem: Cannot set FocusScope once item has children and is in a canvas.");
            flags &= ~ItemIsFocusScope;
        } else if (d->flags & ItemIsFocusScope) {
            qWarning("QSGItem: Cannot unset FocusScope flag.");
            flags |= ItemIsFocusScope;
        }
    }

    if ((flags & ItemClipsChildrenToShape ) != (d->flags & ItemClipsChildrenToShape))
        d->dirty(QSGItemPrivate::Clip);

    d->flags = flags;
}

qreal QSGItem::x() const
{
    Q_D(const QSGItem);
    return d->x;
}

qreal QSGItem::y() const
{
    Q_D(const QSGItem);
    return d->y;
}

QPointF QSGItem::pos() const
{
    Q_D(const QSGItem);
    return QPointF(d->x, d->y);
}

void QSGItem::setX(qreal v)
{
    Q_D(QSGItem);
    if (d->x == v)
        return;

    qreal oldx = d->x;
    d->x = v;

    d->dirty(QSGItemPrivate::Position);

    geometryChanged(QRectF(x(), y(), width(), height()),
                    QRectF(oldx, y(), width(), height()));
}

void QSGItem::setY(qreal v)
{
    Q_D(QSGItem);
    if (d->y == v)
        return;

    qreal oldy = d->y;
    d->y = v;

    d->dirty(QSGItemPrivate::Position);

    geometryChanged(QRectF(x(), y(), width(), height()),
                    QRectF(x(), oldy, width(), height()));
}

void QSGItem::setPos(const QPointF &pos)
{
    Q_D(QSGItem);
    if (QPointF(d->x, d->y) == pos)
        return;

    qreal oldx = d->x;
    qreal oldy = d->y;

    d->x = pos.x();
    d->y = pos.y();

    d->dirty(QSGItemPrivate::Position);

    geometryChanged(QRectF(x(), y(), width(), height()),
                    QRectF(oldx, oldy, width(), height()));
}

qreal QSGItem::width() const
{
    Q_D(const QSGItem);
    return d->width;
}

void QSGItem::setWidth(qreal w)
{
    Q_D(QSGItem);
    if (qIsNaN(w))
        return;

    d->widthValid = true;
    if (d->width == w)
        return;

    qreal oldWidth = d->width;
    d->width = w;

    d->dirty(QSGItemPrivate::Size);

    geometryChanged(QRectF(x(), y(), width(), height()),
                    QRectF(x(), y(), oldWidth, height()));
}

void QSGItem::resetWidth()
{
    Q_D(QSGItem);
    d->widthValid = false;
    setImplicitWidth(implicitWidth());
}

void QSGItemPrivate::implicitWidthChanged()
{
    Q_Q(QSGItem);
    emit q->implicitWidthChanged();
}

qreal QSGItemPrivate::getImplicitWidth() const
{
    return implicitWidth;
}
/*!
    Returns the width of the item that is implied by other properties that determine the content.
*/
qreal QSGItem::implicitWidth() const
{
    Q_D(const QSGItem);
    return d->getImplicitWidth();
}

/*!
    \qmlproperty real QtQuick2::Item::implicitWidth
    \qmlproperty real QtQuick2::Item::implicitHeight

    Defines the natural width or height of the Item if no \l width or \l height is specified.

    The default implicit size for most items is 0x0, however some elements have an inherent
    implicit size which cannot be overridden, e.g. Image, Text.

    Setting the implicit size is useful for defining components that have a preferred size
    based on their content, for example:

    \qml
    // Label.qml
    import QtQuick 1.1

    Item {
        property alias icon: image.source
        property alias label: text.text
        implicitWidth: text.implicitWidth + image.implicitWidth
        implicitHeight: Math.max(text.implicitHeight, image.implicitHeight)
        Image { id: image }
        Text {
            id: text
            wrapMode: Text.Wrap
            anchors.left: image.right; anchors.right: parent.right
            anchors.verticalCenter: parent.verticalCenter
        }
    }
    \endqml

    \bold Note: using implicitWidth of Text or TextEdit and setting the width explicitly
    incurs a performance penalty as the text must be laid out twice.
*/

/*!
    Sets the implied width of the item to \a w.
    This is the width implied by other properties that determine the content.
*/
void QSGItem::setImplicitWidth(qreal w)
{
    Q_D(QSGItem);
    bool changed = w != d->implicitWidth;
    d->implicitWidth = w;
    if (d->width == w || widthValid()) {
        if (changed)
            d->implicitWidthChanged();
        return;
    }

    qreal oldWidth = d->width;
    d->width = w;

    d->dirty(QSGItemPrivate::Size);

    geometryChanged(QRectF(x(), y(), width(), height()),
                    QRectF(x(), y(), oldWidth, height()));

    if (changed)
        d->implicitWidthChanged();
}

/*!
    Returns whether the width property has been set explicitly.
*/
bool QSGItem::widthValid() const
{
    Q_D(const QSGItem);
    return d->widthValid;
}

qreal QSGItem::height() const
{
    Q_D(const QSGItem);
    return d->height;
}

void QSGItem::setHeight(qreal h)
{
    Q_D(QSGItem);
    if (qIsNaN(h))
        return;

    d->heightValid = true;
    if (d->height == h)
        return;

    qreal oldHeight = d->height;
    d->height = h;

    d->dirty(QSGItemPrivate::Size);

    geometryChanged(QRectF(x(), y(), width(), height()),
                    QRectF(x(), y(), width(), oldHeight));
}

void QSGItem::resetHeight()
{
    Q_D(QSGItem);
    d->heightValid = false;
    setImplicitHeight(implicitHeight());
}

void QSGItemPrivate::implicitHeightChanged()
{
    Q_Q(QSGItem);
    emit q->implicitHeightChanged();
}

qreal QSGItemPrivate::getImplicitHeight() const
{
    return implicitHeight;
}

/*!
    Returns the height of the item that is implied by other properties that determine the content.
*/
qreal QSGItem::implicitHeight() const
{
    Q_D(const QSGItem);
    return d->getImplicitHeight();
}


/*!
    Sets the implied height of the item to \a h.
    This is the height implied by other properties that determine the content.
*/
void QSGItem::setImplicitHeight(qreal h)
{
    Q_D(QSGItem);
    bool changed = h != d->implicitHeight;
    d->implicitHeight = h;
    if (d->height == h || heightValid()) {
        if (changed)
            d->implicitHeightChanged();
        return;
    }

    qreal oldHeight = d->height;
    d->height = h;

    d->dirty(QSGItemPrivate::Size);

    geometryChanged(QRectF(x(), y(), width(), height()),
                    QRectF(x(), y(), width(), oldHeight));

    if (changed)
        d->implicitHeightChanged();
}

/*!
    Returns whether the height property has been set explicitly.
*/
bool QSGItem::heightValid() const
{
    Q_D(const QSGItem);
    return d->heightValid;
}

void QSGItem::setSize(const QSizeF &size)
{
    Q_D(QSGItem);
    d->heightValid = true;
    d->widthValid = true;

    if (QSizeF(d->width, d->height) == size)
        return;

    qreal oldHeight = d->height;
    qreal oldWidth = d->width;
    d->height = size.height();
    d->width = size.width();

    d->dirty(QSGItemPrivate::Size);

    geometryChanged(QRectF(x(), y(), width(), height()),
                    QRectF(x(), y(), oldWidth, oldHeight));
}

bool QSGItem::hasActiveFocus() const
{
    Q_D(const QSGItem);
    return d->activeFocus;
}

bool QSGItem::hasFocus() const
{
    Q_D(const QSGItem);
    return d->focus;
}

void QSGItem::setFocus(bool focus)
{
    Q_D(QSGItem);
    if (d->focus == focus)
        return;

    if (d->canvas) {
        // Need to find our nearest focus scope
        QSGItem *scope = parentItem();
        while (scope && !scope->isFocusScope())
            scope = scope->parentItem();
        if (focus)
            QSGCanvasPrivate::get(d->canvas)->setFocusInScope(scope, this);
        else
            QSGCanvasPrivate::get(d->canvas)->clearFocusInScope(scope, this);
    } else {
        d->focus = focus;
        emit focusChanged(focus);
    }
}

bool QSGItem::isFocusScope() const
{
    return flags() & ItemIsFocusScope;
}

QSGItem *QSGItem::scopedFocusItem() const
{
    Q_D(const QSGItem);
    if (!isFocusScope())
        return 0;
    else
        return d->subFocusItem;
}


Qt::MouseButtons QSGItem::acceptedMouseButtons() const
{
    Q_D(const QSGItem);
    return d->acceptedMouseButtons;
}

void QSGItem::setAcceptedMouseButtons(Qt::MouseButtons buttons)
{
    Q_D(QSGItem);
    d->acceptedMouseButtons = buttons;
}

bool QSGItem::filtersChildMouseEvents() const
{
    Q_D(const QSGItem);
    return d->filtersChildMouseEvents;
}

void QSGItem::setFiltersChildMouseEvents(bool filter)
{
    Q_D(QSGItem);
    d->filtersChildMouseEvents = filter;
}

bool QSGItem::isUnderMouse() const
{
    Q_D(const QSGItem);
    if (!d->canvas)
        return false;

    QPoint cursorPos = QCursor::pos();
    if (QRectF(0, 0, width(), height()).contains(mapFromScene(cursorPos))) // ### refactor: d->canvas->mapFromGlobal(cursorPos))))
        return true;
    return false;
}

bool QSGItem::acceptHoverEvents() const
{
    Q_D(const QSGItem);
    return d->hoverEnabled;
}

void QSGItem::setAcceptHoverEvents(bool enabled)
{
    Q_D(QSGItem);
    d->hoverEnabled = enabled;
<<<<<<< HEAD
=======

    if (d->canvas){
        QSGCanvasPrivate *c = QSGCanvasPrivate::get(d->canvas);
        if (d->hoverEnabled){
            if (!d->canvas->hasMouseTracking())
                d->canvas->setMouseTracking(true);
            if (isUnderMouse())
                c->hoverItems.prepend(this);
                c->sendHoverEvent(QEvent::HoverEnter, this, c->lastMousePosition, c->lastMousePosition,
                        QApplication::keyboardModifiers(), true);
        } else {
            c->hoverItems.removeAll(this);
            c->sendHoverEvent(QEvent::HoverLeave, this, c->lastMousePosition, c->lastMousePosition,
                    QApplication::keyboardModifiers(), true);
        }
    }
>>>>>>> 0d84e957
}

void QSGItem::grabMouse() 
{
    Q_D(QSGItem);
    if (!d->canvas)
        return;
    QSGCanvasPrivate *canvasPriv = QSGCanvasPrivate::get(d->canvas);
    if (canvasPriv->mouseGrabberItem == this)
        return;

    QSGItem *oldGrabber = canvasPriv->mouseGrabberItem;
    canvasPriv->mouseGrabberItem = this;
    if (oldGrabber)
        oldGrabber->mouseUngrabEvent();
}

void QSGItem::ungrabMouse()
{
    Q_D(QSGItem);
    if (!d->canvas)
        return;
    QSGCanvasPrivate *canvasPriv = QSGCanvasPrivate::get(d->canvas);
    if (canvasPriv->mouseGrabberItem != this) {
        qWarning("QSGItem::ungrabMouse(): Item is not the mouse grabber.");
        return;
    }

    canvasPriv->mouseGrabberItem = 0;
    mouseUngrabEvent();
}

bool QSGItem::keepMouseGrab() const
{
    Q_D(const QSGItem);
    return d->keepMouse;
}

/*!
  The flag indicating whether the mouse should remain
  with this item is set to \a keep.

  This is useful for items that wish to grab and keep mouse
  interaction following a predefined gesture.  For example,
  an item that is interested in horizontal mouse movement
  may set keepMouseGrab to true once a threshold has been
  exceeded.  Once keepMouseGrab has been set to true, filtering
  items will not react to mouse events.

  If the item does not indicate that it wishes to retain mouse grab,
  a filtering item may steal the grab. For example, Flickable may attempt
  to steal a mouse grab if it detects that the user has begun to
  move the viewport.

  \sa keepMouseGrab()
 */
void QSGItem::setKeepMouseGrab(bool keep)
{
    Q_D(QSGItem);
    d->keepMouse = keep;
}

/*!
    \qmlmethod object QtQuick2::Item::mapFromItem(Item item, real x, real y)

    Maps the point (\a x, \a y), which is in \a item's coordinate system, to
    this item's coordinate system, and returns an object with \c x and \c y
    properties matching the mapped cooordinate.

    If \a item is a \c null value, this maps the point from the coordinate
    system of the root QML view.
*/
/*!
    \qmlmethod object QtQuick2::Item::mapToItem(Item item, real x, real y)

    Maps the point (\a x, \a y), which is in this item's coordinate system, to
    \a item's coordinate system, and returns an object with \c x and \c y
    properties matching the mapped cooordinate.

    If \a item is a \c null value, this maps \a x and \a y to the coordinate
    system of the root QML view.
*/
QPointF QSGItem::mapToItem(const QSGItem *item, const QPointF &point) const
{
    QPointF p = mapToScene(point);
    if (item)
        p = item->mapFromScene(p);
    return p;
}

QPointF QSGItem::mapToScene(const QPointF &point) const
{
    Q_D(const QSGItem);
    return d->itemToCanvasTransform().map(point);
}

QRectF QSGItem::mapRectToItem(const QSGItem *item, const QRectF &rect) const
{
    Q_D(const QSGItem);
    QTransform t = d->itemToCanvasTransform();
    if (item)
        t *= QSGItemPrivate::get(item)->canvasToItemTransform();
    return t.mapRect(rect);
}

QRectF QSGItem::mapRectToScene(const QRectF &rect) const
{
    Q_D(const QSGItem);
    return d->itemToCanvasTransform().mapRect(rect);
}

QPointF QSGItem::mapFromItem(const QSGItem *item, const QPointF &point) const
{
    QPointF p = item?item->mapToScene(point):point;
    return mapFromScene(p);
}

QPointF QSGItem::mapFromScene(const QPointF &point) const
{
    Q_D(const QSGItem);
    return d->canvasToItemTransform().map(point);
}

QRectF QSGItem::mapRectFromItem(const QSGItem *item, const QRectF &rect) const
{
    Q_D(const QSGItem);
    QTransform t = item?QSGItemPrivate::get(item)->itemToCanvasTransform():QTransform();
    t *= d->canvasToItemTransform();
    return t.mapRect(rect);
}

QRectF QSGItem::mapRectFromScene(const QRectF &rect) const
{
    Q_D(const QSGItem);
    return d->canvasToItemTransform().mapRect(rect);
}


/*!
    \qmlmethod QtQuick2::Item::forceActiveFocus()

    Forces active focus on the item.

    This method sets focus on the item and makes sure that all the focus scopes
    higher in the object hierarchy are also given the focus.
*/

/*!
    Forces active focus on the item.

    This method sets focus on the item and makes sure that all the focus scopes
    higher in the object hierarchy are also given the focus.
*/

/*!
  \qmlmethod QtQuick2::Item::childAt(real x, real y)

  Returns the visible child item at point (\a x, \a y), which is in this
  item's coordinate system, or \c null if there is no such item.
*/

/*!
  Returns the visible child item at point (\a x, \a y), which is in this
  item's coordinate system, or 0 if there is no such item.
*/

/*!
  \qmlproperty list<State> QtQuick2::Item::states
  This property holds a list of states defined by the item.

  \qml
  Item {
      states: [
          State {
              // ...
          },
          State {
              // ...
          }
          // ...
      ]
  }
  \endqml

  \sa {qmlstate}{States}
*/
/*!
  \qmlproperty list<Transition> QtQuick2::Item::transitions
  This property holds a list of transitions defined by the item.

  \qml
  Item {
      transitions: [
          Transition {
              // ...
          },
          Transition {
              // ...
          }
          // ...
      ]
  }
  \endqml

  \sa {QML Animation and Transitions}{Transitions}
*/
/*
  \qmlproperty list<Filter> QtQuick2::Item::filter
  This property holds a list of graphical filters to be applied to the item.

  \l {Filter}{Filters} include things like \l {Blur}{blurring}
  the item, or giving it a \l Reflection.  Some
  filters may not be available on all canvases; if a filter is not
  available on a certain canvas, it will simply not be applied for
  that canvas (but the QML will still be considered valid).

  \qml
  Item {
      filter: [
          Blur {
              // ...
          },
          Reflection {
              // ...
          }
          // ...
      ]
  }
  \endqml
*/

/*!
  \qmlproperty bool QtQuick2::Item::clip
  This property holds whether clipping is enabled. The default clip value is \c false.

  If clipping is enabled, an item will clip its own painting, as well
  as the painting of its children, to its bounding rectangle.

  Non-rectangular clipping regions are not supported for performance reasons.
*/

/*!
  \property QSGItem::clip
  This property holds whether clipping is enabled. The default clip value is \c false.

  If clipping is enabled, an item will clip its own painting, as well
  as the painting of its children, to its bounding rectangle. If you set
  clipping during an item's paint operation, remember to re-set it to
  prevent clipping the rest of your scene.

  Non-rectangular clipping regions are not supported for performance reasons.
*/

/*!
  \qmlproperty string QtQuick2::Item::state

  This property holds the name of the current state of the item.

  This property is often used in scripts to change between states. For
  example:

  \js
  function toggle() {
      if (button.state == 'On')
          button.state = 'Off';
      else
          button.state = 'On';
  }
  \endjs

  If the item is in its base state (i.e. no explicit state has been
  set), \c state will be a blank string. Likewise, you can return an
  item to its base state by setting its current state to \c ''.

  \sa {qmlstates}{States}
*/

/*!
  \qmlproperty list<Transform> QtQuick2::Item::transform
  This property holds the list of transformations to apply.

  For more information see \l Transform.
*/

/*!
    \enum QSGItem::TransformOrigin

    Controls the point about which simple transforms like scale apply.

    \value TopLeft The top-left corner of the item.
    \value Top The center point of the top of the item.
    \value TopRight The top-right corner of the item.
    \value Left The left most point of the vertical middle.
    \value Center The center of the item.
    \value Right The right most point of the vertical middle.
    \value BottomLeft The bottom-left corner of the item.
    \value Bottom The center point of the bottom of the item.
    \value BottomRight The bottom-right corner of the item.
*/


/*!
  \qmlproperty bool QtQuick2::Item::activeFocus

  This property indicates whether the item has active focus.

  An item with active focus will receive keyboard input,
  or is a FocusScope ancestor of the item that will receive keyboard input.

  Usually, activeFocus is gained by setting focus on an item and its enclosing
  FocusScopes. In the following example \c input will have activeFocus.
  \qml
  Rectangle {
      FocusScope {
          focus: true
          TextInput {
              id: input
              focus: true
          }
      }
  }
  \endqml

  \sa focus, {qmlfocus}{Keyboard Focus}
*/

/*!
  \qmlproperty bool QtQuick2::Item::focus
  This property indicates whether the item has focus within the enclosing focus scope. If true, this item
  will gain active focus when the enclosing focus scope gains active focus.
  In the following example, \c input will be given active focus when \c scope gains active focus.
  \qml
  Rectangle {
      FocusScope {
          id: scope
          TextInput {
              id: input
              focus: true
          }
      }
  }
  \endqml

  For the purposes of this property, the scene as a whole is assumed to act like a focus scope.
  On a practical level, that means the following QML will give active focus to \c input on startup.

  \qml
  Rectangle {
      TextInput {
          id: input
          focus: true
      }
  }
  \endqml

  \sa activeFocus, {qmlfocus}{Keyboard Focus}
*/


/*!
  \property QSGItem::anchors
  \internal
*/

/*!
  \property QSGItem::left
  \internal
*/

/*!
  \property QSGItem::right
  \internal
*/

/*!
  \property QSGItem::horizontalCenter
  \internal
*/

/*!
  \property QSGItem::top
  \internal
*/

/*!
  \property QSGItem::bottom
  \internal
*/

/*!
  \property QSGItem::verticalCenter
  \internal
*/

/*!
  \property QSGItem::focus
  \internal
*/

/*!
  \property QSGItem::transform
  \internal
*/

/*!
  \property QSGItem::transformOrigin
  \internal
*/

/*!
  \property QSGItem::activeFocus
  \internal
*/

/*!
  \property QSGItem::baseline
  \internal
*/

/*!
  \property QSGItem::data
  \internal
*/

/*!
  \property QSGItem::resources
  \internal
*/

/*!
  \property QSGItem::state
  \internal
*/

/*!
  \property QSGItem::states
  \internal
*/

/*!
  \property QSGItem::transformOriginPoint
  \internal
*/

/*!
  \property QSGItem::transitions
  \internal
*/

bool QSGItem::event(QEvent *ev)
{
    return QObject::event(ev);

#if 0
    if (ev->type() == QEvent::PolishRequest) {
        Q_D(QSGItem);
        d->polishScheduled = false;
        updatePolish();
        return true;
    } else {
        return QObject::event(ev);
    }
#endif
}

#ifndef QT_NO_DEBUG_STREAM
QDebug operator<<(QDebug debug, QSGItem *item)
{
    if (!item) {
        debug << "QSGItem(0)";
        return debug;
    }

    debug << item->metaObject()->className() << "(this =" << ((void*)item)
          << ", name=" << item->objectName()
          << ", parent =" << ((void*)item->parentItem())
          << ", geometry =" << QRectF(item->pos(), QSizeF(item->width(), item->height()))
          << ", z =" << item->z() << ')';
    return debug;
}
#endif

qint64 QSGItemPrivate::consistentTime = -1;
void QSGItemPrivate::setConsistentTime(qint64 t)
{
    consistentTime = t;
}

class QElapsedTimerConsistentTimeHack
{
public:
    void start() {
        t1 = QSGItemPrivate::consistentTime;
        t2 = 0;
    }
    qint64 elapsed() {
        return QSGItemPrivate::consistentTime - t1;
    }
    qint64 restart() {
        qint64 val = QSGItemPrivate::consistentTime - t1;
        t1 = QSGItemPrivate::consistentTime;
        t2 = 0;
        return val;
    }

private:
    qint64 t1;
    qint64 t2;
};

void QSGItemPrivate::start(QElapsedTimer &t)
{
    if (QSGItemPrivate::consistentTime == -1)
        t.start();
    else
        ((QElapsedTimerConsistentTimeHack*)&t)->start();
}

qint64 QSGItemPrivate::elapsed(QElapsedTimer &t)
{
    if (QSGItemPrivate::consistentTime == -1)
        return t.elapsed();
    else
        return ((QElapsedTimerConsistentTimeHack*)&t)->elapsed();
}

qint64 QSGItemPrivate::restart(QElapsedTimer &t)
{
    if (QSGItemPrivate::consistentTime == -1)
        return t.restart();
    else
        return ((QElapsedTimerConsistentTimeHack*)&t)->restart();
}

/*!
    \fn bool QSGItem::isTextureProvider() const

    Returns true if this item is a texture provider. The default
    implementation returns false.

    This function can be called from any thread.
 */

/*!
    \fn QSGTextureProvider *QSGItem::textureProvider() const

    Returns the texture provider for an item. The default implementation
    returns 0.

    This function may only be called on the rendering thread.
 */

QT_END_NAMESPACE

#include <moc_qsgitem.cpp><|MERGE_RESOLUTION|>--- conflicted
+++ resolved
@@ -2045,13 +2045,6 @@
     if (canvas && polishScheduled)
         QSGCanvasPrivate::get(canvas)->itemsToPolish.insert(q);
 
-<<<<<<< HEAD
-    // XXX todo - why aren't these added to the destroy list?
-=======
-    if (canvas && hoverEnabled && !canvas->hasMouseTracking())
-        canvas->setMouseTracking(true);
-
->>>>>>> 0d84e957
     itemNodeInstance = 0;
     opacityNode = 0;
     clipNode = 0;
@@ -4431,25 +4424,6 @@
 {
     Q_D(QSGItem);
     d->hoverEnabled = enabled;
-<<<<<<< HEAD
-=======
-
-    if (d->canvas){
-        QSGCanvasPrivate *c = QSGCanvasPrivate::get(d->canvas);
-        if (d->hoverEnabled){
-            if (!d->canvas->hasMouseTracking())
-                d->canvas->setMouseTracking(true);
-            if (isUnderMouse())
-                c->hoverItems.prepend(this);
-                c->sendHoverEvent(QEvent::HoverEnter, this, c->lastMousePosition, c->lastMousePosition,
-                        QApplication::keyboardModifiers(), true);
-        } else {
-            c->hoverItems.removeAll(this);
-            c->sendHoverEvent(QEvent::HoverLeave, this, c->lastMousePosition, c->lastMousePosition,
-                    QApplication::keyboardModifiers(), true);
-        }
-    }
->>>>>>> 0d84e957
 }
 
 void QSGItem::grabMouse() 
