/****************************************************************************
**
** Copyright (C) 2011 Nokia Corporation and/or its subsidiary(-ies).
** All rights reserved.
** Contact: Nokia Corporation (qt-info@nokia.com)
**
** This file is part of the QtDeclarative module of the Qt Toolkit.
**
** $QT_BEGIN_LICENSE:LGPL$
** GNU Lesser General Public License Usage
** This file may be used under the terms of the GNU Lesser General Public
** License version 2.1 as published by the Free Software Foundation and
** appearing in the file LICENSE.LGPL included in the packaging of this
** file. Please review the following information to ensure the GNU Lesser
** General Public License version 2.1 requirements will be met:
** http://www.gnu.org/licenses/old-licenses/lgpl-2.1.html.
**
** In addition, as a special exception, Nokia gives you certain additional
** rights. These rights are described in the Nokia Qt LGPL Exception
** version 1.1, included in the file LGPL_EXCEPTION.txt in this package.
**
** GNU General Public License Usage
** Alternatively, this file may be used under the terms of the GNU General
** Public License version 3.0 as published by the Free Software Foundation
** and appearing in the file LICENSE.GPL included in the packaging of this
** file. Please review the following information to ensure the GNU General
** Public License version 3.0 requirements will be met:
** http://www.gnu.org/copyleft/gpl.html.
**
** Other Usage
** Alternatively, this file may be used in accordance with the terms and
** conditions contained in a signed written agreement between you and Nokia.
**
**
**
**
**
** $QT_END_LICENSE$
**
****************************************************************************/

#include "qsgtextinput_p.h"
#include "qsgtextinput_p_p.h"
#include "qsgcanvas.h"

#include <private/qdeclarativeglobal_p.h>
#include <private/qsgdistancefieldglyphcache_p.h>

#include <QtDeclarative/qdeclarativeinfo.h>
#include <QtGui/qevent.h>
#include <QTextBoundaryFinder>
#include <qsgtextnode_p.h>
#include <qsgsimplerectnode.h>

#include <QtGui/qstylehints.h>
#include <QtGui/qinputpanel.h>

QT_BEGIN_NAMESPACE

DEFINE_BOOL_CONFIG_OPTION(qmlDisableDistanceField, QML_DISABLE_DISTANCEFIELD)

/*!
    \qmlclass TextInput QSGTextInput
    \inqmlmodule QtQuick 2
    \ingroup qml-basic-visual-elements
    \brief The TextInput item displays an editable line of text.
    \inherits Item

    The TextInput element displays a single line of editable plain text.

    TextInput is used to accept a line of text input. Input constraints
    can be placed on a TextInput item (for example, through a \l validator or \l inputMask),
    and setting \l echoMode to an appropriate value enables TextInput to be used for
    a password input field.

    On Mac OS X, the Up/Down key bindings for Home/End are explicitly disabled.
    If you want such bindings (on any platform), you will need to construct them in QML.

    \sa TextEdit, Text, {declarative/text/textselection}{Text Selection example}
*/
QSGTextInput::QSGTextInput(QSGItem* parent)
: QSGImplicitSizeItem(*(new QSGTextInputPrivate), parent)
{
    Q_D(QSGTextInput);
    d->init();
}

QSGTextInput::~QSGTextInput()
{
}

/*!
    \qmlproperty string QtQuick2::TextInput::text

    The text in the TextInput.
*/
QString QSGTextInput::text() const
{
    Q_D(const QSGTextInput);
    return d->control->text();
}

void QSGTextInput::setText(const QString &s)
{
    Q_D(QSGTextInput);
    if(s == text())
        return;
    d->control->setText(s);
}

/*!
    \qmlproperty string QtQuick2::TextInput::font.family

    Sets the family name of the font.

    The family name is case insensitive and may optionally include a foundry name, e.g. "Helvetica [Cronyx]".
    If the family is available from more than one foundry and the foundry isn't specified, an arbitrary foundry is chosen.
    If the family isn't available a family will be set using the font matching algorithm.
*/

/*!
    \qmlproperty bool QtQuick2::TextInput::font.bold

    Sets whether the font weight is bold.
*/

/*!
    \qmlproperty enumeration QtQuick2::TextInput::font.weight

    Sets the font's weight.

    The weight can be one of:
    \list
    \o Font.Light
    \o Font.Normal - the default
    \o Font.DemiBold
    \o Font.Bold
    \o Font.Black
    \endlist

    \qml
    TextInput { text: "Hello"; font.weight: Font.DemiBold }
    \endqml
*/

/*!
    \qmlproperty bool QtQuick2::TextInput::font.italic

    Sets whether the font has an italic style.
*/

/*!
    \qmlproperty bool QtQuick2::TextInput::font.underline

    Sets whether the text is underlined.
*/

/*!
    \qmlproperty bool QtQuick2::TextInput::font.strikeout

    Sets whether the font has a strikeout style.
*/

/*!
    \qmlproperty real QtQuick2::TextInput::font.pointSize

    Sets the font size in points. The point size must be greater than zero.
*/

/*!
    \qmlproperty int QtQuick2::TextInput::font.pixelSize

    Sets the font size in pixels.

    Using this function makes the font device dependent.
    Use \c pointSize to set the size of the font in a device independent manner.
*/

/*!
    \qmlproperty real QtQuick2::TextInput::font.letterSpacing

    Sets the letter spacing for the font.

    Letter spacing changes the default spacing between individual letters in the font.
    A positive value increases the letter spacing by the corresponding pixels; a negative value decreases the spacing.
*/

/*!
    \qmlproperty real QtQuick2::TextInput::font.wordSpacing

    Sets the word spacing for the font.

    Word spacing changes the default spacing between individual words.
    A positive value increases the word spacing by a corresponding amount of pixels,
    while a negative value decreases the inter-word spacing accordingly.
*/

/*!
    \qmlproperty enumeration QtQuick2::TextInput::font.capitalization

    Sets the capitalization for the text.

    \list
    \o Font.MixedCase - This is the normal text rendering option where no capitalization change is applied.
    \o Font.AllUppercase - This alters the text to be rendered in all uppercase type.
    \o Font.AllLowercase	 - This alters the text to be rendered in all lowercase type.
    \o Font.SmallCaps -	This alters the text to be rendered in small-caps type.
    \o Font.Capitalize - This alters the text to be rendered with the first character of each word as an uppercase character.
    \endlist

    \qml
    TextInput { text: "Hello"; font.capitalization: Font.AllLowercase }
    \endqml
*/

QFont QSGTextInput::font() const
{
    Q_D(const QSGTextInput);
    return d->sourceFont;
}

void QSGTextInput::setFont(const QFont &font)
{
    Q_D(QSGTextInput);
    if (d->sourceFont == font)
        return;

    d->sourceFont = font;
    QFont oldFont = d->font;
    d->font = font;
    if (d->font.pointSizeF() != -1) {
        // 0.5pt resolution
        qreal size = qRound(d->font.pointSizeF()*2.0);
        d->font.setPointSizeF(size/2.0);
    }
    if (oldFont != d->font) {
        d->control->setFont(d->font);
        updateSize();
        updateCursorRectangle();
        if(d->cursorItem){
            d->cursorItem->setHeight(QFontMetrics(d->font).height());
        }
    }
    emit fontChanged(d->sourceFont);
}

/*!
    \qmlproperty color QtQuick2::TextInput::color

    The text color.
*/
QColor QSGTextInput::color() const
{
    Q_D(const QSGTextInput);
    return d->color;
}

void QSGTextInput::setColor(const QColor &c)
{
    Q_D(QSGTextInput);
    if (c != d->color) {
        d->color = c;
        update();
        emit colorChanged(c);
    }
}


/*!
    \qmlproperty color QtQuick2::TextInput::selectionColor

    The text highlight color, used behind selections.
*/
QColor QSGTextInput::selectionColor() const
{
    Q_D(const QSGTextInput);
    return d->selectionColor;
}

void QSGTextInput::setSelectionColor(const QColor &color)
{
    Q_D(QSGTextInput);
    if (d->selectionColor == color)
        return;

    d->selectionColor = color;
    QPalette p = d->control->palette();
    p.setColor(QPalette::Highlight, d->selectionColor);
    d->control->setPalette(p);
    if (d->control->hasSelectedText())
        update();
    emit selectionColorChanged(color);
}
/*!
    \qmlproperty color QtQuick2::TextInput::selectedTextColor

    The highlighted text color, used in selections.
*/
QColor QSGTextInput::selectedTextColor() const
{
    Q_D(const QSGTextInput);
    return d->selectedTextColor;
}

void QSGTextInput::setSelectedTextColor(const QColor &color)
{
    Q_D(QSGTextInput);
    if (d->selectedTextColor == color)
        return;

    d->selectedTextColor = color;
    QPalette p = d->control->palette();
    p.setColor(QPalette::HighlightedText, d->selectedTextColor);
    d->control->setPalette(p);
    if (d->control->hasSelectedText())
        update();
    emit selectedTextColorChanged(color);
}

/*!
    \qmlproperty enumeration QtQuick2::TextInput::horizontalAlignment
    \qmlproperty enumeration QtQuick2::TextInput::effectiveHorizontalAlignment

    Sets the horizontal alignment of the text within the TextInput item's
    width and height. By default, the text alignment follows the natural alignment
    of the text, for example text that is read from left to right will be aligned to
    the left.

    TextInput does not have vertical alignment, as the natural height is
    exactly the height of the single line of text. If you set the height
    manually to something larger, TextInput will always be top aligned
    vertically. You can use anchors to align it however you want within
    another item.

    The valid values for \c horizontalAlignment are \c TextInput.AlignLeft, \c TextInput.AlignRight and
    \c TextInput.AlignHCenter.

    When using the attached property LayoutMirroring::enabled to mirror application
    layouts, the horizontal alignment of text will also be mirrored. However, the property
    \c horizontalAlignment will remain unchanged. To query the effective horizontal alignment
    of TextInput, use the read-only property \c effectiveHorizontalAlignment.
*/
QSGTextInput::HAlignment QSGTextInput::hAlign() const
{
    Q_D(const QSGTextInput);
    return d->hAlign;
}

void QSGTextInput::setHAlign(HAlignment align)
{
    Q_D(QSGTextInput);
    bool forceAlign = d->hAlignImplicit && d->effectiveLayoutMirror;
    d->hAlignImplicit = false;
    if (d->setHAlign(align, forceAlign) && isComponentComplete()) {
        updateCursorRectangle();
    }
}

void QSGTextInput::resetHAlign()
{
    Q_D(QSGTextInput);
    d->hAlignImplicit = true;
    if (d->determineHorizontalAlignment() && isComponentComplete()) {
        updateCursorRectangle();
    }
}

QSGTextInput::HAlignment QSGTextInput::effectiveHAlign() const
{
    Q_D(const QSGTextInput);
    QSGTextInput::HAlignment effectiveAlignment = d->hAlign;
    if (!d->hAlignImplicit && d->effectiveLayoutMirror) {
        switch (d->hAlign) {
        case QSGTextInput::AlignLeft:
            effectiveAlignment = QSGTextInput::AlignRight;
            break;
        case QSGTextInput::AlignRight:
            effectiveAlignment = QSGTextInput::AlignLeft;
            break;
        default:
            break;
        }
    }
    return effectiveAlignment;
}

bool QSGTextInputPrivate::setHAlign(QSGTextInput::HAlignment alignment, bool forceAlign)
{
    Q_Q(QSGTextInput);
    if ((hAlign != alignment || forceAlign) && alignment <= QSGTextInput::AlignHCenter) { // justify not supported
        QSGTextInput::HAlignment oldEffectiveHAlign = q->effectiveHAlign();
        hAlign = alignment;
        emit q->horizontalAlignmentChanged(alignment);
        if (oldEffectiveHAlign != q->effectiveHAlign())
            emit q->effectiveHorizontalAlignmentChanged();
        return true;
    }
    return false;
}

bool QSGTextInputPrivate::determineHorizontalAlignment()
{
    if (hAlignImplicit) {
        // if no explicit alignment has been set, follow the natural layout direction of the text
        QString text = control->text();
<<<<<<< HEAD
        bool isRightToLeft = text.isEmpty() ? QGuiApplication::keyboardInputDirection() == Qt::RightToLeft : text.isRightToLeft();
=======
        if (text.isEmpty())
            text = control->preeditAreaText();
        bool isRightToLeft = text.isEmpty()
                ? QApplication::keyboardInputDirection() == Qt::RightToLeft
                : text.isRightToLeft();
>>>>>>> d5686fa2
        return setHAlign(isRightToLeft ? QSGTextInput::AlignRight : QSGTextInput::AlignLeft);
    }
    return false;
}

void QSGTextInputPrivate::mirrorChange()
{
    Q_Q(QSGTextInput);
    if (q->isComponentComplete()) {
        if (!hAlignImplicit && (hAlign == QSGTextInput::AlignRight || hAlign == QSGTextInput::AlignLeft)) {
            q->updateCursorRectangle();
            emit q->effectiveHorizontalAlignmentChanged();
        }
    }
}

/*!
    \qmlproperty bool QtQuick2::TextInput::readOnly

    Sets whether user input can modify the contents of the TextInput.

    If readOnly is set to true, then user input will not affect the text
    property. Any bindings or attempts to set the text property will still
    work.
*/
bool QSGTextInput::isReadOnly() const
{
    Q_D(const QSGTextInput);
    return d->control->isReadOnly();
}

void QSGTextInput::setReadOnly(bool ro)
{
    Q_D(QSGTextInput);
    if (d->control->isReadOnly() == ro)
        return;

    setFlag(QSGItem::ItemAcceptsInputMethod, !ro);
    d->control->setReadOnly(ro);
    if (!ro)
        d->control->setCursorPosition(d->control->end());

    emit readOnlyChanged(ro);
}

/*!
    \qmlproperty int QtQuick2::TextInput::maximumLength
    The maximum permitted length of the text in the TextInput.

    If the text is too long, it is truncated at the limit.

    By default, this property contains a value of 32767.
*/
int QSGTextInput::maxLength() const
{
    Q_D(const QSGTextInput);
    return d->control->maxLength();
}

void QSGTextInput::setMaxLength(int ml)
{
    Q_D(QSGTextInput);
    if (d->control->maxLength() == ml)
        return;

    d->control->setMaxLength(ml);

    emit maximumLengthChanged(ml);
}

/*!
    \qmlproperty bool QtQuick2::TextInput::cursorVisible
    Set to true when the TextInput shows a cursor.

    This property is set and unset when the TextInput gets active focus, so that other
    properties can be bound to whether the cursor is currently showing. As it
    gets set and unset automatically, when you set the value yourself you must
    keep in mind that your value may be overwritten.

    It can be set directly in script, for example if a KeyProxy might
    forward keys to it and you desire it to look active when this happens
    (but without actually giving it active focus).

    It should not be set directly on the element, like in the below QML,
    as the specified value will be overridden an lost on focus changes.

    \code
    TextInput {
        text: "Text"
        cursorVisible: false
    }
    \endcode

    In the above snippet the cursor will still become visible when the
    TextInput gains active focus.
*/
bool QSGTextInput::isCursorVisible() const
{
    Q_D(const QSGTextInput);
    return d->cursorVisible;
}

void QSGTextInput::setCursorVisible(bool on)
{
    Q_D(QSGTextInput);
    if (d->cursorVisible == on)
        return;
    d->cursorVisible = on;
    d->control->setCursorBlinkPeriod(on ? qApp->styleHints()->cursorFlashTime() : 0);
    QRect r = d->control->cursorRect();
    if (d->control->inputMask().isEmpty())
        updateRect(r);
    else
        updateRect();
    emit cursorVisibleChanged(d->cursorVisible);
}

/*!
    \qmlproperty int QtQuick2::TextInput::cursorPosition
    The position of the cursor in the TextInput.
*/
int QSGTextInput::cursorPosition() const
{
    Q_D(const QSGTextInput);
    return d->control->cursor();
}
void QSGTextInput::setCursorPosition(int cp)
{
    Q_D(QSGTextInput);
    if (cp < 0 || cp > d->control->text().length())
        return;
    d->control->moveCursor(cp);
}

/*!
  Returns a Rect which encompasses the cursor, but which may be larger than is
  required. Ignores custom cursor delegates.
*/
QRect QSGTextInput::cursorRectangle() const
{
    Q_D(const QSGTextInput);
    QRect r = d->control->cursorRect();
    // Scroll and make consistent with TextEdit
    // QLineControl inexplicably adds 1 to the height and horizontal padding
    // for unicode direction markers.
    r.adjust(5 - d->hscroll, 0, -4 - d->hscroll, -1);
    return r;
}
/*!
    \qmlproperty int QtQuick2::TextInput::selectionStart

    The cursor position before the first character in the current selection.

    This property is read-only. To change the selection, use select(start,end),
    selectAll(), or selectWord().

    \sa selectionEnd, cursorPosition, selectedText
*/
int QSGTextInput::selectionStart() const
{
    Q_D(const QSGTextInput);
    return d->lastSelectionStart;
}
/*!
    \qmlproperty int QtQuick2::TextInput::selectionEnd

    The cursor position after the last character in the current selection.

    This property is read-only. To change the selection, use select(start,end),
    selectAll(), or selectWord().

    \sa selectionStart, cursorPosition, selectedText
*/
int QSGTextInput::selectionEnd() const
{
    Q_D(const QSGTextInput);
    return d->lastSelectionEnd;
}
/*!
    \qmlmethod void QtQuick2::TextInput::select(int start, int end)

    Causes the text from \a start to \a end to be selected.

    If either start or end is out of range, the selection is not changed.

    After calling this, selectionStart will become the lesser
    and selectionEnd will become the greater (regardless of the order passed
    to this method).

    \sa selectionStart, selectionEnd
*/
void QSGTextInput::select(int start, int end)
{
    Q_D(QSGTextInput);
    if (start < 0 || end < 0 || start > d->control->text().length() || end > d->control->text().length())
        return;
    d->control->setSelection(start, end-start);
}

/*!
    \qmlproperty string QtQuick2::TextInput::selectedText

    This read-only property provides the text currently selected in the
    text input.

    It is equivalent to the following snippet, but is faster and easier
    to use.

    \js
    myTextInput.text.toString().substring(myTextInput.selectionStart,
        myTextInput.selectionEnd);
    \endjs
*/
QString QSGTextInput::selectedText() const
{
    Q_D(const QSGTextInput);
    return d->control->selectedText();
}

/*!
    \qmlproperty bool QtQuick2::TextInput::activeFocusOnPress

    Whether the TextInput should gain active focus on a mouse press. By default this is
    set to true.
*/
bool QSGTextInput::focusOnPress() const
{
    Q_D(const QSGTextInput);
    return d->focusOnPress;
}

void QSGTextInput::setFocusOnPress(bool b)
{
    Q_D(QSGTextInput);
    if (d->focusOnPress == b)
        return;

    d->focusOnPress = b;

    emit activeFocusOnPressChanged(d->focusOnPress);
}
/*!
    \qmlproperty bool QtQuick2::TextInput::autoScroll

    Whether the TextInput should scroll when the text is longer than the width. By default this is
    set to true.
*/
bool QSGTextInput::autoScroll() const
{
    Q_D(const QSGTextInput);
    return d->autoScroll;
}

void QSGTextInput::setAutoScroll(bool b)
{
    Q_D(QSGTextInput);
    if (d->autoScroll == b)
        return;

    d->autoScroll = b;
    //We need to repaint so that the scrolling is taking into account.
    updateSize(true);
    updateCursorRectangle();
    emit autoScrollChanged(d->autoScroll);
}

#ifndef QT_NO_VALIDATOR

/*!
    \qmlclass IntValidator QIntValidator
    \inqmlmodule QtQuick 2
    \ingroup qml-basic-visual-elements

    This element provides a validator for integer values.

    IntValidator uses the \l {QLocale::setDefault()}{default locale} to interpret the number and
    will accept locale specific digits, group separators, and positive and negative signs.  In
    addition, IntValidator is always guaranteed to accept a number formatted according to the "C"
    locale.
*/
/*!
    \qmlproperty int QtQuick2::IntValidator::top

    This property holds the validator's highest acceptable value.
    By default, this property's value is derived from the highest signed integer available (typically 2147483647).
*/
/*!
    \qmlproperty int QtQuick2::IntValidator::bottom

    This property holds the validator's lowest acceptable value.
    By default, this property's value is derived from the lowest signed integer available (typically -2147483647).
*/

/*!
    \qmlclass DoubleValidator QDoubleValidator
    \inqmlmodule QtQuick 2
    \ingroup qml-basic-visual-elements

    This element provides a validator for non-integer numbers.
*/

/*!
    \qmlproperty real QtQuick2::DoubleValidator::top

    This property holds the validator's maximum acceptable value.
    By default, this property contains a value of infinity.
*/
/*!
    \qmlproperty real QtQuick2::DoubleValidator::bottom

    This property holds the validator's minimum acceptable value.
    By default, this property contains a value of -infinity.
*/
/*!
    \qmlproperty int QtQuick2::DoubleValidator::decimals

    This property holds the validator's maximum number of digits after the decimal point.
    By default, this property contains a value of 1000.
*/
/*!
    \qmlproperty enumeration QtQuick2::DoubleValidator::notation
    This property holds the notation of how a string can describe a number.

    The possible values for this property are:

    \list
    \o DoubleValidator.StandardNotation
    \o DoubleValidator.ScientificNotation (default)
    \endlist

    If this property is set to DoubleValidator.ScientificNotation, the written number may have an exponent part (e.g. 1.5E-2).
*/

/*!
    \qmlclass RegExpValidator QRegExpValidator
    \inqmlmodule QtQuick 2
    \ingroup qml-basic-visual-elements

    This element provides a validator, which counts as valid any string which
    matches a specified regular expression.
*/
/*!
   \qmlproperty regExp QtQuick2::RegExpValidator::regExp

   This property holds the regular expression used for validation.

   Note that this property should be a regular expression in JS syntax, e.g /a/ for the regular expression
   matching "a".

   By default, this property contains a regular expression with the pattern .* that matches any string.
*/

/*!
    \qmlproperty Validator QtQuick2::TextInput::validator

    Allows you to set a validator on the TextInput. When a validator is set
    the TextInput will only accept input which leaves the text property in
    an acceptable or intermediate state. The accepted signal will only be sent
    if the text is in an acceptable state when enter is pressed.

    Currently supported validators are IntValidator, DoubleValidator and
    RegExpValidator. An example of using validators is shown below, which allows
    input of integers between 11 and 31 into the text input:

    \code
    import QtQuick 1.0
    TextInput{
        validator: IntValidator{bottom: 11; top: 31;}
        focus: true
    }
    \endcode

    \sa acceptableInput, inputMask
*/

QValidator* QSGTextInput::validator() const
{
    Q_D(const QSGTextInput);
    //###const cast isn't good, but needed for property system?
    return const_cast<QValidator*>(d->control->validator());
}

void QSGTextInput::setValidator(QValidator* v)
{
    Q_D(QSGTextInput);
    if (d->control->validator() == v)
        return;

    d->control->setValidator(v);
    if(!d->control->hasAcceptableInput()){
        d->oldValidity = false;
        emit acceptableInputChanged();
    }

    emit validatorChanged();
}
#endif // QT_NO_VALIDATOR

/*!
    \qmlproperty string QtQuick2::TextInput::inputMask

    Allows you to set an input mask on the TextInput, restricting the allowable
    text inputs. See QLineEdit::inputMask for further details, as the exact
    same mask strings are used by TextInput.

    \sa acceptableInput, validator
*/
QString QSGTextInput::inputMask() const
{
    Q_D(const QSGTextInput);
    return d->control->inputMask();
}

void QSGTextInput::setInputMask(const QString &im)
{
    Q_D(QSGTextInput);
    if (d->control->inputMask() == im)
        return;

    d->control->setInputMask(im);
    emit inputMaskChanged(d->control->inputMask());
}

/*!
    \qmlproperty bool QtQuick2::TextInput::acceptableInput

    This property is always true unless a validator or input mask has been set.
    If a validator or input mask has been set, this property will only be true
    if the current text is acceptable to the validator or input mask as a final
    string (not as an intermediate string).
*/
bool QSGTextInput::hasAcceptableInput() const
{
    Q_D(const QSGTextInput);
    return d->control->hasAcceptableInput();
}

/*!
    \qmlsignal QtQuick2::TextInput::onAccepted()

    This handler is called when the Return or Enter key is pressed.
    Note that if there is a \l validator or \l inputMask set on the text
    input, the handler will only be emitted if the input is in an acceptable
    state.
*/

void QSGTextInputPrivate::updateInputMethodHints()
{
    Q_Q(QSGTextInput);
    Qt::InputMethodHints hints = inputMethodHints;
    uint echo = control->echoMode();
    if (echo == QSGTextInput::Password || echo == QSGTextInput::NoEcho)
        hints |= Qt::ImhHiddenText;
    else if (echo == QSGTextInput::PasswordEchoOnEdit)
        hints &= ~Qt::ImhHiddenText;
    if (echo != QSGTextInput::Normal)
        hints |= (Qt::ImhNoAutoUppercase | Qt::ImhNoPredictiveText);
    q->setInputMethodHints(hints);
}
/*!
    \qmlproperty enumeration QtQuick2::TextInput::echoMode

    Specifies how the text should be displayed in the TextInput.
    \list
    \o TextInput.Normal - Displays the text as it is. (Default)
    \o TextInput.Password - Displays asterixes instead of characters.
    \o TextInput.NoEcho - Displays nothing.
    \o TextInput.PasswordEchoOnEdit - Displays characters as they are entered
    while editing, otherwise displays asterisks.
    \endlist
*/
QSGTextInput::EchoMode QSGTextInput::echoMode() const
{
    Q_D(const QSGTextInput);
    return (QSGTextInput::EchoMode)d->control->echoMode();
}

void QSGTextInput::setEchoMode(QSGTextInput::EchoMode echo)
{
    Q_D(QSGTextInput);
    if (echoMode() == echo)
        return;
    d->control->setEchoMode((QLineControl::EchoMode)echo);
    d->updateInputMethodHints();
    q_textChanged();
    emit echoModeChanged(echoMode());
}

Qt::InputMethodHints QSGTextInput::imHints() const
{
    Q_D(const QSGTextInput);
    return d->inputMethodHints;
}

void QSGTextInput::setIMHints(Qt::InputMethodHints hints)
{
    Q_D(QSGTextInput);
    if (d->inputMethodHints == hints)
        return;
    d->inputMethodHints = hints;
    d->updateInputMethodHints();
}

/*!
    \qmlproperty Component QtQuick2::TextInput::cursorDelegate
    The delegate for the cursor in the TextInput.

    If you set a cursorDelegate for a TextInput, this delegate will be used for
    drawing the cursor instead of the standard cursor. An instance of the
    delegate will be created and managed by the TextInput when a cursor is
    needed, and the x property of delegate instance will be set so as
    to be one pixel before the top left of the current character.

    Note that the root item of the delegate component must be a QDeclarativeItem or
    QDeclarativeItem derived item.
*/
QDeclarativeComponent* QSGTextInput::cursorDelegate() const
{
    Q_D(const QSGTextInput);
    return d->cursorComponent;
}

void QSGTextInput::setCursorDelegate(QDeclarativeComponent* c)
{
    Q_D(QSGTextInput);
    if (d->cursorComponent == c)
        return;

    d->cursorComponent = c;
    if(!c){
        //note that the components are owned by something else
        delete d->cursorItem;
    }else{
        d->startCreatingCursor();
    }

    emit cursorDelegateChanged();
}

void QSGTextInputPrivate::startCreatingCursor()
{
    Q_Q(QSGTextInput);
    if(cursorComponent->isReady()){
        q->createCursor();
    }else if(cursorComponent->isLoading()){
        q->connect(cursorComponent, SIGNAL(statusChanged(int)),
                q, SLOT(createCursor()));
    }else {//isError
        qmlInfo(q, cursorComponent->errors()) << QSGTextInput::tr("Could not load cursor delegate");
    }
}

void QSGTextInput::createCursor()
{
    Q_D(QSGTextInput);
    if(d->cursorComponent->isError()){
        qmlInfo(this, d->cursorComponent->errors()) << tr("Could not load cursor delegate");
        return;
    }

    if(!d->cursorComponent->isReady())
        return;

    if(d->cursorItem)
        delete d->cursorItem;
    d->cursorItem = qobject_cast<QSGItem*>(d->cursorComponent->create());
    if(!d->cursorItem){
        qmlInfo(this, d->cursorComponent->errors()) << tr("Could not instantiate cursor delegate");
        return;
    }

    QDeclarative_setParent_noEvent(d->cursorItem, this);
    d->cursorItem->setParentItem(this);
    d->cursorItem->setX(d->control->cursorToX());
    d->cursorItem->setHeight(d->control->height()-1); // -1 to counter QLineControl's +1 which is not consistent with Text.
}

/*!
    \qmlmethod rect QtQuick2::TextInput::positionToRectangle(int pos)

    This function takes a character position and returns the rectangle that the
    cursor would occupy, if it was placed at that character position.

    This is similar to setting the cursorPosition, and then querying the cursor
    rectangle, but the cursorPosition is not changed.
*/
QRectF QSGTextInput::positionToRectangle(int pos) const
{
    Q_D(const QSGTextInput);
    if (pos > d->control->cursorPosition())
        pos += d->control->preeditAreaText().length();
    return QRectF(d->control->cursorToX(pos)-d->hscroll,
        0.0,
        d->control->cursorWidth(),
        cursorRectangle().height());
}

/*!
    \qmlmethod int QtQuick2::TextInput::positionAt(int x, CursorPosition position = CursorBetweenCharacters)

    This function returns the character position at
    x pixels from the left of the textInput. Position 0 is before the
    first character, position 1 is after the first character but before the second,
    and so on until position text.length, which is after all characters.

    This means that for all x values before the first character this function returns 0,
    and for all x values after the last character this function returns text.length.

    The cursor position type specifies how the cursor position should be resolved.

    \list
    \o TextInput.CursorBetweenCharacters - Returns the position between characters that is nearest x.
    \o TextInput.CursorOnCharacter - Returns the position before the character that is nearest x.
    \endlist
*/
int QSGTextInput::positionAt(int x) const
{
    return positionAt(x, CursorBetweenCharacters);
}

int QSGTextInput::positionAt(int x, CursorPosition position) const
{
    Q_D(const QSGTextInput);
    int pos = d->control->xToPos(x + d->hscroll, QTextLine::CursorPosition(position));
    const int cursor = d->control->cursor();
    if (pos > cursor) {
        const int preeditLength = d->control->preeditAreaText().length();
        pos = pos > cursor + preeditLength
                ? pos - preeditLength
                : cursor;
    }
    return pos;
}

void QSGTextInput::keyPressEvent(QKeyEvent* ev)
{
    Q_D(QSGTextInput);
    // Don't allow MacOSX up/down support, and we don't allow a completer.
    bool ignore = (ev->key() == Qt::Key_Up || ev->key() == Qt::Key_Down) && ev->modifiers() == Qt::NoModifier;
    if (!ignore && (d->lastSelectionStart == d->lastSelectionEnd) && (ev->key() == Qt::Key_Right || ev->key() == Qt::Key_Left)) {
        // Ignore when moving off the end unless there is a selection,
        // because then moving will do something (deselect).
        int cursorPosition = d->control->cursor();
        if (cursorPosition == 0)
            ignore = ev->key() == (d->control->layoutDirection() == Qt::LeftToRight ? Qt::Key_Left : Qt::Key_Right);
        if (cursorPosition == d->control->text().length())
            ignore = ev->key() == (d->control->layoutDirection() == Qt::LeftToRight ? Qt::Key_Right : Qt::Key_Left);
    }
    if (ignore) {
        ev->ignore();
    } else {
        d->control->processKeyEvent(ev);
    }
    if (!ev->isAccepted())
        QSGImplicitSizeItem::keyPressEvent(ev);
}

void QSGTextInput::inputMethodEvent(QInputMethodEvent *ev)
{
    Q_D(QSGTextInput);
    const bool wasComposing = d->control->preeditAreaText().length() > 0;
    if (d->control->isReadOnly()) {
        ev->ignore();
    } else {
        d->control->processInputMethodEvent(ev);
    }
    if (!ev->isAccepted())
        QSGImplicitSizeItem::inputMethodEvent(ev);

    if (wasComposing != (d->control->preeditAreaText().length() > 0))
        emit inputMethodComposingChanged();
}

void QSGTextInput::mouseDoubleClickEvent(QMouseEvent *event)
{
    Q_D(QSGTextInput);
    if (d->sendMouseEventToInputContext(event))
        return;
    if (d->selectByMouse) {
        int cursor = d->xToPos(event->localPos().x());
        d->control->selectWordAtPos(cursor);
        event->setAccepted(true);
    } else {
        QSGImplicitSizeItem::mouseDoubleClickEvent(event);
    }
}

void QSGTextInput::mousePressEvent(QMouseEvent *event)
{
    Q_D(QSGTextInput);
    if (d->sendMouseEventToInputContext(event))
        return;
    if(d->focusOnPress){
        bool hadActiveFocus = hasActiveFocus();
        forceActiveFocus();
        if (d->showInputPanelOnFocus) {
            if (hasActiveFocus() && hadActiveFocus && !isReadOnly()) {
                // re-open input panel on press if already focused
                openSoftwareInputPanel();
            }
        } else { // show input panel on click
            if (hasActiveFocus() && !hadActiveFocus) {
                d->clickCausedFocus = true;
            }
        }
    }
    if (d->selectByMouse) {
        setKeepMouseGrab(false);
        d->selectPressed = true;
        d->pressPos = event->localPos();
    }
    bool mark = (event->modifiers() & Qt::ShiftModifier) && d->selectByMouse;
    int cursor = d->xToPos(event->localPos().x());
    d->control->moveCursor(cursor, mark);
    event->setAccepted(true);
}

void QSGTextInput::mouseMoveEvent(QMouseEvent *event)
{
    Q_D(QSGTextInput);
    if (d->sendMouseEventToInputContext(event))
        return;
    if (d->selectPressed) {
        if (qAbs(int(event->localPos().x() - d->pressPos.x())) > qApp->styleHints()->startDragDistance())
            setKeepMouseGrab(true);
        moveCursorSelection(d->xToPos(event->localPos().x()), d->mouseSelectionMode);
        event->setAccepted(true);
    } else {
        QSGImplicitSizeItem::mouseMoveEvent(event);
    }
}

void QSGTextInput::mouseReleaseEvent(QMouseEvent *event)
{
    Q_D(QSGTextInput);
    if (d->sendMouseEventToInputContext(event))
        return;
    if (d->selectPressed) {
        d->selectPressed = false;
        setKeepMouseGrab(false);
    }
    if (!d->showInputPanelOnFocus) { // input panel on click
        if (d->focusOnPress && !isReadOnly() && boundingRect().contains(event->localPos())) {
            if (canvas() && canvas() == QGuiApplication::activeWindow()) {
                // ### refactor: implement virtual keyboard properly..
                qDebug("QSGTextInput: virtual keyboard no implemented...");
//                qt_widget_private(canvas())->handleSoftwareInputPanel(event->button(), d->clickCausedFocus);
            }
        }
    }
    d->clickCausedFocus = false;
    d->control->processEvent(event);
    if (!event->isAccepted())
        QSGImplicitSizeItem::mouseReleaseEvent(event);
}

bool QSGTextInputPrivate::sendMouseEventToInputContext(QMouseEvent *event)
{
#if !defined QT_NO_IM
    if (control->composeMode() && event->type() == QEvent::KeyRelease) {
        int tmp_cursor = xToPos(event->localPos().x());
        int mousePos = tmp_cursor - control->cursor();
        if (mousePos < 0 || mousePos > control->preeditAreaText().length()) {
            mousePos = -1;
            // don't send move events outside the preedit area
            if (event->type() == QEvent::MouseMove)
                return true;
        }

        // may be causing reset() in some input methods
        qApp->inputPanel()->invokeAction(QInputPanel::Click, mousePos);
        if (!control->preeditAreaText().isEmpty())
            return true;
    }
#else
    Q_UNUSED(event);
    Q_UNUSED(eventType)
#endif

    return false;
}

void QSGTextInput::mouseUngrabEvent()
{
    Q_D(QSGTextInput);
    d->selectPressed = false;
    setKeepMouseGrab(false);
}

bool QSGTextInput::event(QEvent* ev)
{
    Q_D(QSGTextInput);
    //Anything we don't deal with ourselves, pass to the control
    bool handled = false;
    switch(ev->type()){
        case QEvent::KeyPress:
        case QEvent::KeyRelease://###Should the control be doing anything with release?
        case QEvent::InputMethod:
        case QEvent::MouseButtonPress:
        case QEvent::MouseMove:
        case QEvent::MouseButtonRelease:
        case QEvent::MouseButtonDblClick:
            break;
        default:
            handled = d->control->processEvent(ev);
    }
    if(!handled)
        handled = QSGImplicitSizeItem::event(ev);
    return handled;
}

void QSGTextInput::geometryChanged(const QRectF &newGeometry,
                                  const QRectF &oldGeometry)
{
    if (newGeometry.width() != oldGeometry.width()) {
        updateSize();
        updateCursorRectangle();
    }
    QSGImplicitSizeItem::geometryChanged(newGeometry, oldGeometry);
}

int QSGTextInputPrivate::calculateTextWidth()
{
    return qRound(control->naturalTextWidth());
}

void QSGTextInputPrivate::updateHorizontalScroll()
{
    Q_Q(QSGTextInput);
    const int preeditLength = control->preeditAreaText().length();
    const int width = q->width();
    int widthUsed = calculateTextWidth();

    if (!autoScroll || widthUsed <=  width) {
        QSGTextInput::HAlignment effectiveHAlign = q->effectiveHAlign();
        // text fits in br; use hscroll for alignment
        switch (effectiveHAlign & ~(Qt::AlignAbsolute|Qt::AlignVertical_Mask)) {
        case Qt::AlignRight:
            hscroll = widthUsed - width;
            break;
        case Qt::AlignHCenter:
            hscroll = (widthUsed - width) / 2;
            break;
        default:
            // Left
            hscroll = 0;
            break;
        }
    } else {
        int cix = qRound(control->cursorToX(control->cursor() + preeditLength));
        if (cix - hscroll >= width) {
            // text doesn't fit, cursor is to the right of br (scroll right)
            hscroll = cix - width;
        } else if (cix - hscroll < 0 && hscroll < widthUsed) {
            // text doesn't fit, cursor is to the left of br (scroll left)
            hscroll = cix;
        } else if (widthUsed - hscroll < width) {
            // text doesn't fit, text document is to the left of br; align
            // right
            hscroll = widthUsed - width;
        }
        if (preeditLength > 0) {
            // check to ensure long pre-edit text doesn't push the cursor
            // off to the left
             cix = qRound(control->cursorToX(
                     control->cursor() + qMax(0, control->preeditCursor() - 1)));
             if (cix < hscroll)
                 hscroll = cix;
        }
    }
}

QSGNode *QSGTextInput::updatePaintNode(QSGNode *oldNode, UpdatePaintNodeData *data)
{
    Q_UNUSED(data);
    Q_D(QSGTextInput);

    QSGTextNode *node = static_cast<QSGTextNode *>(oldNode);
    if (node == 0)
        node = new QSGTextNode(QSGItemPrivate::get(this)->sceneGraphContext());
    d->textNode = node;

    if (!d->textLayoutDirty) {
        QSGSimpleRectNode *cursorNode = node->cursorNode();
        if (cursorNode != 0 && !isReadOnly()) {
            QFontMetrics fm = QFontMetrics(d->font);
            // the y offset is there to keep the baseline constant in case we have script changes in the text.
            QPoint offset(-d->hscroll, fm.ascent() - d->control->ascent());
            offset.rx() += d->control->cursorToX();

            QRect br(boundingRect().toRect());
            cursorNode->setRect(QRectF(offset, QSizeF(d->control->cursorWidth(), br.height())));

            if (!d->cursorVisible
                    || (!d->control->cursorBlinkStatus() && d->control->cursorBlinkPeriod() > 0)) {
                d->hideCursor();
            } else {
                d->showCursor();
            }
        }
    } else {
        node->deleteContent();
        node->setMatrix(QMatrix4x4());

        QPoint offset = QPoint(0,0);
        QFontMetrics fm = QFontMetrics(d->font);
        QRect br(boundingRect().toRect());
        if (d->autoScroll) {
            // the y offset is there to keep the baseline constant in case we have script changes in the text.
            offset = br.topLeft() - QPoint(d->hscroll, d->control->ascent() - fm.ascent());
        } else {
            offset = QPoint(d->hscroll, 0);
        }

        QTextLayout *textLayout = d->control->textLayout();
        if (!textLayout->text().isEmpty()) {
            node->addTextLayout(offset, textLayout, d->color,
                                QSGText::Normal, QColor(),
                                d->selectionColor, d->selectedTextColor,
                                d->control->selectionStart(),
                                d->control->selectionEnd() - 1); // selectionEnd() returns first char after
                                                                 // selection
        }

        if (!isReadOnly() && d->cursorItem == 0) {
            offset.rx() += d->control->cursorToX();
            node->setCursor(QRectF(offset, QSizeF(d->control->cursorWidth(), br.height())), d->color);
            if (!d->cursorVisible
                    || (!d->control->cursorBlinkStatus() && d->control->cursorBlinkPeriod() > 0)) {
                d->hideCursor();
            } else {
                d->showCursor();
            }
        }

        d->textLayoutDirty = false;
    }

    return node;
}

QVariant QSGTextInput::inputMethodQuery(Qt::InputMethodQuery property) const
{
    Q_D(const QSGTextInput);
    switch(property) {
    case Qt::ImEnabled:
        return QVariant((bool)(flags() & ItemAcceptsInputMethod));
    case Qt::ImHints:
        return QVariant((int)inputMethodHints());
    case Qt::ImCursorRectangle:
        return cursorRectangle();
    case Qt::ImFont:
        return font();
    case Qt::ImCursorPosition:
        return QVariant(d->control->cursor());
    case Qt::ImSurroundingText:
        if (d->control->echoMode() == QLineControl::PasswordEchoOnEdit && !d->control->passwordEchoEditing())
            return QVariant(displayText());
        else
            return QVariant(text());
    case Qt::ImCurrentSelection:
        return QVariant(selectedText());
    case Qt::ImMaximumTextLength:
        return QVariant(maxLength());
    case Qt::ImAnchorPosition:
        if (d->control->selectionStart() == d->control->selectionEnd())
            return QVariant(d->control->cursor());
        else if (d->control->selectionStart() == d->control->cursor())
            return QVariant(d->control->selectionEnd());
        else
            return QVariant(d->control->selectionStart());
    default:
        return QVariant();
    }
}

/*!
    \qmlmethod void QtQuick2::TextInput::deselect()

    Removes active text selection.
*/
void QSGTextInput::deselect()
{
    Q_D(QSGTextInput);
    d->control->deselect();
}

/*!
    \qmlmethod void QtQuick2::TextInput::selectAll()

    Causes all text to be selected.
*/
void QSGTextInput::selectAll()
{
    Q_D(QSGTextInput);
    d->control->setSelection(0, d->control->text().length());
}

/*!
    \qmlmethod void QtQuick2::TextInput::isRightToLeft(int start, int end)

    Returns true if the natural reading direction of the editor text
    found between positions \a start and \a end is right to left.
*/
bool QSGTextInput::isRightToLeft(int start, int end)
{
    Q_D(QSGTextInput);
    if (start > end) {
        qmlInfo(this) << "isRightToLeft(start, end) called with the end property being smaller than the start.";
        return false;
    } else {
        return d->control->text().mid(start, end - start).isRightToLeft();
    }
}

#ifndef QT_NO_CLIPBOARD
/*!
    \qmlmethod QtQuick2::TextInput::cut()

    Moves the currently selected text to the system clipboard.
*/
void QSGTextInput::cut()
{
    Q_D(QSGTextInput);
    d->control->copy();
    d->control->del();
}

/*!
    \qmlmethod QtQuick2::TextInput::copy()

    Copies the currently selected text to the system clipboard.
*/
void QSGTextInput::copy()
{
    Q_D(QSGTextInput);
    d->control->copy();
}

/*!
    \qmlmethod QtQuick2::TextInput::paste()

    Replaces the currently selected text by the contents of the system clipboard.
*/
void QSGTextInput::paste()
{
    Q_D(QSGTextInput);
    if (!d->control->isReadOnly())
        d->control->paste();
}
#endif // QT_NO_CLIPBOARD

/*!
    \qmlmethod void QtQuick2::TextInput::selectWord()

    Causes the word closest to the current cursor position to be selected.
*/
void QSGTextInput::selectWord()
{
    Q_D(QSGTextInput);
    d->control->selectWordAtPos(d->control->cursor());
}

/*!
    \qmlproperty bool QtQuick2::TextInput::smooth

    This property holds whether the text is smoothly scaled or transformed.

    Smooth filtering gives better visual quality, but is slower.  If
    the item is displayed at its natural size, this property has no visual or
    performance effect.

    \note Generally scaling artifacts are only visible if the item is stationary on
    the screen.  A common pattern when animating an item is to disable smooth
    filtering at the beginning of the animation and reenable it at the conclusion.
*/

/*!
   \qmlproperty string QtQuick2::TextInput::passwordCharacter

   This is the character displayed when echoMode is set to Password or
   PasswordEchoOnEdit. By default it is an asterisk.

   If this property is set to a string with more than one character,
   the first character is used. If the string is empty, the value
   is ignored and the property is not set.
*/
QString QSGTextInput::passwordCharacter() const
{
    Q_D(const QSGTextInput);
    return QString(d->control->passwordCharacter());
}

void QSGTextInput::setPasswordCharacter(const QString &str)
{
    Q_D(QSGTextInput);
    if(str.length() < 1)
        return;
    d->control->setPasswordCharacter(str.constData()[0]);
    EchoMode echoMode_ = echoMode();
    if (echoMode_ == Password || echoMode_ == PasswordEchoOnEdit) {
        updateSize();
    }
    emit passwordCharacterChanged();
}

/*!
   \qmlproperty string QtQuick2::TextInput::displayText

   This is the text displayed in the TextInput.

   If \l echoMode is set to TextInput::Normal, this holds the
   same value as the TextInput::text property. Otherwise,
   this property holds the text visible to the user, while
   the \l text property holds the actual entered text.
*/
QString QSGTextInput::displayText() const
{
    Q_D(const QSGTextInput);
    return d->control->displayText();
}

/*!
    \qmlproperty bool QtQuick2::TextInput::selectByMouse

    Defaults to false.

    If true, the user can use the mouse to select text in some
    platform-specific way. Note that for some platforms this may
    not be an appropriate interaction (eg. may conflict with how
    the text needs to behave inside a Flickable.
*/
bool QSGTextInput::selectByMouse() const
{
    Q_D(const QSGTextInput);
    return d->selectByMouse;
}

void QSGTextInput::setSelectByMouse(bool on)
{
    Q_D(QSGTextInput);
    if (d->selectByMouse != on) {
        d->selectByMouse = on;
        emit selectByMouseChanged(on);
    }
}

/*!
    \qmlproperty enum QtQuick2::TextInput::mouseSelectionMode

    Specifies how text should be selected using a mouse.

    \list
    \o TextInput.SelectCharacters - The selection is updated with individual characters. (Default)
    \o TextInput.SelectWords - The selection is updated with whole words.
    \endlist

    This property only applies when \l selectByMouse is true.
*/

QSGTextInput::SelectionMode QSGTextInput::mouseSelectionMode() const
{
    Q_D(const QSGTextInput);
    return d->mouseSelectionMode;
}

void QSGTextInput::setMouseSelectionMode(SelectionMode mode)
{
    Q_D(QSGTextInput);
    if (d->mouseSelectionMode != mode) {
        d->mouseSelectionMode = mode;
        emit mouseSelectionModeChanged(mode);
    }
}

/*!
    \qmlproperty bool QtQuick2::TextInput::canPaste

    Returns true if the TextInput is writable and the content of the clipboard is
    suitable for pasting into the TextEdit.
*/
bool QSGTextInput::canPaste() const
{
    Q_D(const QSGTextInput);
    return d->canPaste;
}

void QSGTextInput::moveCursorSelection(int position)
{
    Q_D(QSGTextInput);
    d->control->moveCursor(position, true);
}

/*!
    \qmlmethod void QtQuick2::TextInput::moveCursorSelection(int position, SelectionMode mode = TextInput.SelectCharacters)

    Moves the cursor to \a position and updates the selection according to the optional \a mode
    parameter.  (To only move the cursor, set the \l cursorPosition property.)

    When this method is called it additionally sets either the
    selectionStart or the selectionEnd (whichever was at the previous cursor position)
    to the specified position. This allows you to easily extend and contract the selected
    text range.

    The selection mode specifies whether the selection is updated on a per character or a per word
    basis.  If not specified the selection mode will default to TextInput.SelectCharacters.

    \list
    \o TextEdit.SelectCharacters - Sets either the selectionStart or selectionEnd (whichever was at
    the previous cursor position) to the specified position.
    \o TextEdit.SelectWords - Sets the selectionStart and selectionEnd to include all
    words between the specified postion and the previous cursor position.  Words partially in the
    range are included.
    \endlist

    For example, take this sequence of calls:

    \code
        cursorPosition = 5
        moveCursorSelection(9, TextInput.SelectCharacters)
        moveCursorSelection(7, TextInput.SelectCharacters)
    \endcode

    This moves the cursor to position 5, extend the selection end from 5 to 9
    and then retract the selection end from 9 to 7, leaving the text from position 5 to 7
    selected (the 6th and 7th characters).

    The same sequence with TextInput.SelectWords will extend the selection start to a word boundary
    before or on position 5 and extend the selection end to a word boundary on or past position 9.
*/
void QSGTextInput::moveCursorSelection(int pos, SelectionMode mode)
{
    Q_D(QSGTextInput);

    if (mode == SelectCharacters) {
        d->control->moveCursor(pos, true);
    } else if (pos != d->control->cursor()){
        const int cursor = d->control->cursor();
        int anchor;
        if (!d->control->hasSelectedText())
            anchor = d->control->cursor();
        else if (d->control->selectionStart() == d->control->cursor())
            anchor = d->control->selectionEnd();
        else
            anchor = d->control->selectionStart();

        if (anchor < pos || (anchor == pos && cursor < pos)) {
            const QString text = d->control->text();
            QTextBoundaryFinder finder(QTextBoundaryFinder::Word, text);
            finder.setPosition(anchor);

            const QTextBoundaryFinder::BoundaryReasons reasons = finder.boundaryReasons();
            if (anchor < text.length() && (!(reasons & QTextBoundaryFinder::StartWord)
                    || ((reasons & QTextBoundaryFinder::EndWord) && anchor > cursor))) {
                finder.toPreviousBoundary();
            }
            anchor = finder.position() != -1 ? finder.position() : 0;

            finder.setPosition(pos);
            if (pos > 0 && !finder.boundaryReasons())
                finder.toNextBoundary();
            const int cursor = finder.position() != -1 ? finder.position() : text.length();

            d->control->setSelection(anchor, cursor - anchor);
        } else if (anchor > pos || (anchor == pos && cursor > pos)) {
            const QString text = d->control->text();
            QTextBoundaryFinder finder(QTextBoundaryFinder::Word, text);
            finder.setPosition(anchor);

            const QTextBoundaryFinder::BoundaryReasons reasons = finder.boundaryReasons();
            if (anchor > 0 && (!(reasons & QTextBoundaryFinder::EndWord)
                    || ((reasons & QTextBoundaryFinder::StartWord) && anchor < cursor))) {
                finder.toNextBoundary();
            }

            anchor = finder.position() != -1 ? finder.position() : text.length();

            finder.setPosition(pos);
            if (pos < text.length() && !finder.boundaryReasons())
                 finder.toPreviousBoundary();
            const int cursor = finder.position() != -1 ? finder.position() : 0;

            d->control->setSelection(anchor, cursor - anchor);
        }
    }
}

/*!
    \qmlmethod void QtQuick2::TextInput::openSoftwareInputPanel()

    Opens software input panels like virtual keyboards for typing, useful for
    customizing when you want the input keyboard to be shown and hidden in
    your application.

    By default the opening of input panels follows the platform style. On Symbian^1 and
    Symbian^3 -based devices the panels are opened by clicking TextInput. On other platforms
    the panels are automatically opened when TextInput element gains active focus. Input panels are
    always closed if no editor has active focus.

  . You can disable the automatic behavior by setting the property \c activeFocusOnPress to false
    and use functions openSoftwareInputPanel() and closeSoftwareInputPanel() to implement
    the behavior you want.

    Only relevant on platforms, which provide virtual keyboards.

    \qml
        import QtQuick 1.0
        TextInput {
            id: textInput
            text: "Hello world!"
            activeFocusOnPress: false
            MouseArea {
                anchors.fill: parent
                onClicked: {
                    if (!textInput.activeFocus) {
                        textInput.forceActiveFocus()
                        textInput.openSoftwareInputPanel();
                    } else {
                        textInput.focus = false;
                    }
                }
                onPressAndHold: textInput.closeSoftwareInputPanel();
            }
        }
    \endqml
*/
void QSGTextInput::openSoftwareInputPanel()
{
    if (qGuiApp)
        qGuiApp->inputPanel()->show();
}

/*!
    \qmlmethod void QtQuick2::TextInput::closeSoftwareInputPanel()

    Closes a software input panel like a virtual keyboard shown on the screen, useful
    for customizing when you want the input keyboard to be shown and hidden in
    your application.

    By default the opening of input panels follows the platform style. On Symbian^1 and
    Symbian^3 -based devices the panels are opened by clicking TextInput. On other platforms
    the panels are automatically opened when TextInput element gains active focus. Input panels are
    always closed if no editor has active focus.

  . You can disable the automatic behavior by setting the property \c activeFocusOnPress to false
    and use functions openSoftwareInputPanel() and closeSoftwareInputPanel() to implement
    the behavior you want.

    Only relevant on platforms, which provide virtual keyboards.

    \qml
        import QtQuick 1.0
        TextInput {
            id: textInput
            text: "Hello world!"
            activeFocusOnPress: false
            MouseArea {
                anchors.fill: parent
                onClicked: {
                    if (!textInput.activeFocus) {
                        textInput.forceActiveFocus();
                        textInput.openSoftwareInputPanel();
                    } else {
                        textInput.focus = false;
                    }
                }
                onPressAndHold: textInput.closeSoftwareInputPanel();
            }
        }
    \endqml
*/
void QSGTextInput::closeSoftwareInputPanel()
{
    if (qGuiApp)
        qGuiApp->inputPanel()->hide();
}

void QSGTextInput::focusInEvent(QFocusEvent *event)
{
    Q_D(const QSGTextInput);
    if (d->showInputPanelOnFocus) {
        if (d->focusOnPress && !isReadOnly()) {
            openSoftwareInputPanel();
        }
    }
    QSGImplicitSizeItem::focusInEvent(event);
}

void QSGTextInput::itemChange(ItemChange change, const ItemChangeData &value)
{
    Q_D(QSGTextInput);
    if (change == ItemActiveFocusHasChanged) {
        bool hasFocus = value.boolValue;
        d->focused = hasFocus;
<<<<<<< HEAD
        setCursorVisible(hasFocus); // ### refactor:  && d->canvas && d->canvas->hasFocus()
        if(echoMode() == QSGTextInput::PasswordEchoOnEdit && !hasFocus)
=======
        setCursorVisible(hasFocus && d->canvas && d->canvas->hasFocus());
        if(!hasFocus && d->control->passwordEchoEditing())
>>>>>>> d5686fa2
            d->control->updatePasswordEchoEditing(false);//QLineControl sets it on key events, but doesn't deal with focus events
        if (!hasFocus)
            d->control->deselect();
    }
    QSGItem::itemChange(change, value);
}

/*!
    \qmlproperty bool QtQuick2::TextInput::inputMethodComposing


    This property holds whether the TextInput has partial text input from an
    input method.

    While it is composing an input method may rely on mouse or key events from
    the TextInput to edit or commit the partial text.  This property can be
    used to determine when to disable events handlers that may interfere with
    the correct operation of an input method.
*/
bool QSGTextInput::isInputMethodComposing() const
{
    Q_D(const QSGTextInput);
    return d->control->preeditAreaText().length() > 0;
}

void QSGTextInputPrivate::init()
{
    Q_Q(QSGTextInput);
#if defined(Q_WS_MAC)
    control->setThreadChecks(true);
#endif
    control->setParent(q);//Now mandatory due to accessibility changes
    control->setCursorWidth(1);
    control->setPasswordCharacter(QLatin1Char('*'));
    q->setSmooth(smooth);
    q->setAcceptedMouseButtons(Qt::LeftButton);
    q->setFlag(QSGItem::ItemAcceptsInputMethod);
    q->setFlag(QSGItem::ItemHasContents);
    q->connect(control, SIGNAL(cursorPositionChanged(int,int)),
               q, SLOT(cursorPosChanged()));
    q->connect(control, SIGNAL(selectionChanged()),
               q, SLOT(selectionChanged()));
    q->connect(control, SIGNAL(textChanged(QString)),
               q, SLOT(q_textChanged()));
    q->connect(control, SIGNAL(accepted()),
               q, SIGNAL(accepted()));
    q->connect(control, SIGNAL(updateNeeded(QRect)),
               q, SLOT(updateRect(QRect)));
#ifndef QT_NO_CLIPBOARD
    q->connect(q, SIGNAL(readOnlyChanged(bool)),
            q, SLOT(q_canPasteChanged()));
    q->connect(QGuiApplication::clipboard(), SIGNAL(dataChanged()),
            q, SLOT(q_canPasteChanged()));
    canPaste = !control->isReadOnly() && QGuiApplication::clipboard()->text().length() != 0;
#endif // QT_NO_CLIPBOARD
    q->connect(control, SIGNAL(updateMicroFocus()),
               q, SLOT(updateCursorRectangle()));
    q->connect(control, SIGNAL(displayTextChanged(QString)),
               q, SLOT(updateRect()));
    q->updateSize();
    oldValidity = control->hasAcceptableInput();
    lastSelectionStart = 0;
    lastSelectionEnd = 0;
    QPalette p = control->palette();
    selectedTextColor = p.color(QPalette::HighlightedText);
    selectionColor = p.color(QPalette::Highlight);
    determineHorizontalAlignment();

    if (!qmlDisableDistanceField()) {
        QTextOption option = control->textLayout()->textOption();
        option.setUseDesignMetrics(true);
        control->textLayout()->setTextOption(option);
    }
}

void QSGTextInput::cursorPosChanged()
{
    Q_D(QSGTextInput);
    updateCursorRectangle();
    emit cursorPositionChanged();
    // XXX todo - not in 4.8?
#if 0
    d->control->resetCursorBlinkTimer();
#endif

    if(!d->control->hasSelectedText()){
        if(d->lastSelectionStart != d->control->cursor()){
            d->lastSelectionStart = d->control->cursor();
            emit selectionStartChanged();
        }
        if(d->lastSelectionEnd != d->control->cursor()){
            d->lastSelectionEnd = d->control->cursor();
            emit selectionEndChanged();
        }
    }
}

void QSGTextInput::updateCursorRectangle()
{
    Q_D(QSGTextInput);
    d->determineHorizontalAlignment();
    d->updateHorizontalScroll();
    updateRect();//TODO: Only update rect between pos's
    updateMicroFocus();
    emit cursorRectangleChanged();
    if (d->cursorItem)
        d->cursorItem->setX(d->control->cursorToX() - d->hscroll);
}

void QSGTextInput::selectionChanged()
{
    Q_D(QSGTextInput);
    updateRect();//TODO: Only update rect in selection
    emit selectedTextChanged();

    if(d->lastSelectionStart != d->control->selectionStart()){
        d->lastSelectionStart = d->control->selectionStart();
        if(d->lastSelectionStart == -1)
            d->lastSelectionStart = d->control->cursor();
        emit selectionStartChanged();
    }
    if(d->lastSelectionEnd != d->control->selectionEnd()){
        d->lastSelectionEnd = d->control->selectionEnd();
        if(d->lastSelectionEnd == -1)
            d->lastSelectionEnd = d->control->cursor();
        emit selectionEndChanged();
    }
}

void QSGTextInput::q_textChanged()
{
    Q_D(QSGTextInput);
    emit textChanged();
    emit displayTextChanged();
    updateSize();
    d->determineHorizontalAlignment();
    d->updateHorizontalScroll();
    updateMicroFocus();
    if(hasAcceptableInput() != d->oldValidity){
        d->oldValidity = hasAcceptableInput();
        emit acceptableInputChanged();
    }
}

void QSGTextInputPrivate::showCursor()
{
    if (textNode != 0 && textNode->cursorNode() != 0)
        textNode->cursorNode()->setColor(color);
}

void QSGTextInputPrivate::hideCursor()
{
    if (textNode != 0 && textNode->cursorNode() != 0)
        textNode->cursorNode()->setColor(QColor(0, 0, 0, 0));
}

void QSGTextInput::updateRect(const QRect &r)
{
    Q_D(QSGTextInput);
    if (!isComponentComplete())
        return;

    if (r.isEmpty()) {
        d->textLayoutDirty = true;
    }

    update();
}

QRectF QSGTextInput::boundingRect() const
{
    Q_D(const QSGTextInput);
    QRectF r = QSGImplicitSizeItem::boundingRect();

    int cursorWidth = d->cursorItem ? d->cursorItem->width() : d->control->cursorWidth();

    // Could include font max left/right bearings to either side of rectangle.

    r.setRight(r.right() + cursorWidth);
    return r;
}

void QSGTextInput::updateSize(bool needsRedraw)
{
    Q_D(QSGTextInput);
    int w = width();
    int h = height();
    setImplicitHeight(d->control->height()-1); // -1 to counter QLineControl's +1 which is not consistent with Text.
    setImplicitWidth(d->calculateTextWidth());
    if(w==width() && h==height() && needsRedraw)
        update();
}

void QSGTextInput::q_canPasteChanged()
{
    Q_D(QSGTextInput);
    bool old = d->canPaste;
#ifndef QT_NO_CLIPBOARD
    d->canPaste = !d->control->isReadOnly() && QGuiApplication::clipboard()->text().length() != 0;
#endif
    if(d->canPaste != old)
        emit canPasteChanged();
}

QT_END_NAMESPACE
<|MERGE_RESOLUTION|>--- conflicted
+++ resolved
@@ -403,15 +403,9 @@
     if (hAlignImplicit) {
         // if no explicit alignment has been set, follow the natural layout direction of the text
         QString text = control->text();
-<<<<<<< HEAD
-        bool isRightToLeft = text.isEmpty() ? QGuiApplication::keyboardInputDirection() == Qt::RightToLeft : text.isRightToLeft();
-=======
         if (text.isEmpty())
             text = control->preeditAreaText();
-        bool isRightToLeft = text.isEmpty()
-                ? QApplication::keyboardInputDirection() == Qt::RightToLeft
-                : text.isRightToLeft();
->>>>>>> d5686fa2
+        bool isRightToLeft = text.isEmpty() ? QGuiApplication::keyboardInputDirection() == Qt::RightToLeft : text.isRightToLeft();
         return setHAlign(isRightToLeft ? QSGTextInput::AlignRight : QSGTextInput::AlignLeft);
     }
     return false;
@@ -1806,13 +1800,8 @@
     if (change == ItemActiveFocusHasChanged) {
         bool hasFocus = value.boolValue;
         d->focused = hasFocus;
-<<<<<<< HEAD
         setCursorVisible(hasFocus); // ### refactor:  && d->canvas && d->canvas->hasFocus()
         if(echoMode() == QSGTextInput::PasswordEchoOnEdit && !hasFocus)
-=======
-        setCursorVisible(hasFocus && d->canvas && d->canvas->hasFocus());
-        if(!hasFocus && d->control->passwordEchoEditing())
->>>>>>> d5686fa2
             d->control->updatePasswordEchoEditing(false);//QLineControl sets it on key events, but doesn't deal with focus events
         if (!hasFocus)
             d->control->deselect();
