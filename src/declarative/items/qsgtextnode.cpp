/****************************************************************************
**
** Copyright (C) 2010 Nokia Corporation and/or its subsidiary(-ies).
** All rights reserved.
** Contact: Nokia Corporation (qt-info@nokia.com)
**
** This file is part of the QtDeclarative module of the Qt Toolkit.
**
** $QT_BEGIN_LICENSE:LGPL$
** No Commercial Usage
** This file contains pre-release code and may not be distributed.
** You may use this file in accordance with the terms and conditions
** contained in the Technology Preview License Agreement accompanying
** this package.
**
** GNU Lesser General Public License Usage
** Alternatively, this file may be used under the terms of the GNU Lesser
** General Public License version 2.1 as published by the Free Software
** Foundation and appearing in the file LICENSE.LGPL included in the
** packaging of this file.  Please review the following information to
** ensure the GNU Lesser General Public License version 2.1 requirements
** will be met: http://www.gnu.org/licenses/old-licenses/lgpl-2.1.html.
**
** In addition, as a special exception, Nokia gives you certain additional
** rights.  These rights are described in the Nokia Qt LGPL Exception
** version 1.1, included in the file LGPL_EXCEPTION.txt in this package.
**
** If you have questions regarding the use of this file, please contact
** Nokia at qt-info@nokia.com.
**
**
**
**
**
**
**
**
** $QT_END_LICENSE$
**
****************************************************************************/

#include "qsgtextnode_p.h"
#include "qsgsimplerectnode.h"
#include <private/qsgadaptationlayer_p.h>
#include <private/qsgdistancefieldglyphcache_p.h>
#include <private/qsgdistancefieldglyphnode_p.h>

#include <private/qsgcontext_p.h>

#include <qmath.h>
#include <qtextdocument.h>
#include <qtextlayout.h>
#include <qabstracttextdocumentlayout.h>
#include <qxmlstream.h>
#include <qrawfont.h>
#include <private/qdeclarativestyledtext_p.h>
#include <private/qfont_p.h>
#include <private/qfontengine_p.h>
#include <private/qrawfont_p.h>

QT_BEGIN_NAMESPACE

/*!
  Creates an empty QSGTextNode
*/
QSGTextNode::QSGTextNode(QSGContext *context)
: m_context(context)
{
#if defined(QML_RUNTIME_TESTING)
    description = QLatin1String("text");
#endif
}

QSGTextNode::~QSGTextNode()
{
}

#if 0
void QSGTextNode::setColor(const QColor &color)
{
    if (m_usePixmapCache) {
        setUpdateFlag(UpdateNodes);
    } else {
        for (QSGNode *childNode = firstChild(); childNode; childNode = childNode->nextSibling()) {
            if (childNode->subType() == GlyphNodeSubType) {
                QSGGlyphNode *glyphNode = static_cast<QSGGlyphNode *>(childNode);
                if (glyphNode->color() == m_color)
                    glyphNode->setColor(color);
            } else if (childNode->subType() == SolidRectNodeSubType) {
                QSGSimpleRectNode *solidRectNode = static_cast<QSGSimpleRectNode *>(childNode);
                if (solidRectNode->color() == m_color)
                    solidRectNode->setColor(color);
            }
        }
    }
    m_color = color;
}

void QSGTextNode::setStyleColor(const QColor &styleColor)
{
    if (m_textStyle != QSGTextNode::NormalTextStyle) {
        if (m_usePixmapCache) {
            setUpdateFlag(UpdateNodes);
        } else {
            for (QSGNode *childNode = firstChild(); childNode; childNode = childNode->nextSibling()) {
                if (childNode->subType() == GlyphNodeSubType) {
                    QSGGlyphNode *glyphNode = static_cast<QSGGlyphNode *>(childNode);
                    if (glyphNode->color() == m_styleColor)
                        glyphNode->setColor(styleColor);
                } else if (childNode->subType() == SolidRectNodeSubType) {
                    QSGSimpleRectNode *solidRectNode = static_cast<QSGSimpleRectNode *>(childNode);
                    if (solidRectNode->color() == m_styleColor)
                        solidRectNode->setColor(styleColor);
                }
            }
        }
    }
    m_styleColor = styleColor;
}
#endif

void QSGTextNode::addTextDecorations(const QPointF &position, const QRawFont &font, const QColor &color,
                                     qreal width, bool hasOverline, bool hasStrikeOut, bool hasUnderline)
{
    Q_ASSERT(font.isValid());
    QRawFontPrivate *dptrFont = QRawFontPrivate::get(font);
    QFontEngine *fontEngine = dptrFont->fontEngine;

    qreal lineThickness = fontEngine->lineThickness().toReal();

    QRectF line(position.x(), position.y() - lineThickness / 2.0, width, lineThickness);

    if (hasUnderline) {
        int underlinePosition = fontEngine->underlinePosition().ceil().toInt();
        QRectF underline(line);
        underline.translate(0.0, underlinePosition);
        appendChildNode(new QSGSimpleRectNode(underline, color));
    }

    qreal ascent = font.ascent();
    if (hasOverline) {
        QRectF overline(line);
        overline.translate(0.0, -ascent);
        appendChildNode(new QSGSimpleRectNode(overline, color));
    }

    if (hasStrikeOut) {
        QRectF strikeOut(line);
        strikeOut.translate(0.0, ascent / -3.0);
        appendChildNode(new QSGSimpleRectNode(strikeOut, color));
    }
}

QSGGlyphNode *QSGTextNode::addGlyphs(const QPointF &position, const QGlyphRun &glyphs, const QColor &color,
                                           QSGText::TextStyle style, const QColor &styleColor, QSGGlyphNode *prevNode)
{
    QSGGlyphNode *node = prevNode;

    if (!node)
        node = m_context->createGlyphNode();

    node->setGlyphs(position, glyphs);

    if (node != prevNode) {
        if (QSGDistanceFieldGlyphCache::distanceFieldEnabled()) {
            QSGDistanceFieldGlyphNode *dfNode = static_cast<QSGDistanceFieldGlyphNode *>(node);
            dfNode->setStyle(style);
            dfNode->setStyleColor(styleColor);
        }
        node->setColor(color);
        appendChildNode(node);
    }


    if (glyphs.overline() || glyphs.strikeOut() || glyphs.underline()) {
        QPointF baseLine = node->baseLine();
        qreal width = node->boundingRect().width();
        addTextDecorations(baseLine, glyphs.rawFont(), color, width,
                           glyphs.overline(), glyphs.strikeOut(), glyphs.underline());
    }

    return node;
}

void QSGTextNode::addTextDocument(const QPointF &position, QTextDocument *textDocument, const QColor &color,
                                  QSGText::TextStyle style, const QColor &styleColor)
{
    Q_UNUSED(position)
    QTextFrame *textFrame = textDocument->rootFrame();
    QPointF p = textDocument->documentLayout()->frameBoundingRect(textFrame).topLeft();

    QTextFrame::iterator it = textFrame->begin();
    while (!it.atEnd()) {
        addTextBlock(p, textDocument, it.currentBlock(), color, style, styleColor);
        ++it;
    }
}

void QSGTextNode::addTextLayout(const QPointF &position, QTextLayout *textLayout, const QColor &color,
                                QSGText::TextStyle style, const QColor &styleColor)
{
    QList<QGlyphRun> glyphsList(textLayout->glyphRuns());

    QSGGlyphNode *prevNode = 0;

    for (int i=0; i<glyphsList.size(); ++i) {
        QGlyphRun glyphs = glyphsList.at(i);
        QRawFont font = glyphs.rawFont();
<<<<<<< HEAD
        addGlyphs(position + QPointF(0, font.ascent()), glyphs, color, style, styleColor);
    }

    QFont font = textLayout->font();
    QRawFont rawFont = QRawFont::fromFont(font);
    if (font.strikeOut() || font.underline() || font.overline()) {
        addTextDecorations(position + QPointF(0, rawFont.ascent()),
                           rawFont, color, textLayout->boundingRect().width(),
                           font.overline(), font.strikeOut(), font.underline());
=======
        prevNode = addGlyphs(position + QPointF(0, font.ascent()), glyphs, color, style, styleColor, prevNode);
>>>>>>> a9853d2f
    }
}


/*!
  Returns true if \a text contains any HTML tags, attributes or CSS properties which are unrelated
   to text, fonts or text layout. Otherwise the function returns false. If the return value is
  false, \a text is considered to be easily representable in the scenegraph. If it returns true,
  then the text should be prerendered into a pixmap before it's displayed on screen.
*/
bool QSGTextNode::isComplexRichText(QTextDocument *doc)
{
    if (doc == 0)
        return false;

    static QSet<QString> supportedTags;
    if (supportedTags.isEmpty()) {
        supportedTags.insert(QLatin1String("i"));
        supportedTags.insert(QLatin1String("b"));
        supportedTags.insert(QLatin1String("u"));
        supportedTags.insert(QLatin1String("div"));
        supportedTags.insert(QLatin1String("big"));
        supportedTags.insert(QLatin1String("blockquote"));
        supportedTags.insert(QLatin1String("body"));
        supportedTags.insert(QLatin1String("br"));
        supportedTags.insert(QLatin1String("center"));
        supportedTags.insert(QLatin1String("cite"));
        supportedTags.insert(QLatin1String("code"));
        supportedTags.insert(QLatin1String("tt"));
        supportedTags.insert(QLatin1String("dd"));
        supportedTags.insert(QLatin1String("dfn"));
        supportedTags.insert(QLatin1String("em"));
        supportedTags.insert(QLatin1String("font"));
        supportedTags.insert(QLatin1String("h1"));
        supportedTags.insert(QLatin1String("h2"));
        supportedTags.insert(QLatin1String("h3"));
        supportedTags.insert(QLatin1String("h4"));
        supportedTags.insert(QLatin1String("h5"));
        supportedTags.insert(QLatin1String("h6"));
        supportedTags.insert(QLatin1String("head"));
        supportedTags.insert(QLatin1String("html"));
        supportedTags.insert(QLatin1String("meta"));
        supportedTags.insert(QLatin1String("nobr"));
        supportedTags.insert(QLatin1String("p"));
        supportedTags.insert(QLatin1String("pre"));
        supportedTags.insert(QLatin1String("qt"));
        supportedTags.insert(QLatin1String("s"));
        supportedTags.insert(QLatin1String("samp"));
        supportedTags.insert(QLatin1String("small"));
        supportedTags.insert(QLatin1String("span"));
        supportedTags.insert(QLatin1String("strong"));
        supportedTags.insert(QLatin1String("sub"));
        supportedTags.insert(QLatin1String("sup"));
        supportedTags.insert(QLatin1String("title"));
        supportedTags.insert(QLatin1String("var"));
        supportedTags.insert(QLatin1String("style"));
    }

    static QSet<QCss::Property> supportedCssProperties;
    if (supportedCssProperties.isEmpty()) {
        supportedCssProperties.insert(QCss::Color);
        supportedCssProperties.insert(QCss::Float);
        supportedCssProperties.insert(QCss::Font);
        supportedCssProperties.insert(QCss::FontFamily);
        supportedCssProperties.insert(QCss::FontSize);
        supportedCssProperties.insert(QCss::FontStyle);
        supportedCssProperties.insert(QCss::FontWeight);
        supportedCssProperties.insert(QCss::Margin);
        supportedCssProperties.insert(QCss::MarginBottom);
        supportedCssProperties.insert(QCss::MarginLeft);
        supportedCssProperties.insert(QCss::MarginRight);
        supportedCssProperties.insert(QCss::MarginTop);
        supportedCssProperties.insert(QCss::TextDecoration);
        supportedCssProperties.insert(QCss::TextIndent);
        supportedCssProperties.insert(QCss::TextUnderlineStyle);
        supportedCssProperties.insert(QCss::VerticalAlignment);
        supportedCssProperties.insert(QCss::Whitespace);
        supportedCssProperties.insert(QCss::Padding);
        supportedCssProperties.insert(QCss::PaddingLeft);
        supportedCssProperties.insert(QCss::PaddingRight);
        supportedCssProperties.insert(QCss::PaddingTop);
        supportedCssProperties.insert(QCss::PaddingBottom);
        supportedCssProperties.insert(QCss::PageBreakBefore);
        supportedCssProperties.insert(QCss::PageBreakAfter);
        supportedCssProperties.insert(QCss::Width);
        supportedCssProperties.insert(QCss::Height);
        supportedCssProperties.insert(QCss::MinimumWidth);
        supportedCssProperties.insert(QCss::MinimumHeight);
        supportedCssProperties.insert(QCss::MaximumWidth);
        supportedCssProperties.insert(QCss::MaximumHeight);
        supportedCssProperties.insert(QCss::Left);
        supportedCssProperties.insert(QCss::Right);
        supportedCssProperties.insert(QCss::Top);
        supportedCssProperties.insert(QCss::Bottom);
        supportedCssProperties.insert(QCss::Position);
        supportedCssProperties.insert(QCss::TextAlignment);
        supportedCssProperties.insert(QCss::FontVariant);
    }

    QXmlStreamReader reader(doc->toHtml("utf-8"));
    while (!reader.atEnd()) {
        reader.readNext();

        if (reader.isStartElement()) {
            if (!supportedTags.contains(reader.name().toString().toLower()))
                return true;

            QXmlStreamAttributes attributes = reader.attributes();
            if (attributes.hasAttribute(QLatin1String("bgcolor")))
                return true;
            if (attributes.hasAttribute(QLatin1String("style"))) {
                QCss::StyleSheet styleSheet;
                QCss::Parser(attributes.value(QLatin1String("style")).toString()).parse(&styleSheet);

                QVector<QCss::Declaration> decls;
                for (int i=0; i<styleSheet.pageRules.size(); ++i)
                    decls += styleSheet.pageRules.at(i).declarations;

                QVector<QCss::StyleRule> styleRules =
                        styleSheet.styleRules
                        + styleSheet.idIndex.values().toVector()
                        + styleSheet.nameIndex.values().toVector();
                for (int i=0; i<styleSheet.mediaRules.size(); ++i)
                    styleRules += styleSheet.mediaRules.at(i).styleRules;

                for (int i=0; i<styleRules.size(); ++i)
                    decls += styleRules.at(i).declarations;

                for (int i=0; i<decls.size(); ++i) {
                    if (!supportedCssProperties.contains(decls.at(i).d->propertyId))
                        return true;
                }

            }
        }
    }

    return reader.hasError();
}

void QSGTextNode::addTextBlock(const QPointF &position, QTextDocument *textDocument, const QTextBlock &block,
                               const QColor &overrideColor, QSGText::TextStyle style, const QColor &styleColor)
{
    if (!block.isValid())
        return;

    QPointF blockPosition = textDocument->documentLayout()->blockBoundingRect(block).topLeft();

    QTextBlock::iterator it = block.begin();
    while (!it.atEnd()) {
        QTextFragment fragment = it.fragment();
        if (!fragment.text().isEmpty()) {
            QTextCharFormat charFormat = fragment.charFormat();
            QColor color = overrideColor.isValid()
                    ? overrideColor
                    : charFormat.foreground().color();

            QList<QGlyphRun> glyphsList = fragment.glyphRuns();
            for (int i=0; i<glyphsList.size(); ++i) {
                QGlyphRun glyphs = glyphsList.at(i);
                QRawFont font = glyphs.rawFont();
                addGlyphs(position + blockPosition + QPointF(0, font.ascent()),
                          glyphs, color, style, styleColor);
            }
        }

        ++it;
    }
}

void QSGTextNode::deleteContent()
{
    while (firstChild() > 0)
        delete firstChild();
}

#if 0
void QSGTextNode::updateNodes()
{
    return;
    deleteContent();
    if (m_text.isEmpty())
        return;

    if (m_usePixmapCache) {
        // ### gunnar: port properly
//        QPixmap pixmap = generatedPixmap();
//        if (pixmap.isNull())
//            return;

//        QSGImageNode *pixmapNode = m_context->createImageNode();
//        pixmapNode->setRect(pixmap.rect());
//        pixmapNode->setSourceRect(pixmap.rect());
//        pixmapNode->setOpacity(m_opacity);
//        pixmapNode->setClampToEdge(true);
//        pixmapNode->setLinearFiltering(m_linearFiltering);

//        appendChildNode(pixmapNode);
    } else {
        if (m_text.isEmpty())
            return;

        // Implement styling by drawing text several times at slight shifts. shiftForStyle
        // contains the sequence of shifted positions at which to draw the text. All except
        // the last will be drawn with styleColor.
        QList<QPointF> shiftForStyle;
        switch (m_textStyle) {
        case OutlineTextStyle:
            // ### Should be made faster by implementing outline material
            shiftForStyle << QPointF(-1, 0);
            shiftForStyle << QPointF(0, -1);
            shiftForStyle << QPointF(1, 0);
            shiftForStyle << QPointF(0, 1);
            break;
        case SunkenTextStyle:
            shiftForStyle << QPointF(0, -1);
            break;
        case RaisedTextStyle:
            shiftForStyle << QPointF(0, 1);
            break;
        default:
            break;
        }

        shiftForStyle << QPointF(0, 0); // Regular position
        while (!shiftForStyle.isEmpty()) {
            QPointF shift = shiftForStyle.takeFirst();

            // Use styleColor for all but last shift
            if (m_richText) {
                QColor overrideColor = shiftForStyle.isEmpty() ? QColor() : m_styleColor;

                QTextFrame *textFrame = m_textDocument->rootFrame();
                QPointF p = m_textDocument->documentLayout()->frameBoundingRect(textFrame).topLeft();

                QTextFrame::iterator it = textFrame->begin();
                while (!it.atEnd()) {
                    addTextBlock(shift + p, it.currentBlock(), overrideColor);
                    ++it;
                }
            } else {
                addTextLayout(shift, m_textLayout, shiftForStyle.isEmpty()
                                                   ? m_color
                                                   : m_styleColor);
            }
        }
    }
}
#endif

QT_END_NAMESPACE<|MERGE_RESOLUTION|>--- conflicted
+++ resolved
@@ -206,7 +206,6 @@
     for (int i=0; i<glyphsList.size(); ++i) {
         QGlyphRun glyphs = glyphsList.at(i);
         QRawFont font = glyphs.rawFont();
-<<<<<<< HEAD
         addGlyphs(position + QPointF(0, font.ascent()), glyphs, color, style, styleColor);
     }
 
@@ -216,9 +215,6 @@
         addTextDecorations(position + QPointF(0, rawFont.ascent()),
                            rawFont, color, textLayout->boundingRect().width(),
                            font.overline(), font.strikeOut(), font.underline());
-=======
-        prevNode = addGlyphs(position + QPointF(0, font.ascent()), glyphs, color, style, styleColor, prevNode);
->>>>>>> a9853d2f
     }
 }
 
