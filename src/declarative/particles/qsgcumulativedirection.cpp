--- conflicted
+++ resolved
@@ -61,17 +61,10 @@
 
 const QPointF &QSGCumulativeDirection::sample(const QPointF &from)
 {
-<<<<<<< HEAD
-    m_ret = QPointF();
-    foreach (QSGStochasticDirection* dir, m_directions)
-        m_ret += dir->sample(from);
-    return m_ret;
-=======
     QPointF ret;
     foreach (QSGDirection* dir, m_directions)
         ret += dir->sample(from);
     return ret;
->>>>>>> d5686fa2
 }
 
 QT_END_NAMESPACE