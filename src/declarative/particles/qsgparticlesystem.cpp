--- conflicted
+++ resolved
@@ -579,12 +579,6 @@
 
 void QSGParticleData::extendLife(float time)
 {
-<<<<<<< HEAD
-    QSGParticleGroupData* gd = new QSGParticleGroupData(0, this);//Default group
-    m_groupData.insert(0,gd);
-    m_groupIds.insert(QString(),0);
-    m_nextGroupId = 1;
-=======
     qreal newX = curX();
     qreal newY = curY();
     qreal newVX = curVX();
@@ -604,7 +598,6 @@
     y = ey;
     vy = evy;
 }
->>>>>>> d5686fa2
 
 QSGParticleSystem::QSGParticleSystem(QSGItem *parent) :
     QSGItem(parent), m_particle_count(0), m_running(true), m_paused(false)
