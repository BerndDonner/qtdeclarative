/****************************************************************************
**
** Copyright (C) 2011 Nokia Corporation and/or its subsidiary(-ies).
** All rights reserved.
** Contact: Nokia Corporation (qt-info@nokia.com)
**
** This file is part of the QtDeclarative module of the Qt Toolkit.
**
** $QT_BEGIN_LICENSE:LGPL$
** GNU Lesser General Public License Usage
** This file may be used under the terms of the GNU Lesser General Public
** License version 2.1 as published by the Free Software Foundation and
** appearing in the file LICENSE.LGPL included in the packaging of this
** file. Please review the following information to ensure the GNU Lesser
** General Public License version 2.1 requirements will be met:
** http://www.gnu.org/licenses/old-licenses/lgpl-2.1.html.
**
** In addition, as a special exception, Nokia gives you certain additional
** rights. These rights are described in the Nokia Qt LGPL Exception
** version 1.1, included in the file LGPL_EXCEPTION.txt in this package.
**
** GNU General Public License Usage
** Alternatively, this file may be used under the terms of the GNU General
** Public License version 3.0 as published by the Free Software Foundation
** and appearing in the file LICENSE.GPL included in the packaging of this
** file. Please review the following information to ensure the GNU General
** Public License version 3.0 requirements will be met:
** http://www.gnu.org/copyleft/gpl.html.
**
** Other Usage
** Alternatively, this file may be used in accordance with the terms and
** conditions contained in a signed written agreement between you and Nokia.
**
**
**
**
**
** $QT_END_LICENSE$
**
****************************************************************************/

#include "private/qdeclarativeengine_p.h"
#include "qdeclarativeengine.h"

#include "private/qdeclarativecontext_p.h"
#include "private/qdeclarativecompiler_p.h"
#include "private/qdeclarativeglobalscriptclass_p.h"
#include "qdeclarative.h"
#include "qdeclarativecontext.h"
#include "qdeclarativeexpression.h"
#include "qdeclarativecomponent.h"
#include "private/qdeclarativebinding_p_p.h"
#include "private/qdeclarativevme_p.h"
#include "private/qdeclarativeenginedebug_p.h"
#include "private/qdeclarativestringconverters_p.h"
#include "private/qdeclarativexmlhttprequest_p.h"
#include "private/qdeclarativesqldatabase_p.h"
#include "private/qdeclarativescarceresourcescriptclass_p.h"
#include "private/qdeclarativetypenamescriptclass_p.h"
#include "private/qdeclarativelistscriptclass_p.h"
#include "qdeclarativescriptstring.h"
#include "private/qdeclarativeglobal_p.h"
#include "private/qdeclarativeworkerscript_p.h"
#include "private/qdeclarativecomponent_p.h"
#include "qdeclarativenetworkaccessmanagerfactory.h"
#include "qdeclarativeimageprovider.h"
#include "private/qdeclarativedirparser_p.h"
#include "qdeclarativeextensioninterface.h"
#include "private/qdeclarativelist_p.h"
#include "private/qdeclarativetypenamecache_p.h"
#include "private/qdeclarativeinclude_p.h"
#include "private/qdeclarativenotifier_p.h"
#include "private/qdeclarativedebugtrace_p.h"
#include "private/qdeclarativeapplication_p.h"
#include "private/qjsdebugservice_p.h"

#include <QtCore/qmetaobject.h>
#include <QScriptClass>
#include <QNetworkReply>
#include <QNetworkRequest>
#include <QNetworkAccessManager>
#include <QDesktopServices>
#include <QTimer>
#include <QList>
#include <QPair>
#include <QDebug>
#include <QMetaObject>
#include <QStack>
#include <QMap>
#include <QPluginLoader>
#include <QtGui/qfontdatabase.h>
#include <QtCore/qlibraryinfo.h>
#include <QtCore/qthreadstorage.h>
#include <QtCore/qthread.h>
#include <QtCore/qcoreapplication.h>
#include <QtCore/qdir.h>
#include <QtCore/qmutex.h>
#include <QtGui/qcolor.h>
#include <QtGui/qvector3d.h>
#include <QtGui/qsound.h>
#include <QtCore/qcryptographichash.h>

#include <private/qobject_p.h>
#include <private/qscriptdeclarativeclass_p.h>

#include <private/qdeclarativeitemsmodule_p.h>
#include <private/qdeclarativeutilmodule_p.h>
#include <private/qsgitemsmodule_p.h>
#include <qsgtexture.h>

#ifdef Q_OS_WIN // for %APPDATA%
#include <qt_windows.h>
#include <qlibrary.h>
#include <windows.h>

#define CSIDL_APPDATA		0x001a	// <username>\Application Data
#endif

Q_DECLARE_METATYPE(QDeclarativeProperty)

QT_BEGIN_NAMESPACE

/*!
  \qmlclass QtObject QObject
  \ingroup qml-utility-elements
  \since 4.7
  \brief The QtObject element is the most basic element in QML.

  The QtObject element is a non-visual element which contains only the
  objectName property.

  It can be useful to create a QtObject if you need an extremely
  lightweight element to enclose a set of custom properties:

  \snippet doc/src/snippets/declarative/qtobject.qml 0

  It can also be useful for C++ integration, as it is just a plain
  QObject. See the QObject documentation for further details.
*/
/*!
  \qmlproperty string QML:QtObject::objectName
  This property holds the QObject::objectName for this specific object instance.

  This allows a C++ application to locate an item within a QML component
  using the QObject::findChild() method. For example, the following C++
  application locates the child \l Rectangle item and dynamically changes its
  \c color value:

    \qml
    // MyRect.qml

    import QtQuick 1.0

    Item {
        width: 200; height: 200

        Rectangle {
            anchors.fill: parent
            color: "red"
            objectName: "myRect"
        }
    }
    \endqml

    \code
    // main.cpp

    QDeclarativeView view;
    view.setSource(QUrl::fromLocalFile("MyRect.qml"));
    view.show();

    QDeclarativeItem *item = view.rootObject()->findChild<QDeclarativeItem*>("myRect");
    if (item)
        item->setProperty("color", QColor(Qt::yellow));
    \endcode
*/

struct StaticQtMetaObject : public QObject
{
    static const QMetaObject *get()
        { return &static_cast<StaticQtMetaObject*> (0)->staticQtMetaObject; }
};

static bool qt_QmlQtModule_registered = false;
bool QDeclarativeEnginePrivate::qml_debugging_enabled = false;

void QDeclarativeEnginePrivate::defineModule()
{
    qmlRegisterType<QDeclarativeComponent>("QtQuick",1,0,"Component");
    qmlRegisterType<QObject>("QtQuick",1,0,"QtObject");
    qmlRegisterType<QDeclarativeWorkerScript>("QtQuick",1,0,"WorkerScript");

#ifndef QT_NO_IMPORT_QT47_QML
    qmlRegisterType<QDeclarativeComponent>("Qt",4,7,"Component");
    qmlRegisterType<QObject>("Qt",4,7,"QtObject");
    qmlRegisterType<QDeclarativeWorkerScript>("Qt",4,7,"WorkerScript");
#endif

    qmlRegisterType<QDeclarativeBinding>();
}

/*!
\qmlclass QML:Qt QDeclarativeEnginePrivate
  \ingroup qml-utility-elements
\brief The QML global Qt object provides useful enums and functions from Qt.

\keyword QmlGlobalQtObject

\brief The \c Qt object provides useful enums and functions from Qt, for use in all QML files.

The \c Qt object is a global object with utility functions, properties and enums.

It is not instantiable; to use it, call the members of the global \c Qt object directly.
For example:

\qml
import QtQuick 1.0

Text {
    color: Qt.rgba(1, 0, 0, 1)
    text: Qt.md5("hello, world")
}
\endqml


\section1 Enums

The Qt object contains the enums available in the \l {Qt Namespace}. For example, you can access
the \l Qt::LeftButton and \l Qt::RightButton enum values as \c Qt.LeftButton and \c Qt.RightButton.


\section1 Types
The Qt object also contains helper functions for creating objects of specific
data types. This is primarily useful when setting the properties of an item
when the property has one of the following types:

\list
\o \c color - use \l{QML:Qt::rgba()}{Qt.rgba()}, \l{QML:Qt::hsla()}{Qt.hsla()}, \l{QML:Qt::darker()}{Qt.darker()}, \l{QML:Qt::lighter()}{Qt.lighter()} or \l{QML:Qt::tint()}{Qt.tint()}
\o \c rect - use \l{QML:Qt::rect()}{Qt.rect()}
\o \c point - use \l{QML:Qt::point()}{Qt.point()}
\o \c size - use \l{QML:Qt::size()}{Qt.size()}
\o \c vector3d - use \l{QML:Qt::vector3d()}{Qt.vector3d()}
\endlist

There are also string based constructors for these types. See \l{qdeclarativebasictypes.html}{QML Basic Types} for more information.

\section1 Date/Time Formatters

The Qt object contains several functions for formatting QDateTime, QDate and QTime values.

\list
    \o \l{QML:Qt::formatDateTime}{string Qt.formatDateTime(datetime date, variant format)}
    \o \l{QML:Qt::formatDate}{string Qt.formatDate(datetime date, variant format)}
    \o \l{QML:Qt::formatTime}{string Qt.formatTime(datetime date, variant format)}
\endlist

The format specification is described at \l{QML:Qt::formatDateTime}{Qt.formatDateTime}.


\section1 Dynamic Object Creation
The following functions on the global object allow you to dynamically create QML
items from files or strings. See \l{Dynamic Object Management in QML} for an overview
of their use.

\list
    \o \l{QML:Qt::createComponent()}{object Qt.createComponent(url)}
    \o \l{QML:Qt::createQmlObject()}{object Qt.createQmlObject(string qml, object parent, string filepath)}
\endlist
*/


/*!
    \qmlproperty object QML:Qt::application
    \since QtQuick 1.1

    The \c application object provides access to global application state
    properties shared by many QML components.

    Its properties are:

    \table
    \row
    \o \c application.active
    \o
    This read-only property indicates whether the application is the top-most and focused
    application, and the user is able to interact with the application. The property
    is false when the application is in the background, the device keylock or screen
    saver is active, the screen backlight is turned off, or the global system dialog
    is being displayed on top of the application. It can be used for stopping and
    pausing animations, timers and active processing of data in order to save device
    battery power and free device memory and processor load when the application is not
    active.

    \row
    \o \c application.layoutDirection
    \o
    This read-only property can be used to query the default layout direction of the
    application. On system start-up, the default layout direction depends on the
    application's language. The property has a value of \c Qt.RightToLeft in locales
    where text and graphic elements are read from right to left, and \c Qt.LeftToRight
    where the reading direction flows from left to right. You can bind to this
    property to customize your application layouts to support both layout directions.

    Possible values are:

    \list
    \o Qt.LeftToRight - Text and graphics elements should be positioned
                        from left to right.
    \o Qt.RightToLeft - Text and graphics elements should be positioned
                        from right to left.
    \endlist
    \endtable

    The following example uses the \c application object to indicate
    whether the application is currently active:

    \snippet doc/src/snippets/declarative/application.qml document

*/


/*!
\qmlmethod object Qt::include(string url, jsobject callback)

Includes another JavaScript file. This method can only be used from within JavaScript files,
and not regular QML files.

This imports all functions from \a url into the current script's namespace.

Qt.include() returns an object that describes the status of the operation.  The object has
a single property, \c {status}, that is set to one of the following values:

\table
\header \o Symbol \o Value \o Description
\row \o result.OK \o 0 \o The include completed successfully.
\row \o result.LOADING \o 1 \o Data is being loaded from the network.
\row \o result.NETWORK_ERROR \o 2 \o A network error occurred while fetching the url.
\row \o result.EXCEPTION \o 3 \o A JavaScript exception occurred while executing the included code.
An additional \c exception property will be set in this case.
\endtable

The \c status property will be updated as the operation progresses.

If provided, \a callback is invoked when the operation completes.  The callback is passed
the same object as is returned from the Qt.include() call.
*/
// Qt.include() is implemented in qdeclarativeinclude.cpp


QDeclarativeEnginePrivate::QDeclarativeEnginePrivate(QDeclarativeEngine *e)
: captureProperties(false), rootContext(0), isDebugging(false),
  outputWarningsToStdErr(true), contextClass(0), sharedContext(0), sharedScope(0),
  objectClass(0), valueTypeClass(0), globalClass(0), cleanup(0), erroredBindings(0),
  inProgressCreations(0), scriptEngine(this), workerScriptEngine(0), componentAttached(0),
  inBeginCreate(false), networkAccessManager(0), networkAccessManagerFactory(0),
  scarceResources(0), scarceResourcesRefCount(0), typeLoader(e), importDatabase(e), uniqueId(1),
  sgContext(0)
{
    if (!qt_QmlQtModule_registered) {
        qt_QmlQtModule_registered = true;
        QDeclarativeItemModule::defineModule();
        QDeclarativeUtilModule::defineModule();
        QDeclarativeEnginePrivate::defineModule();
        QSGItemsModule::defineModule();
        QDeclarativeValueTypeFactory::registerValueTypes();
    }
    globalClass = new QDeclarativeGlobalScriptClass(&scriptEngine);
}

/*!
  \qmlmethod url Qt::resolvedUrl(url url)
  Returns \a url resolved relative to the URL of the caller.
*/
QUrl QDeclarativeScriptEngine::resolvedUrl(QScriptContext *context, const QUrl& url)
{
    if (p) {
        QDeclarativeContextData *ctxt = p->getContext(context);
        if (ctxt)
            return ctxt->resolvedUrl(url);
        else
            return p->getUrl(context).resolved(url);
    }
    return baseUrl.resolved(url);
}

QDeclarativeScriptEngine::QDeclarativeScriptEngine(QDeclarativeEnginePrivate *priv)
: p(priv), sqlQueryClass(0), namedNodeMapClass(0), nodeListClass(0)
{
    // Note that all documentation for stuff put on the global object goes in
    // doc/src/declarative/globalobject.qdoc

    bool mainthread = priv != 0;

    QScriptValue qtObject =
        newQMetaObject(StaticQtMetaObject::get());
    globalObject().setProperty(QLatin1String("Qt"), qtObject);

#ifndef QT_NO_DESKTOPSERVICES
    offlineStoragePath = QDesktopServices::storageLocation(QDesktopServices::DataLocation).replace(QLatin1Char('/'), QDir::separator())
        + QDir::separator() + QLatin1String("QML")
        + QDir::separator() + QLatin1String("OfflineStorage");
#endif

#ifndef QT_NO_XMLSTREAMREADER
    qt_add_qmlxmlhttprequest(this);
#endif
    qt_add_qmlsqldatabase(this);
    // XXX A Multimedia "Qt.Sound" class also needs to be made available,
    // XXX but we don't want a dependency in that cirection.
    // XXX When the above a done some better way, that way should also be
    // XXX used to add Qt.Sound class.

    //types
    if (mainthread)
        qtObject.setProperty(QLatin1String("include"), newFunction(QDeclarativeInclude::include, 2));
    else
        qtObject.setProperty(QLatin1String("include"), newFunction(QDeclarativeInclude::worker_include, 2));

    qtObject.setProperty(QLatin1String("isQtObject"), newFunction(QDeclarativeEnginePrivate::isQtObject, 1));
    qtObject.setProperty(QLatin1String("rgba"), newFunction(QDeclarativeEnginePrivate::rgba, 4));
    qtObject.setProperty(QLatin1String("hsla"), newFunction(QDeclarativeEnginePrivate::hsla, 4));
    qtObject.setProperty(QLatin1String("rect"), newFunction(QDeclarativeEnginePrivate::rect, 4));
    qtObject.setProperty(QLatin1String("point"), newFunction(QDeclarativeEnginePrivate::point, 2));
    qtObject.setProperty(QLatin1String("size"), newFunction(QDeclarativeEnginePrivate::size, 2));
    qtObject.setProperty(QLatin1String("vector3d"), newFunction(QDeclarativeEnginePrivate::vector3d, 3));

    if (mainthread) {
        //color helpers
        qtObject.setProperty(QLatin1String("lighter"), newFunction(QDeclarativeEnginePrivate::lighter, 1));
        qtObject.setProperty(QLatin1String("darker"), newFunction(QDeclarativeEnginePrivate::darker, 1));
        qtObject.setProperty(QLatin1String("tint"), newFunction(QDeclarativeEnginePrivate::tint, 2));
    }

#ifndef QT_NO_DATESTRING
    //date/time formatting
    qtObject.setProperty(QLatin1String("formatDate"),newFunction(QDeclarativeEnginePrivate::formatDate, 2));
    qtObject.setProperty(QLatin1String("formatTime"),newFunction(QDeclarativeEnginePrivate::formatTime, 2));
    qtObject.setProperty(QLatin1String("formatDateTime"),newFunction(QDeclarativeEnginePrivate::formatDateTime, 2));
#endif

    //misc methods
    qtObject.setProperty(QLatin1String("openUrlExternally"),newFunction(QDeclarativeEnginePrivate::desktopOpenUrl, 1));
    qtObject.setProperty(QLatin1String("fontFamilies"),newFunction(QDeclarativeEnginePrivate::fontFamilies, 0));
    qtObject.setProperty(QLatin1String("md5"),newFunction(QDeclarativeEnginePrivate::md5, 1));
    qtObject.setProperty(QLatin1String("btoa"),newFunction(QDeclarativeEnginePrivate::btoa, 1));
    qtObject.setProperty(QLatin1String("atob"),newFunction(QDeclarativeEnginePrivate::atob, 1));
    qtObject.setProperty(QLatin1String("quit"), newFunction(QDeclarativeEnginePrivate::quit, 0));
    qtObject.setProperty(QLatin1String("resolvedUrl"),newFunction(QDeclarativeScriptEngine::resolvedUrl, 1));

    if (mainthread) {
        qtObject.setProperty(QLatin1String("createQmlObject"),
                newFunction(QDeclarativeEnginePrivate::createQmlObject, 1));
        qtObject.setProperty(QLatin1String("createComponent"),
                newFunction(QDeclarativeEnginePrivate::createComponent, 1));
    }

    //firebug/webkit compat
    QScriptValue consoleObject = newObject();
    consoleObject.setProperty(QLatin1String("log"),newFunction(QDeclarativeEnginePrivate::consoleLog, 1));
    consoleObject.setProperty(QLatin1String("debug"),newFunction(QDeclarativeEnginePrivate::consoleLog, 1));
    globalObject().setProperty(QLatin1String("console"), consoleObject);

    // translation functions need to be installed
    // before the global script class is constructed (QTBUG-6437)
    installTranslatorFunctions();
}

QDeclarativeScriptEngine::~QDeclarativeScriptEngine()
{
    delete sqlQueryClass;
    delete nodeListClass;
    delete namedNodeMapClass;
}

QScriptValue QDeclarativeScriptEngine::resolvedUrl(QScriptContext *ctxt, QScriptEngine *engine)
{
    QString arg = ctxt->argument(0).toString();
    QUrl r = QDeclarativeScriptEngine::get(engine)->resolvedUrl(ctxt,QUrl(arg));
    return QScriptValue(r.toString());
}

QNetworkAccessManager *QDeclarativeScriptEngine::networkAccessManager()
{
    return p->getNetworkAccessManager();
}

QDeclarativeEnginePrivate::~QDeclarativeEnginePrivate()
{
    Q_ASSERT(inProgressCreations == 0);
    Q_ASSERT(bindValues.isEmpty());
    Q_ASSERT(parserStatus.isEmpty());

    while (cleanup) {
        QDeclarativeCleanup *c = cleanup;
        cleanup = c->next;
        if (cleanup) cleanup->prev = &cleanup;
        c->next = 0;
        c->prev = 0;
        c->clear();
    }

    delete rootContext;
    rootContext = 0;
    delete contextClass;
    contextClass = 0;
    delete objectClass;
    objectClass = 0;
    delete scarceResourceClass;
    scarceResourceClass = 0;
    delete valueTypeClass;
    valueTypeClass = 0;
    delete typeNameClass;
    typeNameClass = 0;
    delete listClass;
    listClass = 0;
    delete globalClass;
    globalClass = 0;

    for(QHash<int, QDeclarativeCompiledData*>::ConstIterator iter = m_compositeTypes.constBegin(); iter != m_compositeTypes.constEnd(); ++iter)
        (*iter)->release();
    for(QHash<const QMetaObject *, QDeclarativePropertyCache *>::Iterator iter = propertyCache.begin(); iter != propertyCache.end(); ++iter)
        (*iter)->release();
    for(QHash<QPair<QDeclarativeType *, int>, QDeclarativePropertyCache *>::Iterator iter = typePropertyCache.begin(); iter != typePropertyCache.end(); ++iter)
        (*iter)->release();
    for(QHash<QDeclarativeMetaType::ModuleApi, QDeclarativeMetaType::ModuleApiInstance *>::Iterator iter = moduleApiInstances.begin(); iter != moduleApiInstances.end(); ++iter) {
        delete (*iter)->qobjectApi;
        delete *iter;
    }
}

void QDeclarativeEnginePrivate::clear(SimpleList<QDeclarativeAbstractBinding> &bvs)
{
    bvs.clear();
}

void QDeclarativeEnginePrivate::clear(SimpleList<QDeclarativeParserStatus> &pss)
{
    for (int ii = 0; ii < pss.count; ++ii) {
        QDeclarativeParserStatus *ps = pss.at(ii);
        if(ps)
            ps->d = 0;
    }
    pss.clear();
}

void QDeclarativePrivate::qdeclarativeelement_destructor(QObject *o)
{
    QObjectPrivate *p = QObjectPrivate::get(o);
    if (p->declarativeData) {
        QDeclarativeData *d = static_cast<QDeclarativeData*>(p->declarativeData);
        if (d->ownContext && d->context) {
            d->context->destroy();
            d->context = 0;
        }
    }
}

void QDeclarativeData::destroyed(QAbstractDeclarativeData *d, QObject *o)
{
    static_cast<QDeclarativeData *>(d)->destroyed(o);
}

void QDeclarativeData::parentChanged(QAbstractDeclarativeData *d, QObject *o, QObject *p)
{
    static_cast<QDeclarativeData *>(d)->parentChanged(o, p);
}

void QDeclarativeData::objectNameChanged(QAbstractDeclarativeData *d, QObject *o)
{
    static_cast<QDeclarativeData *>(d)->objectNameChanged(o);
}

void QDeclarativeEnginePrivate::init()
{
    Q_Q(QDeclarativeEngine);
    qRegisterMetaType<QVariant>("QVariant");
    qRegisterMetaType<QDeclarativeScriptString>("QDeclarativeScriptString");
    qRegisterMetaType<QScriptValue>("QScriptValue");
    qRegisterMetaType<QDeclarativeComponent::Status>("QDeclarativeComponent::Status");

    QDeclarativeData::init();

    contextClass = new QDeclarativeContextScriptClass(q);
    objectClass = new QDeclarativeObjectScriptClass(q);
    scarceResourceClass = new QDeclarativeScarceResourceScriptClass(q);
    valueTypeClass = new QDeclarativeValueTypeScriptClass(q);
    typeNameClass = new QDeclarativeTypeNameScriptClass(q);
    listClass = new QDeclarativeListScriptClass(q);
    rootContext = new QDeclarativeContext(q,true);

    QScriptValue applicationObject = objectClass->newQObject(new QDeclarativeApplication(q));
    scriptEngine.globalObject().property(QLatin1String("Qt")).setProperty(QLatin1String("application"), applicationObject);

    if (QCoreApplication::instance()->thread() == q->thread() &&
        QDeclarativeEngineDebugServer::isDebuggingEnabled()) {
        isDebugging = true;
        QDeclarativeEngineDebugServer::instance()->addEngine(q);
        QJSDebugService::instance()->addEngine(q);
    }
}

QDeclarativeWorkerScriptEngine *QDeclarativeEnginePrivate::getWorkerScriptEngine()
{
    Q_Q(QDeclarativeEngine);
    if (!workerScriptEngine)
        workerScriptEngine = new QDeclarativeWorkerScriptEngine(q);
    return workerScriptEngine;
}

/*!
  \class QDeclarativeEngine
  \since 4.7
  \brief The QDeclarativeEngine class provides an environment for instantiating QML components.
  \mainclass

  Each QML component is instantiated in a QDeclarativeContext.
  QDeclarativeContext's are essential for passing data to QML
  components.  In QML, contexts are arranged hierarchically and this
  hierarchy is managed by the QDeclarativeEngine.

  Prior to creating any QML components, an application must have
  created a QDeclarativeEngine to gain access to a QML context.  The
  following example shows how to create a simple Text item.

  \code
  QDeclarativeEngine engine;
  QDeclarativeComponent component(&engine);
  component.setData("import QtQuick 1.0\nText { text: \"Hello world!\" }", QUrl());
  QDeclarativeItem *item = qobject_cast<QDeclarativeItem *>(component.create());

  //add item to view, etc
  ...
  \endcode

  In this case, the Text item will be created in the engine's
  \l {QDeclarativeEngine::rootContext()}{root context}.

  \sa QDeclarativeComponent QDeclarativeContext
*/

/*!
  Create a new QDeclarativeEngine with the given \a parent.
*/
QDeclarativeEngine::QDeclarativeEngine(QObject *parent)
: QObject(*new QDeclarativeEnginePrivate(this), parent)
{
    Q_D(QDeclarativeEngine);
    d->init();
}

/*!
  Destroys the QDeclarativeEngine.

  Any QDeclarativeContext's created on this engine will be
  invalidated, but not destroyed (unless they are parented to the
  QDeclarativeEngine object).
*/
QDeclarativeEngine::~QDeclarativeEngine()
{
    Q_D(QDeclarativeEngine);
    if (d->isDebugging) {
        QDeclarativeEngineDebugServer::instance()->remEngine(this);
<<<<<<< HEAD
        QJSDebugService::instance()->removeEngine(this);
=======

    // if we are the parent of any of the qobject module api instances,
    // we need to remove them from our internal list, in order to prevent
    // a segfault in engine private dtor.
    QList<QDeclarativeMetaType::ModuleApi> keys = d->moduleApiInstances.keys();
    QObject *currQObjectApi = 0;
    QDeclarativeMetaType::ModuleApiInstance *currInstance = 0;
    foreach (const QDeclarativeMetaType::ModuleApi &key, keys) {
        currInstance = d->moduleApiInstances.value(key);
        currQObjectApi = currInstance->qobjectApi;
        if (this->children().contains(currQObjectApi)) {
            delete currQObjectApi;
            delete currInstance;
            d->moduleApiInstances.remove(key);
        }
>>>>>>> e7fef9d6
    }
}

/*! \fn void QDeclarativeEngine::quit()
    This signal is emitted when the QML loaded by the engine would like to quit.
 */

/*! \fn void QDeclarativeEngine::warnings(const QList<QDeclarativeError> &warnings)
    This signal is emitted when \a warnings messages are generated by QML.
 */

/*!
  Clears the engine's internal component cache.

  Normally the QDeclarativeEngine caches components loaded from qml
  files.  This method clears this cache and forces the component to be
  reloaded.
 */
void QDeclarativeEngine::clearComponentCache()
{
    Q_D(QDeclarativeEngine);
    d->typeLoader.clearCache();
}

/*!
  Returns the engine's root context.

  The root context is automatically created by the QDeclarativeEngine.
  Data that should be available to all QML component instances
  instantiated by the engine should be put in the root context.

  Additional data that should only be available to a subset of
  component instances should be added to sub-contexts parented to the
  root context.
*/
QDeclarativeContext *QDeclarativeEngine::rootContext() const
{
    Q_D(const QDeclarativeEngine);
    return d->rootContext;
}

/*!
  Sets the \a factory to use for creating QNetworkAccessManager(s).

  QNetworkAccessManager is used for all network access by QML.  By
  implementing a factory it is possible to create custom
  QNetworkAccessManager with specialized caching, proxy and cookie
  support.

  The factory must be set before executing the engine.
*/
void QDeclarativeEngine::setNetworkAccessManagerFactory(QDeclarativeNetworkAccessManagerFactory *factory)
{
    Q_D(QDeclarativeEngine);
    QMutexLocker locker(&d->mutex);
    d->networkAccessManagerFactory = factory;
}

/*!
  Returns the current QDeclarativeNetworkAccessManagerFactory.

  \sa setNetworkAccessManagerFactory()
*/
QDeclarativeNetworkAccessManagerFactory *QDeclarativeEngine::networkAccessManagerFactory() const
{
    Q_D(const QDeclarativeEngine);
    return d->networkAccessManagerFactory;
}

QNetworkAccessManager *QDeclarativeEnginePrivate::createNetworkAccessManager(QObject *parent) const
{
    QMutexLocker locker(&mutex);
    QNetworkAccessManager *nam;
    if (networkAccessManagerFactory) {
        nam = networkAccessManagerFactory->create(parent);
    } else {
        nam = new QNetworkAccessManager(parent);
    }

    return nam;
}

QNetworkAccessManager *QDeclarativeEnginePrivate::getNetworkAccessManager() const
{
    Q_Q(const QDeclarativeEngine);
    if (!networkAccessManager)
        networkAccessManager = createNetworkAccessManager(const_cast<QDeclarativeEngine*>(q));
    return networkAccessManager;
}

/*!
  Returns a common QNetworkAccessManager which can be used by any QML
  element instantiated by this engine.

  If a QDeclarativeNetworkAccessManagerFactory has been set and a
  QNetworkAccessManager has not yet been created, the
  QDeclarativeNetworkAccessManagerFactory will be used to create the
  QNetworkAccessManager; otherwise the returned QNetworkAccessManager
  will have no proxy or cache set.

  \sa setNetworkAccessManagerFactory()
*/
QNetworkAccessManager *QDeclarativeEngine::networkAccessManager() const
{
    Q_D(const QDeclarativeEngine);
    return d->getNetworkAccessManager();
}

/*!

  Sets the \a provider to use for images requested via the \e
  image: url scheme, with host \a providerId. The QDeclarativeEngine
  takes ownership of \a provider.

  Image providers enable support for pixmap and threaded image
  requests. See the QDeclarativeImageProvider documentation for details on
  implementing and using image providers.

  All required image providers should be added to the engine before any
  QML sources files are loaded.

  Note that images loaded from a QDeclarativeImageProvider are cached
  by QPixmapCache, similar to any image loaded by QML.

  \sa removeImageProvider()
*/
void QDeclarativeEngine::addImageProvider(const QString &providerId, QDeclarativeImageProvider *provider)
{
    Q_D(QDeclarativeEngine);
    QMutexLocker locker(&d->mutex);
    d->imageProviders.insert(providerId.toLower(), QSharedPointer<QDeclarativeImageProvider>(provider));
}

/*!
  Returns the QDeclarativeImageProvider set for \a providerId.
*/
QDeclarativeImageProvider *QDeclarativeEngine::imageProvider(const QString &providerId) const
{
    Q_D(const QDeclarativeEngine);
    QMutexLocker locker(&d->mutex);
    return d->imageProviders.value(providerId).data();
}

/*!
  Removes the QDeclarativeImageProvider for \a providerId.

  Returns the provider if it was found; otherwise returns 0.

  \sa addImageProvider()
*/
void QDeclarativeEngine::removeImageProvider(const QString &providerId)
{
    Q_D(QDeclarativeEngine);
    QMutexLocker locker(&d->mutex);
    d->imageProviders.take(providerId);
}

QDeclarativeImageProvider::ImageType QDeclarativeEnginePrivate::getImageProviderType(const QUrl &url)
{
    QMutexLocker locker(&mutex);
    QSharedPointer<QDeclarativeImageProvider> provider = imageProviders.value(url.host());
    locker.unlock();
    if (provider)
        return provider->imageType();
    return QDeclarativeImageProvider::Invalid;
}

QSGTexture *QDeclarativeEnginePrivate::getTextureFromProvider(const QUrl &url, QSize *size, const QSize& req_size)
{
    QMutexLocker locker(&mutex);
    QSharedPointer<QDeclarativeImageProvider> provider = imageProviders.value(url.host());
    locker.unlock();
    if (provider) {
        QString imageId = url.toString(QUrl::RemoveScheme | QUrl::RemoveAuthority).mid(1);
        return provider->requestTexture(imageId, size, req_size);
    }
    return 0;
}

QImage QDeclarativeEnginePrivate::getImageFromProvider(const QUrl &url, QSize *size, const QSize& req_size)
{
    QMutexLocker locker(&mutex);
    QImage image;
    QSharedPointer<QDeclarativeImageProvider> provider = imageProviders.value(url.host());
    locker.unlock();
    if (provider) {
        QString imageId = url.toString(QUrl::RemoveScheme | QUrl::RemoveAuthority).mid(1);
        image = provider->requestImage(imageId, size, req_size);
    }
    return image;
}

QPixmap QDeclarativeEnginePrivate::getPixmapFromProvider(const QUrl &url, QSize *size, const QSize& req_size)
{
    QMutexLocker locker(&mutex);
    QPixmap pixmap;
    QSharedPointer<QDeclarativeImageProvider> provider = imageProviders.value(url.host());
    locker.unlock();
    if (provider) {
        QString imageId = url.toString(QUrl::RemoveScheme | QUrl::RemoveAuthority).mid(1);
        pixmap = provider->requestPixmap(imageId, size, req_size);
    }
    return pixmap;
}

/*!
  Return the base URL for this engine.  The base URL is only used to
  resolve components when a relative URL is passed to the
  QDeclarativeComponent constructor.

  If a base URL has not been explicitly set, this method returns the
  application's current working directory.

  \sa setBaseUrl()
*/
QUrl QDeclarativeEngine::baseUrl() const
{
    Q_D(const QDeclarativeEngine);
    if (d->baseUrl.isEmpty()) {
        return QUrl::fromLocalFile(QDir::currentPath() + QDir::separator());
    } else {
        return d->baseUrl;
    }
}

/*!
  Set the  base URL for this engine to \a url.

  \sa baseUrl()
*/
void QDeclarativeEngine::setBaseUrl(const QUrl &url)
{
    Q_D(QDeclarativeEngine);
    d->baseUrl = url;
}

/*!
  Returns true if warning messages will be output to stderr in addition
  to being emitted by the warnings() signal, otherwise false.

  The default value is true.
*/
bool QDeclarativeEngine::outputWarningsToStandardError() const
{
    Q_D(const QDeclarativeEngine);
    return d->outputWarningsToStdErr;
}

/*!
  Set whether warning messages will be output to stderr to \a enabled.

  If \a enabled is true, any warning messages generated by QML will be
  output to stderr and emitted by the warnings() signal.  If \a enabled
  is false, on the warnings() signal will be emitted.  This allows
  applications to handle warning output themselves.

  The default value is true.
*/
void QDeclarativeEngine::setOutputWarningsToStandardError(bool enabled)
{
    Q_D(QDeclarativeEngine);
    d->outputWarningsToStdErr = enabled;
}

/*!
  Returns the QDeclarativeContext for the \a object, or 0 if no
  context has been set.

  When the QDeclarativeEngine instantiates a QObject, the context is
  set automatically.
  */
QDeclarativeContext *QDeclarativeEngine::contextForObject(const QObject *object)
{
    if(!object)
        return 0;

    QObjectPrivate *priv = QObjectPrivate::get(const_cast<QObject *>(object));

    QDeclarativeData *data =
        static_cast<QDeclarativeData *>(priv->declarativeData);

    if (!data)
        return 0;
    else if (data->outerContext)
        return data->outerContext->asQDeclarativeContext();
    else
        return 0;
}

/*!
  Sets the QDeclarativeContext for the \a object to \a context.
  If the \a object already has a context, a warning is
  output, but the context is not changed.

  When the QDeclarativeEngine instantiates a QObject, the context is
  set automatically.
 */
void QDeclarativeEngine::setContextForObject(QObject *object, QDeclarativeContext *context)
{
    if (!object || !context)
        return;

    QDeclarativeData *data = QDeclarativeData::get(object, true);
    if (data->context) {
        qWarning("QDeclarativeEngine::setContextForObject(): Object already has a QDeclarativeContext");
        return;
    }

    QDeclarativeContextData *contextData = QDeclarativeContextData::get(context);
    contextData->addObject(object);
}

/*!
  \enum QDeclarativeEngine::ObjectOwnership

  Ownership controls whether or not QML automatically destroys the
  QObject when the object is garbage collected by the JavaScript
  engine.  The two ownership options are:

  \value CppOwnership The object is owned by C++ code, and will
  never be deleted by QML.  The JavaScript destroy() method cannot be
  used on objects with CppOwnership.  This option is similar to
  QScriptEngine::QtOwnership.

  \value JavaScriptOwnership The object is owned by JavaScript.
  When the object is returned to QML as the return value of a method
  call or property access, QML will delete the object if there are no
  remaining JavaScript references to it and it has no
  QObject::parent().  This option is similar to
  QScriptEngine::ScriptOwnership.

  Generally an application doesn't need to set an object's ownership
  explicitly.  QML uses a heuristic to set the default object
  ownership.  By default, an object that is created by QML has
  JavaScriptOwnership.  The exception to this are the root objects
  created by calling QDeclarativeCompnent::create() or
  QDeclarativeComponent::beginCreate() which have CppOwnership by
  default.  The ownership of these root-level objects is considered to
  have been transferred to the C++ caller.

  Objects not-created by QML have CppOwnership by default.  The
  exception to this is objects returned from a C++ method call.  The
  ownership of these objects is passed to JavaScript.

  Calling setObjectOwnership() overrides the default ownership
  heuristic used by QML.
*/

/*!
  Sets the \a ownership of \a object.
*/
void QDeclarativeEngine::setObjectOwnership(QObject *object, ObjectOwnership ownership)
{
    if (!object)
        return;

    QDeclarativeData *ddata = QDeclarativeData::get(object, true);
    if (!ddata)
        return;

    ddata->indestructible = (ownership == CppOwnership)?true:false;
    ddata->explicitIndestructibleSet = true;
}

/*!
  Returns the ownership of \a object.
*/
QDeclarativeEngine::ObjectOwnership QDeclarativeEngine::objectOwnership(QObject *object)
{
    if (!object)
        return CppOwnership;

    QDeclarativeData *ddata = QDeclarativeData::get(object, false);
    if (!ddata)
        return CppOwnership;
    else
        return ddata->indestructible?CppOwnership:JavaScriptOwnership;
}

Q_AUTOTEST_EXPORT void qmlExecuteDeferred(QObject *object)
{
    QDeclarativeData *data = QDeclarativeData::get(object);

    if (data && data->deferredComponent) {
        if (QDeclarativeDebugService::isDebuggingEnabled()) {
            QDeclarativeDebugTrace::startRange(QDeclarativeDebugTrace::Creating);
            QDeclarativeType *type = QDeclarativeMetaType::qmlType(object->metaObject());
            QString typeName = type ? QLatin1String(type->qmlTypeName()) : QString::fromLatin1(object->metaObject()->className());
            QDeclarativeDebugTrace::rangeData(QDeclarativeDebugTrace::Creating, typeName);
            if (data->outerContext)
                QDeclarativeDebugTrace::rangeLocation(QDeclarativeDebugTrace::Creating, data->outerContext->url, data->lineNumber);
        }
        QDeclarativeEnginePrivate *ep = QDeclarativeEnginePrivate::get(data->context->engine);

        QDeclarativeComponentPrivate::ConstructionState state;
        QDeclarativeComponentPrivate::beginDeferred(ep, object, &state);

        data->deferredComponent->release();
        data->deferredComponent = 0;

        QDeclarativeComponentPrivate::complete(ep, &state);
        QDeclarativeDebugTrace::endRange(QDeclarativeDebugTrace::Creating);
    }
}

QDeclarativeContext *qmlContext(const QObject *obj)
{
    return QDeclarativeEngine::contextForObject(obj);
}

QDeclarativeEngine *qmlEngine(const QObject *obj)
{
    QDeclarativeContext *context = QDeclarativeEngine::contextForObject(obj);
    return context?context->engine():0;
}

QObject *qmlAttachedPropertiesObjectById(int id, const QObject *object, bool create)
{
    QDeclarativeData *data = QDeclarativeData::get(object);
    if (!data)
        return 0; // Attached properties are only on objects created by QML

    QObject *rv = data->hasExtendedData()?data->attachedProperties()->value(id):0;
    if (rv || !create)
        return rv;

    QDeclarativeAttachedPropertiesFunc pf = QDeclarativeMetaType::attachedPropertiesFuncById(id);
    if (!pf)
        return 0;

    rv = pf(const_cast<QObject *>(object));

    if (rv)
        data->attachedProperties()->insert(id, rv);

    return rv;
}

QObject *qmlAttachedPropertiesObject(int *idCache, const QObject *object,
                                     const QMetaObject *attachedMetaObject, bool create)
{
    if (*idCache == -1)
        *idCache = QDeclarativeMetaType::attachedPropertiesFuncId(attachedMetaObject);

    if (*idCache == -1 || !object)
        return 0;

    return qmlAttachedPropertiesObjectById(*idCache, object, create);
}

class QDeclarativeDataExtended {
public:
    QDeclarativeDataExtended();
    ~QDeclarativeDataExtended();

    QHash<int, QObject *> attachedProperties;
    QDeclarativeNotifier objectNameNotifier;
};

QDeclarativeDataExtended::QDeclarativeDataExtended()
{
}

QDeclarativeDataExtended::~QDeclarativeDataExtended()
{
}

QDeclarativeNotifier *QDeclarativeData::objectNameNotifier() const
{
    if (!extendedData) extendedData = new QDeclarativeDataExtended;
    return &extendedData->objectNameNotifier;
}

QHash<int, QObject *> *QDeclarativeData::attachedProperties() const
{
    if (!extendedData) extendedData = new QDeclarativeDataExtended;
    return &extendedData->attachedProperties;
}

void QDeclarativeData::destroyed(QObject *object)
{
    if (deferredComponent)
        deferredComponent->release();

    if (nextContextObject)
        nextContextObject->prevContextObject = prevContextObject;
    if (prevContextObject)
        *prevContextObject = nextContextObject;

    QDeclarativeAbstractBinding *binding = bindings;
    while (binding) {
        QDeclarativeAbstractBinding *next = binding->m_nextBinding;
        binding->m_prevBinding = 0;
        binding->m_nextBinding = 0;
        binding->destroy();
        binding = next;
    }

    if (bindingBits)
        free(bindingBits);

    if (propertyCache)
        propertyCache->release();

    if (ownContext && context)
        context->destroy();

    while (guards) {
        QDeclarativeGuard<QObject> *guard = guards;
        *guard = (QObject *)0;
        guard->objectDestroyed(object);
    }

    if (scriptValue)
        delete scriptValue;

    if (extendedData)
        delete extendedData;

    if (ownMemory)
        delete this;
}

void QDeclarativeData::parentChanged(QObject *, QObject *parent)
{
    if (!parent && scriptValue) { delete scriptValue; scriptValue = 0; }
}

void QDeclarativeData::objectNameChanged(QObject *)
{
    if (extendedData) objectNameNotifier()->notify();
}

bool QDeclarativeData::hasBindingBit(int bit) const
{
    if (bindingBitsSize > bit)
        return bindingBits[bit / 32] & (1 << (bit % 32));
    else
        return false;
}

void QDeclarativeData::clearBindingBit(int bit)
{
    if (bindingBitsSize > bit)
        bindingBits[bit / 32] &= ~(1 << (bit % 32));
}

void QDeclarativeData::setBindingBit(QObject *obj, int bit)
{
    if (bindingBitsSize <= bit) {
        int props = obj->metaObject()->propertyCount();
        Q_ASSERT(bit < props);

        int arraySize = (props + 31) / 32;
        int oldArraySize = bindingBitsSize / 32;

        bindingBits = (quint32 *)realloc(bindingBits,
                                         arraySize * sizeof(quint32));

        memset(bindingBits + oldArraySize,
               0x00,
               sizeof(quint32) * (arraySize - oldArraySize));

        bindingBitsSize = arraySize * 32;
    }

    bindingBits[bit / 32] |= (1 << (bit % 32));
}

/*!
    Creates a QScriptValue allowing you to use \a object in QML script.
    \a engine is the QDeclarativeEngine it is to be created in.

    The QScriptValue returned is a QtScript Object, not a QtScript QObject, due
    to the special needs of QML requiring more functionality than a standard
    QtScript QObject.
*/
QScriptValue QDeclarativeEnginePrivate::qmlScriptObject(QObject* object,
                                               QDeclarativeEngine* engine)
{
    QDeclarativeEnginePrivate *enginePriv = QDeclarativeEnginePrivate::get(engine);
    return enginePriv->objectClass->newQObject(object);
}

/*!
    Returns the QDeclarativeContext for the executing QScript \a ctxt.
*/
QDeclarativeContextData *QDeclarativeEnginePrivate::getContext(QScriptContext *ctxt)
{
    QScriptValue scopeNode = QScriptDeclarativeClass::scopeChainValue(ctxt, -3);
    Q_ASSERT(scopeNode.isValid());
    Q_ASSERT(QScriptDeclarativeClass::scriptClass(scopeNode) == contextClass);
    return contextClass->contextFromValue(scopeNode);
}

/*!
    Returns the QUrl associated with the script \a ctxt for the case that there is
    no QDeclarativeContext.
*/
QUrl QDeclarativeEnginePrivate::getUrl(QScriptContext *ctxt)
{
    QScriptValue scopeNode = QScriptDeclarativeClass::scopeChainValue(ctxt, -3);
    Q_ASSERT(scopeNode.isValid());
    Q_ASSERT(QScriptDeclarativeClass::scriptClass(scopeNode) == contextClass);
    return contextClass->urlFromValue(scopeNode);
}

QString QDeclarativeEnginePrivate::urlToLocalFileOrQrc(const QUrl& url)
{
    if (url.scheme().compare(QLatin1String("qrc"), Qt::CaseInsensitive) == 0) {
        if (url.authority().isEmpty())
            return QLatin1Char(':') + url.path();
        return QString();
    }
    return url.toLocalFile();
}

/*!
\qmlmethod object Qt::createComponent(url)

Returns a \l Component object created using the QML file at the specified \a url,
or \c null if an empty string was given.

The returned component's \l Component::status property indicates whether the
component was successfully created. If the status is \c Component.Error,
see \l Component::errorString() for an error description.

Call \l {Component::createObject()}{Component.createObject()} on the returned
component to create an object instance of the component.

For example:

\snippet doc/src/snippets/declarative/createComponent-simple.qml 0

See \l {Dynamic Object Management in QML} for more information on using this function.

To create a QML object from an arbitrary string of QML (instead of a file),
use \l{QML:Qt::createQmlObject()}{Qt.createQmlObject()}.
*/

QScriptValue QDeclarativeEnginePrivate::createComponent(QScriptContext *ctxt, QScriptEngine *engine)
{
    QDeclarativeEnginePrivate *activeEnginePriv =
        static_cast<QDeclarativeScriptEngine*>(engine)->p;
    QDeclarativeEngine* activeEngine = activeEnginePriv->q_func();

    if(ctxt->argumentCount() != 1) {
        return ctxt->throwError(QLatin1String("Qt.createComponent(): Invalid arguments"));
    } else {

        QString arg = ctxt->argument(0).toString();
        if (arg.isEmpty())
            return engine->nullValue();
        QUrl url = QDeclarativeScriptEngine::get(engine)->resolvedUrl(ctxt, QUrl(arg));
        QDeclarativeContextData* context = activeEnginePriv->getContext(ctxt);
        QDeclarativeComponent *c = new QDeclarativeComponent(activeEngine, url, activeEngine);
        QDeclarativeComponentPrivate::get(c)->creationContext = context;
        QDeclarativeData::get(c, true)->setImplicitDestructible();
        return activeEnginePriv->objectClass->newQObject(c, qMetaTypeId<QDeclarativeComponent*>());
    }
}

/*!
\qmlmethod object Qt::createQmlObject(string qml, object parent, string filepath)

Returns a new object created from the given \a string of QML which will have the specified \a parent,
or \c null if there was an error in creating the object.

If \a filepath is specified, it will be used for error reporting for the created object.

Example (where \c parentItem is the id of an existing QML item):

\snippet doc/src/snippets/declarative/createQmlObject.qml 0

In the case of an error, a QtScript Error object is thrown. This object has an additional property,
\c qmlErrors, which is an array of the errors encountered.
Each object in this array has the members \c lineNumber, \c columnNumber, \c fileName and \c message.
For example, if the above snippet had misspelled color as 'colro' then the array would contain an object like the following:
{ "lineNumber" : 1, "columnNumber" : 32, "fileName" : "dynamicSnippet1", "message" : "Cannot assign to non-existent property \"colro\""}.

Note that this function returns immediately, and therefore may not work if
the \a qml string loads new components (that is, external QML files that have not yet been loaded).
If this is the case, consider using \l{QML:Qt::createComponent()}{Qt.createComponent()} instead.

See \l {Dynamic Object Management in QML} for more information on using this function.
*/

QScriptValue QDeclarativeEnginePrivate::createQmlObject(QScriptContext *ctxt, QScriptEngine *engine)
{
    QDeclarativeEnginePrivate *activeEnginePriv =
        static_cast<QDeclarativeScriptEngine*>(engine)->p;
    QDeclarativeEngine* activeEngine = activeEnginePriv->q_func();

    if(ctxt->argumentCount() < 2 || ctxt->argumentCount() > 3)
        return ctxt->throwError(QLatin1String("Qt.createQmlObject(): Invalid arguments"));

    QDeclarativeContextData* context = activeEnginePriv->getContext(ctxt);
    Q_ASSERT(context);

    QString qml = ctxt->argument(0).toString();
    if (qml.isEmpty())
        return engine->nullValue();

    QUrl url;
    if(ctxt->argumentCount() > 2)
        url = QUrl(ctxt->argument(2).toString());
    else
        url = QUrl(QLatin1String("inline"));

    if (url.isValid() && url.isRelative())
        url = context->resolvedUrl(url);

    QObject *parentArg = activeEnginePriv->objectClass->toQObject(ctxt->argument(1));
    if(!parentArg)
        return ctxt->throwError(QLatin1String("Qt.createQmlObject(): Missing parent object"));

    QDeclarativeComponent component(activeEngine);
    component.setData(qml.toUtf8(), url);

    if(component.isError()) {
        QList<QDeclarativeError> errors = component.errors();
        QString errstr = QLatin1String("Qt.createQmlObject() failed to create object: ");
        QScriptValue arr = ctxt->engine()->newArray(errors.length());
        int i = 0;
        foreach (const QDeclarativeError &error, errors){
            errstr += QLatin1String("\n    ") + error.toString();
            QScriptValue qmlErrObject = ctxt->engine()->newObject();
            qmlErrObject.setProperty(QLatin1String("lineNumber"), QScriptValue(error.line()));
            qmlErrObject.setProperty(QLatin1String("columnNumber"), QScriptValue(error.column()));
            qmlErrObject.setProperty(QLatin1String("fileName"), QScriptValue(error.url().toString()));
            qmlErrObject.setProperty(QLatin1String("message"), QScriptValue(error.description()));
            arr.setProperty(i++, qmlErrObject);
        }
        QScriptValue err = ctxt->throwError(errstr);
        err.setProperty(QLatin1String("qmlErrors"),arr);
        return err;
    }

    if (!component.isReady())
        return ctxt->throwError(QLatin1String("Qt.createQmlObject(): Component is not ready"));

    QObject *obj = component.beginCreate(context->asQDeclarativeContext());
    if(obj)
        QDeclarativeData::get(obj, true)->setImplicitDestructible();
    component.completeCreate();

    if(component.isError()) {
        QList<QDeclarativeError> errors = component.errors();
        QString errstr = QLatin1String("Qt.createQmlObject() failed to create object: ");
        QScriptValue arr = ctxt->engine()->newArray(errors.length());
        int i = 0;
        foreach (const QDeclarativeError &error, errors){
            errstr += QLatin1String("\n    ") + error.toString();
            QScriptValue qmlErrObject = ctxt->engine()->newObject();
            qmlErrObject.setProperty(QLatin1String("lineNumber"), QScriptValue(error.line()));
            qmlErrObject.setProperty(QLatin1String("columnNumber"), QScriptValue(error.column()));
            qmlErrObject.setProperty(QLatin1String("fileName"), QScriptValue(error.url().toString()));
            qmlErrObject.setProperty(QLatin1String("message"), QScriptValue(error.description()));
            arr.setProperty(i++, qmlErrObject);
        }
        QScriptValue err = ctxt->throwError(errstr);
        err.setProperty(QLatin1String("qmlErrors"),arr);
        return err;
    }

    Q_ASSERT(obj);

    obj->setParent(parentArg);

    QList<QDeclarativePrivate::AutoParentFunction> functions = QDeclarativeMetaType::parentFunctions();
    for (int ii = 0; ii < functions.count(); ++ii) {
        if (QDeclarativePrivate::Parented == functions.at(ii)(obj, parentArg))
            break;
    }

    QDeclarativeData::get(obj, true)->setImplicitDestructible();
    return activeEnginePriv->objectClass->newQObject(obj, QMetaType::QObjectStar);
}

/*!
\qmlmethod bool Qt::isQtObject(object)
Returns true if \c object is a valid reference to a Qt or QML object, otherwise false.
*/
QScriptValue QDeclarativeEnginePrivate::isQtObject(QScriptContext *ctxt, QScriptEngine *engine)
{
    if (ctxt->argumentCount() == 0)
        return QScriptValue(engine, false);

    return QScriptValue(engine, 0 != ctxt->argument(0).toQObject());
}

/*!
\qmlmethod Qt::vector3d(real x, real y, real z)
Returns a Vector3D with the specified \c x, \c y and \c z.
*/
QScriptValue QDeclarativeEnginePrivate::vector3d(QScriptContext *ctxt, QScriptEngine *engine)
{
    if(ctxt->argumentCount() != 3)
        return ctxt->throwError(QLatin1String("Qt.vector(): Invalid arguments"));
    qsreal x = ctxt->argument(0).toNumber();
    qsreal y = ctxt->argument(1).toNumber();
    qsreal z = ctxt->argument(2).toNumber();
    return QDeclarativeEnginePrivate::get(engine)->scriptValueFromVariant(QVariant::fromValue(QVector3D(x, y, z)));
}

/*!
\qmlmethod string Qt::formatDate(datetime date, variant format)

Returns a string representation of \c date, optionally formatted according
to \c format.

The \a date parameter may be a JavaScript \c Date object, a \l{date}{date}
property, a QDate, or QDateTime value. The \a format parameter may be any of
the possible format values as described for
\l{QML:Qt::formatDateTime()}{Qt.formatDateTime()}.

If \a format is not specified, \a date is formatted using
\l {Qt::DefaultLocaleShortDate}{Qt.DefaultLocaleShortDate}.
*/
#ifndef QT_NO_DATESTRING
QScriptValue QDeclarativeEnginePrivate::formatDate(QScriptContext*ctxt, QScriptEngine*engine)
{
    int argCount = ctxt->argumentCount();
    if(argCount == 0 || argCount > 2)
        return ctxt->throwError(QLatin1String("Qt.formatDate(): Invalid arguments"));

    QDate date = ctxt->argument(0).toDateTime().date();
    Qt::DateFormat enumFormat = Qt::DefaultLocaleShortDate;
    if (argCount == 2) {
        QScriptValue formatArg = ctxt->argument(1);
        if (formatArg.isString()) {
            QString format = formatArg.toString();
            return engine->newVariant(QVariant::fromValue(date.toString(format)));
        } else if (formatArg.isNumber()) {
            enumFormat = Qt::DateFormat(formatArg.toUInt32());
        } else {
            return ctxt->throwError(QLatin1String("Qt.formatDate(): Invalid date format"));
        }
    }
    return engine->newVariant(QVariant::fromValue(date.toString(enumFormat)));
}

/*!
\qmlmethod string Qt::formatTime(datetime time, variant format)

Returns a string representation of \c time, optionally formatted according to
\c format.

The \a time parameter may be a JavaScript \c Date object, a QTime, or QDateTime
value. The \a format parameter may be any of the possible format values as
described for \l{QML:Qt::formatDateTime()}{Qt.formatDateTime()}.

If \a format is not specified, \a time is formatted using
\l {Qt::DefaultLocaleShortDate}{Qt.DefaultLocaleShortDate}.
*/
QScriptValue QDeclarativeEnginePrivate::formatTime(QScriptContext*ctxt, QScriptEngine*engine)
{
    int argCount = ctxt->argumentCount();
    if(argCount == 0 || argCount > 2)
        return ctxt->throwError(QLatin1String("Qt.formatTime(): Invalid arguments"));

    QTime time;
    QScriptValue sv = ctxt->argument(0);
    if (sv.isDate())
        time = sv.toDateTime().time();
    else if (sv.toVariant().type() == QVariant::Time)
        time = sv.toVariant().toTime();

    Qt::DateFormat enumFormat = Qt::DefaultLocaleShortDate;
    if (argCount == 2) {
        QScriptValue formatArg = ctxt->argument(1);
        if (formatArg.isString()) {
            QString format = formatArg.toString();
            return engine->newVariant(QVariant::fromValue(time.toString(format)));
        } else if (formatArg.isNumber()) {
            enumFormat = Qt::DateFormat(formatArg.toUInt32());
        } else {
            return ctxt->throwError(QLatin1String("Qt.formatTime(): Invalid time format"));
        }
    }
    return engine->newVariant(QVariant::fromValue(time.toString(enumFormat)));
}

/*!
\qmlmethod string Qt::formatDateTime(datetime dateTime, variant format)

Returns a string representation of \c datetime, optionally formatted according to
\c format.

The \a date parameter may be a JavaScript \c Date object, a \l{date}{date}
property, a QDate, QTime, or QDateTime value.

If \a format is not provided, \a dateTime is formatted using
\l {Qt::DefaultLocaleShortDate}{Qt.DefaultLocaleShortDate}. Otherwise,
\a format should be either.

\list
\o One of the Qt::DateFormat enumeration values, such as
   \c Qt.DefaultLocaleShortDate or \c Qt.ISODate
\o A string that specifies the format of the returned string, as detailed below.
\endlist

If \a format specifies a format string, it should use the following expressions
to specify the date:

    \table
    \header \i Expression \i Output
    \row \i d \i the day as number without a leading zero (1 to 31)
    \row \i dd \i the day as number with a leading zero (01 to 31)
    \row \i ddd
            \i the abbreviated localized day name (e.g. 'Mon' to 'Sun').
            Uses QDate::shortDayName().
    \row \i dddd
            \i the long localized day name (e.g. 'Monday' to 'Qt::Sunday').
            Uses QDate::longDayName().
    \row \i M \i the month as number without a leading zero (1-12)
    \row \i MM \i the month as number with a leading zero (01-12)
    \row \i MMM
            \i the abbreviated localized month name (e.g. 'Jan' to 'Dec').
            Uses QDate::shortMonthName().
    \row \i MMMM
            \i the long localized month name (e.g. 'January' to 'December').
            Uses QDate::longMonthName().
    \row \i yy \i the year as two digit number (00-99)
    \row \i yyyy \i the year as four digit number
    \endtable

In addition the following expressions can be used to specify the time:

    \table
    \header \i Expression \i Output
    \row \i h
         \i the hour without a leading zero (0 to 23 or 1 to 12 if AM/PM display)
    \row \i hh
         \i the hour with a leading zero (00 to 23 or 01 to 12 if AM/PM display)
    \row \i m \i the minute without a leading zero (0 to 59)
    \row \i mm \i the minute with a leading zero (00 to 59)
    \row \i s \i the second without a leading zero (0 to 59)
    \row \i ss \i the second with a leading zero (00 to 59)
    \row \i z \i the milliseconds without leading zeroes (0 to 999)
    \row \i zzz \i the milliseconds with leading zeroes (000 to 999)
    \row \i AP
            \i use AM/PM display. \e AP will be replaced by either "AM" or "PM".
    \row \i ap
            \i use am/pm display. \e ap will be replaced by either "am" or "pm".
    \endtable

    All other input characters will be ignored. Any sequence of characters that
    are enclosed in single quotes will be treated as text and not be used as an
    expression. Two consecutive single quotes ("''") are replaced by a single quote
    in the output.

For example, if the following date/time value was specified:

    \code
    // 21 May 2001 14:13:09
    var dateTime = new Date(2001, 5, 21, 14, 13, 09)
    \endcode

This \a dateTime value could be passed to \c Qt.formatDateTime(),
\l {QML:Qt::formatDate()}{Qt.formatDate()} or \l {QML:Qt::formatTime()}{Qt.formatTime()}
with the \a format values below to produce the following results:

    \table
    \header \i Format \i Result
    \row \i "dd.MM.yyyy"      \i 21.05.2001
    \row \i "ddd MMMM d yy"   \i Tue May 21 01
    \row \i "hh:mm:ss.zzz"    \i 14:13:09.042
    \row \i "h:m:s ap"        \i 2:13:9 pm
    \endtable
*/
QScriptValue QDeclarativeEnginePrivate::formatDateTime(QScriptContext*ctxt, QScriptEngine*engine)
{
    int argCount = ctxt->argumentCount();
    if(argCount == 0 || argCount > 2)
        return ctxt->throwError(QLatin1String("Qt.formatDateTime(): Invalid arguments"));

    QDateTime date = ctxt->argument(0).toDateTime();
    Qt::DateFormat enumFormat = Qt::DefaultLocaleShortDate;
    if (argCount == 2) {
        QScriptValue formatArg = ctxt->argument(1);
        if (formatArg.isString()) {
            QString format = formatArg.toString();
            return engine->newVariant(QVariant::fromValue(date.toString(format)));
        } else if (formatArg.isNumber()) {
            enumFormat = Qt::DateFormat(formatArg.toUInt32());
        } else {
            return ctxt->throwError(QLatin1String("Qt.formatDateTime(): Invalid datetime format"));
        }
    }
    return engine->newVariant(QVariant::fromValue(date.toString(enumFormat)));
}
#endif // QT_NO_DATESTRING

/*!
\qmlmethod color Qt::rgba(real red, real green, real blue, real alpha)

Returns a color with the specified \c red, \c green, \c blue and \c alpha components.
All components should be in the range 0-1 inclusive.
*/
QScriptValue QDeclarativeEnginePrivate::rgba(QScriptContext *ctxt, QScriptEngine *engine)
{
    int argCount = ctxt->argumentCount();
    if(argCount < 3 || argCount > 4)
        return ctxt->throwError(QLatin1String("Qt.rgba(): Invalid arguments"));
    qsreal r = ctxt->argument(0).toNumber();
    qsreal g = ctxt->argument(1).toNumber();
    qsreal b = ctxt->argument(2).toNumber();
    qsreal a = (argCount == 4) ? ctxt->argument(3).toNumber() : 1;

    if (r < 0.0) r=0.0;
    if (r > 1.0) r=1.0;
    if (g < 0.0) g=0.0;
    if (g > 1.0) g=1.0;
    if (b < 0.0) b=0.0;
    if (b > 1.0) b=1.0;
    if (a < 0.0) a=0.0;
    if (a > 1.0) a=1.0;

    return engine->toScriptValue(QVariant::fromValue(QColor::fromRgbF(r, g, b, a)));
}

/*!
\qmlmethod color Qt::hsla(real hue, real saturation, real lightness, real alpha)

Returns a color with the specified \c hue, \c saturation, \c lightness and \c alpha components.
All components should be in the range 0-1 inclusive.
*/
QScriptValue QDeclarativeEnginePrivate::hsla(QScriptContext *ctxt, QScriptEngine *engine)
{
    int argCount = ctxt->argumentCount();
    if(argCount < 3 || argCount > 4)
        return ctxt->throwError(QLatin1String("Qt.hsla(): Invalid arguments"));
    qsreal h = ctxt->argument(0).toNumber();
    qsreal s = ctxt->argument(1).toNumber();
    qsreal l = ctxt->argument(2).toNumber();
    qsreal a = (argCount == 4) ? ctxt->argument(3).toNumber() : 1;

    if (h < 0.0) h=0.0;
    if (h > 1.0) h=1.0;
    if (s < 0.0) s=0.0;
    if (s > 1.0) s=1.0;
    if (l < 0.0) l=0.0;
    if (l > 1.0) l=1.0;
    if (a < 0.0) a=0.0;
    if (a > 1.0) a=1.0;

    return engine->toScriptValue(QVariant::fromValue(QColor::fromHslF(h, s, l, a)));
}

/*!
\qmlmethod rect Qt::rect(int x, int y, int width, int height)

Returns a \c rect with the top-left corner at \c x, \c y and the specified \c width and \c height.

The returned object has \c x, \c y, \c width and \c height attributes with the given values.
*/
QScriptValue QDeclarativeEnginePrivate::rect(QScriptContext *ctxt, QScriptEngine *engine)
{
    if(ctxt->argumentCount() != 4)
        return ctxt->throwError(QLatin1String("Qt.rect(): Invalid arguments"));

    qsreal x = ctxt->argument(0).toNumber();
    qsreal y = ctxt->argument(1).toNumber();
    qsreal w = ctxt->argument(2).toNumber();
    qsreal h = ctxt->argument(3).toNumber();

    return QDeclarativeEnginePrivate::get(engine)->scriptValueFromVariant(QVariant::fromValue(QRectF(x, y, w, h)));
}

/*!
\qmlmethod point Qt::point(int x, int y)
Returns a Point with the specified \c x and \c y coordinates.
*/
QScriptValue QDeclarativeEnginePrivate::point(QScriptContext *ctxt, QScriptEngine *engine)
{
    if(ctxt->argumentCount() != 2)
        return ctxt->throwError(QLatin1String("Qt.point(): Invalid arguments"));
    qsreal x = ctxt->argument(0).toNumber();
    qsreal y = ctxt->argument(1).toNumber();
    return QDeclarativeEnginePrivate::get(engine)->scriptValueFromVariant(QVariant::fromValue(QPointF(x, y)));
}

/*!
\qmlmethod Qt::size(int width, int height)
Returns a Size with the specified \c width and \c height.
*/
QScriptValue QDeclarativeEnginePrivate::size(QScriptContext *ctxt, QScriptEngine *engine)
{
    if(ctxt->argumentCount() != 2)
        return ctxt->throwError(QLatin1String("Qt.size(): Invalid arguments"));
    qsreal w = ctxt->argument(0).toNumber();
    qsreal h = ctxt->argument(1).toNumber();
    return QDeclarativeEnginePrivate::get(engine)->scriptValueFromVariant(QVariant::fromValue(QSizeF(w, h)));
}

/*!
\qmlmethod color Qt::lighter(color baseColor, real factor)
Returns a color lighter than \c baseColor by the \c factor provided.

If the factor is greater than 1.0, this functions returns a lighter color.
Setting factor to 1.5 returns a color that is 50% brighter. If the factor is less than 1.0,
the return color is darker, but we recommend using the Qt.darker() function for this purpose.
If the factor is 0 or negative, the return value is unspecified.

The function converts the current RGB color to HSV, multiplies the value (V) component
by factor and converts the color back to RGB.

If \c factor is not supplied, returns a color 50% lighter than \c baseColor (factor 1.5).
*/
QScriptValue QDeclarativeEnginePrivate::lighter(QScriptContext *ctxt, QScriptEngine *engine)
{
    if(ctxt->argumentCount() != 1 && ctxt->argumentCount() != 2)
        return ctxt->throwError(QLatin1String("Qt.lighter(): Invalid arguments"));
    QVariant v = ctxt->argument(0).toVariant();
    QColor color;
    if (v.userType() == QVariant::Color)
        color = v.value<QColor>();
    else if (v.userType() == QVariant::String) {
        bool ok;
        color = QDeclarativeStringConverters::colorFromString(v.toString(), &ok);
        if (!ok)
            return engine->nullValue();
    } else
        return engine->nullValue();
    qsreal factor = 1.5;
    if (ctxt->argumentCount() == 2)
        factor = ctxt->argument(1).toNumber();
    color = color.lighter(int(qRound(factor*100.)));
    return engine->toScriptValue(QVariant::fromValue(color));
}

/*!
\qmlmethod color Qt::darker(color baseColor, real factor)
Returns a color darker than \c baseColor by the \c factor provided.

If the factor is greater than 1.0, this function returns a darker color.
Setting factor to 3.0 returns a color that has one-third the brightness.
If the factor is less than 1.0, the return color is lighter, but we recommend using
the Qt.lighter() function for this purpose. If the factor is 0 or negative, the return
value is unspecified.

The function converts the current RGB color to HSV, divides the value (V) component
by factor and converts the color back to RGB.

If \c factor is not supplied, returns a color 50% darker than \c baseColor (factor 2.0).
*/
QScriptValue QDeclarativeEnginePrivate::darker(QScriptContext *ctxt, QScriptEngine *engine)
{
    if(ctxt->argumentCount() != 1 && ctxt->argumentCount() != 2)
        return ctxt->throwError(QLatin1String("Qt.darker(): Invalid arguments"));
    QVariant v = ctxt->argument(0).toVariant();
    QColor color;
    if (v.userType() == QVariant::Color)
        color = v.value<QColor>();
    else if (v.userType() == QVariant::String) {
        bool ok;
        color = QDeclarativeStringConverters::colorFromString(v.toString(), &ok);
        if (!ok)
            return engine->nullValue();
    } else
        return engine->nullValue();
    qsreal factor = 2.0;
    if (ctxt->argumentCount() == 2)
        factor = ctxt->argument(1).toNumber();
    color = color.darker(int(qRound(factor*100.)));
    return engine->toScriptValue(QVariant::fromValue(color));
}

/*!
\qmlmethod bool Qt::openUrlExternally(url target)
Attempts to open the specified \c target url in an external application, based on the user's desktop preferences. Returns true if it succeeds, and false otherwise.
*/
QScriptValue QDeclarativeEnginePrivate::desktopOpenUrl(QScriptContext *ctxt, QScriptEngine *e)
{
    if(ctxt->argumentCount() < 1)
        return QScriptValue(e, false);
    bool ret = false;
#ifndef QT_NO_DESKTOPSERVICES
    ret = QDesktopServices::openUrl(QDeclarativeScriptEngine::get(e)->resolvedUrl(ctxt, QUrl(ctxt->argument(0).toString())));
#endif
    return QScriptValue(e, ret);
}

/*!
\qmlmethod list<string> Qt::fontFamilies()
Returns a list of the font families available to the application.
*/

QScriptValue QDeclarativeEnginePrivate::fontFamilies(QScriptContext *ctxt, QScriptEngine *e)
{
    if(ctxt->argumentCount() != 0)
        return ctxt->throwError(QLatin1String("Qt.fontFamilies(): Invalid arguments"));

    QDeclarativeEnginePrivate *p = QDeclarativeEnginePrivate::get(e);
    QFontDatabase database;
    return p->scriptValueFromVariant(database.families());
}

/*!
\qmlmethod string Qt::md5(data)
Returns a hex string of the md5 hash of \c data.
*/
QScriptValue QDeclarativeEnginePrivate::md5(QScriptContext *ctxt, QScriptEngine *)
{
    if (ctxt->argumentCount() != 1)
        return ctxt->throwError(QLatin1String("Qt.md5(): Invalid arguments"));

    QByteArray data = ctxt->argument(0).toString().toUtf8();
    QByteArray result = QCryptographicHash::hash(data, QCryptographicHash::Md5);

    return QScriptValue(QLatin1String(result.toHex()));
}

/*!
\qmlmethod string Qt::btoa(data)
Binary to ASCII - this function returns a base64 encoding of \c data.
*/
QScriptValue QDeclarativeEnginePrivate::btoa(QScriptContext *ctxt, QScriptEngine *)
{
    if (ctxt->argumentCount() != 1)
        return ctxt->throwError(QLatin1String("Qt.btoa(): Invalid arguments"));

    QByteArray data = ctxt->argument(0).toString().toUtf8();

    return QScriptValue(QLatin1String(data.toBase64()));
}

/*!
\qmlmethod string Qt::atob(data)
ASCII to binary - this function returns a base64 decoding of \c data.
*/

QScriptValue QDeclarativeEnginePrivate::atob(QScriptContext *ctxt, QScriptEngine *)
{
    if (ctxt->argumentCount() != 1)
        return ctxt->throwError(QLatin1String("Qt.atob(): Invalid arguments"));

    QByteArray data = ctxt->argument(0).toString().toUtf8();

    return QScriptValue(QLatin1String(QByteArray::fromBase64(data)));
}

QScriptValue QDeclarativeEnginePrivate::consoleLog(QScriptContext *ctxt, QScriptEngine *e)
{
    if(ctxt->argumentCount() < 1)
        return e->newVariant(QVariant(false));

    QByteArray msg;

    for (int i=0; i<ctxt->argumentCount(); ++i) {
        if (!msg.isEmpty()) msg += ' ';
        msg += ctxt->argument(i).toString().toLocal8Bit();
        // does not support firebug "%[a-z]" formatting, since firebug really
        // does just ignore the format letter, which makes it pointless.
    }

    qDebug("%s",msg.constData());

    return e->newVariant(QVariant(true));
}

void QDeclarativeEnginePrivate::sendQuit()
{
    Q_Q(QDeclarativeEngine);
    emit q->quit();
    if (q->receivers(SIGNAL(quit())) == 0) {
        qWarning("Signal QDeclarativeEngine::quit() emitted, but no receivers connected to handle it.");
    }
}

static void dumpwarning(const QDeclarativeError &error)
{
    qWarning().nospace() << qPrintable(error.toString());
}

static void dumpwarning(const QList<QDeclarativeError> &errors)
{
    for (int ii = 0; ii < errors.count(); ++ii)
        dumpwarning(errors.at(ii));
}

void QDeclarativeEnginePrivate::warning(const QDeclarativeError &error)
{
    Q_Q(QDeclarativeEngine);
    q->warnings(QList<QDeclarativeError>() << error);
    if (outputWarningsToStdErr)
        dumpwarning(error);
}

void QDeclarativeEnginePrivate::warning(const QList<QDeclarativeError> &errors)
{
    Q_Q(QDeclarativeEngine);
    q->warnings(errors);
    if (outputWarningsToStdErr)
        dumpwarning(errors);
}

void QDeclarativeEnginePrivate::warning(QDeclarativeEngine *engine, const QDeclarativeError &error)
{
    if (engine)
        QDeclarativeEnginePrivate::get(engine)->warning(error);
    else
        dumpwarning(error);
}

void QDeclarativeEnginePrivate::warning(QDeclarativeEngine *engine, const QList<QDeclarativeError> &error)
{
    if (engine)
        QDeclarativeEnginePrivate::get(engine)->warning(error);
    else
        dumpwarning(error);
}

void QDeclarativeEnginePrivate::warning(QDeclarativeEnginePrivate *engine, const QDeclarativeError &error)
{
    if (engine)
        engine->warning(error);
    else
        dumpwarning(error);
}

void QDeclarativeEnginePrivate::warning(QDeclarativeEnginePrivate *engine, const QList<QDeclarativeError> &error)
{
    if (engine)
        engine->warning(error);
    else
        dumpwarning(error);
}

/*!
\qmlmethod Qt::quit()
This function causes the QDeclarativeEngine::quit() signal to be emitted.
Within the \l {QML Viewer}, this causes the launcher application to exit;
to quit a C++ application when this method is called, connect the
QDeclarativeEngine::quit() signal to the QCoreApplication::quit() slot.
*/

QScriptValue QDeclarativeEnginePrivate::quit(QScriptContext * /*ctxt*/, QScriptEngine *e)
{
    QDeclarativeEnginePrivate *qe = get (e);
    qe->sendQuit();
    return QScriptValue();
}

/*!
    \qmlmethod color Qt::tint(color baseColor, color tintColor)
    This function allows tinting one color with another.

    The tint color should usually be mostly transparent, or you will not be
    able to see the underlying color. The below example provides a slight red
    tint by having the tint color be pure red which is only 1/16th opaque.

    \qml
    Item {
        Rectangle {
            x: 0; width: 80; height: 80
            color: "lightsteelblue"
        }
        Rectangle {
            x: 100; width: 80; height: 80
            color: Qt.tint("lightsteelblue", "#10FF0000")
        }
    }
    \endqml
    \image declarative-rect_tint.png

    Tint is most useful when a subtle change is intended to be conveyed due to some event; you can then use tinting to more effectively tune the visible color.
*/
QScriptValue QDeclarativeEnginePrivate::tint(QScriptContext *ctxt, QScriptEngine *engine)
{
    if(ctxt->argumentCount() != 2)
        return ctxt->throwError(QLatin1String("Qt.tint(): Invalid arguments"));
    //get color
    QVariant v = ctxt->argument(0).toVariant();
    QColor color;
    if (v.userType() == QVariant::Color)
        color = v.value<QColor>();
    else if (v.userType() == QVariant::String) {
        bool ok;
        color = QDeclarativeStringConverters::colorFromString(v.toString(), &ok);
        if (!ok)
            return engine->nullValue();
    } else
        return engine->nullValue();

    //get tint color
    v = ctxt->argument(1).toVariant();
    QColor tintColor;
    if (v.userType() == QVariant::Color)
        tintColor = v.value<QColor>();
    else if (v.userType() == QVariant::String) {
        bool ok;
        tintColor = QDeclarativeStringConverters::colorFromString(v.toString(), &ok);
        if (!ok)
            return engine->nullValue();
    } else
        return engine->nullValue();

    //tint
    QColor finalColor;
    int a = tintColor.alpha();
    if (a == 0xFF)
        finalColor = tintColor;
    else if (a == 0x00)
        finalColor = color;
    else {
        qreal a = tintColor.alphaF();
        qreal inv_a = 1.0 - a;

        finalColor.setRgbF(tintColor.redF() * a + color.redF() * inv_a,
                           tintColor.greenF() * a + color.greenF() * inv_a,
                           tintColor.blueF() * a + color.blueF() * inv_a,
                           a + inv_a * color.alphaF());
    }

    return engine->toScriptValue(QVariant::fromValue(finalColor));
}

QScriptValue QDeclarativeEnginePrivate::scriptValueFromVariant(const QVariant &val)
{
    if (variantIsScarceResource(val)) {
        return scarceResourceClass->newScarceResource(val);
    } else if (val.userType() == qMetaTypeId<QDeclarativeListReference>()) {
        QDeclarativeListReferencePrivate *p =
            QDeclarativeListReferencePrivate::get((QDeclarativeListReference*)val.constData());
        if (p->object) {
            return listClass->newList(p->property, p->propertyType);
        } else {
            return scriptEngine.nullValue();
        }
    } else if (val.userType() == qMetaTypeId<QList<QObject *> >()) {
        const QList<QObject *> &list = *(QList<QObject *>*)val.constData();
        QScriptValue rv = scriptEngine.newArray(list.count());
        for (int ii = 0; ii < list.count(); ++ii) {
            QObject *object = list.at(ii);
            rv.setProperty(ii, objectClass->newQObject(object));
        }
        return rv;
    } else if (QDeclarativeValueType *vt = valueTypes[val.userType()]) {
        return valueTypeClass->newObject(val, vt);
    }

    bool objOk;
    QObject *obj = QDeclarativeMetaType::toQObject(val, &objOk);
    if (objOk) {
        return objectClass->newQObject(obj);
    } else {
        return scriptEngine.toScriptValue(val);
    }
}

/*
   If the variant is a scarce resource (consumes a large amount of memory, or
   only a limited number of them can be held in memory at any given time without
   exhausting supply for future use) we need to release the scarce resource
   after evaluation of the javascript binding is complete.
 */
bool QDeclarativeEnginePrivate::variantIsScarceResource(const QVariant& val)
{
    if (val.type() == QVariant::Pixmap) {
        return true;
    } else if (val.type() == QVariant::Image) {
        return true;
    }

    return false;
}

/*
   This function should be called prior to evaluation of any js expression,
   so that scarce resources are not freed prematurely (eg, if there is a
   nested javascript expression).
 */
void QDeclarativeEnginePrivate::referenceScarceResources()
{
    scarceResourcesRefCount += 1;
}

/*
   This function should be called after evaluation of the js expression is
   complete, and so the scarce resources may be freed safely.
 */
void QDeclarativeEnginePrivate::dereferenceScarceResources()
{
    Q_ASSERT(scarceResourcesRefCount > 0);
    scarceResourcesRefCount -= 1;

    // if the refcount is zero, then evaluation of the "top level"
    // expression must have completed.  We can safely release the
    // scarce resources.
    if (scarceResourcesRefCount == 0) {
        // iterate through the list and release them all.
        // note that the actual SRD is owned by the JS engine,
        // so we cannot delete the SRD; but we can free the
        // memory used by the variant in the SRD.
        ScarceResourceData *srd = 0;
        while (scarceResources) {
            srd = scarceResources; // srd points to the "old" (current) head of the list
            scarceResources = srd->next; // srd->next is the "new" head of the list
            if (srd->next) srd->next->prev = &scarceResources; // newHead->prev = listptr.
            srd->next = 0;
            srd->prev = 0;
            srd->releaseResource(); // release the old head node.
        }
    }
}

QVariant QDeclarativeEnginePrivate::scriptValueToVariant(const QScriptValue &val, int hint)
{
    QScriptDeclarativeClass *dc = QScriptDeclarativeClass::scriptClass(val);
    if (dc == objectClass)
        return QVariant::fromValue(objectClass->toQObject(val));
    else if (dc == scarceResourceClass)
        return scarceResourceClass->toVariant(val);
    else if (dc == valueTypeClass)
        return valueTypeClass->toVariant(val);
    else if (dc == contextClass)
        return QVariant();

    // Convert to a QList<QObject*> only if val is an array and we were explicitly hinted
    if (hint == qMetaTypeId<QList<QObject *> >() && val.isArray()) {
        QList<QObject *> list;
        int length = val.property(QLatin1String("length")).toInt32();
        for (int ii = 0; ii < length; ++ii) {
            QScriptValue arrayItem = val.property(ii);
            QObject *d = arrayItem.toQObject();
            list << d;
        }
        return QVariant::fromValue(list);
    }

    return val.toVariant();
}

/*!
  Adds \a path as a directory where the engine searches for
  installed modules in a URL-based directory structure.
  The \a path may be a local filesystem directory or a URL.

  The newly added \a path will be first in the importPathList().

  \sa setImportPathList(), {QML Modules}
*/
void QDeclarativeEngine::addImportPath(const QString& path)
{
    Q_D(QDeclarativeEngine);
    d->importDatabase.addImportPath(path);
}

/*!
  Returns the list of directories where the engine searches for
  installed modules in a URL-based directory structure.

  For example, if \c /opt/MyApp/lib/imports is in the path, then QML that
  imports \c com.mycompany.Feature will cause the QDeclarativeEngine to look
  in \c /opt/MyApp/lib/imports/com/mycompany/Feature/ for the components
  provided by that module. A \c qmldir file is required for defining the
  type version mapping and possibly declarative extensions plugins.

  By default, the list contains the directory of the application executable,
  paths specified in the \c QML_IMPORT_PATH environment variable,
  and the builtin \c ImportsPath from QLibraryInfo.

  \sa addImportPath() setImportPathList()
*/
QStringList QDeclarativeEngine::importPathList() const
{
    Q_D(const QDeclarativeEngine);
    return d->importDatabase.importPathList();
}

/*!
  Sets \a paths as the list of directories where the engine searches for
  installed modules in a URL-based directory structure.

  By default, the list contains the directory of the application executable,
  paths specified in the \c QML_IMPORT_PATH environment variable,
  and the builtin \c ImportsPath from QLibraryInfo.

  \sa importPathList() addImportPath()
  */
void QDeclarativeEngine::setImportPathList(const QStringList &paths)
{
    Q_D(QDeclarativeEngine);
    d->importDatabase.setImportPathList(paths);
}


/*!
  Adds \a path as a directory where the engine searches for
  native plugins for imported modules (referenced in the \c qmldir file).

  By default, the list contains only \c .,  i.e. the engine searches
  in the directory of the \c qmldir file itself.

  The newly added \a path will be first in the pluginPathList().

  \sa setPluginPathList()
*/
void QDeclarativeEngine::addPluginPath(const QString& path)
{
    Q_D(QDeclarativeEngine);
    d->importDatabase.addPluginPath(path);
}


/*!
  Returns the list of directories where the engine searches for
  native plugins for imported modules (referenced in the \c qmldir file).

  By default, the list contains only \c .,  i.e. the engine searches
  in the directory of the \c qmldir file itself.

  \sa addPluginPath() setPluginPathList()
*/
QStringList QDeclarativeEngine::pluginPathList() const
{
    Q_D(const QDeclarativeEngine);
    return d->importDatabase.pluginPathList();
}

/*!
  Sets the list of directories where the engine searches for
  native plugins for imported modules (referenced in the \c qmldir file)
  to \a paths.

  By default, the list contains only \c .,  i.e. the engine searches
  in the directory of the \c qmldir file itself.

  \sa pluginPathList() addPluginPath()
  */
void QDeclarativeEngine::setPluginPathList(const QStringList &paths)
{
    Q_D(QDeclarativeEngine);
    d->importDatabase.setPluginPathList(paths);
}


/*!
  Imports the plugin named \a filePath with the \a uri provided.
  Returns true if the plugin was successfully imported; otherwise returns false.

  On failure and if non-null, the \a errors list will have any errors which occurred prepended to it.

  The plugin has to be a Qt plugin which implements the QDeclarativeExtensionPlugin interface.
*/
bool QDeclarativeEngine::importPlugin(const QString &filePath, const QString &uri, QList<QDeclarativeError> *errors)
{
    Q_D(QDeclarativeEngine);
    return d->importDatabase.importPlugin(filePath, uri, errors);
}

/*!
  Imports the plugin named \a filePath with the \a uri provided.
  Returns true if the plugin was successfully imported; otherwise returns false.

  On failure and if non-null, *\a errorString will be set to a message describing the failure.

  The plugin has to be a Qt plugin which implements the QDeclarativeExtensionPlugin interface.
*/
bool QDeclarativeEngine::importPlugin(const QString &filePath, const QString &uri, QString *errorString)
{
    Q_D(QDeclarativeEngine);
    QList<QDeclarativeError> errors;
    bool retn = d->importDatabase.importPlugin(filePath, uri, &errors);
    if (!errors.isEmpty()) {
        QString builtError;
        for (int i = 0; i < errors.size(); ++i) {
            builtError = QString(QLatin1String("%1\n        %2"))
                    .arg(builtError)
                    .arg(errors.at(i).toString());
        }
        *errorString = builtError;
    }
    return retn;
}

/*!
  \property QDeclarativeEngine::offlineStoragePath
  \brief the directory for storing offline user data

  Returns the directory where SQL and other offline
  storage is placed.

  QDeclarativeWebView and the SQL databases created with openDatabase()
  are stored here.

  The default is QML/OfflineStorage in the platform-standard
  user application data directory.

  Note that the path may not currently exist on the filesystem, so
  callers wanting to \e create new files at this location should create
  it first - see QDir::mkpath().
*/
void QDeclarativeEngine::setOfflineStoragePath(const QString& dir)
{
    Q_D(QDeclarativeEngine);
    d->scriptEngine.offlineStoragePath = dir;
}

QString QDeclarativeEngine::offlineStoragePath() const
{
    Q_D(const QDeclarativeEngine);
    return d->scriptEngine.offlineStoragePath;
}

static void voidptr_destructor(void *v)
{
    void **ptr = (void **)v;
    delete ptr;
}

static void *voidptr_constructor(const void *v)
{
    if (!v) {
        return new void*;
    } else {
        return new void*(*(void **)v);
    }
}

QDeclarativePropertyCache *QDeclarativeEnginePrivate::createCache(const QMetaObject *mo)
{
    Q_Q(QDeclarativeEngine);

    if (!mo->superClass()) {
        QDeclarativePropertyCache *rv = new QDeclarativePropertyCache(q, mo);
        propertyCache.insert(mo, rv);
        return rv;
    } else {
        QDeclarativePropertyCache *super = cache(mo->superClass());
        QDeclarativePropertyCache *rv = super->copy();
        rv->append(q, mo);
        propertyCache.insert(mo, rv);
        return rv;
    }
}

QDeclarativePropertyCache *QDeclarativeEnginePrivate::createCache(QDeclarativeType *type, int minorVersion,
                                                                  QDeclarativeError &error)
{
    QList<QDeclarativeType *> types;

    int maxMinorVersion = 0;

    const QMetaObject *metaObject = type->metaObject();
    while (metaObject) {
        QDeclarativeType *t = QDeclarativeMetaType::qmlType(metaObject, type->module(),
                                                            type->majorVersion(), minorVersion);
        if (t) {
            maxMinorVersion = qMax(maxMinorVersion, t->minorVersion());
            types << t;
        } else {
            types << 0;
        }

        metaObject = metaObject->superClass();
    }

    if (QDeclarativePropertyCache *c = typePropertyCache.value(qMakePair(type, maxMinorVersion))) {
        c->addref();
        typePropertyCache.insert(qMakePair(type, minorVersion), c);
        return c;
    }

    QDeclarativePropertyCache *raw = cache(type->metaObject());

    bool hasCopied = false;

    for (int ii = 0; ii < types.count(); ++ii) {
        QDeclarativeType *currentType = types.at(ii);
        if (!currentType)
            continue;

        int rev = currentType->metaObjectRevision();
        int moIndex = types.count() - 1 - ii;

        if (raw->allowedRevisionCache[moIndex] != rev) {
            if (!hasCopied) {
                raw = raw->copy();
                hasCopied = true;
            }
            raw->allowedRevisionCache[moIndex] = rev;
        }
    }

    // Test revision compatibility - the basic rule is:
    //    * Anything that is excluded, cannot overload something that is not excluded *

    // Signals override:
    //    * other signals and methods of the same name.
    //    * properties named on<Signal Name>
    //    * automatic <property name>Changed notify signals

    // Methods override:
    //    * other methods of the same name

    // Properties override:
    //    * other elements of the same name

    bool overloadError = false;
    QString overloadName;

#if 0
    for (QDeclarativePropertyCache::StringCache::ConstIterator iter = raw->stringCache.begin();
         !overloadError && iter != raw->stringCache.end();
         ++iter) {

        QDeclarativePropertyCache::Data *d = *iter;
        if (raw->isAllowedInRevision(d))
            continue; // Not excluded - no problems

        // check that a regular "name" overload isn't happening
        QDeclarativePropertyCache::Data *current = d;
        while (!overloadError && current) {
            current = d->overrideData(current);
            if (current && raw->isAllowedInRevision(current))
                overloadError = true;
        }
    }
#endif

    if (overloadError) {
        if (hasCopied) raw->release();

        error.setDescription(QLatin1String("Type ") + QString::fromUtf8(type->qmlTypeName()) + QLatin1String(" ") + QString::number(type->majorVersion()) + QLatin1String(".") + QString::number(minorVersion) + QLatin1String(" contains an illegal property \"") + overloadName + QLatin1String("\".  This is an error in the type's implementation."));
        return 0;
    }

    if (!hasCopied) raw->addref();
    typePropertyCache.insert(qMakePair(type, minorVersion), raw);

    if (minorVersion != maxMinorVersion) {
        raw->addref();
        typePropertyCache.insert(qMakePair(type, maxMinorVersion), raw);
    }

    return raw;
}

void QDeclarativeEnginePrivate::registerCompositeType(QDeclarativeCompiledData *data)
{
    QByteArray name = data->root->className();

    QByteArray ptr = name + '*';
    QByteArray lst = "QDeclarativeListProperty<" + name + '>';

    int ptr_type = QMetaType::registerType(ptr.constData(), voidptr_destructor,
                                           voidptr_constructor);
    int lst_type = QMetaType::registerType(lst.constData(), voidptr_destructor,
                                           voidptr_constructor);

    m_qmlLists.insert(lst_type, ptr_type);
    m_compositeTypes.insert(ptr_type, data);
    data->addref();
}

bool QDeclarativeEnginePrivate::isList(int t) const
{
    return m_qmlLists.contains(t) || QDeclarativeMetaType::isList(t);
}

int QDeclarativeEnginePrivate::listType(int t) const
{
    QHash<int, int>::ConstIterator iter = m_qmlLists.find(t);
    if (iter != m_qmlLists.end())
        return *iter;
    else
        return QDeclarativeMetaType::listType(t);
}

bool QDeclarativeEnginePrivate::isQObject(int t)
{
    return m_compositeTypes.contains(t) || QDeclarativeMetaType::isQObject(t);
}

QObject *QDeclarativeEnginePrivate::toQObject(const QVariant &v, bool *ok) const
{
    int t = v.userType();
    if (t == QMetaType::QObjectStar || m_compositeTypes.contains(t)) {
        if (ok) *ok = true;
        return *(QObject **)(v.constData());
    } else {
        return QDeclarativeMetaType::toQObject(v, ok);
    }
}

QDeclarativeMetaType::TypeCategory QDeclarativeEnginePrivate::typeCategory(int t) const
{
    if (m_compositeTypes.contains(t))
        return QDeclarativeMetaType::Object;
    else if (m_qmlLists.contains(t))
        return QDeclarativeMetaType::List;
    else
        return QDeclarativeMetaType::typeCategory(t);
}

const QMetaObject *QDeclarativeEnginePrivate::rawMetaObjectForType(int t) const
{
    QHash<int, QDeclarativeCompiledData*>::ConstIterator iter = m_compositeTypes.find(t);
    if (iter != m_compositeTypes.end()) {
        return (*iter)->root;
    } else {
        QDeclarativeType *type = QDeclarativeMetaType::qmlType(t);
        return type?type->baseMetaObject():0;
    }
}

const QMetaObject *QDeclarativeEnginePrivate::metaObjectForType(int t) const
{
    QHash<int, QDeclarativeCompiledData*>::ConstIterator iter = m_compositeTypes.find(t);
    if (iter != m_compositeTypes.end()) {
        return (*iter)->root;
    } else {
        QDeclarativeType *type = QDeclarativeMetaType::qmlType(t);
        return type?type->metaObject():0;
    }
}

bool QDeclarative_isFileCaseCorrect(const QString &fileName)
{
#if defined(Q_OS_MAC) || defined(Q_OS_WIN32)
    QFileInfo info(fileName);

    QString absolute = info.absoluteFilePath();

#if defined(Q_OS_MAC)
    QString canonical = info.canonicalFilePath();
#elif defined(Q_OS_WIN32)
    wchar_t buffer[1024];

    DWORD rv = ::GetShortPathName((wchar_t*)absolute.utf16(), buffer, 1024);
    if (rv == 0 || rv >= 1024) return true;
    rv = ::GetLongPathName(buffer, buffer, 1024);
    if (rv == 0 || rv >= 1024) return true;

    QString canonical((QChar *)buffer);
#endif

    int absoluteLength = absolute.length();
    int canonicalLength = canonical.length();

    int length = qMin(absoluteLength, canonicalLength);
    for (int ii = 0; ii < length; ++ii) {
        const QChar &a = absolute.at(absoluteLength - 1 - ii);
        const QChar &c = canonical.at(canonicalLength - 1 - ii);

        if (a.toLower() != c.toLower())
            return true;
        if (a != c)
            return false;
    }
#else
    Q_UNUSED(fileName)
#endif
    return true;
}

QT_END_NAMESPACE<|MERGE_RESOLUTION|>--- conflicted
+++ resolved
@@ -658,11 +658,8 @@
 QDeclarativeEngine::~QDeclarativeEngine()
 {
     Q_D(QDeclarativeEngine);
-    if (d->isDebugging) {
+    if (d->isDebugging)
         QDeclarativeEngineDebugServer::instance()->remEngine(this);
-<<<<<<< HEAD
-        QJSDebugService::instance()->removeEngine(this);
-=======
 
     // if we are the parent of any of the qobject module api instances,
     // we need to remove them from our internal list, in order to prevent
@@ -678,7 +675,6 @@
             delete currInstance;
             d->moduleApiInstances.remove(key);
         }
->>>>>>> e7fef9d6
     }
 }
 
