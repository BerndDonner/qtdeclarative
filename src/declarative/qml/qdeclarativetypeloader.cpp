--- conflicted
+++ resolved
@@ -680,11 +680,7 @@
 }
 
 /*!
-<<<<<<< HEAD
-Returns a QDeclarativeScriptData for \a url.  The QDeclarativeScriptData may be cached.
-=======
 Return a QDeclarativeScriptBlob for \a url.  The QDeclarativeScriptData may be cached.
->>>>>>> e7fef9d6
 */
 QDeclarativeScriptBlob *QDeclarativeTypeLoader::getScript(const QUrl &url)
 {
