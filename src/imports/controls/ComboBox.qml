--- conflicted
+++ resolved
@@ -85,16 +85,9 @@
         validator: control.validator
 
         font: control.font
-<<<<<<< HEAD
         color: control.editable ? control.palette.text : control.palette.buttonText
         selectionColor: control.palette.highlight
         selectedTextColor: control.palette.highlightedText
-        horizontalAlignment: Text.AlignLeft
-=======
-        color: !control.editable && control.visualFocus ? Default.focusColor : Default.textColor
-        selectionColor: Default.focusColor
-        selectedTextColor: Default.textLightColor
->>>>>>> 55522df4
         verticalAlignment: Text.AlignVCenter
 
         background: Rectangle {
