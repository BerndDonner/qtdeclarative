/****************************************************************************
**
** Copyright (C) 2016 The Qt Company Ltd.
** Contact: http://www.qt.io/licensing/
**
** This file is part of the Qt Quick Controls 2 module of the Qt Toolkit.
**
** $QT_BEGIN_LICENSE:LGPL3$
** Commercial License Usage
** Licensees holding valid commercial Qt licenses may use this file in
** accordance with the commercial license agreement provided with the
** Software or, alternatively, in accordance with the terms contained in
** a written agreement between you and The Qt Company. For licensing terms
** and conditions see http://www.qt.io/terms-conditions. For further
** information use the contact form at http://www.qt.io/contact-us.
**
** GNU Lesser General Public License Usage
** Alternatively, this file may be used under the terms of the GNU Lesser
** General Public License version 3 as published by the Free Software
** Foundation and appearing in the file LICENSE.LGPLv3 included in the
** packaging of this file. Please review the following information to
** ensure the GNU Lesser General Public License version 3 requirements
** will be met: https://www.gnu.org/licenses/lgpl.html.
**
** GNU General Public License Usage
** Alternatively, this file may be used under the terms of the GNU
** General Public License version 2.0 or later as published by the Free
** Software Foundation and appearing in the file LICENSE.GPL included in
** the packaging of this file. Please review the following information to
** ensure the GNU General Public License version 2.0 requirements will be
** met: http://www.gnu.org/licenses/gpl-2.0.html.
**
** $QT_END_LICENSE$
**
****************************************************************************/

import QtQuick 2.8
import QtQuick.Controls 2.1
import QtQuick.Controls.impl 2.1
import QtQuick.Templates 2.1 as T

T.GroupBox {
    id: control

    implicitWidth: Math.max(background ? background.implicitWidth : 0,
                            label ? label.implicitWidth + leftPadding + rightPadding : 0,
                            contentWidth + leftPadding + rightPadding)
    implicitHeight: Math.max(background ? background.implicitHeight : 0, contentHeight + topPadding + bottomPadding)

    contentWidth: contentItem.implicitWidth || (contentChildren.length === 1 ? contentChildren[0].implicitWidth : 0)
    contentHeight: contentItem.implicitHeight || (contentChildren.length === 1 ? contentChildren[0].implicitHeight : 0)

    spacing: 6
    padding: 12
    topPadding: padding + (label && label.implicitWidth > 0 ? label.implicitHeight + spacing : 0)

<<<<<<< HEAD
    //! [label]
=======
    contentItem: Item { }

>>>>>>> 814601e9
    label: Text {
        x: control.leftPadding
        width: control.availableWidth

        text: control.title
        font: control.font
        color: control.enabled ? Default.textColor : Default.textDisabledColor
        elide: Text.ElideRight
        horizontalAlignment: Text.AlignLeft
        verticalAlignment: Text.AlignVCenter
    }

    background: Rectangle {
        y: control.topPadding - control.padding
        width: parent.width
        height: parent.height - control.topPadding + control.padding

        color: "transparent"
        border.color: Default.frameLightColor
    }
}<|MERGE_RESOLUTION|>--- conflicted
+++ resolved
@@ -54,12 +54,6 @@
     padding: 12
     topPadding: padding + (label && label.implicitWidth > 0 ? label.implicitHeight + spacing : 0)
 
-<<<<<<< HEAD
-    //! [label]
-=======
-    contentItem: Item { }
-
->>>>>>> 814601e9
     label: Text {
         x: control.leftPadding
         width: control.availableWidth
