/****************************************************************************
**
** Copyright (C) 2016 The Qt Company Ltd.
** Contact: http://www.qt.io/licensing/
**
** This file is part of the Qt Quick Controls 2 module of the Qt Toolkit.
**
** $QT_BEGIN_LICENSE:LGPL3$
** Commercial License Usage
** Licensees holding valid commercial Qt licenses may use this file in
** accordance with the commercial license agreement provided with the
** Software or, alternatively, in accordance with the terms contained in
** a written agreement between you and The Qt Company. For licensing terms
** and conditions see http://www.qt.io/terms-conditions. For further
** information use the contact form at http://www.qt.io/contact-us.
**
** GNU Lesser General Public License Usage
** Alternatively, this file may be used under the terms of the GNU Lesser
** General Public License version 3 as published by the Free Software
** Foundation and appearing in the file LICENSE.LGPLv3 included in the
** packaging of this file. Please review the following information to
** ensure the GNU Lesser General Public License version 3 requirements
** will be met: https://www.gnu.org/licenses/lgpl.html.
**
** GNU General Public License Usage
** Alternatively, this file may be used under the terms of the GNU
** General Public License version 2.0 or later as published by the Free
** Software Foundation and appearing in the file LICENSE.GPL included in
** the packaging of this file. Please review the following information to
** ensure the GNU General Public License version 2.0 requirements will be
** met: http://www.gnu.org/licenses/gpl-2.0.html.
**
** $QT_END_LICENSE$
**
****************************************************************************/

import QtQuick 2.8
import QtQuick.Window 2.2
import QtQuick.Controls 2.1
import QtQuick.Templates 2.1 as T
import QtQuick.Controls.Material 2.1
import QtQuick.Controls.Material.impl 2.1

T.ComboBox {
    id: control

    implicitWidth: Math.max(background ? background.implicitWidth : 0,
                            contentItem.implicitWidth + leftPadding + rightPadding)
    implicitHeight: Math.max(background ? background.implicitHeight : 0,
                             Math.max(contentItem.implicitHeight,
                                      indicator ? indicator.implicitHeight : 0) + topPadding + bottomPadding)
    baselineOffset: contentItem.y + contentItem.baselineOffset

    spacing: 6
    // external vertical padding is 6 (to increase touch area)
    padding: 12
    leftPadding: padding - 4
    rightPadding: padding - 4

    Material.elevation: flat ? control.pressed || control.hovered ? 2 : 0
                             : control.pressed ? 8 : 2
    Material.background: flat ? "transparent" : undefined
    Material.foreground: flat ? undefined : Material.foreground

    delegate: MenuItem {
        width: control.popup.width
        text: control.textRole ? (Array.isArray(control.model) ? modelData[control.textRole] : model[control.textRole]) : modelData
        Material.foreground: control.currentIndex === index ? control.popup.Material.accent : control.popup.Material.foreground
        highlighted: control.highlightedIndex === index
        hoverEnabled: control.hoverEnabled
    }

    indicator: Image {
        x: control.mirrored ? control.leftPadding : control.width - width - control.rightPadding
        y: control.topPadding + (control.availableHeight - height) / 2
        source: "image://material/drop-indicator/" + (control.enabled ? control.Material.primaryTextColor : control.Material.hintTextColor)
    }

    contentItem: Text {
        leftPadding: control.mirrored && control.indicator ? control.indicator.width + control.spacing : 0
        rightPadding: !control.mirrored && control.indicator ? control.indicator.width + control.spacing : 0

        text: control.displayText
        font: control.font
        color: control.enabled ? control.Material.primaryTextColor : control.Material.hintTextColor
        horizontalAlignment: Text.AlignLeft
        verticalAlignment: Text.AlignVCenter
        elide: Text.ElideRight
    }

    background: Rectangle {
        implicitWidth: 120
        implicitHeight: 48

<<<<<<< HEAD
        radius: control.flat ? 0 : 2
=======
        // external vertical padding is 6 (to increase touch area)
        y: 6
        height: parent.height - 12
        radius: 2
>>>>>>> 1acc3939
        color: control.Material.dialogColor

        Behavior on color {
            ColorAnimation {
                duration: 400
            }
        }

        layer.enabled: control.enabled && control.Material.background.a > 0
        layer.effect: ElevationEffect {
            elevation: control.Material.elevation
        }

        Ripple {
            clip: control.flat
            clipRadius: control.flat ? 0 : 2
            width: parent.width
            height: parent.height
            pressed: control.pressed
            anchor: control
            active: control.pressed || control.visualFocus || control.hovered
            color: control.Material.rippleColor
        }
    }

    popup: T.Popup {
        width: control.width
        implicitHeight: contentItem.implicitHeight
        transformOrigin: Item.Top
        topMargin: 12
        bottomMargin: 12

        Material.theme: control.Material.theme
        Material.accent: control.Material.accent
        Material.primary: control.Material.primary

        enter: Transition {
            // grow_fade_in
            NumberAnimation { property: "scale"; from: 0.9; to: 1.0; easing.type: Easing.OutQuint; duration: 220 }
            NumberAnimation { property: "opacity"; from: 0.0; to: 1.0; easing.type: Easing.OutCubic; duration: 150 }
        }

        exit: Transition {
            // shrink_fade_out
            NumberAnimation { property: "scale"; from: 1.0; to: 0.9; easing.type: Easing.OutQuint; duration: 220 }
            NumberAnimation { property: "opacity"; from: 1.0; to: 0.0; easing.type: Easing.OutCubic; duration: 150 }
        }

        contentItem: ListView {
            clip: true
            implicitHeight: contentHeight
            model: control.popup.visible ? control.delegateModel : null
            currentIndex: control.highlightedIndex
            highlightRangeMode: ListView.ApplyRange
            highlightMoveDuration: 0

            T.ScrollIndicator.vertical: ScrollIndicator { }
        }

        background: Rectangle {
            radius: 2
            color: control.popup.Material.dialogColor

            layer.enabled: control.enabled
            layer.effect: ElevationEffect {
                elevation: 8
            }
        }
    }
}<|MERGE_RESOLUTION|>--- conflicted
+++ resolved
@@ -92,14 +92,10 @@
         implicitWidth: 120
         implicitHeight: 48
 
-<<<<<<< HEAD
-        radius: control.flat ? 0 : 2
-=======
         // external vertical padding is 6 (to increase touch area)
         y: 6
         height: parent.height - 12
-        radius: 2
->>>>>>> 1acc3939
+        radius: control.flat ? 0 : 2
         color: control.Material.dialogColor
 
         Behavior on color {
