/****************************************************************************
**
** Copyright (C) 2016 The Qt Company Ltd.
** Contact: http://www.qt.io/licensing/
**
** This file is part of the Qt Quick Controls 2 module of the Qt Toolkit.
**
** $QT_BEGIN_LICENSE:LGPL3$
** Commercial License Usage
** Licensees holding valid commercial Qt licenses may use this file in
** accordance with the commercial license agreement provided with the
** Software or, alternatively, in accordance with the terms contained in
** a written agreement between you and The Qt Company. For licensing terms
** and conditions see http://www.qt.io/terms-conditions. For further
** information use the contact form at http://www.qt.io/contact-us.
**
** GNU Lesser General Public License Usage
** Alternatively, this file may be used under the terms of the GNU Lesser
** General Public License version 3 as published by the Free Software
** Foundation and appearing in the file LICENSE.LGPLv3 included in the
** packaging of this file. Please review the following information to
** ensure the GNU Lesser General Public License version 3 requirements
** will be met: https://www.gnu.org/licenses/lgpl.html.
**
** GNU General Public License Usage
** Alternatively, this file may be used under the terms of the GNU
** General Public License version 2.0 or later as published by the Free
** Software Foundation and appearing in the file LICENSE.GPL included in
** the packaging of this file. Please review the following information to
** ensure the GNU General Public License version 2.0 requirements will be
** met: http://www.gnu.org/licenses/gpl-2.0.html.
**
** $QT_END_LICENSE$
**
****************************************************************************/

import QtQuick 2.6
import QtQuick.Window 2.2
import QtQuick.Controls 2.1
import QtQuick.Templates 2.1 as T
import QtQuick.Controls.Material 2.1
import QtQuick.Controls.Material.impl 2.1

T.ComboBox {
    id: control

    Material.elevation: control.pressed ? 8 : 2

    implicitWidth: Math.max(background ? background.implicitWidth : 0,
                            contentItem.implicitWidth + leftPadding + rightPadding)
    implicitHeight: Math.max(background ? background.implicitHeight : 0,
                             Math.max(contentItem.implicitHeight,
                                      indicator ? indicator.implicitHeight : 0) + topPadding + bottomPadding)
    baselineOffset: contentItem.y + contentItem.baselineOffset

    spacing: 6
    padding: 16

<<<<<<< HEAD
    hoverEnabled: Qt.styleHints.useHoverEffects
=======
    // Don't use toolTextColor, as that is often white when we have a white background.
    Material.foreground: Material.foreground === Material.toolTextColor ? undefined : Material.foreground
>>>>>>> 6e8533b7

    delegate: MenuItem {
        width: control.width
        text: control.textRole ? (Array.isArray(control.model) ? modelData[control.textRole] : model[control.textRole]) : modelData
        Material.foreground: control.currentIndex === index ? control.Material.accent : control.Material.foreground
        highlighted: control.highlightedIndex === index
        hoverEnabled: control.hoverEnabled
    }

    indicator: Image {
        x: control.mirrored ? control.leftPadding : control.width - width - control.rightPadding
        y: control.topPadding + (control.availableHeight - height) / 2
        opacity: !control.enabled ? 0.5 : 1.0
        source: "qrc:/qt-project.org/imports/QtQuick/Controls.2/Material/images/drop-indicator.png"
    }

    contentItem: Text {
        leftPadding: control.mirrored && control.indicator ? control.indicator.width + control.spacing : 0
        rightPadding: !control.mirrored && control.indicator ? control.indicator.width + control.spacing : 0

        text: control.displayText
        font: control.font
        color: control.enabled ? control.Material.primaryTextColor : control.Material.hintTextColor
        horizontalAlignment: Text.AlignLeft
        verticalAlignment: Text.AlignVCenter
        elide: Text.ElideRight
    }

    background: Rectangle {
        implicitWidth: 120
        implicitHeight: 48

        radius: 2
        color: control.Material.dialogColor

        Behavior on color {
            ColorAnimation {
                duration: 400
            }
        }

        layer.enabled: control.enabled && control.Material.elevation > 0
        layer.effect: ElevationEffect {
            elevation: control.Material.elevation
        }

        Ripple {
            clipRadius: 2
            width: parent.width
            height: parent.height
            pressed: control.pressed
            anchor: control
            active: control.pressed || control.visualFocus || control.hovered
            color: control.Material.rippleColor
        }
    }

    popup: T.Popup {
        width: control.width
        implicitHeight: listview.contentHeight
        transformOrigin: Item.Top
        topMargin: 12
        bottomMargin: 12

        Material.theme: control.Material.theme
        Material.accent: control.Material.accent
        Material.primary: control.Material.primary

        enter: Transition {
            // grow_fade_in
            NumberAnimation { property: "scale"; from: 0.9; to: 1.0; easing.type: Easing.OutQuint; duration: 220 }
            NumberAnimation { property: "opacity"; from: 0.0; to: 1.0; easing.type: Easing.OutCubic; duration: 150 }
        }

        exit: Transition {
            // shrink_fade_out
            NumberAnimation { property: "scale"; from: 1.0; to: 0.9; easing.type: Easing.OutQuint; duration: 220 }
            NumberAnimation { property: "opacity"; from: 1.0; to: 0.0; easing.type: Easing.OutCubic; duration: 150 }
        }

        contentItem: ListView {
            id: listview
            clip: true
            model: control.popup.visible ? control.delegateModel : null
            currentIndex: control.highlightedIndex

            T.ScrollIndicator.vertical: ScrollIndicator { }
        }

        background: Rectangle {
            radius: 2
            color: control.Material.dialogColor

            layer.enabled: control.enabled
            layer.effect: ElevationEffect {
                elevation: 8
            }
        }
    }
}<|MERGE_RESOLUTION|>--- conflicted
+++ resolved
@@ -56,12 +56,10 @@
     spacing: 6
     padding: 16
 
-<<<<<<< HEAD
     hoverEnabled: Qt.styleHints.useHoverEffects
-=======
+
     // Don't use toolTextColor, as that is often white when we have a white background.
     Material.foreground: Material.foreground === Material.toolTextColor ? undefined : Material.foreground
->>>>>>> 6e8533b7
 
     delegate: MenuItem {
         width: control.width
