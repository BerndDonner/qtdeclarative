/****************************************************************************
**
** Copyright (C) 2016 The Qt Company Ltd.
** Contact: http://www.qt.io/licensing/
**
** This file is part of the Qt Quick Controls 2 module of the Qt Toolkit.
**
** $QT_BEGIN_LICENSE:LGPL3$
** Commercial License Usage
** Licensees holding valid commercial Qt licenses may use this file in
** accordance with the commercial license agreement provided with the
** Software or, alternatively, in accordance with the terms contained in
** a written agreement between you and The Qt Company. For licensing terms
** and conditions see http://www.qt.io/terms-conditions. For further
** information use the contact form at http://www.qt.io/contact-us.
**
** GNU Lesser General Public License Usage
** Alternatively, this file may be used under the terms of the GNU Lesser
** General Public License version 3 as published by the Free Software
** Foundation and appearing in the file LICENSE.LGPLv3 included in the
** packaging of this file. Please review the following information to
** ensure the GNU Lesser General Public License version 3 requirements
** will be met: https://www.gnu.org/licenses/lgpl.html.
**
** GNU General Public License Usage
** Alternatively, this file may be used under the terms of the GNU
** General Public License version 2.0 or later as published by the Free
** Software Foundation and appearing in the file LICENSE.GPL included in
** the packaging of this file. Please review the following information to
** ensure the GNU General Public License version 2.0 requirements will be
** met: http://www.gnu.org/licenses/gpl-2.0.html.
**
** $QT_END_LICENSE$
**
****************************************************************************/

<<<<<<< HEAD
import QtQuick 2.6
import QtQuick.Templates 2.1 as T
import QtQuick.Controls.Material 2.1
import QtQuick.Controls.Material.impl 2.1
=======
import QtQuick 2.7
import QtQuick.Templates 2.0 as T
import QtQuick.Controls.Material 2.0
import QtQuick.Controls.Material.impl 2.0
>>>>>>> 6b4a6b0d

T.TabBar {
    id: control

    implicitWidth: Math.max(background ? background.implicitWidth : 0,
                            contentItem.implicitWidth + leftPadding + rightPadding)
    implicitHeight: Math.max(background ? background.implicitHeight : 0,
                             contentItem.implicitHeight + topPadding + bottomPadding)

    spacing: 1

    contentItem: ListView {
        implicitWidth: contentWidth
        implicitHeight: 48

        model: control.contentModel
        currentIndex: control.currentIndex

        spacing: control.spacing
        orientation: ListView.Horizontal
        boundsBehavior: Flickable.StopAtBounds
        flickableDirection: Flickable.AutoFlickIfNeeded
        snapMode: ListView.SnapToItem

        highlightMoveDuration: 250
        highlightResizeDuration: 0
        highlightFollowsCurrentItem: true
        highlightRangeMode: ListView.ApplyRange
        preferredHighlightBegin: 48
        preferredHighlightEnd: width - 48

        highlight: Item {
            z: 2
            Rectangle {
                height: 2
                width: parent.width
                y: control.position === T.TabBar.Footer ? 0 : parent.height - height
                color: control.Material.accentColor
            }
        }
    }

    background: Rectangle {
        color: control.Material.backgroundColor

        layer.enabled: control.Material.elevation > 0
        layer.effect: ElevationEffect {
            elevation: control.Material.elevation
            fullWidth: true
        }
    }
}<|MERGE_RESOLUTION|>--- conflicted
+++ resolved
@@ -34,17 +34,10 @@
 **
 ****************************************************************************/
 
-<<<<<<< HEAD
-import QtQuick 2.6
+import QtQuick 2.7
 import QtQuick.Templates 2.1 as T
 import QtQuick.Controls.Material 2.1
 import QtQuick.Controls.Material.impl 2.1
-=======
-import QtQuick 2.7
-import QtQuick.Templates 2.0 as T
-import QtQuick.Controls.Material 2.0
-import QtQuick.Controls.Material.impl 2.0
->>>>>>> 6b4a6b0d
 
 T.TabBar {
     id: control
