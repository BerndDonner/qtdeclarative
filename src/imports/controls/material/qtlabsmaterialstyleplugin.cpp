--- conflicted
+++ resolved
@@ -107,12 +107,9 @@
     qmlRegisterType<QQuickMaterialProgressRing>(import, 1, 0, "ProgressRing");
     qmlRegisterType<QQuickMaterialProgressStrip>(import, 1, 0, "ProgressStrip");
     qmlRegisterType<QQuickMaterialRingAnimator>(import, 1, 0, "RingAnimator");
-<<<<<<< HEAD
+    qmlRegisterType<QQuickMaterialStripAnimator>(import, 1, 0, "StripAnimator");
     qmlRegisterType(QUrl(baseUrl().toString() + QStringLiteral("/Ripple.qml")), import, 1, 0, "Ripple");
     qmlRegisterType(QUrl(baseUrl().toString() + QStringLiteral("/SliderHandle.qml")), import, 1, 0, "SliderHandle");
-=======
-    qmlRegisterType<QQuickMaterialStripAnimator>(import, 1, 0, "StripAnimator");
->>>>>>> 135b5cde
 }
 
 QT_END_NAMESPACE
