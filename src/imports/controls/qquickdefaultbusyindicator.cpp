--- conflicted
+++ resolved
@@ -143,7 +143,6 @@
     setFlag(ItemHasContents);
 }
 
-<<<<<<< HEAD
 QColor QQuickDefaultBusyIndicator::pen() const
 {
     return m_pen;
@@ -170,7 +169,8 @@
 
     m_fill = fill;
     update();
-=======
+}
+
 bool QQuickDefaultBusyIndicator::isRunning() const
 {
     return isVisible();
@@ -180,7 +180,6 @@
 {
     if (running)
         setVisible(true);
->>>>>>> 55522df4
 }
 
 int QQuickDefaultBusyIndicator::elapsed() const
