/****************************************************************************
**
** Copyright (C) 2017 The Qt Company Ltd.
** Contact: http://www.qt.io/licensing/
**
** This file is part of the Qt Quick Controls 2 module of the Qt Toolkit.
**
** $QT_BEGIN_LICENSE:LGPL3$
** Commercial License Usage
** Licensees holding valid commercial Qt licenses may use this file in
** accordance with the commercial license agreement provided with the
** Software or, alternatively, in accordance with the terms contained in
** a written agreement between you and The Qt Company. For licensing terms
** and conditions see http://www.qt.io/terms-conditions. For further
** information use the contact form at http://www.qt.io/contact-us.
**
** GNU Lesser General Public License Usage
** Alternatively, this file may be used under the terms of the GNU Lesser
** General Public License version 3 as published by the Free Software
** Foundation and appearing in the file LICENSE.LGPLv3 included in the
** packaging of this file. Please review the following information to
** ensure the GNU Lesser General Public License version 3 requirements
** will be met: https://www.gnu.org/licenses/lgpl.html.
**
** GNU General Public License Usage
** Alternatively, this file may be used under the terms of the GNU
** General Public License version 2.0 or later as published by the Free
** Software Foundation and appearing in the file LICENSE.GPL included in
** the packaging of this file. Please review the following information to
** ensure the GNU General Public License version 2.0 requirements will be
** met: http://www.gnu.org/licenses/gpl-2.0.html.
**
** $QT_END_LICENSE$
**
****************************************************************************/

#include <QtCore/private/qfileselector_p.h>
#include <QtQuickControls2/qquickstyle.h>
#include <QtQuickControls2/private/qquickchecklabel_p.h>
#include <QtQuickControls2/private/qquickcolor_p.h>
#include <QtQuickControls2/private/qquickcolorimage_p.h>
#include <QtQuickControls2/private/qquickiconimage_p.h>
#include <QtQuickControls2/private/qquickmnemoniclabel_p.h>
#include <QtQuickControls2/private/qquickpaddedrectangle_p.h>
#include <QtQuickControls2/private/qquickplaceholdertext_p.h>
#include <QtQuickControls2/private/qquickiconlabel_p.h>
#include <QtQuickControls2/private/qquickstyle_p.h>
#include <QtQuickControls2/private/qquickstyleplugin_p.h>
#include <QtQuickControls2/private/qquickstyleselector_p.h>
#if QT_CONFIG(quick_listview) && QT_CONFIG(quick_pathview)
#include <QtQuickControls2/private/qquicktumblerview_p.h>
#endif
<<<<<<< HEAD
#include <QtQuickTemplates2/private/qquickoverlay_p.h>
=======
#include <QtQuickControls2/private/qquickclippedtext_p.h>
#include <QtQuickControls2/private/qquickitemgroup_p.h>
>>>>>>> 55522df4

#include "qquickdefaultbusyindicator_p.h"
#include "qquickdefaultdial_p.h"
#include "qquickdefaultprogressbar_p.h"
#include "qquickdefaultstyle_p.h"
#include "qquickdefaulttheme_p.h"

static inline void initResources()
{
    Q_INIT_RESOURCE(qtquickcontrols2plugin);
#ifdef QT_STATIC
    Q_INIT_RESOURCE(qmake_QtQuick_Controls_2);
#endif
}

QT_BEGIN_NAMESPACE

class QtQuickControls2Plugin: public QQuickStylePlugin
{
    Q_OBJECT
    Q_PLUGIN_METADATA(IID QQmlExtensionInterface_iid)

public:
    QtQuickControls2Plugin(QObject *parent = nullptr);
    void registerTypes(const char *uri) override;
    void initializeEngine(QQmlEngine *engine, const char *uri) override;

    QString name() const override;
    QQuickProxyTheme *createTheme() const override;
};

QtQuickControls2Plugin::QtQuickControls2Plugin(QObject *parent) : QQuickStylePlugin(parent)
{
    initResources();
}

void QtQuickControls2Plugin::registerTypes(const char *uri)
{
    QQuickStylePrivate::init(typeUrl());
    const QString style = QQuickStyle::name();
    if (!style.isEmpty())
        QFileSelectorPrivate::addStatics(QStringList() << style.toLower());

    QQuickStyleSelector selector;
    selector.setBaseUrl(typeUrl());

    qmlRegisterModule(uri, 2, QT_VERSION_MINOR - 7); // Qt 5.7->2.0, 5.8->2.1, 5.9->2.2...

    // QtQuick.Controls 2.0 (originally introduced in Qt 5.7)
    qmlRegisterType(selector.select(QStringLiteral("AbstractButton.qml")), uri, 2, 0, "AbstractButton");
    qmlRegisterType(selector.select(QStringLiteral("ApplicationWindow.qml")), uri, 2, 0, "ApplicationWindow");
    qmlRegisterType(selector.select(QStringLiteral("BusyIndicator.qml")), uri, 2, 0, "BusyIndicator");
    qmlRegisterType(selector.select(QStringLiteral("Button.qml")), uri, 2, 0, "Button");
    qmlRegisterType(selector.select(QStringLiteral("ButtonGroup.qml")), uri, 2, 0, "ButtonGroup");
    qmlRegisterType(selector.select(QStringLiteral("CheckBox.qml")), uri, 2, 0, "CheckBox");
    qmlRegisterType(selector.select(QStringLiteral("CheckDelegate.qml")), uri, 2, 0, "CheckDelegate");
    qmlRegisterType(selector.select(QStringLiteral("ComboBox.qml")), uri, 2, 0, "ComboBox");
    qmlRegisterType(selector.select(QStringLiteral("Container.qml")), uri, 2, 0, "Container");
    qmlRegisterType(selector.select(QStringLiteral("Control.qml")), uri, 2, 0, "Control");
    qmlRegisterType(selector.select(QStringLiteral("Dial.qml")), uri, 2, 0, "Dial");
    qmlRegisterType(selector.select(QStringLiteral("Drawer.qml")), uri, 2, 0, "Drawer");
    qmlRegisterType(selector.select(QStringLiteral("Frame.qml")), uri, 2, 0, "Frame");
    qmlRegisterType(selector.select(QStringLiteral("GroupBox.qml")), uri, 2, 0, "GroupBox");
    qmlRegisterType(selector.select(QStringLiteral("ItemDelegate.qml")), uri, 2, 0, "ItemDelegate");
    qmlRegisterType(selector.select(QStringLiteral("Label.qml")), uri, 2, 0, "Label");
    qmlRegisterType(selector.select(QStringLiteral("Menu.qml")), uri, 2, 0, "Menu");
    qmlRegisterType(selector.select(QStringLiteral("MenuItem.qml")), uri, 2, 0, "MenuItem");
    qmlRegisterType(selector.select(QStringLiteral("Page.qml")), uri, 2, 0, "Page");
    qmlRegisterType(selector.select(QStringLiteral("PageIndicator.qml")), uri, 2, 0, "PageIndicator");
    qmlRegisterType(selector.select(QStringLiteral("Pane.qml")), uri, 2, 0, "Pane");
    qmlRegisterType(selector.select(QStringLiteral("Popup.qml")), uri, 2, 0, "Popup");
    qmlRegisterType(selector.select(QStringLiteral("ProgressBar.qml")), uri, 2, 0, "ProgressBar");
    qmlRegisterType(selector.select(QStringLiteral("RadioButton.qml")), uri, 2, 0, "RadioButton");
    qmlRegisterType(selector.select(QStringLiteral("RadioDelegate.qml")), uri, 2, 0, "RadioDelegate");
    qmlRegisterType(selector.select(QStringLiteral("RangeSlider.qml")), uri, 2, 0, "RangeSlider");
    qmlRegisterType(selector.select(QStringLiteral("ScrollBar.qml")), uri, 2, 0, "ScrollBar");
    qmlRegisterType(selector.select(QStringLiteral("ScrollIndicator.qml")), uri, 2, 0, "ScrollIndicator");
    qmlRegisterType(selector.select(QStringLiteral("Slider.qml")), uri, 2, 0, "Slider");
    qmlRegisterType(selector.select(QStringLiteral("SpinBox.qml")), uri, 2, 0, "SpinBox");
    qmlRegisterType(selector.select(QStringLiteral("StackView.qml")), uri, 2, 0, "StackView");
    qmlRegisterType(selector.select(QStringLiteral("SwipeDelegate.qml")), uri, 2, 0, "SwipeDelegate");
    qmlRegisterType(selector.select(QStringLiteral("SwipeView.qml")), uri, 2, 0, "SwipeView");
    qmlRegisterType(selector.select(QStringLiteral("Switch.qml")), uri, 2, 0, "Switch");
    qmlRegisterType(selector.select(QStringLiteral("SwitchDelegate.qml")), uri, 2, 0, "SwitchDelegate");
    qmlRegisterType(selector.select(QStringLiteral("TabBar.qml")), uri, 2, 0, "TabBar");
    qmlRegisterType(selector.select(QStringLiteral("TabButton.qml")), uri, 2, 0, "TabButton");
    qmlRegisterType(selector.select(QStringLiteral("TextArea.qml")), uri, 2, 0, "TextArea");
    qmlRegisterType(selector.select(QStringLiteral("TextField.qml")), uri, 2, 0, "TextField");
    qmlRegisterType(selector.select(QStringLiteral("ToolBar.qml")), uri, 2, 0, "ToolBar");
    qmlRegisterType(selector.select(QStringLiteral("ToolButton.qml")), uri, 2, 0, "ToolButton");
    qmlRegisterType(selector.select(QStringLiteral("ToolTip.qml")), uri, 2, 0, "ToolTip");
#if QT_CONFIG(quick_listview) && QT_CONFIG(quick_pathview)
    qmlRegisterType(selector.select(QStringLiteral("Tumbler.qml")), uri, 2, 0, "Tumbler");
#endif

    // QtQuick.Controls 2.1 (new types in Qt 5.8)
    qmlRegisterType(selector.select(QStringLiteral("Dialog.qml")), uri, 2, 1, "Dialog");
    qmlRegisterType(selector.select(QStringLiteral("DialogButtonBox.qml")), uri, 2, 1, "DialogButtonBox");
    qmlRegisterType(selector.select(QStringLiteral("MenuSeparator.qml")), uri, 2, 1, "MenuSeparator");
    qmlRegisterType(selector.select(QStringLiteral("RoundButton.qml")), uri, 2, 1, "RoundButton");
    qmlRegisterType(selector.select(QStringLiteral("ToolSeparator.qml")), uri, 2, 1, "ToolSeparator");

    // QtQuick.Controls 2.2 (new types in Qt 5.9)
    qmlRegisterType(selector.select(QStringLiteral("DelayButton.qml")), uri, 2, 2, "DelayButton");
    qmlRegisterType(selector.select(QStringLiteral("ScrollView.qml")), uri, 2, 2, "ScrollView");

    // QtQuick.Controls 2.3 (new types in Qt 5.10)
    qmlRegisterType(selector.select(QStringLiteral("Action.qml")), uri, 2, 3, "Action");
    qmlRegisterType(selector.select(QStringLiteral("ActionGroup.qml")), uri, 2, 3, "ActionGroup");
    qmlRegisterType(selector.select(QStringLiteral("MenuBar.qml")), uri, 2, 3, "MenuBar");
    qmlRegisterType(selector.select(QStringLiteral("MenuBarItem.qml")), uri, 2, 3, "MenuBarItem");
    qmlRegisterUncreatableType<QQuickOverlay>(uri, 2, 3, "Overlay", QStringLiteral("Overlay is only available as an attached property."));
}

static QObject *styleSingleton(QQmlEngine *engine, QJSEngine *scriptEngine)
{
    Q_UNUSED(engine);
    Q_UNUSED(scriptEngine);
    return new QQuickDefaultStyle;
}

static QObject *colorSingleton(QQmlEngine *engine, QJSEngine *scriptEngine)
{
    Q_UNUSED(engine);
    Q_UNUSED(scriptEngine);
    return new QQuickColor;
}

void QtQuickControls2Plugin::initializeEngine(QQmlEngine *engine, const char *uri)
{
    QQuickStylePlugin::initializeEngine(engine, uri);

    const QByteArray import = QByteArray(uri) + ".impl";
    qmlRegisterModule(import, 2, QT_VERSION_MINOR - 7); // Qt 5.7->2.0, 5.8->2.1, 5.9->2.2...

    qmlRegisterType<QQuickDefaultBusyIndicator>(import, 2, 0, "BusyIndicatorImpl");
<<<<<<< HEAD
    qmlRegisterType<QQuickDefaultDial>(import, 2, 0, "DialImpl");
    qmlRegisterType<QQuickPaddedRectangle>(import, 2, 0, "PaddedRectangle");
    qmlRegisterType<QQuickDefaultProgressBar>(import, 2, 0, "ProgressBarImpl");
=======
    qmlRegisterType<QQuickClippedText>(import, 2, 2, "ClippedText");
    qmlRegisterType<QQuickDefaultProgressBar>(import, 2, 0, "ProgressBarImpl");
    qmlRegisterType<QQuickDialRing>(import, 2, 0, "DialRing");
    qmlRegisterType<QQuickItemGroup>(import, 2, 2, "ItemGroup");
>>>>>>> 55522df4
    qmlRegisterType<QQuickPlaceholderText>(import, 2, 2, "PlaceholderText");
#if QT_CONFIG(quick_listview) && QT_CONFIG(quick_pathview)
    qmlRegisterType<QQuickTumblerView>(import, 2, 1, "TumblerView");
#endif
    qmlRegisterSingletonType<QQuickDefaultStyle>(import, 2, 1, "Default", styleSingleton);

    qmlRegisterType<QQuickColorImage>(import, 2, 3, "ColorImage");
    qmlRegisterType<QQuickIconImage>(import, 2, 3, "IconImage");
    qmlRegisterSingletonType<QQuickColor>(import, 2, 3, "Color", colorSingleton);
    qmlRegisterType<QQuickIconLabel>(import, 2, 3, "IconLabel");
    qmlRegisterType<QQuickCheckLabel>(import, 2, 3, "CheckLabel");
    qmlRegisterType<QQuickMnemonicLabel>(import, 2, 3, "MnemonicLabel");
    qmlRegisterRevision<QQuickText, 6>(import, 2, 3);
}

QString QtQuickControls2Plugin::name() const
{
    return QStringLiteral("default");
}

QQuickProxyTheme *QtQuickControls2Plugin::createTheme() const
{
    return new QQuickDefaultTheme;
}

QT_END_NAMESPACE

#include "qtquickcontrols2plugin.moc"<|MERGE_RESOLUTION|>--- conflicted
+++ resolved
@@ -50,12 +50,9 @@
 #if QT_CONFIG(quick_listview) && QT_CONFIG(quick_pathview)
 #include <QtQuickControls2/private/qquicktumblerview_p.h>
 #endif
-<<<<<<< HEAD
 #include <QtQuickTemplates2/private/qquickoverlay_p.h>
-=======
 #include <QtQuickControls2/private/qquickclippedtext_p.h>
 #include <QtQuickControls2/private/qquickitemgroup_p.h>
->>>>>>> 55522df4
 
 #include "qquickdefaultbusyindicator_p.h"
 #include "qquickdefaultdial_p.h"
@@ -191,23 +188,24 @@
     const QByteArray import = QByteArray(uri) + ".impl";
     qmlRegisterModule(import, 2, QT_VERSION_MINOR - 7); // Qt 5.7->2.0, 5.8->2.1, 5.9->2.2...
 
+    // QtQuick.Controls.impl 2.0 (Qt 5.7)
     qmlRegisterType<QQuickDefaultBusyIndicator>(import, 2, 0, "BusyIndicatorImpl");
-<<<<<<< HEAD
     qmlRegisterType<QQuickDefaultDial>(import, 2, 0, "DialImpl");
     qmlRegisterType<QQuickPaddedRectangle>(import, 2, 0, "PaddedRectangle");
     qmlRegisterType<QQuickDefaultProgressBar>(import, 2, 0, "ProgressBarImpl");
-=======
-    qmlRegisterType<QQuickClippedText>(import, 2, 2, "ClippedText");
-    qmlRegisterType<QQuickDefaultProgressBar>(import, 2, 0, "ProgressBarImpl");
-    qmlRegisterType<QQuickDialRing>(import, 2, 0, "DialRing");
-    qmlRegisterType<QQuickItemGroup>(import, 2, 2, "ItemGroup");
->>>>>>> 55522df4
-    qmlRegisterType<QQuickPlaceholderText>(import, 2, 2, "PlaceholderText");
+
+    // QtQuick.Controls.impl 2.1 (Qt 5.8)
 #if QT_CONFIG(quick_listview) && QT_CONFIG(quick_pathview)
     qmlRegisterType<QQuickTumblerView>(import, 2, 1, "TumblerView");
 #endif
     qmlRegisterSingletonType<QQuickDefaultStyle>(import, 2, 1, "Default", styleSingleton);
 
+    // QtQuick.Controls.impl 2.2 (Qt 5.9)
+    qmlRegisterType<QQuickClippedText>(import, 2, 2, "ClippedText");
+    qmlRegisterType<QQuickItemGroup>(import, 2, 2, "ItemGroup");
+    qmlRegisterType<QQuickPlaceholderText>(import, 2, 2, "PlaceholderText");
+
+    // QtQuick.Controls.impl 2.3 (Qt 5.10)
     qmlRegisterType<QQuickColorImage>(import, 2, 3, "ColorImage");
     qmlRegisterType<QQuickIconImage>(import, 2, 3, "IconImage");
     qmlRegisterSingletonType<QQuickColor>(import, 2, 3, "Color", colorSingleton);
