/****************************************************************************
**
** Copyright (C) 2016 The Qt Company Ltd.
** Contact: http://www.qt.io/licensing/
**
** This file is part of the Qt Quick Controls 2 module of the Qt Toolkit.
**
** $QT_BEGIN_LICENSE:LGPL3$
** Commercial License Usage
** Licensees holding valid commercial Qt licenses may use this file in
** accordance with the commercial license agreement provided with the
** Software or, alternatively, in accordance with the terms contained in
** a written agreement between you and The Qt Company. For licensing terms
** and conditions see http://www.qt.io/terms-conditions. For further
** information use the contact form at http://www.qt.io/contact-us.
**
** GNU Lesser General Public License Usage
** Alternatively, this file may be used under the terms of the GNU Lesser
** General Public License version 3 as published by the Free Software
** Foundation and appearing in the file LICENSE.LGPLv3 included in the
** packaging of this file. Please review the following information to
** ensure the GNU Lesser General Public License version 3 requirements
** will be met: https://www.gnu.org/licenses/lgpl.html.
**
** GNU General Public License Usage
** Alternatively, this file may be used under the terms of the GNU
** General Public License version 2.0 or later as published by the Free
** Software Foundation and appearing in the file LICENSE.GPL included in
** the packaging of this file. Please review the following information to
** ensure the GNU General Public License version 2.0 requirements will be
** met: http://www.gnu.org/licenses/gpl-2.0.html.
**
** $QT_END_LICENSE$
**
****************************************************************************/

<<<<<<< HEAD
import QtQuick 2.9
import QtQuick.Templates 2.2 as T
import QtQuick.Controls.Universal 2.2
=======
import QtQuick 2.8
import QtQuick.Templates 2.1 as T
import QtQuick.Controls 2.1
import QtQuick.Controls.Universal 2.1
>>>>>>> 8148e533

T.DialogButtonBox {
    id: control

    implicitWidth: Math.max(background ? background.implicitWidth : 0,
                            contentItem.implicitWidth + leftPadding + rightPadding)
    implicitHeight: Math.max(background ? background.implicitHeight : 0,
                             contentItem.implicitHeight + topPadding + bottomPadding)

    spacing: 4
    padding: 24
    topPadding: position === T.DialogButtonBox.Footer ? 6 : 24
    bottomPadding: position === T.DialogButtonBox.Header ? 6 : 24
    alignment: count === 1 ? Qt.AlignRight : undefined

    delegate: Button {
        width: control.count === 1 ? control.availableWidth / 2 : undefined
    }

    contentItem: ListView {
        implicitWidth: contentWidth
        implicitHeight: 32

        model: control.contentModel
        spacing: control.spacing
        orientation: ListView.Horizontal
        boundsBehavior: Flickable.StopAtBounds
        snapMode: ListView.SnapToItem
    }

    background: Rectangle {
        implicitHeight: 32
        color: control.Universal.chromeMediumLowColor
        x: 1; y: 1
        width: parent.width - 2
        height: parent.height - 2
    }
}<|MERGE_RESOLUTION|>--- conflicted
+++ resolved
@@ -34,16 +34,10 @@
 **
 ****************************************************************************/
 
-<<<<<<< HEAD
 import QtQuick 2.9
 import QtQuick.Templates 2.2 as T
+import QtQuick.Controls 2.2
 import QtQuick.Controls.Universal 2.2
-=======
-import QtQuick 2.8
-import QtQuick.Templates 2.1 as T
-import QtQuick.Controls 2.1
-import QtQuick.Controls.Universal 2.1
->>>>>>> 8148e533
 
 T.DialogButtonBox {
     id: control
