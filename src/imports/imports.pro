TEMPLATE = subdirs

SUBDIRS += \
    builtins \
    qtqml \
    folderlistmodel \
    models

qtHaveModule(sql): SUBDIRS += localstorage
qtConfig(settings): SUBDIRS += settings
qtConfig(statemachine): SUBDIRS += statemachine

qtHaveModule(quick) {
    QT_FOR_CONFIG += quick-private

    SUBDIRS += \
        handlers \
        layouts \
        qtquick2 \
<<<<<<< HEAD
        window \
        tableview

    qtConfig(testlib): \
        SUBDIRS += testlib
=======
        window
>>>>>>> f95c18b0

    qtHaveModule(testlib): SUBDIRS += testlib
    qtConfig(systemsemaphore): SUBDIRS += sharedimage
    qtConfig(quick-particles): \
        SUBDIRS += particles

    SUBDIRS += shapes
}

qtHaveModule(xmlpatterns) : SUBDIRS += xmllistmodel<|MERGE_RESOLUTION|>--- conflicted
+++ resolved
@@ -17,15 +17,8 @@
         handlers \
         layouts \
         qtquick2 \
-<<<<<<< HEAD
         window \
         tableview
-
-    qtConfig(testlib): \
-        SUBDIRS += testlib
-=======
-        window
->>>>>>> f95c18b0
 
     qtHaveModule(testlib): SUBDIRS += testlib
     qtConfig(systemsemaphore): SUBDIRS += sharedimage
