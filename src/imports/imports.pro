--- conflicted
+++ resolved
@@ -5,14 +5,10 @@
     builtins \
     qtqml \
     models \
-    labsmodels
+    labsmodels \
+    folderlistmodel
 
-<<<<<<< HEAD
 qtConfig(qml-worker-script): SUBDIRS += workerscript
-qtConfig(thread): SUBDIRS += folderlistmodel
-=======
-SUBDIRS += folderlistmodel
->>>>>>> 3ecec55e
 qtHaveModule(sql): SUBDIRS += localstorage
 qtConfig(settings): SUBDIRS += settings
 qtConfig(statemachine): SUBDIRS += statemachine
