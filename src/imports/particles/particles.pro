TARGET  = qmlparticlesplugin
TARGETPATH = Qt/labs/particles
include(../qimportbase.pri)

<<<<<<< HEAD
HEADERS += \
    V1/qdeclarativeparticles_p.h \
    spritestate.h \
    pluginmain.h \
    particleaffector.h \
    wanderaffector.h \
    #rockingaffector.h \
    #scalingaffector.h \
    driftaffector.h \
    particleemitter.h \
    particlesystem.h \
    trailsemitter.h \
    #spriteemitter.h \
    particle.h \
    coloredparticle.h \
    spriteparticle.h \
    spritegoalaffector.h \
    #zoneaffector.h \
    frictionaffector.h \
    gravitationalsingularityaffector.h \
    killaffector.h \
    speedlimitaffector.h \
    spriteengine.h \
    gravityaffector.h \
    attractoraffector.h \
    meanderaffector.h \
    #toggleaffector.h \
    spriteimage.h \
    #pairedparticle.h \
    followemitter.h \
    swarmaffector.h \
    turbulenceaffector.h \
    particleextruder.h \
    ellipseextruder.h \
    maskextruder.h \
    varyingvector.h \
    pointvector.h \
    angledvector.h \
    directedvector.h \
    modelparticle.h \
    eternalaffector.h \
    lineextruder.h \
    resetaffector.h \
    deformableparticle.h \
    pictureaffector.h
=======
QT += core-private gui-private declarative-private
>>>>>>> dbbcc4df

SOURCES += \
    V1/qdeclarativeparticles.cpp \
    spritestate.cpp \
    main.cpp \
    particleaffector.cpp \
    wanderaffector.cpp \
    #rockingaffector.cpp \
    #scalingaffector.cpp \
    driftaffector.cpp \
    particleemitter.cpp \
    particlesystem.cpp \
    trailsemitter.cpp \
    #spriteemitter.cpp \
    particle.cpp \
    coloredparticle.cpp \
    spriteparticle.cpp \
    spritegoalaffector.cpp \
    #zoneaffector.cpp \
    frictionaffector.cpp \
    gravitationalsingularityaffector.cpp \
    killaffector.cpp \
    speedlimitaffector.cpp \
    spriteengine.cpp \
    gravityaffector.cpp \
    attractoraffector.cpp \
    meanderaffector.cpp \
    #toggleaffector.cpp \
    spriteimage.cpp \
    #pairedparticle.cpp \
    followemitter.cpp \
    swarmaffector.cpp \
    turbulenceaffector.cpp \
    particleextruder.cpp \
    ellipseextruder.cpp \
    maskextruder.cpp \
    varyingvector.cpp \
    pointvector.cpp \
    angledvector.cpp \
    directedvector.cpp \
    modelparticle.cpp \
    eternalaffector.cpp \
    lineextruder.cpp \
    resetaffector.cpp \
    deformableparticle.cpp \
    pictureaffector.cpp

QT += declarative opengl


OTHER_FILES += \
    qmldir

RESOURCES += \
    spriteparticles.qrc

DESTDIR = $$QT.declarative.imports/$$TARGETPATH
target.path = $$[QT_INSTALL_IMPORTS]/$$TARGETPATH

qmldir.files += $$PWD/qmldir
qmldir.path +=  $$[QT_INSTALL_IMPORTS]/$$TARGETPATH

symbian:{
    TARGET.UID3 = 0x2002131E
    
    isEmpty(DESTDIR):importFiles.files = qmlparticlesplugin$${QT_LIBINFIX}.dll qmldir
    else:importFiles.files = $$DESTDIR/qmlparticlesplugin$${QT_LIBINFIX}.dll qmldir
    importFiles.path = $$QT_IMPORTS_BASE_DIR/$$TARGETPATH
    
    DEPLOYMENT = importFiles
}

INSTALLS += target qmldir<|MERGE_RESOLUTION|>--- conflicted
+++ resolved
@@ -2,7 +2,6 @@
 TARGETPATH = Qt/labs/particles
 include(../qimportbase.pri)
 
-<<<<<<< HEAD
 HEADERS += \
     V1/qdeclarativeparticles_p.h \
     spritestate.h \
@@ -48,9 +47,8 @@
     resetaffector.h \
     deformableparticle.h \
     pictureaffector.h
-=======
+
 QT += core-private gui-private declarative-private
->>>>>>> dbbcc4df
 
 SOURCES += \
     V1/qdeclarativeparticles.cpp \
