TARGET  = qmlparticlesplugin
TARGETPATH = Qt/labs/particles
include(../qimportbase.pri)

HEADERS += \
    V1/qdeclarativeparticles_p.h 

SOURCES += \
    particles.cpp \
    V1/qdeclarativeparticles.cpp 

<<<<<<< HEAD
QT += declarative opengl core gui declarative-private core-private gui-private qtquick1 qtquick1-private widgets-private
=======
QT += declarative opengl core gui v8-private declarative-private core-private gui-private qtquick1 qtquick1-private
>>>>>>> 05daa9bf

OTHER_FILES += \
    qmldir

DESTDIR = $$QT.declarative.imports/$$TARGETPATH
target.path = $$[QT_INSTALL_IMPORTS]/$$TARGETPATH

qmldir.files += $$PWD/qmldir
qmldir.path +=  $$[QT_INSTALL_IMPORTS]/$$TARGETPATH

symbian:{
    TARGET.UID3 = 0x2002131E
    
    isEmpty(DESTDIR):importFiles.files = qmlparticlesplugin$${QT_LIBINFIX}.dll qmldir
    else:importFiles.files = $$DESTDIR/qmlparticlesplugin$${QT_LIBINFIX}.dll qmldir
    importFiles.path = $$QT_IMPORTS_BASE_DIR/$$TARGETPATH
    
    DEPLOYMENT = importFiles
}

INSTALLS += target qmldir<|MERGE_RESOLUTION|>--- conflicted
+++ resolved
@@ -9,11 +9,7 @@
     particles.cpp \
     V1/qdeclarativeparticles.cpp 
 
-<<<<<<< HEAD
-QT += declarative opengl core gui declarative-private core-private gui-private qtquick1 qtquick1-private widgets-private
-=======
-QT += declarative opengl core gui v8-private declarative-private core-private gui-private qtquick1 qtquick1-private
->>>>>>> 05daa9bf
+QT += declarative opengl core gui declarative-private core-private gui-private qtquick1 qtquick1-private widgets-private v8-private
 
 OTHER_FILES += \
     qmldir
