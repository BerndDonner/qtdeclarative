--- conflicted
+++ resolved
@@ -403,13 +403,8 @@
     \value MenuItem.AboutQtRole The item handles the "About Qt" menu item.
     \value MenuItem.AboutRole The item should be placed where the "About" menu item is in the application menu. The text of
            the menu item will be set to "About <application name>". The application name is fetched from the
-<<<<<<< HEAD
-           \c{Info.plist} file in the application's bundle (See \l{Qt for OS X - Deployment}).
+           \c{Info.plist} file in the application's bundle (See \l{Qt for macOS - Deployment}).
     \value MenuItem.PreferencesRole The item should be placed where the "Preferences..." menu item is in the application menu.
-=======
-           \c{Info.plist} file in the application's bundle (See \l{Qt for macOS - Deployment}).
-    \value MenuItem.PreferencesRole The item should be placed where the  "Preferences..." menu item is in the application menu.
->>>>>>> 00a7dfd1
     \value MenuItem.QuitRole The item should be placed where the Quit menu item is in the application menu.
 
     Specifying the role only has effect on items that are in the immediate
