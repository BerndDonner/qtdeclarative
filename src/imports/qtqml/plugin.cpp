--- conflicted
+++ resolved
@@ -61,26 +61,6 @@
 */
 
 //![class decl]
-#if QT_VERSION < QT_VERSION_CHECK(6, 0, 0)
-class QtQmlPlugin : public QQmlExtensionPlugin
-{
-    Q_OBJECT
-    Q_PLUGIN_METADATA(IID QQmlExtensionInterface_iid)
-public:
-    QtQmlPlugin(QObject *parent = nullptr) : QQmlExtensionPlugin(parent) { }
-<<<<<<< HEAD
-    void registerTypes(const char *uri) override
-    {
-        Q_ASSERT(QLatin1String(uri) == QLatin1String("QtQml"));
-        QQmlEnginePrivate::defineModule();
-
-        qmlRegisterModule(uri, 2, 15);
-    }
-=======
-    void registerTypes(const char *) override { QQmlModelsModule::registerQmlTypes(); }
->>>>>>> 3dc5b937
-};
-#else
 class QtQmlPlugin : public QQmlEngineExtensionPlugin
 {
     Q_OBJECT
@@ -88,7 +68,6 @@
 public:
     QtQmlPlugin(QObject *parent = nullptr) : QQmlEngineExtensionPlugin(parent) {}
 };
-#endif
 //![class decl]
 
 QT_END_NAMESPACE
