--- conflicted
+++ resolved
@@ -59,24 +59,6 @@
 */
 
 //![class decl]
-<<<<<<< HEAD
-=======
-#if QT_VERSION < QT_VERSION_CHECK(6, 0, 0)
-class QtQmlPlugin : public QQmlExtensionPlugin
-{
-    Q_OBJECT
-    Q_PLUGIN_METADATA(IID QQmlExtensionInterface_iid)
-public:
-    QtQmlPlugin(QObject *parent = nullptr) : QQmlExtensionPlugin(parent)
-    {
-        volatile auto registration = &qml_register_types_QtQml;
-        Q_UNUSED(registration);
-    }
-
-    void registerTypes(const char *) override { QQmlModelsModule::registerQmlTypes(); }
-};
-#else
->>>>>>> 55546991
 class QtQmlPlugin : public QQmlEngineExtensionPlugin
 {
     Q_OBJECT
