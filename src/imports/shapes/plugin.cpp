/****************************************************************************
**
** Copyright (C) 2017 The Qt Company Ltd.
** Contact: https://www.qt.io/licensing/
**
** This file is part of the QtQuick module of the Qt Toolkit.
**
** $QT_BEGIN_LICENSE:LGPL$
** Commercial License Usage
** Licensees holding valid commercial Qt licenses may use this file in
** accordance with the commercial license agreement provided with the
** Software or, alternatively, in accordance with the terms contained in
** a written agreement between you and The Qt Company. For licensing terms
** and conditions see https://www.qt.io/terms-conditions. For further
** information use the contact form at https://www.qt.io/contact-us.
**
** GNU Lesser General Public License Usage
** Alternatively, this file may be used under the terms of the GNU Lesser
** General Public License version 3 as published by the Free Software
** Foundation and appearing in the file LICENSE.LGPL3 included in the
** packaging of this file. Please review the following information to
** ensure the GNU Lesser General Public License version 3 requirements
** will be met: https://www.gnu.org/licenses/lgpl-3.0.html.
**
** GNU General Public License Usage
** Alternatively, this file may be used under the terms of the GNU
** General Public License version 2.0 or (at your option) the GNU General
** Public license version 3 or any later version approved by the KDE Free
** Qt Foundation. The licenses are as published by the Free Software
** Foundation and appearing in the file LICENSE.GPL2 and LICENSE.GPL3
** included in the packaging of this file. Please review the following
** information to ensure the GNU General Public License requirements will
** be met: https://www.gnu.org/licenses/gpl-2.0.html and
** https://www.gnu.org/licenses/gpl-3.0.html.
**
** $QT_END_LICENSE$
**
****************************************************************************/

#include <QtQml/qqmlextensionplugin.h>
#include <QtQml/qqml.h>
#include <QtQuickShapes/private/qquickshape_p.h>

QT_BEGIN_NAMESPACE

class QmlShapesPlugin : public QQmlExtensionPlugin
{
    Q_OBJECT
    Q_PLUGIN_METADATA(IID QQmlExtensionInterface_iid)

public:
    QmlShapesPlugin(QObject *parent = nullptr)
        : QQmlExtensionPlugin(parent)
    {
    }

    void registerTypes(const char *uri) override
    {
        Q_ASSERT(QByteArray(uri) == QByteArray("QtQuick.Shapes"));
        qmlRegisterTypesAndRevisions<QQuickShape, QQuickShapePath, QQuickShapeGradient,
                                     QQuickShapeLinearGradient, QQuickShapeRadialGradient,
                                     QQuickShapeConicalGradient>(uri, 1);

<<<<<<< HEAD
        qmlRegisterModule(uri, 1, 15);

        // revision in Qt 5.11: added containsMode property
        qmlRegisterType<QQuickShape, 11>(uri, 1, 11, "Shape");

        // revision in Qt 5.14: added scale property
        qmlRegisterType<QQuickShapePath, 14>(uri, 1, 14, "ShapePath"); // QTBUG-61942
=======
        // Auto-increment the import to stay in sync with ALL future QtQuick minor versions
        qmlRegisterModule(uri, 1, QT_VERSION_MINOR);
>>>>>>> cc1a604c
    }
};

QT_END_NAMESPACE

#include "plugin.moc"<|MERGE_RESOLUTION|>--- conflicted
+++ resolved
@@ -61,18 +61,7 @@
                                      QQuickShapeLinearGradient, QQuickShapeRadialGradient,
                                      QQuickShapeConicalGradient>(uri, 1);
 
-<<<<<<< HEAD
         qmlRegisterModule(uri, 1, 15);
-
-        // revision in Qt 5.11: added containsMode property
-        qmlRegisterType<QQuickShape, 11>(uri, 1, 11, "Shape");
-
-        // revision in Qt 5.14: added scale property
-        qmlRegisterType<QQuickShapePath, 14>(uri, 1, 14, "ShapePath"); // QTBUG-61942
-=======
-        // Auto-increment the import to stay in sync with ALL future QtQuick minor versions
-        qmlRegisterModule(uri, 1, QT_VERSION_MINOR);
->>>>>>> cc1a604c
     }
 };
 
