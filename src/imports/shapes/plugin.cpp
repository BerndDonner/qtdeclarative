/****************************************************************************
**
** Copyright (C) 2017 The Qt Company Ltd.
** Contact: https://www.qt.io/licensing/
**
** This file is part of the QtQuick module of the Qt Toolkit.
**
** $QT_BEGIN_LICENSE:LGPL$
** Commercial License Usage
** Licensees holding valid commercial Qt licenses may use this file in
** accordance with the commercial license agreement provided with the
** Software or, alternatively, in accordance with the terms contained in
** a written agreement between you and The Qt Company. For licensing terms
** and conditions see https://www.qt.io/terms-conditions. For further
** information use the contact form at https://www.qt.io/contact-us.
**
** GNU Lesser General Public License Usage
** Alternatively, this file may be used under the terms of the GNU Lesser
** General Public License version 3 as published by the Free Software
** Foundation and appearing in the file LICENSE.LGPL3 included in the
** packaging of this file. Please review the following information to
** ensure the GNU Lesser General Public License version 3 requirements
** will be met: https://www.gnu.org/licenses/lgpl-3.0.html.
**
** GNU General Public License Usage
** Alternatively, this file may be used under the terms of the GNU
** General Public License version 2.0 or (at your option) the GNU General
** Public license version 3 or any later version approved by the KDE Free
** Qt Foundation. The licenses are as published by the Free Software
** Foundation and appearing in the file LICENSE.GPL2 and LICENSE.GPL3
** included in the packaging of this file. Please review the following
** information to ensure the GNU General Public License requirements will
** be met: https://www.gnu.org/licenses/gpl-2.0.html and
** https://www.gnu.org/licenses/gpl-3.0.html.
**
** $QT_END_LICENSE$
**
****************************************************************************/

#include <QtQml/qqmlextensionplugin.h>
#include <QtQml/qqml.h>
#include <QtQuickShapes/private/qquickshape_p.h>

QT_BEGIN_NAMESPACE

class QmlShapesPlugin : public QQmlExtensionPlugin
{
    Q_OBJECT
    Q_PLUGIN_METADATA(IID QQmlExtensionInterface_iid)

public:
    QmlShapesPlugin(QObject *parent = nullptr)
        : QQmlExtensionPlugin(parent)
    {
    }

    void registerTypes(const char *uri) override
    {
<<<<<<< HEAD
        Q_ASSERT(QByteArray(uri) == QByteArray("QtQuick.Shapes"));
        qmlRegisterTypesAndRevisions<QQuickShape, QQuickShapePath, QQuickShapeGradient,
                                     QQuickShapeLinearGradient, QQuickShapeRadialGradient,
                                     QQuickShapeConicalGradient>(uri, 1);

        qmlRegisterModule(uri, 1, 15);
=======
        Q_UNUSED(uri);
        QQuickShapesModule::defineModule();
>>>>>>> 3dc5b937
    }
};

QT_END_NAMESPACE

#include "plugin.moc"<|MERGE_RESOLUTION|>--- conflicted
+++ resolved
@@ -56,17 +56,8 @@
 
     void registerTypes(const char *uri) override
     {
-<<<<<<< HEAD
-        Q_ASSERT(QByteArray(uri) == QByteArray("QtQuick.Shapes"));
-        qmlRegisterTypesAndRevisions<QQuickShape, QQuickShapePath, QQuickShapeGradient,
-                                     QQuickShapeLinearGradient, QQuickShapeRadialGradient,
-                                     QQuickShapeConicalGradient>(uri, 1);
-
-        qmlRegisterModule(uri, 1, 15);
-=======
         Q_UNUSED(uri);
         QQuickShapesModule::defineModule();
->>>>>>> 3dc5b937
     }
 };
 
