/****************************************************************************
**
** Copyright (C) 2016 Ford Motor Company
** Contact: https://www.qt.io/licensing/
**
** This file is part of the plugins of the Qt Toolkit.
**
** $QT_BEGIN_LICENSE:LGPL$
** Commercial License Usage
** Licensees holding valid commercial Qt licenses may use this file in
** accordance with the commercial license agreement provided with the
** Software or, alternatively, in accordance with the terms contained in
** a written agreement between you and The Qt Company. For licensing terms
** and conditions see https://www.qt.io/terms-conditions. For further
** information use the contact form at https://www.qt.io/contact-us.
**
** GNU Lesser General Public License Usage
** Alternatively, this file may be used under the terms of the GNU Lesser
** General Public License version 3 as published by the Free Software
** Foundation and appearing in the file LICENSE.LGPL3 included in the
** packaging of this file. Please review the following information to
** ensure the GNU Lesser General Public License version 3 requirements
** will be met: https://www.gnu.org/licenses/lgpl-3.0.html.
**
** GNU General Public License Usage
** Alternatively, this file may be used under the terms of the GNU
** General Public License version 2.0 or (at your option) the GNU General
** Public license version 3 or any later version approved by the KDE Free
** Qt Foundation. The licenses are as published by the Free Software
** Foundation and appearing in the file LICENSE.GPL2 and LICENSE.GPL3
** included in the packaging of this file. Please review the following
** information to ensure the GNU General Public License requirements will
** be met: https://www.gnu.org/licenses/gpl-2.0.html and
** https://www.gnu.org/licenses/gpl-3.0.html.
**
** $QT_END_LICENSE$
**
****************************************************************************/

#include "finalstate.h"
#include "signaltransition.h"
#include "state.h"
#include "statemachine.h"
#include "timeouttransition.h"
#include "statemachineforeign.h"

#include <QHistoryState>
#include <QQmlExtensionPlugin>
#include <qqml.h>

QT_BEGIN_NAMESPACE

class QtQmlStateMachinePlugin : public QQmlEngineExtensionPlugin
{
    Q_OBJECT
    Q_PLUGIN_METADATA(IID QQmlEngineExtensionInterface_iid)

public:
<<<<<<< HEAD
    QtQmlStateMachinePlugin(QObject *parent = nullptr) : QQmlExtensionPlugin(parent) { }
    void registerTypes(const char *uri) override
    {
        qmlRegisterTypesAndRevisions<
                State, StateMachine, FinalState, TimeoutTransition, SignalTransition,
                QHistoryStateForeign, QStateForeign, QAbstractStateForeign, QSignalTransitionForeign
                >(uri, 1);
        qmlProtectModule(uri, 1);

        qmlRegisterModule(uri, 1, 15);
    }
=======
    QtQmlStateMachinePlugin(QObject *parent = nullptr) : QQmlEngineExtensionPlugin(parent) { }
>>>>>>> 3dc5b937
};

QT_END_NAMESPACE

#include "plugin.moc"<|MERGE_RESOLUTION|>--- conflicted
+++ resolved
@@ -56,21 +56,7 @@
     Q_PLUGIN_METADATA(IID QQmlEngineExtensionInterface_iid)
 
 public:
-<<<<<<< HEAD
-    QtQmlStateMachinePlugin(QObject *parent = nullptr) : QQmlExtensionPlugin(parent) { }
-    void registerTypes(const char *uri) override
-    {
-        qmlRegisterTypesAndRevisions<
-                State, StateMachine, FinalState, TimeoutTransition, SignalTransition,
-                QHistoryStateForeign, QStateForeign, QAbstractStateForeign, QSignalTransitionForeign
-                >(uri, 1);
-        qmlProtectModule(uri, 1);
-
-        qmlRegisterModule(uri, 1, 15);
-    }
-=======
     QtQmlStateMachinePlugin(QObject *parent = nullptr) : QQmlEngineExtensionPlugin(parent) { }
->>>>>>> 3dc5b937
 };
 
 QT_END_NAMESPACE
