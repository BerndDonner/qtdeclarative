/****************************************************************************
**
** Copyright (C) 2016 The Qt Company Ltd.
** Contact: https://www.qt.io/licensing/
**
** This file is part of the test suite of the Qt Toolkit.
**
** $QT_BEGIN_LICENSE:LGPL$
** Commercial License Usage
** Licensees holding valid commercial Qt licenses may use this file in
** accordance with the commercial license agreement provided with the
** Software or, alternatively, in accordance with the terms contained in
** a written agreement between you and The Qt Company. For licensing terms
** and conditions see https://www.qt.io/terms-conditions. For further
** information use the contact form at https://www.qt.io/contact-us.
**
** GNU Lesser General Public License Usage
** Alternatively, this file may be used under the terms of the GNU Lesser
** General Public License version 3 as published by the Free Software
** Foundation and appearing in the file LICENSE.LGPL3 included in the
** packaging of this file. Please review the following information to
** ensure the GNU Lesser General Public License version 3 requirements
** will be met: https://www.gnu.org/licenses/lgpl-3.0.html.
**
** GNU General Public License Usage
** Alternatively, this file may be used under the terms of the GNU
** General Public License version 2.0 or (at your option) the GNU General
** Public license version 3 or any later version approved by the KDE Free
** Qt Foundation. The licenses are as published by the Free Software
** Foundation and appearing in the file LICENSE.GPL2 and LICENSE.GPL3
** included in the packaging of this file. Please review the following
** information to ensure the GNU General Public License requirements will
** be met: https://www.gnu.org/licenses/gpl-2.0.html and
** https://www.gnu.org/licenses/gpl-3.0.html.
**
** $QT_END_LICENSE$
**
****************************************************************************/

#include "quicktestevent_p.h"
#include "quicktestutil_p.h"

#include <QtQml/qqmlextensionplugin.h>
#include <QtQml/qqml.h>
#include <QtQuickTest/quicktest.h>
#include <QtQuickTest/private/quicktestresult_p.h>
#include <QtQuickTest/private/qtestoptions_p.h>

QML_DECLARE_TYPE(QuickTestResult)
QML_DECLARE_TYPE(QuickTestEvent)
QML_DECLARE_TYPE(QuickTestUtil)

QT_BEGIN_NAMESPACE

class QTestQmlModule : public QQmlEngineExtensionPlugin
{
    Q_OBJECT
    Q_PLUGIN_METADATA(IID QQmlEngineExtensionInterface_iid)

public:
<<<<<<< HEAD
    QTestQmlModule(QObject *parent = nullptr) : QQmlExtensionPlugin(parent) { }
    void registerTypes(const char *uri) override
    {
        Q_ASSERT(QLatin1String(uri) == QLatin1String("QtTest"));
        qmlRegisterTypesAndRevisions<QuickTestResult, QuickTestEvent,
                                     QuickTestUtil, QQuickTouchEventSequence>(uri, 1);

        qmlRegisterModule(uri, 1, 15);
    }
=======
    QTestQmlModule(QObject *parent = nullptr) : QQmlEngineExtensionPlugin(parent) { }
>>>>>>> 3dc5b937
};

QT_END_NAMESPACE

#include "main.moc"<|MERGE_RESOLUTION|>--- conflicted
+++ resolved
@@ -58,19 +58,7 @@
     Q_PLUGIN_METADATA(IID QQmlEngineExtensionInterface_iid)
 
 public:
-<<<<<<< HEAD
-    QTestQmlModule(QObject *parent = nullptr) : QQmlExtensionPlugin(parent) { }
-    void registerTypes(const char *uri) override
-    {
-        Q_ASSERT(QLatin1String(uri) == QLatin1String("QtTest"));
-        qmlRegisterTypesAndRevisions<QuickTestResult, QuickTestEvent,
-                                     QuickTestUtil, QQuickTouchEventSequence>(uri, 1);
-
-        qmlRegisterModule(uri, 1, 15);
-    }
-=======
     QTestQmlModule(QObject *parent = nullptr) : QQmlEngineExtensionPlugin(parent) { }
->>>>>>> 3dc5b937
 };
 
 QT_END_NAMESPACE
