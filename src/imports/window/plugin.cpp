--- conflicted
+++ resolved
@@ -64,24 +64,7 @@
     Q_OBJECT
     Q_PLUGIN_METADATA(IID QQmlEngineExtensionInterface_iid)
 public:
-<<<<<<< HEAD
-    QtQuick2WindowPlugin(QObject *parent = nullptr) : QQmlExtensionPlugin(parent) { }
-    void registerTypes(const char *uri) override
-    {
-        Q_ASSERT(QLatin1String(uri) == QLatin1String("QtQuick.Window"));
-
-        qmlRegisterTypesAndRevisions<
-                QWindowForeign,
-                QQuickWindowForeign,
-                QQuickWindowQmlImplForeign,
-                QQuickScreenForeign,
-                QQuickScreenInfoForeign>(uri, 2);
-
-        qmlRegisterModule(uri, 2, 15);
-    }
-=======
     QtQuick2WindowPlugin(QObject *parent = nullptr) : QQmlEngineExtensionPlugin(parent) { }
->>>>>>> 3dc5b937
 };
 //![class decl]
 
