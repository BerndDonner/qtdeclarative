--- conflicted
+++ resolved
@@ -94,16 +94,12 @@
 // (otherwise we assert in QVariant::operator<< when actually saving it)
 static bool isSaveable(const QVariant &value)
 {
-    const int valType = static_cast<int>(value.type());
+    const int valType = static_cast<int>(value.userType());
     if (valType >= QMetaType::User)
         return false;
     NullDevice nullDevice;
     QDataStream fakeStream(&nullDevice);
-<<<<<<< HEAD
-    return QMetaType::save(fakeStream, static_cast<int>(value.userType()), value.constData());
-=======
     return QMetaType::save(fakeStream, valType, value.constData());
->>>>>>> deac8afc
 }
 
 QQmlEngineDebugServiceImpl::QQmlEngineDebugServiceImpl(QObject *parent) :
