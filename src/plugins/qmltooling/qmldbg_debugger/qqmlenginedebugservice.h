--- conflicted
+++ resolved
@@ -89,15 +89,9 @@
         bool hasNotifySignal;
     };
 
-<<<<<<< HEAD
     void engineAboutToBeAdded(QJSEngine *) Q_DECL_OVERRIDE;
     void engineAboutToBeRemoved(QJSEngine *) Q_DECL_OVERRIDE;
     void objectCreated(QJSEngine *, QObject *) Q_DECL_OVERRIDE;
-=======
-    void engineAboutToBeAdded(QQmlEngine *) Q_DECL_OVERRIDE;
-    void engineAboutToBeRemoved(QQmlEngine *) Q_DECL_OVERRIDE;
-    void objectCreated(QQmlEngine *, QObject *) Q_DECL_OVERRIDE;
->>>>>>> 74580d00
 
     void setStatesDelegate(QQmlDebugStatesDelegate *) Q_DECL_OVERRIDE;
 
