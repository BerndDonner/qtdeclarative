/****************************************************************************
**
** Copyright (C) 2016 The Qt Company Ltd.
** Contact: https://www.qt.io/licensing/
**
** This file is part of the QtQml module of the Qt Toolkit.
**
** $QT_BEGIN_LICENSE:LGPL$
** Commercial License Usage
** Licensees holding valid commercial Qt licenses may use this file in
** accordance with the commercial license agreement provided with the
** Software or, alternatively, in accordance with the terms contained in
** a written agreement between you and The Qt Company. For licensing terms
** and conditions see https://www.qt.io/terms-conditions. For further
** information use the contact form at https://www.qt.io/contact-us.
**
** GNU Lesser General Public License Usage
** Alternatively, this file may be used under the terms of the GNU Lesser
** General Public License version 3 as published by the Free Software
** Foundation and appearing in the file LICENSE.LGPL3 included in the
** packaging of this file. Please review the following information to
** ensure the GNU Lesser General Public License version 3 requirements
** will be met: https://www.gnu.org/licenses/lgpl-3.0.html.
**
** GNU General Public License Usage
** Alternatively, this file may be used under the terms of the GNU
** General Public License version 2.0 or (at your option) the GNU General
** Public license version 3 or any later version approved by the KDE Free
** Qt Foundation. The licenses are as published by the Free Software
** Foundation and appearing in the file LICENSE.GPL2 and LICENSE.GPL3
** included in the packaging of this file. Please review the following
** information to ensure the GNU General Public License requirements will
** be met: https://www.gnu.org/licenses/gpl-2.0.html and
** https://www.gnu.org/licenses/gpl-3.0.html.
**
** $QT_END_LICENSE$
**
****************************************************************************/

#include "qv4datacollector.h"
#include "qv4debugger.h"
#include "qv4debugjob.h"

#include <private/qv4script_p.h>
#include <private/qv4string_p.h>
#include <private/qv4objectiterator_p.h>
#include <private/qv4identifier_p.h>
#include <private/qv4runtime_p.h>

#include <private/qqmlcontext_p.h>
#include <private/qqmlengine_p.h>

#include <QtCore/qjsonarray.h>
#include <QtCore/qjsonobject.h>

QT_BEGIN_NAMESPACE

QV4::SimpleCallContext *QV4DataCollector::findContext(int frame)
{
    QV4::ExecutionContext *ctx = engine()->currentContext;
    while (ctx) {
        QV4::SimpleCallContext *cCtxt = ctx->asSimpleCallContext();
        if (cCtxt && cCtxt->d()->v4Function) {
            if (frame < 1)
                return cCtxt;
            --frame;
        }
        ctx = engine()->parentContext(ctx);
    }

    return 0;
}

QV4::Heap::SimpleCallContext *QV4DataCollector::findScope(QV4::ExecutionContext *ctxt, int scope)
{
    if (!ctxt)
        return 0;

    QV4::Scope s(ctxt->d()->engine);
    QV4::ScopedContext ctx(s, ctxt);
    for (; scope > 0 && ctx; --scope)
        ctx = ctx->d()->outer;

    return (ctx && ctx->d()) ? ctx->asSimpleCallContext()->d() : 0;
}

QVector<QV4::Heap::ExecutionContext::ContextType> QV4DataCollector::getScopeTypes(int frame)
{
    QVector<QV4::Heap::ExecutionContext::ContextType> types;

    QV4::Scope scope(engine());
    QV4::SimpleCallContext *sctxt = findContext(frame);
    if (!sctxt || sctxt->d()->type < QV4::Heap::ExecutionContext::Type_QmlContext)
        return types;

    QV4::ScopedContext it(scope, sctxt);
    for (; it; it = it->d()->outer)
        types.append(QV4::Heap::ExecutionContext::ContextType(it->d()->type));

    return types;
}

int QV4DataCollector::encodeScopeType(QV4::Heap::ExecutionContext::ContextType scopeType)
{
    switch (scopeType) {
    case QV4::Heap::ExecutionContext::Type_GlobalContext:
        return 0;
    case QV4::Heap::ExecutionContext::Type_CatchContext:
        return 4;
    case QV4::Heap::ExecutionContext::Type_WithContext:
        return 2;
    case QV4::Heap::ExecutionContext::Type_SimpleCallContext:
    case QV4::Heap::ExecutionContext::Type_CallContext:
        return 1;
    case QV4::Heap::ExecutionContext::Type_QmlContext:
    default:
        return -1;
    }
}

QV4DataCollector::QV4DataCollector(QV4::ExecutionEngine *engine)
    : m_engine(engine), m_namesAsObjects(true), m_redundantRefs(true)
{
    m_values.set(engine, engine->newArrayObject());
}

// TODO: Directly call addRef() once we don't need to support redundantRefs anymore
QV4DataCollector::Ref QV4DataCollector::collect(const QV4::ScopedValue &value)
{
    Ref ref = addRef(value);
    if (m_redundantRefs)
        m_collectedRefs.append(ref);
    return ref;
}

const QV4::Object *collectProperty(const QV4::ScopedValue &value, QV4::ExecutionEngine *engine,
                                   QJsonObject &dict)
{
    QV4::Scope scope(engine);
    QV4::ScopedValue typeString(scope, QV4::Runtime::method_typeofValue(engine, value));
    dict.insert(QStringLiteral("type"), typeString->toQStringNoThrow());

    const QLatin1String valueKey("value");
    switch (value->type()) {
    case QV4::Value::Empty_Type:
        Q_ASSERT(!"empty Value encountered");
        return 0;
    case QV4::Value::Undefined_Type:
        dict.insert(valueKey, QJsonValue::Undefined);
        return 0;
    case QV4::Value::Null_Type:
        // "null" is not the correct type, but we leave this in until QtC can deal with "object"
        dict.insert(QStringLiteral("type"), QStringLiteral("null"));
        dict.insert(valueKey, QJsonValue::Null);
        return 0;
    case QV4::Value::Boolean_Type:
        dict.insert(valueKey, value->booleanValue());
        return 0;
    case QV4::Value::Managed_Type:
        if (const QV4::String *s = value->as<QV4::String>()) {
            dict.insert(valueKey, s->toQString());
        } else if (const QV4::ArrayObject *a = value->as<QV4::ArrayObject>()) {
            // size of an array is number of its numerical properties; We don't consider free form
            // object properties here.
            dict.insert(valueKey, qint64(a->getLength()));
            return a;
        } else if (const QV4::Object *o = value->as<QV4::Object>()) {
            int numProperties = 0;
            QV4::ObjectIterator it(scope, o, QV4::ObjectIterator::EnumerableOnly);
            QV4::PropertyAttributes attrs;
            uint index;
            QV4::ScopedProperty p(scope);
            QV4::ScopedString name(scope);
            while (true) {
                it.next(name.getRef(), &index, p, &attrs);
                if (attrs.isEmpty())
                    break;
                else
                    ++numProperties;
            }
            dict.insert(valueKey, numProperties);
            return o;
        } else {
            Q_UNREACHABLE();
        }
        return 0;
    case QV4::Value::Integer_Type:
        dict.insert(valueKey, value->integerValue());
        return 0;
    default: {// double
        const double val = value->doubleValue();
        if (qIsFinite(val))
            dict.insert(valueKey, val);
        else if (qIsNaN(val))
            dict.insert(valueKey, QStringLiteral("NaN"));
        else if (val < 0)
            dict.insert(valueKey, QStringLiteral("-Infinity"));
        else
            dict.insert(valueKey, QStringLiteral("Infinity"));
        return 0;
    }
    }
}

QJsonObject QV4DataCollector::lookupRef(Ref ref, bool deep)
{
    QJsonObject dict;

    if (m_namesAsObjects) {
        if (lookupSpecialRef(ref, &dict))
            return dict;
    }

    if (m_redundantRefs)
        deep = true;

    dict.insert(QStringLiteral("handle"), qint64(ref));
    QV4::Scope scope(engine());
    QV4::ScopedValue value(scope, getValue(ref));

    const QV4::Object *object = collectProperty(value, engine(), dict);
    if (deep && object)
        dict.insert(QStringLiteral("properties"), collectProperties(object));

    return dict;
}

// TODO: Drop this method once we don't need to support namesAsObjects anymore
QV4DataCollector::Ref QV4DataCollector::addFunctionRef(const QString &functionName)
{
    Q_ASSERT(m_namesAsObjects);
    Ref ref = addRef(QV4::Primitive::emptyValue(), false);

    QJsonObject dict;
    dict.insert(QStringLiteral("handle"), qint64(ref));
    dict.insert(QStringLiteral("type"), QStringLiteral("function"));
    dict.insert(QStringLiteral("name"), functionName);
    m_specialRefs.insert(ref, dict);
    m_collectedRefs.append(ref);

    return ref;
}

// TODO: Drop this method once we don't need to support namesAsObjects anymore
QV4DataCollector::Ref QV4DataCollector::addScriptRef(const QString &scriptName)
{
    Q_ASSERT(m_namesAsObjects);
    Ref ref = addRef(QV4::Primitive::emptyValue(), false);

    QJsonObject dict;
    dict.insert(QStringLiteral("handle"), qint64(ref));
    dict.insert(QStringLiteral("type"), QStringLiteral("script"));
    dict.insert(QStringLiteral("name"), scriptName);
    m_specialRefs.insert(ref, dict);
    m_collectedRefs.append(ref);

    return ref;
}

bool QV4DataCollector::isValidRef(QV4DataCollector::Ref ref) const
{
    QV4::Scope scope(engine());
    QV4::ScopedObject array(scope, m_values.value());
    return ref < array->getLength();
}

bool QV4DataCollector::collectScope(QJsonObject *dict, int frameNr, int scopeNr)
{
    QStringList names;

    QV4::Scope scope(engine());
    QV4::Scoped<QV4::CallContext> ctxt(scope, findScope(findContext(frameNr), scopeNr));
    if (!ctxt)
        return false;

    Refs collectedRefs;
    QV4::ScopedValue v(scope);
    int nFormals = ctxt->formalCount();
    for (unsigned i = 0, ei = nFormals; i != ei; ++i) {
        QString qName;
        if (QV4::Identifier *name = ctxt->formals()[nFormals - i - 1])
            qName = name->string;
        names.append(qName);
        v = ctxt->argument(i);
        collectedRefs.append(collect(v));
    }

    for (unsigned i = 0, ei = ctxt->variableCount(); i != ei; ++i) {
        QString qName;
        if (QV4::Identifier *name = ctxt->variables()[i])
            qName = name->string;
        names.append(qName);
        v = ctxt->d()->locals[i];
        collectedRefs.append(collect(v));
    }

    QV4::ScopedObject scopeObject(scope, engine()->newObject());

<<<<<<< HEAD
    Q_ASSERT(names.size() == m_collectedRefs.size());
    QV4::ScopedString propName(scope);
    for (int i = 0, ei = m_collectedRefs.size(); i != ei; ++i) {
        propName = engine()->newString(names.at(i));
        scopeObject->put(propName, QV4::Value::fromReturnedValue(getValue(m_collectedRefs.at(i))));
    }
=======
    Q_ASSERT(names.size() == collectedRefs.size());
    for (int i = 0, ei = collectedRefs.size(); i != ei; ++i)
        scopeObject->put(engine(), names.at(i),
                         QV4::Value::fromReturnedValue(getValue(collectedRefs.at(i))));
>>>>>>> 8f5366ae

    Ref scopeObjectRef = addRef(scopeObject);
    if (m_redundantRefs) {
        dict->insert(QStringLiteral("ref"), qint64(scopeObjectRef));
        m_collectedRefs.append(scopeObjectRef);
    } else {
        *dict = lookupRef(scopeObjectRef, true);
    }

    return true;
}

QJsonObject toRef(QV4DataCollector::Ref ref) {
    QJsonObject dict;
    dict.insert(QStringLiteral("ref"), qint64(ref));
    return dict;
}

QJsonObject QV4DataCollector::buildFrame(const QV4::StackFrame &stackFrame, int frameNr)
{
    QJsonObject frame;
    frame[QLatin1String("index")] = frameNr;
    frame[QLatin1String("debuggerFrame")] = false;
    if (m_namesAsObjects) {
        frame[QLatin1String("func")] = toRef(addFunctionRef(stackFrame.function));
        frame[QLatin1String("script")] = toRef(addScriptRef(stackFrame.source));
    } else {
        frame[QLatin1String("func")] = stackFrame.function;
        frame[QLatin1String("script")] = stackFrame.source;
    }
    frame[QLatin1String("line")] = stackFrame.line - 1;
    if (stackFrame.column >= 0)
        frame[QLatin1String("column")] = stackFrame.column;

    QJsonArray scopes;
    QV4::Scope scope(engine());
    QV4::ScopedContext ctxt(scope, findContext(frameNr));
    while (ctxt) {
        if (QV4::SimpleCallContext *cCtxt = ctxt->asSimpleCallContext()) {
            if (cCtxt->d()->activation)
                break;
        }
        ctxt = ctxt->d()->outer;
    }

    if (ctxt) {
        QV4::ScopedValue o(scope, ctxt->asSimpleCallContext()->d()->activation);
        frame[QLatin1String("receiver")] = toRef(collect(o));
    }

    // Only type and index are used by Qt Creator, so we keep it easy:
    QVector<QV4::Heap::ExecutionContext::ContextType> scopeTypes = getScopeTypes(frameNr);
    for (int i = 0, ei = scopeTypes.count(); i != ei; ++i) {
        int type = encodeScopeType(scopeTypes[i]);
        if (type == -1)
            continue;

        QJsonObject scope;
        scope[QLatin1String("index")] = i;
        scope[QLatin1String("type")] = type;
        scopes.push_back(scope);
    }

    frame[QLatin1String("scopes")] = scopes;

    return frame;
}

// TODO: Drop this method once we don't need to support redundantRefs anymore
QJsonArray QV4DataCollector::flushCollectedRefs()
{
    Q_ASSERT(m_redundantRefs);
    QJsonArray refs;
    std::sort(m_collectedRefs.begin(), m_collectedRefs.end());
    for (int i = 0, ei = m_collectedRefs.size(); i != ei; ++i) {
        QV4DataCollector::Ref ref = m_collectedRefs.at(i);
        if (i > 0 && ref == m_collectedRefs.at(i - 1))
            continue;
        refs.append(lookupRef(ref, true));
    }

    m_collectedRefs.clear();
    return refs;
}

void QV4DataCollector::clear()
{
    m_values.set(engine(), engine()->newArrayObject());
    m_collectedRefs.clear();
    m_specialRefs.clear();
    m_namesAsObjects = true;
    m_redundantRefs = true;
}

QV4DataCollector::Ref QV4DataCollector::addRef(QV4::Value value, bool deduplicate)
{
    class ExceptionStateSaver
    {
        quint8 *hasExceptionLoc;
        quint8 hadException;

    public:
        ExceptionStateSaver(QV4::ExecutionEngine *engine)
            : hasExceptionLoc(&engine->hasException)
            , hadException(false)
        { std::swap(*hasExceptionLoc, hadException); }

        ~ExceptionStateSaver()
        { std::swap(*hasExceptionLoc, hadException); }
    };

    // if we wouldn't do this, the putIndexed won't work.
    ExceptionStateSaver resetExceptionState(engine());
    QV4::Scope scope(engine());
    QV4::ScopedObject array(scope, m_values.value());
    if (deduplicate) {
        for (Ref i = 0; i < array->getLength(); ++i) {
            if (array->getIndexed(i) == value.rawValue() && !m_specialRefs.contains(i))
                return i;
        }
    }
    Ref ref = array->getLength();
    array->putIndexed(ref, value);
    Q_ASSERT(array->getLength() - 1 == ref);
    return ref;
}

QV4::ReturnedValue QV4DataCollector::getValue(Ref ref)
{
    QV4::Scope scope(engine());
    QV4::ScopedObject array(scope, m_values.value());
    Q_ASSERT(ref < array->getLength());
    return array->getIndexed(ref, Q_NULLPTR);
}

// TODO: Drop this method once we don't need to support namesAsObjects anymore
bool QV4DataCollector::lookupSpecialRef(Ref ref, QJsonObject *dict)
{
    Q_ASSERT(m_namesAsObjects);
    SpecialRefs::const_iterator it = m_specialRefs.constFind(ref);
    if (it == m_specialRefs.cend())
        return false;

    *dict = it.value();
    return true;
}

QJsonArray QV4DataCollector::collectProperties(const QV4::Object *object)
{
    QJsonArray res;

    QV4::Scope scope(engine());
    QV4::ObjectIterator it(scope, object, QV4::ObjectIterator::EnumerableOnly);
    QV4::ScopedValue name(scope);
    QV4::ScopedValue value(scope);
    while (true) {
        QV4::Value v;
        name = it.nextPropertyNameAsString(&v);
        if (name->isNull())
            break;
        QString key = name->toQStringNoThrow();
        value = v;
        res.append(collectAsJson(key, value));
    }

    return res;
}

QJsonObject QV4DataCollector::collectAsJson(const QString &name, const QV4::ScopedValue &value)
{
    QJsonObject dict;
    if (!name.isNull())
        dict.insert(QStringLiteral("name"), name);
    if (value->isManaged() && !value->isString()) {
        Ref ref = addRef(value);
        dict.insert(QStringLiteral("ref"), qint64(ref));
        if (m_redundantRefs)
            m_collectedRefs.append(ref);
    }

    collectProperty(value, engine(), dict);
    return dict;
}

QT_END_NAMESPACE<|MERGE_RESOLUTION|>--- conflicted
+++ resolved
@@ -296,19 +296,12 @@
 
     QV4::ScopedObject scopeObject(scope, engine()->newObject());
 
-<<<<<<< HEAD
-    Q_ASSERT(names.size() == m_collectedRefs.size());
+    Q_ASSERT(names.size() == collectedRefs.size());
     QV4::ScopedString propName(scope);
-    for (int i = 0, ei = m_collectedRefs.size(); i != ei; ++i) {
+    for (int i = 0, ei = collectedRefs.size(); i != ei; ++i) {
         propName = engine()->newString(names.at(i));
-        scopeObject->put(propName, QV4::Value::fromReturnedValue(getValue(m_collectedRefs.at(i))));
-    }
-=======
-    Q_ASSERT(names.size() == collectedRefs.size());
-    for (int i = 0, ei = collectedRefs.size(); i != ei; ++i)
-        scopeObject->put(engine(), names.at(i),
-                         QV4::Value::fromReturnedValue(getValue(collectedRefs.at(i))));
->>>>>>> 8f5366ae
+        scopeObject->put(propName, QV4::Value::fromReturnedValue(getValue(collectedRefs.at(i))));
+    }
 
     Ref scopeObjectRef = addRef(scopeObject);
     if (m_redundantRefs) {
