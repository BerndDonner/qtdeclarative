--- conflicted
+++ resolved
@@ -78,13 +78,7 @@
     for (; scope > 0 && ctx; --scope)
         ctx = ctx->outer;
 
-<<<<<<< HEAD
-    if (!ctx || (ctx->type != QV4::Heap::ExecutionContext::Type_CallContext && ctx->type != QV4::Heap::ExecutionContext::Type_BlockContext))
-        return nullptr;
-    return static_cast<QV4::Heap::CallContext *>(ctx);
-=======
     return ctx;
->>>>>>> 5b8a94eb
 }
 
 QVector<QV4::Heap::ExecutionContext::ContextType> QV4DataCollector::getScopeTypes(int frame)
@@ -103,22 +97,17 @@
 {
     switch (scopeType) {
     case QV4::Heap::ExecutionContext::Type_GlobalContext:
-        return 0;
+        break;
     case QV4::Heap::ExecutionContext::Type_WithContext:
         return 2;
     case QV4::Heap::ExecutionContext::Type_CallContext:
         return 1;
-<<<<<<< HEAD
-    case QV4::Heap::ExecutionContext::Type_BlockContext:
-        return 3;
-    default: // QV4::Heap::ExecutionContext::Type_QmlContext:
-=======
     case QV4::Heap::ExecutionContext::Type_QmlContext:
         return 3;
-    default:
->>>>>>> 5b8a94eb
-        return -1;
-    }
+    case QV4::Heap::ExecutionContext::Type_BlockContext:
+        return 4;
+    }
+    return 0;
 }
 
 QV4DataCollector::QV4DataCollector(QV4::ExecutionEngine *engine)
@@ -273,28 +262,15 @@
     if (!ctxt)
         return false;
 
-<<<<<<< HEAD
-    Refs collectedRefs;
-    QV4::ScopedValue v(scope);
-    QV4::Heap::InternalClass *ic = ctxt->internalClass();
-    for (uint i = 0; i < ic->size; ++i) {
-        QString name = ic->nameMap[i].toQString();
-        names.append(name);
-        v = ctxt->d()->locals[i];
-        collectedRefs.append(collect(v));
-    }
-
-=======
->>>>>>> 5b8a94eb
     QV4::ScopedObject scopeObject(scope, engine()->newObject());
     if (ctxt->d()->type == QV4::Heap::ExecutionContext::Type_CallContext) {
         QStringList names;
         Refs collectedRefs;
 
         QV4::ScopedValue v(scope);
-        QV4::InternalClass *ic = ctxt->internalClass();
+        QV4::Heap::InternalClass *ic = ctxt->internalClass();
         for (uint i = 0; i < ic->size; ++i) {
-            QString name = ic->nameMap[i]->string;
+            QString name = ic->nameMap[i].toQString();
             names.append(name);
             v = static_cast<QV4::Heap::CallContext *>(ctxt->d())->locals[i];
             collectedRefs.append(collect(v));
