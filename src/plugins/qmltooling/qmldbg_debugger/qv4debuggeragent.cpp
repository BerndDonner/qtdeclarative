--- conflicted
+++ resolved
@@ -105,32 +105,7 @@
     m_debugService->send(event);
 }
 
-<<<<<<< HEAD
-void QV4DebuggerAgent::addDebugger(QV4::Debugging::Debugger *debugger)
-=======
-void QV4DebuggerAgent::sourcesCollected(QV4::Debugging::V4Debugger *debugger,
-                                        const QStringList &sources, int requestSequenceNr)
-{
-    QJsonArray body;
-    foreach (const QString &source, sources) {
-        QJsonObject src;
-        src[QLatin1String("name")] = source;
-        src[QLatin1String("scriptType")] = 4;
-        body.append(src);
-    }
-
-    QJsonObject response;
-    response[QLatin1String("success")] = true;
-    response[QLatin1String("running")] = debugger->state() == QV4::Debugging::V4Debugger::Running;
-    response[QLatin1String("body")] = body;
-    response[QLatin1String("command")] = QStringLiteral("scripts");
-    response[QLatin1String("request_seq")] = requestSequenceNr;
-    response[QLatin1String("type")] = QStringLiteral("response");
-    m_debugService->send(response);
-}
-
 void QV4DebuggerAgent::addDebugger(QV4::Debugging::V4Debugger *debugger)
->>>>>>> 8ee3673e
 {
     Q_ASSERT(!m_debuggers.contains(debugger));
     m_debuggers << debugger;
@@ -143,17 +118,9 @@
 
     connect(debugger, SIGNAL(destroyed(QObject*)),
             this, SLOT(handleDebuggerDeleted(QObject*)));
-<<<<<<< HEAD
-    connect(debugger, SIGNAL(debuggerPaused(QV4::Debugging::Debugger*,QV4::Debugging::PauseReason)),
-            this, SLOT(debuggerPaused(QV4::Debugging::Debugger*,QV4::Debugging::PauseReason)),
-=======
-    connect(debugger, SIGNAL(sourcesCollected(QV4::Debugging::V4Debugger*,QStringList,int)),
-            this, SLOT(sourcesCollected(QV4::Debugging::V4Debugger*,QStringList,int)),
-            Qt::QueuedConnection);
     connect(debugger,
             SIGNAL(debuggerPaused(QV4::Debugging::V4Debugger*,QV4::Debugging::PauseReason)),
             this, SLOT(debuggerPaused(QV4::Debugging::V4Debugger*,QV4::Debugging::PauseReason)),
->>>>>>> 8ee3673e
             Qt::QueuedConnection);
 }
 
@@ -162,15 +129,15 @@
     m_debuggers.removeAll(debugger);
     disconnect(debugger, SIGNAL(destroyed(QObject*)),
                this, SLOT(handleDebuggerDeleted(QObject*)));
-<<<<<<< HEAD
-=======
-    disconnect(debugger, SIGNAL(sourcesCollected(QV4::Debugging::V4Debugger*,QStringList,int)),
-               this, SLOT(sourcesCollected(QV4::Debugging::V4Debugger*,QStringList,int)));
->>>>>>> 8ee3673e
     disconnect(debugger,
                SIGNAL(debuggerPaused(QV4::Debugging::V4Debugger*,QV4::Debugging::PauseReason)),
                this,
                SLOT(debuggerPaused(QV4::Debugging::V4Debugger*,QV4::Debugging::PauseReason)));
+}
+
+const QList<QV4::Debugging::V4Debugger *> &QV4DebuggerAgent::debuggers()
+{
+    return m_debuggers;
 }
 
 void QV4DebuggerAgent::handleDebuggerDeleted(QObject *debugger)
