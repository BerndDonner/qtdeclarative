--- conflicted
+++ resolved
@@ -506,13 +506,8 @@
         }
 
         // do it:
-<<<<<<< HEAD
-        QV4::Debugging::Debugger *debugger = debugService->debuggerAgent.firstDebugger();
+        QV4::Debugging::V4Debugger *debugger = debugService->debuggerAgent.firstDebugger();
         GatherSourcesJob job(debugger->engine());
-=======
-        QV4::Debugging::V4Debugger *debugger = debugService->debuggerAgent.firstDebugger();
-        GatherSourcesJob job(debugger->engine(), requestSequenceNr());
->>>>>>> 8ee3673e
         debugger->runInEngine(&job);
 
         QJsonArray body;
@@ -638,17 +633,11 @@
         QV4::ExecutionEngine *ee = QV8Engine::getV4(engine->handle());
         if (QQmlDebugConnector *server = QQmlDebugConnector::instance()) {
             if (ee) {
-<<<<<<< HEAD
-                ee->enableDebugger();
-                debuggerAgent.addDebugger(ee->debugger);
-=======
                 ee->iselFactory.reset(new QV4::Moth::ISelFactory);
                 QV4::Debugging::V4Debugger *debugger = new QV4::Debugging::V4Debugger(ee);
                 if (state() == Enabled)
                     ee->setDebugger(debugger);
-                debuggerMap.insert(debuggerIndex++, debugger);
                 debuggerAgent.addDebugger(debugger);
->>>>>>> 8ee3673e
                 debuggerAgent.moveToThread(server->thread());
             }
         }
@@ -661,26 +650,12 @@
     QMutexLocker lock(&m_configMutex);
     if (engine){
         const QV4::ExecutionEngine *ee = QV8Engine::getV4(engine->handle());
-<<<<<<< HEAD
-        if (ee)
-            debuggerAgent.removeDebugger(ee->debugger);
-=======
         if (ee) {
             QV4::Debugging::V4Debugger *debugger
                     = qobject_cast<QV4::Debugging::V4Debugger *>(ee->debugger);
-            if (debugger) {
-                typedef QMap<int, QV4::Debugging::V4Debugger *>::const_iterator DebuggerMapIterator;
-                const DebuggerMapIterator end = debuggerMap.constEnd();
-                for (DebuggerMapIterator i = debuggerMap.constBegin(); i != end; ++i) {
-                    if (i.value() == debugger) {
-                        debuggerMap.remove(i.key());
-                        break;
-                    }
-                }
+            if (debugger)
                 debuggerAgent.removeDebugger(debugger);
-            }
-        }
->>>>>>> 8ee3673e
+        }
     }
     QQmlConfigurableDebugService<QV4DebugService>::engineAboutToBeRemoved(engine);
 }
@@ -689,12 +664,10 @@
 {
     QMutexLocker lock(&m_configMutex);
     if (state == Enabled) {
-        typedef QMap<int, QV4::Debugging::V4Debugger *>::const_iterator DebuggerMapIterator;
-        const DebuggerMapIterator end = debuggerMap.constEnd();
-        for (DebuggerMapIterator i = debuggerMap.constBegin(); i != end; ++i) {
-            QV4::ExecutionEngine *ee = i.value()->engine();
+        foreach (QV4::Debugging::V4Debugger *debugger, debuggerAgent.debuggers()) {
+            QV4::ExecutionEngine *ee = debugger->engine();
             if (!ee->debugger)
-                ee->setDebugger(i.value());
+                ee->setDebugger(debugger);
         }
     }
     QQmlConfigurableDebugService<QV4DebugService>::stateAboutToBeChanged(state);
