/****************************************************************************
**
** Copyright (C) 2015 The Qt Company Ltd.
** Contact: http://www.qt.io/licensing/
**
** This file is part of the QtQml module of the Qt Toolkit.
**
** $QT_BEGIN_LICENSE:LGPL21$
** Commercial License Usage
** Licensees holding valid commercial Qt licenses may use this file in
** accordance with the commercial license agreement provided with the
** Software or, alternatively, in accordance with the terms contained in
** a written agreement between you and The Qt Company. For licensing terms
** and conditions see http://www.qt.io/terms-conditions. For further
** information use the contact form at http://www.qt.io/contact-us.
**
** GNU Lesser General Public License Usage
** Alternatively, this file may be used under the terms of the GNU Lesser
** General Public License version 2.1 or version 3 as published by the Free
** Software Foundation and appearing in the file LICENSE.LGPLv21 and
** LICENSE.LGPLv3 included in the packaging of this file. Please review the
** following information to ensure the GNU Lesser General Public License
** requirements will be met: https://www.gnu.org/licenses/lgpl.html and
** http://www.gnu.org/licenses/old-licenses/lgpl-2.1.html.
**
** As a special exception, The Qt Company gives you certain additional
** rights. These rights are described in The Qt Company LGPL Exception
** version 1.1, included in the file LGPL_EXCEPTION.txt in this package.
**
** $QT_END_LICENSE$
**
****************************************************************************/

#ifndef QV4DEBUGSERVICE_H
#define QV4DEBUGSERVICE_H

//
//  W A R N I N G
//  -------------
//
// This file is not part of the Qt API.  It exists purely as an
// implementation detail.  This header file may change from version to
// version without notice, or even be removed.
//
// We mean it.
//

#include "qqmlconfigurabledebugservice.h"
#include "qv4debuggeragent.h"
#include "qv4datacollector.h"
#include <private/qqmldebugserviceinterfaces_p.h>
#include <private/qv4debugging_p.h>

#include <QtCore/QJsonValue>

QT_BEGIN_NAMESPACE

namespace QV4 { struct ExecutionEngine; }

class QQmlEngine;
class VariableCollector;
class V8CommandHandler;
class UnknownV8CommandHandler;
class QV4DebugServiceImpl;

class QV4DebugServiceImpl : public QQmlConfigurableDebugService<QV4DebugService>
{
    Q_OBJECT
public:
    explicit QV4DebugServiceImpl(QObject *parent = 0);
    ~QV4DebugServiceImpl();

    void engineAboutToBeAdded(QQmlEngine *engine);
    void engineAboutToBeRemoved(QQmlEngine *engine);

    void stateAboutToBeChanged(State state);

    void signalEmitted(const QString &signal);
    void send(QJsonObject v8Payload);

    QJsonObject buildScope(int frameNr, int scopeNr, QV4::Debugging::V4Debugger *debugger);
    QJsonArray buildRefs();
    QJsonValue lookup(QV4DataCollector::Ref refId);
    QJsonValue toRef(QV4DataCollector::Ref ref);

    QJsonObject buildFrame(const QV4::StackFrame &stackFrame, int frameNr,
                           QV4::Debugging::V4Debugger *debugger);
    int selectedFrame() const;
    void selectFrame(int frameNr);

    void clearHandles(QV4::ExecutionEngine *engine);

    QV4DataCollector *collector() const;
    QV4DebuggerAgent debuggerAgent;
    QV4DataCollector::Refs *refs();

protected:
    void messageReceived(const QByteArray &);
    void sendSomethingToSomebody(const char *type, int magicNumber = 1);

private:
    friend class QQmlDebuggerServiceFactory;

    void handleV8Request(const QByteArray &payload);
    static QByteArray packMessage(const QByteArray &command,
                                  const QByteArray &message = QByteArray());
    void processCommand(const QByteArray &command, const QByteArray &data);
    V8CommandHandler *v8CommandHandler(const QString &command) const;
    int encodeScopeType(QV4::Heap::ExecutionContext::ContextType scopeType);

    QStringList breakOnSignals;
<<<<<<< HEAD
=======
    QMap<int, QV4::Debugging::V4Debugger *> debuggerMap;
    static int debuggerIndex;
>>>>>>> 8ee3673e
    static int sequence;
    QV4DataCollector::Refs collectedRefs;

    QScopedPointer<QV4DataCollector> theCollector;
    int theSelectedFrame;

    void addHandler(V8CommandHandler* handler);
    QHash<QString, V8CommandHandler*> handlers;
    QScopedPointer<UnknownV8CommandHandler> unknownV8CommandHandler;
};

QT_END_NAMESPACE

#endif // QV4DEBUGSERVICE_H<|MERGE_RESOLUTION|>--- conflicted
+++ resolved
@@ -109,11 +109,6 @@
     int encodeScopeType(QV4::Heap::ExecutionContext::ContextType scopeType);
 
     QStringList breakOnSignals;
-<<<<<<< HEAD
-=======
-    QMap<int, QV4::Debugging::V4Debugger *> debuggerMap;
-    static int debuggerIndex;
->>>>>>> 8ee3673e
     static int sequence;
     QV4DataCollector::Refs collectedRefs;
 
