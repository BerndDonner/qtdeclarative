--- conflicted
+++ resolved
@@ -234,14 +234,8 @@
     bool selectionChanged = false;
 
     // Disconnect and remove items that are no longer selected
-<<<<<<< HEAD
     const auto selectedItemsCopy = m_selectedItems;
-    for (const QPointer<QQuickItem> &item : selectedItemsCopy) {
-        if (!item) // Don't see how this can happen due to handling of destroyed()
-            continue;
-=======
-    foreach (QQuickItem *item, m_selectedItems) {
->>>>>>> 16c81bb0
+    for (QQuickItem *item : selectedItemsCopy) {
         if (items.contains(item))
             continue;
 
