load(qt_module)

TARGET = qmldbg_inspector
<<<<<<< HEAD
QT       += declarative-private core-private gui-private opengl-private qtquick1 widgets widgets-private
=======
QT       += declarative-private core-private gui-private v8-private opengl-private qtquick1
>>>>>>> 05daa9bf

load(qt_plugin)

DESTDIR  = $$QT.declarative.plugins/qmltooling
QTDIR_build:REQUIRES += "contains(QT_CONFIG, declarative)"

SOURCES += \
    abstractviewinspector.cpp \
    qdeclarativeinspectorplugin.cpp \
    qdeclarativeviewinspector.cpp \
    editor/abstractliveedittool.cpp \
    editor/liveselectiontool.cpp \
    editor/livelayeritem.cpp \
    editor/livesingleselectionmanipulator.cpp \
    editor/liverubberbandselectionmanipulator.cpp \
    editor/liveselectionrectangle.cpp \
    editor/liveselectionindicator.cpp \
    editor/boundingrecthighlighter.cpp \
    editor/subcomponentmasklayeritem.cpp \
    editor/zoomtool.cpp \
    editor/colorpickertool.cpp \
    editor/qmltoolbar.cpp \
    editor/toolbarcolorbox.cpp \
    abstracttool.cpp \
    sgviewinspector.cpp \
    sgselectiontool.cpp \
    sghighlight.cpp

HEADERS += \
    abstractviewinspector.h \
    qdeclarativeinspectorplugin.h \
    qdeclarativeinspectorprotocol.h \
    qdeclarativeviewinspector.h \
    qdeclarativeviewinspector_p.h \
    qmlinspectorconstants.h \
    editor/abstractliveedittool.h \
    editor/liveselectiontool.h \
    editor/livelayeritem.h \
    editor/livesingleselectionmanipulator.h \
    editor/liverubberbandselectionmanipulator.h \
    editor/liveselectionrectangle.h \
    editor/liveselectionindicator.h \
    editor/boundingrecthighlighter.h \
    editor/subcomponentmasklayeritem.h \
    editor/zoomtool.h \
    editor/colorpickertool.h \
    editor/qmltoolbar.h \
    editor/toolbarcolorbox.h \
    abstracttool.h \
    sgviewinspector.h \
    sgselectiontool.h \
    sghighlight.h

RESOURCES += editor/editor.qrc

target.path += $$[QT_INSTALL_PLUGINS]/qmltooling
INSTALLS += target

symbian:TARGET.UID3=0x20031E90<|MERGE_RESOLUTION|>--- conflicted
+++ resolved
@@ -1,11 +1,7 @@
 load(qt_module)
 
 TARGET = qmldbg_inspector
-<<<<<<< HEAD
-QT       += declarative-private core-private gui-private opengl-private qtquick1 widgets widgets-private
-=======
-QT       += declarative-private core-private gui-private v8-private opengl-private qtquick1
->>>>>>> 05daa9bf
+QT       += declarative-private core-private gui-private opengl-private qtquick1 widgets widgets-private v8-private
 
 load(qt_plugin)
 
