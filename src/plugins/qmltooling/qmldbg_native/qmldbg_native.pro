--- conflicted
+++ resolved
@@ -1,17 +1,10 @@
 TARGET = qmldbg_native
 QT += qml-private core-private packetprotocol-private
-
-<<<<<<< HEAD
-PLUGIN_TYPE = qmltooling
-PLUGIN_CLASS_NAME = QQmlNativeDebugConnectorFactory
-load(qt_plugin)
 
 HEADERS += \
     $$PWD/../shared/qqmldebugpacket.h \
     $$PWD/qqmlnativedebugconnector.h
 
-=======
->>>>>>> 2b55b531
 SOURCES += \
     $$PWD/qqmlnativedebugconnector.cpp
 
