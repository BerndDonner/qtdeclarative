--- conflicted
+++ resolved
@@ -1,13 +1,9 @@
 TARGET = qmldbg_native
-<<<<<<< HEAD
-QT += qml-private core-private packetprotocol-private
+QT = qml-private core-private packetprotocol-private
 
 HEADERS += \
     $$PWD/../shared/qqmldebugpacket.h \
     $$PWD/qqmlnativedebugconnector.h
-=======
-QT = qml-private core-private
->>>>>>> a676e4e2
 
 SOURCES += \
     $$PWD/qqmlnativedebugconnector.cpp
