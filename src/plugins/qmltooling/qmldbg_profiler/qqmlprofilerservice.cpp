/****************************************************************************
**
** Copyright (C) 2016 The Qt Company Ltd.
** Contact: https://www.qt.io/licensing/
**
** This file is part of the QtQml module of the Qt Toolkit.
**
** $QT_BEGIN_LICENSE:LGPL$
** Commercial License Usage
** Licensees holding valid commercial Qt licenses may use this file in
** accordance with the commercial license agreement provided with the
** Software or, alternatively, in accordance with the terms contained in
** a written agreement between you and The Qt Company. For licensing terms
** and conditions see https://www.qt.io/terms-conditions. For further
** information use the contact form at https://www.qt.io/contact-us.
**
** GNU Lesser General Public License Usage
** Alternatively, this file may be used under the terms of the GNU Lesser
** General Public License version 3 as published by the Free Software
** Foundation and appearing in the file LICENSE.LGPL3 included in the
** packaging of this file. Please review the following information to
** ensure the GNU Lesser General Public License version 3 requirements
** will be met: https://www.gnu.org/licenses/lgpl-3.0.html.
**
** GNU General Public License Usage
** Alternatively, this file may be used under the terms of the GNU
** General Public License version 2.0 or (at your option) the GNU General
** Public license version 3 or any later version approved by the KDE Free
** Qt Foundation. The licenses are as published by the Free Software
** Foundation and appearing in the file LICENSE.GPL2 and LICENSE.GPL3
** included in the packaging of this file. Please review the following
** information to ensure the GNU General Public License requirements will
** be met: https://www.gnu.org/licenses/gpl-2.0.html and
** https://www.gnu.org/licenses/gpl-3.0.html.
**
** $QT_END_LICENSE$
**
****************************************************************************/

#include "qqmlprofilerservice.h"
#include "qv4profileradapter.h"
#include "qqmlprofileradapter.h"
#include "qqmlprofilerservicefactory.h"

#include <private/qjsengine_p.h>
#include <private/qqmldebugpacket_p.h>
#include <private/qqmldebugpluginmanager_p.h>

#include <QtCore/qurl.h>
#include <QtCore/qtimer.h>
#include <QtCore/qthread.h>
#include <QtCore/qcoreapplication.h>

#include <algorithm>

QT_BEGIN_NAMESPACE

Q_QML_DEBUG_PLUGIN_LOADER(QQmlAbstractProfilerAdapter)

QQmlProfilerServiceImpl::QQmlProfilerServiceImpl(QObject *parent) :
    QQmlConfigurableDebugService<QQmlProfilerService>(1, parent),
<<<<<<< HEAD
    m_waitingForStop(false)
=======
    m_waitingForStop(false), m_useMessageTypes(false), m_globalEnabled(false), m_globalFeatures(0)
>>>>>>> e696a6b7
{
    m_timer.start();
    QQmlAbstractProfilerAdapter *quickAdapter =
            loadQQmlAbstractProfilerAdapter(QLatin1String("QQuickProfilerAdapter"));
    if (quickAdapter) {
        addGlobalProfiler(quickAdapter);
        quickAdapter->setService(this);
    }
}

QQmlProfilerServiceImpl::~QQmlProfilerServiceImpl()
{
    // No need to lock here. If any engine or global profiler is still trying to register at this
    // point we have a nasty bug anyway.
    qDeleteAll(m_engineProfilers);
    qDeleteAll(m_globalProfilers);
}

void QQmlProfilerServiceImpl::dataReady(QQmlAbstractProfilerAdapter *profiler)
{
    QMutexLocker lock(&m_configMutex);
    bool dataComplete = true;
    for (QMultiMap<qint64, QQmlAbstractProfilerAdapter *>::iterator i(m_startTimes.begin()); i != m_startTimes.end();) {
        if (i.value() == profiler) {
            m_startTimes.erase(i++);
        } else {
            if (i.key() == -1)
                dataComplete = false;
            ++i;
        }
    }
    m_startTimes.insert(0, profiler);
    if (dataComplete) {
        QList<QJSEngine *> enginesToRelease;
        for (QJSEngine *engine : qAsConst(m_stoppingEngines)) {
            const auto range = qAsConst(m_engineProfilers).equal_range(engine);
            const auto startTimesEnd = m_startTimes.cend();
            for (auto it = range.first; it != range.second; ++it) {
                if (std::find(m_startTimes.cbegin(), startTimesEnd, *it) != startTimesEnd) {
                    enginesToRelease.append(engine);
                    break;
                }
            }
        }
        sendMessages();
        for (QJSEngine *engine : qAsConst(enginesToRelease)) {
            m_stoppingEngines.removeOne(engine);
            emit detachedFromEngine(engine);
        }
    }
}

void QQmlProfilerServiceImpl::engineAboutToBeAdded(QJSEngine *engine)
{
    Q_ASSERT_X(QThread::currentThread() == engine->thread(), Q_FUNC_INFO,
               "QML profilers have to be added from the engine thread");

    QMutexLocker lock(&m_configMutex);
    if (QQmlEngine *qmlEngine = qobject_cast<QQmlEngine *>(engine)) {
        QQmlEnginePrivate *enginePrivate = QQmlEnginePrivate::get(qmlEngine);
        QQmlProfilerAdapter *qmlAdapter = new QQmlProfilerAdapter(this, enginePrivate);
        addEngineProfiler(qmlAdapter, engine);
        QQmlProfilerAdapter *compileAdapter
                = new QQmlProfilerAdapter(this, &(enginePrivate->typeLoader));
        addEngineProfiler(compileAdapter, engine);
    }
    QV4ProfilerAdapter *v4Adapter = new QV4ProfilerAdapter(this, engine->handle());
    addEngineProfiler(v4Adapter, engine);
    QQmlConfigurableDebugService<QQmlProfilerService>::engineAboutToBeAdded(engine);
}

void QQmlProfilerServiceImpl::engineAdded(QJSEngine *engine)
{
    Q_ASSERT_X(QThread::currentThread() == engine->thread(), Q_FUNC_INFO,
               "QML profilers have to be added from the engine thread");

    QMutexLocker lock(&m_configMutex);

    if (m_globalEnabled)
        startProfiling(engine, m_globalFeatures);

    const auto range = qAsConst(m_engineProfilers).equal_range(engine);
    for (auto it = range.first; it != range.second; ++it)
        (*it)->stopWaiting();
}

void QQmlProfilerServiceImpl::engineAboutToBeRemoved(QJSEngine *engine)
{
    Q_ASSERT_X(QThread::currentThread() == engine->thread(), Q_FUNC_INFO,
               "QML profilers have to be removed from the engine thread");

    QMutexLocker lock(&m_configMutex);
    bool isRunning = false;
    const auto range = qAsConst(m_engineProfilers).equal_range(engine);
    for (auto it = range.first; it != range.second; ++it) {
        QQmlAbstractProfilerAdapter *profiler = *it;
        if (profiler->isRunning())
            isRunning = true;
        profiler->startWaiting();
    }
    if (isRunning) {
        m_stoppingEngines.append(engine);
        stopProfiling(engine);
    } else {
        emit detachedFromEngine(engine);
    }
}

void QQmlProfilerServiceImpl::engineRemoved(QJSEngine *engine)
{
    Q_ASSERT_X(QThread::currentThread() == engine->thread(), Q_FUNC_INFO,
               "QML profilers have to be removed from the engine thread");

    QMutexLocker lock(&m_configMutex);
    const auto range = qAsConst(m_engineProfilers).equal_range(engine);
    for (auto it = range.first; it != range.second; ++it) {
        QQmlAbstractProfilerAdapter *profiler = *it;
        removeProfilerFromStartTimes(profiler);
        delete profiler;
    }
    m_engineProfilers.remove(engine);
}

void QQmlProfilerServiceImpl::addEngineProfiler(QQmlAbstractProfilerAdapter *profiler, QJSEngine *engine)
{
    profiler->moveToThread(thread());
    profiler->synchronize(m_timer);
    m_engineProfilers.insert(engine, profiler);
}

void QQmlProfilerServiceImpl::addGlobalProfiler(QQmlAbstractProfilerAdapter *profiler)
{
    QMutexLocker lock(&m_configMutex);
    profiler->synchronize(m_timer);
    m_globalProfilers.append(profiler);
    // Global profiler, not connected to a specific engine.
    // Global profilers are started whenever any engine profiler is started and stopped when
    // all engine profilers are stopped.
    quint64 features = 0;
    for (QQmlAbstractProfilerAdapter *engineProfiler : qAsConst(m_engineProfilers))
        features |= engineProfiler->features();

    if (features != 0)
        profiler->startProfiling(features);
}

void QQmlProfilerServiceImpl::removeGlobalProfiler(QQmlAbstractProfilerAdapter *profiler)
{
    QMutexLocker lock(&m_configMutex);
    removeProfilerFromStartTimes(profiler);
    m_globalProfilers.removeOne(profiler);
}

void QQmlProfilerServiceImpl::removeProfilerFromStartTimes(const QQmlAbstractProfilerAdapter *profiler)
{
    for (QMultiMap<qint64, QQmlAbstractProfilerAdapter *>::iterator i(m_startTimes.begin());
            i != m_startTimes.end();) {
        if (i.value() == profiler) {
            m_startTimes.erase(i++);
            break;
        } else {
            ++i;
        }
    }
}

/*!
 * Start profiling the given \a engine. If \a engine is 0, start all engine profilers that aren't
 * currently running.
 *
 * If any engine profiler is started like that also start all global profilers.
 */
void QQmlProfilerServiceImpl::startProfiling(QJSEngine *engine, quint64 features)
{
    QMutexLocker lock(&m_configMutex);

    if (features & static_cast<quint64>(1) << ProfileDebugMessages) {
        if (QDebugMessageService *messageService =
                QQmlDebugConnector::instance()->service<QDebugMessageService>())
            messageService->synchronizeTime(m_timer);
    }

    QQmlDebugPacket d;

    d << m_timer.nsecsElapsed() << static_cast<qint32>(Event) << static_cast<qint32>(StartTrace);
    bool startedAny = false;
    if (engine != nullptr) {
        const auto range = qAsConst(m_engineProfilers).equal_range(engine);
        for (auto it = range.first; it != range.second; ++it) {
            QQmlAbstractProfilerAdapter *profiler = *it;
            if (!profiler->isRunning()) {
                profiler->startProfiling(features);
                startedAny = true;
            }
        }
        if (startedAny)
            d << idForObject(engine);
    } else {
        m_globalEnabled = true;
        m_globalFeatures = features;

        QSet<QJSEngine *> engines;
        for (QMultiHash<QJSEngine *, QQmlAbstractProfilerAdapter *>::iterator i(m_engineProfilers.begin());
                i != m_engineProfilers.end(); ++i) {
            if (!i.value()->isRunning()) {
                engines << i.key();
                i.value()->startProfiling(features);
                startedAny = true;
            }
        }
        for (QJSEngine *profiledEngine : qAsConst(engines))
            d << idForObject(profiledEngine);
    }

    if (startedAny) {
        for (QQmlAbstractProfilerAdapter *profiler : qAsConst(m_globalProfilers)) {
            if (!profiler->isRunning())
                profiler->startProfiling(features);
        }

        emit startFlushTimer();
        emit messageToClient(name(), d.data());
    }
}

/*!
 * Stop profiling the given \a engine. If \a engine is 0, stop all currently running engine
 * profilers.
 *
 * If afterwards no more engine profilers are running, also stop all global profilers. Otherwise
 * only make them report their data.
 */
void QQmlProfilerServiceImpl::stopProfiling(QJSEngine *engine)
{
    QMutexLocker lock(&m_configMutex);
    QList<QQmlAbstractProfilerAdapter *> stopping;
    QList<QQmlAbstractProfilerAdapter *> reporting;

    if (engine == nullptr)
        m_globalEnabled = false;

    bool stillRunning = false;
    for (QMultiHash<QJSEngine *, QQmlAbstractProfilerAdapter *>::iterator i(m_engineProfilers.begin());
            i != m_engineProfilers.end(); ++i) {
        if (i.value()->isRunning()) {
            m_startTimes.insert(-1, i.value());
            if (engine == nullptr || i.key() == engine) {
                stopping << i.value();
            } else {
                reporting << i.value();
                stillRunning = true;
            }
        }
    }

    if (stopping.isEmpty())
        return;

    for (QQmlAbstractProfilerAdapter *profiler : qAsConst(m_globalProfilers)) {
        if (!profiler->isRunning())
            continue;
        m_startTimes.insert(-1, profiler);
        if (stillRunning) {
            reporting << profiler;
        } else {
            stopping << profiler;
        }
    }

    emit stopFlushTimer();
    m_waitingForStop = true;

    for (QQmlAbstractProfilerAdapter *profiler : qAsConst(reporting))
        profiler->reportData();

    for (QQmlAbstractProfilerAdapter *profiler : qAsConst(stopping))
        profiler->stopProfiling();
}

/*
    Send the queued up messages.
*/
void QQmlProfilerServiceImpl::sendMessages()
{
    QList<QByteArray> messages;

    QQmlDebugPacket traceEnd;
    if (m_waitingForStop) {
        traceEnd << m_timer.nsecsElapsed() << static_cast<qint32>(Event)
                 << static_cast<qint32>(EndTrace);

        QSet<QJSEngine *> seen;
        for (QQmlAbstractProfilerAdapter *profiler : qAsConst(m_startTimes)) {
            for (QMultiHash<QJSEngine *, QQmlAbstractProfilerAdapter *>::iterator i(m_engineProfilers.begin());
                    i != m_engineProfilers.end(); ++i) {
                if (i.value() == profiler && !seen.contains(i.key())) {
                    seen << i.key();
                    traceEnd << idForObject(i.key());
                }
            }
        }
    }

    while (!m_startTimes.empty()) {
        QQmlAbstractProfilerAdapter *first = m_startTimes.begin().value();
        m_startTimes.erase(m_startTimes.begin());
        qint64 next = first->sendMessages(m_startTimes.isEmpty() ?
                                              std::numeric_limits<qint64>::max() :
                                              m_startTimes.begin().key(), messages);
        if (next != -1)
            m_startTimes.insert(next, first);

        if (messages.length() >= QQmlAbstractProfilerAdapter::s_numMessagesPerBatch) {
            emit messagesToClient(name(), messages);
            messages.clear();
        }
    }

    bool stillRunning = false;
    for (const QQmlAbstractProfilerAdapter *profiler : qAsConst(m_engineProfilers)) {
        if (profiler->isRunning()) {
            stillRunning = true;
            break;
        }
    }

    if (m_waitingForStop) {
        // EndTrace can be sent multiple times, as it's engine specific.
        messages << traceEnd.data();

        if (!stillRunning) {
            // Complete is only sent once, when no engines are running anymore.
            QQmlDebugPacket ds;
            ds << static_cast<qint64>(-1) << static_cast<qint32>(Complete);
            messages << ds.data();
            m_waitingForStop = false;
        }
    }

    emit messagesToClient(name(), messages);

    // Restart flushing if any profilers are still running
    if (stillRunning)
        emit startFlushTimer();
}

void QQmlProfilerServiceImpl::stateAboutToBeChanged(QQmlDebugService::State newState)
{
    QMutexLocker lock(&m_configMutex);

    if (state() == newState)
        return;

    // Stop all profiling and send the data before we get disabled.
    if (newState != Enabled) {
        for (auto it = m_engineProfilers.keyBegin(), end = m_engineProfilers.keyEnd();
             it != end; ++it) {
            stopProfiling(*it);
        }
    }
}

void QQmlProfilerServiceImpl::messageReceived(const QByteArray &message)
{
    QMutexLocker lock(&m_configMutex);

    QQmlDebugPacket stream(message);

    int engineId = -1;
    quint64 features = std::numeric_limits<quint64>::max();
    bool enabled;
    quint32 flushInterval = 0;
    stream >> enabled;
    if (!stream.atEnd())
        stream >> engineId;
    if (!stream.atEnd())
        stream >> features;
    if (!stream.atEnd()) {
        stream >> flushInterval;
        m_flushTimer.setInterval(
                    static_cast<int>(qMin(flushInterval,
                                          static_cast<quint32>(std::numeric_limits<int>::max()))));
        auto timerStart = static_cast<void(QTimer::*)()>(&QTimer::start);
        if (flushInterval > 0) {
            connect(&m_flushTimer, &QTimer::timeout, this, &QQmlProfilerServiceImpl::flush);
            connect(this, &QQmlProfilerServiceImpl::startFlushTimer, &m_flushTimer, timerStart);
            connect(this, &QQmlProfilerServiceImpl::stopFlushTimer, &m_flushTimer, &QTimer::stop);
        } else {
            disconnect(&m_flushTimer, &QTimer::timeout, this, &QQmlProfilerServiceImpl::flush);
            disconnect(this, &QQmlProfilerServiceImpl::startFlushTimer, &m_flushTimer, timerStart);
            disconnect(this, &QQmlProfilerServiceImpl::stopFlushTimer,
                       &m_flushTimer, &QTimer::stop);
        }
    }

    bool useMessageTypes = false;
    if (!stream.atEnd())
        stream >> useMessageTypes;

    // If engineId == -1 objectForId() and then the cast will return 0.
    if (enabled && useMessageTypes) // If the client doesn't support message types don't profile.
        startProfiling(qobject_cast<QJSEngine *>(objectForId(engineId)), features);
    else if (!enabled)              // On stopProfiling the client doesn't repeat useMessageTypes.
        stopProfiling(qobject_cast<QJSEngine *>(objectForId(engineId)));

    stopWaiting();
}

void QQmlProfilerServiceImpl::flush()
{
    QMutexLocker lock(&m_configMutex);
    QList<QQmlAbstractProfilerAdapter *> reporting;

    for (QQmlAbstractProfilerAdapter *profiler : qAsConst(m_engineProfilers)) {
        if (profiler->isRunning()) {
            m_startTimes.insert(-1, profiler);
            reporting.append(profiler);
        }
    }

    for (QQmlAbstractProfilerAdapter *profiler : qAsConst(m_globalProfilers)) {
        if (profiler->isRunning()) {
            m_startTimes.insert(-1, profiler);
            reporting.append(profiler);
        }
    }

    for (QQmlAbstractProfilerAdapter *profiler : qAsConst(reporting))
        profiler->reportData();
}

QT_END_NAMESPACE

#include "moc_qqmlprofilerservice.cpp"<|MERGE_RESOLUTION|>--- conflicted
+++ resolved
@@ -59,11 +59,7 @@
 
 QQmlProfilerServiceImpl::QQmlProfilerServiceImpl(QObject *parent) :
     QQmlConfigurableDebugService<QQmlProfilerService>(1, parent),
-<<<<<<< HEAD
-    m_waitingForStop(false)
-=======
-    m_waitingForStop(false), m_useMessageTypes(false), m_globalEnabled(false), m_globalFeatures(0)
->>>>>>> e696a6b7
+    m_waitingForStop(false), m_globalEnabled(false), m_globalFeatures(0)
 {
     m_timer.start();
     QQmlAbstractProfilerAdapter *quickAdapter =
