/****************************************************************************
**
** Copyright (C) 2016 The Qt Company Ltd.
** Contact: https://www.qt.io/licensing/
**
** This file is part of the QtQml module of the Qt Toolkit.
**
** $QT_BEGIN_LICENSE:LGPL$
** Commercial License Usage
** Licensees holding valid commercial Qt licenses may use this file in
** accordance with the commercial license agreement provided with the
** Software or, alternatively, in accordance with the terms contained in
** a written agreement between you and The Qt Company. For licensing terms
** and conditions see https://www.qt.io/terms-conditions. For further
** information use the contact form at https://www.qt.io/contact-us.
**
** GNU Lesser General Public License Usage
** Alternatively, this file may be used under the terms of the GNU Lesser
** General Public License version 3 as published by the Free Software
** Foundation and appearing in the file LICENSE.LGPL3 included in the
** packaging of this file. Please review the following information to
** ensure the GNU Lesser General Public License version 3 requirements
** will be met: https://www.gnu.org/licenses/lgpl-3.0.html.
**
** GNU General Public License Usage
** Alternatively, this file may be used under the terms of the GNU
** General Public License version 2.0 or (at your option) the GNU General
** Public license version 3 or any later version approved by the KDE Free
** Qt Foundation. The licenses are as published by the Free Software
** Foundation and appearing in the file LICENSE.GPL2 and LICENSE.GPL3
** included in the packaging of this file. Please review the following
** information to ensure the GNU General Public License requirements will
** be met: https://www.gnu.org/licenses/gpl-2.0.html and
** https://www.gnu.org/licenses/gpl-3.0.html.
**
** $QT_END_LICENSE$
**
****************************************************************************/

#include "qqmlprofilerservice.h"
#include "qv4profileradapter.h"
#include "qqmlprofileradapter.h"
#include "qqmlprofilerservicefactory.h"

#include <private/qjsengine_p.h>
#include <private/qqmldebugpacket_p.h>
#include <private/qqmldebugpluginmanager_p.h>

#include <QtCore/qurl.h>
#include <QtCore/qtimer.h>
#include <QtCore/qthread.h>
#include <QtCore/qcoreapplication.h>

#include <algorithm>

QT_BEGIN_NAMESPACE

Q_QML_DEBUG_PLUGIN_LOADER(QQmlAbstractProfilerAdapter)

QQmlProfilerServiceImpl::QQmlProfilerServiceImpl(QObject *parent) :
    QQmlConfigurableDebugService<QQmlProfilerService>(1, parent),
    m_waitingForStop(false), m_useMessageTypes(false)
{
    m_timer.start();
    QQmlAbstractProfilerAdapter *quickAdapter =
            loadQQmlAbstractProfilerAdapter(QLatin1String("QQuickProfilerAdapter"));
    if (quickAdapter) {
        addGlobalProfiler(quickAdapter);
        quickAdapter->setService(this);
    }
}

QQmlProfilerServiceImpl::~QQmlProfilerServiceImpl()
{
    // No need to lock here. If any engine or global profiler is still trying to register at this
    // point we have a nasty bug anyway.
    qDeleteAll(m_engineProfilers);
    qDeleteAll(m_globalProfilers);
}

void QQmlProfilerServiceImpl::dataReady(QQmlAbstractProfilerAdapter *profiler)
{
    QMutexLocker lock(&m_configMutex);
    bool dataComplete = true;
    for (QMultiMap<qint64, QQmlAbstractProfilerAdapter *>::iterator i(m_startTimes.begin()); i != m_startTimes.end();) {
        if (i.value() == profiler) {
            m_startTimes.erase(i++);
        } else {
            if (i.key() == -1)
                dataComplete = false;
            ++i;
        }
    }
    m_startTimes.insert(0, profiler);
    if (dataComplete) {
        QList<QJSEngine *> enginesToRelease;
        for (QJSEngine *engine : qAsConst(m_stoppingEngines)) {
            const auto range = qAsConst(m_engineProfilers).equal_range(engine);
            const auto startTimesEnd = m_startTimes.cend();
            for (auto it = range.first; it != range.second; ++it) {
                if (std::find(m_startTimes.cbegin(), startTimesEnd, *it) != startTimesEnd) {
                    enginesToRelease.append(engine);
                    break;
                }
            }
        }
        sendMessages();
        for (QJSEngine *engine : qAsConst(enginesToRelease)) {
            m_stoppingEngines.removeOne(engine);
            emit detachedFromEngine(engine);
        }
    }
}

void QQmlProfilerServiceImpl::engineAboutToBeAdded(QJSEngine *engine)
{
    Q_ASSERT_X(QThread::currentThread() == engine->thread(), Q_FUNC_INFO,
               "QML profilers have to be added from the engine thread");

    QMutexLocker lock(&m_configMutex);
    if (QQmlEngine *qmlEngine = qobject_cast<QQmlEngine *>(engine)) {
        QQmlEnginePrivate *enginePrivate = QQmlEnginePrivate::get(qmlEngine);
        QQmlProfilerAdapter *qmlAdapter = new QQmlProfilerAdapter(this, enginePrivate);
        addEngineProfiler(qmlAdapter, engine);
        QQmlProfilerAdapter *compileAdapter
                = new QQmlProfilerAdapter(this, &(enginePrivate->typeLoader));
        addEngineProfiler(compileAdapter, engine);
    }
    QV4ProfilerAdapter *v4Adapter = new QV4ProfilerAdapter(this, QV8Engine::getV4(engine->handle()));
    addEngineProfiler(v4Adapter, engine);
    QQmlConfigurableDebugService<QQmlProfilerService>::engineAboutToBeAdded(engine);
}

void QQmlProfilerServiceImpl::engineAdded(QJSEngine *engine)
{
    Q_ASSERT_X(QThread::currentThread() == engine->thread(), Q_FUNC_INFO,
               "QML profilers have to be added from the engine thread");

    QMutexLocker lock(&m_configMutex);
    const auto range = qAsConst(m_engineProfilers).equal_range(engine);
    for (auto it = range.first; it != range.second; ++it)
        (*it)->stopWaiting();
}

void QQmlProfilerServiceImpl::engineAboutToBeRemoved(QJSEngine *engine)
{
    Q_ASSERT_X(QThread::currentThread() == engine->thread(), Q_FUNC_INFO,
               "QML profilers have to be removed from the engine thread");

    QMutexLocker lock(&m_configMutex);
    bool isRunning = false;
    const auto range = qAsConst(m_engineProfilers).equal_range(engine);
    for (auto it = range.first; it != range.second; ++it) {
        QQmlAbstractProfilerAdapter *profiler = *it;
        if (profiler->isRunning())
            isRunning = true;
        profiler->startWaiting();
    }
    if (isRunning) {
        m_stoppingEngines.append(engine);
        stopProfiling(engine);
    } else {
        emit detachedFromEngine(engine);
    }
}

void QQmlProfilerServiceImpl::engineRemoved(QJSEngine *engine)
{
    Q_ASSERT_X(QThread::currentThread() == engine->thread(), Q_FUNC_INFO,
               "QML profilers have to be removed from the engine thread");

    QMutexLocker lock(&m_configMutex);
    const auto range = qAsConst(m_engineProfilers).equal_range(engine);
    for (auto it = range.first; it != range.second; ++it) {
        QQmlAbstractProfilerAdapter *profiler = *it;
        removeProfilerFromStartTimes(profiler);
        delete profiler;
    }
    m_engineProfilers.remove(engine);
}

void QQmlProfilerServiceImpl::addEngineProfiler(QQmlAbstractProfilerAdapter *profiler, QJSEngine *engine)
{
    profiler->moveToThread(thread());
    profiler->synchronize(m_timer);
    m_engineProfilers.insert(engine, profiler);
}

void QQmlProfilerServiceImpl::addGlobalProfiler(QQmlAbstractProfilerAdapter *profiler)
{
    QMutexLocker lock(&m_configMutex);
    profiler->synchronize(m_timer);
    m_globalProfilers.append(profiler);
    // Global profiler, not connected to a specific engine.
    // Global profilers are started whenever any engine profiler is started and stopped when
    // all engine profilers are stopped.
    quint64 features = 0;
    for (QQmlAbstractProfilerAdapter *engineProfiler : qAsConst(m_engineProfilers))
        features |= engineProfiler->features();

    if (features != 0)
        profiler->startProfiling(features);
}

void QQmlProfilerServiceImpl::removeGlobalProfiler(QQmlAbstractProfilerAdapter *profiler)
{
    QMutexLocker lock(&m_configMutex);
    removeProfilerFromStartTimes(profiler);
    m_globalProfilers.removeOne(profiler);
}

void QQmlProfilerServiceImpl::removeProfilerFromStartTimes(const QQmlAbstractProfilerAdapter *profiler)
{
    for (QMultiMap<qint64, QQmlAbstractProfilerAdapter *>::iterator i(m_startTimes.begin());
            i != m_startTimes.end();) {
        if (i.value() == profiler) {
            m_startTimes.erase(i++);
            break;
        } else {
            ++i;
        }
    }
}

/*!
 * Start profiling the given \a engine. If \a engine is 0, start all engine profilers that aren't
 * currently running.
 *
 * If any engine profiler is started like that also start all global profilers.
 */
void QQmlProfilerServiceImpl::startProfiling(QJSEngine *engine, quint64 features)
{
    QMutexLocker lock(&m_configMutex);

    if (features & static_cast<quint64>(1) << ProfileDebugMessages) {
        if (QDebugMessageService *messageService =
                QQmlDebugConnector::instance()->service<QDebugMessageService>())
            messageService->synchronizeTime(m_timer);
    }

    QQmlDebugPacket d;

    d << m_timer.nsecsElapsed() << static_cast<qint32>(Event) << static_cast<qint32>(StartTrace);
    bool startedAny = false;
    if (engine != 0) {
        const auto range = qAsConst(m_engineProfilers).equal_range(engine);
        for (auto it = range.first; it != range.second; ++it) {
            QQmlAbstractProfilerAdapter *profiler = *it;
            if (!profiler->isRunning()) {
                profiler->startProfiling(features);
                startedAny = true;
            }
        }
        if (startedAny)
            d << idForObject(engine);
    } else {
        QSet<QJSEngine *> engines;
        for (QMultiHash<QJSEngine *, QQmlAbstractProfilerAdapter *>::iterator i(m_engineProfilers.begin());
                i != m_engineProfilers.end(); ++i) {
            if (!i.value()->isRunning()) {
                engines << i.key();
                i.value()->startProfiling(features);
                startedAny = true;
            }
        }
        for (QJSEngine *profiledEngine : qAsConst(engines))
            d << idForObject(profiledEngine);
    }

    if (startedAny) {
        for (QQmlAbstractProfilerAdapter *profiler : qAsConst(m_globalProfilers)) {
            if (!profiler->isRunning())
                profiler->startProfiling(features);
        }

        emit startFlushTimer();
    }

    emit messageToClient(name(), d.data());
}

/*!
 * Stop profiling the given \a engine. If \a engine is 0, stop all currently running engine
 * profilers.
 *
 * If afterwards no more engine profilers are running, also stop all global profilers. Otherwise
 * only make them report their data.
 */
void QQmlProfilerServiceImpl::stopProfiling(QJSEngine *engine)
{
    QMutexLocker lock(&m_configMutex);
    QList<QQmlAbstractProfilerAdapter *> stopping;
    QList<QQmlAbstractProfilerAdapter *> reporting;

    bool stillRunning = false;
    for (QMultiHash<QJSEngine *, QQmlAbstractProfilerAdapter *>::iterator i(m_engineProfilers.begin());
            i != m_engineProfilers.end(); ++i) {
        if (i.value()->isRunning()) {
            m_startTimes.insert(-1, i.value());
            if (engine == 0 || i.key() == engine) {
                stopping << i.value();
            } else {
                reporting << i.value();
                stillRunning = true;
            }
        }
    }

    if (stopping.isEmpty())
        return;

    for (QQmlAbstractProfilerAdapter *profiler : qAsConst(m_globalProfilers)) {
        if (!profiler->isRunning())
            continue;
        m_startTimes.insert(-1, profiler);
        if (stillRunning) {
            reporting << profiler;
        } else {
            stopping << profiler;
        }
    }

    emit stopFlushTimer();
    m_waitingForStop = true;

    for (QQmlAbstractProfilerAdapter *profiler : qAsConst(reporting))
        profiler->reportData(m_useMessageTypes);

    for (QQmlAbstractProfilerAdapter *profiler : qAsConst(stopping))
        profiler->stopProfiling();
}

/*
    Send the queued up messages.
*/
void QQmlProfilerServiceImpl::sendMessages()
{
    QList<QByteArray> messages;

    QQmlDebugPacket traceEnd;
    if (m_waitingForStop) {
        traceEnd << m_timer.nsecsElapsed() << static_cast<qint32>(Event)
                 << static_cast<qint32>(EndTrace);

        QSet<QJSEngine *> seen;
        for (QQmlAbstractProfilerAdapter *profiler : qAsConst(m_startTimes)) {
            for (QMultiHash<QJSEngine *, QQmlAbstractProfilerAdapter *>::iterator i(m_engineProfilers.begin());
                    i != m_engineProfilers.end(); ++i) {
                if (i.value() == profiler && !seen.contains(i.key())) {
                    seen << i.key();
                    traceEnd << idForObject(i.key());
                }
            }
        }
    }

    while (!m_startTimes.empty()) {
        QQmlAbstractProfilerAdapter *first = m_startTimes.begin().value();
        m_startTimes.erase(m_startTimes.begin());
        qint64 next = first->sendMessages(m_startTimes.isEmpty() ?
                                              std::numeric_limits<qint64>::max() :
                                              m_startTimes.begin().key(), messages,
                                          m_useMessageTypes);
        if (next != -1)
            m_startTimes.insert(next, first);

        if (messages.length() >= QQmlAbstractProfilerAdapter::s_numMessagesPerBatch) {
            emit messagesToClient(name(), messages);
            messages.clear();
        }
    }

    bool stillRunning = false;
    for (const QQmlAbstractProfilerAdapter *profiler : qAsConst(m_engineProfilers)) {
        if (profiler->isRunning()) {
            stillRunning = true;
            break;
        }
    }

    if (m_waitingForStop) {
        // EndTrace can be sent multiple times, as it's engine specific.
        messages << traceEnd.data();

<<<<<<< HEAD
        QQmlDebugPacket ds;
        ds << static_cast<qint64>(-1) << static_cast<qint32>(Complete);
        messages << ds.data();
        m_waitingForStop = false;
=======
        if (!stillRunning) {
            // Complete is only sent once, when no engines are running anymore.
            QQmlDebugPacket ds;
            ds << (qint64)-1 << (int)Complete;
            messages << ds.data();
            m_waitingForStop = false;
        }
>>>>>>> e6d4df15
    }

    emit messagesToClient(name(), messages);

    // Restart flushing if any profilers are still running
    if (stillRunning)
        emit startFlushTimer();
}

void QQmlProfilerServiceImpl::stateAboutToBeChanged(QQmlDebugService::State newState)
{
    QMutexLocker lock(&m_configMutex);

    if (state() == newState)
        return;

    // Stop all profiling and send the data before we get disabled.
    if (newState != Enabled) {
        for (auto it = m_engineProfilers.keyBegin(), end = m_engineProfilers.keyEnd();
             it != end; ++it) {
            stopProfiling(*it);
        }
    }
}

void QQmlProfilerServiceImpl::messageReceived(const QByteArray &message)
{
    QMutexLocker lock(&m_configMutex);

    QQmlDebugPacket stream(message);

    int engineId = -1;
    quint64 features = std::numeric_limits<quint64>::max();
    bool enabled;
    quint32 flushInterval = 0;
    stream >> enabled;
    if (!stream.atEnd())
        stream >> engineId;
    if (!stream.atEnd())
        stream >> features;
    if (!stream.atEnd()) {
        stream >> flushInterval;
        m_flushTimer.setInterval(
                    static_cast<int>(qMin(flushInterval,
                                          static_cast<quint32>(std::numeric_limits<int>::max()))));
        auto timerStart = static_cast<void(QTimer::*)()>(&QTimer::start);
        if (flushInterval > 0) {
            connect(&m_flushTimer, &QTimer::timeout, this, &QQmlProfilerServiceImpl::flush);
            connect(this, &QQmlProfilerServiceImpl::startFlushTimer, &m_flushTimer, timerStart);
            connect(this, &QQmlProfilerServiceImpl::stopFlushTimer, &m_flushTimer, &QTimer::stop);
        } else {
            disconnect(&m_flushTimer, &QTimer::timeout, this, &QQmlProfilerServiceImpl::flush);
            disconnect(this, &QQmlProfilerServiceImpl::startFlushTimer, &m_flushTimer, timerStart);
            disconnect(this, &QQmlProfilerServiceImpl::stopFlushTimer,
                       &m_flushTimer, &QTimer::stop);
        }
    }
    if (!stream.atEnd())
        stream >> m_useMessageTypes;

    // If engineId == -1 objectForId() and then the cast will return 0.
    if (enabled)
        startProfiling(qobject_cast<QJSEngine *>(objectForId(engineId)), features);
    else
        stopProfiling(qobject_cast<QJSEngine *>(objectForId(engineId)));

    stopWaiting();
}

void QQmlProfilerServiceImpl::flush()
{
    QMutexLocker lock(&m_configMutex);
    QList<QQmlAbstractProfilerAdapter *> reporting;

    for (QQmlAbstractProfilerAdapter *profiler : qAsConst(m_engineProfilers)) {
        if (profiler->isRunning()) {
            m_startTimes.insert(-1, profiler);
            reporting.append(profiler);
        }
    }

    for (QQmlAbstractProfilerAdapter *profiler : qAsConst(m_globalProfilers)) {
        if (profiler->isRunning()) {
            m_startTimes.insert(-1, profiler);
            reporting.append(profiler);
        }
    }

    for (QQmlAbstractProfilerAdapter *profiler : qAsConst(reporting))
        profiler->reportData(m_useMessageTypes);
}

QT_END_NAMESPACE

#include "moc_qqmlprofilerservice.cpp"<|MERGE_RESOLUTION|>--- conflicted
+++ resolved
@@ -382,20 +382,13 @@
         // EndTrace can be sent multiple times, as it's engine specific.
         messages << traceEnd.data();
 
-<<<<<<< HEAD
-        QQmlDebugPacket ds;
-        ds << static_cast<qint64>(-1) << static_cast<qint32>(Complete);
-        messages << ds.data();
-        m_waitingForStop = false;
-=======
         if (!stillRunning) {
             // Complete is only sent once, when no engines are running anymore.
             QQmlDebugPacket ds;
-            ds << (qint64)-1 << (int)Complete;
+            ds << static_cast<qint64>(-1) << static_cast<qint32>(Complete);
             messages << ds.data();
             m_waitingForStop = false;
         }
->>>>>>> e6d4df15
     }
 
     emit messagesToClient(name(), messages);
