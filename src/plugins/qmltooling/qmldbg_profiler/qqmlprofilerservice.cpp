--- conflicted
+++ resolved
@@ -439,27 +439,19 @@
     foreach (QQmlAbstractProfilerAdapter *profiler, m_engineProfilers) {
         if (profiler->isRunning()) {
             m_startTimes.insert(-1, profiler);
-<<<<<<< HEAD
-            profiler->reportData(m_useMessageTypes);
-=======
             reporting.append(profiler);
->>>>>>> 0932a599
         }
     }
 
     foreach (QQmlAbstractProfilerAdapter *profiler, m_globalProfilers) {
         if (profiler->isRunning()) {
             m_startTimes.insert(-1, profiler);
-<<<<<<< HEAD
-            profiler->reportData(m_useMessageTypes);
-=======
             reporting.append(profiler);
->>>>>>> 0932a599
         }
     }
 
     foreach (QQmlAbstractProfilerAdapter *profiler, reporting)
-        profiler->reportData();
+        profiler->reportData(m_useMessageTypes);
 }
 
 QT_END_NAMESPACE