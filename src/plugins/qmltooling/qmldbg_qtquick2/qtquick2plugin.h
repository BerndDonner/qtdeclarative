/****************************************************************************
**
** Copyright (C) 2012 Nokia Corporation and/or its subsidiary(-ies).
** Contact: http://www.qt-project.org/
**
** This file is part of the QtQml module of the Qt Toolkit.
**
** $QT_BEGIN_LICENSE:LGPL$
** GNU Lesser General Public License Usage
** This file may be used under the terms of the GNU Lesser General Public
** License version 2.1 as published by the Free Software Foundation and
** appearing in the file LICENSE.LGPL included in the packaging of this
** file. Please review the following information to ensure the GNU Lesser
** General Public License version 2.1 requirements will be met:
** http://www.gnu.org/licenses/old-licenses/lgpl-2.1.html.
**
** In addition, as a special exception, Nokia gives you certain additional
** rights. These rights are described in the Nokia Qt LGPL Exception
** version 1.1, included in the file LGPL_EXCEPTION.txt in this package.
**
** GNU General Public License Usage
** Alternatively, this file may be used under the terms of the GNU General
** Public License version 3.0 as published by the Free Software Foundation
** and appearing in the file LICENSE.GPL included in the packaging of this
** file. Please review the following information to ensure the GNU General
** Public License version 3.0 requirements will be met:
** http://www.gnu.org/copyleft/gpl.html.
**
** Other Usage
** Alternatively, this file may be used in accordance with the terms and
** conditions contained in a signed written agreement between you and Nokia.
**
**
**
**
**
**
** $QT_END_LICENSE$
**
****************************************************************************/

#ifndef QTQUICK2PLUGINPLUGIN_H
#define QTQUICK2PLUGINPLUGIN_H

#include <QtCore/QPointer>
#include <QtQml/private/qqmlinspectorinterface_p.h>

namespace QmlJSDebugger {

class AbstractViewInspector;

namespace QtQuick2 {

class QtQuick2Plugin : public QObject, public QQmlInspectorInterface
{
    Q_OBJECT
    Q_DISABLE_COPY(QtQuick2Plugin)
<<<<<<< HEAD
    Q_INTERFACES(QQmlInspectorInterface)
=======
    Q_PLUGIN_METADATA(IID "org.qt-project.Qt.QDeclarativeInspectorInterface" FILE "qtquick2plugin.json")
    Q_INTERFACES(QDeclarativeInspectorInterface)
>>>>>>> 36bd7f61

public:
    QtQuick2Plugin();
    ~QtQuick2Plugin();

    // QQmlInspectorInterface
    bool canHandleView(QObject *view);
    void activate(QObject *view);
    void deactivate();
    void clientMessage(const QByteArray &message);

private:
    QPointer<AbstractViewInspector> m_inspector;
};

} // namespace QtQuick2
} // namespace QmlJSDebugger

#endif // QTQUICK2PLUGINPLUGIN_H<|MERGE_RESOLUTION|>--- conflicted
+++ resolved
@@ -55,12 +55,8 @@
 {
     Q_OBJECT
     Q_DISABLE_COPY(QtQuick2Plugin)
-<<<<<<< HEAD
+    Q_PLUGIN_METADATA(IID "org.qt-project.Qt.QQmlInspectorInterface" FILE "qtquick2plugin.json")
     Q_INTERFACES(QQmlInspectorInterface)
-=======
-    Q_PLUGIN_METADATA(IID "org.qt-project.Qt.QDeclarativeInspectorInterface" FILE "qtquick2plugin.json")
-    Q_INTERFACES(QDeclarativeInspectorInterface)
->>>>>>> 36bd7f61
 
 public:
     QtQuick2Plugin();
