/****************************************************************************
**
** Copyright (C) 2012 Nokia Corporation and/or its subsidiary(-ies).
** Contact: http://www.qt-project.org/
**
** This file is part of the QtQml module of the Qt Toolkit.
**
** $QT_BEGIN_LICENSE:LGPL$
** GNU Lesser General Public License Usage
** This file may be used under the terms of the GNU Lesser General Public
** License version 2.1 as published by the Free Software Foundation and
** appearing in the file LICENSE.LGPL included in the packaging of this
** file. Please review the following information to ensure the GNU Lesser
** General Public License version 2.1 requirements will be met:
** http://www.gnu.org/licenses/old-licenses/lgpl-2.1.html.
**
** In addition, as a special exception, Nokia gives you certain additional
** rights. These rights are described in the Nokia Qt LGPL Exception
** version 1.1, included in the file LGPL_EXCEPTION.txt in this package.
**
** GNU General Public License Usage
** Alternatively, this file may be used under the terms of the GNU General
** Public License version 3.0 as published by the Free Software Foundation
** and appearing in the file LICENSE.GPL included in the packaging of this
** file. Please review the following information to ensure the GNU General
** Public License version 3.0 requirements will be met:
** http://www.gnu.org/copyleft/gpl.html.
**
** Other Usage
** Alternatively, this file may be used in accordance with the terms and
** conditions contained in a signed written agreement between you and Nokia.
**
**
**
**
**
**
** $QT_END_LICENSE$
**
****************************************************************************/

#ifndef QTCPSERVERCONNECTION_H
#define QTCPSERVERCONNECTION_H

#include <QtWidgets/QStylePlugin>
#include <QtQml/private/qqmldebugserverconnection_p.h>

QT_BEGIN_NAMESPACE

class QQmlDebugServer;
class QTcpServerConnectionPrivate;
class QTcpServerConnection : public QObject, public QQmlDebugServerConnection
{
    Q_OBJECT
    Q_DECLARE_PRIVATE(QTcpServerConnection)
    Q_DISABLE_COPY(QTcpServerConnection)
<<<<<<< HEAD
    Q_INTERFACES(QQmlDebugServerConnection)
=======
    Q_PLUGIN_METADATA(IID "org.qt-project.Qt.QDeclarativeDebugServerConnection" FILE "qtcpserverconnection.json")
    Q_INTERFACES(QDeclarativeDebugServerConnection)
>>>>>>> 36bd7f61

public:
    QTcpServerConnection();
    ~QTcpServerConnection();

    void setServer(QQmlDebugServer *server);
    void setPort(int port, bool bock);

    bool isConnected() const;
    void send(const QList<QByteArray> &messages);
    void disconnect();
    bool waitForMessage();

    void listen();
    void waitForConnection();

private Q_SLOTS:
    void readyRead();
    void newConnection();
    void invalidPacket();

private:
    QTcpServerConnectionPrivate *d_ptr;
};

QT_END_NAMESPACE

#endif // QTCPSERVERCONNECTION_H<|MERGE_RESOLUTION|>--- conflicted
+++ resolved
@@ -54,12 +54,8 @@
     Q_OBJECT
     Q_DECLARE_PRIVATE(QTcpServerConnection)
     Q_DISABLE_COPY(QTcpServerConnection)
-<<<<<<< HEAD
+    Q_PLUGIN_METADATA(IID "org.qt-project.Qt.QQmlDebugServerConnection" FILE "qtcpserverconnection.json")
     Q_INTERFACES(QQmlDebugServerConnection)
-=======
-    Q_PLUGIN_METADATA(IID "org.qt-project.Qt.QDeclarativeDebugServerConnection" FILE "qtcpserverconnection.json")
-    Q_INTERFACES(QDeclarativeDebugServerConnection)
->>>>>>> 36bd7f61
 
 public:
     QTcpServerConnection();
