--- conflicted
+++ resolved
@@ -1,8 +1,4 @@
 TEMPLATE = subdirs
 
-<<<<<<< HEAD
-SUBDIRS = qmldbg_tcp declarativeobserver
-=======
 SUBDIRS = qmldbg_tcp qmldbg_inspector
->>>>>>> 1cf2984e
 symbian:SUBDIRS += qmldbg_ost