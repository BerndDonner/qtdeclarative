--- conflicted
+++ resolved
@@ -41,7 +41,7 @@
 unix: SOURCES += $$PWD/qv4compilationunitmapper_unix.cpp
 else: SOURCES += $$PWD/qv4compilationunitmapper_win.cpp
 
-qtConfig(private_tests): LIBS_PRIVATE += $$QMAKE_LIBS_DYNLOAD
+qtConfig(private_tests):unix: QMAKE_USE_PRIVATE += libdl
 }
 
 qmldevtools_build|qtConfig(qml-interpreter) {
@@ -51,11 +51,4 @@
     SOURCES += \
         $$PWD/qv4instr_moth.cpp \
         $$PWD/qv4isel_moth.cpp
-}
-<<<<<<< HEAD
-=======
-
-qtConfig(private_tests):unix: QMAKE_USE_PRIVATE += libdl
-
-}
->>>>>>> 8d0d1b11
+}