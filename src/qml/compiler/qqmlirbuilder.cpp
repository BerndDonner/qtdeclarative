/****************************************************************************
**
** Copyright (C) 2016 The Qt Company Ltd.
** Contact: https://www.qt.io/licensing/
**
** This file is part of the tools applications of the Qt Toolkit.
**
** $QT_BEGIN_LICENSE:LGPL$
** Commercial License Usage
** Licensees holding valid commercial Qt licenses may use this file in
** accordance with the commercial license agreement provided with the
** Software or, alternatively, in accordance with the terms contained in
** a written agreement between you and The Qt Company. For licensing terms
** and conditions see https://www.qt.io/terms-conditions. For further
** information use the contact form at https://www.qt.io/contact-us.
**
** GNU Lesser General Public License Usage
** Alternatively, this file may be used under the terms of the GNU Lesser
** General Public License version 3 as published by the Free Software
** Foundation and appearing in the file LICENSE.LGPL3 included in the
** packaging of this file. Please review the following information to
** ensure the GNU Lesser General Public License version 3 requirements
** will be met: https://www.gnu.org/licenses/lgpl-3.0.html.
**
** GNU General Public License Usage
** Alternatively, this file may be used under the terms of the GNU
** General Public License version 2.0 or (at your option) the GNU General
** Public license version 3 or any later version approved by the KDE Free
** Qt Foundation. The licenses are as published by the Free Software
** Foundation and appearing in the file LICENSE.GPL2 and LICENSE.GPL3
** included in the packaging of this file. Please review the following
** information to ensure the GNU General Public License requirements will
** be met: https://www.gnu.org/licenses/gpl-2.0.html and
** https://www.gnu.org/licenses/gpl-3.0.html.
**
** $QT_END_LICENSE$
**
****************************************************************************/

#include "qqmlirbuilder_p.h"

#include <private/qv4value_p.h>
#include <private/qv4compileddata_p.h>
#include <private/qqmljsparser_p.h>
#include <private/qqmljslexer_p.h>
#include <private/qv4compilerscanfunctions_p.h>
#include <QCoreApplication>
#include <QCryptographicHash>
#include <cmath>

#ifndef V4_BOOTSTRAP
#include <private/qqmlglobal_p.h>
#include <private/qqmltypeloader_p.h>
#include <private/qqmlengine_p.h>
#endif

#ifdef CONST
#undef CONST
#endif

QT_USE_NAMESPACE

static const quint32 emptyStringIndex = 0;

#if 0 //ndef V4_BOOTSTRAP
DEFINE_BOOL_CONFIG_OPTION(lookupHints, QML_LOOKUP_HINTS);
#endif // V4_BOOTSTRAP

using namespace QmlIR;

#define COMPILE_EXCEPTION(location, desc) \
    { \
        recordError(location, desc); \
        return false; \
    }

void Object::init(QQmlJS::MemoryPool *pool, int typeNameIndex, int idIndex, const QQmlJS::AST::SourceLocation &loc)
{
    inheritedTypeNameIndex = typeNameIndex;

    location.line = loc.startLine;
    location.column = loc.startColumn;

    idNameIndex = idIndex;
    id = -1;
    indexOfDefaultPropertyOrAlias = -1;
    defaultPropertyIsAlias = false;
    flags = QV4::CompiledData::Object::NoFlag;
    properties = pool->New<PoolList<Property> >();
    aliases = pool->New<PoolList<Alias> >();
    qmlEnums = pool->New<PoolList<Enum>>();
    qmlSignals = pool->New<PoolList<Signal> >();
    bindings = pool->New<PoolList<Binding> >();
    functions = pool->New<PoolList<Function> >();
    functionsAndExpressions = pool->New<PoolList<CompiledFunctionOrExpression> >();
    declarationsOverride = 0;
}

QString Object::sanityCheckFunctionNames(const QSet<QString> &illegalNames, QQmlJS::AST::SourceLocation *errorLocation)
{
    QSet<int> functionNames;
    for (Function *f = functions->first; f; f = f->next) {
        QQmlJS::AST::FunctionDeclaration *function = f->functionDeclaration;
        Q_ASSERT(function);
        *errorLocation = function->identifierToken;
        if (functionNames.contains(f->nameIndex))
            return tr("Duplicate method name");
        functionNames.insert(f->nameIndex);

        for (QmlIR::Signal *s = qmlSignals->first; s; s = s->next) {
            if (s->nameIndex == f->nameIndex)
                return tr("Duplicate method name");
        }

        const QString name = function->name.toString();
        if (name.at(0).isUpper())
            return tr("Method names cannot begin with an upper case letter");
        if (illegalNames.contains(name))
            return tr("Illegal method name");
    }
    return QString(); // no error
}

QString Object::appendEnum(Enum *enumeration)
{
    Object *target = declarationsOverride;
    if (!target)
        target = this;

    for (Enum *e = qmlEnums->first; e; e = e->next) {
        if (e->nameIndex == enumeration->nameIndex)
            return tr("Duplicate scoped enum name");
    }

    target->qmlEnums->append(enumeration);
    return QString(); // no error
}

QString Object::appendSignal(Signal *signal)
{
    Object *target = declarationsOverride;
    if (!target)
        target = this;

    for (Signal *s = qmlSignals->first; s; s = s->next) {
        if (s->nameIndex == signal->nameIndex)
            return tr("Duplicate signal name");
    }

    target->qmlSignals->append(signal);
    return QString(); // no error
}

QString Object::appendProperty(Property *prop, const QString &propertyName, bool isDefaultProperty, const QQmlJS::AST::SourceLocation &defaultToken, QQmlJS::AST::SourceLocation *errorLocation)
{
    Object *target = declarationsOverride;
    if (!target)
        target = this;

    for (Property *p = target->properties->first; p; p = p->next)
        if (p->nameIndex == prop->nameIndex)
            return tr("Duplicate property name");

    if (propertyName.constData()->isUpper())
        return tr("Property names cannot begin with an upper case letter");

    const int index = target->properties->append(prop);
    if (isDefaultProperty) {
        if (target->indexOfDefaultPropertyOrAlias != -1) {
            *errorLocation = defaultToken;
            return tr("Duplicate default property");
        }
        target->indexOfDefaultPropertyOrAlias = index;
    }
    return QString(); // no error
}

QString Object::appendAlias(Alias *alias, const QString &aliasName, bool isDefaultProperty, const QQmlJS::AST::SourceLocation &defaultToken, QQmlJS::AST::SourceLocation *errorLocation)
{
    Object *target = declarationsOverride;
    if (!target)
        target = this;

    for (Alias *p = target->aliases->first; p; p = p->next)
        if (p->nameIndex == alias->nameIndex)
            return tr("Duplicate alias name");

    if (aliasName.constData()->isUpper())
        return tr("Alias names cannot begin with an upper case letter");

    const int index = target->aliases->append(alias);

    if (isDefaultProperty) {
        if (target->indexOfDefaultPropertyOrAlias != -1) {
            *errorLocation = defaultToken;
            return tr("Duplicate default property");
        }
        target->indexOfDefaultPropertyOrAlias = index;
        target->defaultPropertyIsAlias = true;
    }

    return QString(); // no error
}

void Object::appendFunction(QmlIR::Function *f)
{
    Object *target = declarationsOverride;
    if (!target)
        target = this;
    target->functions->append(f);
}

QString Object::appendBinding(Binding *b, bool isListBinding)
{
    const bool bindingToDefaultProperty = (b->propertyNameIndex == quint32(0));
    if (!isListBinding && !bindingToDefaultProperty
        && b->type != QV4::CompiledData::Binding::Type_GroupProperty
        && b->type != QV4::CompiledData::Binding::Type_AttachedProperty
        && !(b->flags & QV4::CompiledData::Binding::IsOnAssignment)) {
        Binding *existing = findBinding(b->propertyNameIndex);
        if (existing && existing->isValueBinding() == b->isValueBinding() && !(existing->flags & QV4::CompiledData::Binding::IsOnAssignment))
            return tr("Property value set multiple times");
    }
    if (bindingToDefaultProperty)
        insertSorted(b);
    else
        bindings->prepend(b);
    return QString(); // no error
}

Binding *Object::findBinding(quint32 nameIndex) const
{
    for (Binding *b = bindings->first; b; b = b->next)
        if (b->propertyNameIndex == nameIndex)
            return b;
    return 0;
}

void Object::insertSorted(Binding *b)
{
    Binding *insertionPoint = bindings->findSortedInsertionPoint<quint32, Binding, &Binding::offset>(b);
    bindings->insertAfter(insertionPoint, b);
}

QString Object::bindingAsString(Document *doc, int scriptIndex) const
{
    CompiledFunctionOrExpression *foe = functionsAndExpressions->slowAt(scriptIndex);
    QQmlJS::AST::Node *node = foe->node;
    if (QQmlJS::AST::ExpressionStatement *exprStmt = QQmlJS::AST::cast<QQmlJS::AST::ExpressionStatement *>(node))
        node = exprStmt->expression;
    QQmlJS::AST::SourceLocation start = node->firstSourceLocation();
    QQmlJS::AST::SourceLocation end = node->lastSourceLocation();
    return doc->code.mid(start.offset, end.offset + end.length - start.offset);
}

QStringList Signal::parameterStringList(const QV4::Compiler::StringTableGenerator *stringPool) const
{
    QStringList result;
    result.reserve(parameters->count);
    for (SignalParameter *param = parameters->first; param; param = param->next)
        result << stringPool->stringForIndex(param->nameIndex);
    return result;
}

static void replaceWithSpace(QString &str, int idx, int n)
{
    QChar *data = str.data() + idx;
    const QChar space(QLatin1Char(' '));
    for (int ii = 0; ii < n; ++ii)
        *data++ = space;
}

void Document::removeScriptPragmas(QString &script)
{
    const QLatin1String pragma("pragma");
    const QLatin1String library("library");

    QQmlJS::Lexer l(0);
    l.setCode(script, 0);

    int token = l.lex();

    while (true) {
        if (token != QQmlJSGrammar::T_DOT)
            return;

        int startOffset = l.tokenOffset();
        int startLine = l.tokenStartLine();

        token = l.lex();

        if (token != QQmlJSGrammar::T_PRAGMA ||
            l.tokenStartLine() != startLine ||
            script.midRef(l.tokenOffset(), l.tokenLength()) != pragma)
            return;

        token = l.lex();

        if (token != QQmlJSGrammar::T_IDENTIFIER ||
            l.tokenStartLine() != startLine)
            return;

        const QStringRef pragmaValue = script.midRef(l.tokenOffset(), l.tokenLength());
        int endOffset = l.tokenLength() + l.tokenOffset();

        token = l.lex();
        if (l.tokenStartLine() == startLine)
            return;

        if (pragmaValue == library) {
            replaceWithSpace(script, startOffset, endOffset - startOffset);
        } else {
            return;
        }
    }
}

Document::Document(bool debugMode)
    : jsModule(debugMode)
    , program(0)
    , indexOfRootObject(0)
    , jsGenerator(&jsModule)
{
}

ScriptDirectivesCollector::ScriptDirectivesCollector(QQmlJS::Engine *engine, QV4::Compiler::JSUnitGenerator *unitGenerator)
    : engine(engine)
    , jsGenerator(unitGenerator)
    , hasPragmaLibrary(false)
{
}

void ScriptDirectivesCollector::pragmaLibrary()
{
    hasPragmaLibrary = true;
}

void ScriptDirectivesCollector::importFile(const QString &jsfile, const QString &module, int lineNumber, int column)
{
    QV4::CompiledData::Import *import = engine->pool()->New<QV4::CompiledData::Import>();
    import->type = QV4::CompiledData::Import::ImportScript;
    import->uriIndex = jsGenerator->registerString(jsfile);
    import->qualifierIndex = jsGenerator->registerString(module);
    import->location.line = lineNumber;
    import->location.column = column;
    imports << import;
}

void ScriptDirectivesCollector::importModule(const QString &uri, const QString &version, const QString &module, int lineNumber, int column)
{
    QV4::CompiledData::Import *import = engine->pool()->New<QV4::CompiledData::Import>();
    import->type = QV4::CompiledData::Import::ImportLibrary;
    import->uriIndex = jsGenerator->registerString(uri);
    int vmaj;
    int vmin;
    IRBuilder::extractVersion(QStringRef(&version), &vmaj, &vmin);
    import->majorVersion = vmaj;
    import->minorVersion = vmin;
    import->qualifierIndex = jsGenerator->registerString(module);
    import->location.line = lineNumber;
    import->location.column = column;
    imports << import;
}

IRBuilder::IRBuilder(const QSet<QString> &illegalNames)
    : illegalNames(illegalNames)
    , _object(0)
    , _propertyDeclaration(0)
    , pool(0)
    , jsGenerator(0)
{
}

bool IRBuilder::generateFromQml(const QString &code, const QString &url, Document *output)
{
    QQmlJS::AST::UiProgram *program = 0;
    {
        QQmlJS::Lexer lexer(&output->jsParserEngine);
        lexer.setCode(code, /*line = */ 1);

        QQmlJS::Parser parser(&output->jsParserEngine);

        const bool parseResult = parser.parse();
        const auto diagnosticMessages = parser.diagnosticMessages();
        if (!parseResult || !diagnosticMessages.isEmpty()) {
            // Extract errors from the parser
            for (const QQmlJS::DiagnosticMessage &m : diagnosticMessages) {

                if (m.isWarning()) {
                    qWarning("%s:%d : %s", qPrintable(url), m.loc.startLine, qPrintable(m.message));
                    continue;
                }

                recordError(m.loc, m.message);
            }
            return false;
        }
        program = parser.ast();
        Q_ASSERT(program);
    }

    output->code = code;
    output->program = program;

    qSwap(_imports, output->imports);
    qSwap(_pragmas, output->pragmas);
    qSwap(_objects, output->objects);
    this->pool = output->jsParserEngine.pool();
    this->jsGenerator = &output->jsGenerator;

    Q_ASSERT(registerString(QString()) == emptyStringIndex);

    sourceCode = code;

    accept(program->headers);

    if (program->members->next) {
        QQmlJS::AST::SourceLocation loc = program->members->next->firstSourceLocation();
        recordError(loc, QCoreApplication::translate("QQmlParser", "Unexpected object definition"));
        return false;
    }

    QQmlJS::AST::UiObjectDefinition *rootObject = QQmlJS::AST::cast<QQmlJS::AST::UiObjectDefinition*>(program->members->member);
    Q_ASSERT(rootObject);
    defineQMLObject(&output->indexOfRootObject, rootObject);

    qSwap(_imports, output->imports);
    qSwap(_pragmas, output->pragmas);
    qSwap(_objects, output->objects);
    return errors.isEmpty();
}

bool IRBuilder::isSignalPropertyName(const QString &name)
{
    if (name.length() < 3) return false;
    if (!name.startsWith(QLatin1String("on"))) return false;
    int ns = name.length();
    for (int i = 2; i < ns; ++i) {
        const QChar curr = name.at(i);
        if (curr.unicode() == '_') continue;
        if (curr.isUpper()) return true;
        return false;
    }
    return false; // consists solely of underscores - invalid.
}

bool IRBuilder::visit(QQmlJS::AST::UiArrayMemberList *ast)
{
    return QQmlJS::AST::Visitor::visit(ast);
}

bool IRBuilder::visit(QQmlJS::AST::UiProgram *)
{
    Q_ASSERT(!"should not happen");
    return false;
}

bool IRBuilder::visit(QQmlJS::AST::UiObjectDefinition *node)
{
    // The grammar can't distinguish between two different definitions here:
    //     Item { ... }
    // versus
    //     font { ... }
    // The former is a new binding with no property name and "Item" as type name,
    // and the latter is a binding to the font property with no type name but
    // only initializer.

    QQmlJS::AST::UiQualifiedId *lastId = node->qualifiedTypeNameId;
    while (lastId->next)
        lastId = lastId->next;
    bool isType = lastId->name.unicode()->isUpper();
    if (isType) {
        int idx = 0;
        if (!defineQMLObject(&idx, node))
            return false;
        const QQmlJS::AST::SourceLocation nameLocation = node->qualifiedTypeNameId->identifierToken;
        appendBinding(nameLocation, nameLocation, emptyStringIndex, idx);
    } else {
        int idx = 0;
        if (!defineQMLObject(&idx, /*qualfied type name id*/0, node->qualifiedTypeNameId->firstSourceLocation(), node->initializer, /*declarations should go here*/_object))
            return false;
        appendBinding(node->qualifiedTypeNameId, idx);
    }
    return false;
}

bool IRBuilder::visit(QQmlJS::AST::UiObjectBinding *node)
{
    int idx = 0;
    if (!defineQMLObject(&idx, node->qualifiedTypeNameId, node->qualifiedTypeNameId->firstSourceLocation(), node->initializer))
        return false;
    appendBinding(node->qualifiedId, idx, node->hasOnToken);
    return false;
}

bool IRBuilder::visit(QQmlJS::AST::UiScriptBinding *node)
{
    appendBinding(node->qualifiedId, node->statement);
    return false;
}

bool IRBuilder::visit(QQmlJS::AST::UiArrayBinding *node)
{
    const QQmlJS::AST::SourceLocation qualifiedNameLocation = node->qualifiedId->identifierToken;
    Object *object = 0;
    QQmlJS::AST::UiQualifiedId *name = node->qualifiedId;
    if (!resolveQualifiedId(&name, &object))
        return false;

    qSwap(_object, object);

    const int propertyNameIndex = registerString(name->name.toString());

    if (bindingsTarget()->findBinding(propertyNameIndex) != 0) {
        recordError(name->identifierToken, tr("Property value set multiple times"));
        return false;
    }

    QVarLengthArray<QQmlJS::AST::UiArrayMemberList *, 16> memberList;
    QQmlJS::AST::UiArrayMemberList *member = node->members;
    while (member) {
        memberList.append(member);
        member = member->next;
    }
    for (int i = memberList.count() - 1; i >= 0; --i) {
        member = memberList.at(i);
        QQmlJS::AST::UiObjectDefinition *def = QQmlJS::AST::cast<QQmlJS::AST::UiObjectDefinition*>(member->member);

        int idx = 0;
        if (!defineQMLObject(&idx, def))
            return false;
        appendBinding(qualifiedNameLocation, name->identifierToken, propertyNameIndex, idx, /*isListItem*/ true);
    }

    qSwap(_object, object);
    return false;
}

bool IRBuilder::visit(QQmlJS::AST::UiHeaderItemList *list)
{
    return QQmlJS::AST::Visitor::visit(list);
}

bool IRBuilder::visit(QQmlJS::AST::UiObjectInitializer *ast)
{
    return QQmlJS::AST::Visitor::visit(ast);
}

bool IRBuilder::visit(QQmlJS::AST::UiObjectMemberList *ast)
{
    return QQmlJS::AST::Visitor::visit(ast);
}

bool IRBuilder::visit(QQmlJS::AST::UiParameterList *ast)
{
    return QQmlJS::AST::Visitor::visit(ast);
}

bool IRBuilder::visit(QQmlJS::AST::UiQualifiedId *id)
{
    return QQmlJS::AST::Visitor::visit(id);
}

void IRBuilder::accept(QQmlJS::AST::Node *node)
{
    QQmlJS::AST::Node::acceptChild(node, this);
}

bool IRBuilder::defineQMLObject(int *objectIndex, QQmlJS::AST::UiQualifiedId *qualifiedTypeNameId, const QQmlJS::AST::SourceLocation &location, QQmlJS::AST::UiObjectInitializer *initializer, Object *declarationsOverride)
{
    if (QQmlJS::AST::UiQualifiedId *lastName = qualifiedTypeNameId) {
        while (lastName->next)
            lastName = lastName->next;
        if (!lastName->name.constData()->isUpper()) {
            recordError(lastName->identifierToken, tr("Expected type name"));
            return false;
        }
    }

    Object *obj = New<Object>();
    _objects.append(obj);
    *objectIndex = _objects.size() - 1;
    qSwap(_object, obj);

    _object->init(pool, registerString(asString(qualifiedTypeNameId)), emptyStringIndex, location);
    _object->declarationsOverride = declarationsOverride;

    // A new object is also a boundary for property declarations.
    Property *declaration = 0;
    qSwap(_propertyDeclaration, declaration);

    accept(initializer);

    qSwap(_propertyDeclaration, declaration);

    qSwap(_object, obj);

    if (!errors.isEmpty())
        return false;

    QQmlJS::AST::SourceLocation loc;
    QString error = obj->sanityCheckFunctionNames(illegalNames, &loc);
    if (!error.isEmpty()) {
        recordError(loc, error);
        return false;
    }

    return true;
}

bool IRBuilder::visit(QQmlJS::AST::UiImport *node)
{
    QString uri;
    QV4::CompiledData::Import *import = New<QV4::CompiledData::Import>();

    if (!node->fileName.isNull()) {
        uri = node->fileName.toString();

        if (uri.endsWith(QLatin1String(".js"))) {
            import->type = QV4::CompiledData::Import::ImportScript;
        } else {
            import->type = QV4::CompiledData::Import::ImportFile;
        }
    } else {
        import->type = QV4::CompiledData::Import::ImportLibrary;
        uri = asString(node->importUri);
    }

    import->qualifierIndex = emptyStringIndex;

    // Qualifier
    if (!node->importId.isNull()) {
        QString qualifier = node->importId.toString();
        if (!qualifier.at(0).isUpper()) {
            recordError(node->importIdToken, QCoreApplication::translate("QQmlParser","Invalid import qualifier ID"));
            return false;
        }
        if (qualifier == QLatin1String("Qt")) {
            recordError(node->importIdToken, QCoreApplication::translate("QQmlParser","Reserved name \"Qt\" cannot be used as an qualifier"));
            return false;
        }
        import->qualifierIndex = registerString(qualifier);

        // Check for script qualifier clashes
        bool isScript = import->type == QV4::CompiledData::Import::ImportScript;
        for (int ii = 0; ii < _imports.count(); ++ii) {
            const QV4::CompiledData::Import *other = _imports.at(ii);
            bool otherIsScript = other->type == QV4::CompiledData::Import::ImportScript;

            if ((isScript || otherIsScript) && qualifier == jsGenerator->stringForIndex(other->qualifierIndex)) {
                recordError(node->importIdToken, QCoreApplication::translate("QQmlParser","Script import qualifiers must be unique."));
                return false;
            }
        }

    } else if (import->type == QV4::CompiledData::Import::ImportScript) {
        recordError(node->fileNameToken, QCoreApplication::translate("QQmlParser","Script import requires a qualifier"));
        return false;
    }

    if (node->versionToken.isValid()) {
        int major, minor;
        extractVersion(textRefAt(node->versionToken), &major, &minor);
        import->majorVersion = major;
        import->minorVersion = minor;
    } else if (import->type == QV4::CompiledData::Import::ImportLibrary) {
        recordError(node->importIdToken, QCoreApplication::translate("QQmlParser","Library import requires a version"));
        return false;
    } else {
        // For backward compatibility in how the imports are loaded we
        // must otherwise initialize the major and minor version to -1.
        import->majorVersion = -1;
        import->minorVersion = -1;
    }

    import->location.line = node->importToken.startLine;
    import->location.column = node->importToken.startColumn;

    import->uriIndex = registerString(uri);

    _imports.append(import);

    return false;
}

bool IRBuilder::visit(QQmlJS::AST::UiPragma *node)
{
    Pragma *pragma = New<Pragma>();

    // For now the only valid pragma is Singleton, so lets validate the input
    if (!node->pragmaType->name.isNull())
    {
        if (QLatin1String("Singleton") == node->pragmaType->name)
        {
            pragma->type = Pragma::PragmaSingleton;
        } else {
            recordError(node->pragmaToken, QCoreApplication::translate("QQmlParser","Pragma requires a valid qualifier"));
            return false;
        }
    } else {
        recordError(node->pragmaToken, QCoreApplication::translate("QQmlParser","Pragma requires a valid qualifier"));
        return false;
    }

    pragma->location.line = node->pragmaToken.startLine;
    pragma->location.column = node->pragmaToken.startColumn;
    _pragmas.append(pragma);

    return false;
}

static QStringList astNodeToStringList(QQmlJS::AST::Node *node)
{
    if (node->kind == QQmlJS::AST::Node::Kind_IdentifierExpression) {
        QString name =
            static_cast<QQmlJS::AST::IdentifierExpression *>(node)->name.toString();
        return QStringList() << name;
    } else if (node->kind == QQmlJS::AST::Node::Kind_FieldMemberExpression) {
        QQmlJS::AST::FieldMemberExpression *expr = static_cast<QQmlJS::AST::FieldMemberExpression *>(node);

        QStringList rv = astNodeToStringList(expr->base);
        if (rv.isEmpty())
            return rv;
        rv.append(expr->name.toString());
        return rv;
    }
    return QStringList();
}

bool IRBuilder::visit(QQmlJS::AST::UiEnumDeclaration *node)
{
    Enum *enumeration = New<Enum>();
    QString enumName = node->name.toString();
    enumeration->nameIndex = registerString(enumName);

    if (enumName.at(0).isLower())
        COMPILE_EXCEPTION(node->enumToken, tr("Scoped enum names must begin with an upper case letter"));

    enumeration->location.line = node->enumToken.startLine;
    enumeration->location.column = node->enumToken.startColumn;

    enumeration->enumValues = New<PoolList<EnumValue>>();

    QQmlJS::AST::UiEnumMemberList *e = node->members;
    while (e) {
        EnumValue *enumValue = New<EnumValue>();
        QString member = e->member.toString();
        enumValue->nameIndex = registerString(member);
        if (member.at(0).isLower())
            COMPILE_EXCEPTION(e->memberToken, tr("Enum names must begin with an upper case letter"));

        double part;
        if (std::modf(e->value, &part) != 0.0)
            COMPILE_EXCEPTION(e->valueToken, tr("Enum value must be an integer"));
        if (e->value > std::numeric_limits<qint32>::max() || e->value < std::numeric_limits<qint32>::min())
            COMPILE_EXCEPTION(e->valueToken, tr("Enum value out of range"));
        enumValue->value = e->value;

        enumValue->location.line = e->memberToken.startLine;
        enumValue->location.column = e->memberToken.startColumn;
        enumeration->enumValues->append(enumValue);

        e = e->next;
    }

    QString error = _object->appendEnum(enumeration);
    if (!error.isEmpty()) {
        recordError(node->enumToken, error);
        return false;
    }

    return false;
}


bool IRBuilder::visit(QQmlJS::AST::UiPublicMember *node)
{
    static const struct TypeNameToType {
        const char *name;
        size_t nameLength;
        QV4::CompiledData::Property::Type type;
    } propTypeNameToTypes[] = {
        { "int", strlen("int"), QV4::CompiledData::Property::Int },
        { "bool", strlen("bool"), QV4::CompiledData::Property::Bool },
        { "double", strlen("double"), QV4::CompiledData::Property::Real },
        { "real", strlen("real"), QV4::CompiledData::Property::Real },
        { "string", strlen("string"), QV4::CompiledData::Property::String },
        { "url", strlen("url"), QV4::CompiledData::Property::Url },
        { "color", strlen("color"), QV4::CompiledData::Property::Color },
        // Internally QTime, QDate and QDateTime are all supported.
        // To be more consistent with JavaScript we expose only
        // QDateTime as it matches closely with the Date JS type.
        // We also call it "date" to match.
        // { "time", strlen("time"), Property::Time },
        // { "date", strlen("date"), Property::Date },
        { "date", strlen("date"), QV4::CompiledData::Property::DateTime },
        { "rect", strlen("rect"), QV4::CompiledData::Property::Rect },
        { "point", strlen("point"), QV4::CompiledData::Property::Point },
        { "size", strlen("size"), QV4::CompiledData::Property::Size },
        { "font", strlen("font"), QV4::CompiledData::Property::Font },
        { "vector2d", strlen("vector2d"), QV4::CompiledData::Property::Vector2D },
        { "vector3d", strlen("vector3d"), QV4::CompiledData::Property::Vector3D },
        { "vector4d", strlen("vector4d"), QV4::CompiledData::Property::Vector4D },
        { "quaternion", strlen("quaternion"), QV4::CompiledData::Property::Quaternion },
        { "matrix4x4", strlen("matrix4x4"), QV4::CompiledData::Property::Matrix4x4 },
        { "variant", strlen("variant"), QV4::CompiledData::Property::Variant },
        { "var", strlen("var"), QV4::CompiledData::Property::Var }
    };
    static const int propTypeNameToTypesCount = sizeof(propTypeNameToTypes) /
                                                sizeof(propTypeNameToTypes[0]);

    if (node->type == QQmlJS::AST::UiPublicMember::Signal) {
        Signal *signal = New<Signal>();
        QString signalName = node->name.toString();
        signal->nameIndex = registerString(signalName);

        QQmlJS::AST::SourceLocation loc = node->typeToken;
        signal->location.line = loc.startLine;
        signal->location.column = loc.startColumn;

        signal->parameters = New<PoolList<SignalParameter> >();

        QQmlJS::AST::UiParameterList *p = node->parameters;
        while (p) {
            const QString memberType = asString(p->type);

            if (memberType.isEmpty()) {
                recordError(node->typeToken, QCoreApplication::translate("QQmlParser","Expected parameter type"));
                return false;
            }

            const TypeNameToType *type = 0;
            for (int typeIndex = 0; typeIndex < propTypeNameToTypesCount; ++typeIndex) {
                const TypeNameToType *t = propTypeNameToTypes + typeIndex;
                if (memberType == QLatin1String(t->name, static_cast<int>(t->nameLength))) {
                    type = t;
                    break;
                }
            }

            SignalParameter *param = New<SignalParameter>();

            if (!type) {
                if (memberType.at(0).isUpper()) {
                    // Must be a QML object type.
                    // Lazily determine type during compilation.
                    param->type = QV4::CompiledData::Property::Custom;
                    param->customTypeNameIndex = registerString(memberType);
                } else {
                    QString errStr = QCoreApplication::translate("QQmlParser","Invalid signal parameter type: ");
                    errStr.append(memberType);
                    recordError(node->typeToken, errStr);
                    return false;
                }
            } else {
                // the parameter is a known basic type
                param->type = type->type;
                param->customTypeNameIndex = emptyStringIndex;
            }

            param->nameIndex = registerString(p->name.toString());
            param->location.line = p->identifierToken.startLine;
            param->location.column = p->identifierToken.startColumn;
            signal->parameters->append(param);
            p = p->next;
        }

        if (signalName.at(0).isUpper())
            COMPILE_EXCEPTION(node->identifierToken, tr("Signal names cannot begin with an upper case letter"));

        if (illegalNames.contains(signalName))
            COMPILE_EXCEPTION(node->identifierToken, tr("Illegal signal name"));

        QString error = _object->appendSignal(signal);
        if (!error.isEmpty()) {
            recordError(node->identifierToken, error);
            return false;
        }
    } else {
        QString memberType = asString(node->memberType);
        if (memberType == QLatin1String("alias")) {
            return appendAlias(node);
        } else {
            const QStringRef &name = node->name;

            bool typeFound = false;
            QV4::CompiledData::Property::Type type = QV4::CompiledData::Property::Var;

            for (int ii = 0; !typeFound && ii < propTypeNameToTypesCount; ++ii) {
                const TypeNameToType *t = propTypeNameToTypes + ii;
                if (memberType == QLatin1String(t->name, static_cast<int>(t->nameLength))) {
                    type = t->type;
                    typeFound = true;
                }
            }

            if (!typeFound && memberType.at(0).isUpper()) {
                const QStringRef &typeModifier = node->typeModifier;

                if (typeModifier.isEmpty()) {
                    type = QV4::CompiledData::Property::Custom;
                } else if (typeModifier == QLatin1String("list")) {
                    type = QV4::CompiledData::Property::CustomList;
                } else {
                    recordError(node->typeModifierToken, QCoreApplication::translate("QQmlParser","Invalid property type modifier"));
                    return false;
                }
                typeFound = true;
            } else if (!node->typeModifier.isNull()) {
                recordError(node->typeModifierToken, QCoreApplication::translate("QQmlParser","Unexpected property type modifier"));
                return false;
            }

            if (!typeFound) {
                recordError(node->typeToken, QCoreApplication::translate("QQmlParser","Expected property type"));
                return false;
            }

            Property *property = New<Property>();
            property->flags = 0;
            if (node->isReadonlyMember)
                property->flags |= QV4::CompiledData::Property::IsReadOnly;
            property->type = type;
            if (type >= QV4::CompiledData::Property::Custom)
                property->customTypeNameIndex = registerString(memberType);
            else
                property->customTypeNameIndex = emptyStringIndex;

            const QString propName = name.toString();
            property->nameIndex = registerString(propName);

            QQmlJS::AST::SourceLocation loc = node->firstSourceLocation();
            property->location.line = loc.startLine;
            property->location.column = loc.startColumn;

            QQmlJS::AST::SourceLocation errorLocation;
            QString error;

            if (illegalNames.contains(propName))
                error = tr("Illegal property name");
            else
                error = _object->appendProperty(property, propName, node->isDefaultMember, node->defaultToken, &errorLocation);

            if (!error.isEmpty()) {
                if (errorLocation.startLine == 0)
                    errorLocation = node->identifierToken;

                recordError(errorLocation, error);
                return false;
            }

            qSwap(_propertyDeclaration, property);
            if (node->binding) {
                // process QML-like initializers (e.g. property Object o: Object {})
                QQmlJS::AST::Node::accept(node->binding, this);
            } else if (node->statement) {
                if (!isRedundantNullInitializerForPropertyDeclaration(_propertyDeclaration, node->statement))
                    appendBinding(node->identifierToken, node->identifierToken, _propertyDeclaration->nameIndex, node->statement);
            }
            qSwap(_propertyDeclaration, property);
        }
    }

    return false;
}

bool IRBuilder::visit(QQmlJS::AST::UiSourceElement *node)
{
    if (QQmlJS::AST::FunctionDeclaration *funDecl = QQmlJS::AST::cast<QQmlJS::AST::FunctionDeclaration *>(node->sourceElement)) {
        CompiledFunctionOrExpression *foe = New<CompiledFunctionOrExpression>();
        foe->node = funDecl;
        foe->nameIndex = registerString(funDecl->name.toString());
        foe->disableAcceleratedLookups = false;
        const int index = _object->functionsAndExpressions->append(foe);

        Function *f = New<Function>();
        f->functionDeclaration = funDecl;
        QQmlJS::AST::SourceLocation loc = funDecl->identifierToken;
        f->location.line = loc.startLine;
        f->location.column = loc.startColumn;
        f->index = index;
        f->nameIndex = registerString(funDecl->name.toString());

        int formalsCount = 0;
        for (QQmlJS::AST::FormalParameterList *it = funDecl->formals; it; it = it->next)
            ++formalsCount;
        f->formals.allocate(pool, formalsCount);

        int i = 0;
        for (QQmlJS::AST::FormalParameterList *it = funDecl->formals; it; it = it->next, ++i)
            f->formals[i] = registerString(it->name.toString());

        _object->appendFunction(f);
    } else {
        recordError(node->firstSourceLocation(), QCoreApplication::translate("QQmlParser","JavaScript declaration outside Script element"));
    }
    return false;
}

QString IRBuilder::asString(QQmlJS::AST::UiQualifiedId *node)
{
    QString s;

    for (QQmlJS::AST::UiQualifiedId *it = node; it; it = it->next) {
        s.append(it->name);

        if (it->next)
            s.append(QLatin1Char('.'));
    }

    return s;
}

QStringRef IRBuilder::asStringRef(QQmlJS::AST::Node *node)
{
    if (!node)
        return QStringRef();

    return textRefAt(node->firstSourceLocation(), node->lastSourceLocation());
}

void IRBuilder::extractVersion(QStringRef string, int *maj, int *min)
{
    *maj = -1; *min = -1;

    if (!string.isEmpty()) {

        int dot = string.indexOf(QLatin1Char('.'));

        if (dot < 0) {
            *maj = string.toInt();
            *min = 0;
        } else {
            *maj = string.left(dot).toInt();
            *min = string.mid(dot + 1).toInt();
        }
    }
}

QStringRef IRBuilder::textRefAt(const QQmlJS::AST::SourceLocation &first, const QQmlJS::AST::SourceLocation &last) const
{
    return QStringRef(&sourceCode, first.offset, last.offset + last.length - first.offset);
}

void IRBuilder::setBindingValue(QV4::CompiledData::Binding *binding, QQmlJS::AST::Statement *statement)
{
    QQmlJS::AST::SourceLocation loc = statement->firstSourceLocation();
    binding->valueLocation.line = loc.startLine;
    binding->valueLocation.column = loc.startColumn;
    binding->type = QV4::CompiledData::Binding::Type_Invalid;
    if (_propertyDeclaration && (_propertyDeclaration->flags & QV4::CompiledData::Property::IsReadOnly))
        binding->flags |= QV4::CompiledData::Binding::InitializerForReadOnlyDeclaration;

    QQmlJS::AST::ExpressionStatement *exprStmt = QQmlJS::AST::cast<QQmlJS::AST::ExpressionStatement *>(statement);
    if (exprStmt) {
        QQmlJS::AST::ExpressionNode * const expr = exprStmt->expression;
        if (QQmlJS::AST::StringLiteral *lit = QQmlJS::AST::cast<QQmlJS::AST::StringLiteral *>(expr)) {
            binding->type = QV4::CompiledData::Binding::Type_String;
            binding->stringIndex = registerString(lit->value.toString());
        } else if (expr->kind == QQmlJS::AST::Node::Kind_TrueLiteral) {
            binding->type = QV4::CompiledData::Binding::Type_Boolean;
            binding->value.b = true;
        } else if (expr->kind == QQmlJS::AST::Node::Kind_FalseLiteral) {
            binding->type = QV4::CompiledData::Binding::Type_Boolean;
            binding->value.b = false;
        } else if (QQmlJS::AST::NumericLiteral *lit = QQmlJS::AST::cast<QQmlJS::AST::NumericLiteral *>(expr)) {
            binding->type = QV4::CompiledData::Binding::Type_Number;
            binding->setNumberValueInternal(lit->value);
        } else if (QQmlJS::AST::CallExpression *call = QQmlJS::AST::cast<QQmlJS::AST::CallExpression *>(expr)) {
            if (QQmlJS::AST::IdentifierExpression *base = QQmlJS::AST::cast<QQmlJS::AST::IdentifierExpression *>(call->base)) {
                tryGeneratingTranslationBinding(base->name, call->arguments, binding);
                // If it wasn't a translation binding, a normal script binding will be generated
                // below.
            }
        } else if (QQmlJS::AST::UnaryMinusExpression *unaryMinus = QQmlJS::AST::cast<QQmlJS::AST::UnaryMinusExpression *>(expr)) {
            if (QQmlJS::AST::NumericLiteral *lit = QQmlJS::AST::cast<QQmlJS::AST::NumericLiteral *>(unaryMinus->expression)) {
                binding->type = QV4::CompiledData::Binding::Type_Number;
                binding->setNumberValueInternal(-lit->value);
            }
        }
    }

    // Do binding instead
    if (binding->type == QV4::CompiledData::Binding::Type_Invalid) {
        binding->type = QV4::CompiledData::Binding::Type_Script;

        CompiledFunctionOrExpression *expr = New<CompiledFunctionOrExpression>();
        expr->node = statement;
        expr->nameIndex = registerString(QLatin1String("expression for ")
                                         + stringAt(binding->propertyNameIndex));
        expr->disableAcceleratedLookups = false;
        const int index = bindingsTarget()->functionsAndExpressions->append(expr);
        binding->value.compiledScriptIndex = index;
        // We don't need to store the binding script as string, except for script strings
        // and types with custom parsers. Those will be added later in the compilation phase.
        binding->stringIndex = emptyStringIndex;
    }
}

void IRBuilder::tryGeneratingTranslationBinding(const QStringRef &base, AST::ArgumentList *args, QV4::CompiledData::Binding *binding)
{
    if (base == QLatin1String("qsTr")) {
        QV4::CompiledData::TranslationData translationData;
        translationData.number = -1;
        translationData.commentIndex = 0; // empty string

        if (!args || !args->expression)
            return; // no arguments, stop

        QStringRef translation;
        if (QQmlJS::AST::StringLiteral *arg1 = QQmlJS::AST::cast<QQmlJS::AST::StringLiteral *>(args->expression)) {
            translation = arg1->value;
        } else {
            return; // first argument is not a string, stop
        }

        args = args->next;

        if (args) {
            QQmlJS::AST::StringLiteral *arg2 = QQmlJS::AST::cast<QQmlJS::AST::StringLiteral *>(args->expression);
            if (!arg2)
                return; // second argument is not a string, stop
            translationData.commentIndex = jsGenerator->registerString(arg2->value.toString());

            args = args->next;
            if (args) {
                if (QQmlJS::AST::NumericLiteral *arg3 = QQmlJS::AST::cast<QQmlJS::AST::NumericLiteral *>(args->expression)) {
                    translationData.number = int(arg3->value);
                    args = args->next;
                } else {
                    return; // third argument is not a translation number, stop
                }
            }
        }

        if (args)
            return; // too many arguments, stop

        binding->type = QV4::CompiledData::Binding::Type_Translation;
        binding->stringIndex = jsGenerator->registerString(translation.toString());
        binding->value.translationData = translationData;
    } else if (base == QLatin1String("qsTrId")) {
        QV4::CompiledData::TranslationData translationData;
        translationData.number = -1;
        translationData.commentIndex = 0; // empty string, but unused

        if (!args || !args->expression)
            return; // no arguments, stop

        QStringRef id;
        if (QQmlJS::AST::StringLiteral *arg1 = QQmlJS::AST::cast<QQmlJS::AST::StringLiteral *>(args->expression)) {
            id = arg1->value;
        } else {
            return; // first argument is not a string, stop
        }

        args = args->next;

        if (args) {
            if (QQmlJS::AST::NumericLiteral *arg3 = QQmlJS::AST::cast<QQmlJS::AST::NumericLiteral *>(args->expression)) {
                translationData.number = int(arg3->value);
                args = args->next;
            } else {
                return; // third argument is not a translation number, stop
            }
        }

        if (args)
            return; // too many arguments, stop

        binding->type = QV4::CompiledData::Binding::Type_TranslationById;
        binding->stringIndex = jsGenerator->registerString(id.toString());
        binding->value.translationData = translationData;
    } else if (base == QLatin1String("QT_TR_NOOP") || base == QLatin1String("QT_TRID_NOOP")) {
        if (!args || !args->expression)
            return; // no arguments, stop

        QStringRef str;
        if (QQmlJS::AST::StringLiteral *arg1 = QQmlJS::AST::cast<QQmlJS::AST::StringLiteral *>(args->expression)) {
            str = arg1->value;
        } else {
            return; // first argument is not a string, stop
        }

        args = args->next;
        if (args)
            return; // too many arguments, stop

        binding->type = QV4::CompiledData::Binding::Type_String;
        binding->stringIndex = jsGenerator->registerString(str.toString());
    } else if (base == QLatin1String("QT_TRANSLATE_NOOP")) {
        if (!args || !args->expression)
            return; // no arguments, stop

        args = args->next;
        if (!args || !args->expression)
            return; // no second arguments, stop

        QStringRef str;
        if (QQmlJS::AST::StringLiteral *arg2 = QQmlJS::AST::cast<QQmlJS::AST::StringLiteral *>(args->expression)) {
            str = arg2->value;
        } else {
            return; // first argument is not a string, stop
        }

        args = args->next;
        if (args)
            return; // too many arguments, stop

        binding->type = QV4::CompiledData::Binding::Type_String;
        binding->stringIndex = jsGenerator->registerString(str.toString());
    }
}

void IRBuilder::appendBinding(QQmlJS::AST::UiQualifiedId *name, QQmlJS::AST::Statement *value)
{
    const QQmlJS::AST::SourceLocation qualifiedNameLocation = name->identifierToken;
    Object *object = 0;
    if (!resolveQualifiedId(&name, &object))
        return;
    if (_object == object && name->name == QLatin1String("id")) {
        setId(name->identifierToken, value);
        return;
    }
    qSwap(_object, object);
    appendBinding(qualifiedNameLocation, name->identifierToken, registerString(name->name.toString()), value);
    qSwap(_object, object);
}

void IRBuilder::appendBinding(QQmlJS::AST::UiQualifiedId *name, int objectIndex, bool isOnAssignment)
{
    const QQmlJS::AST::SourceLocation qualifiedNameLocation = name->identifierToken;
    Object *object = 0;
    if (!resolveQualifiedId(&name, &object, isOnAssignment))
        return;
    qSwap(_object, object);
    appendBinding(qualifiedNameLocation, name->identifierToken, registerString(name->name.toString()), objectIndex, /*isListItem*/false, isOnAssignment);
    qSwap(_object, object);
}

void IRBuilder::appendBinding(const QQmlJS::AST::SourceLocation &qualifiedNameLocation, const QQmlJS::AST::SourceLocation &nameLocation, quint32 propertyNameIndex, QQmlJS::AST::Statement *value)
{
    Binding *binding = New<Binding>();
    binding->propertyNameIndex = propertyNameIndex;
    binding->offset = nameLocation.offset;
    binding->location.line = nameLocation.startLine;
    binding->location.column = nameLocation.startColumn;
    binding->flags = 0;
    setBindingValue(binding, value);
    QString error = bindingsTarget()->appendBinding(binding, /*isListBinding*/false);
    if (!error.isEmpty()) {
        recordError(qualifiedNameLocation, error);
    }
}

void IRBuilder::appendBinding(const QQmlJS::AST::SourceLocation &qualifiedNameLocation, const QQmlJS::AST::SourceLocation &nameLocation, quint32 propertyNameIndex, int objectIndex, bool isListItem, bool isOnAssignment)
{
    if (stringAt(propertyNameIndex) == QLatin1String("id")) {
        recordError(nameLocation, tr("Invalid component id specification"));
        return;
    }

    Binding *binding = New<Binding>();
    binding->propertyNameIndex = propertyNameIndex;
    binding->offset = nameLocation.offset;
    binding->location.line = nameLocation.startLine;
    binding->location.column = nameLocation.startColumn;

    const Object *obj = _objects.at(objectIndex);
    binding->valueLocation = obj->location;

    binding->flags = 0;

    if (_propertyDeclaration && (_propertyDeclaration->flags & QV4::CompiledData::Property::IsReadOnly))
        binding->flags |= QV4::CompiledData::Binding::InitializerForReadOnlyDeclaration;

    // No type name on the initializer means it must be a group property
    if (_objects.at(objectIndex)->inheritedTypeNameIndex == emptyStringIndex)
        binding->type = QV4::CompiledData::Binding::Type_GroupProperty;
    else
        binding->type = QV4::CompiledData::Binding::Type_Object;

    if (isOnAssignment)
        binding->flags |= QV4::CompiledData::Binding::IsOnAssignment;
    if (isListItem)
        binding->flags |= QV4::CompiledData::Binding::IsListItem;

    binding->value.objectIndex = objectIndex;
    QString error = bindingsTarget()->appendBinding(binding, isListItem);
    if (!error.isEmpty()) {
        recordError(qualifiedNameLocation, error);
    }
}

bool IRBuilder::appendAlias(QQmlJS::AST::UiPublicMember *node)
{
    Alias *alias = New<Alias>();
    alias->flags = 0;
    if (node->isReadonlyMember)
        alias->flags |= QV4::CompiledData::Alias::IsReadOnly;

    const QString propName = node->name.toString();
    alias->nameIndex = registerString(propName);

    QQmlJS::AST::SourceLocation loc = node->firstSourceLocation();
    alias->location.line = loc.startLine;
    alias->location.column = loc.startColumn;

    alias->propertyNameIndex = emptyStringIndex;

    if (!node->statement && !node->binding)
        COMPILE_EXCEPTION(loc, tr("No property alias location"));

    QQmlJS::AST::SourceLocation rhsLoc;
    if (node->binding)
        rhsLoc = node->binding->firstSourceLocation();
    else if (node->statement)
        rhsLoc = node->statement->firstSourceLocation();
    else
        rhsLoc = node->semicolonToken;
    alias->referenceLocation.line = rhsLoc.startLine;
    alias->referenceLocation.column = rhsLoc.startColumn;

    QStringList aliasReference;

    if (QQmlJS::AST::ExpressionStatement *stmt = QQmlJS::AST::cast<QQmlJS::AST::ExpressionStatement*>(node->statement)) {
        aliasReference = astNodeToStringList(stmt->expression);
        if (aliasReference.isEmpty()) {
            if (isStatementNodeScript(node->statement)) {
                COMPILE_EXCEPTION(rhsLoc, tr("Invalid alias reference. An alias reference must be specified as <id>, <id>.<property> or <id>.<value property>.<property>"));
            } else {
                COMPILE_EXCEPTION(rhsLoc, tr("Invalid alias location"));
            }
        }
    } else {
        COMPILE_EXCEPTION(rhsLoc, tr("Invalid alias reference. An alias reference must be specified as <id>, <id>.<property> or <id>.<value property>.<property>"));
    }

    if (aliasReference.count() < 1 || aliasReference.count() > 3)
        COMPILE_EXCEPTION(rhsLoc, tr("Invalid alias reference. An alias reference must be specified as <id>, <id>.<property> or <id>.<value property>.<property>"));

     alias->idIndex = registerString(aliasReference.first());

     QString propertyValue = aliasReference.value(1);
     if (aliasReference.count() == 3)
         propertyValue += QLatin1Char('.') + aliasReference.at(2);
     alias->propertyNameIndex = registerString(propertyValue);

     QQmlJS::AST::SourceLocation errorLocation;
     QString error;

     if (illegalNames.contains(propName))
         error = tr("Illegal property name");
     else
         error = _object->appendAlias(alias, propName, node->isDefaultMember, node->defaultToken, &errorLocation);

     if (!error.isEmpty()) {
         if (errorLocation.startLine == 0)
             errorLocation = node->identifierToken;

         recordError(errorLocation, error);
         return false;
     }

     return false;
}

Object *IRBuilder::bindingsTarget() const
{
    if (_propertyDeclaration && _object->declarationsOverride)
        return _object->declarationsOverride;
    return _object;
}

bool IRBuilder::setId(const QQmlJS::AST::SourceLocation &idLocation, QQmlJS::AST::Statement *value)
{
    QQmlJS::AST::SourceLocation loc = value->firstSourceLocation();
    QStringRef str;

    QQmlJS::AST::Node *node = value;
    if (QQmlJS::AST::ExpressionStatement *stmt = QQmlJS::AST::cast<QQmlJS::AST::ExpressionStatement *>(node)) {
        if (QQmlJS::AST::StringLiteral *lit = QQmlJS::AST::cast<QQmlJS::AST::StringLiteral *>(stmt->expression)) {
            str = lit->value;
            node = 0;
        } else
            node = stmt->expression;
    }

    if (node && str.isEmpty())
        str = asStringRef(node);

    if (str.isEmpty())
        COMPILE_EXCEPTION(loc, tr( "Invalid empty ID"));

    QChar ch = str.at(0);
    if (ch.isLetter() && !ch.isLower())
        COMPILE_EXCEPTION(loc, tr( "IDs cannot start with an uppercase letter"));

    QChar u(QLatin1Char('_'));
    if (!ch.isLetter() && ch != u)
        COMPILE_EXCEPTION(loc, tr( "IDs must start with a letter or underscore"));

    for (int ii = 1; ii < str.count(); ++ii) {
        ch = str.at(ii);
        if (!ch.isLetterOrNumber() && ch != u)
            COMPILE_EXCEPTION(loc, tr( "IDs must contain only letters, numbers, and underscores"));
    }

    QString idQString(str.toString());
    if (illegalNames.contains(idQString))
        COMPILE_EXCEPTION(loc, tr( "ID illegally masks global JavaScript property"));

    if (_object->idNameIndex != emptyStringIndex)
        COMPILE_EXCEPTION(idLocation, tr("Property value set multiple times"));

    _object->idNameIndex = registerString(idQString);
    _object->locationOfIdProperty.line = idLocation.startLine;
    _object->locationOfIdProperty.column = idLocation.startColumn;

    return true;
}

bool IRBuilder::resolveQualifiedId(QQmlJS::AST::UiQualifiedId **nameToResolve, Object **object, bool onAssignment)
{
    QQmlJS::AST::UiQualifiedId *qualifiedIdElement = *nameToResolve;

    if (qualifiedIdElement->name == QLatin1String("id") && qualifiedIdElement->next)
        COMPILE_EXCEPTION(qualifiedIdElement->identifierToken, tr( "Invalid use of id property"));

    // If it's a namespace, prepend the qualifier and we'll resolve it later to the correct type.
    QString currentName = qualifiedIdElement->name.toString();
    if (qualifiedIdElement->next) {
        for (const QV4::CompiledData::Import* import : qAsConst(_imports))
            if (import->qualifierIndex != emptyStringIndex
                && stringAt(import->qualifierIndex) == currentName) {
                qualifiedIdElement = qualifiedIdElement->next;
                currentName += QLatin1Char('.') + qualifiedIdElement->name;

                if (!qualifiedIdElement->name.unicode()->isUpper())
                    COMPILE_EXCEPTION(qualifiedIdElement->firstSourceLocation(), tr("Expected type name"));

                break;
            }
    }

    *object = _object;
    while (qualifiedIdElement->next) {
        const quint32 propertyNameIndex = registerString(currentName);
        const bool isAttachedProperty = qualifiedIdElement->name.unicode()->isUpper();

        Binding *binding = (*object)->findBinding(propertyNameIndex);
        if (binding) {
            if (isAttachedProperty) {
                if (!binding->isAttachedProperty())
                    binding = 0;
            } else if (!binding->isGroupProperty()) {
                binding = 0;
            }
        }
        if (!binding) {
            binding = New<Binding>();
            binding->propertyNameIndex = propertyNameIndex;
            binding->offset = qualifiedIdElement->identifierToken.offset;
            binding->location.line = qualifiedIdElement->identifierToken.startLine;
            binding->location.column = qualifiedIdElement->identifierToken.startColumn;
            binding->valueLocation.line = qualifiedIdElement->next->identifierToken.startLine;
            binding->valueLocation.column = qualifiedIdElement->next->identifierToken.startColumn;
            binding->flags = 0;

            if (onAssignment)
                binding->flags |= QV4::CompiledData::Binding::IsOnAssignment;

            if (isAttachedProperty)
                binding->type = QV4::CompiledData::Binding::Type_AttachedProperty;
            else
                binding->type = QV4::CompiledData::Binding::Type_GroupProperty;

            int objIndex = 0;
            if (!defineQMLObject(&objIndex, 0, QQmlJS::AST::SourceLocation(), 0, 0))
                return false;
            binding->value.objectIndex = objIndex;

            QString error = (*object)->appendBinding(binding, /*isListBinding*/false);
            if (!error.isEmpty()) {
                recordError(qualifiedIdElement->identifierToken, error);
                return false;
            }
            *object = _objects.at(objIndex);
        } else {
            Q_ASSERT(binding->isAttachedProperty() || binding->isGroupProperty());
            *object = _objects.at(binding->value.objectIndex);
        }

        qualifiedIdElement = qualifiedIdElement->next;
        if (qualifiedIdElement)
            currentName = qualifiedIdElement->name.toString();
    }
    *nameToResolve = qualifiedIdElement;
    return true;
}

void IRBuilder::recordError(const QQmlJS::AST::SourceLocation &location, const QString &description)
{
    QQmlJS::DiagnosticMessage error;
    error.loc = location;
    error.message = description;
    errors << error;
}

bool IRBuilder::isStatementNodeScript(QQmlJS::AST::Statement *statement)
{
    if (QQmlJS::AST::ExpressionStatement *stmt = QQmlJS::AST::cast<QQmlJS::AST::ExpressionStatement *>(statement)) {
        QQmlJS::AST::ExpressionNode *expr = stmt->expression;
        if (QQmlJS::AST::cast<QQmlJS::AST::StringLiteral *>(expr))
            return false;
        else if (expr->kind == QQmlJS::AST::Node::Kind_TrueLiteral)
            return false;
        else if (expr->kind == QQmlJS::AST::Node::Kind_FalseLiteral)
            return false;
        else if (QQmlJS::AST::cast<QQmlJS::AST::NumericLiteral *>(expr))
            return false;
        else {

            if (QQmlJS::AST::UnaryMinusExpression *unaryMinus = QQmlJS::AST::cast<QQmlJS::AST::UnaryMinusExpression *>(expr)) {
               if (QQmlJS::AST::cast<QQmlJS::AST::NumericLiteral *>(unaryMinus->expression)) {
                   return false;
               }
            }
        }
    }

    return true;
}

bool IRBuilder::isRedundantNullInitializerForPropertyDeclaration(Property *property, QQmlJS::AST::Statement *statement)
{
    if (property->type != QV4::CompiledData::Property::Custom)
        return false;
    QQmlJS::AST::ExpressionStatement *exprStmt = QQmlJS::AST::cast<QQmlJS::AST::ExpressionStatement *>(statement);
    if (!exprStmt)
        return false;
    QQmlJS::AST::ExpressionNode * const expr = exprStmt->expression;
    return QQmlJS::AST::cast<QQmlJS::AST::NullExpression *>(expr);
}

QV4::CompiledData::Unit *QmlUnitGenerator::generate(Document &output, const QV4::CompiledData::DependentTypesHasher &dependencyHasher)
{
    QQmlRefPointer<QV4::CompiledData::CompilationUnit> compilationUnit = output.javaScriptCompilationUnit;
    QV4::CompiledData::Unit *jsUnit = compilationUnit->createUnitData(&output);
    const uint unitSize = jsUnit->unitSize;

    const int importSize = sizeof(QV4::CompiledData::Import) * output.imports.count();
    const int objectOffsetTableSize = output.objects.count() * sizeof(quint32);

    QHash<const Object*, quint32> objectOffsets;

    int objectsSize = 0;
    for (Object *o : qAsConst(output.objects)) {
        objectOffsets.insert(o, unitSize + importSize + objectOffsetTableSize + objectsSize);
        objectsSize += QV4::CompiledData::Object::calculateSizeExcludingSignalsAndEnums(o->functionCount(), o->propertyCount(), o->aliasCount(), o->enumCount(), o->signalCount(), o->bindingCount(), o->namedObjectsInComponent.count);

        int signalTableSize = 0;
        for (const Signal *s = o->firstSignal(); s; s = s->next)
            signalTableSize += QV4::CompiledData::Signal::calculateSize(s->parameters->count);

        objectsSize += signalTableSize;

        int enumTableSize = 0;
        for (const Enum *e = o->firstEnum(); e; e = e->next)
            enumTableSize += QV4::CompiledData::Enum::calculateSize(e->enumValues->count);

        objectsSize += enumTableSize;
    }

    const int totalSize = unitSize + importSize + objectOffsetTableSize + objectsSize + output.jsGenerator.stringTable.sizeOfTableAndData();
    char *data = (char*)malloc(totalSize);
    memcpy(data, jsUnit, unitSize);
    memset(data + unitSize, 0, totalSize - unitSize);
    if (jsUnit != compilationUnit->data)
        free(jsUnit);
    jsUnit = 0;

    QV4::CompiledData::Unit *qmlUnit = reinterpret_cast<QV4::CompiledData::Unit *>(data);
    qmlUnit->unitSize = totalSize;
    qmlUnit->flags |= QV4::CompiledData::Unit::IsQml;
    qmlUnit->offsetToImports = unitSize;
    qmlUnit->nImports = output.imports.count();
    qmlUnit->offsetToObjects = unitSize + importSize;
    qmlUnit->nObjects = output.objects.count();
    qmlUnit->indexOfRootObject = output.indexOfRootObject;
    qmlUnit->offsetToStringTable = totalSize - output.jsGenerator.stringTable.sizeOfTableAndData();
    qmlUnit->stringTableSize = output.jsGenerator.stringTable.stringCount();

#ifndef V4_BOOTSTRAP
    if (dependencyHasher) {
        QCryptographicHash hash(QCryptographicHash::Md5);
        if (dependencyHasher(&hash)) {
            QByteArray checksum = hash.result();
            Q_ASSERT(checksum.size() == sizeof(qmlUnit->dependencyMD5Checksum));
            memcpy(qmlUnit->dependencyMD5Checksum, checksum.constData(), sizeof(qmlUnit->dependencyMD5Checksum));
        }
    }
#else
    Q_UNUSED(dependencyHasher);
#endif

    // write imports
    char *importPtr = data + qmlUnit->offsetToImports;
    for (const QV4::CompiledData::Import *imp : qAsConst(output.imports)) {
        QV4::CompiledData::Import *importToWrite = reinterpret_cast<QV4::CompiledData::Import*>(importPtr);
        *importToWrite = *imp;
        importPtr += sizeof(QV4::CompiledData::Import);
    }

    // write objects
    quint32_le *objectTable = reinterpret_cast<quint32_le*>(data + qmlUnit->offsetToObjects);
    char *objectPtr = data + qmlUnit->offsetToObjects + objectOffsetTableSize;
    for (int i = 0; i < output.objects.count(); ++i) {
        const Object *o = output.objects.at(i);
        *objectTable++ = objectOffsets.value(o);

        QV4::CompiledData::Object *objectToWrite = reinterpret_cast<QV4::CompiledData::Object*>(objectPtr);
        objectToWrite->inheritedTypeNameIndex = o->inheritedTypeNameIndex;
        objectToWrite->indexOfDefaultPropertyOrAlias = o->indexOfDefaultPropertyOrAlias;
        objectToWrite->defaultPropertyIsAlias = o->defaultPropertyIsAlias;
        objectToWrite->flags = o->flags;
        objectToWrite->idNameIndex = o->idNameIndex;
        objectToWrite->id = o->id;
        objectToWrite->location = o->location;
        objectToWrite->locationOfIdProperty = o->locationOfIdProperty;

        quint32 nextOffset = sizeof(QV4::CompiledData::Object);

        objectToWrite->nFunctions = o->functionCount();
        objectToWrite->offsetToFunctions = nextOffset;
        nextOffset += objectToWrite->nFunctions * sizeof(quint32);

        objectToWrite->nProperties = o->propertyCount();
        objectToWrite->offsetToProperties = nextOffset;
        nextOffset += objectToWrite->nProperties * sizeof(QV4::CompiledData::Property);

        objectToWrite->nAliases = o->aliasCount();
        objectToWrite->offsetToAliases = nextOffset;
        nextOffset += objectToWrite->nAliases * sizeof(QV4::CompiledData::Alias);

        objectToWrite->nEnums = o->enumCount();
        objectToWrite->offsetToEnums = nextOffset;
        nextOffset += objectToWrite->nEnums * sizeof(quint32);

        objectToWrite->nSignals = o->signalCount();
        objectToWrite->offsetToSignals = nextOffset;
        nextOffset += objectToWrite->nSignals * sizeof(quint32);

        objectToWrite->nBindings = o->bindingCount();
        objectToWrite->offsetToBindings = nextOffset;
        nextOffset += objectToWrite->nBindings * sizeof(QV4::CompiledData::Binding);

        objectToWrite->nNamedObjectsInComponent = o->namedObjectsInComponent.count;
        objectToWrite->offsetToNamedObjectsInComponent = nextOffset;
        nextOffset += objectToWrite->nNamedObjectsInComponent * sizeof(quint32);

        quint32_le *functionsTable = reinterpret_cast<quint32_le *>(objectPtr + objectToWrite->offsetToFunctions);
        for (const Function *f = o->firstFunction(); f; f = f->next)
            *functionsTable++ = o->runtimeFunctionIndices.at(f->index);

        char *propertiesPtr = objectPtr + objectToWrite->offsetToProperties;
        for (const Property *p = o->firstProperty(); p; p = p->next) {
            QV4::CompiledData::Property *propertyToWrite = reinterpret_cast<QV4::CompiledData::Property*>(propertiesPtr);
            *propertyToWrite = *p;
            propertiesPtr += sizeof(QV4::CompiledData::Property);
        }

        char *aliasesPtr = objectPtr + objectToWrite->offsetToAliases;
        for (const Alias *a = o->firstAlias(); a; a = a->next) {
            QV4::CompiledData::Alias *aliasToWrite = reinterpret_cast<QV4::CompiledData::Alias*>(aliasesPtr);
            *aliasToWrite = *a;
            aliasesPtr += sizeof(QV4::CompiledData::Alias);
        }

        char *bindingPtr = objectPtr + objectToWrite->offsetToBindings;
        bindingPtr = writeBindings(bindingPtr, o, &QV4::CompiledData::Binding::isValueBindingNoAlias);
        bindingPtr = writeBindings(bindingPtr, o, &QV4::CompiledData::Binding::isSignalHandler);
        bindingPtr = writeBindings(bindingPtr, o, &QV4::CompiledData::Binding::isAttachedProperty);
        bindingPtr = writeBindings(bindingPtr, o, &QV4::CompiledData::Binding::isGroupProperty);
        bindingPtr = writeBindings(bindingPtr, o, &QV4::CompiledData::Binding::isValueBindingToAlias);
        Q_ASSERT((bindingPtr - objectToWrite->offsetToBindings - objectPtr) / sizeof(QV4::CompiledData::Binding) == unsigned(o->bindingCount()));

        quint32_le *signalOffsetTable = reinterpret_cast<quint32_le *>(objectPtr + objectToWrite->offsetToSignals);
        quint32 signalTableSize = 0;
        char *signalPtr = objectPtr + nextOffset;
        for (const Signal *s = o->firstSignal(); s; s = s->next) {
            *signalOffsetTable++ = signalPtr - objectPtr;
            QV4::CompiledData::Signal *signalToWrite = reinterpret_cast<QV4::CompiledData::Signal*>(signalPtr);

            signalToWrite->nameIndex = s->nameIndex;
            signalToWrite->location = s->location;
            signalToWrite->nParameters = s->parameters->count;

            QV4::CompiledData::Parameter *parameterToWrite = reinterpret_cast<QV4::CompiledData::Parameter*>(signalPtr + sizeof(*signalToWrite));
            for (SignalParameter *param = s->parameters->first; param; param = param->next, ++parameterToWrite)
                *parameterToWrite = *param;

            int size = QV4::CompiledData::Signal::calculateSize(s->parameters->count);
            signalTableSize += size;
            signalPtr += size;
        }
        nextOffset += signalTableSize;

        quint32_le *enumOffsetTable = reinterpret_cast<quint32_le*>(objectPtr + objectToWrite->offsetToEnums);
        quint32 enumTableSize = 0;
        char *enumPtr = objectPtr + nextOffset;
        for (const Enum *e = o->firstEnum(); e; e = e->next) {
            *enumOffsetTable++ = enumPtr - objectPtr;
            QV4::CompiledData::Enum *enumToWrite = reinterpret_cast<QV4::CompiledData::Enum*>(enumPtr);

            enumToWrite->nameIndex = e->nameIndex;
            enumToWrite->location = e->location;
            enumToWrite->nEnumValues = e->enumValues->count;

            QV4::CompiledData::EnumValue *enumValueToWrite = reinterpret_cast<QV4::CompiledData::EnumValue*>(enumPtr + sizeof(*enumToWrite));
            for (EnumValue *enumValue = e->enumValues->first; enumValue; enumValue = enumValue->next, ++enumValueToWrite)
                *enumValueToWrite = *enumValue;

            int size = QV4::CompiledData::Enum::calculateSize(e->enumValues->count);
            enumTableSize += size;
            enumPtr += size;
        }

        quint32_le *namedObjectInComponentPtr = reinterpret_cast<quint32_le *>(objectPtr + objectToWrite->offsetToNamedObjectsInComponent);
        for (int i = 0; i < o->namedObjectsInComponent.count; ++i) {
            *namedObjectInComponentPtr++ = o->namedObjectsInComponent.at(i);
        }

        objectPtr += QV4::CompiledData::Object::calculateSizeExcludingSignalsAndEnums(o->functionCount(), o->propertyCount(), o->aliasCount(), o->enumCount(), o->signalCount(), o->bindingCount(), o->namedObjectsInComponent.count);
        objectPtr += signalTableSize;
        objectPtr += enumTableSize;
    }

    // enable flag if we encountered pragma Singleton
    for (Pragma *p : qAsConst(output.pragmas)) {
        if (p->type == Pragma::PragmaSingleton) {
            qmlUnit->flags |= QV4::CompiledData::Unit::IsSingleton;
            break;
        }
    }

    output.jsGenerator.stringTable.serialize(qmlUnit);

    qmlUnit->generateChecksum();

    return qmlUnit;
}

char *QmlUnitGenerator::writeBindings(char *bindingPtr, const Object *o, BindingFilter filter) const
{
    for (const Binding *b = o->firstBinding(); b; b = b->next) {
        if (!(b->*(filter))())
            continue;
        QV4::CompiledData::Binding *bindingToWrite = reinterpret_cast<QV4::CompiledData::Binding*>(bindingPtr);
        *bindingToWrite = *b;
        if (b->type == QV4::CompiledData::Binding::Type_Script)
            bindingToWrite->value.compiledScriptIndex = o->runtimeFunctionIndices.at(b->value.compiledScriptIndex);
        bindingPtr += sizeof(QV4::CompiledData::Binding);
    }
    return bindingPtr;
}

JSCodeGen::JSCodeGen(const QString &sourceCode, QV4::Compiler::JSUnitGenerator *jsUnitGenerator,
                     QV4::Compiler::Module *jsModule, QQmlJS::Engine *jsEngine,
                     QQmlJS::AST::UiProgram *qmlRoot, QQmlTypeNameCache *imports, const QV4::Compiler::StringTableGenerator *stringPool)
    : QV4::Compiler::Codegen(jsUnitGenerator, /*strict mode*/false)
    , sourceCode(sourceCode)
    , jsEngine(jsEngine)
    , qmlRoot(qmlRoot)
    , imports(imports)
    , stringPool(stringPool)
    , _disableAcceleratedLookups(false)
    , _contextObject(0)
    , _scopeObject(0)
    , _qmlContextSlot(-1)
    , _importedScriptsSlot(-1)
{
    _module = jsModule;
    _fileNameIsUrl = true;
}

void JSCodeGen::beginContextScope(const JSCodeGen::ObjectIdMapping &objectIds, QQmlPropertyCache *contextObject)
{
    _idObjects = objectIds;
    _contextObject = contextObject;
    _scopeObject = 0;
}

void JSCodeGen::beginObjectScope(QQmlPropertyCache *scopeObject)
{
    _scopeObject = scopeObject;
}

QVector<int> JSCodeGen::generateJSCodeForFunctionsAndBindings(const QList<CompiledFunctionOrExpression> &functions)
{
    QVector<int> runtimeFunctionIndices(functions.size());

    QV4::Compiler::ScanFunctions scan(this, sourceCode, QV4::Compiler::GlobalCode);
    scan.enterEnvironment(0, QV4::Compiler::QmlBinding);
    scan.enterQmlScope(qmlRoot, QStringLiteral("context scope"));
    for (const CompiledFunctionOrExpression &f : functions) {
        Q_ASSERT(f.node != qmlRoot);
        QQmlJS::AST::FunctionDeclaration *function = QQmlJS::AST::cast<QQmlJS::AST::FunctionDeclaration*>(f.node);

        if (function)
            scan.enterQmlFunction(function);
        else
            scan.enterEnvironment(f.node, QV4::Compiler::QmlBinding);

        scan(function ? function->body : f.node);
        scan.leaveEnvironment();
    }
    scan.leaveEnvironment();
    scan.leaveEnvironment();

    _context = 0;

    for (int i = 0; i < functions.count(); ++i) {
        const CompiledFunctionOrExpression &qmlFunction = functions.at(i);
        QQmlJS::AST::Node *node = qmlFunction.node;
        Q_ASSERT(node != qmlRoot);

        QQmlJS::AST::FunctionDeclaration *function = QQmlJS::AST::cast<QQmlJS::AST::FunctionDeclaration*>(node);

        QString name;
        if (function)
            name = function->name.toString();
        else if (qmlFunction.nameIndex != 0)
            name = stringPool->stringForIndex(qmlFunction.nameIndex);
        else
            name = QStringLiteral("%qml-expression-entry");

        QQmlJS::AST::SourceElements *body;
        if (function)
            body = function->body ? function->body->elements : 0;
        else {
            // Synthesize source elements.
            QQmlJS::MemoryPool *pool = jsEngine->pool();

            QQmlJS::AST::Statement *stmt = node->statementCast();
            if (!stmt) {
                Q_ASSERT(node->expressionCast());
                QQmlJS::AST::ExpressionNode *expr = node->expressionCast();
                stmt = new (pool) QQmlJS::AST::ExpressionStatement(expr);
            }
            QQmlJS::AST::SourceElement *element = new (pool) QQmlJS::AST::StatementSourceElement(stmt);
            body = new (pool) QQmlJS::AST::SourceElements(element);
            body = body->finish();
        }

        _disableAcceleratedLookups = qmlFunction.disableAcceleratedLookups;
        int idx = defineFunction(name, node,
                                 function ? function->formals : 0,
                                 body);
        runtimeFunctionIndices[i] = idx;
    }

    return runtimeFunctionIndices;
}

int JSCodeGen::defineFunction(const QString &name, AST::Node *ast, AST::FormalParameterList *formals, AST::SourceElements *body)
{
    int qmlContextTemp = -1;
    int importedScriptsTemp = -1;
    qSwap(_qmlContextSlot, qmlContextTemp);
    qSwap(_importedScriptsSlot, importedScriptsTemp);

    int result = Codegen::defineFunction(name, ast, formals, body);

    qSwap(_importedScriptsSlot, importedScriptsTemp);
    qSwap(_qmlContextSlot, qmlContextTemp);

    return result;
}

#ifndef V4_BOOTSTRAP
QQmlPropertyData *JSCodeGen::lookupQmlCompliantProperty(QQmlPropertyCache *cache, const QString &name)
{
    QQmlPropertyData *pd = cache->property(name, /*object*/0, /*context*/0);

    // Q_INVOKABLEs can't be FINAL, so we have to look them up at run-time
    if (!pd || pd->isFunction())
        return 0;

    if (!cache->isAllowedInRevision(pd))
        return 0;

    return pd;
}

enum MetaObjectResolverFlags {
    AllPropertiesAreFinal      = 0x1,
    LookupsIncludeEnums        = 0x2,
    LookupsExcludeProperties   = 0x4,
    ResolveTypeInformationOnly = 0x8
};

#if 0
static void initMetaObjectResolver(QV4::IR::MemberExpressionResolver *resolver, QQmlPropertyCache *metaObject);
<<<<<<< HEAD

static void initScopedEnumResolver(QV4::IR::MemberExpressionResolver *resolver, QQmlType *qmlType, int index);
=======
static void initScopedEnumResolver(QV4::IR::MemberExpressionResolver *resolver, const QQmlType &qmlType, int index);
>>>>>>> 46ed14da

static QV4::IR::DiscoveredType resolveQmlType(QQmlEnginePrivate *qmlEngine,
                                              const QV4::IR::MemberExpressionResolver *resolver,
                                              QV4::IR::Member *member)
{
    QV4::IR::Type result = QV4::IR::VarType;

    QQmlType type = resolver->qmlType;

    if (member->name->constData()->isUpper()) {
        bool ok = false;
        int value = type.enumValue(qmlEngine, *member->name, &ok);
        if (ok) {
            member->setEnumValue(value);
            return QV4::IR::SInt32Type;
        } else {
            int index = type.scopedEnumIndex(qmlEngine, *member->name, &ok);
            if (ok) {
                auto newResolver = resolver->owner->New<QV4::IR::MemberExpressionResolver>();
                newResolver->owner = resolver->owner;
                initScopedEnumResolver(newResolver, type, index);
                return QV4::IR::DiscoveredType(newResolver);
            }
        }
    }

    if (type.isCompositeSingleton()) {
        QQmlRefPointer<QQmlTypeData> tdata = qmlEngine->typeLoader.getType(type.singletonInstanceInfo()->url);
        Q_ASSERT(tdata);
        tdata->release(); // Decrease the reference count added from QQmlTypeLoader::getType()
        // When a singleton tries to reference itself, it may not be complete yet.
        if (tdata->isComplete()) {
            auto newResolver = resolver->owner->New<QV4::IR::MemberExpressionResolver>();
            newResolver->owner = resolver->owner;
            initMetaObjectResolver(newResolver, qmlEngine->propertyCacheForType(tdata->compilationUnit()->metaTypeId));
            newResolver->flags |= AllPropertiesAreFinal;
            return newResolver->resolveMember(qmlEngine, newResolver, member);
        }
    }  else if (type.isSingleton()) {
        const QMetaObject *singletonMeta = type.singletonInstanceInfo()->instanceMetaObject;
        if (singletonMeta) { // QJSValue-based singletons cannot be accelerated
            auto newResolver = resolver->owner->New<QV4::IR::MemberExpressionResolver>();
            newResolver->owner = resolver->owner;
            initMetaObjectResolver(newResolver, qmlEngine->cache(singletonMeta));
            member->kind = QV4::IR::Member::MemberOfSingletonObject;
            return newResolver->resolveMember(qmlEngine, newResolver, member);
        }
    }
#if 0
    else if (const QMetaObject *attachedMeta = type->attachedPropertiesType(qmlEngine)) {
        // Right now the attached property IDs are not stable and cannot be embedded in the
        // code that is cached on disk.
        QQmlPropertyCache *cache = qmlEngine->cache(attachedMeta);
        auto newResolver = resolver->owner->New<QV4::IR::MemberExpressionResolver>();
        newResolver->owner = resolver->owner;
        initMetaObjectResolver(newResolver, cache);
        member->setAttachedPropertiesId(type->attachedPropertiesId(qmlEngine));
        return newResolver->resolveMember(qmlEngine, newResolver, member);
    }
#endif

    return result;
}

static void initQmlTypeResolver(QV4::IR::MemberExpressionResolver *resolver, const QQmlType &qmlType)
{
    Q_ASSERT(resolver);

    resolver->resolveMember = &resolveQmlType;
    resolver->qmlType = qmlType;
    resolver->typenameCache = 0;
    resolver->flags = 0;
}

static QV4::IR::DiscoveredType resolveImportNamespace(
        QQmlEnginePrivate *, const QV4::IR::MemberExpressionResolver *resolver,
        QV4::IR::Member *member)
{
    QV4::IR::Type result = QV4::IR::VarType;
    QQmlTypeNameCache *typeNamespace = resolver->typenameCache;
    const QQmlImportRef *importNamespace = resolver->import;

    QQmlTypeNameCache::Result r = typeNamespace->query(*member->name, importNamespace);
    if (r.isValid()) {
        member->freeOfSideEffects = true;
        if (r.scriptIndex != -1) {
            // TODO: remember the index and replace with subscript later.
            result = QV4::IR::VarType;
        } else if (r.type.isValid()) {
            // TODO: Propagate singleton information, so that it is loaded
            // through the singleton getter in the run-time. Until then we
            // can't accelerate access :(
            if (!r.type.isSingleton()) {
                auto newResolver = resolver->owner->New<QV4::IR::MemberExpressionResolver>();
                newResolver->owner = resolver->owner;
                initQmlTypeResolver(newResolver, r.type);
                return QV4::IR::DiscoveredType(newResolver);
            }
        } else {
            Q_ASSERT(false); // How can this happen?
        }
    }

    return result;
}

static void initImportNamespaceResolver(QV4::IR::MemberExpressionResolver *resolver,
                                        QQmlTypeNameCache *imports, const QQmlImportRef *importNamespace)
{
    resolver->resolveMember = &resolveImportNamespace;
    resolver->import = importNamespace;
    resolver->typenameCache = imports;
    resolver->flags = 0;
}

static QV4::IR::DiscoveredType resolveMetaObjectProperty(
        QQmlEnginePrivate *qmlEngine, const QV4::IR::MemberExpressionResolver *resolver,
        QV4::IR::Member *member)
{
    QV4::IR::Type result = QV4::IR::VarType;
    QQmlPropertyCache *metaObject = resolver->propertyCache;

    if (member->name->constData()->isUpper() && (resolver->flags & LookupsIncludeEnums)) {
        const QMetaObject *mo = metaObject->createMetaObject();
        QByteArray enumName = member->name->toUtf8();
        for (int ii = mo->enumeratorCount() - 1; ii >= 0; --ii) {
            QMetaEnum metaEnum = mo->enumerator(ii);
            bool ok;
            int value = metaEnum.keyToValue(enumName.constData(), &ok);
            if (ok) {
                member->setEnumValue(value);
                return QV4::IR::SInt32Type;
            }
        }
    }

    if (member->kind != QV4::IR::Member::MemberOfIdObjectsArray && member->kind != QV4::IR::Member::MemberOfSingletonObject &&
        qmlEngine && !(resolver->flags & LookupsExcludeProperties)) {
        QQmlPropertyData *property = member->property;
        if (!property && metaObject) {
            if (QQmlPropertyData *candidate = metaObject->property(*member->name, /*object*/0, /*context*/0)) {
                const bool isFinalProperty = (candidate->isFinal() || (resolver->flags & AllPropertiesAreFinal))
                                             && !candidate->isFunction();

                if (lookupHints()
                    && !(resolver->flags & AllPropertiesAreFinal)
                    && !candidate->isFinal()
                    && !candidate->isFunction()
                    && candidate->isDirect()) {
                    qWarning() << "Hint: Access to property" << *member->name << "of" << metaObject->className() << "could be accelerated if it was marked as FINAL";
                }

                if (isFinalProperty && metaObject->isAllowedInRevision(candidate)) {
                    property = candidate;
                    member->inhibitTypeConversionOnWrite = true;
                    if (!(resolver->flags & ResolveTypeInformationOnly))
                        member->property = candidate; // Cache for next iteration and isel needs it.
                }
            }
        }

        if (property) {
            // Enums cannot be mapped to IR types, they need to go through the run-time handling
            // of accepting strings that will then be converted to the right values.
            if (property->isEnum())
                return QV4::IR::VarType;

            switch (property->propType()) {
            case QMetaType::Bool: result = QV4::IR::BoolType; break;
            case QMetaType::Int: result = QV4::IR::SInt32Type; break;
            case QMetaType::Double: result = QV4::IR::DoubleType; break;
            case QMetaType::QString: result = QV4::IR::StringType; break;
            default:
                if (property->isQObject()) {
                    if (QQmlPropertyCache *cache = qmlEngine->propertyCacheForType(property->propType())) {
                        auto newResolver = resolver->owner->New<QV4::IR::MemberExpressionResolver>();
                        newResolver->owner = resolver->owner;
                        initMetaObjectResolver(newResolver, cache);
                        return QV4::IR::DiscoveredType(newResolver);
                    }
                } else if (const QMetaObject *valueTypeMetaObject = QQmlValueTypeFactory::metaObjectForMetaType(property->propType())) {
                    if (QQmlPropertyCache *cache = qmlEngine->cache(valueTypeMetaObject)) {
                        auto newResolver = resolver->owner->New<QV4::IR::MemberExpressionResolver>();
                        newResolver->owner = resolver->owner;
                        initMetaObjectResolver(newResolver, cache);
                        newResolver->flags |= ResolveTypeInformationOnly;
                        return QV4::IR::DiscoveredType(newResolver);
                    }
                }
                break;
            }
        }
    }

    return result;
}

static void initMetaObjectResolver(QV4::IR::MemberExpressionResolver *resolver, QQmlPropertyCache *metaObject)
{
    Q_ASSERT(resolver);

    resolver->resolveMember = &resolveMetaObjectProperty;
    resolver->propertyCache = metaObject;
    resolver->flags = 0;
}

static QV4::IR::DiscoveredType resolveScopedEnum(QQmlEnginePrivate *qmlEngine,
                                              const QV4::IR::MemberExpressionResolver *resolver,
                                              QV4::IR::Member *member)
{
    if (!member->name->constData()->isUpper())
        return QV4::IR::VarType;

    QQmlType type = resolver->qmlType;
    int index = resolver->flags;

    bool ok = false;
    int value = type.scopedEnumValue(qmlEngine, index, *member->name, &ok);
    if (!ok)
        return QV4::IR::VarType;
    member->setEnumValue(value);
    return QV4::IR::SInt32Type;
}

static void initScopedEnumResolver(QV4::IR::MemberExpressionResolver *resolver, const QQmlType &qmlType, int index)
{
    Q_ASSERT(resolver);

    resolver->resolveMember = &resolveScopedEnum;
    resolver->qmlType = qmlType;
    resolver->flags = index;
}
#endif

#endif // V4_BOOTSTRAP

void JSCodeGen::beginFunctionBodyHook()
{
    _qmlContextSlot = bytecodeGenerator->newRegister();
    _importedScriptsSlot = bytecodeGenerator->newRegister();

#ifndef V4_BOOTSTRAP
    Instruction::LoadQmlContext load;
    load.result = Reference::fromStackSlot(this, _qmlContextSlot).stackSlot();
    bytecodeGenerator->addInstruction(load);

#if 0
    temp->type = QV4::IR::QObjectType;
    temp->memberResolver = _function->New<QV4::IR::MemberExpressionResolver>();
    initMetaObjectResolver(temp->memberResolver, _scopeObject);
    auto name = _block->NAME(QV4::IR::Name::builtin_qml_context, 0, 0);
    name->type = temp->type;
#endif

    Instruction::LoadQmlImportedScripts loadScripts;
    loadScripts.result = Reference::fromStackSlot(this, _importedScriptsSlot).stackSlot();
    bytecodeGenerator->addInstruction(loadScripts);
#endif
}

QV4::Compiler::Codegen::Reference JSCodeGen::fallbackNameLookup(const QString &name)
{
#ifndef V4_BOOTSTRAP
    if (_disableAcceleratedLookups)
        return Reference();

    // Implement QML lookup semantics in the current file context.
    //
    // Note: We do not check if properties of the qml scope object or context object
    // are final. That's because QML tries to get as close as possible to lexical scoping,
    // which means in terms of properties that only those visible at compile time are chosen.
    // I.e. access to a "foo" property declared within the same QML component as "property int foo"
    // will always access that instance and as integer. If a sub-type implements its own property string foo,
    // then that one is not chosen for accesses from within this file, because it wasn't visible at compile
    // time. This corresponds to the logic in QQmlPropertyCache::findProperty to find the property associated
    // with the correct QML context.

    // Look for IDs first.
    for (const IdMapping &mapping : qAsConst(_idObjects)) {
        if (name == mapping.name) {
            if (_context->compilationMode == QV4::Compiler::QmlBinding)
                _context->idObjectDependencies.insert(mapping.idIndex);

            Instruction::LoadIdObject load;
            load.base = Reference::fromStackSlot(this, _qmlContextSlot).stackSlot();
            load.index = mapping.idIndex;

            Reference result = Reference::fromAccumulator(this);
            bytecodeGenerator->addInstruction(load);
            result.isReadonly = true;
            return result;
        }
    }

    if (name.at(0).isUpper()) {
        QQmlTypeNameCache::Result r = imports->query(name);
        if (r.isValid()) {
            if (r.scriptIndex != -1) {
<<<<<<< HEAD
                Reference imports = Reference::fromStackSlot(this, _importedScriptsSlot);
                return Reference::fromSubscript(imports, Reference::fromConst(this, QV4::Encode(r.scriptIndex)));
            } else if (r.type) {
                if (r.type->isCompositeSingleton()) {
                    Instruction::LoadQmlSingleton load;
                    load.name = registerString(name);
                    bytecodeGenerator->addInstruction(load);
                    return Reference::fromAccumulator(this);
                }
                return Reference::fromName(this, name);
=======
                return _block->SUBSCRIPT(_block->TEMP(_importedScriptsTemp),
                                         _block->CONST(QV4::IR::SInt32Type, r.scriptIndex));
            } else if (r.type.isValid()) {
                QV4::IR::Name *typeName = _block->NAME(name, line, col);
                // Make sure the run-time loads this through the more efficient singleton getter.
                typeName->qmlSingleton = r.type.isCompositeSingleton();
                typeName->freeOfSideEffects = true;
                QV4::IR::Temp *result = _block->TEMP(_block->newTemp());
                _block->MOVE(result, typeName);

                result = _block->TEMP(result->index);
                result->memberResolver = _function->New<QV4::IR::MemberExpressionResolver>();
                result->memberResolver->owner = _function;
                initQmlTypeResolver(result->memberResolver, r.type);
                return result;
>>>>>>> 46ed14da
            } else {
                Q_ASSERT(r.importNamespace);
                return Reference::fromName(this, name);
            }
        }
    }

    if (_scopeObject) {
        QQmlPropertyData *data = lookupQmlCompliantProperty(_scopeObject, name);
        if (!data)
            return Reference::fromName(this, name);
        Reference base = Reference::fromStackSlot(this, _qmlContextSlot);
        bool captureRequired = !data->isConstant() && !data->isQmlBinding();
        return Reference::fromQmlScopeObject(base, data->coreIndex(), data->notifyIndex(),
                                             captureRequired);
    }

    if (_contextObject) {
        QQmlPropertyData *data = lookupQmlCompliantProperty(_contextObject, name);
        if (!data)
            return Reference::fromName(this, name);
        Reference base = Reference::fromStackSlot(this, _qmlContextSlot);
        bool captureRequired = !data->isConstant() && !data->isQmlBinding();
        return Reference::fromQmlContextObject(base, data->coreIndex(), data->notifyIndex(),
                                               captureRequired);
    }
#else
    Q_UNUSED(name)
#endif // V4_BOOTSTRAP
    // fall back to name lookup at run-time.
    return Reference();
}

#ifndef V4_BOOTSTRAP

QQmlPropertyData *PropertyResolver::property(const QString &name, bool *notInRevision, RevisionCheck check) const
{
    if (notInRevision) *notInRevision = false;

    QQmlPropertyData *d = cache->property(name, 0, 0);

    // Find the first property
    while (d && d->isFunction())
        d = cache->overrideData(d);

    if (check != IgnoreRevision && d && !cache->isAllowedInRevision(d)) {
        if (notInRevision) *notInRevision = true;
        return 0;
    } else {
        return d;
    }
}


QQmlPropertyData *PropertyResolver::signal(const QString &name, bool *notInRevision) const
{
    if (notInRevision) *notInRevision = false;

    QQmlPropertyData *d = cache->property(name, 0, 0);
    if (notInRevision) *notInRevision = false;

    while (d && !(d->isFunction()))
        d = cache->overrideData(d);

    if (d && !cache->isAllowedInRevision(d)) {
        if (notInRevision) *notInRevision = true;
        return 0;
    } else if (d && d->isSignal()) {
        return d;
    }

    if (name.endsWith(QLatin1String("Changed"))) {
        QString propName = name.mid(0, name.length() - static_cast<int>(strlen("Changed")));

        d = property(propName, notInRevision);
        if (d)
            return cache->signal(d->notifyIndex());
    }

    return 0;
}

IRLoader::IRLoader(const QV4::CompiledData::Unit *qmlData, QmlIR::Document *output)
    : unit(qmlData)
    , output(output)
{
    pool = output->jsParserEngine.pool();
}

void IRLoader::load()
{
    output->jsGenerator.stringTable.clear();
    for (uint i = 0; i < unit->stringTableSize; ++i)
        output->jsGenerator.stringTable.registerString(unit->stringAt(i));

    for (quint32 i = 0; i < unit->nImports; ++i)
        output->imports << unit->importAt(i);

    if (unit->flags & QV4::CompiledData::Unit::IsSingleton) {
        QmlIR::Pragma *p = New<QmlIR::Pragma>();
        p->location = QV4::CompiledData::Location();
        p->type = QmlIR::Pragma::PragmaSingleton;
        output->pragmas << p;
    }

    output->indexOfRootObject = unit->indexOfRootObject;

    for (uint i = 0; i < unit->nObjects; ++i) {
        const QV4::CompiledData::Object *serializedObject = unit->objectAt(i);
        QmlIR::Object *object = loadObject(serializedObject);
        output->objects.append(object);
    }
}

struct FakeExpression : public QQmlJS::AST::NullExpression
{
    FakeExpression(int start, int length)
        : location(start, length)
    {}

    virtual QQmlJS::AST::SourceLocation firstSourceLocation() const
    { return location; }

    virtual QQmlJS::AST::SourceLocation lastSourceLocation() const
    { return location; }

private:
    QQmlJS::AST::SourceLocation location;
};

QmlIR::Object *IRLoader::loadObject(const QV4::CompiledData::Object *serializedObject)
{
    QmlIR::Object *object = pool->New<QmlIR::Object>();
    object->init(pool, serializedObject->inheritedTypeNameIndex, serializedObject->idNameIndex);

    object->indexOfDefaultPropertyOrAlias = serializedObject->indexOfDefaultPropertyOrAlias;
    object->defaultPropertyIsAlias = serializedObject->defaultPropertyIsAlias;
    object->flags = serializedObject->flags;
    object->id = serializedObject->id;
    object->location = serializedObject->location;
    object->locationOfIdProperty = serializedObject->locationOfIdProperty;

    QVector<int> functionIndices;
    functionIndices.reserve(serializedObject->nFunctions + serializedObject->nBindings / 2);

    for (uint i = 0; i < serializedObject->nBindings; ++i) {
        QmlIR::Binding *b = pool->New<QmlIR::Binding>();
        *static_cast<QV4::CompiledData::Binding*>(b) = serializedObject->bindingTable()[i];
        object->bindings->append(b);
        if (b->type == QV4::CompiledData::Binding::Type_Script) {
            functionIndices.append(b->value.compiledScriptIndex);
            b->value.compiledScriptIndex = functionIndices.count() - 1;

            QmlIR::CompiledFunctionOrExpression *foe = pool->New<QmlIR::CompiledFunctionOrExpression>();
            foe->disableAcceleratedLookups = true;
            foe->nameIndex = 0;

            QQmlJS::AST::ExpressionNode *expr;

            if (b->stringIndex != quint32(0)) {
                const int start = output->code.length();
                const QString script = output->stringAt(b->stringIndex);
                const int length = script.length();
                output->code.append(script);
                expr = new (pool) FakeExpression(start, length);
            } else
                expr = new (pool) QQmlJS::AST::NullExpression();
            foe->node = new (pool) QQmlJS::AST::ExpressionStatement(expr); // dummy
            object->functionsAndExpressions->append(foe);
        }
    }

    Q_ASSERT(object->functionsAndExpressions->count == functionIndices.count());

    for (uint i = 0; i < serializedObject->nSignals; ++i) {
        const QV4::CompiledData::Signal *serializedSignal = serializedObject->signalAt(i);
        QmlIR::Signal *s = pool->New<QmlIR::Signal>();
        s->nameIndex = serializedSignal->nameIndex;
        s->location = serializedSignal->location;
        s->parameters = pool->New<QmlIR::PoolList<QmlIR::SignalParameter> >();

        for (uint i = 0; i < serializedSignal->nParameters; ++i) {
            QmlIR::SignalParameter *p = pool->New<QmlIR::SignalParameter>();
            *static_cast<QV4::CompiledData::Parameter*>(p) = *serializedSignal->parameterAt(i);
            s->parameters->append(p);
        }

        object->qmlSignals->append(s);
    }

    const QV4::CompiledData::Property *serializedProperty = serializedObject->propertyTable();
    for (uint i = 0; i < serializedObject->nProperties; ++i, ++serializedProperty) {
        QmlIR::Property *p = pool->New<QmlIR::Property>();
        *static_cast<QV4::CompiledData::Property*>(p) = *serializedProperty;
        object->properties->append(p);
    }

    {
        const QV4::CompiledData::Alias *serializedAlias = serializedObject->aliasTable();
        for (uint i = 0; i < serializedObject->nAliases; ++i, ++serializedAlias) {
            QmlIR::Alias *a = pool->New<QmlIR::Alias>();
            *static_cast<QV4::CompiledData::Alias*>(a) = *serializedAlias;
            object->aliases->append(a);
        }
    }

    QQmlJS::Engine *jsParserEngine = &output->jsParserEngine;

    const quint32_le *functionIdx = serializedObject->functionOffsetTable();
    for (uint i = 0; i < serializedObject->nFunctions; ++i, ++functionIdx) {
        QmlIR::Function *f = pool->New<QmlIR::Function>();
        const QV4::CompiledData::Function *compiledFunction = unit->functionAt(*functionIdx);

        functionIndices.append(*functionIdx);
        f->index = functionIndices.count() - 1;
        f->location = compiledFunction->location;
        f->nameIndex = compiledFunction->nameIndex;

        QQmlJS::AST::FormalParameterList *paramList = 0;
        const quint32_le *formalNameIdx = compiledFunction->formalsTable();
        for (uint i = 0; i < compiledFunction->nFormals; ++i, ++formalNameIdx) {
            const QString formal = unit->stringAt(*formalNameIdx);
            QStringRef paramNameRef = jsParserEngine->newStringRef(formal);

            if (paramList)
                paramList = new (pool) QQmlJS::AST::FormalParameterList(paramList, paramNameRef);
            else
                paramList = new (pool) QQmlJS::AST::FormalParameterList(paramNameRef);
        }

        if (paramList)
            paramList = paramList->finish();

        const QString name = unit->stringAt(compiledFunction->nameIndex);
        f->functionDeclaration = new(pool) QQmlJS::AST::FunctionDeclaration(jsParserEngine->newStringRef(name), paramList, /*body*/0);

        f->formals.allocate(pool, int(compiledFunction->nFormals));
        formalNameIdx = compiledFunction->formalsTable();
        for (uint i = 0; i < compiledFunction->nFormals; ++i, ++formalNameIdx)
            f->formals[i] = *formalNameIdx;

        object->functions->append(f);
    }

    object->runtimeFunctionIndices.allocate(pool, functionIndices);

    return object;
}

#endif // V4_BOOTSTRAP<|MERGE_RESOLUTION|>--- conflicted
+++ resolved
@@ -1902,12 +1902,8 @@
 
 #if 0
 static void initMetaObjectResolver(QV4::IR::MemberExpressionResolver *resolver, QQmlPropertyCache *metaObject);
-<<<<<<< HEAD
-
-static void initScopedEnumResolver(QV4::IR::MemberExpressionResolver *resolver, QQmlType *qmlType, int index);
-=======
+
 static void initScopedEnumResolver(QV4::IR::MemberExpressionResolver *resolver, const QQmlType &qmlType, int index);
->>>>>>> 46ed14da
 
 static QV4::IR::DiscoveredType resolveQmlType(QQmlEnginePrivate *qmlEngine,
                                               const QV4::IR::MemberExpressionResolver *resolver,
@@ -2206,34 +2202,16 @@
         QQmlTypeNameCache::Result r = imports->query(name);
         if (r.isValid()) {
             if (r.scriptIndex != -1) {
-<<<<<<< HEAD
                 Reference imports = Reference::fromStackSlot(this, _importedScriptsSlot);
                 return Reference::fromSubscript(imports, Reference::fromConst(this, QV4::Encode(r.scriptIndex)));
-            } else if (r.type) {
-                if (r.type->isCompositeSingleton()) {
+            } else if (r.type.isValid()) {
+                if (r.type.isCompositeSingleton()) {
                     Instruction::LoadQmlSingleton load;
                     load.name = registerString(name);
                     bytecodeGenerator->addInstruction(load);
                     return Reference::fromAccumulator(this);
                 }
                 return Reference::fromName(this, name);
-=======
-                return _block->SUBSCRIPT(_block->TEMP(_importedScriptsTemp),
-                                         _block->CONST(QV4::IR::SInt32Type, r.scriptIndex));
-            } else if (r.type.isValid()) {
-                QV4::IR::Name *typeName = _block->NAME(name, line, col);
-                // Make sure the run-time loads this through the more efficient singleton getter.
-                typeName->qmlSingleton = r.type.isCompositeSingleton();
-                typeName->freeOfSideEffects = true;
-                QV4::IR::Temp *result = _block->TEMP(_block->newTemp());
-                _block->MOVE(result, typeName);
-
-                result = _block->TEMP(result->index);
-                result->memberResolver = _function->New<QV4::IR::MemberExpressionResolver>();
-                result->memberResolver->owner = _function;
-                initQmlTypeResolver(result->memberResolver, r.type);
-                return result;
->>>>>>> 46ed14da
             } else {
                 Q_ASSERT(r.importNamespace);
                 return Reference::fromName(this, name);
