/****************************************************************************
**
** Copyright (C) 2016 The Qt Company Ltd.
** Contact: https://www.qt.io/licensing/
**
** This file is part of the tools applications of the Qt Toolkit.
**
** $QT_BEGIN_LICENSE:LGPL$
** Commercial License Usage
** Licensees holding valid commercial Qt licenses may use this file in
** accordance with the commercial license agreement provided with the
** Software or, alternatively, in accordance with the terms contained in
** a written agreement between you and The Qt Company. For licensing terms
** and conditions see https://www.qt.io/terms-conditions. For further
** information use the contact form at https://www.qt.io/contact-us.
**
** GNU Lesser General Public License Usage
** Alternatively, this file may be used under the terms of the GNU Lesser
** General Public License version 3 as published by the Free Software
** Foundation and appearing in the file LICENSE.LGPL3 included in the
** packaging of this file. Please review the following information to
** ensure the GNU Lesser General Public License version 3 requirements
** will be met: https://www.gnu.org/licenses/lgpl-3.0.html.
**
** GNU General Public License Usage
** Alternatively, this file may be used under the terms of the GNU
** General Public License version 2.0 or (at your option) the GNU General
** Public license version 3 or any later version approved by the KDE Free
** Qt Foundation. The licenses are as published by the Free Software
** Foundation and appearing in the file LICENSE.GPL2 and LICENSE.GPL3
** included in the packaging of this file. Please review the following
** information to ensure the GNU General Public License requirements will
** be met: https://www.gnu.org/licenses/gpl-2.0.html and
** https://www.gnu.org/licenses/gpl-3.0.html.
**
** $QT_END_LICENSE$
**
****************************************************************************/
#ifndef QQMLIRBUILDER_P_H
#define QQMLIRBUILDER_P_H

//
//  W A R N I N G
//  -------------
//
// This file is not part of the Qt API.  It exists purely as an
// implementation detail.  This header file may change from version to
// version without notice, or even be removed.
//
// We mean it.
//

#include <private/qqmljsast_p.h>
#include <private/qqmljsengine_p.h>
#include <private/qv4compiler_p.h>
#include <private/qv4compileddata_p.h>
#include <private/qqmljsmemorypool_p.h>
#include <private/qqmljsfixedpoolarray_p.h>
#include <private/qv4codegen_p.h>
#include <private/qv4compiler_p.h>
#include <QTextStream>
#include <QCoreApplication>

QT_BEGIN_NAMESPACE

class QQmlPropertyCache;
class QQmlContextData;
class QQmlTypeNameCache;
struct QQmlIRLoader;

namespace QmlIR {

struct Document;

template <typename T>
struct PoolList
{
    PoolList()
        : first(nullptr)
        , last(nullptr)
    {}

    T *first;
    T *last;
    int count = 0;

    int append(T *item) {
        item->next = nullptr;
        if (last)
            last->next = item;
        else
            first = item;
        last = item;
        return count++;
    }

    void prepend(T *item) {
        item->next = first;
        first = item;
        if (!last)
            last = first;
        ++count;
    }

    template <typename Sortable, typename Base, Sortable Base::*sortMember>
    T *findSortedInsertionPoint(T *item) const
    {
        T *insertPos = nullptr;

        for (T *it = first; it; it = it->next) {
            if (!(it->*sortMember <= item->*sortMember))
                break;
            insertPos = it;
        }

        return insertPos;
    }

    void insertAfter(T *insertionPoint, T *item) {
        if (!insertionPoint) {
            prepend(item);
        } else if (insertionPoint == last) {
            append(item);
        } else {
            item->next = insertionPoint->next;
            insertionPoint->next = item;
            ++count;
        }
    }

    T *unlink(T *before, T *item) {
        T * const newNext = item->next;

        if (before)
            before->next = newNext;
        else
            first = newNext;

        if (item == last) {
            if (newNext)
                last = newNext;
            else
                last = first;
        }

        --count;
        return newNext;
    }

    T *slowAt(int index) const
    {
        T *result = first;
        while (index > 0 && result) {
            result = result->next;
            --index;
        }
        return result;
    }

    struct Iterator {
        // turn Iterator into a proper iterator
        using iterator_category = std::forward_iterator_tag;
        using value_type = T;
        using difference_type = ptrdiff_t;
        using pointer = T *;
        using reference = T &;

        T *ptr;

        explicit Iterator(T *p) : ptr(p) {}

        T *operator->() {
            return ptr;
        }

        const T *operator->() const {
            return ptr;
        }

        T &operator*() {
            return *ptr;
        }

        const T &operator*() const {
            return *ptr;
        }

        Iterator& operator++() {
            ptr = ptr->next;
            return *this;
        }

        Iterator operator++(int) {
            Iterator that {ptr};
            ptr = ptr->next;
            return that;
        }

        bool operator==(const Iterator &rhs) const {
            return ptr == rhs.ptr;
        }

        bool operator!=(const Iterator &rhs) const {
            return ptr != rhs.ptr;
        }
    };

    Iterator begin() { return Iterator(first); }
    Iterator end() { return Iterator(nullptr); }

    using iterator = Iterator;
};

struct Object;

struct EnumValue : public QV4::CompiledData::EnumValue
{
    EnumValue *next;
};

struct Enum
{
    int nameIndex;
    QV4::CompiledData::Location location;
    PoolList<EnumValue> *enumValues;

    int enumValueCount() const { return enumValues->count; }
    PoolList<EnumValue>::Iterator enumValuesBegin() const { return enumValues->begin(); }
    PoolList<EnumValue>::Iterator enumValuesEnd() const { return enumValues->end(); }

    Enum *next;
};


struct Parameter : public QV4::CompiledData::Parameter
{
    Parameter *next;

    bool init(QV4::Compiler::JSUnitGenerator *stringGenerator, const QString &parameterName, const QString &typeName);
    static bool init(QV4::CompiledData::Parameter *param, const QV4::Compiler::JSUnitGenerator *stringGenerator,
                     int parameterNameIndex, int typeNameIndex);
    static bool initType(QV4::CompiledData::ParameterType *paramType,
                         const QV4::Compiler::JSUnitGenerator *stringGenerator, int typeNameIndex);

    static QV4::CompiledData::BuiltinType stringToBuiltinType(const QString &typeName);
};

struct Signal
{
    int nameIndex;
    QV4::CompiledData::Location location;
    PoolList<Parameter> *parameters;

    QStringList parameterStringList(const QV4::Compiler::StringTableGenerator *stringPool) const;

    int parameterCount() const { return parameters->count; }
    PoolList<Parameter>::Iterator parametersBegin() const { return parameters->begin(); }
    PoolList<Parameter>::Iterator parametersEnd() const { return parameters->end(); }

    Signal *next;
};

struct Property : public QV4::CompiledData::Property
{
    Property *next;
};

struct Binding : public QV4::CompiledData::Binding
{
    // The offset in the source file where the binding appeared. This is used for sorting to ensure
    // that assignments to list properties are done in the correct order. We use the offset here instead
    // of Binding::location as the latter has limited precision.
    quint32 offset;
    // Binding's compiledScriptIndex is index in object's functionsAndExpressions
    Binding *next;
};

struct InlineComponent : public QV4::CompiledData::InlineComponent
{
    InlineComponent *next;
};

struct Alias : public QV4::CompiledData::Alias
{
    Alias *next;
};

struct RequiredPropertyExtraData : public QV4::CompiledData::RequiredPropertyExtraData
{
    RequiredPropertyExtraData *next;
};

struct Function
{
    QV4::CompiledData::Location location;
    int nameIndex;
    quint32 index; // index in parsedQML::functions
    QQmlJS::FixedPoolArray<Parameter> formals;
    QV4::CompiledData::ParameterType returnType;

    // --- QQmlPropertyCacheCreator interface
    const Parameter *formalsBegin() const { return formals.begin(); }
    const Parameter *formalsEnd() const { return formals.end(); }
    // ---

    Function *next;
};

struct Q_QMLCOMPILER_PRIVATE_EXPORT CompiledFunctionOrExpression
{
    CompiledFunctionOrExpression()
    {}

    QQmlJS::AST::Node *parentNode = nullptr; // FunctionDeclaration, Statement or Expression
    QQmlJS::AST::Node *node = nullptr; // FunctionDeclaration, Statement or Expression
    quint32 nameIndex = 0;
    CompiledFunctionOrExpression *next = nullptr;
};

struct Q_QMLCOMPILER_PRIVATE_EXPORT Object
{
    Q_DECLARE_TR_FUNCTIONS(Object)
public:
    quint32 inheritedTypeNameIndex;
    quint32 idNameIndex;
    int id;
    int indexOfDefaultPropertyOrAlias;
    bool defaultPropertyIsAlias;
    bool isInlineComponent = false;
    quint32 flags;

    QV4::CompiledData::Location location;
    QV4::CompiledData::Location locationOfIdProperty;

    const Property *firstProperty() const { return properties->first; }
    int propertyCount() const { return properties->count; }
    Alias *firstAlias() const { return aliases->first; }
    int aliasCount() const { return aliases->count; }
    const Enum *firstEnum() const { return qmlEnums->first; }
    int enumCount() const { return qmlEnums->count; }
    const Signal *firstSignal() const { return qmlSignals->first; }
    int signalCount() const { return qmlSignals->count; }
    Binding *firstBinding() const { return bindings->first; }
    int bindingCount() const { return bindings->count; }
    const Function *firstFunction() const { return functions->first; }
    int functionCount() const { return functions->count; }
    const InlineComponent *inlineComponent() const { return inlineComponents->first; }
    int inlineComponentCount() const { return inlineComponents->count; }
    const RequiredPropertyExtraData *requiredPropertyExtraData() const {return requiredPropertyExtraDatas->first; }
    int requiredPropertyExtraDataCount() const { return requiredPropertyExtraDatas->count; }
    void simplifyRequiredProperties();

    PoolList<Binding>::Iterator bindingsBegin() const { return bindings->begin(); }
    PoolList<Binding>::Iterator bindingsEnd() const { return bindings->end(); }
    PoolList<Property>::Iterator propertiesBegin() const { return properties->begin(); }
    PoolList<Property>::Iterator propertiesEnd() const { return properties->end(); }
    PoolList<Alias>::Iterator aliasesBegin() const { return aliases->begin(); }
    PoolList<Alias>::Iterator aliasesEnd() const { return aliases->end(); }
    PoolList<Enum>::Iterator enumsBegin() const { return qmlEnums->begin(); }
    PoolList<Enum>::Iterator enumsEnd() const { return qmlEnums->end(); }
    PoolList<Signal>::Iterator signalsBegin() const { return qmlSignals->begin(); }
    PoolList<Signal>::Iterator signalsEnd() const { return qmlSignals->end(); }
    PoolList<Function>::Iterator functionsBegin() const { return functions->begin(); }
    PoolList<Function>::Iterator functionsEnd() const { return functions->end(); }
    PoolList<InlineComponent>::Iterator inlineComponentsBegin() const { return inlineComponents->begin(); }
    PoolList<InlineComponent>::Iterator inlineComponentsEnd() const { return inlineComponents->end(); }
    PoolList<RequiredPropertyExtraData>::Iterator requiredPropertyExtraDataBegin() const {return requiredPropertyExtraDatas->begin(); }
    PoolList<RequiredPropertyExtraData>::Iterator requiredPropertyExtraDataEnd() const {return requiredPropertyExtraDatas->end(); }

    // If set, then declarations for this object (and init bindings for these) should go into the
    // specified object. Used for declarations inside group properties.
    Object *declarationsOverride;

    void init(QQmlJS::MemoryPool *pool, int typeNameIndex, int idIndex, const QQmlJS::SourceLocation &location = QQmlJS::SourceLocation());

    QString appendEnum(Enum *enumeration);
    QString appendSignal(Signal *signal);
    QString appendProperty(Property *prop, const QString &propertyName, bool isDefaultProperty, const QQmlJS::SourceLocation &defaultToken, QQmlJS::SourceLocation *errorLocation);
    QString appendAlias(Alias *prop, const QString &aliasName, bool isDefaultProperty, const QQmlJS::SourceLocation &defaultToken, QQmlJS::SourceLocation *errorLocation);
    void appendFunction(QmlIR::Function *f);
    void appendInlineComponent(InlineComponent *ic);
    void appendRequiredPropertyExtraData(RequiredPropertyExtraData *extraData);

    QString appendBinding(Binding *b, bool isListBinding);
    Binding *findBinding(quint32 nameIndex) const;
    Binding *unlinkBinding(Binding *before, Binding *binding) { return bindings->unlink(before, binding); }
    void insertSorted(Binding *b);
    QString bindingAsString(Document *doc, int scriptIndex) const;

    PoolList<CompiledFunctionOrExpression> *functionsAndExpressions;
    QQmlJS::FixedPoolArray<int> runtimeFunctionIndices;

    QQmlJS::FixedPoolArray<quint32> namedObjectsInComponent;
    int namedObjectsInComponentCount() const { return namedObjectsInComponent.size(); }
    const quint32 *namedObjectsInComponentTable() const { return namedObjectsInComponent.begin(); }

private:
    friend struct ::QQmlIRLoader;

    PoolList<Property> *properties;
    PoolList<Alias> *aliases;
    PoolList<Enum> *qmlEnums;
    PoolList<Signal> *qmlSignals;
    PoolList<Binding> *bindings;
    PoolList<Function> *functions;
    PoolList<InlineComponent> *inlineComponents;
    PoolList<RequiredPropertyExtraData> *requiredPropertyExtraDatas;
};

struct Q_QMLCOMPILER_PRIVATE_EXPORT Pragma
{
    enum PragmaType {
        PragmaSingleton = 0x1
    };
    quint32 type;

    QV4::CompiledData::Location location;
};

struct Q_QMLCOMPILER_PRIVATE_EXPORT Document
{
    Document(bool debugMode);
    QString code;
    QQmlJS::Engine jsParserEngine;
    QV4::Compiler::Module jsModule;
    QList<const QV4::CompiledData::Import *> imports;
    QList<Pragma*> pragmas;
    QQmlJS::AST::UiProgram *program;
    QVector<Object*> objects;
    QV4::Compiler::JSUnitGenerator jsGenerator;

    QV4::CompiledData::CompilationUnit javaScriptCompilationUnit;

    int registerString(const QString &str) { return jsGenerator.registerString(str); }
    QString stringAt(int index) const { return jsGenerator.stringForIndex(index); }

    int objectCount() const {return objects.size();}
    Object* objectAt(int i) const {return objects.at(i);}
};

class Q_QMLCOMPILER_PRIVATE_EXPORT ScriptDirectivesCollector : public QQmlJS::Directives
{
    QmlIR::Document *document;
    QQmlJS::Engine *engine;
    QV4::Compiler::JSUnitGenerator *jsGenerator;

public:
    ScriptDirectivesCollector(QmlIR::Document *doc);

    void pragmaLibrary() override;
    void importFile(const QString &jsfile, const QString &module, int lineNumber, int column) override;
    void importModule(const QString &uri, const QString &version, const QString &module, int lineNumber, int column) override;
};

struct Q_QMLCOMPILER_PRIVATE_EXPORT IRBuilder : public QQmlJS::AST::Visitor
{
    Q_DECLARE_TR_FUNCTIONS(QQmlCodeGenerator)
public:
    IRBuilder(const QSet<QString> &illegalNames);
    bool generateFromQml(const QString &code, const QString &url, Document *output);

    static bool isSignalPropertyName(const QString &name);

    using QQmlJS::AST::Visitor::visit;
    using QQmlJS::AST::Visitor::endVisit;

    bool visit(QQmlJS::AST::UiArrayMemberList *ast) override;
    bool visit(QQmlJS::AST::UiImport *ast) override;
    bool visit(QQmlJS::AST::UiPragma *ast) override;
    bool visit(QQmlJS::AST::UiHeaderItemList *ast) override;
    bool visit(QQmlJS::AST::UiObjectInitializer *ast) override;
    bool visit(QQmlJS::AST::UiObjectMemberList *ast) override;
    bool visit(QQmlJS::AST::UiParameterList *ast) override;
    bool visit(QQmlJS::AST::UiProgram *) override;
    bool visit(QQmlJS::AST::UiQualifiedId *ast) override;
    bool visit(QQmlJS::AST::UiArrayBinding *ast) override;
    bool visit(QQmlJS::AST::UiObjectBinding *ast) override;
    bool visit(QQmlJS::AST::UiObjectDefinition *ast) override;
    bool visit(QQmlJS::AST::UiInlineComponent *ast) override;
    bool visit(QQmlJS::AST::UiEnumDeclaration *ast) override;
    bool visit(QQmlJS::AST::UiPublicMember *ast) override;
    bool visit(QQmlJS::AST::UiScriptBinding *ast) override;
    bool visit(QQmlJS::AST::UiSourceElement *ast) override;
    bool visit(QQmlJS::AST::UiRequired *ast) override;

    void throwRecursionDepthError() override
    {
        recordError(QQmlJS::SourceLocation(),
                    QStringLiteral("Maximum statement or expression depth exceeded"));
    }

    void accept(QQmlJS::AST::Node *node);

    // returns index in _objects
    bool defineQMLObject(int *objectIndex, QQmlJS::AST::UiQualifiedId *qualifiedTypeNameId, const QQmlJS::SourceLocation &location, QQmlJS::AST::UiObjectInitializer *initializer, Object *declarationsOverride = nullptr);
    bool defineQMLObject(int *objectIndex, QQmlJS::AST::UiObjectDefinition *node, Object *declarationsOverride = nullptr)
    { return defineQMLObject(objectIndex, node->qualifiedTypeNameId, node->qualifiedTypeNameId->firstSourceLocation(), node->initializer, declarationsOverride); }

    static QString asString(QQmlJS::AST::UiQualifiedId *node);
    QStringRef asStringRef(QQmlJS::AST::Node *node);
<<<<<<< HEAD
    static QTypeRevision extractVersion(const QStringRef &string);
    QStringRef textRefAt(const QQmlJS::AST::SourceLocation &loc) const
=======
    static void extractVersion(const QStringRef &string, int *maj, int *min);
    QStringRef textRefAt(const QQmlJS::SourceLocation &loc) const
>>>>>>> 12ddd8da
    { return QStringRef(&sourceCode, loc.offset, loc.length); }
    QStringRef textRefAt(const QQmlJS::SourceLocation &first,
                         const QQmlJS::SourceLocation &last) const;

    void setBindingValue(QV4::CompiledData::Binding *binding, QQmlJS::AST::Statement *statement,
                         QQmlJS::AST::Node *parentNode);
    void tryGeneratingTranslationBinding(const QStringRef &base, QQmlJS::AST::ArgumentList *args, QV4::CompiledData::Binding *binding);

    void appendBinding(QQmlJS::AST::UiQualifiedId *name, QQmlJS::AST::Statement *value,
                       QQmlJS::AST::Node *parentNode);
    void appendBinding(QQmlJS::AST::UiQualifiedId *name, int objectIndex, bool isOnAssignment = false);
    void appendBinding(const QQmlJS::SourceLocation &qualifiedNameLocation,
                       const QQmlJS::SourceLocation &nameLocation, quint32 propertyNameIndex,
                       QQmlJS::AST::Statement *value, QQmlJS::AST::Node *parentNode);
    void appendBinding(const QQmlJS::SourceLocation &qualifiedNameLocation,
                       const QQmlJS::SourceLocation &nameLocation, quint32 propertyNameIndex,
                       int objectIndex, bool isListItem = false, bool isOnAssignment = false);

    bool appendAlias(QQmlJS::AST::UiPublicMember *node);

    Object *bindingsTarget() const;

    bool setId(const QQmlJS::SourceLocation &idLocation, QQmlJS::AST::Statement *value);

    // resolves qualified name (font.pixelSize for example) and returns the last name along
    // with the object any right-hand-side of a binding should apply to.
    bool resolveQualifiedId(QQmlJS::AST::UiQualifiedId **nameToResolve, Object **object, bool onAssignment = false);

    void recordError(const QQmlJS::SourceLocation &location, const QString &description);

    quint32 registerString(const QString &str) const { return jsGenerator->registerString(str); }
    template <typename _Tp> _Tp *New() { return pool->New<_Tp>(); }

    QString stringAt(int index) const { return jsGenerator->stringForIndex(index); }

    static bool isStatementNodeScript(QQmlJS::AST::Statement *statement);
    static bool isRedundantNullInitializerForPropertyDeclaration(Property *property, QQmlJS::AST::Statement *statement);

    QString sanityCheckFunctionNames(Object *obj, const QSet<QString> &illegalNames, QQmlJS::SourceLocation *errorLocation);

    QList<QQmlJS::DiagnosticMessage> errors;

    QSet<QString> illegalNames;

    QList<const QV4::CompiledData::Import *> _imports;
    QList<Pragma*> _pragmas;
    QVector<Object*> _objects;

    QV4::CompiledData::TypeReferenceMap _typeReferences;

    Object *_object;
    Property *_propertyDeclaration;

    QQmlJS::MemoryPool *pool;
    QString sourceCode;
    QV4::Compiler::JSUnitGenerator *jsGenerator;

    bool insideInlineComponent = false;
};

struct Q_QMLCOMPILER_PRIVATE_EXPORT QmlUnitGenerator
{
    void generate(Document &output, const QV4::CompiledData::DependentTypesHasher &dependencyHasher = QV4::CompiledData::DependentTypesHasher());

private:
    typedef bool (Binding::*BindingFilter)() const;
    char *writeBindings(char *bindingPtr, const Object *o, BindingFilter filter) const;
};

struct Q_QMLCOMPILER_PRIVATE_EXPORT JSCodeGen : public QV4::Compiler::Codegen
{
    JSCodeGen(Document *document, const QSet<QString> &globalNames);

    // Returns mapping from input functions to index in IR::Module::functions / compiledData->runtimeFunctions
    QVector<int> generateJSCodeForFunctionsAndBindings(const QList<CompiledFunctionOrExpression> &functions);

    bool generateCodeForComponents(const QVector<quint32> &componentRoots);
    bool compileComponent(int contextObject);
    bool compileJavaScriptCodeInObjectsRecursively(int objectIndex, int scopeObjectIndex);

private:
    Document *document;
};

} // namespace QmlIR

QT_END_NAMESPACE

#endif // QQMLIRBUILDER_P_H<|MERGE_RESOLUTION|>--- conflicted
+++ resolved
@@ -498,13 +498,8 @@
 
     static QString asString(QQmlJS::AST::UiQualifiedId *node);
     QStringRef asStringRef(QQmlJS::AST::Node *node);
-<<<<<<< HEAD
     static QTypeRevision extractVersion(const QStringRef &string);
-    QStringRef textRefAt(const QQmlJS::AST::SourceLocation &loc) const
-=======
-    static void extractVersion(const QStringRef &string, int *maj, int *min);
     QStringRef textRefAt(const QQmlJS::SourceLocation &loc) const
->>>>>>> 12ddd8da
     { return QStringRef(&sourceCode, loc.offset, loc.length); }
     QStringRef textRefAt(const QQmlJS::SourceLocation &first,
                          const QQmlJS::SourceLocation &last) const;
