--- conflicted
+++ resolved
@@ -609,15 +609,9 @@
 
 struct Q_QML_PRIVATE_EXPORT JSCodeGen : public QV4::Compiler::Codegen
 {
-<<<<<<< HEAD
     JSCodeGen(const QString &sourceCode, QV4::Compiler::JSUnitGenerator *jsUnitGenerator, QV4::Compiler::Module *jsModule,
-              QQmlJS::Engine *jsEngine, QQmlJS::AST::UiProgram *qmlRoot, QQmlTypeNameCache *imports,
-              const QV4::Compiler::StringTableGenerator *stringPool);
-=======
-    JSCodeGen(const QString &fileName, const QString &finalUrl, const QString &sourceCode,
-              QV4::IR::Module *jsModule, QQmlJS::Engine *jsEngine, QQmlJS::AST::UiProgram *qmlRoot,
+              QQmlJS::Engine *jsEngine, QQmlJS::AST::UiProgram *qmlRoot,
               QQmlTypeNameCache *imports, const QV4::Compiler::StringTableGenerator *stringPool, const QSet<QString> &globalNames);
->>>>>>> e6d4df15
 
     struct IdMapping
     {
@@ -655,14 +649,9 @@
     ObjectIdMapping _idObjects;
     QQmlPropertyCache *_contextObject;
     QQmlPropertyCache *_scopeObject;
-<<<<<<< HEAD
     int _qmlContextSlot;
     int _importedScriptsSlot;
-=======
-    int _qmlContextTemp;
-    int _importedScriptsTemp;
     QSet<QString> m_globalNames;
->>>>>>> e6d4df15
 };
 
 struct Q_QML_PRIVATE_EXPORT IRLoader {
