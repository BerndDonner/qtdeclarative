/****************************************************************************
**
** Copyright (C) 2016 The Qt Company Ltd.
** Contact: https://www.qt.io/licensing/
**
** This file is part of the tools applications of the Qt Toolkit.
**
** $QT_BEGIN_LICENSE:LGPL$
** Commercial License Usage
** Licensees holding valid commercial Qt licenses may use this file in
** accordance with the commercial license agreement provided with the
** Software or, alternatively, in accordance with the terms contained in
** a written agreement between you and The Qt Company. For licensing terms
** and conditions see https://www.qt.io/terms-conditions. For further
** information use the contact form at https://www.qt.io/contact-us.
**
** GNU Lesser General Public License Usage
** Alternatively, this file may be used under the terms of the GNU Lesser
** General Public License version 3 as published by the Free Software
** Foundation and appearing in the file LICENSE.LGPL3 included in the
** packaging of this file. Please review the following information to
** ensure the GNU Lesser General Public License version 3 requirements
** will be met: https://www.gnu.org/licenses/lgpl-3.0.html.
**
** GNU General Public License Usage
** Alternatively, this file may be used under the terms of the GNU
** General Public License version 2.0 or (at your option) the GNU General
** Public license version 3 or any later version approved by the KDE Free
** Qt Foundation. The licenses are as published by the Free Software
** Foundation and appearing in the file LICENSE.GPL2 and LICENSE.GPL3
** included in the packaging of this file. Please review the following
** information to ensure the GNU General Public License requirements will
** be met: https://www.gnu.org/licenses/gpl-2.0.html and
** https://www.gnu.org/licenses/gpl-3.0.html.
**
** $QT_END_LICENSE$
**
****************************************************************************/
#ifndef QQMLPROPERTYCACHECREATOR_P_H
#define QQMLPROPERTYCACHECREATOR_P_H

//
//  W A R N I N G
//  -------------
//
// This file is not part of the Qt API.  It exists purely as an
// implementation detail.  This header file may change from version to
// version without notice, or even be removed.
//
// We mean it.
//

#include "qqmltypecompiler_p.h"
#include <private/qqmlvaluetype_p.h>
#include <private/qqmlengine_p.h>

QT_BEGIN_NAMESPACE

struct QQmlBindingInstantiationContext {
    QQmlBindingInstantiationContext();
    QQmlBindingInstantiationContext(int referencingObjectIndex, const QV4::CompiledData::Binding *instantiatingBinding, const QString &instantiatingPropertyName, const QQmlPropertyCache *referencingObjectPropertyCache);
    int referencingObjectIndex;
    const QV4::CompiledData::Binding *instantiatingBinding;
    QQmlPropertyData *instantiatingProperty;
};

struct QQmlPropertyCacheCreatorBase
{
    Q_DECLARE_TR_FUNCTIONS(QQmlPropertyCacheCreatorBase)
public:
    static QAtomicInt classIndexCounter;
};

template <typename ObjectContainer>
class QQmlPropertyCacheCreator : public QQmlPropertyCacheCreatorBase
{
public:
    typedef typename ObjectContainer::CompiledObject CompiledObject;

    QQmlPropertyCacheCreator(QQmlPropertyCacheVector *propertyCaches, QQmlEnginePrivate *enginePrivate, const ObjectContainer *objectContainer, const QQmlImports *imports);

    QQmlCompileError buildMetaObjects();

protected:
    QQmlCompileError buildMetaObjectRecursively(int objectIndex, const QQmlBindingInstantiationContext &context);
    QQmlPropertyCache *propertyCacheForObject(const CompiledObject *obj, const QQmlBindingInstantiationContext &context, QQmlCompileError *error) const;
    QQmlCompileError createMetaObject(int objectIndex, const CompiledObject *obj, QQmlPropertyCache *baseTypeCache);

    QString stringAt(int index) const { return objectContainer->stringAt(index); }

    QQmlEnginePrivate * const enginePrivate;
    const ObjectContainer * const objectContainer;
    const QQmlImports * const imports;
    QQmlPropertyCacheVector *propertyCaches;
};

template <typename ObjectContainer>
inline QQmlPropertyCacheCreator<ObjectContainer>::QQmlPropertyCacheCreator(QQmlPropertyCacheVector *propertyCaches, QQmlEnginePrivate *enginePrivate, const ObjectContainer *objectContainer, const QQmlImports *imports)
    : enginePrivate(enginePrivate)
    , objectContainer(objectContainer)
    , imports(imports)
    , propertyCaches(propertyCaches)
{
    propertyCaches->resize(objectContainer->objectCount());
}

template <typename ObjectContainer>
inline QQmlCompileError QQmlPropertyCacheCreator<ObjectContainer>::buildMetaObjects()
{
    QQmlBindingInstantiationContext context;
    return buildMetaObjectRecursively(/*root object*/0, context);
}

template <typename ObjectContainer>
inline QQmlCompileError QQmlPropertyCacheCreator<ObjectContainer>::buildMetaObjectRecursively(int objectIndex, const QQmlBindingInstantiationContext &context)
{
    const CompiledObject *obj = objectContainer->objectAt(objectIndex);

    bool needVMEMetaObject = obj->propertyCount() != 0 || obj->aliasCount() != 0 || obj->signalCount() != 0 || obj->functionCount() != 0 || obj->enumCount() != 0;
    if (!needVMEMetaObject) {
        auto binding = obj->bindingsBegin();
        auto end = obj->bindingsEnd();
        for ( ; binding != end; ++binding) {
            if (binding->type == QV4::CompiledData::Binding::Type_Object && (binding->flags & QV4::CompiledData::Binding::IsOnAssignment)) {
                // If the on assignment is inside a group property, we need to distinguish between QObject based
                // group properties and value type group properties. For the former the base type is derived from
                // the property that references us, for the latter we only need a meta-object on the referencing object
                // because interceptors can't go to the shared value type instances.
                if (context.instantiatingProperty && QQmlValueTypeFactory::isValueType(context.instantiatingProperty->propType())) {
                    if (!propertyCaches->needsVMEMetaObject(context.referencingObjectIndex)) {
                        const CompiledObject *obj = objectContainer->objectAt(context.referencingObjectIndex);
                        auto *typeRef = objectContainer->resolvedTypes.value(obj->inheritedTypeNameIndex);
                        Q_ASSERT(typeRef);
                        QQmlPropertyCache *baseTypeCache = typeRef->createPropertyCache(QQmlEnginePrivate::get(enginePrivate));
                        QQmlCompileError error = createMetaObject(context.referencingObjectIndex, obj, baseTypeCache);
                        if (error.isSet())
                            return error;
                    }
                } else {
                    // On assignments are implemented using value interceptors, which require a VME meta object.
                    needVMEMetaObject = true;
                }
                break;
            }
        }
    }

    QQmlPropertyCache *baseTypeCache;
    {
        QQmlCompileError error;
        baseTypeCache = propertyCacheForObject(obj, context, &error);
        if (error.isSet())
            return error;
    }

    if (baseTypeCache) {
        if (needVMEMetaObject) {
            QQmlCompileError error = createMetaObject(objectIndex, obj, baseTypeCache);
            if (error.isSet())
                return error;
        } else {
            propertyCaches->set(objectIndex, baseTypeCache);
        }
    }

    if (QQmlPropertyCache *thisCache = propertyCaches->at(objectIndex)) {
        auto binding = obj->bindingsBegin();
        auto end = obj->bindingsEnd();
        for ( ; binding != end; ++binding)
            if (binding->type >= QV4::CompiledData::Binding::Type_Object) {
                QQmlBindingInstantiationContext context(objectIndex, &(*binding), stringAt(binding->propertyNameIndex), thisCache);
                QQmlCompileError error = buildMetaObjectRecursively(binding->value.objectIndex, context);
                if (error.isSet())
                    return error;
            }
    }

    QQmlCompileError noError;
    return noError;
}

template <typename ObjectContainer>
inline QQmlPropertyCache *QQmlPropertyCacheCreator<ObjectContainer>::propertyCacheForObject(const CompiledObject *obj, const QQmlBindingInstantiationContext &context, QQmlCompileError *error) const
{
    if (context.instantiatingProperty) {
        if (context.instantiatingProperty->isQObject()) {
            return enginePrivate->rawPropertyCacheForType(context.instantiatingProperty->propType(), context.instantiatingProperty->typeMinorVersion());
        } else if (const QMetaObject *vtmo = QQmlValueTypeFactory::metaObjectForMetaType(context.instantiatingProperty->propType())) {
            return enginePrivate->cache(vtmo);
        }
    } else if (obj->inheritedTypeNameIndex != 0) {
        auto *typeRef = objectContainer->resolvedTypes.value(obj->inheritedTypeNameIndex);
        Q_ASSERT(typeRef);

        if (typeRef->isFullyDynamicType) {
            if (obj->propertyCount() > 0 || obj->aliasCount() > 0) {
                *error = QQmlCompileError(obj->location, QQmlPropertyCacheCreatorBase::tr("Fully dynamic types cannot declare new properties."));
                return nullptr;
            }
            if (obj->signalCount() > 0) {
                *error = QQmlCompileError(obj->location, QQmlPropertyCacheCreatorBase::tr("Fully dynamic types cannot declare new signals."));
                return nullptr;
            }
            if (obj->functionCount() > 0) {
                *error = QQmlCompileError(obj->location, QQmlPropertyCacheCreatorBase::tr("Fully Dynamic types cannot declare new functions."));
                return nullptr;
            }
        }

        return typeRef->createPropertyCache(QQmlEnginePrivate::get(enginePrivate));
    } else if (context.instantiatingBinding && context.instantiatingBinding->isAttachedProperty()) {
        auto *typeRef = objectContainer->resolvedTypes.value(context.instantiatingBinding->propertyNameIndex);
        Q_ASSERT(typeRef);
        QQmlType qmltype = typeRef->type;
        if (!qmltype.isValid()) {
            QString propertyName = stringAt(context.instantiatingBinding->propertyNameIndex);
            if (imports->resolveType(propertyName, &qmltype, 0, 0, 0)) {
                if (qmltype.isComposite()) {
                    QQmlTypeData *tdata = enginePrivate->typeLoader.getType(qmltype.sourceUrl());
                    Q_ASSERT(tdata);
                    Q_ASSERT(tdata->isComplete());

                    auto compilationUnit = tdata->compilationUnit();
                    qmltype = QQmlMetaType::qmlType(compilationUnit->metaTypeId);

                    tdata->release();
                }
            }
        }

        const QMetaObject *attachedMo = qmltype.attachedPropertiesType(enginePrivate);
        if (!attachedMo) {
            *error = QQmlCompileError(context.instantiatingBinding->location, QQmlPropertyCacheCreatorBase::tr("Non-existent attached object"));
            return nullptr;
        }
        return enginePrivate->cache(attachedMo);
    }
    return nullptr;
}

template <typename ObjectContainer>
inline QQmlCompileError QQmlPropertyCacheCreator<ObjectContainer>::createMetaObject(int objectIndex, const CompiledObject *obj, QQmlPropertyCache *baseTypeCache)
{
    QQmlRefPointer<QQmlPropertyCache> cache;
    cache.adopt(baseTypeCache->copyAndReserve(obj->propertyCount() + obj->aliasCount(),
                                              obj->functionCount() + obj->propertyCount() + obj->aliasCount() + obj->signalCount(),
                                              obj->signalCount() + obj->propertyCount() + obj->aliasCount(), obj->enumCount()));

    propertyCaches->set(objectIndex, cache);
    propertyCaches->setNeedsVMEMetaObject(objectIndex);

    struct TypeData {
        QV4::CompiledData::Property::Type dtype;
        int metaType;
    } builtinTypes[] = {
    { QV4::CompiledData::Property::Var, QMetaType::QVariant },
    { QV4::CompiledData::Property::Variant, QMetaType::QVariant },
    { QV4::CompiledData::Property::Int, QMetaType::Int },
    { QV4::CompiledData::Property::Bool, QMetaType::Bool },
    { QV4::CompiledData::Property::Real, QMetaType::Double },
    { QV4::CompiledData::Property::String, QMetaType::QString },
    { QV4::CompiledData::Property::Url, QMetaType::QUrl },
    { QV4::CompiledData::Property::Color, QMetaType::QColor },
    { QV4::CompiledData::Property::Font, QMetaType::QFont },
    { QV4::CompiledData::Property::Time, QMetaType::QTime },
    { QV4::CompiledData::Property::Date, QMetaType::QDate },
    { QV4::CompiledData::Property::DateTime, QMetaType::QDateTime },
    { QV4::CompiledData::Property::Rect, QMetaType::QRectF },
    { QV4::CompiledData::Property::Point, QMetaType::QPointF },
    { QV4::CompiledData::Property::Size, QMetaType::QSizeF },
    { QV4::CompiledData::Property::Vector2D, QMetaType::QVector2D },
    { QV4::CompiledData::Property::Vector3D, QMetaType::QVector3D },
    { QV4::CompiledData::Property::Vector4D, QMetaType::QVector4D },
    { QV4::CompiledData::Property::Matrix4x4, QMetaType::QMatrix4x4 },
    { QV4::CompiledData::Property::Quaternion, QMetaType::QQuaternion }
};
    static const uint builtinTypeCount = sizeof(builtinTypes) / sizeof(TypeData);

    QByteArray newClassName;

    if (objectIndex == /*root object*/0) {
        const QString path = objectContainer->url().path();
        int lastSlash = path.lastIndexOf(QLatin1Char('/'));
        if (lastSlash > -1) {
            const QStringRef nameBase = path.midRef(lastSlash + 1, path.length() - lastSlash - 5);
            if (!nameBase.isEmpty() && nameBase.at(0).isUpper())
                newClassName = nameBase.toUtf8() + "_QMLTYPE_" +
                        QByteArray::number(classIndexCounter.fetchAndAddRelaxed(1));
        }
    }
    if (newClassName.isEmpty()) {
        newClassName = QQmlMetaObject(baseTypeCache).className();
        newClassName.append("_QML_");
        newClassName.append(QByteArray::number(classIndexCounter.fetchAndAddRelaxed(1)));
    }

    cache->_dynamicClassName = newClassName;

    int varPropCount = 0;

    QmlIR::PropertyResolver resolver(baseTypeCache);

    auto p = obj->propertiesBegin();
    auto pend = obj->propertiesEnd();
    for ( ; p != pend; ++p) {
        if (p->type == QV4::CompiledData::Property::Var)
            varPropCount++;

        bool notInRevision = false;
        QQmlPropertyData *d = resolver.property(stringAt(p->nameIndex), &notInRevision);
        if (d && d->isFinal())
            return QQmlCompileError(p->location, QQmlPropertyCacheCreatorBase::tr("Cannot override FINAL property"));
    }

    auto a = obj->aliasesBegin();
    auto aend = obj->aliasesEnd();
    for ( ; a != aend; ++a) {
        bool notInRevision = false;
        QQmlPropertyData *d = resolver.property(stringAt(a->nameIndex), &notInRevision);
        if (d && d->isFinal())
            return QQmlCompileError(a->location, QQmlPropertyCacheCreatorBase::tr("Cannot override FINAL property"));
    }

    int effectivePropertyIndex = cache->propertyIndexCacheStart;
    int effectiveMethodIndex = cache->methodIndexCacheStart;

    // For property change signal override detection.
    // We prepopulate a set of signal names which already exist in the object,
    // and throw an error if there is a signal/method defined as an override.
    QSet<QString> seenSignals;
    seenSignals << QStringLiteral("destroyed") << QStringLiteral("parentChanged") << QStringLiteral("objectNameChanged");
    QQmlPropertyCache *parentCache = cache;
    while ((parentCache = parentCache->parent())) {
        if (int pSigCount = parentCache->signalCount()) {
            int pSigOffset = parentCache->signalOffset();
            for (int i = pSigOffset; i < pSigCount; ++i) {
                QQmlPropertyData *currPSig = parentCache->signal(i);
                // XXX TODO: find a better way to get signal name from the property data :-/
                for (QQmlPropertyCache::StringCache::ConstIterator iter = parentCache->stringCache.begin();
                     iter != parentCache->stringCache.end(); ++iter) {
                    if (currPSig == (*iter).second) {
                        seenSignals.insert(iter.key());
                        break;
                    }
                }
            }
        }
    }

    // Set up notify signals for properties - first normal, then alias
    p = obj->propertiesBegin();
    pend = obj->propertiesEnd();
    for (  ; p != pend; ++p) {
        auto flags = QQmlPropertyData::defaultSignalFlags();

        QString changedSigName = stringAt(p->nameIndex) + QLatin1String("Changed");
        seenSignals.insert(changedSigName);

        cache->appendSignal(changedSigName, flags, effectiveMethodIndex++);
    }

    a = obj->aliasesBegin();
    aend = obj->aliasesEnd();
    for ( ; a != aend; ++a) {
        auto flags = QQmlPropertyData::defaultSignalFlags();

        QString changedSigName = stringAt(a->nameIndex) + QLatin1String("Changed");
        seenSignals.insert(changedSigName);

        cache->appendSignal(changedSigName, flags, effectiveMethodIndex++);
    }

    auto e = obj->enumsBegin();
    auto eend = obj->enumsEnd();
    for ( ; e != eend; ++e) {
        const int enumValueCount = e->enumValueCount();
        QVector<QQmlEnumValue> values;
        values.reserve(enumValueCount);

        auto enumValue = e->enumValuesBegin();
        auto end = e->enumValuesEnd();
        for ( ; enumValue != end; ++enumValue)
            values.append(QQmlEnumValue(stringAt(enumValue->nameIndex), enumValue->value));

        cache->appendEnum(stringAt(e->nameIndex), values);
    }

    // Dynamic signals
    auto s = obj->signalsBegin();
    auto send = obj->signalsEnd();
    for ( ; s != send; ++s) {
        const int paramCount = s->parameterCount();

        QList<QByteArray> names;
        names.reserve(paramCount);
        QVarLengthArray<int, 10> paramTypes(paramCount?(paramCount + 1):0);

        if (paramCount) {
            paramTypes[0] = paramCount;

            int i = 0;
            auto param = s->parametersBegin();
            auto end = s->parametersEnd();
            for ( ; param != end; ++param, ++i) {
                names.append(stringAt(param->nameIndex).toUtf8());
                if (param->type < builtinTypeCount) {
                    // built-in type
                    paramTypes[i + 1] = builtinTypes[param->type].metaType;
                } else {
                    // lazily resolved type
                    Q_ASSERT(param->type == QV4::CompiledData::Property::Custom);
                    const QString customTypeName = stringAt(param->customTypeNameIndex);
                    QQmlType qmltype;
                    if (!imports->resolveType(customTypeName, &qmltype, 0, 0, 0))
                        return QQmlCompileError(s->location, QQmlPropertyCacheCreatorBase::tr("Invalid signal parameter type: %1").arg(customTypeName));

                    if (qmltype.isComposite()) {
                        QQmlTypeData *tdata = enginePrivate->typeLoader.getType(qmltype.sourceUrl());
                        Q_ASSERT(tdata);
                        Q_ASSERT(tdata->isComplete());

                        auto compilationUnit = tdata->compilationUnit();

                        paramTypes[i + 1] = compilationUnit->metaTypeId;

                        tdata->release();
                    } else {
                        paramTypes[i + 1] = qmltype.typeId();
                    }
                }
            }
        }

        auto flags = QQmlPropertyData::defaultSignalFlags();
        if (paramCount)
            flags.hasArguments = true;

        QString signalName = stringAt(s->nameIndex);
        if (seenSignals.contains(signalName))
            return QQmlCompileError(s->location, QQmlPropertyCacheCreatorBase::tr("Duplicate signal name: invalid override of property change signal or superclass signal"));
        seenSignals.insert(signalName);

        cache->appendSignal(signalName, flags, effectiveMethodIndex++,
                            paramCount?paramTypes.constData():0, names);
    }


    // Dynamic slots
    auto function = objectContainer->objectFunctionsBegin(obj);
    auto fend = objectContainer->objectFunctionsEnd(obj);
    for ( ; function != fend; ++function) {
        auto flags = QQmlPropertyData::defaultSlotFlags();

        const QString slotName = stringAt(function->nameIndex);
        if (seenSignals.contains(slotName))
            return QQmlCompileError(function->location, QQmlPropertyCacheCreatorBase::tr("Duplicate method name: invalid override of property change signal or superclass signal"));
        // Note: we don't append slotName to the seenSignals list, since we don't
        // protect against overriding change signals or methods with properties.

        QList<QByteArray> parameterNames;
        auto formal = function->formalsBegin();
        auto end = function->formalsEnd();
        for ( ; formal != end; ++formal) {
            flags.hasArguments = true;
            parameterNames << stringAt(*formal).toUtf8();
        }

        cache->appendMethod(slotName, flags, effectiveMethodIndex++, parameterNames);
    }


    // Dynamic properties
    int effectiveSignalIndex = cache->signalHandlerIndexCacheStart;
    int propertyIdx = 0;
    p = obj->propertiesBegin();
    pend = obj->propertiesEnd();
    for ( ; p != pend; ++p, ++propertyIdx) {
        int propertyType = 0;
        int propertTypeMinorVersion = 0;
        QQmlPropertyData::Flags propertyFlags;

        if (p->type == QV4::CompiledData::Property::Var) {
            propertyType = QMetaType::QVariant;
            propertyFlags.type = QQmlPropertyData::Flags::VarPropertyType;
        } else if (p->type < builtinTypeCount) {
            propertyType = builtinTypes[p->type].metaType;

            if (p->type == QV4::CompiledData::Property::Variant)
                propertyFlags.type = QQmlPropertyData::Flags::QVariantType;
        } else {
            Q_ASSERT(p->type == QV4::CompiledData::Property::CustomList ||
                     p->type == QV4::CompiledData::Property::Custom);

            QQmlType qmltype;
            if (!imports->resolveType(stringAt(p->customTypeNameIndex), &qmltype, 0, 0, 0)) {
                return QQmlCompileError(p->location, QQmlPropertyCacheCreatorBase::tr("Invalid property type"));
            }

            Q_ASSERT(qmltype.isValid());
            if (qmltype.isComposite()) {
                QQmlTypeData *tdata = enginePrivate->typeLoader.getType(qmltype.sourceUrl());
                Q_ASSERT(tdata);
                Q_ASSERT(tdata->isComplete());

                auto compilationUnit = tdata->compilationUnit();

                if (p->type == QV4::CompiledData::Property::Custom) {
                    propertyType = compilationUnit->metaTypeId;
                } else {
                    propertyType = compilationUnit->listMetaTypeId;
                }

                tdata->release();
            } else {
                if (p->type == QV4::CompiledData::Property::Custom) {
                    propertyType = qmltype.typeId();
                    propertTypeMinorVersion = qmltype.minorVersion();
                } else {
                    propertyType = qmltype.qListTypeId();
                }
            }

            if (p->type == QV4::CompiledData::Property::Custom)
                propertyFlags.type = QQmlPropertyData::Flags::QObjectDerivedType;
            else
                propertyFlags.type = QQmlPropertyData::Flags::QListType;
        }

        if (!(p->flags & QV4::CompiledData::Property::IsReadOnly) && p->type != QV4::CompiledData::Property::CustomList)
            propertyFlags.isWritable = true;


        QString propertyName = stringAt(p->nameIndex);
        if (!obj->defaultPropertyIsAlias && propertyIdx == obj->indexOfDefaultPropertyOrAlias)
            cache->_defaultPropertyName = propertyName;
        cache->appendProperty(propertyName, propertyFlags, effectivePropertyIndex++,
                              propertyType, propertTypeMinorVersion, effectiveSignalIndex);

        effectiveSignalIndex++;
    }

    QQmlCompileError noError;
    return noError;
}

template <typename ObjectContainer>
class QQmlPropertyCacheAliasCreator
{
public:
    typedef typename ObjectContainer::CompiledObject CompiledObject;

    QQmlPropertyCacheAliasCreator(QQmlPropertyCacheVector *propertyCaches, const ObjectContainer *objectContainer);

    void appendAliasPropertiesToMetaObjects();

    QQmlCompileError appendAliasesToPropertyCache(const CompiledObject &component, int objectIndex);

private:
    void appendAliasPropertiesInMetaObjectsWithinComponent(const CompiledObject &component, int firstObjectIndex);
<<<<<<< HEAD
    void propertyDataForAlias(const CompiledObject &component, const QV4::CompiledData::Alias &alias, int *type, int *rev, QQmlPropertyRawData::Flags *propertyFlags);
=======
    QQmlCompileError propertyDataForAlias(const CompiledObject &component, const QV4::CompiledData::Alias &alias, int *type, QQmlPropertyRawData::Flags *propertyFlags);
>>>>>>> 3e3c6717

    void collectObjectsWithAliasesRecursively(int objectIndex, QVector<int> *objectsWithAliases) const;

    int objectForId(const CompiledObject &component, int id) const;

    QQmlPropertyCacheVector *propertyCaches;
    const ObjectContainer *objectContainer;
};

template <typename ObjectContainer>
inline QQmlPropertyCacheAliasCreator<ObjectContainer>::QQmlPropertyCacheAliasCreator(QQmlPropertyCacheVector *propertyCaches, const ObjectContainer *objectContainer)
    : propertyCaches(propertyCaches)
    , objectContainer(objectContainer)
{

}

template <typename ObjectContainer>
inline void QQmlPropertyCacheAliasCreator<ObjectContainer>::appendAliasPropertiesToMetaObjects()
{
    // skip the root object (index 0) as that one does not have a first object index originating
    // from a binding.
    for (int i = 1; i < objectContainer->objectCount(); ++i) {
        const CompiledObject &component = *objectContainer->objectAt(i);
        if (!(component.flags & QV4::CompiledData::Object::IsComponent))
            continue;

        const auto rootBinding = component.bindingsBegin();
        appendAliasPropertiesInMetaObjectsWithinComponent(component, rootBinding->value.objectIndex);
    }

    const int rootObjectIndex = 0;
    appendAliasPropertiesInMetaObjectsWithinComponent(*objectContainer->objectAt(rootObjectIndex), rootObjectIndex);
}

template <typename ObjectContainer>
inline void QQmlPropertyCacheAliasCreator<ObjectContainer>::appendAliasPropertiesInMetaObjectsWithinComponent(const CompiledObject &component, int firstObjectIndex)
{
    QVector<int> objectsWithAliases;
    collectObjectsWithAliasesRecursively(firstObjectIndex, &objectsWithAliases);
    if (objectsWithAliases.isEmpty())
        return;

    const auto allAliasTargetsExist = [this, &component](const CompiledObject &object) {
        auto alias = object.aliasesBegin();
        auto end = object.aliasesEnd();
        for ( ; alias != end; ++alias) {
            Q_ASSERT(alias->flags & QV4::CompiledData::Alias::Resolved);

            const int targetObjectIndex = objectForId(component, alias->targetObjectId);
            Q_ASSERT(targetObjectIndex >= 0);

            if (alias->aliasToLocalAlias)
                continue;

            if (alias->encodedMetaPropertyIndex == -1)
                continue;

            const QQmlPropertyCache *targetCache = propertyCaches->at(targetObjectIndex);
            Q_ASSERT(targetCache);

            int coreIndex = QQmlPropertyIndex::fromEncoded(alias->encodedMetaPropertyIndex).coreIndex();
            QQmlPropertyData *targetProperty = targetCache->property(coreIndex);
            if (!targetProperty)
                return false;
       }
       return true;
    };

    do {
        QVector<int> pendingObjects;

        for (int objectIndex: qAsConst(objectsWithAliases)) {
            const CompiledObject &object = *objectContainer->objectAt(objectIndex);

            if (allAliasTargetsExist(object)) {
                appendAliasesToPropertyCache(component, objectIndex);
            } else {
                pendingObjects.append(objectIndex);
            }

        }
        qSwap(objectsWithAliases, pendingObjects);
    } while (!objectsWithAliases.isEmpty());
}

template <typename ObjectContainer>
inline void QQmlPropertyCacheAliasCreator<ObjectContainer>::collectObjectsWithAliasesRecursively(int objectIndex, QVector<int> *objectsWithAliases) const
{
    const CompiledObject &object = *objectContainer->objectAt(objectIndex);
    if (object.aliasCount() > 0)
        objectsWithAliases->append(objectIndex);

    // Stop at Component boundary
    if (object.flags & QV4::CompiledData::Object::IsComponent && objectIndex != /*root object*/0)
        return;

    auto binding = object.bindingsBegin();
    auto end = object.bindingsEnd();
    for (; binding != end; ++binding) {
        if (binding->type != QV4::CompiledData::Binding::Type_Object
            && binding->type != QV4::CompiledData::Binding::Type_AttachedProperty
            && binding->type != QV4::CompiledData::Binding::Type_GroupProperty)
            continue;

        collectObjectsWithAliasesRecursively(binding->value.objectIndex, objectsWithAliases);
    }
}

template <typename ObjectContainer>
<<<<<<< HEAD
inline void QQmlPropertyCacheAliasCreator<ObjectContainer>::propertyDataForAlias(
        const CompiledObject &component, const QV4::CompiledData::Alias &alias, int *type, int *minorVersion,
=======
inline QQmlCompileError QQmlPropertyCacheAliasCreator<ObjectContainer>::propertyDataForAlias(
        const CompiledObject &component, const QV4::CompiledData::Alias &alias, int *type,
>>>>>>> 3e3c6717
        QQmlPropertyData::Flags *propertyFlags)
{
    const int targetObjectIndex = objectForId(component, alias.targetObjectId);
    Q_ASSERT(targetObjectIndex >= 0);

    const CompiledObject &targetObject = *objectContainer->objectAt(targetObjectIndex);

    *type = 0;
    bool writable = false;
    bool resettable = false;

    propertyFlags->isAlias = true;

    if (alias.aliasToLocalAlias) {
        auto targetAlias = targetObject.aliasesBegin();
        for (uint i = 0; i < alias.localAliasIndex; ++i)
            ++targetAlias;
<<<<<<< HEAD
        propertyDataForAlias(component, *targetAlias, type, minorVersion, propertyFlags);
        return;
=======
        return propertyDataForAlias(component, *targetAlias, type, propertyFlags);
>>>>>>> 3e3c6717
    } else if (alias.encodedMetaPropertyIndex == -1) {
        Q_ASSERT(alias.flags & QV4::CompiledData::Alias::AliasPointsToPointerObject);
        auto *typeRef = objectContainer->resolvedTypes.value(targetObject.inheritedTypeNameIndex);
        if (!typeRef) {
            // Can be caused by the alias target not being a valid id or property. E.g.:
            // property alias dataValue: dataVal
            // invalidAliasComponent { id: dataVal }
            return QQmlCompileError(targetObject.location, QQmlPropertyCacheCreatorBase::tr("Invalid alias target"));
        }

        if (typeRef->type.isValid())
            *type = typeRef->type.typeId();
        else
            *type = typeRef->compilationUnit->metaTypeId;

        *minorVersion = typeRef->minorVersion;

        propertyFlags->type = QQmlPropertyData::Flags::QObjectDerivedType;
    } else {
        int coreIndex = QQmlPropertyIndex::fromEncoded(alias.encodedMetaPropertyIndex).coreIndex();
        int valueTypeIndex = QQmlPropertyIndex::fromEncoded(alias.encodedMetaPropertyIndex).valueTypeIndex();

        QQmlPropertyCache *targetCache = propertyCaches->at(targetObjectIndex);
        Q_ASSERT(targetCache);
        QQmlPropertyData *targetProperty = targetCache->property(coreIndex);
        Q_ASSERT(targetProperty);

        *type = targetProperty->propType();

        writable = targetProperty->isWritable();
        resettable = targetProperty->isResettable();

        if (valueTypeIndex != -1) {
            const QMetaObject *valueTypeMetaObject = QQmlValueTypeFactory::metaObjectForMetaType(*type);
            if (valueTypeMetaObject->property(valueTypeIndex).isEnumType())
                *type = QVariant::Int;
            else
                *type = valueTypeMetaObject->property(valueTypeIndex).userType();
        } else {
            if (targetProperty->isEnum()) {
                *type = QVariant::Int;
            } else {
                // Copy type flags
                propertyFlags->copyPropertyTypeFlags(targetProperty->flags());

                if (targetProperty->isVarProperty())
                    propertyFlags->type = QQmlPropertyData::Flags::QVariantType;
            }
        }
    }

    propertyFlags->isWritable = !(alias.flags & QV4::CompiledData::Property::IsReadOnly) && writable;
    propertyFlags->isResettable = resettable;
    return QQmlCompileError();
}

template <typename ObjectContainer>
inline QQmlCompileError QQmlPropertyCacheAliasCreator<ObjectContainer>::appendAliasesToPropertyCache(
        const CompiledObject &component, int objectIndex)
{
    const CompiledObject &object = *objectContainer->objectAt(objectIndex);
    if (!object.aliasCount())
        return QQmlCompileError();

    QQmlPropertyCache *propertyCache = propertyCaches->at(objectIndex);
    Q_ASSERT(propertyCache);

    int effectiveSignalIndex = propertyCache->signalHandlerIndexCacheStart + propertyCache->propertyIndexCache.count();
    int effectivePropertyIndex = propertyCache->propertyIndexCacheStart + propertyCache->propertyIndexCache.count();

    int aliasIndex = 0;
    auto alias = object.aliasesBegin();
    auto end = object.aliasesEnd();
    for ( ; alias != end; ++alias, ++aliasIndex) {
        Q_ASSERT(alias->flags & QV4::CompiledData::Alias::Resolved);

        int type = 0;
        int minorVersion = 0;
        QQmlPropertyData::Flags propertyFlags;
<<<<<<< HEAD
        propertyDataForAlias(component, *alias, &type, &minorVersion, &propertyFlags);
=======
        QQmlCompileError error = propertyDataForAlias(component, *alias, &type, &propertyFlags);
        if (error.isSet())
            return error;
>>>>>>> 3e3c6717

        const QString propertyName = objectContainer->stringAt(alias->nameIndex);

        if (object.defaultPropertyIsAlias && aliasIndex == object.indexOfDefaultPropertyOrAlias)
            propertyCache->_defaultPropertyName = propertyName;

        propertyCache->appendProperty(propertyName, propertyFlags, effectivePropertyIndex++,
                                      type, minorVersion, effectiveSignalIndex++);
    }

    return QQmlCompileError();
}

template <typename ObjectContainer>
inline int QQmlPropertyCacheAliasCreator<ObjectContainer>::objectForId(const CompiledObject &component, int id) const
{
    for (quint32 i = 0, count = component.namedObjectsInComponentCount(); i < count; ++i) {
        const int candidateIndex = component.namedObjectsInComponentTable()[i];
        const CompiledObject &candidate = *objectContainer->objectAt(candidateIndex);
        if (candidate.id == id)
            return candidateIndex;
    }
    return -1;
}

QT_END_NAMESPACE

#endif // QQMLPROPERTYCACHECREATOR_P_H<|MERGE_RESOLUTION|>--- conflicted
+++ resolved
@@ -557,11 +557,7 @@
 
 private:
     void appendAliasPropertiesInMetaObjectsWithinComponent(const CompiledObject &component, int firstObjectIndex);
-<<<<<<< HEAD
-    void propertyDataForAlias(const CompiledObject &component, const QV4::CompiledData::Alias &alias, int *type, int *rev, QQmlPropertyRawData::Flags *propertyFlags);
-=======
-    QQmlCompileError propertyDataForAlias(const CompiledObject &component, const QV4::CompiledData::Alias &alias, int *type, QQmlPropertyRawData::Flags *propertyFlags);
->>>>>>> 3e3c6717
+    QQmlCompileError propertyDataForAlias(const CompiledObject &component, const QV4::CompiledData::Alias &alias, int *type, int *rev, QQmlPropertyRawData::Flags *propertyFlags);
 
     void collectObjectsWithAliasesRecursively(int objectIndex, QVector<int> *objectsWithAliases) const;
 
@@ -672,13 +668,8 @@
 }
 
 template <typename ObjectContainer>
-<<<<<<< HEAD
-inline void QQmlPropertyCacheAliasCreator<ObjectContainer>::propertyDataForAlias(
+inline QQmlCompileError QQmlPropertyCacheAliasCreator<ObjectContainer>::propertyDataForAlias(
         const CompiledObject &component, const QV4::CompiledData::Alias &alias, int *type, int *minorVersion,
-=======
-inline QQmlCompileError QQmlPropertyCacheAliasCreator<ObjectContainer>::propertyDataForAlias(
-        const CompiledObject &component, const QV4::CompiledData::Alias &alias, int *type,
->>>>>>> 3e3c6717
         QQmlPropertyData::Flags *propertyFlags)
 {
     const int targetObjectIndex = objectForId(component, alias.targetObjectId);
@@ -696,12 +687,7 @@
         auto targetAlias = targetObject.aliasesBegin();
         for (uint i = 0; i < alias.localAliasIndex; ++i)
             ++targetAlias;
-<<<<<<< HEAD
-        propertyDataForAlias(component, *targetAlias, type, minorVersion, propertyFlags);
-        return;
-=======
-        return propertyDataForAlias(component, *targetAlias, type, propertyFlags);
->>>>>>> 3e3c6717
+        return propertyDataForAlias(component, *targetAlias, type, minorVersion, propertyFlags);
     } else if (alias.encodedMetaPropertyIndex == -1) {
         Q_ASSERT(alias.flags & QV4::CompiledData::Alias::AliasPointsToPointerObject);
         auto *typeRef = objectContainer->resolvedTypes.value(targetObject.inheritedTypeNameIndex);
@@ -781,13 +767,9 @@
         int type = 0;
         int minorVersion = 0;
         QQmlPropertyData::Flags propertyFlags;
-<<<<<<< HEAD
-        propertyDataForAlias(component, *alias, &type, &minorVersion, &propertyFlags);
-=======
-        QQmlCompileError error = propertyDataForAlias(component, *alias, &type, &propertyFlags);
+        QQmlCompileError error = propertyDataForAlias(component, *alias, &type, &minorVersion, &propertyFlags);
         if (error.isSet())
             return error;
->>>>>>> 3e3c6717
 
         const QString propertyName = objectContainer->stringAt(alias->nameIndex);
 
