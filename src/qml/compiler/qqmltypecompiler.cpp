/****************************************************************************
**
** Copyright (C) 2016 The Qt Company Ltd.
** Contact: https://www.qt.io/licensing/
**
** This file is part of the tools applications of the Qt Toolkit.
**
** $QT_BEGIN_LICENSE:LGPL$
** Commercial License Usage
** Licensees holding valid commercial Qt licenses may use this file in
** accordance with the commercial license agreement provided with the
** Software or, alternatively, in accordance with the terms contained in
** a written agreement between you and The Qt Company. For licensing terms
** and conditions see https://www.qt.io/terms-conditions. For further
** information use the contact form at https://www.qt.io/contact-us.
**
** GNU Lesser General Public License Usage
** Alternatively, this file may be used under the terms of the GNU Lesser
** General Public License version 3 as published by the Free Software
** Foundation and appearing in the file LICENSE.LGPL3 included in the
** packaging of this file. Please review the following information to
** ensure the GNU Lesser General Public License version 3 requirements
** will be met: https://www.gnu.org/licenses/lgpl-3.0.html.
**
** GNU General Public License Usage
** Alternatively, this file may be used under the terms of the GNU
** General Public License version 2.0 or (at your option) the GNU General
** Public license version 3 or any later version approved by the KDE Free
** Qt Foundation. The licenses are as published by the Free Software
** Foundation and appearing in the file LICENSE.GPL2 and LICENSE.GPL3
** included in the packaging of this file. Please review the following
** information to ensure the GNU General Public License requirements will
** be met: https://www.gnu.org/licenses/gpl-2.0.html and
** https://www.gnu.org/licenses/gpl-3.0.html.
**
** $QT_END_LICENSE$
**
****************************************************************************/

#include "qqmltypecompiler_p.h"

#include <private/qqmlirbuilder_p.h>
#include <private/qqmlobjectcreator_p.h>
#include <private/qqmlcustomparser_p.h>
#include <private/qqmlvmemetaobject_p.h>
#include <private/qqmlcomponent_p.h>
#include <private/qv4ssa_p.h>

#include "qqmlpropertycachecreator_p.h"
#include "qv4jssimplifier_p.h"

#define COMPILE_EXCEPTION(token, desc) \
    { \
        recordError((token)->location, desc); \
        return false; \
    }

QT_BEGIN_NAMESPACE

QQmlTypeCompiler::QQmlTypeCompiler(QQmlEnginePrivate *engine, QQmlTypeData *typeData,
                                   QmlIR::Document *parsedQML, const QQmlRefPointer<QQmlTypeNameCache> &typeNameCache,
                                   const QV4::CompiledData::ResolvedTypeReferenceMap &resolvedTypeCache, const QV4::CompiledData::DependentTypesHasher &dependencyHasher)
    : resolvedTypes(resolvedTypeCache)
    , engine(engine)
    , typeData(typeData)
    , dependencyHasher(dependencyHasher)
    , typeNameCache(typeNameCache)
    , document(parsedQML)
{
}

QV4::CompiledData::CompilationUnit *QQmlTypeCompiler::compile()
{
    // Build property caches and VME meta object data

    for (auto it = resolvedTypes.constBegin(), end = resolvedTypes.constEnd();
         it != end; ++it) {
        QQmlCustomParser *customParser = (*it)->type.customParser();
        if (customParser)
            customParsers.insert(it.key(), customParser);
    }

    {
        QQmlPropertyCacheCreator<QQmlTypeCompiler> propertyCacheBuilder(&m_propertyCaches, engine, this, imports());
        QQmlCompileError error = propertyCacheBuilder.buildMetaObjects();
        if (error.isSet()) {
            recordError(error);
            return nullptr;
        }
    }

    {
        QQmlDefaultPropertyMerger merger(this);
        merger.mergeDefaultProperties();
    }

    {
        SignalHandlerConverter converter(this);
        if (!converter.convertSignalHandlerExpressionsToFunctionDeclarations())
            return nullptr;
    }

    {
        QQmlEnumTypeResolver enumResolver(this);
        if (!enumResolver.resolveEnumBindings())
            return nullptr;
    }

    {
        QQmlCustomParserScriptIndexer cpi(this);
        cpi.annotateBindingsWithScriptStrings();
    }

    {
        QQmlAliasAnnotator annotator(this);
        annotator.annotateBindingsToAliases();
    }

    // Resolve component boundaries and aliases

    {
        // Scan for components, determine their scopes and resolve aliases within the scope.
        QQmlComponentAndAliasResolver resolver(this);
        if (!resolver.resolve())
            return nullptr;
    }

    {
        QQmlDeferredAndCustomParserBindingScanner deferredAndCustomParserBindingScanner(this);
        if (!deferredAndCustomParserBindingScanner.scanObject())
            return nullptr;
    }

    // Compile JS binding expressions and signal handlers
    if (!document->javaScriptCompilationUnit) {
        {
            // We can compile script strings ahead of time, but they must be compiled
            // without type optimizations as their scope is always entirely dynamic.
            QQmlScriptStringScanner sss(this);
            sss.scan();
        }

        QmlIR::JSCodeGen v4CodeGenerator(typeData->finalUrlString(), document->code, &document->jsModule, &document->jsParserEngine, document->program, typeNameCache, &document->jsGenerator.stringTable);
        QQmlJSCodeGenerator jsCodeGen(this, &v4CodeGenerator);
        if (!jsCodeGen.generateCodeForComponents())
            return nullptr;

        QQmlJavaScriptBindingExpressionSimplificationPass pass(document->objects, &document->jsModule, &document->jsGenerator);
        pass.reduceTranslationBindings();

        QV4::ExecutionEngine *v4 = engine->v4engine();
        QScopedPointer<QV4::EvalInstructionSelection> isel(v4->iselFactory->create(engine, v4->executableAllocator, &document->jsModule, &document->jsGenerator));
        isel->setUseFastLookups(false);
        isel->setUseTypeInference(true);
        document->javaScriptCompilationUnit = isel->compile(/*generated unit data*/false);
    }

    // Generate QML compiled type data structures

    QmlIR::QmlUnitGenerator qmlGenerator;
    QV4::CompiledData::Unit *qmlUnit = qmlGenerator.generate(*document, dependencyHasher);

    Q_ASSERT(document->javaScriptCompilationUnit);
    // The js unit owns the data and will free the qml unit.
    document->javaScriptCompilationUnit->data = qmlUnit;

    QV4::CompiledData::CompilationUnit *compilationUnit = document->javaScriptCompilationUnit;
    compilationUnit = document->javaScriptCompilationUnit;
    compilationUnit->typeNameCache = typeNameCache;
    compilationUnit->resolvedTypes = resolvedTypes;
    compilationUnit->propertyCaches = std::move(m_propertyCaches);
    Q_ASSERT(compilationUnit->propertyCaches.count() == static_cast<int>(compilationUnit->data->nObjects));

    if (errors.isEmpty())
        return compilationUnit;
    else
        return nullptr;
}

void QQmlTypeCompiler::recordError(QQmlError error)
{
    error.setUrl(url());
    errors << error;
}

void QQmlTypeCompiler::recordError(const QV4::CompiledData::Location &location, const QString &description)
{
    QQmlError error;
    error.setLine(location.line);
    error.setColumn(location.column);
    error.setDescription(description);
    error.setUrl(url());
    errors << error;
}

void QQmlTypeCompiler::recordError(const QQmlCompileError &error)
{
    recordError(error.location, error.description);
}

QString QQmlTypeCompiler::stringAt(int idx) const
{
    return document->stringAt(idx);
}

int QQmlTypeCompiler::registerString(const QString &str)
{
    return document->jsGenerator.registerString(str);
}

QV4::IR::Module *QQmlTypeCompiler::jsIRModule() const
{
    return &document->jsModule;
}

const QV4::CompiledData::Unit *QQmlTypeCompiler::qmlUnit() const
{
    return document->javaScriptCompilationUnit->data;
}

const QQmlImports *QQmlTypeCompiler::imports() const
{
    return &typeData->imports();
}

QVector<QmlIR::Object *> *QQmlTypeCompiler::qmlObjects() const
{
    return &document->objects;
}

int QQmlTypeCompiler::rootObjectIndex() const
{
    return document->indexOfRootObject;
}

void QQmlTypeCompiler::setPropertyCaches(QQmlPropertyCacheVector &&caches)
{
    m_propertyCaches = std::move(caches);
    Q_ASSERT(m_propertyCaches.count() >= document->indexOfRootObject);
}

const QQmlPropertyCacheVector *QQmlTypeCompiler::propertyCaches() const
{
    return &m_propertyCaches;
}

QQmlPropertyCacheVector &&QQmlTypeCompiler::takePropertyCaches()
{
    return std::move(m_propertyCaches);
}

QQmlJS::MemoryPool *QQmlTypeCompiler::memoryPool()
{
    return document->jsParserEngine.pool();
}

QStringRef QQmlTypeCompiler::newStringRef(const QString &string)
{
    return document->jsParserEngine.newStringRef(string);
}

const QV4::Compiler::StringTableGenerator *QQmlTypeCompiler::stringPool() const
{
    return &document->jsGenerator.stringTable;
}

void QQmlTypeCompiler::setBindingPropertyDataPerObject(const QVector<QV4::CompiledData::BindingPropertyData> &propertyData)
{
    document->javaScriptCompilationUnit->bindingPropertyDataPerObject = propertyData;
}

QString QQmlTypeCompiler::bindingAsString(const QmlIR::Object *object, int scriptIndex) const
{
    return object->bindingAsString(document, scriptIndex);
}

void QQmlTypeCompiler::addImport(const QString &module, const QString &qualifier, int majorVersion, int minorVersion)
{
    const quint32 moduleIdx = registerString(module);
    const quint32 qualifierIdx = registerString(qualifier);

    for (int i = 0, count = document->imports.count(); i < count; ++i) {
        const QV4::CompiledData::Import *existingImport = document->imports.at(i);
        if (existingImport->type == QV4::CompiledData::Import::ImportLibrary
            && existingImport->uriIndex == moduleIdx
            && existingImport->qualifierIndex == qualifierIdx)
            return;
    }
    auto pool = memoryPool();
    QV4::CompiledData::Import *import = pool->New<QV4::CompiledData::Import>();
    import->type = QV4::CompiledData::Import::ImportLibrary;
    import->majorVersion = majorVersion;
    import->minorVersion = minorVersion;
    import->uriIndex = moduleIdx;
    import->qualifierIndex = qualifierIdx;
    document->imports.append(import);
}

QQmlCompilePass::QQmlCompilePass(QQmlTypeCompiler *typeCompiler)
    : compiler(typeCompiler)
{
}



SignalHandlerConverter::SignalHandlerConverter(QQmlTypeCompiler *typeCompiler)
    : QQmlCompilePass(typeCompiler)
    , enginePrivate(typeCompiler->enginePrivate())
    , qmlObjects(*typeCompiler->qmlObjects())
    , imports(typeCompiler->imports())
    , customParsers(typeCompiler->customParserCache())
    , resolvedTypes(typeCompiler->resolvedTypes)
    , illegalNames(QV8Engine::get(QQmlEnginePrivate::get(typeCompiler->enginePrivate()))->illegalNames())
    , propertyCaches(typeCompiler->propertyCaches())
{
}

bool SignalHandlerConverter::convertSignalHandlerExpressionsToFunctionDeclarations()
{
    for (int objectIndex = 0; objectIndex < qmlObjects.count(); ++objectIndex) {
        const QmlIR::Object * const obj = qmlObjects.at(objectIndex);
        QQmlPropertyCache *cache = propertyCaches->at(objectIndex);
        if (!cache)
            continue;
        if (QQmlCustomParser *customParser = customParsers.value(obj->inheritedTypeNameIndex)) {
            if (!(customParser->flags() & QQmlCustomParser::AcceptsSignalHandlers))
                continue;
        }
        const QString elementName = stringAt(obj->inheritedTypeNameIndex);
        if (!convertSignalHandlerExpressionsToFunctionDeclarations(obj, elementName, cache))
            return false;
    }
    return true;
}

bool SignalHandlerConverter::convertSignalHandlerExpressionsToFunctionDeclarations(const QmlIR::Object *obj, const QString &typeName, QQmlPropertyCache *propertyCache)
{
    // map from signal name defined in qml itself to list of parameters
    QHash<QString, QStringList> customSignals;

    for (QmlIR::Binding *binding = obj->firstBinding(); binding; binding = binding->next) {
        QString propertyName = stringAt(binding->propertyNameIndex);
        // Attached property?
        if (binding->type == QV4::CompiledData::Binding::Type_AttachedProperty) {
            const QmlIR::Object *attachedObj = qmlObjects.at(binding->value.objectIndex);
            auto *typeRef = resolvedTypes.value(binding->propertyNameIndex);
            QQmlType type = typeRef ? typeRef->type : QQmlType();
            if (!type.isValid()) {
                if (imports->resolveType(propertyName, &type, 0, 0, 0)) {
                    if (type.isComposite()) {
                        QQmlTypeData *tdata = enginePrivate->typeLoader.getType(type.sourceUrl());
                        Q_ASSERT(tdata);
                        Q_ASSERT(tdata->isComplete());

                        auto compilationUnit = tdata->compilationUnit();
                        type = QQmlMetaType::qmlType(compilationUnit->metaTypeId);

                        tdata->release();
                    }
                }
            }

            const QMetaObject *attachedType = type.attachedPropertiesType(enginePrivate);
            if (!attachedType)
                COMPILE_EXCEPTION(binding, tr("Non-existent attached object"));
            QQmlPropertyCache *cache = compiler->enginePrivate()->cache(attachedType);
            if (!convertSignalHandlerExpressionsToFunctionDeclarations(attachedObj, propertyName, cache))
                return false;
            continue;
        }

        if (!QmlIR::IRBuilder::isSignalPropertyName(propertyName))
            continue;

        QmlIR::PropertyResolver resolver(propertyCache);

        Q_ASSERT(propertyName.startsWith(QLatin1String("on")));
        propertyName.remove(0, 2);

        // Note that the property name could start with any alpha or '_' or '$' character,
        // so we need to do the lower-casing of the first alpha character.
        for (int firstAlphaIndex = 0; firstAlphaIndex < propertyName.size(); ++firstAlphaIndex) {
            if (propertyName.at(firstAlphaIndex).isUpper()) {
                propertyName[firstAlphaIndex] = propertyName.at(firstAlphaIndex).toLower();
                break;
            }
        }

        QList<QString> parameters;

        bool notInRevision = false;
        QQmlPropertyData *signal = resolver.signal(propertyName, &notInRevision);
        if (signal) {
            int sigIndex = propertyCache->methodIndexToSignalIndex(signal->coreIndex());
            sigIndex = propertyCache->originalClone(sigIndex);

            bool unnamedParameter = false;

            QList<QByteArray> parameterNames = propertyCache->signalParameterNames(sigIndex);
            for (int i = 0; i < parameterNames.count(); ++i) {
                const QString param = QString::fromUtf8(parameterNames.at(i));
                if (param.isEmpty())
                    unnamedParameter = true;
                else if (unnamedParameter) {
                    COMPILE_EXCEPTION(binding, tr("Signal uses unnamed parameter followed by named parameter."));
                } else if (illegalNames.contains(param)) {
                    COMPILE_EXCEPTION(binding, tr("Signal parameter \"%1\" hides global variable.").arg(param));
                }
                parameters += param;
            }
        } else {
            if (notInRevision) {
                // Try assinging it as a property later
                if (resolver.property(propertyName, /*notInRevision ptr*/0))
                    continue;

                const QString &originalPropertyName = stringAt(binding->propertyNameIndex);

                auto *typeRef = resolvedTypes.value(obj->inheritedTypeNameIndex);
                const QQmlType type = typeRef->type;
                if (type.isValid()) {
                    COMPILE_EXCEPTION(binding, tr("\"%1.%2\" is not available in %3 %4.%5.").arg(typeName).arg(originalPropertyName).arg(type.module()).arg(type.majorVersion()).arg(type.minorVersion()));
                } else {
                    COMPILE_EXCEPTION(binding, tr("\"%1.%2\" is not available due to component versioning.").arg(typeName).arg(originalPropertyName));
                }
            }

            // Try to look up the signal parameter names in the object itself

            // build cache if necessary
            if (customSignals.isEmpty()) {
                for (const QmlIR::Signal *signal = obj->firstSignal(); signal; signal = signal->next) {
                    const QString &signalName = stringAt(signal->nameIndex);
                    customSignals.insert(signalName, signal->parameterStringList(compiler->stringPool()));
                }

                for (const QmlIR::Property *property = obj->firstProperty(); property; property = property->next) {
                    const QString propName = stringAt(property->nameIndex);
                    customSignals.insert(propName, QStringList());
                }
            }

            QHash<QString, QStringList>::ConstIterator entry = customSignals.constFind(propertyName);
            if (entry == customSignals.constEnd() && propertyName.endsWith(QLatin1String("Changed"))) {
                QString alternateName = propertyName.mid(0, propertyName.length() - static_cast<int>(strlen("Changed")));
                entry = customSignals.constFind(alternateName);
            }

            if (entry == customSignals.constEnd()) {
                // Can't find even a custom signal, then just don't do anything and try
                // keeping the binding as a regular property assignment.
                continue;
            }

            parameters = entry.value();
        }

        // Binding object to signal means connect the signal to the object's default method.
        if (binding->type == QV4::CompiledData::Binding::Type_Object) {
            binding->flags |= QV4::CompiledData::Binding::IsSignalHandlerObject;
            continue;
        }

        if (binding->type != QV4::CompiledData::Binding::Type_Script) {
            if (binding->type < QV4::CompiledData::Binding::Type_Script) {
                COMPILE_EXCEPTION(binding, tr("Cannot assign a value to a signal (expecting a script to be run)"));
            } else {
                COMPILE_EXCEPTION(binding, tr("Incorrectly specified signal assignment"));
            }
        }

        QQmlJS::MemoryPool *pool = compiler->memoryPool();

        QQmlJS::AST::FormalParameterList *paramList = 0;
        for (const QString &param : qAsConst(parameters)) {
            QStringRef paramNameRef = compiler->newStringRef(param);

            if (paramList)
                paramList = new (pool) QQmlJS::AST::FormalParameterList(paramList, paramNameRef);
            else
                paramList = new (pool) QQmlJS::AST::FormalParameterList(paramNameRef);
        }

        if (paramList)
            paramList = paramList->finish();

        QmlIR::CompiledFunctionOrExpression *foe = obj->functionsAndExpressions->slowAt(binding->value.compiledScriptIndex);
        QQmlJS::AST::FunctionDeclaration *functionDeclaration = 0;
        if (QQmlJS::AST::ExpressionStatement *es = QQmlJS::AST::cast<QQmlJS::AST::ExpressionStatement*>(foe->node)) {
            if (QQmlJS::AST::FunctionExpression *fe = QQmlJS::AST::cast<QQmlJS::AST::FunctionExpression*>(es->expression)) {
                functionDeclaration = new (pool) QQmlJS::AST::FunctionDeclaration(fe->name, fe->formals, fe->body);
                functionDeclaration->functionToken = fe->functionToken;
                functionDeclaration->identifierToken = fe->identifierToken;
                functionDeclaration->lparenToken = fe->lparenToken;
                functionDeclaration->rparenToken = fe->rparenToken;
                functionDeclaration->lbraceToken = fe->lbraceToken;
                functionDeclaration->rbraceToken = fe->rbraceToken;
            }
        }
        if (!functionDeclaration) {
            QQmlJS::AST::Statement *statement = static_cast<QQmlJS::AST::Statement*>(foe->node);
            QQmlJS::AST::SourceElement *sourceElement = new (pool) QQmlJS::AST::StatementSourceElement(statement);
            QQmlJS::AST::SourceElements *elements = new (pool) QQmlJS::AST::SourceElements(sourceElement);
            elements = elements->finish();

            QQmlJS::AST::FunctionBody *body = new (pool) QQmlJS::AST::FunctionBody(elements);

            functionDeclaration = new (pool) QQmlJS::AST::FunctionDeclaration(compiler->newStringRef(stringAt(binding->propertyNameIndex)), paramList, body);
            functionDeclaration->functionToken = foe->node->firstSourceLocation();
        }
        foe->node = functionDeclaration;
        binding->propertyNameIndex = compiler->registerString(propertyName);
        binding->flags |= QV4::CompiledData::Binding::IsSignalHandlerExpression;
    }
    return true;
}

QQmlEnumTypeResolver::QQmlEnumTypeResolver(QQmlTypeCompiler *typeCompiler)
    : QQmlCompilePass(typeCompiler)
    , qmlObjects(*typeCompiler->qmlObjects())
    , propertyCaches(typeCompiler->propertyCaches())
    , imports(typeCompiler->imports())
    , resolvedTypes(&typeCompiler->resolvedTypes)
{
}

bool QQmlEnumTypeResolver::resolveEnumBindings()
{
    for (int i = 0; i < qmlObjects.count(); ++i) {
        QQmlPropertyCache *propertyCache = propertyCaches->at(i);
        if (!propertyCache)
            continue;
        const QmlIR::Object *obj = qmlObjects.at(i);

        QmlIR::PropertyResolver resolver(propertyCache);

        for (QmlIR::Binding *binding = obj->firstBinding(); binding; binding = binding->next) {
            if (binding->flags & QV4::CompiledData::Binding::IsSignalHandlerExpression
                || binding->flags & QV4::CompiledData::Binding::IsSignalHandlerObject)
                continue;

            if (binding->type != QV4::CompiledData::Binding::Type_Script)
                continue;

            const QString propertyName = stringAt(binding->propertyNameIndex);
            bool notInRevision = false;
            QQmlPropertyData *pd = resolver.property(propertyName, &notInRevision);
            if (!pd)
                continue;

            if (!pd->isEnum() && pd->propType() != QMetaType::Int)
                continue;

            if (!tryQualifiedEnumAssignment(obj, propertyCache, pd, binding))
                return false;
        }
    }

    return true;
}

struct StaticQtMetaObject : public QObject
{
    static const QMetaObject *get()
        { return &staticQtMetaObject; }
};

bool QQmlEnumTypeResolver::assignEnumToBinding(QmlIR::Binding *binding, const QStringRef &enumName, int enumValue, bool isQtObject)
{
    if (enumName.length() > 0 && enumName[0].isLower() && !isQtObject) {
        COMPILE_EXCEPTION(binding, tr("Invalid property assignment: Enum value \"%1\" cannot start with a lowercase letter").arg(enumName.toString()));
    }
    binding->type = QV4::CompiledData::Binding::Type_Number;
    binding->setNumberValueInternal((double)enumValue);
    binding->flags |= QV4::CompiledData::Binding::IsResolvedEnum;
    return true;
}

bool QQmlEnumTypeResolver::tryQualifiedEnumAssignment(const QmlIR::Object *obj, const QQmlPropertyCache *propertyCache, const QQmlPropertyData *prop, QmlIR::Binding *binding)
{
    bool isIntProp = (prop->propType() == QMetaType::Int) && !prop->isEnum();
    if (!prop->isEnum() && !isIntProp)
        return true;

    if (!prop->isWritable() && !(binding->flags & QV4::CompiledData::Binding::InitializerForReadOnlyDeclaration))
        COMPILE_EXCEPTION(binding, tr("Invalid property assignment: \"%1\" is a read-only property").arg(stringAt(binding->propertyNameIndex)));

    Q_ASSERT(binding->type == QV4::CompiledData::Binding::Type_Script);
    const QString string = compiler->bindingAsString(obj, binding->value.compiledScriptIndex);
    if (!string.constData()->isUpper())
        return true;

    // we support one or two '.' in the enum phrase:
    // * <TypeName>.<EnumValue>
    // * <TypeName>.<ScopedEnumName>.<EnumValue>

    int dot = string.indexOf(QLatin1Char('.'));
    if (dot == -1 || dot == string.length()-1)
        return true;

    int dot2 = string.indexOf(QLatin1Char('.'), dot+1);
    if (dot2 != -1 && dot2 != string.length()-1) {
        if (!string.at(dot+1).isUpper())
            return true;
        if (string.indexOf(QLatin1Char('.'), dot2+1) != -1)
            return true;
    }

    QHashedStringRef typeName(string.constData(), dot);
    const bool isQtObject = (typeName == QLatin1String("Qt"));
    const QStringRef scopedEnumName = (dot2 != -1 ? string.midRef(dot + 1, dot2 - dot - 1) : QStringRef());
    // ### consider supporting scoped enums in Qt namespace
    const QStringRef enumValue = string.midRef(!isQtObject && dot2 != -1 ? dot2 + 1 : dot + 1);

    if (isIntProp) { // ### C++11 allows enums to be other integral types. Should we support other integral types here?
        // Allow enum assignment to ints.
        bool ok;
        int enumval = evaluateEnum(typeName.toString(), scopedEnumName, enumValue, &ok);
        if (ok) {
            if (!assignEnumToBinding(binding, enumValue, enumval, isQtObject))
                return false;
        }
        return true;
    }
    QQmlType type;
    imports->resolveType(typeName, &type, 0, 0, 0);

    if (!type.isValid() && !isQtObject)
        return true;

    int value = 0;
    bool ok = false;

    auto *tr = resolvedTypes->value(obj->inheritedTypeNameIndex);
<<<<<<< HEAD
    if (type && tr && tr->type == type) {
        // When these two match, we can short cut the search
=======
    if (type.isValid() && tr && tr->type == type) {
>>>>>>> 3513995d
        QMetaProperty mprop = propertyCache->firstCppMetaObject()->property(prop->coreIndex());
        QMetaEnum menum = mprop.enumerator();
        QByteArray enumName = enumValue.toUtf8();
        if (menum.isScoped() && !scopedEnumName.isEmpty() && enumName != scopedEnumName.toUtf8())
            return true;

        if (mprop.isFlagType()) {
            value = menum.keysToValue(enumName.constData(), &ok);
        } else {
            value = menum.keyToValue(enumName.constData(), &ok);
        }
    } else {
        // Otherwise we have to search the whole type
<<<<<<< HEAD
        if (type) {
            if (!scopedEnumName.isEmpty())
                value = type->scopedEnumValue(compiler->enginePrivate(), scopedEnumName, enumValue, &ok);
            else
                value = type->enumValue(compiler->enginePrivate(), QHashedStringRef(enumValue), &ok);
=======
        if (type.isValid()) {
            value = type.enumValue(compiler->enginePrivate(), QHashedStringRef(enumValue), &ok);
>>>>>>> 3513995d
        } else {
            QByteArray enumName = enumValue.toUtf8();
            const QMetaObject *metaObject = StaticQtMetaObject::get();
            for (int ii = metaObject->enumeratorCount() - 1; !ok && ii >= 0; --ii) {
                QMetaEnum e = metaObject->enumerator(ii);
                value = e.keyToValue(enumName.constData(), &ok);
            }
        }
    }

    if (!ok)
        return true;

    return assignEnumToBinding(binding, enumValue, value, isQtObject);
}

int QQmlEnumTypeResolver::evaluateEnum(const QString &scope, const QStringRef &enumName, const QStringRef &enumValue, bool *ok) const
{
    Q_ASSERT_X(ok, "QQmlEnumTypeResolver::evaluateEnum", "ok must not be a null pointer");
    *ok = false;

    if (scope != QLatin1String("Qt")) {
        QQmlType type;
        imports->resolveType(scope, &type, 0, 0, 0);
<<<<<<< HEAD
        if (!type)
            return -1;
        if (!enumName.isEmpty())
            return type->scopedEnumValue(compiler->enginePrivate(), enumName, enumValue, ok);
        return type->enumValue(compiler->enginePrivate(), QHashedStringRef(enumValue.constData(), enumValue.length()), ok);
=======
        return type.enumValue(compiler->enginePrivate(), QHashedCStringRef(enumValue.constData(), enumValue.length()), ok);
>>>>>>> 3513995d
    }

    const QMetaObject *mo = StaticQtMetaObject::get();
    int i = mo->enumeratorCount();
    const QByteArray ba = enumValue.toUtf8();
    while (i--) {
        int v = mo->enumerator(i).keyToValue(ba.constData(), ok);
        if (*ok)
            return v;
    }
    return -1;
}

QQmlCustomParserScriptIndexer::QQmlCustomParserScriptIndexer(QQmlTypeCompiler *typeCompiler)
    : QQmlCompilePass(typeCompiler)
    , qmlObjects(*typeCompiler->qmlObjects())
    , customParsers(typeCompiler->customParserCache())
{
}

void QQmlCustomParserScriptIndexer::annotateBindingsWithScriptStrings()
{
    scanObjectRecursively(compiler->rootObjectIndex());
}

void QQmlCustomParserScriptIndexer::scanObjectRecursively(int objectIndex, bool annotateScriptBindings)
{
    const QmlIR::Object * const obj = qmlObjects.at(objectIndex);
    if (!annotateScriptBindings)
        annotateScriptBindings = customParsers.contains(obj->inheritedTypeNameIndex);
    for (QmlIR::Binding *binding = obj->firstBinding(); binding; binding = binding->next) {
        if (binding->type >= QV4::CompiledData::Binding::Type_Object) {
            scanObjectRecursively(binding->value.objectIndex, annotateScriptBindings);
            continue;
        } else if (binding->type != QV4::CompiledData::Binding::Type_Script)
            continue;
        if (!annotateScriptBindings)
            continue;
        const QString script = compiler->bindingAsString(obj, binding->value.compiledScriptIndex);
        binding->stringIndex = compiler->registerString(script);
    }
}

QQmlAliasAnnotator::QQmlAliasAnnotator(QQmlTypeCompiler *typeCompiler)
    : QQmlCompilePass(typeCompiler)
    , qmlObjects(*typeCompiler->qmlObjects())
    , propertyCaches(typeCompiler->propertyCaches())
{
}

void QQmlAliasAnnotator::annotateBindingsToAliases()
{
    for (int i = 0; i < qmlObjects.count(); ++i) {
        QQmlPropertyCache *propertyCache = propertyCaches->at(i);
        if (!propertyCache)
            continue;

        const QmlIR::Object *obj = qmlObjects.at(i);

        QmlIR::PropertyResolver resolver(propertyCache);
        QQmlPropertyData *defaultProperty = obj->indexOfDefaultPropertyOrAlias != -1 ? propertyCache->parent()->defaultProperty() : propertyCache->defaultProperty();

        for (QmlIR::Binding *binding = obj->firstBinding(); binding; binding = binding->next) {
            if (!binding->isValueBinding())
                continue;
            bool notInRevision = false;
            QQmlPropertyData *pd = binding->propertyNameIndex != quint32(0) ? resolver.property(stringAt(binding->propertyNameIndex), &notInRevision) : defaultProperty;
            if (pd && pd->isAlias())
                binding->flags |= QV4::CompiledData::Binding::IsBindingToAlias;
        }
    }
}

QQmlScriptStringScanner::QQmlScriptStringScanner(QQmlTypeCompiler *typeCompiler)
    : QQmlCompilePass(typeCompiler)
    , qmlObjects(*typeCompiler->qmlObjects())
    , propertyCaches(typeCompiler->propertyCaches())
{

}

void QQmlScriptStringScanner::scan()
{
    const int scriptStringMetaType = qMetaTypeId<QQmlScriptString>();
    for (int i = 0; i < qmlObjects.count(); ++i) {
        QQmlPropertyCache *propertyCache = propertyCaches->at(i);
        if (!propertyCache)
            continue;

        const QmlIR::Object *obj = qmlObjects.at(i);

        QmlIR::PropertyResolver resolver(propertyCache);
        QQmlPropertyData *defaultProperty = obj->indexOfDefaultPropertyOrAlias != -1 ? propertyCache->parent()->defaultProperty() : propertyCache->defaultProperty();

        for (QmlIR::Binding *binding = obj->firstBinding(); binding; binding = binding->next) {
            if (binding->type != QV4::CompiledData::Binding::Type_Script)
                continue;
            bool notInRevision = false;
            QQmlPropertyData *pd = binding->propertyNameIndex != quint32(0) ? resolver.property(stringAt(binding->propertyNameIndex), &notInRevision) : defaultProperty;
            if (!pd || pd->propType() != scriptStringMetaType)
                continue;

            QmlIR::CompiledFunctionOrExpression *foe = obj->functionsAndExpressions->slowAt(binding->value.compiledScriptIndex);
            if (foe)
                foe->disableAcceleratedLookups = true;

            QString script = compiler->bindingAsString(obj, binding->value.compiledScriptIndex);
            binding->stringIndex = compiler->registerString(script);
        }
    }
}

QQmlComponentAndAliasResolver::QQmlComponentAndAliasResolver(QQmlTypeCompiler *typeCompiler)
    : QQmlCompilePass(typeCompiler)
    , enginePrivate(typeCompiler->enginePrivate())
    , pool(typeCompiler->memoryPool())
    , qmlObjects(typeCompiler->qmlObjects())
    , indexOfRootObject(typeCompiler->rootObjectIndex())
    , resolvedTypes(&typeCompiler->resolvedTypes)
    , propertyCaches(std::move(typeCompiler->takePropertyCaches()))
{
}

void QQmlComponentAndAliasResolver::findAndRegisterImplicitComponents(const QmlIR::Object *obj, QQmlPropertyCache *propertyCache)
{
    QmlIR::PropertyResolver propertyResolver(propertyCache);

    QQmlPropertyData *defaultProperty = obj->indexOfDefaultPropertyOrAlias != -1 ? propertyCache->parent()->defaultProperty() : propertyCache->defaultProperty();

    for (QmlIR::Binding *binding = obj->firstBinding(); binding; binding = binding->next) {
        if (binding->type != QV4::CompiledData::Binding::Type_Object)
            continue;
        if (binding->flags & QV4::CompiledData::Binding::IsSignalHandlerObject)
            continue;

        const QmlIR::Object *targetObject = qmlObjects->at(binding->value.objectIndex);
        auto *tr = resolvedTypes->value(targetObject->inheritedTypeNameIndex);
        Q_ASSERT(tr);
        if (tr->type.isValid()) {
            if (tr->type.metaObject() == &QQmlComponent::staticMetaObject)
                continue;
        } else if (tr->compilationUnit) {
            if (tr->compilationUnit->rootPropertyCache()->firstCppMetaObject() == &QQmlComponent::staticMetaObject)
                continue;
        }

        QQmlPropertyData *pd = 0;
        if (binding->propertyNameIndex != quint32(0)) {
            bool notInRevision = false;
            pd = propertyResolver.property(stringAt(binding->propertyNameIndex), &notInRevision);
        } else {
            pd = defaultProperty;
        }
        if (!pd || !pd->isQObject())
            continue;

        QQmlPropertyCache *pc = enginePrivate->rawPropertyCacheForType(pd->propType());
        const QMetaObject *mo = pc ? pc->firstCppMetaObject() : 0;
        while (mo) {
            if (mo == &QQmlComponent::staticMetaObject)
                break;
            mo = mo->superClass();
        }

        if (!mo)
            continue;

        // emulate "import Qml 2.0 as QmlInternals" and then wrap the component in "QmlInternals.Component {}"
        QQmlType componentType = QQmlMetaType::qmlType(&QQmlComponent::staticMetaObject);
        Q_ASSERT(componentType.isValid());
        const QString qualifier = QStringLiteral("QmlInternals");

        compiler->addImport(componentType.module(), qualifier, componentType.majorVersion(), componentType.minorVersion());

        QmlIR::Object *syntheticComponent = pool->New<QmlIR::Object>();
        syntheticComponent->init(pool, compiler->registerString(qualifier + QLatin1Char('.') + componentType.elementName()), compiler->registerString(QString()));
        syntheticComponent->location = binding->valueLocation;
        syntheticComponent->flags |= QV4::CompiledData::Object::IsComponent;

        if (!resolvedTypes->contains(syntheticComponent->inheritedTypeNameIndex)) {
            auto typeRef = new QV4::CompiledData::ResolvedTypeReference;
            typeRef->type = componentType;
            typeRef->majorVersion = componentType.majorVersion();
            typeRef->minorVersion = componentType.minorVersion();
            resolvedTypes->insert(syntheticComponent->inheritedTypeNameIndex, typeRef);
        }

        qmlObjects->append(syntheticComponent);
        const int componentIndex = qmlObjects->count() - 1;
        // Keep property caches symmetric
        QQmlPropertyCache *componentCache = enginePrivate->cache(&QQmlComponent::staticMetaObject);
        propertyCaches.append(componentCache);

        QmlIR::Binding *syntheticBinding = pool->New<QmlIR::Binding>();
        *syntheticBinding = *binding;
        syntheticBinding->type = QV4::CompiledData::Binding::Type_Object;
        QString error = syntheticComponent->appendBinding(syntheticBinding, /*isListBinding*/false);
        Q_ASSERT(error.isEmpty());
        Q_UNUSED(error);

        binding->value.objectIndex = componentIndex;

        componentRoots.append(componentIndex);
    }
}

bool QQmlComponentAndAliasResolver::resolve()
{
    // Detect real Component {} objects as well as implicitly defined components, such as
    //     someItemDelegate: Item {}
    // In the implicit case Item is surrounded by a synthetic Component {} because the property
    // on the left hand side is of QQmlComponent type.
    const int objCountWithoutSynthesizedComponents = qmlObjects->count();
    for (int i = 0; i < objCountWithoutSynthesizedComponents; ++i) {
        QmlIR::Object *obj = qmlObjects->at(i);
        QQmlPropertyCache *cache = propertyCaches.at(i);
        if (obj->inheritedTypeNameIndex == 0 && !cache)
            continue;

        bool isExplicitComponent = false;

        if (obj->inheritedTypeNameIndex) {
            auto *tref = resolvedTypes->value(obj->inheritedTypeNameIndex);
            Q_ASSERT(tref);
            if (tref->type.metaObject() == &QQmlComponent::staticMetaObject)
                isExplicitComponent = true;
        }
        if (!isExplicitComponent) {
            if (cache)
                findAndRegisterImplicitComponents(obj, cache);
            continue;
        }

        obj->flags |= QV4::CompiledData::Object::IsComponent;

        if (obj->functionCount() > 0)
            COMPILE_EXCEPTION(obj, tr("Component objects cannot declare new functions."));
        if (obj->propertyCount() > 0 || obj->aliasCount() > 0)
            COMPILE_EXCEPTION(obj, tr("Component objects cannot declare new properties."));
        if (obj->signalCount() > 0)
            COMPILE_EXCEPTION(obj, tr("Component objects cannot declare new signals."));

        if (obj->bindingCount() == 0)
            COMPILE_EXCEPTION(obj, tr("Cannot create empty component specification"));

        const QmlIR::Binding *rootBinding = obj->firstBinding();

        for (const QmlIR::Binding *b = rootBinding; b; b = b->next) {
            if (b->propertyNameIndex != 0)
                COMPILE_EXCEPTION(rootBinding, tr("Component elements may not contain properties other than id"));
        }

        if (rootBinding->next || rootBinding->type != QV4::CompiledData::Binding::Type_Object)
            COMPILE_EXCEPTION(obj, tr("Invalid component body specification"));

        // We are going to collect ids/aliases and resolve them for the root object as a separate
        // last pass.
        if (i != indexOfRootObject)
            componentRoots.append(i);

    }

    for (int i = 0; i < componentRoots.count(); ++i) {
        QmlIR::Object *component  = qmlObjects->at(componentRoots.at(i));
        const QmlIR::Binding *rootBinding = component->firstBinding();

        _idToObjectIndex.clear();

        _objectsWithAliases.clear();

        if (!collectIdsAndAliases(rootBinding->value.objectIndex))
            return false;

        component->namedObjectsInComponent.allocate(pool, _idToObjectIndex);

        if (!resolveAliases(componentRoots.at(i)))
            return false;
    }

    // Collect ids and aliases for root
    _idToObjectIndex.clear();
    _objectsWithAliases.clear();

    collectIdsAndAliases(indexOfRootObject);

    QmlIR::Object *rootComponent = qmlObjects->at(indexOfRootObject);
    rootComponent->namedObjectsInComponent.allocate(pool, _idToObjectIndex);

    if (!resolveAliases(indexOfRootObject))
        return false;

    // Implicit component insertion may have added objects and thus we also need
    // to extend the symmetric propertyCaches.
    compiler->setPropertyCaches(std::move(propertyCaches));
    compiler->setComponentRoots(componentRoots);

    return true;
}

bool QQmlComponentAndAliasResolver::collectIdsAndAliases(int objectIndex)
{
    QmlIR::Object *obj = qmlObjects->at(objectIndex);

    if (obj->idNameIndex != 0) {
        if (_idToObjectIndex.contains(obj->idNameIndex)) {
            recordError(obj->locationOfIdProperty, tr("id is not unique"));
            return false;
        }
        obj->id = _idToObjectIndex.count();
        _idToObjectIndex.insert(obj->idNameIndex, objectIndex);
    }

    if (obj->aliasCount() > 0)
        _objectsWithAliases.append(objectIndex);

    // Stop at Component boundary
    if (obj->flags & QV4::CompiledData::Object::IsComponent && objectIndex != compiler->rootObjectIndex())
        return true;

    for (const QmlIR::Binding *binding = obj->firstBinding(); binding; binding = binding->next) {
        if (binding->type != QV4::CompiledData::Binding::Type_Object
            && binding->type != QV4::CompiledData::Binding::Type_AttachedProperty
            && binding->type != QV4::CompiledData::Binding::Type_GroupProperty)
            continue;

        if (!collectIdsAndAliases(binding->value.objectIndex))
            return false;
    }

    return true;
}

bool QQmlComponentAndAliasResolver::resolveAliases(int componentIndex)
{
    if (_objectsWithAliases.isEmpty())
        return true;

    QQmlPropertyCacheAliasCreator<QQmlTypeCompiler> aliasCacheCreator(&propertyCaches, compiler);

    bool atLeastOneAliasResolved;
    do {
        atLeastOneAliasResolved = false;
        QVector<int> pendingObjects;

        for (int objectIndex: qAsConst(_objectsWithAliases)) {

            QQmlCompileError error;
            const auto result = resolveAliasesInObject(objectIndex, &error);

            if (error.isSet()) {
                recordError(error);
                return false;
            }

            if (result == AllAliasesResolved) {
                aliasCacheCreator.appendAliasesToPropertyCache(*qmlObjects->at(componentIndex), objectIndex);
                atLeastOneAliasResolved = true;
            } else if (result == SomeAliasesResolved) {
                atLeastOneAliasResolved = true;
                pendingObjects.append(objectIndex);
            } else {
                pendingObjects.append(objectIndex);
            }
        }
        qSwap(_objectsWithAliases, pendingObjects);
    } while (!_objectsWithAliases.isEmpty() && atLeastOneAliasResolved);

    if (!atLeastOneAliasResolved && !_objectsWithAliases.isEmpty()) {
        const QmlIR::Object *obj = qmlObjects->at(_objectsWithAliases.first());
        for (auto alias = obj->aliasesBegin(), end = obj->aliasesEnd(); alias != end; ++alias) {
            if (!(alias->flags & QV4::CompiledData::Alias::Resolved)) {
                recordError(alias->location, tr("Circular alias reference detected"));
                return false;
            }
        }
    }

    return true;
}

QQmlComponentAndAliasResolver::AliasResolutionResult QQmlComponentAndAliasResolver::resolveAliasesInObject(int objectIndex, QQmlCompileError *error)
{
    const QmlIR::Object * const obj = qmlObjects->at(objectIndex);
    if (!obj->aliasCount())
        return AllAliasesResolved;

    int numResolvedAliases = 0;
    bool seenUnresolvedAlias = false;

    for (QmlIR::Alias *alias = obj->firstAlias(); alias; alias = alias->next) {
        if (alias->flags & QV4::CompiledData::Alias::Resolved)
            continue;

        seenUnresolvedAlias = true;

        const int idIndex = alias->idIndex;
        const int targetObjectIndex = _idToObjectIndex.value(idIndex, -1);
        if (targetObjectIndex == -1) {
            *error = QQmlCompileError(alias->referenceLocation, tr("Invalid alias reference. Unable to find id \"%1\"").arg(stringAt(idIndex)));
            break;
        }

        const QmlIR::Object *targetObject = qmlObjects->at(targetObjectIndex);
        Q_ASSERT(targetObject->id >= 0);
        alias->targetObjectId = targetObject->id;
        alias->aliasToLocalAlias = false;

        const QString aliasPropertyValue = stringAt(alias->propertyNameIndex);

        QStringRef property;
        QStringRef subProperty;

        const int propertySeparator = aliasPropertyValue.indexOf(QLatin1Char('.'));
        if (propertySeparator != -1) {
            property = aliasPropertyValue.leftRef(propertySeparator);
            subProperty = aliasPropertyValue.midRef(propertySeparator + 1);
        } else
            property = QStringRef(&aliasPropertyValue, 0, aliasPropertyValue.length());

        QQmlPropertyIndex propIdx;

        if (property.isEmpty()) {
            alias->flags |= QV4::CompiledData::Alias::AliasPointsToPointerObject;
        } else {
            QQmlPropertyCache *targetCache = propertyCaches.at(targetObjectIndex);
            Q_ASSERT(targetCache);
            QmlIR::PropertyResolver resolver(targetCache);

            QQmlPropertyData *targetProperty = resolver.property(property.toString());

            // If it's an alias that we haven't resolved yet, try again later.
            if (!targetProperty) {
                bool aliasPointsToOtherAlias = false;
                int localAliasIndex = 0;
                for (auto targetAlias = targetObject->aliasesBegin(), end = targetObject->aliasesEnd(); targetAlias != end; ++targetAlias, ++localAliasIndex) {
                    if (stringAt(targetAlias->nameIndex) == property) {
                        aliasPointsToOtherAlias = true;
                        break;
                    }
                }
                if (aliasPointsToOtherAlias) {
                    if (targetObjectIndex == objectIndex) {
                        alias->localAliasIndex = localAliasIndex;
                        alias->aliasToLocalAlias = true;
                        alias->flags |= QV4::CompiledData::Alias::Resolved;
                        ++numResolvedAliases;
                        continue;
                    }

                    // restore
                    alias->idIndex = idIndex;
                    // Try again later and resolve the target alias first.
                    break;
                }
            }

            if (!targetProperty || targetProperty->coreIndex() > 0x0000FFFF) {
                *error = QQmlCompileError(alias->referenceLocation, tr("Invalid alias target location: %1").arg(property.toString()));
                break;
            }

            propIdx = QQmlPropertyIndex(targetProperty->coreIndex());

            if (!subProperty.isEmpty()) {
                const QMetaObject *valueTypeMetaObject = QQmlValueTypeFactory::metaObjectForMetaType(targetProperty->propType());
                if (!valueTypeMetaObject) {
                    *error = QQmlCompileError(alias->referenceLocation, tr("Invalid alias target location: %1").arg(subProperty.toString()));
                    break;
                }

                int valueTypeIndex =
                        valueTypeMetaObject->indexOfProperty(subProperty.toString().toUtf8().constData());
                if (valueTypeIndex == -1) {
                    *error = QQmlCompileError(alias->referenceLocation, tr("Invalid alias target location: %1").arg(subProperty.toString()));
                    break;
                }
                Q_ASSERT(valueTypeIndex <= 0x0000FFFF);

                propIdx = QQmlPropertyIndex(propIdx.coreIndex(), valueTypeIndex);
            } else {
                if (targetProperty->isQObject())
                    alias->flags |= QV4::CompiledData::Alias::AliasPointsToPointerObject;
            }
        }

        alias->encodedMetaPropertyIndex = propIdx.toEncoded();
        alias->flags |= QV4::CompiledData::Alias::Resolved;
        numResolvedAliases++;
    }

    if (numResolvedAliases == 0)
        return seenUnresolvedAlias ? NoAliasResolved : AllAliasesResolved;

    return SomeAliasesResolved;
}

QQmlDeferredAndCustomParserBindingScanner::QQmlDeferredAndCustomParserBindingScanner(QQmlTypeCompiler *typeCompiler)
    : QQmlCompilePass(typeCompiler)
    , qmlObjects(typeCompiler->qmlObjects())
    , propertyCaches(typeCompiler->propertyCaches())
    , customParsers(typeCompiler->customParserCache())
    , _seenObjectWithId(false)
{
}

bool QQmlDeferredAndCustomParserBindingScanner::scanObject()
{
    return scanObject(compiler->rootObjectIndex());
}

bool QQmlDeferredAndCustomParserBindingScanner::scanObject(int objectIndex)
{
    QmlIR::Object *obj = qmlObjects->at(objectIndex);
    if (obj->idNameIndex != 0)
        _seenObjectWithId = true;

    if (obj->flags & QV4::CompiledData::Object::IsComponent) {
        Q_ASSERT(obj->bindingCount() == 1);
        const QV4::CompiledData::Binding *componentBinding = obj->firstBinding();
        Q_ASSERT(componentBinding->type == QV4::CompiledData::Binding::Type_Object);
        return scanObject(componentBinding->value.objectIndex);
    }

    QQmlPropertyCache *propertyCache = propertyCaches->at(objectIndex);
    if (!propertyCache)
        return true;

    QString defaultPropertyName;
    QQmlPropertyData *defaultProperty = 0;
    if (obj->indexOfDefaultPropertyOrAlias != -1) {
        QQmlPropertyCache *cache = propertyCache->parent();
        defaultPropertyName = cache->defaultPropertyName();
        defaultProperty = cache->defaultProperty();
    } else {
        defaultPropertyName = propertyCache->defaultPropertyName();
        defaultProperty = propertyCache->defaultProperty();
    }

    QQmlCustomParser *customParser = customParsers.value(obj->inheritedTypeNameIndex);

    QmlIR::PropertyResolver propertyResolver(propertyCache);

    QStringList deferredPropertyNames;
    {
        const QMetaObject *mo = propertyCache->firstCppMetaObject();
        const int namesIndex = mo->indexOfClassInfo("DeferredPropertyNames");
        if (namesIndex != -1) {
            QMetaClassInfo classInfo = mo->classInfo(namesIndex);
            deferredPropertyNames = QString::fromUtf8(classInfo.value()).split(QLatin1Char(','));
        }
    }

    for (QmlIR::Binding *binding = obj->firstBinding(); binding; binding = binding->next) {
        QQmlPropertyData *pd = 0;
        QString name = stringAt(binding->propertyNameIndex);

        if (customParser) {
            if (binding->type == QV4::CompiledData::Binding::Type_AttachedProperty) {
                if (customParser->flags() & QQmlCustomParser::AcceptsAttachedProperties) {
                    binding->flags |= QV4::CompiledData::Binding::IsCustomParserBinding;
                    obj->flags |= QV4::CompiledData::Object::HasCustomParserBindings;
                    continue;
                }
            } else if (QmlIR::IRBuilder::isSignalPropertyName(name)
                       && !(customParser->flags() & QQmlCustomParser::AcceptsSignalHandlers)) {
                obj->flags |= QV4::CompiledData::Object::HasCustomParserBindings;
                binding->flags |= QV4::CompiledData::Binding::IsCustomParserBinding;
                continue;
            }
        }

        if (name.isEmpty()) {
            pd = defaultProperty;
            name = defaultPropertyName;
        } else {
            if (name.constData()->isUpper())
                continue;

            bool notInRevision = false;
            pd = propertyResolver.property(name, &notInRevision, QmlIR::PropertyResolver::CheckRevision);
        }

        bool seenSubObjectWithId = false;

        if (binding->type >= QV4::CompiledData::Binding::Type_Object && (pd || binding->isAttachedProperty())) {
            qSwap(_seenObjectWithId, seenSubObjectWithId);
            const bool subObjectValid = scanObject(binding->value.objectIndex);
            qSwap(_seenObjectWithId, seenSubObjectWithId);
            if (!subObjectValid)
                return false;
            _seenObjectWithId |= seenSubObjectWithId;
        }

        if (!seenSubObjectWithId
            && !deferredPropertyNames.isEmpty() && deferredPropertyNames.contains(name)) {

            binding->flags |= QV4::CompiledData::Binding::IsDeferredBinding;
            obj->flags |= QV4::CompiledData::Object::HasDeferredBindings;
        }

        if (binding->flags & QV4::CompiledData::Binding::IsSignalHandlerExpression
            || binding->flags & QV4::CompiledData::Binding::IsSignalHandlerObject)
            continue;

        if (!pd) {
            if (customParser) {
                obj->flags |= QV4::CompiledData::Object::HasCustomParserBindings;
                binding->flags |= QV4::CompiledData::Binding::IsCustomParserBinding;
            }
        }
    }

    return true;
}

QQmlJSCodeGenerator::QQmlJSCodeGenerator(QQmlTypeCompiler *typeCompiler, QmlIR::JSCodeGen *v4CodeGen)
    : QQmlCompilePass(typeCompiler)
    , resolvedTypes(typeCompiler->resolvedTypes)
    , customParsers(typeCompiler->customParserCache())
    , qmlObjects(*typeCompiler->qmlObjects())
    , propertyCaches(typeCompiler->propertyCaches())
    , v4CodeGen(v4CodeGen)
{
}

bool QQmlJSCodeGenerator::generateCodeForComponents()
{
    const QVector<quint32> &componentRoots = compiler->componentRoots();
    for (int i = 0; i < componentRoots.count(); ++i) {
        if (!compileComponent(componentRoots.at(i)))
            return false;
    }

    return compileComponent(compiler->rootObjectIndex());
}

bool QQmlJSCodeGenerator::compileComponent(int contextObject)
{
    const QmlIR::Object *obj = qmlObjects.at(contextObject);
    if (obj->flags & QV4::CompiledData::Object::IsComponent) {
        Q_ASSERT(obj->bindingCount() == 1);
        const QV4::CompiledData::Binding *componentBinding = obj->firstBinding();
        Q_ASSERT(componentBinding->type == QV4::CompiledData::Binding::Type_Object);
        contextObject = componentBinding->value.objectIndex;
    }

    QmlIR::JSCodeGen::ObjectIdMapping idMapping;
    idMapping.reserve(obj->namedObjectsInComponent.count);
    for (int i = 0; i < obj->namedObjectsInComponent.count; ++i) {
        const int objectIndex = obj->namedObjectsInComponent.at(i);
        QmlIR::JSCodeGen::IdMapping m;
        const QmlIR::Object *obj = qmlObjects.at(objectIndex);
        m.name = stringAt(obj->idNameIndex);
        m.idIndex = obj->id;
        m.type = propertyCaches->at(objectIndex);

        auto *tref = resolvedTypes.value(obj->inheritedTypeNameIndex);
        if (tref && tref->isFullyDynamicType)
            m.type = 0;

        idMapping << m;
    }
    v4CodeGen->beginContextScope(idMapping, propertyCaches->at(contextObject));

    if (!compileJavaScriptCodeInObjectsRecursively(contextObject, contextObject))
        return false;

    return true;
}

bool QQmlJSCodeGenerator::compileJavaScriptCodeInObjectsRecursively(int objectIndex, int scopeObjectIndex)
{
    QmlIR::Object *object = qmlObjects.at(objectIndex);
    if (object->flags & QV4::CompiledData::Object::IsComponent)
        return true;

    if (object->functionsAndExpressions->count > 0) {
        QQmlPropertyCache *scopeObject = propertyCaches->at(scopeObjectIndex);
        v4CodeGen->beginObjectScope(scopeObject);

        QList<QmlIR::CompiledFunctionOrExpression> functionsToCompile;
        for (QmlIR::CompiledFunctionOrExpression *foe = object->functionsAndExpressions->first; foe; foe = foe->next) {
            const bool haveCustomParser = customParsers.contains(object->inheritedTypeNameIndex);
            if (haveCustomParser)
                foe->disableAcceleratedLookups = true;
            functionsToCompile << *foe;
        }
        const QVector<int> runtimeFunctionIndices = v4CodeGen->generateJSCodeForFunctionsAndBindings(functionsToCompile);
        const QList<QQmlError> jsErrors = v4CodeGen->qmlErrors();
        if (!jsErrors.isEmpty()) {
            for (const QQmlError &e : jsErrors)
                compiler->recordError(e);
            return false;
        }

        QQmlJS::MemoryPool *pool = compiler->memoryPool();
        object->runtimeFunctionIndices.allocate(pool, runtimeFunctionIndices);
    }

    for (const QmlIR::Binding *binding = object->firstBinding(); binding; binding = binding->next) {
        if (binding->type < QV4::CompiledData::Binding::Type_Object)
            continue;

        int target = binding->value.objectIndex;
        int scope = binding->type == QV4::CompiledData::Binding::Type_Object ? target : scopeObjectIndex;

        if (!compileJavaScriptCodeInObjectsRecursively(binding->value.objectIndex, scope))
            return false;
    }

    return true;
}

QQmlDefaultPropertyMerger::QQmlDefaultPropertyMerger(QQmlTypeCompiler *typeCompiler)
    : QQmlCompilePass(typeCompiler)
    , qmlObjects(*typeCompiler->qmlObjects())
    , propertyCaches(typeCompiler->propertyCaches())
{

}

void QQmlDefaultPropertyMerger::mergeDefaultProperties()
{
    for (int i = 0; i < qmlObjects.count(); ++i)
        mergeDefaultProperties(i);
}

void QQmlDefaultPropertyMerger::mergeDefaultProperties(int objectIndex)
{
    QQmlPropertyCache *propertyCache = propertyCaches->at(objectIndex);
    if (!propertyCache)
        return;

    QmlIR::Object *object = qmlObjects.at(objectIndex);

    QString defaultProperty = object->indexOfDefaultPropertyOrAlias != -1 ? propertyCache->parent()->defaultPropertyName() : propertyCache->defaultPropertyName();
    QmlIR::Binding *bindingsToReinsert = 0;
    QmlIR::Binding *tail = 0;

    QmlIR::Binding *previousBinding = 0;
    QmlIR::Binding *binding = object->firstBinding();
    while (binding) {
        if (binding->propertyNameIndex == quint32(0) || stringAt(binding->propertyNameIndex) != defaultProperty) {
            previousBinding = binding;
            binding = binding->next;
            continue;
        }

        QmlIR::Binding *toReinsert = binding;
        binding = object->unlinkBinding(previousBinding, binding);

        if (!tail) {
            bindingsToReinsert = toReinsert;
            tail = toReinsert;
        } else {
            tail->next = toReinsert;
            tail = tail->next;
        }
        tail->next = 0;
    }

    binding = bindingsToReinsert;
    while (binding) {
        QmlIR::Binding *toReinsert = binding;
        binding = binding->next;
        object->insertSorted(toReinsert);
    }
}

QT_END_NAMESPACE<|MERGE_RESOLUTION|>--- conflicted
+++ resolved
@@ -632,12 +632,8 @@
     bool ok = false;
 
     auto *tr = resolvedTypes->value(obj->inheritedTypeNameIndex);
-<<<<<<< HEAD
-    if (type && tr && tr->type == type) {
+    if (type.isValid() && tr && tr->type == type) {
         // When these two match, we can short cut the search
-=======
-    if (type.isValid() && tr && tr->type == type) {
->>>>>>> 3513995d
         QMetaProperty mprop = propertyCache->firstCppMetaObject()->property(prop->coreIndex());
         QMetaEnum menum = mprop.enumerator();
         QByteArray enumName = enumValue.toUtf8();
@@ -651,16 +647,11 @@
         }
     } else {
         // Otherwise we have to search the whole type
-<<<<<<< HEAD
-        if (type) {
+        if (type.isValid()) {
             if (!scopedEnumName.isEmpty())
-                value = type->scopedEnumValue(compiler->enginePrivate(), scopedEnumName, enumValue, &ok);
+                value = type.scopedEnumValue(compiler->enginePrivate(), scopedEnumName, enumValue, &ok);
             else
-                value = type->enumValue(compiler->enginePrivate(), QHashedStringRef(enumValue), &ok);
-=======
-        if (type.isValid()) {
-            value = type.enumValue(compiler->enginePrivate(), QHashedStringRef(enumValue), &ok);
->>>>>>> 3513995d
+                value = type.enumValue(compiler->enginePrivate(), QHashedStringRef(enumValue), &ok);
         } else {
             QByteArray enumName = enumValue.toUtf8();
             const QMetaObject *metaObject = StaticQtMetaObject::get();
@@ -685,15 +676,11 @@
     if (scope != QLatin1String("Qt")) {
         QQmlType type;
         imports->resolveType(scope, &type, 0, 0, 0);
-<<<<<<< HEAD
-        if (!type)
+        if (!type.isValid())
             return -1;
         if (!enumName.isEmpty())
-            return type->scopedEnumValue(compiler->enginePrivate(), enumName, enumValue, ok);
-        return type->enumValue(compiler->enginePrivate(), QHashedStringRef(enumValue.constData(), enumValue.length()), ok);
-=======
-        return type.enumValue(compiler->enginePrivate(), QHashedCStringRef(enumValue.constData(), enumValue.length()), ok);
->>>>>>> 3513995d
+            return type.scopedEnumValue(compiler->enginePrivate(), enumName, enumValue, ok);
+        return type.enumValue(compiler->enginePrivate(), QHashedStringRef(enumValue.constData(), enumValue.length()), ok);
     }
 
     const QMetaObject *mo = StaticQtMetaObject::get();
