--- conflicted
+++ resolved
@@ -815,13 +815,8 @@
         if (!pd || !pd->isQObject())
             continue;
 
-<<<<<<< HEAD
         QQmlPropertyCache *pc = enginePrivate->rawPropertyCacheForType(pd->propType());
-        const QMetaObject *mo = pc->firstCppMetaObject();
-=======
-        QQmlPropertyCache *pc = enginePrivate->rawPropertyCacheForType(pd->propType);
         const QMetaObject *mo = pc ? pc->firstCppMetaObject() : 0;
->>>>>>> c0f3c8ae
         while (mo) {
             if (mo == &QQmlComponent::staticMetaObject)
                 break;
