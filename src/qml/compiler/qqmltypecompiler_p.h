/****************************************************************************
**
** Copyright (C) 2016 The Qt Company Ltd.
** Contact: https://www.qt.io/licensing/
**
** This file is part of the tools applications of the Qt Toolkit.
**
** $QT_BEGIN_LICENSE:LGPL$
** Commercial License Usage
** Licensees holding valid commercial Qt licenses may use this file in
** accordance with the commercial license agreement provided with the
** Software or, alternatively, in accordance with the terms contained in
** a written agreement between you and The Qt Company. For licensing terms
** and conditions see https://www.qt.io/terms-conditions. For further
** information use the contact form at https://www.qt.io/contact-us.
**
** GNU Lesser General Public License Usage
** Alternatively, this file may be used under the terms of the GNU Lesser
** General Public License version 3 as published by the Free Software
** Foundation and appearing in the file LICENSE.LGPL3 included in the
** packaging of this file. Please review the following information to
** ensure the GNU Lesser General Public License version 3 requirements
** will be met: https://www.gnu.org/licenses/lgpl-3.0.html.
**
** GNU General Public License Usage
** Alternatively, this file may be used under the terms of the GNU
** General Public License version 2.0 or (at your option) the GNU General
** Public license version 3 or any later version approved by the KDE Free
** Qt Foundation. The licenses are as published by the Free Software
** Foundation and appearing in the file LICENSE.GPL2 and LICENSE.GPL3
** included in the packaging of this file. Please review the following
** information to ensure the GNU General Public License requirements will
** be met: https://www.gnu.org/licenses/gpl-2.0.html and
** https://www.gnu.org/licenses/gpl-3.0.html.
**
** $QT_END_LICENSE$
**
****************************************************************************/
#ifndef QQMLTYPECOMPILER_P_H
#define QQMLTYPECOMPILER_P_H

//
//  W A R N I N G
//  -------------
//
// This file is not part of the Qt API.  It exists purely as an
// implementation detail.  This header file may change from version to
// version without notice, or even be removed.
//
// We mean it.
//

#include <qglobal.h>
#include <qqmlerror.h>
#include <qhash.h>
#include <private/qqmltypeloader_p.h>
#include <private/qqmlirbuilder_p.h>

QT_BEGIN_NAMESPACE

class QQmlEnginePrivate;
class QQmlError;
class QQmlTypeData;
class QQmlImports;

namespace QmlIR {
struct Document;
}

namespace QV4 {
namespace CompiledData {
struct QmlUnit;
struct Location;
}
}

struct QQmlCompileError
{
    QQmlCompileError() {}
    QQmlCompileError(const QV4::CompiledData::Location &location, const QString &description)
        : location(location), description(description) {}
    QV4::CompiledData::Location location;
    QString description;

    bool isSet() const { return !description.isEmpty(); }
};

struct QQmlTypeCompiler
{
    Q_DECLARE_TR_FUNCTIONS(QQmlTypeCompiler)
public:
<<<<<<< HEAD
    QQmlTypeCompiler(QQmlEnginePrivate *engine, QQmlTypeData *typeData, QmlIR::Document *document, const QQmlRefPointer<QQmlTypeNameCache> &typeNameCache, const QV4::CompiledData::ResolvedTypeReferenceMap &resolvedTypeCache);
=======
    QQmlTypeCompiler(QQmlEnginePrivate *engine, QQmlTypeData *typeData, QmlIR::Document *document, const QQmlRefPointer<QQmlTypeNameCache> &importCache, const QV4::CompiledData::ResolvedTypeReferenceMap &resolvedTypeCache,
                     const QV4::CompiledData::DependentTypesHasher &dependencyHasher);
>>>>>>> 8675bb6b

    // --- interface used by QQmlPropertyCacheCreator
    typedef QmlIR::Object CompiledObject;
    const QmlIR::Object *objectAt(int index) const { return document->objects.at(index); }
    int objectCount() const { return document->objects.count(); }
    QString stringAt(int idx) const;
    QmlIR::PoolList<QmlIR::Function>::Iterator objectFunctionsBegin(const QmlIR::Object *object) const { return object->functionsBegin(); }
    QmlIR::PoolList<QmlIR::Function>::Iterator objectFunctionsEnd(const QmlIR::Object *object) const { return object->functionsEnd(); }
    QV4::CompiledData::ResolvedTypeReferenceMap resolvedTypes;
    // ---

    QV4::CompiledData::CompilationUnit *compile();

    QList<QQmlError> compilationErrors() const { return errors; }
    void recordError(QQmlError error);
    void recordError(const QV4::CompiledData::Location &location, const QString &description);
    void recordError(const QQmlCompileError &error);

    int registerString(const QString &str);

    QV4::IR::Module *jsIRModule() const;

    const QV4::CompiledData::Unit *qmlUnit() const;

    QUrl url() const { return typeData->finalUrl(); }
    QQmlEnginePrivate *enginePrivate() const { return engine; }
    const QQmlImports *imports() const;
    QVector<QmlIR::Object *> *qmlObjects() const;
    int rootObjectIndex() const;
    void setPropertyCaches(QQmlPropertyCacheVector &&caches);
    const QQmlPropertyCacheVector *propertyCaches() const;
    QQmlPropertyCacheVector &&takePropertyCaches();
    void setComponentRoots(const QVector<quint32> &roots) { m_componentRoots = roots; }
    const QVector<quint32> &componentRoots() const { return m_componentRoots; }
    QQmlJS::MemoryPool *memoryPool();
    QStringRef newStringRef(const QString &string);
    const QV4::Compiler::StringTableGenerator *stringPool() const;
    void setBindingPropertyDataPerObject(const QVector<QV4::CompiledData::BindingPropertyData> &propertyData);

    const QHash<int, QQmlCustomParser*> &customParserCache() const { return customParsers; }

    QString bindingAsString(const QmlIR::Object *object, int scriptIndex) const;

    void addImport(const QString &module, const QString &qualifier, int majorVersion, int minorVersion);

private:
    QList<QQmlError> errors;
    QQmlEnginePrivate *engine;
    QQmlTypeData *typeData;
<<<<<<< HEAD
    QQmlRefPointer<QQmlTypeNameCache> typeNameCache;
=======
    const QV4::CompiledData::DependentTypesHasher &dependencyHasher;
    QQmlRefPointer<QQmlTypeNameCache> importCache;
>>>>>>> 8675bb6b
    QmlIR::Document *document;
    // index is string index of type name (use obj->inheritedTypeNameIndex)
    QHash<int, QQmlCustomParser*> customParsers;

    // index in first hash is component index, vector inside contains object indices of objects with id property
    QVector<quint32> m_componentRoots;
    QQmlPropertyCacheVector m_propertyCaches;
};

struct QQmlCompilePass
{
    QQmlCompilePass(QQmlTypeCompiler *typeCompiler);

    QString stringAt(int idx) const { return compiler->stringAt(idx); }
protected:
    void recordError(const QV4::CompiledData::Location &location, const QString &description) const
    { compiler->recordError(location, description); }
    void recordError(const QQmlCompileError &error)
    { compiler->recordError(error); }

    QQmlTypeCompiler *compiler;
};

// "Converts" signal expressions to full-fleged function declarations with
// parameters taken from the signal declarations
// It also updates the QV4::CompiledData::Binding objects to set the property name
// to the final signal name (onTextChanged -> textChanged) and sets the IsSignalExpression flag.
struct SignalHandlerConverter : public QQmlCompilePass
{
    Q_DECLARE_TR_FUNCTIONS(SignalHandlerConverter)
public:
    SignalHandlerConverter(QQmlTypeCompiler *typeCompiler);

    bool convertSignalHandlerExpressionsToFunctionDeclarations();

private:
    bool convertSignalHandlerExpressionsToFunctionDeclarations(const QmlIR::Object *obj, const QString &typeName, QQmlPropertyCache *propertyCache);

    QQmlEnginePrivate *enginePrivate;
    const QVector<QmlIR::Object*> &qmlObjects;
    const QQmlImports *imports;
    const QHash<int, QQmlCustomParser*> &customParsers;
    const QV4::CompiledData::ResolvedTypeReferenceMap &resolvedTypes;
    const QSet<QString> &illegalNames;
    const QQmlPropertyCacheVector * const propertyCaches;
};

// ### This will go away when the codegen resolves all enums to constant expressions
// and we replace the constant expression with a literal binding instead of using
// a script.
class QQmlEnumTypeResolver : public QQmlCompilePass
{
    Q_DECLARE_TR_FUNCTIONS(QQmlEnumTypeResolver)
public:
    QQmlEnumTypeResolver(QQmlTypeCompiler *typeCompiler);

    bool resolveEnumBindings();

private:
    bool assignEnumToBinding(QmlIR::Binding *binding, const QStringRef &enumName, int enumValue, bool isQtObject);
    bool assignEnumToBinding(QmlIR::Binding *binding, const QString &enumName, int enumValue, bool isQtObject)
    {
        return assignEnumToBinding(binding, QStringRef(&enumName), enumValue, isQtObject);
    }
    bool tryQualifiedEnumAssignment(const QmlIR::Object *obj, const QQmlPropertyCache *propertyCache,
                                    const QQmlPropertyData *prop,
                                    QmlIR::Binding *binding);
    int evaluateEnum(const QString &scope, const QByteArray &enumValue, bool *ok) const;


    const QVector<QmlIR::Object*> &qmlObjects;
    const QQmlPropertyCacheVector * const propertyCaches;
    const QQmlImports *imports;
    QV4::CompiledData::ResolvedTypeReferenceMap *resolvedTypes;
};

class QQmlCustomParserScriptIndexer: public QQmlCompilePass
{
public:
    QQmlCustomParserScriptIndexer(QQmlTypeCompiler *typeCompiler);

    void annotateBindingsWithScriptStrings();

private:
    void scanObjectRecursively(int objectIndex, bool annotateScriptBindings = false);

    const QVector<QmlIR::Object*> &qmlObjects;
    const QHash<int, QQmlCustomParser*> &customParsers;
};

// Annotate properties bound to aliases with a flag
class QQmlAliasAnnotator : public QQmlCompilePass
{
public:
    QQmlAliasAnnotator(QQmlTypeCompiler *typeCompiler);

    void annotateBindingsToAliases();
private:
    const QVector<QmlIR::Object*> &qmlObjects;
    const QQmlPropertyCacheVector * const propertyCaches;
};

class QQmlScriptStringScanner : public QQmlCompilePass
{
public:
    QQmlScriptStringScanner(QQmlTypeCompiler *typeCompiler);

    void scan();

private:
    const QVector<QmlIR::Object*> &qmlObjects;
    const QQmlPropertyCacheVector * const propertyCaches;
};

class QQmlComponentAndAliasResolver : public QQmlCompilePass
{
    Q_DECLARE_TR_FUNCTIONS(QQmlAnonymousComponentResolver)
public:
    QQmlComponentAndAliasResolver(QQmlTypeCompiler *typeCompiler);

    bool resolve();

protected:
    void findAndRegisterImplicitComponents(const QmlIR::Object *obj, QQmlPropertyCache *propertyCache);
    bool collectIdsAndAliases(int objectIndex);
    bool resolveAliases(int componentIndex);
    void propertyDataForAlias(QmlIR::Alias *alias, int *type, quint32 *propertyFlags);

    enum AliasResolutionResult {
        NoAliasResolved,
        SomeAliasesResolved,
        AllAliasesResolved
    };

    AliasResolutionResult resolveAliasesInObject(int objectIndex, QQmlCompileError *error);

    QQmlEnginePrivate *enginePrivate;
    QQmlJS::MemoryPool *pool;

    QVector<QmlIR::Object*> *qmlObjects;
    const int indexOfRootObject;

    // indices of the objects that are actually Component {}
    QVector<quint32> componentRoots;

    // Deliberate choice of map over hash here to ensure stable generated output.
    QMap<int, int> _idToObjectIndex;
    QVector<int> _objectsWithAliases;

    QV4::CompiledData::ResolvedTypeReferenceMap *resolvedTypes;
    QQmlPropertyCacheVector propertyCaches;
};

class QQmlDeferredAndCustomParserBindingScanner : public QQmlCompilePass
{
public:
    QQmlDeferredAndCustomParserBindingScanner(QQmlTypeCompiler *typeCompiler);

    bool scanObject();

private:
    bool scanObject(int objectIndex);

    QVector<QmlIR::Object*> *qmlObjects;
    const QQmlPropertyCacheVector * const propertyCaches;
    const QHash<int, QQmlCustomParser*> &customParsers;

    bool _seenObjectWithId;
};

// ### merge with QtQml::JSCodeGen and operate directly on object->functionsAndExpressions once old compiler is gone.
class QQmlJSCodeGenerator : public QQmlCompilePass
{
public:
    QQmlJSCodeGenerator(QQmlTypeCompiler *typeCompiler, QmlIR::JSCodeGen *v4CodeGen);

    bool generateCodeForComponents();

private:
    bool compileComponent(int componentRoot);
    bool compileJavaScriptCodeInObjectsRecursively(int objectIndex, int scopeObjectIndex);

    const QV4::CompiledData::ResolvedTypeReferenceMap &resolvedTypes;
    const QHash<int, QQmlCustomParser*> &customParsers;
    const QVector<QmlIR::Object*> &qmlObjects;
    const QQmlPropertyCacheVector * const propertyCaches;
    QmlIR::JSCodeGen * const v4CodeGen;
};

class QQmlDefaultPropertyMerger : public QQmlCompilePass
{
public:
    QQmlDefaultPropertyMerger(QQmlTypeCompiler *typeCompiler);

    void mergeDefaultProperties();

private:
    void mergeDefaultProperties(int objectIndex);

    const QVector<QmlIR::Object*> &qmlObjects;
    const QQmlPropertyCacheVector * const propertyCaches;
};

class QQmlJavaScriptBindingExpressionSimplificationPass : public QQmlCompilePass
{
public:
    QQmlJavaScriptBindingExpressionSimplificationPass(QQmlTypeCompiler *typeCompiler);

    void reduceTranslationBindings();

private:
    void reduceTranslationBindings(int objectIndex);

    void visit(QV4::IR::Stmt *s)
    {
        switch (s->stmtKind) {
        case QV4::IR::Stmt::MoveStmt:
            visitMove(s->asMove());
            break;
        case QV4::IR::Stmt::RetStmt:
            visitRet(s->asRet());
            break;
        case QV4::IR::Stmt::CJumpStmt:
            discard();
            break;
        case QV4::IR::Stmt::ExpStmt:
            discard();
            break;
        case QV4::IR::Stmt::JumpStmt:
            break;
        case QV4::IR::Stmt::PhiStmt:
            break;
        }
    }

    void visitMove(QV4::IR::Move *move);
    void visitRet(QV4::IR::Ret *ret);

    void visitFunctionCall(const QString *name, QV4::IR::ExprList *args, QV4::IR::Temp *target);

    void discard() { _canSimplify = false; }

    bool simplifyBinding(QV4::IR::Function *function, QmlIR::Binding *binding);
    bool detectTranslationCallAndConvertBinding(QmlIR::Binding *binding);

    const QVector<QmlIR::Object*> &qmlObjects;
    QV4::IR::Module *jsModule;

    bool _canSimplify;
    const QString *_nameOfFunctionCalled;
    QVector<int> _functionParameters;
    int _functionCallReturnValue;

    QHash<int, QV4::IR::Expr*> _temps;
    int _returnValueOfBindingExpression;
    int _synthesizedConsts;

    QVector<int> irFunctionsToRemove;
};

class QQmlIRFunctionCleanser : public QQmlCompilePass
{
public:
    QQmlIRFunctionCleanser(QQmlTypeCompiler *typeCompiler, const QVector<int> &functionsToRemove);

    void clean();

private:
    virtual void visitMove(QV4::IR::Move *s) {
        visit(s->source);
        visit(s->target);
    }

    void visit(QV4::IR::Stmt *s);
    void visit(QV4::IR::Expr *e);

private:
    QV4::IR::Module *module;
    const QVector<int> &functionsToRemove;

    QVector<int> newFunctionIndices;
};

QT_END_NAMESPACE

#endif // QQMLTYPECOMPILER_P_H<|MERGE_RESOLUTION|>--- conflicted
+++ resolved
@@ -89,12 +89,8 @@
 {
     Q_DECLARE_TR_FUNCTIONS(QQmlTypeCompiler)
 public:
-<<<<<<< HEAD
-    QQmlTypeCompiler(QQmlEnginePrivate *engine, QQmlTypeData *typeData, QmlIR::Document *document, const QQmlRefPointer<QQmlTypeNameCache> &typeNameCache, const QV4::CompiledData::ResolvedTypeReferenceMap &resolvedTypeCache);
-=======
-    QQmlTypeCompiler(QQmlEnginePrivate *engine, QQmlTypeData *typeData, QmlIR::Document *document, const QQmlRefPointer<QQmlTypeNameCache> &importCache, const QV4::CompiledData::ResolvedTypeReferenceMap &resolvedTypeCache,
+    QQmlTypeCompiler(QQmlEnginePrivate *engine, QQmlTypeData *typeData, QmlIR::Document *document, const QQmlRefPointer<QQmlTypeNameCache> &typeNameCache, const QV4::CompiledData::ResolvedTypeReferenceMap &resolvedTypeCache,
                      const QV4::CompiledData::DependentTypesHasher &dependencyHasher);
->>>>>>> 8675bb6b
 
     // --- interface used by QQmlPropertyCacheCreator
     typedef QmlIR::Object CompiledObject;
@@ -144,12 +140,8 @@
     QList<QQmlError> errors;
     QQmlEnginePrivate *engine;
     QQmlTypeData *typeData;
-<<<<<<< HEAD
+    const QV4::CompiledData::DependentTypesHasher &dependencyHasher;
     QQmlRefPointer<QQmlTypeNameCache> typeNameCache;
-=======
-    const QV4::CompiledData::DependentTypesHasher &dependencyHasher;
-    QQmlRefPointer<QQmlTypeNameCache> importCache;
->>>>>>> 8675bb6b
     QmlIR::Document *document;
     // index is string index of type name (use obj->inheritedTypeNameIndex)
     QHash<int, QQmlCustomParser*> customParsers;
