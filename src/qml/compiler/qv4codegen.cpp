--- conflicted
+++ resolved
@@ -2574,34 +2574,18 @@
 
 void Codegen::throwSyntaxError(const SourceLocation &loc, const QString &detail)
 {
-<<<<<<< HEAD
     QQmlError error;
-    error.setUrl(QUrl::fromLocalFile(_fileName));
+    error.setUrl(QUrl::fromLocalFile(_module->fileName));
     error.setDescription(detail);
     error.setLine(loc.startLine);
     error.setColumn(loc.startColumn);
     _errors << error;
-=======
-    QV4::DiagnosticMessage *msg = new QV4::DiagnosticMessage;
-    msg->fileName = _module->fileName;
-    msg->offset = loc.begin();
-    msg->startLine = loc.startLine;
-    msg->startColumn = loc.startColumn;
-    msg->message = detail;
-    if (_context)
-        _context->throwSyntaxError(msg);
-    else if (_errorHandler)
-        _errorHandler->syntaxError(msg);
-    else
-        Q_ASSERT(!"No error handler available.");
->>>>>>> 90aaff37
 }
 
 void Codegen::throwReferenceError(const SourceLocation &loc, const QString &detail)
 {
-<<<<<<< HEAD
     QQmlError error;
-    error.setUrl(QUrl::fromLocalFile(_fileName));
+    error.setUrl(QUrl::fromLocalFile(_module->fileName));
     error.setDescription(detail);
     error.setLine(loc.startLine);
     error.setColumn(loc.startColumn);
@@ -2610,18 +2594,10 @@
 
 void RuntimeCodegen::throwSyntaxError(const AST::SourceLocation &loc, const QString &detail)
 {
-    context->throwSyntaxError(detail, _fileName, loc.startLine, loc.startColumn);
+    context->throwSyntaxError(detail, _module->fileName, loc.startLine, loc.startColumn);
 }
 
 void RuntimeCodegen::throwReferenceError(const AST::SourceLocation &loc, const QString &detail)
 {
-    context->throwReferenceError(detail, _fileName, loc.startLine, loc.startColumn);
-=======
-    if (_context)
-        _context->throwReferenceError(QV4::Value::fromString(_context, detail), _module->fileName, loc.startLine);
-    else if (_errorHandler)
-        throwSyntaxError(loc, detail);
-    else
-        Q_ASSERT(!"No error handler available.");
->>>>>>> 90aaff37
+    context->throwReferenceError(detail, _module->fileName, loc.startLine, loc.startColumn);
 }