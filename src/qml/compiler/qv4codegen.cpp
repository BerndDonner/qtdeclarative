--- conflicted
+++ resolved
@@ -2082,13 +2082,9 @@
     if (hasError)
         return false;
 
-<<<<<<< HEAD
+    TempScope scope(_function);
+
     if (_variableEnvironment->compilationMode == QmlBinding)
-=======
-    TempScope scope(_function);
-
-    if (_env->compilationMode == QmlBinding)
->>>>>>> d2bb2e20
         move(_block->TEMP(_returnAddress), _block->NAME(ast->name.toString(), 0, 0));
     _expr.accept(nx);
     return false;
@@ -2371,13 +2367,9 @@
     if (hasError)
         return true;
 
-<<<<<<< HEAD
+    TempScope scope(_function);
+
     if (_variableEnvironment->compilationMode == EvalCode || _variableEnvironment->compilationMode == QmlBinding) {
-=======
-    TempScope scope(_function);
-
-    if (_env->compilationMode == EvalCode || _env->compilationMode == QmlBinding) {
->>>>>>> d2bb2e20
         Result e = expression(ast->expression);
         if (*e)
             move(_block->TEMP(_returnAddress), *e);
