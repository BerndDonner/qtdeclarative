--- conflicted
+++ resolved
@@ -113,88 +113,14 @@
     _module = module;
     _context = 0;
 
-<<<<<<< HEAD
+    // ### should be set on the module outside of this method
     _module->fileName = fileName;
-=======
-    _module->setFileName(fileName);
-    _module->setFinalUrl(finalUrl);
->>>>>>> e6d4df15
+    _module->finalUrl = finalUrl;
 
     ScanFunctions scan(this, sourceCode, mode);
     scan(node);
 
-<<<<<<< HEAD
     defineFunction(QStringLiteral("%entry"), node, 0, node->elements);
-=======
-    defineFunction(QStringLiteral("%entry"), node, 0, node->elements, inheritedLocals);
-    qDeleteAll(_envMap);
-    _envMap.clear();
-}
-
-void Codegen::generateFromFunctionExpression(const QString &fileName,
-                                             const QString &finalUrl,
-                                             const QString &sourceCode,
-                                             AST::FunctionExpression *ast,
-                                             QV4::IR::Module *module)
-{
-    _module = module;
-    _module->setFileName(fileName);
-    _module->setFinalUrl(finalUrl);
-    _variableEnvironment = 0;
-
-    ScanFunctions scan(this, sourceCode, GlobalCode);
-    // fake a global environment
-    scan.enterEnvironment(0, FunctionCode);
-    scan(ast);
-    scan.leaveEnvironment();
-
-    defineFunction(ast->name.toString(), ast, ast->formals, ast->body ? ast->body->elements : 0);
-
-    qDeleteAll(_envMap);
-    _envMap.clear();
-}
-
-
-void Codegen::enterEnvironment(Node *node)
-{
-    _variableEnvironment = _envMap.value(node);
-    Q_ASSERT(_variableEnvironment);
-}
-
-void Codegen::leaveEnvironment()
-{
-    Q_ASSERT(_variableEnvironment);
-    _variableEnvironment = _variableEnvironment->parent;
-}
-
-void Codegen::enterLoop(Statement *node, IR::BasicBlock *breakBlock, IR::BasicBlock *continueBlock)
-{
-    _loop = new Loop(node, breakBlock, continueBlock, _loop);
-    _loop->labelledStatement = _labelledStatement; // consume the enclosing labelled statement
-    _loop->scopeAndFinally = _scopeAndFinally;
-    _labelledStatement = 0;
-}
-
-void Codegen::leaveLoop()
-{
-    Loop *current = _loop;
-    _loop = _loop->parent;
-    delete current;
-}
-
-IR::Expr *Codegen::member(IR::Expr *base, const QString *name)
-{
-    if (hasError)
-        return 0;
-
-    if (base->asTemp() || base->asArgLocal())
-        return _block->MEMBER(base, name);
-    else {
-        const unsigned t = _block->newTemp();
-        move(_block->TEMP(t), base);
-        return _block->MEMBER(_block->TEMP(t), name);
-    }
->>>>>>> e6d4df15
 }
 
 void Codegen::enterContext(Node *node)
