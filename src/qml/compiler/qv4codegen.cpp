--- conflicted
+++ resolved
@@ -3359,7 +3359,7 @@
         next.value = lhsValue.stackSlot();
         next.done = iteratorDone.stackSlot();
         bytecodeGenerator->addInstruction(next);
-        bytecodeGenerator->addTracingJumpInstruction(Instruction::JumpTrue()).link(done);
+        bytecodeGenerator->addTracingJumpInstruction(Instruction::JumpTrue()).link(end);
 
         // each iteration gets it's own context, as per spec
         {
@@ -3395,26 +3395,13 @@
             setJumpOutLocation(bytecodeGenerator, ast->statement, ast->forToken);
         }
 
-<<<<<<< HEAD
         bytecodeGenerator->jump().link(in);
 
       error:
         end.link();
 
-        // ~ControlFlowLoop will be called here, which will generate unwind code when needed
-=======
-      error:
-        in.link();
-        iterator.loadInAccumulator();
-        Instruction::IteratorNext next;
-        next.value = lhsValue.stackSlot();
-        next.done = iteratorDone.stackSlot();
-        bytecodeGenerator->addInstruction(next);
-        bytecodeGenerator->addJumpInstruction(Instruction::JumpFalse()).link(body);
-        end.link();
         // all execution paths need to end up here (normal loop exit, break, and exceptions) in
         // order to reset the unwind handler, and to close the iterator in calse of an for-of loop.
->>>>>>> 5d8d0d70
     }
 
     return false;
