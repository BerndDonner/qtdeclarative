--- conflicted
+++ resolved
@@ -532,12 +532,8 @@
 {
     _module = module;
     _module->setFileName(fileName);
-<<<<<<< HEAD
+    _module->setFinalUrl(finalUrl);
     _variableEnvironment = 0;
-=======
-    _module->setFinalUrl(finalUrl);
-    _env = 0;
->>>>>>> 706a6647
 
     ScanFunctions scan(this, sourceCode, GlobalCode);
     // fake a global environment
