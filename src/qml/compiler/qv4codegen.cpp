--- conflicted
+++ resolved
@@ -1216,10 +1216,7 @@
                     bytecodeGenerator->addInstruction(close);
                 };
                 ControlFlowLoop flow(this, &end, &in, cleanup);
-<<<<<<< HEAD
-=======
-
->>>>>>> f10ac43e
+
                 in.link();
                 bytecodeGenerator->addLoopStart(in);
                 iterator.loadInAccumulator();
