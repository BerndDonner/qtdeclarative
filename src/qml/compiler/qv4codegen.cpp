/****************************************************************************
**
** Copyright (C) 2017 The Qt Company Ltd.
** Contact: https://www.qt.io/licensing/
**
** This file is part of the QtQml module of the Qt Toolkit.
**
** $QT_BEGIN_LICENSE:LGPL$
** Commercial License Usage
** Licensees holding valid commercial Qt licenses may use this file in
** accordance with the commercial license agreement provided with the
** Software or, alternatively, in accordance with the terms contained in
** a written agreement between you and The Qt Company. For licensing terms
** and conditions see https://www.qt.io/terms-conditions. For further
** information use the contact form at https://www.qt.io/contact-us.
**
** GNU Lesser General Public License Usage
** Alternatively, this file may be used under the terms of the GNU Lesser
** General Public License version 3 as published by the Free Software
** Foundation and appearing in the file LICENSE.LGPL3 included in the
** packaging of this file. Please review the following information to
** ensure the GNU Lesser General Public License version 3 requirements
** will be met: https://www.gnu.org/licenses/lgpl-3.0.html.
**
** GNU General Public License Usage
** Alternatively, this file may be used under the terms of the GNU
** General Public License version 2.0 or (at your option) the GNU General
** Public license version 3 or any later version approved by the KDE Free
** Qt Foundation. The licenses are as published by the Free Software
** Foundation and appearing in the file LICENSE.GPL2 and LICENSE.GPL3
** included in the packaging of this file. Please review the following
** information to ensure the GNU General Public License requirements will
** be met: https://www.gnu.org/licenses/gpl-2.0.html and
** https://www.gnu.org/licenses/gpl-3.0.html.
**
** $QT_END_LICENSE$
**
****************************************************************************/

#include "qv4codegen_p.h"
#include "qv4util_p.h"

#include <QtCore/QCoreApplication>
#include <QtCore/QStringList>
#include <QtCore/QStack>
#include <QScopeGuard>
#include <private/qqmljsast_p.h>
#include <private/qv4string_p.h>
#include <private/qv4value_p.h>
#include <private/qv4compilercontext_p.h>
#include <private/qv4compilercontrolflow_p.h>
#include <private/qv4bytecodegenerator_p.h>
#include <private/qv4compilerscanfunctions_p.h>

#ifndef V4_BOOTSTRAP
#  include <qqmlerror.h>
#endif

#include <cmath>
#include <iostream>

static const bool disable_lookups = false;

#ifdef CONST
#undef CONST
#endif

QT_USE_NAMESPACE
using namespace QV4;
using namespace QV4::Compiler;
using namespace QQmlJS::AST;

static inline void setJumpOutLocation(QV4::Moth::BytecodeGenerator *bytecodeGenerator,
                                      const Statement *body, const SourceLocation &fallback)
{
    switch (body->kind) {
    // Statements where we might never execute the last line.
    // Use the fallback.
    case Statement::Kind_ConditionalExpression:
    case Statement::Kind_ForEachStatement:
    case Statement::Kind_ForStatement:
    case Statement::Kind_IfStatement:
    case Statement::Kind_WhileStatement:
        bytecodeGenerator->setLocation(fallback);
        break;
    default:
        bytecodeGenerator->setLocation(body->lastSourceLocation());
        break;
    }
}

Codegen::Codegen(QV4::Compiler::JSUnitGenerator *jsUnitGenerator, bool strict)
    : _module(nullptr)
    , _returnAddress(-1)
    , _context(nullptr)
    , _labelledStatement(nullptr)
    , jsUnitGenerator(jsUnitGenerator)
    , _strictMode(strict)
    , _fileNameIsUrl(false)
    , hasError(false)
{
    jsUnitGenerator->codeGeneratorName = QStringLiteral("moth");
}

const char *globalNames[] = {
    "isNaN",
    "parseFloat",
    "String",
    "EvalError",
    "URIError",
    "Math",
    "encodeURIComponent",
    "RangeError",
    "eval",
    "isFinite",
    "ReferenceError",
    "Infinity",
    "Function",
    "RegExp",
    "Number",
    "parseInt",
    "Object",
    "decodeURI",
    "TypeError",
    "Boolean",
    "encodeURI",
    "NaN",
    "Error",
    "decodeURIComponent",
    "Date",
    "Array",
    "Symbol",
    "escape",
    "unescape",
    "SyntaxError",
    "undefined",
    "JSON",
    "ArrayBuffer",
    "SharedArrayBuffer",
    "DataView",
    "Int8Array",
    "Uint8Array",
    "Uint8ClampedArray",
    "Int16Array",
    "Uint16Array",
    "Int32Array",
    "Uint32Array",
    "Float32Array",
    "Float64Array",
    "WeakSet",
    "Set",
    "WeakMap",
    "Map",
    "Reflect",
    "Proxy",
    "Atomics",
    "Promise",
    nullptr
};

void Codegen::generateFromProgram(const QString &fileName,
                                  const QString &finalUrl,
                                  const QString &sourceCode,
                                  Program *node,
                                  Module *module,
                                  ContextType contextType)
{
    Q_ASSERT(node);

    _module = module;
    _context = nullptr;

    // ### should be set on the module outside of this method
    _module->fileName = fileName;
    _module->finalUrl = finalUrl;

    if (contextType == ContextType::ScriptImportedByQML) {
        // the global object is frozen, so we know that members of it are
        // pointing to the global object. This is important so that references
        // to Math etc. do not go through the expensive path in the context wrapper
        // that tries to see whether we have a matching type
        //
        // Since this can be called from the loader thread we can't get the list
        // directly from the engine, so let's hardcode the most important ones here
        for (const char **g = globalNames; *g != nullptr; ++g)
            m_globalNames << QString::fromLatin1(*g);
    }

    ScanFunctions scan(this, sourceCode, contextType);
    scan(node);

    if (hasError)
        return;

    defineFunction(QStringLiteral("%entry"), node, nullptr, node->statements);
}

void Codegen::generateFromModule(const QString &fileName,
                                 const QString &finalUrl,
                                 const QString &sourceCode,
                                 ESModule *node,
                                 Module *module)
{
    Q_ASSERT(node);

    _module = module;
    _context = nullptr;

    // ### should be set on the module outside of this method
    _module->fileName = fileName;
    _module->finalUrl = finalUrl;

    ScanFunctions scan(this, sourceCode, ContextType::ESModule);
    scan(node);

    if (hasError)
        return;

    {
        Compiler::Context *moduleContext = _module->contextMap.value(node);
        for (const auto &entry: moduleContext->exportEntries) {
            if (entry.moduleRequest.isEmpty()) {
                // ### check against imported bound names
                _module->localExportEntries << entry;
            } else if (entry.importName == QLatin1Char('*')) {
                _module->starExportEntries << entry;
            } else {
                _module->indirectExportEntries << entry;
            }
        }
        _module->importEntries = moduleContext->importEntries;

        _module->moduleRequests = std::move(moduleContext->moduleRequests);
        _module->moduleRequests.removeDuplicates();
    }

    std::sort(_module->localExportEntries.begin(), _module->localExportEntries.end(), ExportEntry::lessThan);
    std::sort(_module->starExportEntries.begin(), _module->starExportEntries.end(), ExportEntry::lessThan);
    std::sort(_module->indirectExportEntries.begin(), _module->indirectExportEntries.end(), ExportEntry::lessThan);

    defineFunction(QStringLiteral("%entry"), node, nullptr, node->body);
}

void Codegen::enterContext(Node *node)
{
    _context = _module->contextMap.value(node);
    Q_ASSERT(_context);
}

int Codegen::leaveContext()
{
    Q_ASSERT(_context);
    int functionIndex = _context->functionIndex;
    _context = _context->parent;
    return functionIndex;
}

Context *Codegen::enterBlock(Node *node)
{
    enterContext(node);
    return _context;
}

Codegen::Reference Codegen::unop(UnaryOperation op, const Reference &expr)
{
    if (hasError)
        return _expr.result();

    if (expr.isConstant()) {
        auto v = Value::fromReturnedValue(expr.constant);
        if (v.isNumber()) {
            switch (op) {
            case Not:
                return Reference::fromConst(this, Encode(!v.toBoolean()));
            case UMinus:
                return Reference::fromConst(this, Runtime::method_uMinus(v));
            case UPlus:
                return expr;
            case Compl:
                return Reference::fromConst(this, Encode((int)~v.toInt32()));
            default:
                break;
            }
        }
    }

    switch (op) {
    case UMinus: {
        expr.loadInAccumulator();
        Instruction::UMinus uminus = {};
        bytecodeGenerator->addTracingInstruction(uminus);
        return Reference::fromAccumulator(this);
    }
    case UPlus: {
        expr.loadInAccumulator();
        Instruction::UPlus uplus;
        bytecodeGenerator->addInstruction(uplus);
        return Reference::fromAccumulator(this);
    }
    case Not: {
        expr.loadInAccumulator();
        Instruction::UNot unot;
        bytecodeGenerator->addInstruction(unot);
        return Reference::fromAccumulator(this);
    }
    case Compl: {
        expr.loadInAccumulator();
        Instruction::UCompl ucompl;
        bytecodeGenerator->addInstruction(ucompl);
        return Reference::fromAccumulator(this);
    }
    case PostIncrement:
        if (!_expr.accept(nx) || requiresReturnValue) {
            Reference e = expr.asLValue();
            e.loadInAccumulator();
            Instruction::UPlus uplus;
            bytecodeGenerator->addInstruction(uplus);
            Reference originalValue = Reference::fromStackSlot(this).storeRetainAccumulator();
            Instruction::Increment inc = {};
            bytecodeGenerator->addTracingInstruction(inc);
            e.storeConsumeAccumulator();
            return originalValue;
        } else {
            // intentionally fall-through: the result is never used, so it's equivalent to
            // "expr += 1", which is what a pre-increment does as well.
            Q_FALLTHROUGH();
        }
    case PreIncrement: {
        Reference e = expr.asLValue();
        e.loadInAccumulator();
        Instruction::Increment inc = {};
        bytecodeGenerator->addTracingInstruction(inc);
        if (_expr.accept(nx))
            return e.storeConsumeAccumulator();
        else
            return e.storeRetainAccumulator();
    }
    case PostDecrement:
        if (!_expr.accept(nx) || requiresReturnValue) {
            Reference e = expr.asLValue();
            e.loadInAccumulator();
            Instruction::UPlus uplus;
            bytecodeGenerator->addInstruction(uplus);
            Reference originalValue = Reference::fromStackSlot(this).storeRetainAccumulator();
            Instruction::Decrement dec = {};
            bytecodeGenerator->addTracingInstruction(dec);
            e.storeConsumeAccumulator();
            return originalValue;
        } else {
            // intentionally fall-through: the result is never used, so it's equivalent to
            // "expr -= 1", which is what a pre-decrement does as well.
            Q_FALLTHROUGH();
        }
    case PreDecrement: {
        Reference e = expr.asLValue();
        e.loadInAccumulator();
        Instruction::Decrement dec = {};
        bytecodeGenerator->addTracingInstruction(dec);
        if (_expr.accept(nx))
            return e.storeConsumeAccumulator();
        else
            return e.storeRetainAccumulator();
    }
    }

    Q_UNREACHABLE();
}

void Codegen::addCJump()
{
    bytecodeGenerator->addCJumpInstruction(_expr.trueBlockFollowsCondition(),
                                           _expr.iftrue(), _expr.iffalse());
}

void Codegen::accept(Node *node)
{
    if (hasError)
        return;

    if (node)
        node->accept(this);
}

void Codegen::statement(Statement *ast)
{
    RecursionDepthCheck depthCheck(this, ast->lastSourceLocation());
    RegisterScope scope(this);

    bytecodeGenerator->setLocation(ast->firstSourceLocation());

    VolatileMemoryLocations vLocs = scanVolatileMemoryLocations(ast);
    qSwap(_volatileMemoryLocations, vLocs);
    accept(ast);
    qSwap(_volatileMemoryLocations, vLocs);
}

void Codegen::statement(ExpressionNode *ast)
{
    if (! ast) {
        return;
    } else {
        RecursionDepthCheck depthCheck(this, ast->lastSourceLocation());
        RegisterScope scope(this);

        Result r(nx);
        qSwap(_expr, r);
        VolatileMemoryLocations vLocs = scanVolatileMemoryLocations(ast);
        qSwap(_volatileMemoryLocations, vLocs);

        accept(ast);

        qSwap(_volatileMemoryLocations, vLocs);
        qSwap(_expr, r);

        if (hasError)
            return;
        if (r.result().loadTriggersSideEffect())
            r.result().loadInAccumulator(); // triggers side effects
    }
}

void Codegen::condition(ExpressionNode *ast, const BytecodeGenerator::Label *iftrue,
                        const BytecodeGenerator::Label *iffalse, bool trueBlockFollowsCondition)
{
    if (hasError)
        return;

    if (!ast)
        return;

    RecursionDepthCheck depthCheck(this, ast->lastSourceLocation());
    Result r(iftrue, iffalse, trueBlockFollowsCondition);
    qSwap(_expr, r);
    accept(ast);
    qSwap(_expr, r);

    if (hasError)
        return;

    if (r.format() == ex) {
        Q_ASSERT(iftrue == r.iftrue());
        Q_ASSERT(iffalse == r.iffalse());
        Q_ASSERT(r.result().isValid());
        bytecodeGenerator->setLocation(ast->firstSourceLocation());
        r.result().loadInAccumulator();
        if (r.trueBlockFollowsCondition())
            bytecodeGenerator->jumpFalse().link(*r.iffalse());
        else
            bytecodeGenerator->jumpTrue().link(*r.iftrue());
    }
}

Codegen::Reference Codegen::expression(ExpressionNode *ast)
{
    RecursionDepthCheck depthCheck(this, ast->lastSourceLocation());
    Result r;
    if (ast) {
        qSwap(_expr, r);
        accept(ast);
        qSwap(_expr, r);
    }
    return r.result();
}

void Codegen::program(Program *ast)
{
    if (ast) {
        statementList(ast->statements);
    }
}

enum class CompletionState {
    Empty,
    EmptyAbrupt,
    NonEmpty
};

static CompletionState completionState(StatementList *list)
{
    for (StatementList *it = list; it; it = it->next) {
        if (it->statement->kind == Statement::Kind_BreakStatement ||
            it->statement->kind == Statement::Kind_ContinueStatement)
            return CompletionState::EmptyAbrupt;
        if (it->statement->kind == Statement::Kind_EmptyStatement ||
            it->statement->kind == Statement::Kind_VariableDeclaration ||
            it->statement->kind == Statement::Kind_FunctionDeclaration)
            continue;
        if (it->statement->kind == Statement::Kind_Block) {
            CompletionState subState = completionState(static_cast<Block *>(it->statement)->statements);
            if (subState != CompletionState::Empty)
                return subState;
            continue;
        }
        return CompletionState::NonEmpty;
    }
    return CompletionState::Empty;
}

static Node *completionStatement(StatementList *list)
{
    Node *completionStatement = nullptr;
    for (StatementList *it = list; it; it = it->next) {
        if (it->statement->kind == Statement::Kind_BreakStatement ||
            it->statement->kind == Statement::Kind_ContinueStatement)
            return completionStatement;
        if (it->statement->kind == Statement::Kind_ThrowStatement ||
            it->statement->kind == Statement::Kind_ReturnStatement)
            return it->statement;
        if (it->statement->kind == Statement::Kind_EmptyStatement ||
            it->statement->kind == Statement::Kind_VariableStatement ||
            it->statement->kind == Statement::Kind_FunctionDeclaration)
            continue;
        if (it->statement->kind == Statement::Kind_Block) {
            CompletionState state = completionState(static_cast<Block *>(it->statement)->statements);
            switch (state) {
            case CompletionState::Empty:
                continue;
            case CompletionState::EmptyAbrupt:
                return it->statement;
            case CompletionState::NonEmpty:
                break;
            }
        }
        completionStatement = it->statement;
    }
    return completionStatement;
}

void Codegen::statementList(StatementList *ast)
{
    if (!ast)
        return;

    bool _requiresReturnValue = requiresReturnValue;
    // ### the next line is pessimizing a bit too much, as there are many cases, where the complietion from the break
    // statement will not be used, but it's at least spec compliant
    if (!controlFlow || !controlFlow->hasLoop())
        requiresReturnValue = false;

    Node *needsCompletion = nullptr;

    if (_requiresReturnValue && !requiresReturnValue)
        needsCompletion = completionStatement(ast);

    if (requiresReturnValue && !needsCompletion && !insideSwitch) {
        // break or continue is the first real statement, set the return value to undefined
        Reference::fromConst(this, Encode::undefined()).storeOnStack(_returnAddress);
    }

    bool _insideSwitch = insideSwitch;
    insideSwitch = false;

    for (StatementList *it = ast; it; it = it->next) {
        if (it->statement == needsCompletion)
            requiresReturnValue = true;
        if (Statement *s = it->statement->statementCast())
            statement(s);
        else
            statement(static_cast<ExpressionNode *>(it->statement));
        if (it->statement == needsCompletion)
            requiresReturnValue = false;
        if (it->statement->kind == Statement::Kind_ThrowStatement ||
            it->statement->kind == Statement::Kind_BreakStatement ||
            it->statement->kind == Statement::Kind_ContinueStatement ||
            it->statement->kind == Statement::Kind_ReturnStatement)
            // any code after those statements is unreachable
            break;
    }
    requiresReturnValue = _requiresReturnValue;
    insideSwitch = _insideSwitch;
}

void Codegen::variableDeclaration(PatternElement *ast)
{
    TailCallBlocker blockTailCalls(this);
    RegisterScope scope(this);

    if (!ast->initializer) {
        if (ast->isLexicallyScoped()) {
            Reference::fromConst(this, Encode::undefined()).loadInAccumulator();
            Reference varToStore = targetForPatternElement(ast);
            varToStore.storeConsumeAccumulator();
        }
        return;
    }
    initializeAndDestructureBindingElement(ast, Reference(), /*isDefinition*/ true);
}

void Codegen::variableDeclarationList(VariableDeclarationList *ast)
{
    for (VariableDeclarationList *it = ast; it; it = it->next) {
        variableDeclaration(it->declaration);
    }
}

Codegen::Reference Codegen::targetForPatternElement(AST::PatternElement *p)
{
    if (!p->bindingIdentifier.isNull())
        return referenceForName(p->bindingIdentifier.toString(), true, p->firstSourceLocation());
    if (!p->bindingTarget || p->destructuringPattern())
        return Codegen::Reference::fromStackSlot(this);
    Reference lhs = expression(p->bindingTarget);
    if (hasError)
        return lhs;
    if (!lhs.isLValue()) {
        throwReferenceError(p->bindingTarget->firstSourceLocation(), QStringLiteral("Binding target is not a reference."));
        return lhs;
    }
    lhs = lhs.asLValue();
    return lhs;
}

void Codegen::initializeAndDestructureBindingElement(AST::PatternElement *e, const Reference &base, bool isDefinition)
{
    Q_ASSERT(e->type == AST::PatternElement::Binding || e->type == AST::PatternElement::RestElement);
    RegisterScope scope(this);
    Reference baseRef = (base.isAccumulator()) ? base.storeOnStack() : base;
    Reference varToStore = targetForPatternElement(e);
    if (isDefinition)
        varToStore.isReferenceToConst = false;
    if (hasError)
        return;

    if (e->initializer) {
        if (!baseRef.isValid()) {
            // assignment
            Reference expr = expression(e->initializer);
            if (hasError)
                return;
            expr.loadInAccumulator();
            varToStore.storeConsumeAccumulator();
        } else if (baseRef == varToStore) {
            baseRef.loadInAccumulator();
            BytecodeGenerator::Jump jump = bytecodeGenerator->jumpNotUndefined();
            Reference expr = expression(e->initializer);
            if (hasError) {
                jump.link();
                return;
            }
            expr.loadInAccumulator();
            varToStore.storeConsumeAccumulator();
            jump.link();
        } else {
            baseRef.loadInAccumulator();
            BytecodeGenerator::Jump jump = bytecodeGenerator->jumpNotUndefined();
            Reference expr = expression(e->initializer);
            if (hasError) {
                jump.link();
                return;
            }
            expr.loadInAccumulator();
            jump.link();
            varToStore.storeConsumeAccumulator();
        }
    } else if (baseRef != varToStore && baseRef.isValid()) {
        baseRef.loadInAccumulator();
        varToStore.storeConsumeAccumulator();
    }
    Pattern *p = e->destructuringPattern();
    if (!p)
        return;

    if (!varToStore.isStackSlot())
        varToStore = varToStore.storeOnStack();
    if (PatternElementList *l = e->elementList()) {
        destructureElementList(varToStore, l, isDefinition);
    } else if (PatternPropertyList *p = e->propertyList()) {
        destructurePropertyList(varToStore, p, isDefinition);
    } else if (e->bindingTarget) {
        // empty binding pattern. For spec compatibility, try to coerce the argument to an object
        varToStore.loadInAccumulator();
        Instruction::ToObject toObject;
        bytecodeGenerator->addInstruction(toObject);
        return;
    }
}

Codegen::Reference Codegen::referenceForPropertyName(const Codegen::Reference &object, AST::PropertyName *name)
{
    AST::ComputedPropertyName *cname = AST::cast<AST::ComputedPropertyName *>(name);
    Reference property;
    if (cname) {
        Reference computedName = expression(cname->expression);
        if (hasError)
            return Reference();
        computedName = computedName.storeOnStack();
        property = Reference::fromSubscript(object, computedName).asLValue();
    } else {
        QString propertyName = name->asString();
        property = Reference::fromMember(object, propertyName);
    }
    return property;
}

void Codegen::destructurePropertyList(const Codegen::Reference &object, PatternPropertyList *bindingList, bool isDefinition)
{
    RegisterScope scope(this);

    object.loadInAccumulator();
    Instruction::ThrowOnNullOrUndefined t;
    bytecodeGenerator->addInstruction(t);

    for (PatternPropertyList *it = bindingList; it; it = it->next) {
        PatternProperty *p = it->property;
        RegisterScope scope(this);
        Reference property = referenceForPropertyName(object, p->name);
        if (hasError)
            return;
        initializeAndDestructureBindingElement(p, property, isDefinition);
        if (hasError)
            return;
    }
}

void Codegen::destructureElementList(const Codegen::Reference &array, PatternElementList *bindingList, bool isDefinition)
{
    RegisterScope scope(this);

    Reference iterator = Reference::fromStackSlot(this);
    Reference iteratorValue = Reference::fromStackSlot(this);
    Reference iteratorDone = Reference::fromStackSlot(this);
    Reference::storeConstOnStack(this, Encode(false), iteratorDone.stackSlot());

    array.loadInAccumulator();
    Instruction::GetIterator iteratorObjInstr;
    iteratorObjInstr.iterator = static_cast<int>(AST::ForEachType::Of);
    bytecodeGenerator->addInstruction(iteratorObjInstr);
    iterator.storeConsumeAccumulator();

    {
        auto cleanup = [this, iterator, iteratorDone]() {
            iterator.loadInAccumulator();
            Instruction::IteratorClose close;
            close.done = iteratorDone.stackSlot();
            bytecodeGenerator->addInstruction(close);
        };

        ControlFlowUnwindCleanup flow(this, cleanup);

        for (PatternElementList *p = bindingList; p; p = p->next) {
            PatternElement *e = p->element;
            for (Elision *elision = p->elision; elision; elision = elision->next) {
                iterator.loadInAccumulator();
                Instruction::IteratorNext next;
                next.value = iteratorValue.stackSlot();
                next.done = iteratorDone.stackSlot();
                bytecodeGenerator->addInstruction(next);
            }

            if (!e)
                continue;

            RegisterScope scope(this);
            iterator.loadInAccumulator();

            if (e->type == PatternElement::RestElement) {
                Reference::fromConst(this, Encode(true)).storeOnStack(iteratorDone.stackSlot());
                bytecodeGenerator->addInstruction(Instruction::DestructureRestElement());
                initializeAndDestructureBindingElement(e, Reference::fromAccumulator(this), isDefinition);
            } else {
                Instruction::IteratorNext next;
                next.value = iteratorValue.stackSlot();
                next.done = iteratorDone.stackSlot();
                bytecodeGenerator->addInstruction(next);
                initializeAndDestructureBindingElement(e, iteratorValue, isDefinition);
                if (hasError)
                    return;
            }
        }
    }
}

void Codegen::destructurePattern(Pattern *p, const Reference &rhs)
{
    RegisterScope scope(this);
    if (auto *o = AST::cast<ObjectPattern *>(p))
        destructurePropertyList(rhs, o->properties);
    else if (auto *a = AST::cast<ArrayPattern *>(p))
        destructureElementList(rhs, a->elements);
    else
        Q_UNREACHABLE();
}


bool Codegen::visit(ArgumentList *)
{
    Q_UNREACHABLE();
    return false;
}

bool Codegen::visit(CaseBlock *)
{
    Q_UNREACHABLE();
    return false;
}

bool Codegen::visit(CaseClause *)
{
    Q_UNREACHABLE();
    return false;
}

bool Codegen::visit(CaseClauses *)
{
    Q_UNREACHABLE();
    return false;
}

bool Codegen::visit(Catch *)
{
    Q_UNREACHABLE();
    return false;
}

bool Codegen::visit(DefaultClause *)
{
    Q_UNREACHABLE();
    return false;
}

bool Codegen::visit(Elision *)
{
    Q_UNREACHABLE();
    return false;
}

bool Codegen::visit(Finally *)
{
    Q_UNREACHABLE();
    return false;
}

bool Codegen::visit(FormalParameterList *)
{
    Q_UNREACHABLE();
    return false;
}

bool Codegen::visit(Program *)
{
    Q_UNREACHABLE();
    return false;
}

bool Codegen::visit(PatternElement *)
{
    Q_UNREACHABLE();
    return false;
}

bool Codegen::visit(PatternElementList *)
{
    Q_UNREACHABLE();
    return false;
}

bool Codegen::visit(PatternProperty *)
{
    Q_UNREACHABLE();
    return false;
}

bool Codegen::visit(PatternPropertyList *)
{
    Q_UNREACHABLE();
    return false;
}

bool Codegen::visit(ExportDeclaration *ast)
{
    if (!ast->exportDefault)
        return true;

    TailCallBlocker blockTailCalls(this);
    Reference exportedValue;

    if (auto *fdecl = AST::cast<FunctionDeclaration*>(ast->variableStatementOrDeclaration)) {
        Result r;
        qSwap(_expr, r);
        visit(static_cast<FunctionExpression*>(fdecl));
        qSwap(_expr, r);
        exportedValue = r.result();
    } else if (auto *classDecl = AST::cast<ClassDeclaration*>(ast->variableStatementOrDeclaration)) {
        Result r;
        qSwap(_expr, r);
        visit(static_cast<ClassExpression*>(classDecl));
        qSwap(_expr, r);
        exportedValue = r.result();
    } else if (ExpressionNode *expr = ast->variableStatementOrDeclaration->expressionCast()) {
        exportedValue = expression(expr);
    }

    exportedValue.loadInAccumulator();

    const int defaultExportIndex = _context->locals.indexOf(_context->localNameForDefaultExport);
    Q_ASSERT(defaultExportIndex != -1);
    Reference defaultExportSlot = Reference::fromScopedLocal(this, defaultExportIndex, /*scope*/0);
    defaultExportSlot.storeConsumeAccumulator();

    return false;
}

bool Codegen::visit(StatementList *)
{
    Q_UNREACHABLE();
    return false;
}

bool Codegen::visit(UiArrayMemberList *)
{
    Q_UNREACHABLE();
    return false;
}

bool Codegen::visit(UiImport *)
{
    Q_UNREACHABLE();
    return false;
}

bool Codegen::visit(UiHeaderItemList *)
{
    Q_UNREACHABLE();
    return false;
}

bool Codegen::visit(UiPragma *)
{
    Q_UNREACHABLE();
    return false;
}

bool Codegen::visit(UiObjectInitializer *)
{
    Q_UNREACHABLE();
    return false;
}

bool Codegen::visit(UiObjectMemberList *)
{
    Q_UNREACHABLE();
    return false;
}

bool Codegen::visit(UiParameterList *)
{
    Q_UNREACHABLE();
    return false;
}

bool Codegen::visit(UiProgram *)
{
    Q_UNREACHABLE();
    return false;
}

bool Codegen::visit(UiQualifiedId *)
{
    Q_UNREACHABLE();
    return false;
}

bool Codegen::visit(VariableDeclarationList *)
{
    Q_UNREACHABLE();
    return false;
}

bool Codegen::visit(ClassExpression *ast)
{
    TailCallBlocker blockTailCalls(this);

    Compiler::Class jsClass;
    jsClass.nameIndex = registerString(ast->name.toString());

    ClassElementList *constructor = nullptr;
    int nComputedNames = 0;
    int nStaticComputedNames = 0;

    RegisterScope scope(this);
    ControlFlowBlock controlFlow(this, ast);

    for (auto *member = ast->elements; member; member = member->next) {
        PatternProperty *p = member->property;
        FunctionExpression *f = p->initializer->asFunctionDefinition();
        Q_ASSERT(f);
        AST::ComputedPropertyName *cname = AST::cast<ComputedPropertyName *>(p->name);
        if (cname) {
            ++nComputedNames;
            if (member->isStatic)
                ++nStaticComputedNames;
        }
        QString name = p->name->asString();
        uint nameIndex = cname ? UINT_MAX : registerString(name);
        Compiler::Class::Method::Type type = Compiler::Class::Method::Regular;
        if (p->type == PatternProperty::Getter)
            type = Compiler::Class::Method::Getter;
        else if (p->type == PatternProperty::Setter)
            type = Compiler::Class::Method::Setter;
        Compiler::Class::Method m{ nameIndex, type, static_cast<uint>(defineFunction(name, f, f->formals, f->body)) };

        if (member->isStatic) {
            if (name == QStringLiteral("prototype")) {
                throwSyntaxError(ast->firstSourceLocation(), QLatin1String("Cannot declare a static method named 'prototype'."));
                return false;
            }
            jsClass.staticMethods << m;
        } else {
            if (name == QStringLiteral("constructor")) {
                if (constructor) {
                    throwSyntaxError(ast->firstSourceLocation(), QLatin1String("Cannot declare a multiple constructors in a class."));
                    return false;
                }
                if (m.type != Compiler::Class::Method::Regular) {
                    throwSyntaxError(ast->firstSourceLocation(), QLatin1String("Cannot declare a getter or setter named 'constructor'."));
                    return false;
                }
                constructor = member;
                jsClass.constructorIndex = m.functionIndex;
                continue;
            }

            jsClass.methods << m;
        }
    }

    int classIndex = _module->classes.size();
    _module->classes.append(jsClass);

    Reference heritage = Reference::fromStackSlot(this);
    if (ast->heritage) {
        bytecodeGenerator->setLocation(ast->heritage->firstSourceLocation());
        Reference r = expression(ast->heritage);
        if (hasError)
            return false;
        r.storeOnStack(heritage.stackSlot());
    } else {
        Reference::fromConst(this, Value::emptyValue().asReturnedValue()).loadInAccumulator();
        heritage.storeConsumeAccumulator();
    }

    int computedNames = nComputedNames ? bytecodeGenerator->newRegisterArray(nComputedNames) : 0;
    int currentStaticName = computedNames;
    int currentNonStaticName = computedNames + nStaticComputedNames;

    for (auto *member = ast->elements; member; member = member->next) {
        AST::ComputedPropertyName *cname = AST::cast<AST::ComputedPropertyName *>(member->property->name);
        if (!cname)
            continue;
        RegisterScope scope(this);
        bytecodeGenerator->setLocation(cname->firstSourceLocation());
        Reference computedName = expression(cname->expression);
        if (hasError)
            return false;
        computedName.storeOnStack(member->isStatic ? currentStaticName++ : currentNonStaticName++);
    }

    Instruction::CreateClass createClass;
    createClass.classIndex = classIndex;
    createClass.heritage = heritage.stackSlot();
    createClass.computedNames = computedNames;

    bytecodeGenerator->addInstruction(createClass);

    if (!ast->name.isEmpty()) {
        Reference ctor = referenceForName(ast->name.toString(), true);
        ctor.isReferenceToConst = false; // this is the definition
        (void) ctor.storeRetainAccumulator();
    }

    _expr.setResult(Reference::fromAccumulator(this));
    return false;
}

bool Codegen::visit(ClassDeclaration *ast)
{
    TailCallBlocker blockTailCalls(this);
    Reference outerVar = referenceForName(ast->name.toString(), true);
    visit(static_cast<ClassExpression *>(ast));
    (void) outerVar.storeRetainAccumulator();
    return false;
}

bool Codegen::visit(Expression *ast)
{
    if (hasError)
        return false;

    TailCallBlocker blockTailCalls(this);
    statement(ast->left);
    blockTailCalls.unblock();
    accept(ast->right);
    return false;
}

bool Codegen::visit(ArrayPattern *ast)
{
    if (hasError)
        return false;

    TailCallBlocker blockTailCalls(this);

    PatternElementList *it = ast->elements;

    int argc = 0;
    {
        RegisterScope scope(this);

        int args = -1;
        auto push = [this, &argc, &args](AST::ExpressionNode *arg) {
            int temp = bytecodeGenerator->newRegister();
            if (args == -1)
                args = temp;
            if (!arg) {
                auto c = Reference::fromConst(this, Value::emptyValue().asReturnedValue());
                (void) c.storeOnStack(temp);
            } else {
                RegisterScope scope(this);
                Reference r = expression(arg);
                if (hasError)
                    return;
                (void) r.storeOnStack(temp);
            }
            ++argc;
        };

        for (; it; it = it->next) {
            PatternElement *e = it->element;
            if (e && e->type == PatternElement::SpreadElement)
                break;
            for (Elision *elision = it->elision; elision; elision = elision->next)
                push(nullptr);

            if (!e)
                continue;

            push(e->initializer);
            if (hasError)
                return false;
        }

        if (args == -1) {
            Q_ASSERT(argc == 0);
            args = 0;
        }

        Instruction::DefineArray call;
        call.argc = argc;
        call.args = Moth::StackSlot::createRegister(args);
        bytecodeGenerator->addInstruction(call);
    }

    if (!it) {
        _expr.setResult(Reference::fromAccumulator(this));
        return false;
    }
    Q_ASSERT(it->element && it->element->type == PatternElement::SpreadElement);

    RegisterScope scope(this);
    Reference array = Reference::fromStackSlot(this);
    array.storeConsumeAccumulator();
    Reference index = Reference::storeConstOnStack(this, Encode(argc));

    auto pushAccumulator = [&]() {
        Reference slot = Reference::fromSubscript(array, index);
        slot.storeConsumeAccumulator();

        index.loadInAccumulator();
        Instruction::Increment inc = {};
        bytecodeGenerator->addTracingInstruction(inc);
        index.storeConsumeAccumulator();
    };

    while (it) {
        for (Elision *elision = it->elision; elision; elision = elision->next) {
            Reference::fromConst(this, Value::emptyValue().asReturnedValue()).loadInAccumulator();
            pushAccumulator();
        }

        if (!it->element) {
            it = it->next;
            continue;
        }

        // handle spread element
        if (it->element->type == PatternElement::SpreadElement) {
            RegisterScope scope(this);

            Reference iterator = Reference::fromStackSlot(this);
            Reference iteratorDone = Reference::fromConst(this, Encode(false)).storeOnStack();
            Reference lhsValue = Reference::fromStackSlot(this);

            // There should be a temporal block, so that variables declared in lhs shadow outside vars.
            // This block should define a temporal dead zone for those variables, which is not yet implemented.
            {
                RegisterScope innerScope(this);
                Reference expr = expression(it->element->initializer);
                if (hasError)
                    return false;

                expr.loadInAccumulator();
                Instruction::GetIterator iteratorObjInstr;
                iteratorObjInstr.iterator = static_cast<int>(AST::ForEachType::Of);
                bytecodeGenerator->addInstruction(iteratorObjInstr);
                iterator.storeConsumeAccumulator();
            }

            BytecodeGenerator::Label in = bytecodeGenerator->newLabel();
            BytecodeGenerator::Label end = bytecodeGenerator->newLabel();

            {
                auto cleanup = [this, iterator, iteratorDone]() {
                    iterator.loadInAccumulator();
                    Instruction::IteratorClose close;
                    close.done = iteratorDone.stackSlot();
                    bytecodeGenerator->addInstruction(close);
                };
                ControlFlowLoop flow(this, &end, &in, cleanup);

                in.link();
                iterator.loadInAccumulator();
                Instruction::IteratorNext next;
                next.value = lhsValue.stackSlot();
                next.done = iteratorDone.stackSlot();
                bytecodeGenerator->addInstruction(next);
<<<<<<< HEAD
                bytecodeGenerator->addTracingJumpInstruction(Instruction::JumpFalse()).link(body);
                bytecodeGenerator->jump().link(done);
=======
                bytecodeGenerator->addJumpInstruction(Instruction::JumpTrue()).link(end);
>>>>>>> 70d726e9

                lhsValue.loadInAccumulator();
                pushAccumulator();

                bytecodeGenerator->jump().link(in);
                end.link();
            }
        } else {
            RegisterScope innerScope(this);
            Reference expr = expression(it->element->initializer);
            if (hasError)
                return false;

            expr.loadInAccumulator();
            pushAccumulator();
        }

        it = it->next;
    }

    array.loadInAccumulator();
    _expr.setResult(Reference::fromAccumulator(this));

    return false;
}

bool Codegen::visit(ArrayMemberExpression *ast)
{
    if (hasError)
        return false;

    TailCallBlocker blockTailCalls(this);
    Reference base = expression(ast->base);
    if (hasError)
        return false;
    if (base.isSuper()) {
        Reference index = expression(ast->expression).storeOnStack();
        _expr.setResult(Reference::fromSuperProperty(index));
        return false;
    }
    base = base.storeOnStack();
    if (hasError)
        return false;
    if (AST::StringLiteral *str = AST::cast<AST::StringLiteral *>(ast->expression)) {
        QString s = str->value.toString();
        uint arrayIndex = QV4::String::toArrayIndex(s);
        if (arrayIndex == UINT_MAX) {
            _expr.setResult(Reference::fromMember(base, str->value.toString()));
            return false;
        }
        Reference index = Reference::fromConst(this, QV4::Encode(arrayIndex));
        _expr.setResult(Reference::fromSubscript(base, index));
        return false;
    }
    Reference index = expression(ast->expression);
    if (hasError)
        return false;
    _expr.setResult(Reference::fromSubscript(base, index));
    return false;
}

static QSOperator::Op baseOp(int op)
{
    switch ((QSOperator::Op) op) {
    case QSOperator::InplaceAnd: return QSOperator::BitAnd;
    case QSOperator::InplaceSub: return QSOperator::Sub;
    case QSOperator::InplaceDiv: return QSOperator::Div;
    case QSOperator::InplaceAdd: return QSOperator::Add;
    case QSOperator::InplaceLeftShift: return QSOperator::LShift;
    case QSOperator::InplaceMod: return QSOperator::Mod;
    case QSOperator::InplaceExp: return QSOperator::Exp;
    case QSOperator::InplaceMul: return QSOperator::Mul;
    case QSOperator::InplaceOr: return QSOperator::BitOr;
    case QSOperator::InplaceRightShift: return QSOperator::RShift;
    case QSOperator::InplaceURightShift: return QSOperator::URShift;
    case QSOperator::InplaceXor: return QSOperator::BitXor;
    default: return QSOperator::Invalid;
    }
}

bool Codegen::visit(BinaryExpression *ast)
{
    if (hasError)
        return false;

    TailCallBlocker blockTailCalls(this);

    if (ast->op == QSOperator::And) {
        if (_expr.accept(cx)) {
            auto iftrue = bytecodeGenerator->newLabel();
            condition(ast->left, &iftrue, _expr.iffalse(), true);
            iftrue.link();
            blockTailCalls.unblock();
            condition(ast->right, _expr.iftrue(), _expr.iffalse(), _expr.trueBlockFollowsCondition());
        } else {
            auto iftrue = bytecodeGenerator->newLabel();
            auto endif = bytecodeGenerator->newLabel();

            Reference left = expression(ast->left);
            if (hasError)
                return false;
            left.loadInAccumulator();

            bytecodeGenerator->setLocation(ast->operatorToken);
            bytecodeGenerator->jumpFalse().link(endif);
            iftrue.link();

            blockTailCalls.unblock();
            Reference right = expression(ast->right);
            if (hasError)
                return false;
            right.loadInAccumulator();

            endif.link();

            _expr.setResult(Reference::fromAccumulator(this));
        }
        return false;
    } else if (ast->op == QSOperator::Or) {
        if (_expr.accept(cx)) {
            auto iffalse = bytecodeGenerator->newLabel();
            condition(ast->left, _expr.iftrue(), &iffalse, false);
            iffalse.link();
            condition(ast->right, _expr.iftrue(), _expr.iffalse(), _expr.trueBlockFollowsCondition());
        } else {
            auto iffalse = bytecodeGenerator->newLabel();
            auto endif = bytecodeGenerator->newLabel();

            Reference left = expression(ast->left);
            if (hasError)
                return false;
            left.loadInAccumulator();

            bytecodeGenerator->setLocation(ast->operatorToken);
            bytecodeGenerator->jumpTrue().link(endif);
            iffalse.link();

            blockTailCalls.unblock();
            Reference right = expression(ast->right);
            if (hasError)
                return false;
            right.loadInAccumulator();

            endif.link();

            _expr.setResult(Reference::fromAccumulator(this));
        }
        return false;
    } else if (ast->op == QSOperator::Assign) {
        if (AST::Pattern *p = ast->left->patternCast()) {
            RegisterScope scope(this);
            Reference right = expression(ast->right);
            if (hasError)
                return false;
            right = right.storeOnStack();
            destructurePattern(p, right);
            if (!_expr.accept(nx)) {
                right.loadInAccumulator();
                _expr.setResult(Reference::fromAccumulator(this));
            }
            return false;
        }
        Reference left = expression(ast->left);
        if (hasError)
            return false;

        if (!left.isLValue()) {
            throwReferenceError(ast->operatorToken, QStringLiteral("left-hand side of assignment operator is not an lvalue"));
            return false;
        }
        left = left.asLValue();
        if (throwSyntaxErrorOnEvalOrArgumentsInStrictMode(left, ast->left->lastSourceLocation()))
            return false;
        blockTailCalls.unblock();
        Reference r = expression(ast->right);
        if (hasError)
            return false;
        r.loadInAccumulator();
        if (_expr.accept(nx))
            _expr.setResult(left.storeConsumeAccumulator());
        else
            _expr.setResult(left.storeRetainAccumulator());
        return false;
    }

    Reference left = expression(ast->left);
    if (hasError)
        return false;

    switch (ast->op) {
    case QSOperator::Or:
    case QSOperator::And:
    case QSOperator::Assign:
        Q_UNREACHABLE(); // handled separately above
        break;

    case QSOperator::InplaceAnd:
    case QSOperator::InplaceSub:
    case QSOperator::InplaceDiv:
    case QSOperator::InplaceAdd:
    case QSOperator::InplaceLeftShift:
    case QSOperator::InplaceMod:
    case QSOperator::InplaceExp:
    case QSOperator::InplaceMul:
    case QSOperator::InplaceOr:
    case QSOperator::InplaceRightShift:
    case QSOperator::InplaceURightShift:
    case QSOperator::InplaceXor: {
        if (throwSyntaxErrorOnEvalOrArgumentsInStrictMode(left, ast->left->lastSourceLocation()))
            return false;

        if (!left.isLValue()) {
            throwSyntaxError(ast->operatorToken, QStringLiteral("left-hand side of inplace operator is not an lvalue"));
            return false;
        }
        left = left.asLValue();

        Reference tempLeft = left.storeOnStack();
        Reference right = expression(ast->right);

        if (hasError)
            return false;

        binopHelper(baseOp(ast->op), tempLeft, right).loadInAccumulator();
        _expr.setResult(left.storeRetainAccumulator());

        break;
    }

    case QSOperator::BitAnd:
    case QSOperator::BitOr:
    case QSOperator::BitXor:
        if (left.isConstant()) {
            Reference right = expression(ast->right);
            if (hasError)
                return false;
            _expr.setResult(binopHelper(static_cast<QSOperator::Op>(ast->op), right, left));
            break;
        }
        // intentional fall-through!
    case QSOperator::In:
    case QSOperator::InstanceOf:
    case QSOperator::Equal:
    case QSOperator::NotEqual:
    case QSOperator::Ge:
    case QSOperator::Gt:
    case QSOperator::Le:
    case QSOperator::Lt:
    case QSOperator::StrictEqual:
    case QSOperator::StrictNotEqual:
    case QSOperator::Add:
    case QSOperator::Div:
    case QSOperator::Exp:
    case QSOperator::Mod:
    case QSOperator::Mul:
    case QSOperator::Sub:
    case QSOperator::LShift:
    case QSOperator::RShift:
    case QSOperator::URShift: {
        Reference right;
        if (AST::NumericLiteral *rhs = AST::cast<AST::NumericLiteral *>(ast->right)) {
            visit(rhs);
            right = _expr.result();
        } else {
            left = left.storeOnStack(); // force any loads of the lhs, so the rhs won't clobber it
            right = expression(ast->right);
        }
        if (hasError)
            return false;

        _expr.setResult(binopHelper(static_cast<QSOperator::Op>(ast->op), left, right));

        break;
    }

    } // switch

    return false;
}

Codegen::Reference Codegen::binopHelper(QSOperator::Op oper, Reference &left, Reference &right)
{
    switch (oper) {
    case QSOperator::Add: {
        left = left.storeOnStack();
        right.loadInAccumulator();
        Instruction::Add add;
        add.lhs = left.stackSlot();
        bytecodeGenerator->addTracingInstruction(add);
        break;
    }
    case QSOperator::Sub: {
        if (right.isConstant() && right.constant == Encode(int(1))) {
            left.loadInAccumulator();
            Instruction::Decrement dec = {};
            bytecodeGenerator->addTracingInstruction(dec);
        } else {
            left = left.storeOnStack();
            right.loadInAccumulator();
            Instruction::Sub sub;
            sub.lhs = left.stackSlot();
            bytecodeGenerator->addTracingInstruction(sub);
        }
        break;
    }
    case QSOperator::Exp: {
        left = left.storeOnStack();
        right.loadInAccumulator();
        Instruction::Exp exp;
        exp.lhs = left.stackSlot();
        bytecodeGenerator->addInstruction(exp);
        break;
    }
    case QSOperator::Mul: {
        left = left.storeOnStack();
        right.loadInAccumulator();
        Instruction::Mul mul;
        mul.lhs = left.stackSlot();
        bytecodeGenerator->addTracingInstruction(mul);
        break;
    }
    case QSOperator::Div: {
        left = left.storeOnStack();
        right.loadInAccumulator();
        Instruction::Div div;
        div.lhs = left.stackSlot();
        bytecodeGenerator->addInstruction(div);
        break;
    }
    case QSOperator::Mod: {
        left = left.storeOnStack();
        right.loadInAccumulator();
        Instruction::Mod mod;
        mod.lhs = left.stackSlot();
        bytecodeGenerator->addTracingInstruction(mod);
        break;
    }
    case QSOperator::BitAnd:
        if (right.isConstant()) {
            int rightAsInt = Value::fromReturnedValue(right.constant).toInt32();
            if (left.isConstant()) {
                int result = Value::fromReturnedValue(left.constant).toInt32() & rightAsInt;
                return Reference::fromConst(this, Encode(result));
            }
            left.loadInAccumulator();
            Instruction::BitAndConst bitAnd;
            bitAnd.rhs = rightAsInt;
            bytecodeGenerator->addInstruction(bitAnd);
        } else {
            right.loadInAccumulator();
            Instruction::BitAnd bitAnd;
            bitAnd.lhs = left.stackSlot();
            bytecodeGenerator->addInstruction(bitAnd);
        }
        break;
    case QSOperator::BitOr:
        if (right.isConstant()) {
            int rightAsInt = Value::fromReturnedValue(right.constant).toInt32();
            if (left.isConstant()) {
                int result = Value::fromReturnedValue(left.constant).toInt32() | rightAsInt;
                return Reference::fromConst(this, Encode(result));
            }
            left.loadInAccumulator();
            Instruction::BitOrConst bitOr;
            bitOr.rhs = rightAsInt;
            bytecodeGenerator->addInstruction(bitOr);
        } else {
            right.loadInAccumulator();
            Instruction::BitOr bitOr;
            bitOr.lhs = left.stackSlot();
            bytecodeGenerator->addInstruction(bitOr);
        }
        break;
    case QSOperator::BitXor:
        if (right.isConstant()) {
            int rightAsInt = Value::fromReturnedValue(right.constant).toInt32();
            if (left.isConstant()) {
                int result = Value::fromReturnedValue(left.constant).toInt32() ^ rightAsInt;
                return Reference::fromConst(this, Encode(result));
            }
            left.loadInAccumulator();
            Instruction::BitXorConst bitXor;
            bitXor.rhs = rightAsInt;
            bytecodeGenerator->addInstruction(bitXor);
        } else {
            right.loadInAccumulator();
            Instruction::BitXor bitXor;
            bitXor.lhs = left.stackSlot();
            bytecodeGenerator->addInstruction(bitXor);
        }
        break;
    case QSOperator::URShift:
        if (right.isConstant()) {
            left.loadInAccumulator();
            Instruction::UShrConst ushr;
            ushr.rhs = Value::fromReturnedValue(right.constant).toInt32() & 0x1f;
            bytecodeGenerator->addInstruction(ushr);
        } else {
            right.loadInAccumulator();
            Instruction::UShr ushr;
            ushr.lhs = left.stackSlot();
            bytecodeGenerator->addInstruction(ushr);
        }
        break;
    case QSOperator::RShift:
        if (right.isConstant()) {
            left.loadInAccumulator();
            Instruction::ShrConst shr;
            shr.rhs = Value::fromReturnedValue(right.constant).toInt32() & 0x1f;
            bytecodeGenerator->addInstruction(shr);
        } else {
            right.loadInAccumulator();
            Instruction::Shr shr;
            shr.lhs = left.stackSlot();
            bytecodeGenerator->addInstruction(shr);
        }
        break;
    case QSOperator::LShift:
        if (right.isConstant()) {
            left.loadInAccumulator();
            Instruction::ShlConst shl;
            shl.rhs = Value::fromReturnedValue(right.constant).toInt32() & 0x1f;
            bytecodeGenerator->addInstruction(shl);
        } else {
            right.loadInAccumulator();
            Instruction::Shl shl;
            shl.lhs = left.stackSlot();
            bytecodeGenerator->addInstruction(shl);
        }
        break;
    case QSOperator::InstanceOf: {
        Instruction::CmpInstanceOf binop;
        left = left.storeOnStack();
        right.loadInAccumulator();
        binop.lhs = left.stackSlot();
        bytecodeGenerator->addInstruction(binop);
        break;
    }
    case QSOperator::In: {
        Instruction::CmpIn binop;
        left = left.storeOnStack();
        right.loadInAccumulator();
        binop.lhs = left.stackSlot();
        bytecodeGenerator->addInstruction(binop);
        break;
    }
    case QSOperator::StrictEqual: {
        if (_expr.accept(cx))
            return jumpBinop(oper, left, right);

        Instruction::CmpStrictEqual cmp;
        left = left.storeOnStack();
        right.loadInAccumulator();
        cmp.lhs = left.stackSlot();
        bytecodeGenerator->addInstruction(cmp);
        break;
    }
    case QSOperator::StrictNotEqual: {
        if (_expr.accept(cx))
            return jumpBinop(oper, left, right);

        Instruction::CmpStrictNotEqual cmp;
        left = left.storeOnStack();
        right.loadInAccumulator();
        cmp.lhs = left.stackSlot();
        bytecodeGenerator->addInstruction(cmp);
        break;
    }
    case QSOperator::Equal: {
        if (_expr.accept(cx))
            return jumpBinop(oper, left, right);

        Instruction::CmpEq cmp;
        left = left.storeOnStack();
        right.loadInAccumulator();
        cmp.lhs = left.stackSlot();
        bytecodeGenerator->addInstruction(cmp);
        break;
    }
    case QSOperator::NotEqual: {
        if (_expr.accept(cx))
            return jumpBinop(oper, left, right);

        Instruction::CmpNe cmp;
        left = left.storeOnStack();
        right.loadInAccumulator();
        cmp.lhs = left.stackSlot();
        bytecodeGenerator->addInstruction(cmp);
        break;
    }
    case QSOperator::Gt: {
        if (_expr.accept(cx))
            return jumpBinop(oper, left, right);

        Instruction::CmpGt cmp;
        left = left.storeOnStack();
        right.loadInAccumulator();
        cmp.lhs = left.stackSlot();
        bytecodeGenerator->addInstruction(cmp);
        break;
    }
    case QSOperator::Ge: {
        if (_expr.accept(cx))
            return jumpBinop(oper, left, right);

        Instruction::CmpGe cmp;
        left = left.storeOnStack();
        right.loadInAccumulator();
        cmp.lhs = left.stackSlot();
        bytecodeGenerator->addInstruction(cmp);
        break;
    }
    case QSOperator::Lt: {
        if (_expr.accept(cx))
            return jumpBinop(oper, left, right);

        Instruction::CmpLt cmp;
        left = left.storeOnStack();
        right.loadInAccumulator();
        cmp.lhs = left.stackSlot();
        bytecodeGenerator->addInstruction(cmp);
        break;
    }
    case QSOperator::Le:
        if (_expr.accept(cx))
            return jumpBinop(oper, left, right);

        Instruction::CmpLe cmp;
        left = left.storeOnStack();
        right.loadInAccumulator();
        cmp.lhs = left.stackSlot();
        bytecodeGenerator->addInstruction(cmp);
        break;
    default:
        Q_UNREACHABLE();
    }

    return Reference::fromAccumulator(this);
}

static QSOperator::Op operatorForSwappedOperands(QSOperator::Op oper)
{
    switch (oper) {
    case QSOperator::StrictEqual: return QSOperator::StrictEqual;
    case QSOperator::StrictNotEqual: return QSOperator::StrictNotEqual;
    case QSOperator::Equal: return QSOperator::Equal;
    case QSOperator::NotEqual: return QSOperator::NotEqual;
    case QSOperator::Gt: return QSOperator::Le;
    case QSOperator::Ge: return QSOperator::Lt;
    case QSOperator::Lt: return QSOperator::Ge;
    case QSOperator::Le: return QSOperator::Gt;
    default: Q_UNIMPLEMENTED(); return QSOperator::Invalid;
    }
}

Codegen::Reference Codegen::jumpBinop(QSOperator::Op oper, Reference &left, Reference &right)
{
    if (left.isConstant()) {
        oper = operatorForSwappedOperands(oper);
        qSwap(left, right);
    }

    if (right.isConstant() && (oper == QSOperator::Equal || oper == QSOperator::NotEqual)) {
        Value c = Value::fromReturnedValue(right.constant);
        if (c.isNull() || c.isUndefined()) {
            left.loadInAccumulator();
            if (oper == QSOperator::Equal) {
                Instruction::CmpEqNull cmp;
                bytecodeGenerator->addInstruction(cmp);
                addCJump();
                return Reference();
            } else if (oper == QSOperator::NotEqual) {
                Instruction::CmpNeNull cmp;
                bytecodeGenerator->addInstruction(cmp);
                addCJump();
                return Reference();
            }
        } else if (c.isInt32()) {
            left.loadInAccumulator();
            if (oper == QSOperator::Equal) {
                Instruction::CmpEqInt cmp;
                cmp.lhs = c.int_32();
                bytecodeGenerator->addInstruction(cmp);
                addCJump();
                return Reference();
            } else if (oper == QSOperator::NotEqual) {
                Instruction::CmpNeInt cmp;
                cmp.lhs = c.int_32();
                bytecodeGenerator->addInstruction(cmp);
                addCJump();
                return Reference();
            }

        }
    }

    left = left.storeOnStack();
    right.loadInAccumulator();

    switch (oper) {
    case QSOperator::StrictEqual: {
        Instruction::CmpStrictEqual cmp;
        cmp.lhs = left.stackSlot();
        bytecodeGenerator->addInstruction(cmp);
        addCJump();
        break;
    }
    case QSOperator::StrictNotEqual: {
        Instruction::CmpStrictNotEqual cmp;
        cmp.lhs = left.stackSlot();
        bytecodeGenerator->addInstruction(cmp);
        addCJump();
        break;
    }
    case QSOperator::Equal: {
        Instruction::CmpEq cmp;
        cmp.lhs = left.stackSlot();
        bytecodeGenerator->addInstruction(cmp);
        addCJump();
        break;
    }
    case QSOperator::NotEqual: {
        Instruction::CmpNe cmp;
        cmp.lhs = left.stackSlot();
        bytecodeGenerator->addInstruction(cmp);
        addCJump();
        break;
    }
    case QSOperator::Gt: {
        Instruction::CmpGt cmp;
        cmp.lhs = left.stackSlot();
        bytecodeGenerator->addInstruction(cmp);
        addCJump();
        break;
    }
    case QSOperator::Ge: {
        Instruction::CmpGe cmp;
        cmp.lhs = left.stackSlot();
        bytecodeGenerator->addInstruction(cmp);
        addCJump();
        break;
    }
    case QSOperator::Lt: {
        Instruction::CmpLt cmp;
        cmp.lhs = left.stackSlot();
        bytecodeGenerator->addInstruction(cmp);
        addCJump();
        break;
    }
    case QSOperator::Le: {
        Instruction::CmpLe cmp;
        cmp.lhs = left.stackSlot();
        bytecodeGenerator->addInstruction(cmp);
        addCJump();
        break;
    }
    default:
        Q_UNREACHABLE();
    }
    return Reference();
}

bool Codegen::visit(CallExpression *ast)
{
    if (hasError)
        return false;

    RegisterScope scope(this);
    TailCallBlocker blockTailCalls(this);

    Reference base = expression(ast->base);

    if (hasError)
        return false;
    switch (base.type) {
    case Reference::Member:
    case Reference::Subscript:
    case Reference::QmlScopeObject:
    case Reference::QmlContextObject:
        base = base.asLValue();
        break;
    case Reference::Name:
        break;
    case Reference::Super:
        handleConstruct(base, ast->arguments);
        return false;
    case Reference::SuperProperty:
        break;
    default:
        base = base.storeOnStack();
        break;
    }

    int thisObject = bytecodeGenerator->newRegister();
    int functionObject = bytecodeGenerator->newRegister();

    auto calldata = pushArgs(ast->arguments);
    if (hasError)
        return false;

    blockTailCalls.unblock();
    if (calldata.hasSpread || _tailCallsAreAllowed) {
        Reference baseObject = base.baseObject();
        if (!baseObject.isStackSlot()) {
            baseObject.storeOnStack(thisObject);
            baseObject = Reference::fromStackSlot(this, thisObject);
        }
        if (!base.isStackSlot()) {
            base.storeOnStack(functionObject);
            base = Reference::fromStackSlot(this, functionObject);
        }

        if (calldata.hasSpread) {
            Instruction::CallWithSpread call;
            call.func = base.stackSlot();
            call.thisObject = baseObject.stackSlot();
            call.argc = calldata.argc;
            call.argv = calldata.argv;
            bytecodeGenerator->addTracingInstruction(call);
        } else {
            Instruction::TailCall call;
            call.func = base.stackSlot();
            call.thisObject = baseObject.stackSlot();
            call.argc = calldata.argc;
            call.argv = calldata.argv;
            bytecodeGenerator->addInstruction(call);
        }

        _expr.setResult(Reference::fromAccumulator(this));
        return false;

    }

    handleCall(base, calldata, functionObject, thisObject);
    return false;
}

void Codegen::handleCall(Reference &base, Arguments calldata, int slotForFunction, int slotForThisObject)
{
    //### Do we really need all these call instructions? can's we load the callee in a temp?
    if (base.type == Reference::QmlScopeObject) {
        Instruction::CallScopeObjectProperty call;
        call.base = base.qmlBase.stackSlot();
        call.name = base.qmlCoreIndex;
        call.argc = calldata.argc;
        call.argv = calldata.argv;
        bytecodeGenerator->addTracingInstruction(call);
    } else if (base.type == Reference::QmlContextObject) {
        Instruction::CallContextObjectProperty call;
        call.base = base.qmlBase.stackSlot();
        call.name = base.qmlCoreIndex;
        call.argc = calldata.argc;
        call.argv = calldata.argv;
        bytecodeGenerator->addTracingInstruction(call);
    } else if (base.type == Reference::Member) {
        if (!disable_lookups && useFastLookups) {
            Instruction::CallPropertyLookup call;
            call.base = base.propertyBase.stackSlot();
            call.lookupIndex = registerGetterLookup(base.propertyNameIndex);
            call.argc = calldata.argc;
            call.argv = calldata.argv;
            bytecodeGenerator->addTracingInstruction(call);
        } else {
            Instruction::CallProperty call;
            call.base = base.propertyBase.stackSlot();
            call.name = base.propertyNameIndex;
            call.argc = calldata.argc;
            call.argv = calldata.argv;
            bytecodeGenerator->addTracingInstruction(call);
        }
    } else if (base.type == Reference::Subscript) {
        Instruction::CallElement call;
        call.base = base.elementBase;
        call.index = base.elementSubscript.stackSlot();
        call.argc = calldata.argc;
        call.argv = calldata.argv;
        bytecodeGenerator->addTracingInstruction(call);
    } else if (base.type == Reference::Name) {
        if (base.name == QStringLiteral("eval")) {
            Instruction::CallPossiblyDirectEval call;
            call.argc = calldata.argc;
            call.argv = calldata.argv;
            bytecodeGenerator->addTracingInstruction(call);
        } else if (!disable_lookups && useFastLookups && base.global) {
            Instruction::CallGlobalLookup call;
            call.index = registerGlobalGetterLookup(base.nameAsIndex());
            call.argc = calldata.argc;
            call.argv = calldata.argv;
            bytecodeGenerator->addTracingInstruction(call);
        } else {
            Instruction::CallName call;
            call.name = base.nameAsIndex();
            call.argc = calldata.argc;
            call.argv = calldata.argv;
            bytecodeGenerator->addTracingInstruction(call);
        }
    } else if (base.type == Reference::SuperProperty) {
        Reference receiver = base.baseObject();
        if (!base.isStackSlot()) {
            base.storeOnStack(slotForFunction);
            base = Reference::fromStackSlot(this, slotForFunction);
        }
        if (!receiver.isStackSlot()) {
            receiver.storeOnStack(slotForThisObject);
            receiver = Reference::fromStackSlot(this, slotForThisObject);
        }
        Instruction::CallWithReceiver call;
        call.name = base.stackSlot();
        call.thisObject = receiver.stackSlot();
        call.argc = calldata.argc;
        call.argv = calldata.argv;
        bytecodeGenerator->addTracingInstruction(call);
    } else {
        Q_ASSERT(base.isStackSlot());
        Instruction::CallValue call;
        call.name = base.stackSlot();
        call.argc = calldata.argc;
        call.argv = calldata.argv;
        bytecodeGenerator->addTracingInstruction(call);
    }

    _expr.setResult(Reference::fromAccumulator(this));
}

Codegen::Arguments Codegen::pushArgs(ArgumentList *args)
{
    bool hasSpread = false;
    int argc = 0;
    for (ArgumentList *it = args; it; it = it->next) {
        if (it->isSpreadElement) {
            hasSpread = true;
            ++argc;
        }
        ++argc;
    }

    if (!argc)
        return { 0, 0, false };

    int calldata = bytecodeGenerator->newRegisterArray(argc);

    argc = 0;
    for (ArgumentList *it = args; it; it = it->next) {
        if (it->isSpreadElement) {
            Reference::fromConst(this, Value::emptyValue().asReturnedValue()).storeOnStack(calldata + argc);
            ++argc;
        }
        RegisterScope scope(this);
        Reference e = expression(it->expression);
        if (hasError)
            break;
        if (!argc && !it->next && !hasSpread) {
            // avoid copy for functions taking a single argument
            if (e.isStackSlot())
                return { 1, e.stackSlot(), hasSpread };
        }
        (void) e.storeOnStack(calldata + argc);
        ++argc;
    }

    return { argc, calldata, hasSpread };
}

Codegen::Arguments Codegen::pushTemplateArgs(TemplateLiteral *args)
{
    int argc = 0;
    for (TemplateLiteral *it = args; it; it = it->next)
        ++argc;

    if (!argc)
        return { 0, 0, false };

    int calldata = bytecodeGenerator->newRegisterArray(argc);

    argc = 0;
    for (TemplateLiteral *it = args; it && it->expression; it = it->next) {
        RegisterScope scope(this);
        Reference e = expression(it->expression);
        if (hasError)
            break;
        (void) e.storeOnStack(calldata + argc);
        ++argc;
    }

    return { argc, calldata, false };
}

bool Codegen::visit(ConditionalExpression *ast)
{
    if (hasError)
        return false;

    RegisterScope scope(this);
    TailCallBlocker blockTailCalls(this);

    BytecodeGenerator::Label iftrue = bytecodeGenerator->newLabel();
    BytecodeGenerator::Label iffalse = bytecodeGenerator->newLabel();
    condition(ast->expression, &iftrue, &iffalse, true);

    blockTailCalls.unblock();

    iftrue.link();
    Reference ok = expression(ast->ok);
    if (hasError)
        return false;
    ok.loadInAccumulator();
    BytecodeGenerator::Jump jump_endif = bytecodeGenerator->jump();

    iffalse.link();
    Reference ko = expression(ast->ko);
    if (hasError) {
        jump_endif.link(); // dummy link, to prevent assert in Jump destructor from triggering
        return false;
    }
    ko.loadInAccumulator();

    jump_endif.link();
    _expr.setResult(Reference::fromAccumulator(this));

    return false;
}

bool Codegen::visit(DeleteExpression *ast)
{
    if (hasError)
        return false;

    RegisterScope scope(this);
    TailCallBlocker blockTailCalls(this);
    Reference expr = expression(ast->expression);
    if (hasError)
        return false;

    switch (expr.type) {
    case Reference::SuperProperty:
        // ### this should throw a reference error at runtime.
        return false;
    case Reference::StackSlot:
        if (!expr.stackSlotIsLocalOrArgument)
            break;
        // fall through
    case Reference::ScopedLocal:
        // Trying to delete a function argument might throw.
        if (_context->isStrict) {
            throwSyntaxError(ast->deleteToken, QStringLiteral("Delete of an unqualified identifier in strict mode."));
            return false;
        }
        _expr.setResult(Reference::fromConst(this, QV4::Encode(false)));
        return false;
    case Reference::Name: {
        if (_context->isStrict) {
            throwSyntaxError(ast->deleteToken, QStringLiteral("Delete of an unqualified identifier in strict mode."));
            return false;
        }
        Instruction::DeleteName del;
        del.name = expr.nameAsIndex();
        bytecodeGenerator->addInstruction(del);
        _expr.setResult(Reference::fromAccumulator(this));
        return false;
    }
    case Reference::Member: {
        //### maybe add a variant where the base can be in the accumulator?
        expr = expr.asLValue();
        Instruction::LoadRuntimeString instr;
        instr.stringId = expr.propertyNameIndex;
        bytecodeGenerator->addInstruction(instr);
        Reference index = Reference::fromStackSlot(this);
        index.storeConsumeAccumulator();
        Instruction::DeleteProperty del;
        del.base = expr.propertyBase.stackSlot();
        del.index = index.stackSlot();
        bytecodeGenerator->addInstruction(del);
        _expr.setResult(Reference::fromAccumulator(this));
        return false;
    }
    case Reference::Subscript: {
        //### maybe add a variant where the index can be in the accumulator?
        expr = expr.asLValue();
        Instruction::DeleteProperty del;
        del.base = expr.elementBase;
        del.index = expr.elementSubscript.stackSlot();
        bytecodeGenerator->addInstruction(del);
        _expr.setResult(Reference::fromAccumulator(this));
        return false;
    }
    default:
        break;
    }
    // [[11.4.1]] Return true if it's not a reference
    _expr.setResult(Reference::fromConst(this, QV4::Encode(true)));
    return false;
}

bool Codegen::visit(FalseLiteral *)
{
    if (hasError)
        return false;

    _expr.setResult(Reference::fromConst(this, QV4::Encode(false)));
    return false;
}

bool Codegen::visit(SuperLiteral *)
{
    if (hasError)
        return false;

    _expr.setResult(Reference::fromSuper(this));
    return false;
}

bool Codegen::visit(FieldMemberExpression *ast)
{
    if (hasError)
        return false;

    TailCallBlocker blockTailCalls(this);
    if (AST::IdentifierExpression *id = AST::cast<AST::IdentifierExpression *>(ast->base)) {
        if (id->name == QLatin1String("new")) {
            // new.target
            Q_ASSERT(ast->name == QLatin1String("target"));

            if (_context->isArrowFunction || _context->contextType == ContextType::Eval) {
                Reference r = referenceForName(QStringLiteral("new.target"), false);
                r.isReadonly = true;
                _expr.setResult(r);
                return false;
            }

            Reference r = Reference::fromStackSlot(this, CallData::NewTarget);
            _expr.setResult(r);
            return false;
        }
    }

    Reference base = expression(ast->base);
    if (hasError)
        return false;
    if (base.isSuper()) {
        Instruction::LoadRuntimeString load;
        load.stringId = registerString(ast->name.toString());
        bytecodeGenerator->addInstruction(load);
        Reference property = Reference::fromAccumulator(this).storeOnStack();
        _expr.setResult(Reference::fromSuperProperty(property));
        return false;
    }
    _expr.setResult(Reference::fromMember(base, ast->name.toString()));
    return false;
}

bool Codegen::visit(TaggedTemplate *ast)
{
    if (hasError)
        return false;

    RegisterScope scope(this);

    int functionObject = -1, thisObject = -1;

    Reference base = expression(ast->base);
    if (hasError)
        return false;
    switch (base.type) {
    case Reference::Member:
    case Reference::Subscript:
        base = base.asLValue();
        break;
    case Reference::Name:
        break;
    case Reference::SuperProperty:
        thisObject = bytecodeGenerator->newRegister();
        functionObject = bytecodeGenerator->newRegister();
        break;
    default:
        base = base.storeOnStack();
        break;
    }

    createTemplateObject(ast->templateLiteral);
    int templateObjectTemp = Reference::fromAccumulator(this).storeOnStack().stackSlot();
    Q_UNUSED(templateObjectTemp);
    auto calldata = pushTemplateArgs(ast->templateLiteral);
    if (hasError)
        return false;
    ++calldata.argc;
    Q_ASSERT(calldata.argv == templateObjectTemp + 1);
    --calldata.argv;

    handleCall(base, calldata, functionObject, thisObject);
    return false;
}

void Codegen::createTemplateObject(TemplateLiteral *t)
{
    TemplateObject obj;

    for (TemplateLiteral *it = t; it; it = it->next) {
        obj.strings.append(registerString(it->value.toString()));
        obj.rawStrings.append(registerString(it->rawValue.toString()));
    }

    int index = _module->templateObjects.size();
    _module->templateObjects.append(obj);

    Instruction::GetTemplateObject getTemplateObject;
    getTemplateObject.index = index;
    bytecodeGenerator->addInstruction(getTemplateObject);
}

bool Codegen::visit(FunctionExpression *ast)
{
    if (hasError)
        return false;

    TailCallBlocker blockTailCalls(this);

    RegisterScope scope(this);

    int function = defineFunction(ast->name.toString(), ast, ast->formals, ast->body);
    if (hasError)
        return false;
    loadClosure(function);
    _expr.setResult(Reference::fromAccumulator(this));
    return false;
}

Codegen::Reference Codegen::referenceForName(const QString &name, bool isLhs, const SourceLocation &accessLocation)
{
    Context::ResolvedName resolved = _context->resolveName(name, accessLocation);

    if (resolved.type == Context::ResolvedName::Local || resolved.type == Context::ResolvedName::Stack
        || resolved.type == Context::ResolvedName::Import) {
        if (resolved.isArgOrEval && isLhs)
            // ### add correct source location
            throwSyntaxError(SourceLocation(), QStringLiteral("Variable name may not be eval or arguments in strict mode"));
        Reference r;
        switch (resolved.type) {
        case Context::ResolvedName::Local:
            r = Reference::fromScopedLocal(this, resolved.index, resolved.scope); break;
        case Context::ResolvedName::Stack:
            r = Reference::fromStackSlot(this, resolved.index, true /*isLocal*/); break;
        case Context::ResolvedName::Import:
            r = Reference::fromImport(this, resolved.index); break;
        default: Q_UNREACHABLE();
        }
        if (r.isStackSlot() && _volatileMemoryLocations.isVolatile(name))
            r.isVolatile = true;
        r.isArgOrEval = resolved.isArgOrEval;
        r.isReferenceToConst = resolved.isConst;
        r.requiresTDZCheck = resolved.requiresTDZCheck;
        r.name = name; // used to show correct name at run-time when TDZ check fails.
        return r;
    }

    // This hook allows implementing QML lookup semantics
    Reference fallback = fallbackNameLookup(name);
    if (fallback.type != Reference::Invalid)
        return fallback;

    Reference r = Reference::fromName(this, name);
    r.global = useFastLookups && (resolved.type == Context::ResolvedName::Global);
    if (!r.global && canAccelerateGlobalLookups() && m_globalNames.contains(name))
        r.global = true;
    return r;
}

void Codegen::loadClosure(int closureId)
{
    if (closureId >= 0) {
        Instruction::LoadClosure load;
        load.value = closureId;
        bytecodeGenerator->addInstruction(load);
    } else {
        Reference::fromConst(this, Encode::undefined()).loadInAccumulator();
    }
}

Codegen::Reference Codegen::fallbackNameLookup(const QString &name)
{
    Q_UNUSED(name)
    return Reference();
}

bool Codegen::visit(IdentifierExpression *ast)
{
    if (hasError)
        return false;

    _expr.setResult(referenceForName(ast->name.toString(), false, ast->firstSourceLocation()));
    return false;
}

bool Codegen::visit(NestedExpression *ast)
{
    if (hasError)
        return false;

    accept(ast->expression);
    return false;
}

void Codegen::handleConstruct(const Reference &base, ArgumentList *arguments)
{
    Reference constructor;
    if (base.isSuper()) {
        Instruction::LoadSuperConstructor super;
        bytecodeGenerator->addInstruction(super);
        constructor = Reference::fromAccumulator(this).storeOnStack();
    } else {
        constructor = base.storeOnStack();
    }

    auto calldata = pushArgs(arguments);
    if (hasError)
        return;

    if (base.isSuper())
        Reference::fromStackSlot(this, CallData::NewTarget).loadInAccumulator();
    else
        constructor.loadInAccumulator();

    if (calldata.hasSpread) {
        Instruction::ConstructWithSpread create;
        create.func = constructor.stackSlot();
        create.argc = calldata.argc;
        create.argv = calldata.argv;
        bytecodeGenerator->addInstruction(create);
    } else {
        Instruction::Construct create;
        create.func = constructor.stackSlot();
        create.argc = calldata.argc;
        create.argv = calldata.argv;
        bytecodeGenerator->addInstruction(create);
    }
    if (base.isSuper())
        // set the result up as the thisObject
        Reference::fromAccumulator(this).storeOnStack(CallData::This);

    _expr.setResult(Reference::fromAccumulator(this));
}

bool Codegen::visit(NewExpression *ast)
{
    if (hasError)
        return false;

    RegisterScope scope(this);
    TailCallBlocker blockTailCalls(this);

    Reference base = expression(ast->expression);
    if (hasError)
        return false;
    if (base.isSuper()) {
        throwSyntaxError(ast->expression->firstSourceLocation(), QStringLiteral("Cannot use new with super."));
        return false;
    }

    handleConstruct(base, nullptr);
    return false;
}

bool Codegen::visit(NewMemberExpression *ast)
{
    if (hasError)
        return false;

    RegisterScope scope(this);
    TailCallBlocker blockTailCalls(this);

    Reference base = expression(ast->base);
    if (hasError)
        return false;
    if (base.isSuper()) {
        throwSyntaxError(ast->base->firstSourceLocation(), QStringLiteral("Cannot use new with super."));
        return false;
    }

    handleConstruct(base, ast->arguments);
    return false;
}

bool Codegen::visit(NotExpression *ast)
{
    if (hasError)
        return false;

    TailCallBlocker blockTailCalls(this);
    _expr.setResult(unop(Not, expression(ast->expression)));
    return false;
}

bool Codegen::visit(NullExpression *)
{
    if (hasError)
        return false;

    if (_expr.accept(cx))
        bytecodeGenerator->jump().link(*_expr.iffalse());
    else
        _expr.setResult(Reference::fromConst(this, Encode::null()));

    return false;
}

bool Codegen::visit(NumericLiteral *ast)
{
    if (hasError)
        return false;

    _expr.setResult(Reference::fromConst(this, QV4::Encode::smallestNumber(ast->value)));
    return false;
}

bool Codegen::visit(ObjectPattern *ast)
{
    if (hasError)
        return false;

    TailCallBlocker blockTailCalls(this);

    RegisterScope scope(this);

    QStringList members;

    int argc = 0;
    int args = 0;
    auto push = [this, &args, &argc](const Reference &arg) {
        int temp = bytecodeGenerator->newRegister();
        if (argc == 0)
            args = temp;
        (void) arg.storeOnStack(temp);
        ++argc;
    };

    PatternPropertyList *it = ast->properties;
    for (; it; it = it->next) {
        PatternProperty *p = it->property;
        AST::ComputedPropertyName *cname = AST::cast<AST::ComputedPropertyName *>(p->name);
        if (cname || p->type != PatternProperty::Literal)
            break;
        QString name = p->name->asString();
        uint arrayIndex = QV4::String::toArrayIndex(name);
        if (arrayIndex != UINT_MAX)
            break;
        if (members.contains(name))
            break;
        members.append(name);

        {
            RegisterScope innerScope(this);
            Reference value = expression(p->initializer);
            if (hasError)
                return false;
            value.loadInAccumulator();
        }
        push(Reference::fromAccumulator(this));
    }

    int classId = jsUnitGenerator->registerJSClass(members);

    // handle complex property setters
    for (; it; it = it->next) {
        PatternProperty *p = it->property;
        AST::ComputedPropertyName *cname = AST::cast<AST::ComputedPropertyName *>(p->name);
        ObjectLiteralArgument argType = ObjectLiteralArgument::Value;
        if (p->type == PatternProperty::Method)
            argType = ObjectLiteralArgument::Method;
        else if (p->type == PatternProperty::Getter)
            argType = ObjectLiteralArgument::Getter;
        else if (p->type == PatternProperty::Setter)
            argType = ObjectLiteralArgument::Setter;

        Reference::fromConst(this, Encode(int(argType))).loadInAccumulator();
        push(Reference::fromAccumulator(this));

        if (cname) {
            RegisterScope innerScope(this);
            Reference name = expression(cname->expression);
            if (hasError)
                return false;
            name.loadInAccumulator();
        } else {
            QString name = p->name->asString();
#if 0
            uint arrayIndex = QV4::String::toArrayIndex(name);
            if (arrayIndex != UINT_MAX) {
                Reference::fromConst(this, Encode(arrayIndex)).loadInAccumulator();
            } else
#endif
            {
                Instruction::LoadRuntimeString instr;
                instr.stringId = registerString(name);
                bytecodeGenerator->addInstruction(instr);
            }
        }
        push(Reference::fromAccumulator(this));
        {
            RegisterScope innerScope(this);
            if (p->type != PatternProperty::Literal) {
                // need to get the closure id for the method
                FunctionExpression *f = p->initializer->asFunctionDefinition();
                Q_ASSERT(f);
                int function = defineFunction(f->name.toString(), f, f->formals, f->body);
                if (hasError)
                    return false;
                Reference::fromConst(this, Encode(function)).loadInAccumulator();
            } else {
                Reference value = expression(p->initializer);
                if (hasError)
                    return false;
                value.loadInAccumulator();
            }
        }
        push(Reference::fromAccumulator(this));
    }

    Instruction::DefineObjectLiteral call;
    call.internalClassId = classId;
    call.argc = argc;
    call.args = Moth::StackSlot::createRegister(args);
    bytecodeGenerator->addInstruction(call);
    Reference result = Reference::fromAccumulator(this);
    _expr.setResult(result);
    return false;
}

bool Codegen::visit(PostDecrementExpression *ast)
{
    if (hasError)
        return false;

    Reference expr = expression(ast->base);
    if (hasError)
        return false;
    if (!expr.isLValue()) {
        throwReferenceError(ast->base->lastSourceLocation(), QStringLiteral("Invalid left-hand side expression in postfix operation"));
        return false;
    }
    if (throwSyntaxErrorOnEvalOrArgumentsInStrictMode(expr, ast->decrementToken))
        return false;

    _expr.setResult(unop(PostDecrement, expr));

    return false;
}

bool Codegen::visit(PostIncrementExpression *ast)
{
    if (hasError)
        return false;

    Reference expr = expression(ast->base);
    if (hasError)
        return false;
    if (!expr.isLValue()) {
        throwReferenceError(ast->base->lastSourceLocation(), QStringLiteral("Invalid left-hand side expression in postfix operation"));
        return false;
    }
    if (throwSyntaxErrorOnEvalOrArgumentsInStrictMode(expr, ast->incrementToken))
        return false;

    _expr.setResult(unop(PostIncrement, expr));
    return false;
}

bool Codegen::visit(PreDecrementExpression *ast)
{    if (hasError)
        return false;

    Reference expr = expression(ast->expression);
    if (hasError)
        return false;
    if (!expr.isLValue()) {
        throwReferenceError(ast->expression->lastSourceLocation(), QStringLiteral("Prefix ++ operator applied to value that is not a reference."));
        return false;
    }

    if (throwSyntaxErrorOnEvalOrArgumentsInStrictMode(expr, ast->decrementToken))
        return false;
    _expr.setResult(unop(PreDecrement, expr));
    return false;
}

bool Codegen::visit(PreIncrementExpression *ast)
{
    if (hasError)
        return false;

    Reference expr = expression(ast->expression);
    if (hasError)
        return false;
    if (!expr.isLValue()) {
        throwReferenceError(ast->expression->lastSourceLocation(), QStringLiteral("Prefix ++ operator applied to value that is not a reference."));
        return false;
    }

    if (throwSyntaxErrorOnEvalOrArgumentsInStrictMode(expr, ast->incrementToken))
        return false;
    _expr.setResult(unop(PreIncrement, expr));
    return false;
}

bool Codegen::visit(RegExpLiteral *ast)
{
    if (hasError)
        return false;

    auto r = Reference::fromStackSlot(this);
    r.isReadonly = true;
    _expr.setResult(r);

    Instruction::MoveRegExp instr;
    instr.regExpId = jsUnitGenerator->registerRegExp(ast);
    instr.destReg = r.stackSlot();
    bytecodeGenerator->addInstruction(instr);
    return false;
}

bool Codegen::visit(StringLiteral *ast)
{
    if (hasError)
        return false;

    auto r = Reference::fromAccumulator(this);
    r.isReadonly = true;
    _expr.setResult(r);

    Instruction::LoadRuntimeString instr;
    instr.stringId = registerString(ast->value.toString());
    bytecodeGenerator->addInstruction(instr);
    return false;
}

bool Codegen::visit(TemplateLiteral *ast)
{
    if (hasError)
        return false;

    TailCallBlocker blockTailCalls(this);

    Instruction::LoadRuntimeString instr;
    instr.stringId = registerString(ast->value.toString());
    bytecodeGenerator->addInstruction(instr);

    if (ast->expression) {
        RegisterScope scope(this);
        int temp = bytecodeGenerator->newRegister();
        Instruction::StoreReg store;
        store.reg = temp;
        bytecodeGenerator->addInstruction(store);

        Reference expr = expression(ast->expression);
        if (hasError)
            return false;

        if (ast->next) {
            int temp2 = bytecodeGenerator->newRegister();
            expr.storeOnStack(temp2);
            visit(ast->next);

            Instruction::Add instr;
            instr.lhs = temp2;
            bytecodeGenerator->addTracingInstruction(instr);
        } else {
            expr.loadInAccumulator();
        }

        Instruction::Add instr;
        instr.lhs = temp;
        bytecodeGenerator->addTracingInstruction(instr);
    }

    auto r = Reference::fromAccumulator(this);
    r.isReadonly = true;

    _expr.setResult(r);
    return false;

}

bool Codegen::visit(ThisExpression *)
{
    if (hasError)
        return false;

    if (_context->isArrowFunction) {
        Reference r = referenceForName(QStringLiteral("this"), false);
        r.isReadonly = true;
        _expr.setResult(r);
        return false;
    }
    _expr.setResult(Reference::fromThis(this));
    return false;
}

bool Codegen::visit(TildeExpression *ast)
{
    if (hasError)
        return false;

    TailCallBlocker blockTailCalls(this);
    _expr.setResult(unop(Compl, expression(ast->expression)));
    return false;
}

bool Codegen::visit(TrueLiteral *)
{
    if (hasError)
        return false;

    _expr.setResult(Reference::fromConst(this, QV4::Encode(true)));
    return false;
}

bool Codegen::visit(TypeOfExpression *ast)
{
    if (hasError)
        return false;

    RegisterScope scope(this);
    TailCallBlocker blockTailCalls(this);

    Reference expr = expression(ast->expression);
    if (hasError)
        return false;

    if (expr.type == Reference::Name) {
        // special handling as typeof doesn't throw here
        Instruction::TypeofName instr;
        instr.name = expr.nameAsIndex();
        bytecodeGenerator->addInstruction(instr);
    } else {
        expr.loadInAccumulator();
        Instruction::TypeofValue instr;
        bytecodeGenerator->addInstruction(instr);
    }
    _expr.setResult(Reference::fromAccumulator(this));

    return false;
}

bool Codegen::visit(UnaryMinusExpression *ast)
{
    if (hasError)
        return false;

    TailCallBlocker blockTailCalls(this);
    _expr.setResult(unop(UMinus, expression(ast->expression)));
    return false;
}

bool Codegen::visit(UnaryPlusExpression *ast)
{
    if (hasError)
        return false;

    TailCallBlocker blockTailCalls(this);
    _expr.setResult(unop(UPlus, expression(ast->expression)));
    return false;
}

bool Codegen::visit(VoidExpression *ast)
{
    if (hasError)
        return false;

    RegisterScope scope(this);
    TailCallBlocker blockTailCalls(this);

    statement(ast->expression);
    _expr.setResult(Reference::fromConst(this, Encode::undefined()));
    return false;
}

bool Codegen::visit(FunctionDeclaration * ast)
{
    if (hasError)
        return false;

    // no need to block tail calls: the function body isn't visited here.
    RegisterScope scope(this);

    if (_functionContext->contextType == ContextType::Binding)
        referenceForName(ast->name.toString(), true).loadInAccumulator();
    _expr.accept(nx);
    return false;
}

bool Codegen::visit(YieldExpression *ast)
{
    if (inFormalParameterList) {
        throwSyntaxError(ast->firstSourceLocation(), QLatin1String("yield is not allowed inside parameter lists"));
        return false;
    }

    RegisterScope scope(this);
    TailCallBlocker blockTailCalls(this);
    Reference expr = ast->expression ? expression(ast->expression) : Reference::fromConst(this, Encode::undefined());
    if (hasError)
        return false;

    Reference acc = Reference::fromAccumulator(this);

    if (ast->isYieldStar) {
        Reference iterator = Reference::fromStackSlot(this);
        Reference lhsValue = Reference::fromConst(this, Encode::undefined()).storeOnStack();

        expr.loadInAccumulator();
        Instruction::GetIterator getIterator;
        getIterator.iterator = static_cast<int>(AST::ForEachType::Of);
        bytecodeGenerator->addInstruction(getIterator);
        iterator.storeConsumeAccumulator();
        Instruction::LoadUndefined load;
        bytecodeGenerator->addInstruction(load);

        BytecodeGenerator::Label in = bytecodeGenerator->newLabel();
        bytecodeGenerator->jump().link(in);

        BytecodeGenerator::Label loop = bytecodeGenerator->label();

        lhsValue.loadInAccumulator();
        Instruction::YieldStar yield;
        bytecodeGenerator->addInstruction(yield);

        in.link();

        Instruction::IteratorNextForYieldStar next;
        next.object = lhsValue.stackSlot();
        next.iterator = iterator.stackSlot();
        bytecodeGenerator->addInstruction(next);

        BytecodeGenerator::Jump done = bytecodeGenerator->jumpTrue();
        bytecodeGenerator->jumpNotUndefined().link(loop);
        lhsValue.loadInAccumulator();
        emitReturn(acc);


        done.link();

        lhsValue.loadInAccumulator();
        _expr.setResult(acc);
        return false;
    }

    expr.loadInAccumulator();
    Instruction::Yield yield;
    bytecodeGenerator->addInstruction(yield);
    Instruction::Resume resume;
    BytecodeGenerator::Jump jump = bytecodeGenerator->addJumpInstruction(resume);
    emitReturn(acc);
    jump.link();
    _expr.setResult(acc);
    return false;
}

static bool endsWithReturn(Module *module, Node *node)
{
    if (!node)
        return false;
    if (AST::cast<ReturnStatement *>(node))
        return true;
    if (AST::cast<ThrowStatement *>(node))
        return true;
    if (Program *p = AST::cast<Program *>(node))
        return endsWithReturn(module, p->statements);
    if (StatementList *sl = AST::cast<StatementList *>(node)) {
        while (sl->next)
            sl = sl->next;
        return endsWithReturn(module, sl->statement);
    }
    if (Block *b = AST::cast<Block *>(node)) {
        Context *blockContext = module->contextMap.value(node);
        if (blockContext->requiresExecutionContext)
            // we need to emit a return statement here, because of the
            // unwind handler
            return false;
        return endsWithReturn(module, b->statements);
    }
    if (IfStatement *is = AST::cast<IfStatement *>(node))
        return is->ko && endsWithReturn(module, is->ok) && endsWithReturn(module, is->ko);
    return false;
}

int Codegen::defineFunction(const QString &name, AST::Node *ast,
                            AST::FormalParameterList *formals,
                            AST::StatementList *body)
{
    enterContext(ast);

    if (_context->functionIndex >= 0)
        // already defined
        return leaveContext();

    _context->name = name;
    _module->functions.append(_context);
    _context->functionIndex = _module->functions.count() - 1;

    Context *savedFunctionContext = _functionContext;
    _functionContext = _context;
    ControlFlow *savedControlFlow = controlFlow;
    controlFlow = nullptr;

    if (_context->contextType == ContextType::Global || _context->contextType == ContextType::ScriptImportedByQML) {
        _module->blocks.append(_context);
        _context->blockIndex = _module->blocks.count() - 1;
    }
    if (_module->debugMode) // allow the debugger to see overwritten arguments
        _context->argumentsCanEscape = true;

    // When a user writes the following QML signal binding:
    //    onSignal: function() { doSomethingUsefull }
    // we will generate a binding function that just returns the closure. However, that's not useful
    // at all, because if the onSignal is a signal handler, the user is actually making it explicit
    // that the binding is a function, so we should execute that. However, we don't know that during
    // AOT compilation, so mark the surrounding function as only-returning-a-closure.
    _context->returnsClosure = body && body->statement && cast<ExpressionStatement *>(body->statement) && cast<FunctionExpression *>(cast<ExpressionStatement *>(body->statement)->expression);

    BytecodeGenerator bytecode(_context->line, _module->debugMode);
    BytecodeGenerator *savedBytecodeGenerator;
    savedBytecodeGenerator = bytecodeGenerator;
    bytecodeGenerator = &bytecode;
    bytecodeGenerator->setLocation(ast->firstSourceLocation());
    BytecodeGenerator::Label *savedReturnLabel = _returnLabel;
    _returnLabel = nullptr;

    bool savedFunctionEndsWithReturn = functionEndsWithReturn;
    functionEndsWithReturn = endsWithReturn(_module, body);
    bytecodeGenerator->setTracing(_functionContext->canUseTracingJit(), _context->arguments.size());

    // reserve the js stack frame (Context & js Function & accumulator)
    bytecodeGenerator->newRegisterArray(sizeof(CallData)/sizeof(Value) - 1 + _context->arguments.size());

    bool _inFormalParameterList = false;
    qSwap(_inFormalParameterList, inFormalParameterList);

    int returnAddress = -1;
    bool _requiresReturnValue = _context->requiresImplicitReturnValue();
    qSwap(requiresReturnValue, _requiresReturnValue);
    returnAddress = bytecodeGenerator->newRegister();
    qSwap(_returnAddress, returnAddress);

    // register the lexical scope for global code
    if (!_context->parent && _context->requiresExecutionContext) {
        _module->blocks.append(_context);
        _context->blockIndex = _module->blocks.count() - 1;
    }

    TailCallBlocker maybeBlockTailCalls(this, _context->canHaveTailCalls());

    RegisterScope registerScope(this);
    _context->emitBlockHeader(this);

    {
        QScopedValueRollback<bool> inFormals(inFormalParameterList, true);
        TailCallBlocker blockTailCalls(this); // we're not in the FunctionBody or ConciseBody yet

        int argc = 0;
        while (formals) {
            PatternElement *e = formals->element;
            if (!e) {
                if (!formals->next)
                    // trailing comma
                    break;
                Q_UNREACHABLE();
            }

            Reference arg = referenceForName(e->bindingIdentifier.toString(), true);
            if (e->type == PatternElement::RestElement) {
                Q_ASSERT(!formals->next);
                Instruction::CreateRestParameter rest;
                rest.argIndex = argc;
                bytecodeGenerator->addInstruction(rest);
                arg.storeConsumeAccumulator();
            } else {
                if (e->bindingTarget || e->initializer) {
                    initializeAndDestructureBindingElement(e, arg);
                    if (hasError)
                        break;
                }
            }
            formals = formals->next;
            ++argc;
        }
    }

    if (_context->isGenerator) {
        Instruction::Yield yield;
        bytecodeGenerator->addInstruction(yield);
    }

    beginFunctionBodyHook();

    statementList(body);

    if (!hasError) {
        bytecodeGenerator->setLocation(ast->lastSourceLocation());
        _context->emitBlockFooter(this);

        if (_returnLabel || !functionEndsWithReturn) {
            if (_returnLabel)
                _returnLabel->link();

            if (_returnLabel || requiresReturnValue) {
                Instruction::LoadReg load;
                load.reg = Moth::StackSlot::createRegister(_returnAddress);
                bytecodeGenerator->addInstruction(load);
            } else {
                Reference::fromConst(this, Encode::undefined()).loadInAccumulator();
            }

            bytecodeGenerator->addInstruction(Instruction::Ret());
        }

        Q_ASSERT(_context == _functionContext);
        bytecodeGenerator->finalize(_context);
        _context->registerCountInFunction = bytecodeGenerator->registerCount();
        _context->nTraceInfos = bytecodeGenerator->traceInfoCount();
        static const bool showCode = qEnvironmentVariableIsSet("QV4_SHOW_BYTECODE");
        if (showCode) {
            qDebug() << "=== Bytecode for" << _context->name << "strict mode" << _context->isStrict
                     << "register count" << _context->registerCountInFunction << "implicit return" << requiresReturnValue;
            QV4::Moth::dumpBytecode(_context->code, _context->locals.size(), _context->arguments.size(),
                                    _context->line, _context->lineNumberMapping);
            qDebug();
        }
    }

    qSwap(_returnAddress, returnAddress);
    qSwap(requiresReturnValue, _requiresReturnValue);
    qSwap(_inFormalParameterList, inFormalParameterList);
    bytecodeGenerator = savedBytecodeGenerator;
    delete _returnLabel;
    _returnLabel = savedReturnLabel;
    controlFlow = savedControlFlow;
    functionEndsWithReturn = savedFunctionEndsWithReturn;
    _functionContext = savedFunctionContext;

    return leaveContext();
}

bool Codegen::visit(Block *ast)
{
    if (hasError)
        return false;

    RegisterScope scope(this);

    ControlFlowBlock controlFlow(this, ast);
    statementList(ast->statements);
    return false;
}

bool Codegen::visit(BreakStatement *ast)
{
    if (hasError)
        return false;

    // no need to block tail calls here: children aren't visited
    if (!controlFlow) {
        throwSyntaxError(ast->lastSourceLocation(), QStringLiteral("Break outside of loop"));
        return false;
    }

    ControlFlow::UnwindTarget target = controlFlow->unwindTarget(ControlFlow::Break, ast->label.toString());
    if (!target.linkLabel.isValid()) {
        if (ast->label.isEmpty())
            throwSyntaxError(ast->lastSourceLocation(), QStringLiteral("Break outside of loop"));
        else
            throwSyntaxError(ast->lastSourceLocation(), QStringLiteral("Undefined label '%1'").arg(ast->label.toString()));
        return false;
    }

    bytecodeGenerator->unwindToLabel(target.unwindLevel, target.linkLabel);

    return false;
}

bool Codegen::visit(ContinueStatement *ast)
{
    if (hasError)
        return false;

    // no need to block tail calls here: children aren't visited
    RegisterScope scope(this);

    if (!controlFlow) {
        throwSyntaxError(ast->lastSourceLocation(), QStringLiteral("Continue outside of loop"));
        return false;
    }

    ControlFlow::UnwindTarget target = controlFlow->unwindTarget(ControlFlow::Continue, ast->label.toString());
    if (!target.linkLabel.isValid()) {
        if (ast->label.isEmpty())
            throwSyntaxError(ast->lastSourceLocation(), QStringLiteral("Undefined label '%1'").arg(ast->label.toString()));
        else
            throwSyntaxError(ast->lastSourceLocation(), QStringLiteral("continue outside of loop"));
        return false;
    }

    bytecodeGenerator->unwindToLabel(target.unwindLevel, target.linkLabel);

    return false;
}

bool Codegen::visit(DebuggerStatement *)
{
    Q_UNIMPLEMENTED();
    return false;
}

bool Codegen::visit(DoWhileStatement *ast)
{
    if (hasError)
        return false;

    RegisterScope scope(this);

    BytecodeGenerator::Label body = bytecodeGenerator->newLabel();
    BytecodeGenerator::Label cond = bytecodeGenerator->newLabel();
    BytecodeGenerator::Label end = bytecodeGenerator->newLabel();

    ControlFlowLoop flow(this, &end, &cond);
    bytecodeGenerator->jump().link(body);

    cond.link();
    bytecodeGenerator->addLoopStart(cond);

    if (!AST::cast<TrueLiteral *>(ast->expression)) {
        TailCallBlocker blockTailCalls(this);
        condition(ast->expression, &body, &end, true);
    }

    body.link();
    statement(ast->statement);
    setJumpOutLocation(bytecodeGenerator, ast->statement, ast->semicolonToken);

    if (!AST::cast<FalseLiteral *>(ast->expression))
        bytecodeGenerator->jump().link(cond);

    end.link();

    return false;
}

bool Codegen::visit(EmptyStatement *)
{
    return false;
}

bool Codegen::visit(ExpressionStatement *ast)
{
    if (hasError)
        return false;

    RegisterScope scope(this);
    TailCallBlocker blockTailCalls(this);

    if (requiresReturnValue) {
        Reference e = expression(ast->expression);
        if (hasError)
            return false;
        (void) e.storeOnStack(_returnAddress);
    } else {
        statement(ast->expression);
    }
    return false;
}

bool Codegen::visit(ForEachStatement *ast)
{
    if (hasError)
        return false;

    RegisterScope scope(this);
    TailCallBlocker blockTailCalls(this);

    Reference iterator = Reference::fromStackSlot(this);
    Reference iteratorDone = Reference::fromConst(this, Encode(false)).storeOnStack();
    Reference lhsValue = Reference::fromStackSlot(this);

    // There should be a temporal block, so that variables declared in lhs shadow outside vars.
    // This block should define a temporal dead zone for those variables.
    {
        RegisterScope innerScope(this);
        ControlFlowBlock controlFlow(this, ast);
        Reference expr = expression(ast->expression);
        if (hasError)
            return false;

        expr.loadInAccumulator();
        Instruction::GetIterator iteratorObjInstr;
        iteratorObjInstr.iterator = static_cast<int>(ast->type);
        bytecodeGenerator->addInstruction(iteratorObjInstr);
        iterator.storeConsumeAccumulator();
    }

    BytecodeGenerator::Label in = bytecodeGenerator->newLabel();
    BytecodeGenerator::Label end = bytecodeGenerator->newLabel();

    {
        auto cleanup = [ast, iterator, iteratorDone, this]() {
            if (ast->type == ForEachType::Of) {
                iterator.loadInAccumulator();
                Instruction::IteratorClose close;
                close.done = iteratorDone.stackSlot();
                bytecodeGenerator->addInstruction(close);
            }
        };
        ControlFlowLoop flow(this, &end, &in, cleanup);
        bytecodeGenerator->addLoopStart(in);
        in.link();
        iterator.loadInAccumulator();
        Instruction::IteratorNext next;
        next.value = lhsValue.stackSlot();
        next.done = iteratorDone.stackSlot();
        bytecodeGenerator->addInstruction(next);
        bytecodeGenerator->addTracingJumpInstruction(Instruction::JumpTrue()).link(end);

        // each iteration gets it's own context, as per spec
        {
            RegisterScope innerScope(this);
            ControlFlowBlock controlFlow(this, ast);

            if (ExpressionNode *e = ast->lhs->expressionCast()) {
                if (AST::Pattern *p = e->patternCast()) {
                    RegisterScope scope(this);
                    destructurePattern(p, lhsValue);
                } else {
                    Reference lhs = expression(e);
                    if (hasError)
                        goto error;
                    if (!lhs.isLValue()) {
                        throwReferenceError(e->firstSourceLocation(), QStringLiteral("Invalid left-hand side expression for 'in' expression"));
                        goto error;
                    }
                    lhs = lhs.asLValue();
                    lhsValue.loadInAccumulator();
                    lhs.storeConsumeAccumulator();
                }
            } else if (PatternElement *p = AST::cast<PatternElement *>(ast->lhs)) {
                initializeAndDestructureBindingElement(p, lhsValue, /*isDefinition =*/ true);
                if (hasError)
                    goto error;
            } else {
                Q_UNREACHABLE();
            }

            blockTailCalls.unblock();
            statement(ast->statement);
            setJumpOutLocation(bytecodeGenerator, ast->statement, ast->forToken);
        }

        bytecodeGenerator->jump().link(in);

      error:
        end.link();

        // all execution paths need to end up here (normal loop exit, break, and exceptions) in
        // order to reset the unwind handler, and to close the iterator in calse of an for-of loop.
    }

    return false;
}

bool Codegen::visit(ForStatement *ast)
{
    if (hasError)
        return false;

    RegisterScope scope(this);
    TailCallBlocker blockTailCalls(this);

    ControlFlowBlock controlFlow(this, ast);

    if (ast->initialiser)
        statement(ast->initialiser);
    else if (ast->declarations)
        variableDeclarationList(ast->declarations);

    BytecodeGenerator::Label cond = bytecodeGenerator->label();
    BytecodeGenerator::Label body = bytecodeGenerator->newLabel();
    BytecodeGenerator::Label step = bytecodeGenerator->newLabel();
    BytecodeGenerator::Label end = bytecodeGenerator->newLabel();

    ControlFlowLoop flow(this, &end, &step);
    bytecodeGenerator->addLoopStart(cond);
    condition(ast->condition, &body, &end, true);

    body.link();
    blockTailCalls.unblock();
    statement(ast->statement);
    blockTailCalls.reblock();
    setJumpOutLocation(bytecodeGenerator, ast->statement, ast->forToken);

    step.link();
    if (_context->requiresExecutionContext) {
        Instruction::CloneBlockContext clone;
        bytecodeGenerator->addInstruction(clone);
    }
    statement(ast->expression);
    bytecodeGenerator->jump().link(cond);

    end.link();

    return false;
}

bool Codegen::visit(IfStatement *ast)
{
    if (hasError)
        return false;

    RegisterScope scope(this);
    TailCallBlocker blockTailCalls(this);

    BytecodeGenerator::Label trueLabel = bytecodeGenerator->newLabel();
    BytecodeGenerator::Label falseLabel = bytecodeGenerator->newLabel();
    condition(ast->expression, &trueLabel, &falseLabel, true);
    blockTailCalls.unblock();

    trueLabel.link();
    statement(ast->ok);
    if (ast->ko) {
        if (endsWithReturn(_module, ast)) {
            falseLabel.link();
            statement(ast->ko);
        } else {
            BytecodeGenerator::Jump jump_endif = bytecodeGenerator->jump();
            falseLabel.link();
            statement(ast->ko);
            jump_endif.link();
        }
    } else {
        falseLabel.link();
    }

    return false;
}

bool Codegen::visit(LabelledStatement *ast)
{
    if (hasError)
        return false;

    RegisterScope scope(this);

    // check that no outer loop contains the label
    ControlFlow *l = controlFlow;
    while (l) {
        if (l->label() == ast->label) {
            QString error = QString(QStringLiteral("Label '%1' has already been declared")).arg(ast->label.toString());
            throwSyntaxError(ast->firstSourceLocation(), error);
            return false;
        }
        l = l->parent;
    }
    _labelledStatement = ast;

    if (AST::cast<AST::SwitchStatement *>(ast->statement) ||
            AST::cast<AST::WhileStatement *>(ast->statement) ||
            AST::cast<AST::DoWhileStatement *>(ast->statement) ||
            AST::cast<AST::ForStatement *>(ast->statement) ||
            AST::cast<AST::ForEachStatement *>(ast->statement)) {
        statement(ast->statement); // labelledStatement will be associated with the ast->statement's loop.
    } else {
        BytecodeGenerator::Label breakLabel = bytecodeGenerator->newLabel();
        ControlFlowLoop flow(this, &breakLabel);
        statement(ast->statement);
        breakLabel.link();
    }

    return false;
}

void Codegen::emitReturn(const Reference &expr)
{
    ControlFlow::UnwindTarget target = controlFlow ? controlFlow->unwindTarget(ControlFlow::Return) : ControlFlow::UnwindTarget();
    if (target.linkLabel.isValid() && target.unwindLevel) {
        Q_ASSERT(_returnAddress >= 0);
        (void) expr.storeOnStack(_returnAddress);
        bytecodeGenerator->unwindToLabel(target.unwindLevel, target.linkLabel);
    } else {
        expr.loadInAccumulator();
        bytecodeGenerator->addInstruction(Instruction::Ret());
    }
}

bool Codegen::visit(ReturnStatement *ast)
{
    if (hasError)
        return false;

    if (_functionContext->contextType != ContextType::Function && _functionContext->contextType != ContextType::Binding) {
        throwSyntaxError(ast->returnToken, QStringLiteral("Return statement outside of function"));
        return false;
    }
    Reference expr;
    if (ast->expression) {
         expr = expression(ast->expression);
        if (hasError)
            return false;
    } else {
        expr = Reference::fromConst(this, Encode::undefined());
    }

    emitReturn(expr);

    return false;
}

bool Codegen::visit(SwitchStatement *ast)
{
    if (hasError)
        return false;

    if (requiresReturnValue)
        Reference::fromConst(this, Encode::undefined()).storeOnStack(_returnAddress);

    RegisterScope scope(this);
    TailCallBlocker blockTailCalls(this);

    if (ast->block) {
        BytecodeGenerator::Label switchEnd = bytecodeGenerator->newLabel();

        Reference lhs = expression(ast->expression);
        if (hasError)
            return false;
        lhs = lhs.storeOnStack();

        ControlFlowBlock controlFlow(this, ast->block);

        // set up labels for all clauses
        QHash<Node *, BytecodeGenerator::Label> blockMap;
        for (CaseClauses *it = ast->block->clauses; it; it = it->next)
            blockMap[it->clause] = bytecodeGenerator->newLabel();
        if (ast->block->defaultClause)
            blockMap[ast->block->defaultClause] = bytecodeGenerator->newLabel();
        for (CaseClauses *it = ast->block->moreClauses; it; it = it->next)
            blockMap[it->clause] = bytecodeGenerator->newLabel();

        // do the switch conditions
        for (CaseClauses *it = ast->block->clauses; it; it = it->next) {
            CaseClause *clause = it->clause;
            Reference rhs = expression(clause->expression);
            if (hasError)
                return false;
            rhs.loadInAccumulator();
            bytecodeGenerator->jumpStrictEqual(lhs.stackSlot(), blockMap.value(clause));
        }

        for (CaseClauses *it = ast->block->moreClauses; it; it = it->next) {
            CaseClause *clause = it->clause;
            Reference rhs = expression(clause->expression);
            if (hasError)
                return false;
            rhs.loadInAccumulator();
            bytecodeGenerator->jumpStrictEqual(lhs.stackSlot(), blockMap.value(clause));
        }

        if (DefaultClause *defaultClause = ast->block->defaultClause)
            bytecodeGenerator->jump().link(blockMap.value(defaultClause));
        else
            bytecodeGenerator->jump().link(switchEnd);

        ControlFlowLoop flow(this, &switchEnd);

        insideSwitch = true;
        blockTailCalls.unblock();
        for (CaseClauses *it = ast->block->clauses; it; it = it->next) {
            CaseClause *clause = it->clause;
            blockMap[clause].link();

            statementList(clause->statements);
        }

        if (ast->block->defaultClause) {
            DefaultClause *clause = ast->block->defaultClause;
            blockMap[clause].link();

            statementList(clause->statements);
        }

        for (CaseClauses *it = ast->block->moreClauses; it; it = it->next) {
            CaseClause *clause = it->clause;
            blockMap[clause].link();

            statementList(clause->statements);
        }
        insideSwitch = false;

        switchEnd.link();

    }

    return false;
}

bool Codegen::visit(ThrowStatement *ast)
{
    if (hasError)
        return false;

    RegisterScope scope(this);
    TailCallBlocker blockTailCalls(this);

    Reference expr = expression(ast->expression);
    if (hasError)
        return false;

    expr.loadInAccumulator();
    Instruction::ThrowException instr;
    bytecodeGenerator->addInstruction(instr);
    return false;
}

void Codegen::handleTryCatch(TryStatement *ast)
{
    Q_ASSERT(ast);
    RegisterScope scope(this);
    {
        ControlFlowCatch catchFlow(this, ast->catchExpression);
        RegisterScope scope(this);
        TailCallBlocker blockTailCalls(this); // IMPORTANT: destruction will unblock tail calls before catch is generated
        statement(ast->statement);
    }
}

void Codegen::handleTryFinally(TryStatement *ast)
{
    RegisterScope scope(this);
    ControlFlowFinally finally(this, ast->finallyExpression);
    TailCallBlocker blockTailCalls(this); // IMPORTANT: destruction will unblock tail calls before finally is generated

    if (ast->catchExpression) {
        handleTryCatch(ast);
    } else {
        RegisterScope scope(this);
        statement(ast->statement);
    }
}

bool Codegen::visit(TryStatement *ast)
{
    if (hasError)
        return false;

    RegisterScope scope(this);

    if (ast->finallyExpression && ast->finallyExpression->statement) {
        handleTryFinally(ast);
    } else {
        handleTryCatch(ast);
    }

    return false;
}

bool Codegen::visit(VariableStatement *ast)
{
    if (hasError)
        return false;

    variableDeclarationList(ast->declarations);
    return false;
}

bool Codegen::visit(WhileStatement *ast)
{
    if (hasError)
        return false;

    if (AST::cast<FalseLiteral *>(ast->expression))
        return false;

    RegisterScope scope(this);

    BytecodeGenerator::Label start = bytecodeGenerator->newLabel();
    BytecodeGenerator::Label end = bytecodeGenerator->newLabel();
    BytecodeGenerator::Label cond = bytecodeGenerator->label();
    ControlFlowLoop flow(this, &end, &cond);
    bytecodeGenerator->addLoopStart(cond);

    if (!AST::cast<TrueLiteral *>(ast->expression)) {
        TailCallBlocker blockTailCalls(this);
        condition(ast->expression, &start, &end, true);
    }

    start.link();
    statement(ast->statement);
    setJumpOutLocation(bytecodeGenerator, ast->statement, ast->whileToken);
    bytecodeGenerator->jump().link(cond);

    end.link();
    return false;
}

bool Codegen::visit(WithStatement *ast)
{
    if (hasError)
        return false;

    RegisterScope scope(this);
    TailCallBlocker blockTailCalls(this);

    Reference src = expression(ast->expression);
    if (hasError)
        return false;
    src = src.storeOnStack(); // trigger load before we setup the exception handler, so exceptions here go to the right place
    src.loadInAccumulator();

    enterContext(ast);
    {
        blockTailCalls.unblock();
        ControlFlowWith flow(this);
        statement(ast->statement);
    }
    leaveContext();

    return false;
}

bool Codegen::visit(UiArrayBinding *)
{
    Q_UNIMPLEMENTED();
    return false;
}

bool Codegen::visit(UiObjectBinding *)
{
    Q_UNIMPLEMENTED();
    return false;
}

bool Codegen::visit(UiObjectDefinition *)
{
    Q_UNIMPLEMENTED();
    return false;
}

bool Codegen::visit(UiPublicMember *)
{
    Q_UNIMPLEMENTED();
    return false;
}

bool Codegen::visit(UiScriptBinding *)
{
    Q_UNIMPLEMENTED();
    return false;
}

bool Codegen::visit(UiSourceElement *)
{
    Q_UNIMPLEMENTED();
    return false;
}

bool Codegen::throwSyntaxErrorOnEvalOrArgumentsInStrictMode(const Reference &r, const SourceLocation& loc)
{
    if (!_context->isStrict)
        return false;
    bool isArgOrEval = false;
    if (r.type == Reference::Name) {
        QString str = jsUnitGenerator->stringForIndex(r.nameAsIndex());
        if (str == QLatin1String("eval") || str == QLatin1String("arguments")) {
            isArgOrEval = true;
        }
    } else if (r.type == Reference::ScopedLocal || r.isRegister()) {
        isArgOrEval = r.isArgOrEval;
    }
    if (isArgOrEval)
        throwSyntaxError(loc, QStringLiteral("Variable name may not be eval or arguments in strict mode"));
    return isArgOrEval;
}

void Codegen::throwSyntaxError(const SourceLocation &loc, const QString &detail)
{
    if (hasError)
        return;

    hasError = true;
    QQmlJS::DiagnosticMessage error;
    error.message = detail;
    error.loc = loc;
    _errors << error;
}

void Codegen::throwReferenceError(const SourceLocation &loc, const QString &detail)
{
    if (hasError)
        return;

    hasError = true;
    QQmlJS::DiagnosticMessage error;
    error.message = detail;
    error.loc = loc;
    _errors << error;
}

QList<QQmlJS::DiagnosticMessage> Codegen::errors() const
{
    return _errors;
}

QQmlRefPointer<CompiledData::CompilationUnit> Codegen::generateCompilationUnit(bool generateUnitData)
{
    CompiledData::Unit *unitData = nullptr;
    if (generateUnitData)
        unitData = jsUnitGenerator->generateUnit();
    CompiledData::CompilationUnit *compilationUnit = new CompiledData::CompilationUnit(unitData);

    QQmlRefPointer<CompiledData::CompilationUnit> unit;
    unit.adopt(compilationUnit);
    return unit;
}

QQmlRefPointer<CompiledData::CompilationUnit> Codegen::createUnitForLoading()
{
    QQmlRefPointer<CompiledData::CompilationUnit> result;
    result.adopt(new CompiledData::CompilationUnit);
    return result;
}

class Codegen::VolatileMemoryLocationScanner: protected QQmlJS::AST::Visitor
{
    VolatileMemoryLocations locs;

public:
    Codegen::VolatileMemoryLocations scan(AST::Node *s)
    {
        s->accept(this);
        return locs;
    }

    bool visit(ArrayMemberExpression *) override
    {
        locs.setAllVolatile();
        return false;
    }

    bool visit(FieldMemberExpression *) override
    {
        locs.setAllVolatile();
        return false;
    }

    bool visit(PostIncrementExpression *e) override
    {
        collectIdentifiers(locs.specificLocations, e->base);
        return false;
    }

    bool visit(PostDecrementExpression *e) override
    {
        collectIdentifiers(locs.specificLocations, e->base);
        return false;
    }

    bool visit(PreIncrementExpression *e) override
    {
        collectIdentifiers(locs.specificLocations, e->expression);
        return false;
    }

    bool visit(PreDecrementExpression *e) override
    {
        collectIdentifiers(locs.specificLocations, e->expression);
        return false;
    }

    bool visit(BinaryExpression *e) override
    {
        switch (e->op) {
        case QSOperator::InplaceAnd:
        case QSOperator::InplaceSub:
        case QSOperator::InplaceDiv:
        case QSOperator::InplaceAdd:
        case QSOperator::InplaceLeftShift:
        case QSOperator::InplaceMod:
        case QSOperator::InplaceMul:
        case QSOperator::InplaceOr:
        case QSOperator::InplaceRightShift:
        case QSOperator::InplaceURightShift:
        case QSOperator::InplaceXor:
            collectIdentifiers(locs.specificLocations, e);
            return false;

        default:
            return true;
        }
    }

private:
    void collectIdentifiers(QVector<QStringView> &ids, AST::Node *node) const {
        class Collector: public QQmlJS::AST::Visitor {
            QVector<QStringView> &ids;
        public:
            Collector(QVector<QStringView> &ids): ids(ids) {}
            virtual bool visit(IdentifierExpression *ie) {
                ids.append(ie->name);
                return false;
            }
        };
        Collector collector(ids);
        node->accept(&collector);
    }
};

Codegen::VolatileMemoryLocations Codegen::scanVolatileMemoryLocations(AST::Node *ast) const
{
    VolatileMemoryLocationScanner scanner;
    return scanner.scan(ast);
}


#ifndef V4_BOOTSTRAP

QList<QQmlError> Codegen::qmlErrors() const
{
    QList<QQmlError> qmlErrors;

    // Short circuit to avoid costly (de)heap allocation of QUrl if there are no errors.
    if (_errors.size() == 0)
        return qmlErrors;

    qmlErrors.reserve(_errors.size());

    QUrl url(_fileNameIsUrl ? QUrl(_module->fileName) : QUrl::fromLocalFile(_module->fileName));
    for (const QQmlJS::DiagnosticMessage &msg: qAsConst(_errors)) {
        QQmlError e;
        e.setUrl(url);
        e.setLine(msg.loc.startLine);
        e.setColumn(msg.loc.startColumn);
        e.setDescription(msg.message);
        qmlErrors << e;
    }

    return qmlErrors;
}

#endif // V4_BOOTSTRAP

bool Codegen::RValue::operator==(const RValue &other) const
{
    switch (type) {
    case Accumulator:
        return other.isAccumulator();
    case StackSlot:
        return other.isStackSlot() && theStackSlot == other.theStackSlot;
    case Const:
        return other.isConst() && constant == other.constant;
    default:
        return false;
    }
}

Codegen::RValue Codegen::RValue::storeOnStack() const
{
    switch (type) {
    case Accumulator:
        return RValue::fromStackSlot(codegen, Reference::fromAccumulator(codegen).storeOnStack().stackSlot());
    case StackSlot:
        return *this;
    case Const:
        return RValue::fromStackSlot(codegen, Reference::storeConstOnStack(codegen, constant).stackSlot());
    default:
        Q_UNREACHABLE();
    }
}

void Codegen::RValue::loadInAccumulator() const
{
    switch (type) {
    case Accumulator:
        // nothing to do
        return;
    case StackSlot:
        return Reference::fromStackSlot(codegen, theStackSlot).loadInAccumulator();
    case Const:
        return Reference::fromConst(codegen, constant).loadInAccumulator();
    default:
        Q_UNREACHABLE();
    }

}

bool Codegen::Reference::operator==(const Codegen::Reference &other) const
{
    if (type != other.type)
        return false;
    switch (type) {
    case Invalid:
    case Accumulator:
        break;
    case Super:
        return true;
    case SuperProperty:
        return property == other.property;
    case StackSlot:
        return theStackSlot == other.theStackSlot;
    case ScopedLocal:
        return index == other.index && scope == other.scope;
    case Name:
        return nameAsIndex() == other.nameAsIndex();
    case Member:
        return propertyBase == other.propertyBase && propertyNameIndex == other.propertyNameIndex;
    case Subscript:
        return elementBase == other.elementBase && elementSubscript == other.elementSubscript;
    case Import:
        return index == other.index;
    case Const:
        return constant == other.constant;
    case QmlScopeObject:
    case QmlContextObject:
        return qmlCoreIndex == other.qmlCoreIndex && qmlNotifyIndex == other.qmlNotifyIndex
                && capturePolicy == other.capturePolicy;
    }
    return true;
}

Codegen::RValue Codegen::Reference::asRValue() const
{
    switch (type) {
    case Invalid:
        Q_UNREACHABLE();
    case Accumulator:
        return RValue::fromAccumulator(codegen);
    case StackSlot:
        return RValue::fromStackSlot(codegen, stackSlot());
    case Const:
        return RValue::fromConst(codegen, constant);
    default:
        loadInAccumulator();
        return RValue::fromAccumulator(codegen);
    }
}

Codegen::Reference Codegen::Reference::asLValue() const
{
    switch (type) {
    case Invalid:
    case Accumulator:
        Q_UNREACHABLE();
    case Super:
        codegen->throwSyntaxError(AST::SourceLocation(), QStringLiteral("Super lvalues not implemented."));
        return *this;
    case Member:
        if (!propertyBase.isStackSlot()) {
            Reference r = *this;
            r.propertyBase = propertyBase.storeOnStack();
            return r;
        }
        return *this;
    case Subscript:
        if (!elementSubscript.isStackSlot()) {
            Reference r = *this;
            r.elementSubscript = elementSubscript.storeOnStack();
            return r;
        }
        return *this;
    default:
        return *this;
    }
}

Codegen::Reference Codegen::Reference::storeConsumeAccumulator() const
{
    storeAccumulator(); // it doesn't matter what happens here, just do it.
    return Reference();
}

Codegen::Reference Codegen::Reference::baseObject() const
{
    if (type == Reference::QmlScopeObject || type == Reference::QmlContextObject) {
        return Reference::fromStackSlot(codegen, qmlBase.stackSlot());
    } else if (type == Reference::Member) {
        RValue rval = propertyBase;
        if (!rval.isValid())
            return Reference::fromConst(codegen, Encode::undefined());
        if (rval.isAccumulator())
            return Reference::fromAccumulator(codegen);
        if (rval.isStackSlot())
            return Reference::fromStackSlot(codegen, rval.stackSlot());
        if (rval.isConst())
            return Reference::fromConst(codegen, rval.constantValue());
        Q_UNREACHABLE();
    } else if (type == Reference::Subscript) {
        return Reference::fromStackSlot(codegen, elementBase.stackSlot());
    } else if (type == Reference::SuperProperty) {
        return Reference::fromStackSlot(codegen, CallData::This);
    } else {
        return Reference::fromConst(codegen, Encode::undefined());
    }
}

Codegen::Reference Codegen::Reference::storeOnStack() const
{ return doStoreOnStack(-1); }

void Codegen::Reference::storeOnStack(int slotIndex) const
{ doStoreOnStack(slotIndex); }

Codegen::Reference Codegen::Reference::doStoreOnStack(int slotIndex) const
{
    Q_ASSERT(isValid());

    if (isStackSlot() && slotIndex == -1 && !(stackSlotIsLocalOrArgument && isVolatile) && !requiresTDZCheck)
        return *this;

    if (isStackSlot() && !requiresTDZCheck) { // temp-to-temp move
        Reference dest = Reference::fromStackSlot(codegen, slotIndex);
        Instruction::MoveReg move;
        move.srcReg = stackSlot();
        move.destReg = dest.stackSlot();
        codegen->bytecodeGenerator->addInstruction(move);
        return dest;
    }

    Reference slot = Reference::fromStackSlot(codegen, slotIndex);
    if (isConstant()) {
        Instruction::MoveConst move;
        move.constIndex = codegen->registerConstant(constant);
        move.destTemp = slot.stackSlot();
        codegen->bytecodeGenerator->addInstruction(move);
    } else {
        loadInAccumulator();
        slot.storeConsumeAccumulator();
    }
    return slot;
}

Codegen::Reference Codegen::Reference::storeRetainAccumulator() const
{
    if (storeWipesAccumulator()) {
        // a store will
        auto tmp = Reference::fromStackSlot(codegen);
        tmp.storeAccumulator(); // this is safe, and won't destory the accumulator
        storeAccumulator();
        return tmp;
    } else {
        // ok, this is safe, just do the store.
        storeAccumulator();
        return *this;
    }
}

bool Codegen::Reference::storeWipesAccumulator() const
{
    switch (type) {
    default:
    case Invalid:
    case Const:
    case Accumulator:
        Q_UNREACHABLE();
        return false;
    case StackSlot:
    case ScopedLocal:
        return false;
    case Name:
    case Member:
    case Subscript:
    case QmlScopeObject:
    case QmlContextObject:
        return true;
    }
}

void Codegen::Reference::storeAccumulator() const
{
    if (isReferenceToConst) {
        // throw a type error
        RegisterScope scope(codegen);
        Reference r = codegen->referenceForName(QStringLiteral("TypeError"), false);
        r = r.storeOnStack();
        Instruction::Construct construct;
        construct.func = r.stackSlot();
        construct.argc = 0;
        construct.argv = 0;
        codegen->bytecodeGenerator->addInstruction(construct);
        Instruction::ThrowException throwException;
        codegen->bytecodeGenerator->addInstruction(throwException);
        return;
    }
    switch (type) {
    case Super:
        Q_UNREACHABLE();
        return;
    case SuperProperty:
        Instruction::StoreSuperProperty store;
        store.property = property.stackSlot();
        codegen->bytecodeGenerator->addInstruction(store);
        return;
    case StackSlot: {
        Instruction::StoreReg store;
        store.reg = theStackSlot;
        codegen->bytecodeGenerator->addInstruction(store);
        return;
    }
    case ScopedLocal: {
        if (scope == 0) {
            Instruction::StoreLocal store;
            store.index = index;
            codegen->bytecodeGenerator->addInstruction(store);
        } else {
            Instruction::StoreScopedLocal store;
            store.index = index;
            store.scope = scope;
            codegen->bytecodeGenerator->addInstruction(store);
        }
        return;
    }
    case Name: {
        Context *c = codegen->currentContext();
        if (c->isStrict) {
            Instruction::StoreNameStrict store;
            store.name = nameAsIndex();
            codegen->bytecodeGenerator->addInstruction(store);
        } else {
            Instruction::StoreNameSloppy store;
            store.name = nameAsIndex();
            codegen->bytecodeGenerator->addInstruction(store);
        }
    } return;
    case Member:
        if (!disable_lookups && codegen->useFastLookups) {
            Instruction::SetLookup store;
            store.base = propertyBase.stackSlot();
            store.index = codegen->registerSetterLookup(propertyNameIndex);
            codegen->bytecodeGenerator->addInstruction(store);
        } else {
            Instruction::StoreProperty store;
            store.base = propertyBase.stackSlot();
            store.name = propertyNameIndex;
            codegen->bytecodeGenerator->addInstruction(store);
        }
        return;
    case Subscript: {
        Instruction::StoreElement store;
        store.base = elementBase;
        store.index = elementSubscript.stackSlot();
        codegen->bytecodeGenerator->addTracingInstruction(store);
    } return;
    case QmlScopeObject: {
        Instruction::StoreScopeObjectProperty store;
        store.base = qmlBase;
        store.propertyIndex = qmlCoreIndex;
        codegen->bytecodeGenerator->addInstruction(store);
    } return;
    case QmlContextObject: {
        Instruction::StoreContextObjectProperty store;
        store.base = qmlBase;
        store.propertyIndex = qmlCoreIndex;
        codegen->bytecodeGenerator->addInstruction(store);
    } return;
    case Invalid:
    case Accumulator:
    case Const:
    case Import:
        break;
    }

    Q_UNREACHABLE();
}

void Codegen::Reference::loadInAccumulator() const
{
    auto tdzCheck = [this](bool requiresCheck){
        if (!requiresCheck)
            return;
        Instruction::DeadTemporalZoneCheck check;
        check.name = codegen->registerString(name);
        codegen->bytecodeGenerator->addInstruction(check);
    };
    auto tdzCheckStackSlot = [this, tdzCheck](Moth::StackSlot slot, bool requiresCheck){
        if (!requiresCheck)
            return;
        Instruction::LoadReg load;
        load.reg = slot;
        codegen->bytecodeGenerator->addInstruction(load);
        tdzCheck(true);
    };

    switch (type) {
    case Accumulator:
        return;
    case Super:
        Q_UNREACHABLE();
        return;
    case SuperProperty:
        tdzCheckStackSlot(property, subscriptRequiresTDZCheck);
        Instruction::LoadSuperProperty load;
        load.property = property.stackSlot();
        codegen->bytecodeGenerator->addInstruction(load);
        return;
    case Const: {
QT_WARNING_PUSH
QT_WARNING_DISABLE_GCC("-Wmaybe-uninitialized") // the loads below are empty structs.
        if (constant == Encode::null()) {
            Instruction::LoadNull load;
            codegen->bytecodeGenerator->addInstruction(load);
        } else if (constant == Encode(true)) {
            Instruction::LoadTrue load;
            codegen->bytecodeGenerator->addInstruction(load);
        } else if (constant == Encode(false)) {
            Instruction::LoadFalse load;
            codegen->bytecodeGenerator->addInstruction(load);
        } else if (constant == Encode::undefined()) {
            Instruction::LoadUndefined load;
            codegen->bytecodeGenerator->addInstruction(load);
        } else {
            Value p = Value::fromReturnedValue(constant);
            if (p.isNumber()) {
                double d = p.asDouble();
                int i = static_cast<int>(d);
                if (d == i && (d != 0 || !std::signbit(d))) {
                    if (!i) {
                        Instruction::LoadZero load;
                        codegen->bytecodeGenerator->addInstruction(load);
                        return;
                    }
                    Instruction::LoadInt load;
                    load.value = Value::fromReturnedValue(constant).toInt32();
                    codegen->bytecodeGenerator->addInstruction(load);
                    return;
                }
            }
            Instruction::LoadConst load;
            load.index = codegen->registerConstant(constant);
            codegen->bytecodeGenerator->addInstruction(load);
        }
QT_WARNING_POP
    } return;
    case StackSlot: {
        Instruction::LoadReg load;
        load.reg = stackSlot();
        codegen->bytecodeGenerator->addInstruction(load);
        tdzCheck(requiresTDZCheck);
    } return;
    case ScopedLocal: {
        if (!scope) {
            Instruction::LoadLocal load;
            load.index = index;
            codegen->bytecodeGenerator->addTracingInstruction(load);
        } else {
            Instruction::LoadScopedLocal load;
            load.index = index;
            load.scope = scope;
            codegen->bytecodeGenerator->addTracingInstruction(load);
        }
        tdzCheck(requiresTDZCheck);
        return;
    }
    case Name:
        if (global) {
            // these value properties of the global object are immutable, we we can directly convert them
            // to their numeric value here
            if (name == QStringLiteral("undefined")) {
                Reference::fromConst(codegen, Encode::undefined()).loadInAccumulator();
                return;
            } else if (name == QStringLiteral("Infinity")) {
                Reference::fromConst(codegen, Encode(qInf())).loadInAccumulator();
                return;
            } else if (name == QStringLiteral("Nan")) {
                Reference::fromConst(codegen, Encode(qQNaN())).loadInAccumulator();
                return;
            }
        }
        if (!disable_lookups && global) {
            Instruction::LoadGlobalLookup load;
            load.index = codegen->registerGlobalGetterLookup(nameAsIndex());
            codegen->bytecodeGenerator->addTracingInstruction(load);
        } else {
            Instruction::LoadName load;
            load.name = nameAsIndex();
            codegen->bytecodeGenerator->addTracingInstruction(load);
        }
        return;
    case Member:
        propertyBase.loadInAccumulator();
        tdzCheck(requiresTDZCheck);
        if (!disable_lookups && codegen->useFastLookups) {
            Instruction::GetLookup load;
            load.index = codegen->registerGetterLookup(propertyNameIndex);
            codegen->bytecodeGenerator->addTracingInstruction(load);
        } else {
            Instruction::LoadProperty load;
            load.name = propertyNameIndex;
            codegen->bytecodeGenerator->addTracingInstruction(load);
        }
        return;
    case Import: {
        Instruction::LoadImport load;
        load.index = index;
        codegen->bytecodeGenerator->addInstruction(load);
        tdzCheck(requiresTDZCheck);
    } return;
    case Subscript: {
        tdzCheckStackSlot(elementBase, requiresTDZCheck);
        elementSubscript.loadInAccumulator();
        tdzCheck(subscriptRequiresTDZCheck);
        Instruction::LoadElement load;
        load.base = elementBase;
        codegen->bytecodeGenerator->addTracingInstruction(load);
    } return;
    case QmlScopeObject: {
        Instruction::LoadScopeObjectProperty load;
        load.base = qmlBase;
        load.propertyIndex = qmlCoreIndex;
        load.captureRequired = capturePolicy == CaptureAtRuntime;
        codegen->bytecodeGenerator->addInstruction(load);
        if (capturePolicy == CaptureAheadOfTime)
            codegen->_context->scopeObjectPropertyDependencies.insert(qmlCoreIndex, qmlNotifyIndex);
    } return;
    case QmlContextObject: {
        Instruction::LoadContextObjectProperty load;
        load.base = qmlBase;
        load.propertyIndex = qmlCoreIndex;
        load.captureRequired = capturePolicy == CaptureAtRuntime;
        codegen->bytecodeGenerator->addInstruction(load);
        if (capturePolicy == CaptureAheadOfTime)
            codegen->_context->contextObjectPropertyDependencies.insert(qmlCoreIndex, qmlNotifyIndex);
    } return;
    case Invalid:
        break;
    }
    Q_UNREACHABLE();
}<|MERGE_RESOLUTION|>--- conflicted
+++ resolved
@@ -1223,12 +1223,7 @@
                 next.value = lhsValue.stackSlot();
                 next.done = iteratorDone.stackSlot();
                 bytecodeGenerator->addInstruction(next);
-<<<<<<< HEAD
-                bytecodeGenerator->addTracingJumpInstruction(Instruction::JumpFalse()).link(body);
-                bytecodeGenerator->jump().link(done);
-=======
-                bytecodeGenerator->addJumpInstruction(Instruction::JumpTrue()).link(end);
->>>>>>> 70d726e9
+                bytecodeGenerator->addTracingJumpInstruction(Instruction::JumpTrue()).link(end);
 
                 lhsValue.loadInAccumulator();
                 pushAccumulator();
