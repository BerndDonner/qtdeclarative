/****************************************************************************
**
** Copyright (C) 2017 The Qt Company Ltd.
** Contact: https://www.qt.io/licensing/
**
** This file is part of the QtQml module of the Qt Toolkit.
**
** $QT_BEGIN_LICENSE:LGPL$
** Commercial License Usage
** Licensees holding valid commercial Qt licenses may use this file in
** accordance with the commercial license agreement provided with the
** Software or, alternatively, in accordance with the terms contained in
** a written agreement between you and The Qt Company. For licensing terms
** and conditions see https://www.qt.io/terms-conditions. For further
** information use the contact form at https://www.qt.io/contact-us.
**
** GNU Lesser General Public License Usage
** Alternatively, this file may be used under the terms of the GNU Lesser
** General Public License version 3 as published by the Free Software
** Foundation and appearing in the file LICENSE.LGPL3 included in the
** packaging of this file. Please review the following information to
** ensure the GNU Lesser General Public License version 3 requirements
** will be met: https://www.gnu.org/licenses/lgpl-3.0.html.
**
** GNU General Public License Usage
** Alternatively, this file may be used under the terms of the GNU
** General Public License version 2.0 or (at your option) the GNU General
** Public license version 3 or any later version approved by the KDE Free
** Qt Foundation. The licenses are as published by the Free Software
** Foundation and appearing in the file LICENSE.GPL2 and LICENSE.GPL3
** included in the packaging of this file. Please review the following
** information to ensure the GNU General Public License requirements will
** be met: https://www.gnu.org/licenses/gpl-2.0.html and
** https://www.gnu.org/licenses/gpl-3.0.html.
**
** $QT_END_LICENSE$
**
****************************************************************************/

#include "qv4codegen_p.h"
#include "qv4util_p.h"

#include <QtCore/QCoreApplication>
#include <QtCore/QStringList>
#include <QtCore/QStack>
#include <QScopeGuard>
#include <private/qqmljsast_p.h>
#include <private/qv4string_p.h>
#include <private/qv4value_p.h>
#include <private/qv4compilercontext_p.h>
#include <private/qv4compilercontrolflow_p.h>
#include <private/qv4bytecodegenerator_p.h>
#include <private/qv4compilerscanfunctions_p.h>

#ifndef V4_BOOTSTRAP
#  include <qqmlerror.h>
#endif

#include <cmath>
#include <iostream>

static const bool disable_lookups = false;

#ifdef CONST
#undef CONST
#endif

QT_USE_NAMESPACE
using namespace QV4;
using namespace QV4::Compiler;
using namespace QQmlJS::AST;

static inline void setJumpOutLocation(QV4::Moth::BytecodeGenerator *bytecodeGenerator,
                                      const Statement *body, const SourceLocation &fallback)
{
    switch (body->kind) {
    // Statements where we might never execute the last line.
    // Use the fallback.
    case Statement::Kind_ConditionalExpression:
    case Statement::Kind_ForEachStatement:
    case Statement::Kind_ForStatement:
    case Statement::Kind_IfStatement:
    case Statement::Kind_WhileStatement:
        bytecodeGenerator->setLocation(fallback);
        break;
    default:
        bytecodeGenerator->setLocation(body->lastSourceLocation());
        break;
    }
}

Codegen::Codegen(QV4::Compiler::JSUnitGenerator *jsUnitGenerator, bool strict)
    : _module(nullptr)
    , _returnAddress(-1)
    , _context(nullptr)
    , _labelledStatement(nullptr)
    , jsUnitGenerator(jsUnitGenerator)
    , _strictMode(strict)
    , _fileNameIsUrl(false)
    , hasError(false)
{
    jsUnitGenerator->codeGeneratorName = QStringLiteral("moth");
    pushExpr();
}

const char *Codegen::s_globalNames[] = {
    "isNaN",
    "parseFloat",
    "String",
    "EvalError",
    "URIError",
    "Math",
    "encodeURIComponent",
    "RangeError",
    "eval",
    "isFinite",
    "ReferenceError",
    "Infinity",
    "Function",
    "RegExp",
    "Number",
    "parseInt",
    "Object",
    "decodeURI",
    "TypeError",
    "Boolean",
    "encodeURI",
    "NaN",
    "Error",
    "decodeURIComponent",
    "Date",
    "Array",
    "Symbol",
    "escape",
    "unescape",
    "SyntaxError",
    "undefined",
    "JSON",
    "ArrayBuffer",
    "SharedArrayBuffer",
    "DataView",
    "Int8Array",
    "Uint8Array",
    "Uint8ClampedArray",
    "Int16Array",
    "Uint16Array",
    "Int32Array",
    "Uint32Array",
    "Float32Array",
    "Float64Array",
    "WeakSet",
    "Set",
    "WeakMap",
    "Map",
    "Reflect",
    "Proxy",
    "Atomics",
    "Promise",
    nullptr
};

void Codegen::generateFromProgram(const QString &fileName,
                                  const QString &finalUrl,
                                  const QString &sourceCode,
                                  Program *node,
                                  Module *module,
                                  ContextType contextType)
{
    Q_ASSERT(node);

    _module = module;
    _context = nullptr;

    // ### should be set on the module outside of this method
    _module->fileName = fileName;
    _module->finalUrl = finalUrl;

    if (contextType == ContextType::ScriptImportedByQML) {
        // the global object is frozen, so we know that members of it are
        // pointing to the global object. This is important so that references
        // to Math etc. do not go through the expensive path in the context wrapper
        // that tries to see whether we have a matching type
        //
        // Since this can be called from the loader thread we can't get the list
        // directly from the engine, so let's hardcode the most important ones here
        for (const char **g = s_globalNames; *g != nullptr; ++g)
            m_globalNames << QString::fromLatin1(*g);
    }

    ScanFunctions scan(this, sourceCode, contextType);
    scan(node);

    if (hasError)
        return;

    defineFunction(QStringLiteral("%entry"), node, nullptr, node->statements);
}

void Codegen::generateFromModule(const QString &fileName,
                                 const QString &finalUrl,
                                 const QString &sourceCode,
                                 ESModule *node,
                                 Module *module)
{
    Q_ASSERT(node);

    _module = module;
    _context = nullptr;

    // ### should be set on the module outside of this method
    _module->fileName = fileName;
    _module->finalUrl = finalUrl;

    ScanFunctions scan(this, sourceCode, ContextType::ESModule);
    scan(node);

    if (hasError)
        return;

    {
        Compiler::Context *moduleContext = _module->contextMap.value(node);
        for (const auto &entry: moduleContext->exportEntries) {
            if (entry.moduleRequest.isEmpty()) {
                // ### check against imported bound names
                _module->localExportEntries << entry;
            } else if (entry.importName == QLatin1Char('*')) {
                _module->starExportEntries << entry;
            } else {
                _module->indirectExportEntries << entry;
            }
        }
        _module->importEntries = moduleContext->importEntries;

        _module->moduleRequests = std::move(moduleContext->moduleRequests);
        _module->moduleRequests.removeDuplicates();
    }

    std::sort(_module->localExportEntries.begin(), _module->localExportEntries.end(), ExportEntry::lessThan);
    std::sort(_module->starExportEntries.begin(), _module->starExportEntries.end(), ExportEntry::lessThan);
    std::sort(_module->indirectExportEntries.begin(), _module->indirectExportEntries.end(), ExportEntry::lessThan);

    defineFunction(QStringLiteral("%entry"), node, nullptr, node->body);
}

void Codegen::enterContext(Node *node)
{
    _context = _module->contextMap.value(node);
    Q_ASSERT(_context);
}

int Codegen::leaveContext()
{
    Q_ASSERT(_context);
    int functionIndex = _context->functionIndex;
    _context = _context->parent;
    return functionIndex;
}

Context *Codegen::enterBlock(Node *node)
{
    enterContext(node);
    return _context;
}

Codegen::Reference Codegen::unop(UnaryOperation op, const Reference &expr)
{
    if (hasError)
        return exprResult();

    if (expr.isConstant()) {
        auto v = Value::fromReturnedValue(expr.constant);
        if (v.isNumber()) {
            switch (op) {
            case Not:
                return Reference::fromConst(this, Encode(!v.toBoolean()));
            case UMinus:
                return Reference::fromConst(this, Runtime::method_uMinus(v));
            case UPlus:
                return expr;
            case Compl:
                return Reference::fromConst(this, Encode((int)~v.toInt32()));
            default:
                break;
            }
        }
    }

    switch (op) {
    case UMinus: {
        expr.loadInAccumulator();
        Instruction::UMinus uminus = {};
        bytecodeGenerator->addTracingInstruction(uminus);
        return Reference::fromAccumulator(this);
    }
    case UPlus: {
        expr.loadInAccumulator();
        Instruction::UPlus uplus;
        bytecodeGenerator->addInstruction(uplus);
        return Reference::fromAccumulator(this);
    }
    case Not: {
        expr.loadInAccumulator();
        Instruction::UNot unot;
        bytecodeGenerator->addInstruction(unot);
        return Reference::fromAccumulator(this);
    }
    case Compl: {
        expr.loadInAccumulator();
        Instruction::UCompl ucompl;
        bytecodeGenerator->addInstruction(ucompl);
        return Reference::fromAccumulator(this);
    }
    case PostIncrement:
        if (!exprAccept(nx) || requiresReturnValue) {
            Reference e = expr.asLValue();
            e.loadInAccumulator();
            Instruction::UPlus uplus;
            bytecodeGenerator->addInstruction(uplus);
            Reference originalValue = Reference::fromStackSlot(this).storeRetainAccumulator();
            Instruction::Increment inc = {};
            bytecodeGenerator->addTracingInstruction(inc);
            e.storeConsumeAccumulator();
            return originalValue;
        } else {
            // intentionally fall-through: the result is never used, so it's equivalent to
            // "expr += 1", which is what a pre-increment does as well.
            Q_FALLTHROUGH();
        }
    case PreIncrement: {
        Reference e = expr.asLValue();
        e.loadInAccumulator();
        Instruction::Increment inc = {};
        bytecodeGenerator->addTracingInstruction(inc);
        if (exprAccept(nx))
            return e.storeConsumeAccumulator();
        else
            return e.storeRetainAccumulator();
    }
    case PostDecrement:
        if (!exprAccept(nx) || requiresReturnValue) {
            Reference e = expr.asLValue();
            e.loadInAccumulator();
            Instruction::UPlus uplus;
            bytecodeGenerator->addInstruction(uplus);
            Reference originalValue = Reference::fromStackSlot(this).storeRetainAccumulator();
            Instruction::Decrement dec = {};
            bytecodeGenerator->addTracingInstruction(dec);
            e.storeConsumeAccumulator();
            return originalValue;
        } else {
            // intentionally fall-through: the result is never used, so it's equivalent to
            // "expr -= 1", which is what a pre-decrement does as well.
            Q_FALLTHROUGH();
        }
    case PreDecrement: {
        Reference e = expr.asLValue();
        e.loadInAccumulator();
        Instruction::Decrement dec = {};
        bytecodeGenerator->addTracingInstruction(dec);
        if (exprAccept(nx))
            return e.storeConsumeAccumulator();
        else
            return e.storeRetainAccumulator();
    }
    }

    Q_UNREACHABLE();
}

void Codegen::addCJump()
{
    const Result &expression = currentExpr();
    bytecodeGenerator->addCJumpInstruction(expression.trueBlockFollowsCondition(),
                                           expression.iftrue(), expression.iffalse());
}

void Codegen::statement(Statement *ast)
{
    RegisterScope scope(this);

    bytecodeGenerator->setLocation(ast->firstSourceLocation());

    VolatileMemoryLocations vLocs = scanVolatileMemoryLocations(ast);
    qSwap(_volatileMemoryLocations, vLocs);
    accept(ast);
    qSwap(_volatileMemoryLocations, vLocs);
}

void Codegen::statement(ExpressionNode *ast)
{
    if (! ast) {
        return;
    } else {
        RegisterScope scope(this);

        pushExpr(Result(nx));
        VolatileMemoryLocations vLocs = scanVolatileMemoryLocations(ast);
        qSwap(_volatileMemoryLocations, vLocs);

        accept(ast);

        qSwap(_volatileMemoryLocations, vLocs);
        Reference result = popResult();

        if (hasError)
            return;
        if (result.loadTriggersSideEffect())
            result.loadInAccumulator(); // triggers side effects
    }
}

void Codegen::condition(ExpressionNode *ast, const BytecodeGenerator::Label *iftrue,
                        const BytecodeGenerator::Label *iffalse, bool trueBlockFollowsCondition)
{
    if (hasError)
        return;

    if (!ast)
        return;

    pushExpr(Result(iftrue, iffalse, trueBlockFollowsCondition));
    accept(ast);
    Result r = popExpr();

    if (hasError)
        return;

    if (r.format() == ex) {
        Q_ASSERT(iftrue == r.iftrue());
        Q_ASSERT(iffalse == r.iffalse());
        Q_ASSERT(r.result().isValid());
        bytecodeGenerator->setLocation(ast->firstSourceLocation());
        r.result().loadInAccumulator();
        if (r.trueBlockFollowsCondition())
            bytecodeGenerator->jumpFalse().link(*r.iffalse());
        else
            bytecodeGenerator->jumpTrue().link(*r.iftrue());
    }
}

void Codegen::program(Program *ast)
{
    if (ast) {
        statementList(ast->statements);
    }
}

enum class CompletionState {
    Empty,
    EmptyAbrupt,
    NonEmpty
};

static CompletionState completionState(StatementList *list)
{
    for (StatementList *it = list; it; it = it->next) {
        if (it->statement->kind == Statement::Kind_BreakStatement ||
            it->statement->kind == Statement::Kind_ContinueStatement)
            return CompletionState::EmptyAbrupt;
        if (it->statement->kind == Statement::Kind_EmptyStatement ||
            it->statement->kind == Statement::Kind_VariableDeclaration ||
            it->statement->kind == Statement::Kind_FunctionDeclaration)
            continue;
        if (it->statement->kind == Statement::Kind_Block) {
            CompletionState subState = completionState(static_cast<Block *>(it->statement)->statements);
            if (subState != CompletionState::Empty)
                return subState;
            continue;
        }
        return CompletionState::NonEmpty;
    }
    return CompletionState::Empty;
}

static Node *completionStatement(StatementList *list)
{
    Node *completionStatement = nullptr;
    for (StatementList *it = list; it; it = it->next) {
        if (it->statement->kind == Statement::Kind_BreakStatement ||
            it->statement->kind == Statement::Kind_ContinueStatement)
            return completionStatement;
        if (it->statement->kind == Statement::Kind_ThrowStatement ||
            it->statement->kind == Statement::Kind_ReturnStatement)
            return it->statement;
        if (it->statement->kind == Statement::Kind_EmptyStatement ||
            it->statement->kind == Statement::Kind_VariableStatement ||
            it->statement->kind == Statement::Kind_FunctionDeclaration)
            continue;
        if (it->statement->kind == Statement::Kind_Block) {
            CompletionState state = completionState(static_cast<Block *>(it->statement)->statements);
            switch (state) {
            case CompletionState::Empty:
                continue;
            case CompletionState::EmptyAbrupt:
                return it->statement;
            case CompletionState::NonEmpty:
                break;
            }
        }
        completionStatement = it->statement;
    }
    return completionStatement;
}

void Codegen::statementList(StatementList *ast)
{
    if (!ast)
        return;

    bool _requiresReturnValue = requiresReturnValue;
    // ### the next line is pessimizing a bit too much, as there are many cases, where the complietion from the break
    // statement will not be used, but it's at least spec compliant
    if (!controlFlow || !controlFlow->hasLoop())
        requiresReturnValue = false;

    Node *needsCompletion = nullptr;

    if (_requiresReturnValue && !requiresReturnValue)
        needsCompletion = completionStatement(ast);

    if (requiresReturnValue && !needsCompletion && !insideSwitch) {
        // break or continue is the first real statement, set the return value to undefined
        Reference::fromConst(this, Encode::undefined()).storeOnStack(_returnAddress);
    }

    bool _insideSwitch = insideSwitch;
    insideSwitch = false;

    for (StatementList *it = ast; it; it = it->next) {
        if (it->statement == needsCompletion)
            requiresReturnValue = true;
        if (Statement *s = it->statement->statementCast())
            statement(s);
        else
            statement(static_cast<ExpressionNode *>(it->statement));
        if (it->statement == needsCompletion)
            requiresReturnValue = false;
        if (it->statement->kind == Statement::Kind_ThrowStatement ||
            it->statement->kind == Statement::Kind_BreakStatement ||
            it->statement->kind == Statement::Kind_ContinueStatement ||
            it->statement->kind == Statement::Kind_ReturnStatement)
            // any code after those statements is unreachable
            break;
    }
    requiresReturnValue = _requiresReturnValue;
    insideSwitch = _insideSwitch;
}

void Codegen::variableDeclaration(PatternElement *ast)
{
    TailCallBlocker blockTailCalls(this);
    RegisterScope scope(this);

    if (!ast->initializer) {
        if (ast->isLexicallyScoped()) {
            Reference::fromConst(this, Encode::undefined()).loadInAccumulator();
            Reference varToStore = targetForPatternElement(ast);
            varToStore.storeConsumeAccumulator();
        }
        return;
    }
    initializeAndDestructureBindingElement(ast, Reference(), /*isDefinition*/ true);
}

void Codegen::variableDeclarationList(VariableDeclarationList *ast)
{
    for (VariableDeclarationList *it = ast; it; it = it->next) {
        variableDeclaration(it->declaration);
    }
}

Codegen::Reference Codegen::targetForPatternElement(AST::PatternElement *p)
{
    if (!p->bindingIdentifier.isNull())
        return referenceForName(p->bindingIdentifier.toString(), true, p->firstSourceLocation());
    if (!p->bindingTarget || p->destructuringPattern())
        return Codegen::Reference::fromStackSlot(this);
    Reference lhs = expression(p->bindingTarget);
    if (hasError)
        return lhs;
    if (!lhs.isLValue()) {
        throwReferenceError(p->bindingTarget->firstSourceLocation(), QStringLiteral("Binding target is not a reference."));
        return lhs;
    }
    lhs = lhs.asLValue();
    return lhs;
}

void Codegen::initializeAndDestructureBindingElement(AST::PatternElement *e, const Reference &base, bool isDefinition)
{
    Q_ASSERT(e->type == AST::PatternElement::Binding || e->type == AST::PatternElement::RestElement);
    RegisterScope scope(this);
    Reference baseRef = (base.isAccumulator()) ? base.storeOnStack() : base;
    Reference varToStore = targetForPatternElement(e);
    if (isDefinition)
        varToStore.isReferenceToConst = false;
    if (hasError)
        return;

    if (e->initializer) {
        if (!baseRef.isValid()) {
            // assignment
            Reference expr = expression(e->initializer);
            if (hasError)
                return;
            expr.loadInAccumulator();
            varToStore.storeConsumeAccumulator();
        } else if (baseRef == varToStore) {
            baseRef.loadInAccumulator();
            BytecodeGenerator::Jump jump = bytecodeGenerator->jumpNotUndefined();
            Reference expr = expression(e->initializer);
            if (hasError) {
                jump.link();
                return;
            }
            expr.loadInAccumulator();
            varToStore.storeConsumeAccumulator();
            jump.link();
        } else {
            baseRef.loadInAccumulator();
            BytecodeGenerator::Jump jump = bytecodeGenerator->jumpNotUndefined();
            Reference expr = expression(e->initializer);
            if (hasError) {
                jump.link();
                return;
            }
            expr.loadInAccumulator();
            jump.link();
            varToStore.storeConsumeAccumulator();
        }
    } else if (baseRef != varToStore && baseRef.isValid()) {
        baseRef.loadInAccumulator();
        varToStore.storeConsumeAccumulator();
    }
    Pattern *p = e->destructuringPattern();
    if (!p)
        return;

    if (!varToStore.isStackSlot())
        varToStore = varToStore.storeOnStack();
    if (PatternElementList *l = e->elementList()) {
        destructureElementList(varToStore, l, isDefinition);
    } else if (PatternPropertyList *p = e->propertyList()) {
        destructurePropertyList(varToStore, p, isDefinition);
    } else if (e->bindingTarget) {
        // empty binding pattern. For spec compatibility, try to coerce the argument to an object
        varToStore.loadInAccumulator();
        Instruction::ToObject toObject;
        bytecodeGenerator->addInstruction(toObject);
        return;
    }
}

Codegen::Reference Codegen::referenceForPropertyName(const Codegen::Reference &object, AST::PropertyName *name)
{
    AST::ComputedPropertyName *cname = AST::cast<AST::ComputedPropertyName *>(name);
    Reference property;
    if (cname) {
        Reference computedName = expression(cname->expression);
        if (hasError)
            return Reference();
        computedName = computedName.storeOnStack();
        property = Reference::fromSubscript(object, computedName).asLValue();
    } else {
        QString propertyName = name->asString();
        property = Reference::fromMember(object, propertyName);
    }
    return property;
}

void Codegen::destructurePropertyList(const Codegen::Reference &object, PatternPropertyList *bindingList, bool isDefinition)
{
    RegisterScope scope(this);

    object.loadInAccumulator();
    Instruction::ThrowOnNullOrUndefined t;
    bytecodeGenerator->addInstruction(t);

    for (PatternPropertyList *it = bindingList; it; it = it->next) {
        PatternProperty *p = it->property;
        RegisterScope scope(this);
        Reference property = referenceForPropertyName(object, p->name);
        if (hasError)
            return;
        initializeAndDestructureBindingElement(p, property, isDefinition);
        if (hasError)
            return;
    }
}

void Codegen::destructureElementList(const Codegen::Reference &array, PatternElementList *bindingList, bool isDefinition)
{
    RegisterScope scope(this);

    Reference iterator = Reference::fromStackSlot(this);
    Reference iteratorValue = Reference::fromStackSlot(this);
    Reference iteratorDone = Reference::fromStackSlot(this);
    Reference::storeConstOnStack(this, Encode(false), iteratorDone.stackSlot());

    array.loadInAccumulator();
    Instruction::GetIterator iteratorObjInstr;
    iteratorObjInstr.iterator = static_cast<int>(AST::ForEachType::Of);
    bytecodeGenerator->addInstruction(iteratorObjInstr);
    iterator.storeConsumeAccumulator();

    {
        auto cleanup = [this, iterator, iteratorDone]() {
            iterator.loadInAccumulator();
            Instruction::IteratorClose close;
            close.done = iteratorDone.stackSlot();
            bytecodeGenerator->addInstruction(close);
        };

        ControlFlowUnwindCleanup flow(this, cleanup);

        for (PatternElementList *p = bindingList; p; p = p->next) {
            PatternElement *e = p->element;
            for (Elision *elision = p->elision; elision; elision = elision->next) {
                iterator.loadInAccumulator();
                Instruction::IteratorNext next;
                next.value = iteratorValue.stackSlot();
                next.done = iteratorDone.stackSlot();
                bytecodeGenerator->addInstruction(next);
            }

            if (!e)
                continue;

            RegisterScope scope(this);
            iterator.loadInAccumulator();

            if (e->type == PatternElement::RestElement) {
                Reference::fromConst(this, Encode(true)).storeOnStack(iteratorDone.stackSlot());
                bytecodeGenerator->addInstruction(Instruction::DestructureRestElement());
                initializeAndDestructureBindingElement(e, Reference::fromAccumulator(this), isDefinition);
            } else {
                Instruction::IteratorNext next;
                next.value = iteratorValue.stackSlot();
                next.done = iteratorDone.stackSlot();
                bytecodeGenerator->addInstruction(next);
                initializeAndDestructureBindingElement(e, iteratorValue, isDefinition);
                if (hasError)
                    return;
            }
        }
    }
}

void Codegen::destructurePattern(Pattern *p, const Reference &rhs)
{
    RegisterScope scope(this);
    if (auto *o = AST::cast<ObjectPattern *>(p))
        destructurePropertyList(rhs, o->properties);
    else if (auto *a = AST::cast<ArrayPattern *>(p))
        destructureElementList(rhs, a->elements);
    else
        Q_UNREACHABLE();
}


bool Codegen::visit(ArgumentList *)
{
    Q_UNREACHABLE();
    return false;
}

bool Codegen::visit(CaseBlock *)
{
    Q_UNREACHABLE();
    return false;
}

bool Codegen::visit(CaseClause *)
{
    Q_UNREACHABLE();
    return false;
}

bool Codegen::visit(CaseClauses *)
{
    Q_UNREACHABLE();
    return false;
}

bool Codegen::visit(Catch *)
{
    Q_UNREACHABLE();
    return false;
}

bool Codegen::visit(DefaultClause *)
{
    Q_UNREACHABLE();
    return false;
}

bool Codegen::visit(Elision *)
{
    Q_UNREACHABLE();
    return false;
}

bool Codegen::visit(Finally *)
{
    Q_UNREACHABLE();
    return false;
}

bool Codegen::visit(FormalParameterList *)
{
    Q_UNREACHABLE();
    return false;
}

bool Codegen::visit(Program *)
{
    Q_UNREACHABLE();
    return false;
}

bool Codegen::visit(PatternElement *)
{
    Q_UNREACHABLE();
    return false;
}

bool Codegen::visit(PatternElementList *)
{
    Q_UNREACHABLE();
    return false;
}

bool Codegen::visit(PatternProperty *)
{
    Q_UNREACHABLE();
    return false;
}

bool Codegen::visit(PatternPropertyList *)
{
    Q_UNREACHABLE();
    return false;
}

bool Codegen::visit(ExportDeclaration *ast)
{
    if (!ast->exportDefault)
        return true;

    TailCallBlocker blockTailCalls(this);
    Reference exportedValue;

    if (auto *fdecl = AST::cast<FunctionDeclaration*>(ast->variableStatementOrDeclaration)) {
        pushExpr();
        visit(static_cast<FunctionExpression*>(fdecl));
        exportedValue = popResult();
    } else if (auto *classDecl = AST::cast<ClassDeclaration*>(ast->variableStatementOrDeclaration)) {
        pushExpr();
        visit(static_cast<ClassExpression*>(classDecl));
        exportedValue = popResult();
    } else if (ExpressionNode *expr = ast->variableStatementOrDeclaration->expressionCast()) {
        exportedValue = expression(expr);
    }

    exportedValue.loadInAccumulator();

    const int defaultExportIndex = _context->locals.indexOf(_context->localNameForDefaultExport);
    Q_ASSERT(defaultExportIndex != -1);
    Reference defaultExportSlot = Reference::fromScopedLocal(this, defaultExportIndex, /*scope*/0);
    defaultExportSlot.storeConsumeAccumulator();

    return false;
}

bool Codegen::visit(StatementList *)
{
    Q_UNREACHABLE();
    return false;
}

bool Codegen::visit(UiArrayMemberList *)
{
    Q_UNREACHABLE();
    return false;
}

bool Codegen::visit(UiImport *)
{
    Q_UNREACHABLE();
    return false;
}

bool Codegen::visit(UiHeaderItemList *)
{
    Q_UNREACHABLE();
    return false;
}

bool Codegen::visit(UiPragma *)
{
    Q_UNREACHABLE();
    return false;
}

bool Codegen::visit(UiObjectInitializer *)
{
    Q_UNREACHABLE();
    return false;
}

bool Codegen::visit(UiObjectMemberList *)
{
    Q_UNREACHABLE();
    return false;
}

bool Codegen::visit(UiParameterList *)
{
    Q_UNREACHABLE();
    return false;
}

bool Codegen::visit(UiProgram *)
{
    Q_UNREACHABLE();
    return false;
}

bool Codegen::visit(UiQualifiedId *)
{
    Q_UNREACHABLE();
    return false;
}

bool Codegen::visit(VariableDeclarationList *)
{
    Q_UNREACHABLE();
    return false;
}

bool Codegen::visit(ClassExpression *ast)
{
    TailCallBlocker blockTailCalls(this);

    Compiler::Class jsClass;
    jsClass.nameIndex = registerString(ast->name.toString());

    ClassElementList *constructor = nullptr;
    int nComputedNames = 0;
    int nStaticComputedNames = 0;

    RegisterScope scope(this);
    ControlFlowBlock controlFlow(this, ast);

    for (auto *member = ast->elements; member; member = member->next) {
        PatternProperty *p = member->property;
        FunctionExpression *f = p->initializer->asFunctionDefinition();
        Q_ASSERT(f);
        AST::ComputedPropertyName *cname = AST::cast<ComputedPropertyName *>(p->name);
        if (cname) {
            ++nComputedNames;
            if (member->isStatic)
                ++nStaticComputedNames;
        }
        QString name = p->name->asString();
        uint nameIndex = cname ? UINT_MAX : registerString(name);
        Compiler::Class::Method::Type type = Compiler::Class::Method::Regular;
        if (p->type == PatternProperty::Getter)
            type = Compiler::Class::Method::Getter;
        else if (p->type == PatternProperty::Setter)
            type = Compiler::Class::Method::Setter;
        Compiler::Class::Method m{ nameIndex, type, static_cast<uint>(defineFunction(name, f, f->formals, f->body)) };

        if (member->isStatic) {
            if (name == QStringLiteral("prototype")) {
                throwSyntaxError(ast->firstSourceLocation(), QLatin1String("Cannot declare a static method named 'prototype'."));
                return false;
            }
            jsClass.staticMethods << m;
        } else {
            if (name == QStringLiteral("constructor")) {
                if (constructor) {
                    throwSyntaxError(ast->firstSourceLocation(), QLatin1String("Cannot declare a multiple constructors in a class."));
                    return false;
                }
                if (m.type != Compiler::Class::Method::Regular) {
                    throwSyntaxError(ast->firstSourceLocation(), QLatin1String("Cannot declare a getter or setter named 'constructor'."));
                    return false;
                }
                constructor = member;
                jsClass.constructorIndex = m.functionIndex;
                continue;
            }

            jsClass.methods << m;
        }
    }

    int classIndex = _module->classes.size();
    _module->classes.append(jsClass);

    Reference heritage = Reference::fromStackSlot(this);
    if (ast->heritage) {
        bytecodeGenerator->setLocation(ast->heritage->firstSourceLocation());
        Reference r = expression(ast->heritage);
        if (hasError)
            return false;
        r.storeOnStack(heritage.stackSlot());
    } else {
        Reference::fromConst(this, Value::emptyValue().asReturnedValue()).loadInAccumulator();
        heritage.storeConsumeAccumulator();
    }

    int computedNames = nComputedNames ? bytecodeGenerator->newRegisterArray(nComputedNames) : 0;
    int currentStaticName = computedNames;
    int currentNonStaticName = computedNames + nStaticComputedNames;

    for (auto *member = ast->elements; member; member = member->next) {
        AST::ComputedPropertyName *cname = AST::cast<AST::ComputedPropertyName *>(member->property->name);
        if (!cname)
            continue;
        RegisterScope scope(this);
        bytecodeGenerator->setLocation(cname->firstSourceLocation());
        Reference computedName = expression(cname->expression);
        if (hasError)
            return false;
        computedName.storeOnStack(member->isStatic ? currentStaticName++ : currentNonStaticName++);
    }

    Instruction::CreateClass createClass;
    createClass.classIndex = classIndex;
    createClass.heritage = heritage.stackSlot();
    createClass.computedNames = computedNames;

    bytecodeGenerator->addInstruction(createClass);

    if (!ast->name.isEmpty()) {
        Reference ctor = referenceForName(ast->name.toString(), true);
        ctor.isReferenceToConst = false; // this is the definition
        (void) ctor.storeRetainAccumulator();
    }

    setExprResult(Reference::fromAccumulator(this));
    return false;
}

bool Codegen::visit(ClassDeclaration *ast)
{
    TailCallBlocker blockTailCalls(this);
    Reference outerVar = referenceForName(ast->name.toString(), true);
    visit(static_cast<ClassExpression *>(ast));
    (void) outerVar.storeRetainAccumulator();
    return false;
}

bool Codegen::visit(Expression *ast)
{
    if (hasError)
        return false;

    TailCallBlocker blockTailCalls(this);
    statement(ast->left);
    blockTailCalls.unblock();
    accept(ast->right);
    return false;
}

bool Codegen::visit(ArrayPattern *ast)
{
    if (hasError)
        return false;

    TailCallBlocker blockTailCalls(this);

    PatternElementList *it = ast->elements;

    int argc = 0;
    {
        RegisterScope scope(this);

        int args = -1;
        auto push = [this, &argc, &args](AST::ExpressionNode *arg) {
            int temp = bytecodeGenerator->newRegister();
            if (args == -1)
                args = temp;
            if (!arg) {
                auto c = Reference::fromConst(this, Value::emptyValue().asReturnedValue());
                (void) c.storeOnStack(temp);
            } else {
                RegisterScope scope(this);
                Reference r = expression(arg);
                if (hasError)
                    return;
                (void) r.storeOnStack(temp);
            }
            ++argc;
        };

        for (; it; it = it->next) {
            PatternElement *e = it->element;
            if (e && e->type == PatternElement::SpreadElement)
                break;
            for (Elision *elision = it->elision; elision; elision = elision->next)
                push(nullptr);

            if (!e)
                continue;

            push(e->initializer);
            if (hasError)
                return false;
        }

        if (args == -1) {
            Q_ASSERT(argc == 0);
            args = 0;
        }

        Instruction::DefineArray call;
        call.argc = argc;
        call.args = Moth::StackSlot::createRegister(args);
        bytecodeGenerator->addInstruction(call);
    }

    if (!it) {
        setExprResult(Reference::fromAccumulator(this));
        return false;
    }
    Q_ASSERT(it->element && it->element->type == PatternElement::SpreadElement);

    RegisterScope scope(this);
    Reference array = Reference::fromStackSlot(this);
    array.storeConsumeAccumulator();
    Reference index = Reference::storeConstOnStack(this, Encode(argc));

    auto pushAccumulator = [&]() {
        Reference slot = Reference::fromSubscript(array, index);
        slot.storeConsumeAccumulator();

        index.loadInAccumulator();
        Instruction::Increment inc = {};
        bytecodeGenerator->addTracingInstruction(inc);
        index.storeConsumeAccumulator();
    };

    while (it) {
        for (Elision *elision = it->elision; elision; elision = elision->next) {
            Reference::fromConst(this, Value::emptyValue().asReturnedValue()).loadInAccumulator();
            pushAccumulator();
        }

        if (!it->element) {
            it = it->next;
            continue;
        }

        // handle spread element
        if (it->element->type == PatternElement::SpreadElement) {
            RegisterScope scope(this);

            Reference iterator = Reference::fromStackSlot(this);
            Reference iteratorDone = Reference::fromConst(this, Encode(false)).storeOnStack();
            Reference lhsValue = Reference::fromStackSlot(this);

            // There should be a temporal block, so that variables declared in lhs shadow outside vars.
            // This block should define a temporal dead zone for those variables, which is not yet implemented.
            {
                RegisterScope innerScope(this);
                Reference expr = expression(it->element->initializer);
                if (hasError)
                    return false;

                expr.loadInAccumulator();
                Instruction::GetIterator iteratorObjInstr;
                iteratorObjInstr.iterator = static_cast<int>(AST::ForEachType::Of);
                bytecodeGenerator->addInstruction(iteratorObjInstr);
                iterator.storeConsumeAccumulator();
            }

            BytecodeGenerator::Label in = bytecodeGenerator->newLabel();
            BytecodeGenerator::Label end = bytecodeGenerator->newLabel();

            {
                auto cleanup = [this, iterator, iteratorDone]() {
                    iterator.loadInAccumulator();
                    Instruction::IteratorClose close;
                    close.done = iteratorDone.stackSlot();
                    bytecodeGenerator->addInstruction(close);
                };
                ControlFlowLoop flow(this, &end, &in, cleanup);

                in.link();
                iterator.loadInAccumulator();
                Instruction::IteratorNext next;
                next.value = lhsValue.stackSlot();
                next.done = iteratorDone.stackSlot();
                bytecodeGenerator->addInstruction(next);
                bytecodeGenerator->addTracingJumpInstruction(Instruction::JumpTrue()).link(end);

                lhsValue.loadInAccumulator();
                pushAccumulator();

                bytecodeGenerator->jump().link(in);
                end.link();
            }
        } else {
            RegisterScope innerScope(this);
            Reference expr = expression(it->element->initializer);
            if (hasError)
                return false;

            expr.loadInAccumulator();
            pushAccumulator();
        }

        it = it->next;
    }

    array.loadInAccumulator();
    setExprResult(Reference::fromAccumulator(this));

    return false;
}

bool Codegen::visit(ArrayMemberExpression *ast)
{
    if (hasError)
        return false;

    TailCallBlocker blockTailCalls(this);
    Reference base = expression(ast->base);
    if (hasError)
        return false;
    if (base.isSuper()) {
        Reference index = expression(ast->expression).storeOnStack();
        setExprResult(Reference::fromSuperProperty(index));
        return false;
    }
    base = base.storeOnStack();
    if (hasError)
        return false;
    if (AST::StringLiteral *str = AST::cast<AST::StringLiteral *>(ast->expression)) {
        QString s = str->value.toString();
        uint arrayIndex = QV4::String::toArrayIndex(s);
        if (arrayIndex == UINT_MAX) {
            setExprResult(Reference::fromMember(base, str->value.toString()));
            return false;
        }
        Reference index = Reference::fromConst(this, QV4::Encode(arrayIndex));
        setExprResult(Reference::fromSubscript(base, index));
        return false;
    }
    Reference index = expression(ast->expression);
    if (hasError)
        return false;
    setExprResult(Reference::fromSubscript(base, index));
    return false;
}

static QSOperator::Op baseOp(int op)
{
    switch ((QSOperator::Op) op) {
    case QSOperator::InplaceAnd: return QSOperator::BitAnd;
    case QSOperator::InplaceSub: return QSOperator::Sub;
    case QSOperator::InplaceDiv: return QSOperator::Div;
    case QSOperator::InplaceAdd: return QSOperator::Add;
    case QSOperator::InplaceLeftShift: return QSOperator::LShift;
    case QSOperator::InplaceMod: return QSOperator::Mod;
    case QSOperator::InplaceExp: return QSOperator::Exp;
    case QSOperator::InplaceMul: return QSOperator::Mul;
    case QSOperator::InplaceOr: return QSOperator::BitOr;
    case QSOperator::InplaceRightShift: return QSOperator::RShift;
    case QSOperator::InplaceURightShift: return QSOperator::URShift;
    case QSOperator::InplaceXor: return QSOperator::BitXor;
    default: return QSOperator::Invalid;
    }
}

bool Codegen::visit(BinaryExpression *ast)
{
    if (hasError)
        return false;

    TailCallBlocker blockTailCalls(this);

    if (ast->op == QSOperator::And) {
        if (exprAccept(cx)) {
            auto iftrue = bytecodeGenerator->newLabel();
            condition(ast->left, &iftrue, currentExpr().iffalse(), true);
            iftrue.link();
            blockTailCalls.unblock();
            const Result &expr = currentExpr();
            condition(ast->right, expr.iftrue(), expr.iffalse(), expr.trueBlockFollowsCondition());
        } else {
            auto iftrue = bytecodeGenerator->newLabel();
            auto endif = bytecodeGenerator->newLabel();

            Reference left = expression(ast->left);
            if (hasError)
                return false;
            left.loadInAccumulator();

            bytecodeGenerator->setLocation(ast->operatorToken);
            bytecodeGenerator->jumpFalse().link(endif);
            iftrue.link();

            blockTailCalls.unblock();
            Reference right = expression(ast->right);
            if (hasError)
                return false;
            right.loadInAccumulator();

            endif.link();

            setExprResult(Reference::fromAccumulator(this));
        }
        return false;
    } else if (ast->op == QSOperator::Or) {
        if (exprAccept(cx)) {
            auto iffalse = bytecodeGenerator->newLabel();
            condition(ast->left, currentExpr().iftrue(), &iffalse, false);
            iffalse.link();
            const Result &expr = currentExpr();
            condition(ast->right, expr.iftrue(), expr.iffalse(), expr.trueBlockFollowsCondition());
        } else {
            auto iffalse = bytecodeGenerator->newLabel();
            auto endif = bytecodeGenerator->newLabel();

            Reference left = expression(ast->left);
            if (hasError)
                return false;
            left.loadInAccumulator();

            bytecodeGenerator->setLocation(ast->operatorToken);
            bytecodeGenerator->jumpTrue().link(endif);
            iffalse.link();

            blockTailCalls.unblock();
            Reference right = expression(ast->right);
            if (hasError)
                return false;
            right.loadInAccumulator();

            endif.link();

            setExprResult(Reference::fromAccumulator(this));
        }
        return false;
    } else if (ast->op == QSOperator::Assign) {
        if (AST::Pattern *p = ast->left->patternCast()) {
            RegisterScope scope(this);
            Reference right = expression(ast->right);
            if (hasError)
                return false;
            right = right.storeOnStack();
            destructurePattern(p, right);
            if (!exprAccept(nx)) {
                right.loadInAccumulator();
                setExprResult(Reference::fromAccumulator(this));
            }
            return false;
        }
        Reference left = expression(ast->left);
        if (hasError)
            return false;

        if (!left.isLValue()) {
            throwReferenceError(ast->operatorToken, QStringLiteral("left-hand side of assignment operator is not an lvalue"));
            return false;
        }
        left = left.asLValue();
        if (throwSyntaxErrorOnEvalOrArgumentsInStrictMode(left, ast->left->lastSourceLocation()))
            return false;
        blockTailCalls.unblock();
        Reference r = expression(ast->right);
        if (hasError)
            return false;
        r.loadInAccumulator();
        if (exprAccept(nx))
            setExprResult(left.storeConsumeAccumulator());
        else
            setExprResult(left.storeRetainAccumulator());
        return false;
    }

    Reference left = expression(ast->left);
    if (hasError)
        return false;

    switch (ast->op) {
    case QSOperator::Or:
    case QSOperator::And:
    case QSOperator::Assign:
        Q_UNREACHABLE(); // handled separately above
        break;

    case QSOperator::InplaceAnd:
    case QSOperator::InplaceSub:
    case QSOperator::InplaceDiv:
    case QSOperator::InplaceAdd:
    case QSOperator::InplaceLeftShift:
    case QSOperator::InplaceMod:
    case QSOperator::InplaceExp:
    case QSOperator::InplaceMul:
    case QSOperator::InplaceOr:
    case QSOperator::InplaceRightShift:
    case QSOperator::InplaceURightShift:
    case QSOperator::InplaceXor: {
        if (throwSyntaxErrorOnEvalOrArgumentsInStrictMode(left, ast->left->lastSourceLocation()))
            return false;

        if (!left.isLValue()) {
            throwSyntaxError(ast->operatorToken, QStringLiteral("left-hand side of inplace operator is not an lvalue"));
            return false;
        }
        left = left.asLValue();

        Reference tempLeft = left.storeOnStack();
        Reference right = expression(ast->right);

        if (hasError)
            return false;

        binopHelper(baseOp(ast->op), tempLeft, right).loadInAccumulator();
        setExprResult(left.storeRetainAccumulator());

        break;
    }

    case QSOperator::BitAnd:
    case QSOperator::BitOr:
    case QSOperator::BitXor:
        if (left.isConstant()) {
            Reference right = expression(ast->right);
            if (hasError)
                return false;
            setExprResult(binopHelper(static_cast<QSOperator::Op>(ast->op), right, left));
            break;
        }
        // intentional fall-through!
    case QSOperator::In:
    case QSOperator::InstanceOf:
    case QSOperator::Equal:
    case QSOperator::NotEqual:
    case QSOperator::Ge:
    case QSOperator::Gt:
    case QSOperator::Le:
    case QSOperator::Lt:
    case QSOperator::StrictEqual:
    case QSOperator::StrictNotEqual:
    case QSOperator::Add:
    case QSOperator::Div:
    case QSOperator::Exp:
    case QSOperator::Mod:
    case QSOperator::Mul:
    case QSOperator::Sub:
    case QSOperator::LShift:
    case QSOperator::RShift:
    case QSOperator::URShift: {
        Reference right;
        if (AST::NumericLiteral *rhs = AST::cast<AST::NumericLiteral *>(ast->right)) {
            visit(rhs);
            right = exprResult();
        } else {
            left = left.storeOnStack(); // force any loads of the lhs, so the rhs won't clobber it
            right = expression(ast->right);
        }
        if (hasError)
            return false;

        setExprResult(binopHelper(static_cast<QSOperator::Op>(ast->op), left, right));

        break;
    }

    } // switch

    return false;
}

Codegen::Reference Codegen::binopHelper(QSOperator::Op oper, Reference &left, Reference &right)
{
    switch (oper) {
    case QSOperator::Add: {
        left = left.storeOnStack();
        right.loadInAccumulator();
        Instruction::Add add;
        add.lhs = left.stackSlot();
        bytecodeGenerator->addTracingInstruction(add);
        break;
    }
    case QSOperator::Sub: {
        if (right.isConstant() && right.constant == Encode(int(1))) {
            left.loadInAccumulator();
            Instruction::Decrement dec = {};
            bytecodeGenerator->addTracingInstruction(dec);
        } else {
            left = left.storeOnStack();
            right.loadInAccumulator();
            Instruction::Sub sub;
            sub.lhs = left.stackSlot();
            bytecodeGenerator->addTracingInstruction(sub);
        }
        break;
    }
    case QSOperator::Exp: {
        left = left.storeOnStack();
        right.loadInAccumulator();
        Instruction::Exp exp;
        exp.lhs = left.stackSlot();
        bytecodeGenerator->addInstruction(exp);
        break;
    }
    case QSOperator::Mul: {
        left = left.storeOnStack();
        right.loadInAccumulator();
        Instruction::Mul mul;
        mul.lhs = left.stackSlot();
        bytecodeGenerator->addTracingInstruction(mul);
        break;
    }
    case QSOperator::Div: {
        left = left.storeOnStack();
        right.loadInAccumulator();
        Instruction::Div div;
        div.lhs = left.stackSlot();
        bytecodeGenerator->addInstruction(div);
        break;
    }
    case QSOperator::Mod: {
        left = left.storeOnStack();
        right.loadInAccumulator();
        Instruction::Mod mod;
        mod.lhs = left.stackSlot();
        bytecodeGenerator->addTracingInstruction(mod);
        break;
    }
    case QSOperator::BitAnd:
        if (right.isConstant()) {
            int rightAsInt = Value::fromReturnedValue(right.constant).toInt32();
            if (left.isConstant()) {
                int result = Value::fromReturnedValue(left.constant).toInt32() & rightAsInt;
                return Reference::fromConst(this, Encode(result));
            }
            left.loadInAccumulator();
            Instruction::BitAndConst bitAnd;
            bitAnd.rhs = rightAsInt;
            bytecodeGenerator->addInstruction(bitAnd);
        } else {
            right.loadInAccumulator();
            Instruction::BitAnd bitAnd;
            bitAnd.lhs = left.stackSlot();
            bytecodeGenerator->addInstruction(bitAnd);
        }
        break;
    case QSOperator::BitOr:
        if (right.isConstant()) {
            int rightAsInt = Value::fromReturnedValue(right.constant).toInt32();
            if (left.isConstant()) {
                int result = Value::fromReturnedValue(left.constant).toInt32() | rightAsInt;
                return Reference::fromConst(this, Encode(result));
            }
            left.loadInAccumulator();
            Instruction::BitOrConst bitOr;
            bitOr.rhs = rightAsInt;
            bytecodeGenerator->addInstruction(bitOr);
        } else {
            right.loadInAccumulator();
            Instruction::BitOr bitOr;
            bitOr.lhs = left.stackSlot();
            bytecodeGenerator->addInstruction(bitOr);
        }
        break;
    case QSOperator::BitXor:
        if (right.isConstant()) {
            int rightAsInt = Value::fromReturnedValue(right.constant).toInt32();
            if (left.isConstant()) {
                int result = Value::fromReturnedValue(left.constant).toInt32() ^ rightAsInt;
                return Reference::fromConst(this, Encode(result));
            }
            left.loadInAccumulator();
            Instruction::BitXorConst bitXor;
            bitXor.rhs = rightAsInt;
            bytecodeGenerator->addInstruction(bitXor);
        } else {
            right.loadInAccumulator();
            Instruction::BitXor bitXor;
            bitXor.lhs = left.stackSlot();
            bytecodeGenerator->addInstruction(bitXor);
        }
        break;
    case QSOperator::URShift:
        if (right.isConstant()) {
            left.loadInAccumulator();
            Instruction::UShrConst ushr;
            ushr.rhs = Value::fromReturnedValue(right.constant).toInt32() & 0x1f;
            bytecodeGenerator->addInstruction(ushr);
        } else {
            right.loadInAccumulator();
            Instruction::UShr ushr;
            ushr.lhs = left.stackSlot();
            bytecodeGenerator->addInstruction(ushr);
        }
        break;
    case QSOperator::RShift:
        if (right.isConstant()) {
            left.loadInAccumulator();
            Instruction::ShrConst shr;
            shr.rhs = Value::fromReturnedValue(right.constant).toInt32() & 0x1f;
            bytecodeGenerator->addInstruction(shr);
        } else {
            right.loadInAccumulator();
            Instruction::Shr shr;
            shr.lhs = left.stackSlot();
            bytecodeGenerator->addInstruction(shr);
        }
        break;
    case QSOperator::LShift:
        if (right.isConstant()) {
            left.loadInAccumulator();
            Instruction::ShlConst shl;
            shl.rhs = Value::fromReturnedValue(right.constant).toInt32() & 0x1f;
            bytecodeGenerator->addInstruction(shl);
        } else {
            right.loadInAccumulator();
            Instruction::Shl shl;
            shl.lhs = left.stackSlot();
            bytecodeGenerator->addInstruction(shl);
        }
        break;
    case QSOperator::InstanceOf: {
        Instruction::CmpInstanceOf binop;
        left = left.storeOnStack();
        right.loadInAccumulator();
        binop.lhs = left.stackSlot();
        bytecodeGenerator->addInstruction(binop);
        break;
    }
    case QSOperator::In: {
        Instruction::CmpIn binop;
        left = left.storeOnStack();
        right.loadInAccumulator();
        binop.lhs = left.stackSlot();
        bytecodeGenerator->addInstruction(binop);
        break;
    }
    case QSOperator::StrictEqual: {
        if (exprAccept(cx))
            return jumpBinop(oper, left, right);

        Instruction::CmpStrictEqual cmp;
        left = left.storeOnStack();
        right.loadInAccumulator();
        cmp.lhs = left.stackSlot();
        bytecodeGenerator->addInstruction(cmp);
        break;
    }
    case QSOperator::StrictNotEqual: {
        if (exprAccept(cx))
            return jumpBinop(oper, left, right);

        Instruction::CmpStrictNotEqual cmp;
        left = left.storeOnStack();
        right.loadInAccumulator();
        cmp.lhs = left.stackSlot();
        bytecodeGenerator->addInstruction(cmp);
        break;
    }
    case QSOperator::Equal: {
        if (exprAccept(cx))
            return jumpBinop(oper, left, right);

        Instruction::CmpEq cmp;
        left = left.storeOnStack();
        right.loadInAccumulator();
        cmp.lhs = left.stackSlot();
        bytecodeGenerator->addInstruction(cmp);
        break;
    }
    case QSOperator::NotEqual: {
        if (exprAccept(cx))
            return jumpBinop(oper, left, right);

        Instruction::CmpNe cmp;
        left = left.storeOnStack();
        right.loadInAccumulator();
        cmp.lhs = left.stackSlot();
        bytecodeGenerator->addInstruction(cmp);
        break;
    }
    case QSOperator::Gt: {
        if (exprAccept(cx))
            return jumpBinop(oper, left, right);

        Instruction::CmpGt cmp;
        left = left.storeOnStack();
        right.loadInAccumulator();
        cmp.lhs = left.stackSlot();
        bytecodeGenerator->addInstruction(cmp);
        break;
    }
    case QSOperator::Ge: {
        if (exprAccept(cx))
            return jumpBinop(oper, left, right);

        Instruction::CmpGe cmp;
        left = left.storeOnStack();
        right.loadInAccumulator();
        cmp.lhs = left.stackSlot();
        bytecodeGenerator->addInstruction(cmp);
        break;
    }
    case QSOperator::Lt: {
        if (exprAccept(cx))
            return jumpBinop(oper, left, right);

        Instruction::CmpLt cmp;
        left = left.storeOnStack();
        right.loadInAccumulator();
        cmp.lhs = left.stackSlot();
        bytecodeGenerator->addInstruction(cmp);
        break;
    }
    case QSOperator::Le:
        if (exprAccept(cx))
            return jumpBinop(oper, left, right);

        Instruction::CmpLe cmp;
        left = left.storeOnStack();
        right.loadInAccumulator();
        cmp.lhs = left.stackSlot();
        bytecodeGenerator->addInstruction(cmp);
        break;
    default:
        Q_UNREACHABLE();
    }

    return Reference::fromAccumulator(this);
}

static QSOperator::Op operatorForSwappedOperands(QSOperator::Op oper)
{
    switch (oper) {
    case QSOperator::StrictEqual: return QSOperator::StrictEqual;
    case QSOperator::StrictNotEqual: return QSOperator::StrictNotEqual;
    case QSOperator::Equal: return QSOperator::Equal;
    case QSOperator::NotEqual: return QSOperator::NotEqual;
    case QSOperator::Gt: return QSOperator::Le;
    case QSOperator::Ge: return QSOperator::Lt;
    case QSOperator::Lt: return QSOperator::Ge;
    case QSOperator::Le: return QSOperator::Gt;
    default: Q_UNIMPLEMENTED(); return QSOperator::Invalid;
    }
}

Codegen::Reference Codegen::jumpBinop(QSOperator::Op oper, Reference &left, Reference &right)
{
    if (left.isConstant()) {
        oper = operatorForSwappedOperands(oper);
        qSwap(left, right);
    }

    if (right.isConstant() && (oper == QSOperator::Equal || oper == QSOperator::NotEqual)) {
        Value c = Value::fromReturnedValue(right.constant);
        if (c.isNull() || c.isUndefined()) {
            left.loadInAccumulator();
            if (oper == QSOperator::Equal) {
                Instruction::CmpEqNull cmp;
                bytecodeGenerator->addInstruction(cmp);
                addCJump();
                return Reference();
            } else if (oper == QSOperator::NotEqual) {
                Instruction::CmpNeNull cmp;
                bytecodeGenerator->addInstruction(cmp);
                addCJump();
                return Reference();
            }
        } else if (c.isInt32()) {
            left.loadInAccumulator();
            if (oper == QSOperator::Equal) {
                Instruction::CmpEqInt cmp;
                cmp.lhs = c.int_32();
                bytecodeGenerator->addInstruction(cmp);
                addCJump();
                return Reference();
            } else if (oper == QSOperator::NotEqual) {
                Instruction::CmpNeInt cmp;
                cmp.lhs = c.int_32();
                bytecodeGenerator->addInstruction(cmp);
                addCJump();
                return Reference();
            }

        }
    }

    left = left.storeOnStack();
    right.loadInAccumulator();

    switch (oper) {
    case QSOperator::StrictEqual: {
        Instruction::CmpStrictEqual cmp;
        cmp.lhs = left.stackSlot();
        bytecodeGenerator->addInstruction(cmp);
        addCJump();
        break;
    }
    case QSOperator::StrictNotEqual: {
        Instruction::CmpStrictNotEqual cmp;
        cmp.lhs = left.stackSlot();
        bytecodeGenerator->addInstruction(cmp);
        addCJump();
        break;
    }
    case QSOperator::Equal: {
        Instruction::CmpEq cmp;
        cmp.lhs = left.stackSlot();
        bytecodeGenerator->addInstruction(cmp);
        addCJump();
        break;
    }
    case QSOperator::NotEqual: {
        Instruction::CmpNe cmp;
        cmp.lhs = left.stackSlot();
        bytecodeGenerator->addInstruction(cmp);
        addCJump();
        break;
    }
    case QSOperator::Gt: {
        Instruction::CmpGt cmp;
        cmp.lhs = left.stackSlot();
        bytecodeGenerator->addInstruction(cmp);
        addCJump();
        break;
    }
    case QSOperator::Ge: {
        Instruction::CmpGe cmp;
        cmp.lhs = left.stackSlot();
        bytecodeGenerator->addInstruction(cmp);
        addCJump();
        break;
    }
    case QSOperator::Lt: {
        Instruction::CmpLt cmp;
        cmp.lhs = left.stackSlot();
        bytecodeGenerator->addInstruction(cmp);
        addCJump();
        break;
    }
    case QSOperator::Le: {
        Instruction::CmpLe cmp;
        cmp.lhs = left.stackSlot();
        bytecodeGenerator->addInstruction(cmp);
        addCJump();
        break;
    }
    default:
        Q_UNREACHABLE();
    }
    return Reference();
}

bool Codegen::visit(CallExpression *ast)
{
    if (hasError)
        return false;

    RegisterScope scope(this);
    TailCallBlocker blockTailCalls(this);

    Reference base = expression(ast->base);

    if (hasError)
        return false;
    switch (base.type) {
    case Reference::Member:
    case Reference::Subscript:
        base = base.asLValue();
        break;
    case Reference::Name:
        break;
    case Reference::Super:
        handleConstruct(base, ast->arguments);
        return false;
    case Reference::SuperProperty:
        break;
    default:
        base = base.storeOnStack();
        break;
    }

    int thisObject = bytecodeGenerator->newRegister();
    int functionObject = bytecodeGenerator->newRegister();

    auto calldata = pushArgs(ast->arguments);
    if (hasError)
        return false;

    blockTailCalls.unblock();
    if (calldata.hasSpread || _tailCallsAreAllowed) {
        Reference baseObject = base.baseObject();
        if (!baseObject.isStackSlot()) {
            baseObject.storeOnStack(thisObject);
            baseObject = Reference::fromStackSlot(this, thisObject);
        }
        if (!base.isStackSlot()) {
            base.storeOnStack(functionObject);
            base = Reference::fromStackSlot(this, functionObject);
        }

        if (calldata.hasSpread) {
            Instruction::CallWithSpread call;
            call.func = base.stackSlot();
            call.thisObject = baseObject.stackSlot();
            call.argc = calldata.argc;
            call.argv = calldata.argv;
            bytecodeGenerator->addTracingInstruction(call);
        } else {
            Instruction::TailCall call;
            call.func = base.stackSlot();
            call.thisObject = baseObject.stackSlot();
            call.argc = calldata.argc;
            call.argv = calldata.argv;
            bytecodeGenerator->addInstruction(call);
        }

        setExprResult(Reference::fromAccumulator(this));
        return false;

    }

    handleCall(base, calldata, functionObject, thisObject);
    return false;
}

void Codegen::handleCall(Reference &base, Arguments calldata, int slotForFunction, int slotForThisObject)
{
    //### Do we really need all these call instructions? can's we load the callee in a temp?
<<<<<<< HEAD
    if (base.type == Reference::QmlScopeObject) {
        Instruction::CallScopeObjectProperty call;
        call.base = base.qmlBase.stackSlot();
        call.name = base.qmlCoreIndex;
        call.argc = calldata.argc;
        call.argv = calldata.argv;
        bytecodeGenerator->addTracingInstruction(call);
    } else if (base.type == Reference::QmlContextObject) {
        Instruction::CallContextObjectProperty call;
        call.base = base.qmlBase.stackSlot();
        call.name = base.qmlCoreIndex;
        call.argc = calldata.argc;
        call.argv = calldata.argv;
        bytecodeGenerator->addTracingInstruction(call);
    } else if (base.type == Reference::Member) {
=======
    if (base.type == Reference::Member) {
>>>>>>> 937d8114
        if (!disable_lookups && useFastLookups) {
            Instruction::CallPropertyLookup call;
            call.base = base.propertyBase.stackSlot();
            call.lookupIndex = registerGetterLookup(base.propertyNameIndex);
            call.argc = calldata.argc;
            call.argv = calldata.argv;
            bytecodeGenerator->addTracingInstruction(call);
        } else {
            Instruction::CallProperty call;
            call.base = base.propertyBase.stackSlot();
            call.name = base.propertyNameIndex;
            call.argc = calldata.argc;
            call.argv = calldata.argv;
            bytecodeGenerator->addTracingInstruction(call);
        }
    } else if (base.type == Reference::Subscript) {
        Instruction::CallElement call;
        call.base = base.elementBase;
        call.index = base.elementSubscript.stackSlot();
        call.argc = calldata.argc;
        call.argv = calldata.argv;
        bytecodeGenerator->addTracingInstruction(call);
    } else if (base.type == Reference::Name) {
        if (base.name == QStringLiteral("eval")) {
            Instruction::CallPossiblyDirectEval call;
            call.argc = calldata.argc;
            call.argv = calldata.argv;
            bytecodeGenerator->addTracingInstruction(call);
        } else if (!disable_lookups && useFastLookups && base.global) {
<<<<<<< HEAD
            Instruction::CallGlobalLookup call;
            call.index = registerGlobalGetterLookup(base.nameAsIndex());
            call.argc = calldata.argc;
            call.argv = calldata.argv;
            bytecodeGenerator->addTracingInstruction(call);
=======
            if (base.qmlGlobal) {
                Instruction::CallQmlContextPropertyLookup call;
                call.index = registerQmlContextPropertyGetterLookup(base.nameAsIndex());
                call.argc = calldata.argc;
                call.argv = calldata.argv;
                bytecodeGenerator->addInstruction(call);
            } else {
                Instruction::CallGlobalLookup call;
                call.index = registerGlobalGetterLookup(base.nameAsIndex());
                call.argc = calldata.argc;
                call.argv = calldata.argv;
                bytecodeGenerator->addInstruction(call);
            }
>>>>>>> 937d8114
        } else {
            Instruction::CallName call;
            call.name = base.nameAsIndex();
            call.argc = calldata.argc;
            call.argv = calldata.argv;
            bytecodeGenerator->addTracingInstruction(call);
        }
    } else if (base.type == Reference::SuperProperty) {
        Reference receiver = base.baseObject();
        if (!base.isStackSlot()) {
            base.storeOnStack(slotForFunction);
            base = Reference::fromStackSlot(this, slotForFunction);
        }
        if (!receiver.isStackSlot()) {
            receiver.storeOnStack(slotForThisObject);
            receiver = Reference::fromStackSlot(this, slotForThisObject);
        }
        Instruction::CallWithReceiver call;
        call.name = base.stackSlot();
        call.thisObject = receiver.stackSlot();
        call.argc = calldata.argc;
        call.argv = calldata.argv;
        bytecodeGenerator->addTracingInstruction(call);
    } else {
        Q_ASSERT(base.isStackSlot());
        Instruction::CallValue call;
        call.name = base.stackSlot();
        call.argc = calldata.argc;
        call.argv = calldata.argv;
        bytecodeGenerator->addTracingInstruction(call);
    }

    setExprResult(Reference::fromAccumulator(this));
}

Codegen::Arguments Codegen::pushArgs(ArgumentList *args)
{
    bool hasSpread = false;
    int argc = 0;
    for (ArgumentList *it = args; it; it = it->next) {
        if (it->isSpreadElement) {
            hasSpread = true;
            ++argc;
        }
        ++argc;
    }

    if (!argc)
        return { 0, 0, false };

    int calldata = bytecodeGenerator->newRegisterArray(argc);

    argc = 0;
    for (ArgumentList *it = args; it; it = it->next) {
        if (it->isSpreadElement) {
            Reference::fromConst(this, Value::emptyValue().asReturnedValue()).storeOnStack(calldata + argc);
            ++argc;
        }
        RegisterScope scope(this);
        Reference e = expression(it->expression);
        if (hasError)
            break;
        if (!argc && !it->next && !hasSpread) {
            // avoid copy for functions taking a single argument
            if (e.isStackSlot())
                return { 1, e.stackSlot(), hasSpread };
        }
        (void) e.storeOnStack(calldata + argc);
        ++argc;
    }

    return { argc, calldata, hasSpread };
}

Codegen::Arguments Codegen::pushTemplateArgs(TemplateLiteral *args)
{
    int argc = 0;
    for (TemplateLiteral *it = args; it; it = it->next)
        ++argc;

    if (!argc)
        return { 0, 0, false };

    int calldata = bytecodeGenerator->newRegisterArray(argc);

    argc = 0;
    for (TemplateLiteral *it = args; it && it->expression; it = it->next) {
        RegisterScope scope(this);
        Reference e = expression(it->expression);
        if (hasError)
            break;
        (void) e.storeOnStack(calldata + argc);
        ++argc;
    }

    return { argc, calldata, false };
}

bool Codegen::visit(ConditionalExpression *ast)
{
    if (hasError)
        return false;

    RegisterScope scope(this);
    TailCallBlocker blockTailCalls(this);

    BytecodeGenerator::Label iftrue = bytecodeGenerator->newLabel();
    BytecodeGenerator::Label iffalse = bytecodeGenerator->newLabel();
    condition(ast->expression, &iftrue, &iffalse, true);

    blockTailCalls.unblock();

    iftrue.link();
    Reference ok = expression(ast->ok);
    if (hasError)
        return false;
    ok.loadInAccumulator();
    BytecodeGenerator::Jump jump_endif = bytecodeGenerator->jump();

    iffalse.link();
    Reference ko = expression(ast->ko);
    if (hasError) {
        jump_endif.link(); // dummy link, to prevent assert in Jump destructor from triggering
        return false;
    }
    ko.loadInAccumulator();

    jump_endif.link();
    setExprResult(Reference::fromAccumulator(this));

    return false;
}

bool Codegen::visit(DeleteExpression *ast)
{
    if (hasError)
        return false;

    RegisterScope scope(this);
    TailCallBlocker blockTailCalls(this);
    Reference expr = expression(ast->expression);
    if (hasError)
        return false;

    switch (expr.type) {
    case Reference::SuperProperty:
        // ### this should throw a reference error at runtime.
        return false;
    case Reference::StackSlot:
        if (!expr.stackSlotIsLocalOrArgument)
            break;
        // fall through
    case Reference::ScopedLocal:
        // Trying to delete a function argument might throw.
        if (_context->isStrict) {
            throwSyntaxError(ast->deleteToken, QStringLiteral("Delete of an unqualified identifier in strict mode."));
            return false;
        }
        setExprResult(Reference::fromConst(this, QV4::Encode(false)));
        return false;
    case Reference::Name: {
        if (_context->isStrict) {
            throwSyntaxError(ast->deleteToken, QStringLiteral("Delete of an unqualified identifier in strict mode."));
            return false;
        }
        Instruction::DeleteName del;
        del.name = expr.nameAsIndex();
        bytecodeGenerator->addInstruction(del);
        setExprResult(Reference::fromAccumulator(this));
        return false;
    }
    case Reference::Member: {
        //### maybe add a variant where the base can be in the accumulator?
        expr = expr.asLValue();
        Instruction::LoadRuntimeString instr;
        instr.stringId = expr.propertyNameIndex;
        bytecodeGenerator->addInstruction(instr);
        Reference index = Reference::fromStackSlot(this);
        index.storeConsumeAccumulator();
        Instruction::DeleteProperty del;
        del.base = expr.propertyBase.stackSlot();
        del.index = index.stackSlot();
        bytecodeGenerator->addInstruction(del);
        setExprResult(Reference::fromAccumulator(this));
        return false;
    }
    case Reference::Subscript: {
        //### maybe add a variant where the index can be in the accumulator?
        expr = expr.asLValue();
        Instruction::DeleteProperty del;
        del.base = expr.elementBase;
        del.index = expr.elementSubscript.stackSlot();
        bytecodeGenerator->addInstruction(del);
        setExprResult(Reference::fromAccumulator(this));
        return false;
    }
    default:
        break;
    }
    // [[11.4.1]] Return true if it's not a reference
    setExprResult(Reference::fromConst(this, QV4::Encode(true)));
    return false;
}

bool Codegen::visit(FalseLiteral *)
{
    if (hasError)
        return false;

    setExprResult(Reference::fromConst(this, QV4::Encode(false)));
    return false;
}

bool Codegen::visit(SuperLiteral *)
{
    if (hasError)
        return false;

    setExprResult(Reference::fromSuper(this));
    return false;
}

bool Codegen::visit(FieldMemberExpression *ast)
{
    if (hasError)
        return false;

    TailCallBlocker blockTailCalls(this);
    if (AST::IdentifierExpression *id = AST::cast<AST::IdentifierExpression *>(ast->base)) {
        if (id->name == QLatin1String("new")) {
            // new.target
            Q_ASSERT(ast->name == QLatin1String("target"));

            if (_context->isArrowFunction || _context->contextType == ContextType::Eval) {
                Reference r = referenceForName(QStringLiteral("new.target"), false);
                r.isReadonly = true;
                setExprResult(r);
                return false;
            }

            Reference r = Reference::fromStackSlot(this, CallData::NewTarget);
            setExprResult(r);
            return false;
        }
    }

    Reference base = expression(ast->base);
    if (hasError)
        return false;
    if (base.isSuper()) {
        Instruction::LoadRuntimeString load;
        load.stringId = registerString(ast->name.toString());
        bytecodeGenerator->addInstruction(load);
        Reference property = Reference::fromAccumulator(this).storeOnStack();
        setExprResult(Reference::fromSuperProperty(property));
        return false;
    }
    setExprResult(Reference::fromMember(base, ast->name.toString()));
    return false;
}

bool Codegen::visit(TaggedTemplate *ast)
{
    if (hasError)
        return false;

    RegisterScope scope(this);
    return handleTaggedTemplate(expression(ast->base), ast);
}

bool Codegen::handleTaggedTemplate(Reference base, TaggedTemplate *ast)
{
    if (hasError)
        return false;

    int functionObject = -1, thisObject = -1;
    switch (base.type) {
    case Reference::Member:
    case Reference::Subscript:
        base = base.asLValue();
        break;
    case Reference::Name:
        break;
    case Reference::SuperProperty:
        thisObject = bytecodeGenerator->newRegister();
        functionObject = bytecodeGenerator->newRegister();
        break;
    default:
        base = base.storeOnStack();
        break;
    }

    createTemplateObject(ast->templateLiteral);
    int templateObjectTemp = Reference::fromAccumulator(this).storeOnStack().stackSlot();
    Q_UNUSED(templateObjectTemp);
    auto calldata = pushTemplateArgs(ast->templateLiteral);
    if (hasError)
        return false;
    ++calldata.argc;
    Q_ASSERT(calldata.argv == templateObjectTemp + 1);
    --calldata.argv;

    handleCall(base, calldata, functionObject, thisObject);
    return false;
}

void Codegen::createTemplateObject(TemplateLiteral *t)
{
    TemplateObject obj;

    for (TemplateLiteral *it = t; it; it = it->next) {
        obj.strings.append(registerString(it->value.toString()));
        obj.rawStrings.append(registerString(it->rawValue.toString()));
    }

    int index = _module->templateObjects.size();
    _module->templateObjects.append(obj);

    Instruction::GetTemplateObject getTemplateObject;
    getTemplateObject.index = index;
    bytecodeGenerator->addInstruction(getTemplateObject);
}

bool Codegen::visit(FunctionExpression *ast)
{
    if (hasError)
        return false;

    TailCallBlocker blockTailCalls(this);

    RegisterScope scope(this);

    int function = defineFunction(ast->name.toString(), ast, ast->formals, ast->body);
    if (hasError)
        return false;
    loadClosure(function);
    setExprResult(Reference::fromAccumulator(this));
    return false;
}

Codegen::Reference Codegen::referenceForName(const QString &name, bool isLhs, const SourceLocation &accessLocation)
{
    Context::ResolvedName resolved = _context->resolveName(name, accessLocation);

    if (resolved.type == Context::ResolvedName::Local || resolved.type == Context::ResolvedName::Stack
        || resolved.type == Context::ResolvedName::Import) {
        if (resolved.isArgOrEval && isLhs)
            // ### add correct source location
            throwSyntaxError(SourceLocation(), QStringLiteral("Variable name may not be eval or arguments in strict mode"));
        Reference r;
        switch (resolved.type) {
        case Context::ResolvedName::Local:
            r = Reference::fromScopedLocal(this, resolved.index, resolved.scope); break;
        case Context::ResolvedName::Stack:
            r = Reference::fromStackSlot(this, resolved.index, true /*isLocal*/); break;
        case Context::ResolvedName::Import:
            r = Reference::fromImport(this, resolved.index); break;
        default: Q_UNREACHABLE();
        }
        if (r.isStackSlot() && _volatileMemoryLocations.isVolatile(name))
            r.isVolatile = true;
        r.isArgOrEval = resolved.isArgOrEval;
        r.isReferenceToConst = resolved.isConst;
        r.requiresTDZCheck = resolved.requiresTDZCheck;
        r.name = name; // used to show correct name at run-time when TDZ check fails.
        return r;
    }

    Reference r = Reference::fromName(this, name);
    r.global = useFastLookups && (resolved.type == Context::ResolvedName::Global || resolved.type == Context::ResolvedName::QmlGlobal);
    r.qmlGlobal = resolved.type == Context::ResolvedName::QmlGlobal;
    if (!r.global && !r.qmlGlobal && m_globalNames.contains(name))
        r.global = true;
    return r;
}

void Codegen::loadClosure(int closureId)
{
    if (closureId >= 0) {
        Instruction::LoadClosure load;
        load.value = closureId;
        bytecodeGenerator->addInstruction(load);
    } else {
        Reference::fromConst(this, Encode::undefined()).loadInAccumulator();
    }
}

bool Codegen::visit(IdentifierExpression *ast)
{
    if (hasError)
        return false;

    setExprResult(referenceForName(ast->name.toString(), false, ast->firstSourceLocation()));
    return false;
}

bool Codegen::visit(NestedExpression *ast)
{
    if (hasError)
        return false;

    accept(ast->expression);
    return false;
}

void Codegen::handleConstruct(const Reference &base, ArgumentList *arguments)
{
    Reference constructor;
    if (base.isSuper()) {
        Instruction::LoadSuperConstructor super;
        bytecodeGenerator->addInstruction(super);
        constructor = Reference::fromAccumulator(this).storeOnStack();
    } else {
        constructor = base.storeOnStack();
    }

    auto calldata = pushArgs(arguments);
    if (hasError)
        return;

    if (base.isSuper())
        Reference::fromStackSlot(this, CallData::NewTarget).loadInAccumulator();
    else
        constructor.loadInAccumulator();

    if (calldata.hasSpread) {
        Instruction::ConstructWithSpread create;
        create.func = constructor.stackSlot();
        create.argc = calldata.argc;
        create.argv = calldata.argv;
        bytecodeGenerator->addInstruction(create);
    } else {
        Instruction::Construct create;
        create.func = constructor.stackSlot();
        create.argc = calldata.argc;
        create.argv = calldata.argv;
        bytecodeGenerator->addInstruction(create);
    }
    if (base.isSuper())
        // set the result up as the thisObject
        Reference::fromAccumulator(this).storeOnStack(CallData::This);

    setExprResult(Reference::fromAccumulator(this));
}

bool Codegen::visit(NewExpression *ast)
{
    if (hasError)
        return false;

    RegisterScope scope(this);
    TailCallBlocker blockTailCalls(this);

    Reference base = expression(ast->expression);
    if (hasError)
        return false;
    if (base.isSuper()) {
        throwSyntaxError(ast->expression->firstSourceLocation(), QStringLiteral("Cannot use new with super."));
        return false;
    }

    handleConstruct(base, nullptr);
    return false;
}

bool Codegen::visit(NewMemberExpression *ast)
{
    if (hasError)
        return false;

    RegisterScope scope(this);
    TailCallBlocker blockTailCalls(this);

    Reference base = expression(ast->base);
    if (hasError)
        return false;
    if (base.isSuper()) {
        throwSyntaxError(ast->base->firstSourceLocation(), QStringLiteral("Cannot use new with super."));
        return false;
    }

    handleConstruct(base, ast->arguments);
    return false;
}

bool Codegen::visit(NotExpression *ast)
{
    if (hasError)
        return false;

    TailCallBlocker blockTailCalls(this);
    setExprResult(unop(Not, expression(ast->expression)));
    return false;
}

bool Codegen::visit(NullExpression *)
{
    if (hasError)
        return false;

    if (exprAccept(cx))
        bytecodeGenerator->jump().link(*currentExpr().iffalse());
    else
        setExprResult(Reference::fromConst(this, Encode::null()));

    return false;
}

bool Codegen::visit(NumericLiteral *ast)
{
    if (hasError)
        return false;

    setExprResult(Reference::fromConst(this, QV4::Encode::smallestNumber(ast->value)));
    return false;
}

bool Codegen::visit(ObjectPattern *ast)
{
    if (hasError)
        return false;

    TailCallBlocker blockTailCalls(this);

    RegisterScope scope(this);

    QStringList members;

    int argc = 0;
    int args = 0;
    auto push = [this, &args, &argc](const Reference &arg) {
        int temp = bytecodeGenerator->newRegister();
        if (argc == 0)
            args = temp;
        (void) arg.storeOnStack(temp);
        ++argc;
    };

    PatternPropertyList *it = ast->properties;
    for (; it; it = it->next) {
        PatternProperty *p = it->property;
        AST::ComputedPropertyName *cname = AST::cast<AST::ComputedPropertyName *>(p->name);
        if (cname || p->type != PatternProperty::Literal)
            break;
        QString name = p->name->asString();
        uint arrayIndex = QV4::String::toArrayIndex(name);
        if (arrayIndex != UINT_MAX)
            break;
        if (members.contains(name))
            break;
        members.append(name);

        {
            RegisterScope innerScope(this);
            Reference value = expression(p->initializer);
            if (hasError)
                return false;
            value.loadInAccumulator();
        }
        push(Reference::fromAccumulator(this));
    }

    int classId = jsUnitGenerator->registerJSClass(members);

    // handle complex property setters
    for (; it; it = it->next) {
        PatternProperty *p = it->property;
        AST::ComputedPropertyName *cname = AST::cast<AST::ComputedPropertyName *>(p->name);
        ObjectLiteralArgument argType = ObjectLiteralArgument::Value;
        if (p->type == PatternProperty::Method)
            argType = ObjectLiteralArgument::Method;
        else if (p->type == PatternProperty::Getter)
            argType = ObjectLiteralArgument::Getter;
        else if (p->type == PatternProperty::Setter)
            argType = ObjectLiteralArgument::Setter;

        Reference::fromConst(this, Encode(int(argType))).loadInAccumulator();
        push(Reference::fromAccumulator(this));

        if (cname) {
            RegisterScope innerScope(this);
            Reference name = expression(cname->expression);
            if (hasError)
                return false;
            name.loadInAccumulator();
        } else {
            QString name = p->name->asString();
#if 0
            uint arrayIndex = QV4::String::toArrayIndex(name);
            if (arrayIndex != UINT_MAX) {
                Reference::fromConst(this, Encode(arrayIndex)).loadInAccumulator();
            } else
#endif
            {
                Instruction::LoadRuntimeString instr;
                instr.stringId = registerString(name);
                bytecodeGenerator->addInstruction(instr);
            }
        }
        push(Reference::fromAccumulator(this));
        {
            RegisterScope innerScope(this);
            if (p->type != PatternProperty::Literal) {
                // need to get the closure id for the method
                FunctionExpression *f = p->initializer->asFunctionDefinition();
                Q_ASSERT(f);
                int function = defineFunction(f->name.toString(), f, f->formals, f->body);
                if (hasError)
                    return false;
                Reference::fromConst(this, Encode(function)).loadInAccumulator();
            } else {
                Reference value = expression(p->initializer);
                if (hasError)
                    return false;
                value.loadInAccumulator();
            }
        }
        push(Reference::fromAccumulator(this));
    }

    Instruction::DefineObjectLiteral call;
    call.internalClassId = classId;
    call.argc = argc;
    call.args = Moth::StackSlot::createRegister(args);
    bytecodeGenerator->addInstruction(call);
    setExprResult(Reference::fromAccumulator(this));
    return false;
}

bool Codegen::visit(PostDecrementExpression *ast)
{
    if (hasError)
        return false;

    Reference expr = expression(ast->base);
    if (hasError)
        return false;
    if (!expr.isLValue()) {
        throwReferenceError(ast->base->lastSourceLocation(), QStringLiteral("Invalid left-hand side expression in postfix operation"));
        return false;
    }
    if (throwSyntaxErrorOnEvalOrArgumentsInStrictMode(expr, ast->decrementToken))
        return false;

    setExprResult(unop(PostDecrement, expr));

    return false;
}

bool Codegen::visit(PostIncrementExpression *ast)
{
    if (hasError)
        return false;

    Reference expr = expression(ast->base);
    if (hasError)
        return false;
    if (!expr.isLValue()) {
        throwReferenceError(ast->base->lastSourceLocation(), QStringLiteral("Invalid left-hand side expression in postfix operation"));
        return false;
    }
    if (throwSyntaxErrorOnEvalOrArgumentsInStrictMode(expr, ast->incrementToken))
        return false;

    setExprResult(unop(PostIncrement, expr));
    return false;
}

bool Codegen::visit(PreDecrementExpression *ast)
{    if (hasError)
        return false;

    Reference expr = expression(ast->expression);
    if (hasError)
        return false;
    if (!expr.isLValue()) {
        throwReferenceError(ast->expression->lastSourceLocation(), QStringLiteral("Prefix ++ operator applied to value that is not a reference."));
        return false;
    }

    if (throwSyntaxErrorOnEvalOrArgumentsInStrictMode(expr, ast->decrementToken))
        return false;
    setExprResult(unop(PreDecrement, expr));
    return false;
}

bool Codegen::visit(PreIncrementExpression *ast)
{
    if (hasError)
        return false;

    Reference expr = expression(ast->expression);
    if (hasError)
        return false;
    if (!expr.isLValue()) {
        throwReferenceError(ast->expression->lastSourceLocation(), QStringLiteral("Prefix ++ operator applied to value that is not a reference."));
        return false;
    }

    if (throwSyntaxErrorOnEvalOrArgumentsInStrictMode(expr, ast->incrementToken))
        return false;
    setExprResult(unop(PreIncrement, expr));
    return false;
}

bool Codegen::visit(RegExpLiteral *ast)
{
    if (hasError)
        return false;

    auto r = Reference::fromStackSlot(this);
    r.isReadonly = true;
    setExprResult(r);

    Instruction::MoveRegExp instr;
    instr.regExpId = jsUnitGenerator->registerRegExp(ast);
    instr.destReg = r.stackSlot();
    bytecodeGenerator->addInstruction(instr);
    return false;
}

bool Codegen::visit(StringLiteral *ast)
{
    if (hasError)
        return false;

    auto r = Reference::fromAccumulator(this);
    r.isReadonly = true;
    setExprResult(r);

    Instruction::LoadRuntimeString instr;
    instr.stringId = registerString(ast->value.toString());
    bytecodeGenerator->addInstruction(instr);
    return false;
}

bool Codegen::visit(TemplateLiteral *ast)
{
    if (hasError)
        return false;

    TailCallBlocker blockTailCalls(this);

    Instruction::LoadRuntimeString instr;
    instr.stringId = registerString(ast->value.toString());
    bytecodeGenerator->addInstruction(instr);

    if (ast->expression) {
        RegisterScope scope(this);
        int temp = bytecodeGenerator->newRegister();
        Instruction::StoreReg store;
        store.reg = temp;
        bytecodeGenerator->addInstruction(store);

        Reference expr = expression(ast->expression);
        if (hasError)
            return false;

        if (ast->next) {
            int temp2 = bytecodeGenerator->newRegister();
            expr.storeOnStack(temp2);
            visit(ast->next);

            Instruction::Add instr;
            instr.lhs = temp2;
            bytecodeGenerator->addTracingInstruction(instr);
        } else {
            expr.loadInAccumulator();
        }

        Instruction::Add instr;
        instr.lhs = temp;
        bytecodeGenerator->addTracingInstruction(instr);
    }

    auto r = Reference::fromAccumulator(this);
    r.isReadonly = true;

    setExprResult(r);
    return false;

}

bool Codegen::visit(ThisExpression *)
{
    if (hasError)
        return false;

    if (_context->isArrowFunction) {
        Reference r = referenceForName(QStringLiteral("this"), false);
        r.isReadonly = true;
        setExprResult(r);
        return false;
    }
    setExprResult(Reference::fromThis(this));
    return false;
}

bool Codegen::visit(TildeExpression *ast)
{
    if (hasError)
        return false;

    TailCallBlocker blockTailCalls(this);
    setExprResult(unop(Compl, expression(ast->expression)));
    return false;
}

bool Codegen::visit(TrueLiteral *)
{
    if (hasError)
        return false;

    setExprResult(Reference::fromConst(this, QV4::Encode(true)));
    return false;
}

bool Codegen::visit(TypeOfExpression *ast)
{
    if (hasError)
        return false;

    RegisterScope scope(this);
    TailCallBlocker blockTailCalls(this);

    Reference expr = expression(ast->expression);
    if (hasError)
        return false;

    if (expr.type == Reference::Name) {
        // special handling as typeof doesn't throw here
        Instruction::TypeofName instr;
        instr.name = expr.nameAsIndex();
        bytecodeGenerator->addInstruction(instr);
    } else {
        expr.loadInAccumulator();
        Instruction::TypeofValue instr;
        bytecodeGenerator->addInstruction(instr);
    }
    setExprResult(Reference::fromAccumulator(this));

    return false;
}

bool Codegen::visit(UnaryMinusExpression *ast)
{
    if (hasError)
        return false;

    TailCallBlocker blockTailCalls(this);
    setExprResult(unop(UMinus, expression(ast->expression)));
    return false;
}

bool Codegen::visit(UnaryPlusExpression *ast)
{
    if (hasError)
        return false;

    TailCallBlocker blockTailCalls(this);
    setExprResult(unop(UPlus, expression(ast->expression)));
    return false;
}

bool Codegen::visit(VoidExpression *ast)
{
    if (hasError)
        return false;

    RegisterScope scope(this);
    TailCallBlocker blockTailCalls(this);

    statement(ast->expression);
    setExprResult(Reference::fromConst(this, Encode::undefined()));
    return false;
}

bool Codegen::visit(FunctionDeclaration * ast)
{
    if (hasError)
        return false;

    // no need to block tail calls: the function body isn't visited here.
    RegisterScope scope(this);

    if (_functionContext->contextType == ContextType::Binding)
        referenceForName(ast->name.toString(), true).loadInAccumulator();
    exprAccept(nx);
    return false;
}

bool Codegen::visit(YieldExpression *ast)
{
    if (inFormalParameterList) {
        throwSyntaxError(ast->firstSourceLocation(), QLatin1String("yield is not allowed inside parameter lists"));
        return false;
    }

    RegisterScope scope(this);
    TailCallBlocker blockTailCalls(this);
    Reference expr = ast->expression ? expression(ast->expression) : Reference::fromConst(this, Encode::undefined());
    if (hasError)
        return false;

    Reference acc = Reference::fromAccumulator(this);

    if (ast->isYieldStar) {
        Reference iterator = Reference::fromStackSlot(this);
        Reference lhsValue = Reference::fromConst(this, Encode::undefined()).storeOnStack();

        expr.loadInAccumulator();
        Instruction::GetIterator getIterator;
        getIterator.iterator = static_cast<int>(AST::ForEachType::Of);
        bytecodeGenerator->addInstruction(getIterator);
        iterator.storeConsumeAccumulator();
        Instruction::LoadUndefined load;
        bytecodeGenerator->addInstruction(load);

        BytecodeGenerator::Label in = bytecodeGenerator->newLabel();
        bytecodeGenerator->jump().link(in);

        BytecodeGenerator::Label loop = bytecodeGenerator->label();

        lhsValue.loadInAccumulator();
        Instruction::YieldStar yield;
        bytecodeGenerator->addInstruction(yield);

        in.link();

        Instruction::IteratorNextForYieldStar next;
        next.object = lhsValue.stackSlot();
        next.iterator = iterator.stackSlot();
        bytecodeGenerator->addInstruction(next);

        BytecodeGenerator::Jump done = bytecodeGenerator->jumpTrue();
        bytecodeGenerator->jumpNotUndefined().link(loop);
        lhsValue.loadInAccumulator();
        emitReturn(acc);


        done.link();

        lhsValue.loadInAccumulator();
        setExprResult(acc);
        return false;
    }

    expr.loadInAccumulator();
    Instruction::Yield yield;
    bytecodeGenerator->addInstruction(yield);
    Instruction::Resume resume;
    BytecodeGenerator::Jump jump = bytecodeGenerator->addJumpInstruction(resume);
    emitReturn(acc);
    jump.link();
    setExprResult(acc);
    return false;
}

static bool endsWithReturn(Module *module, Node *node)
{
    if (!node)
        return false;
    if (AST::cast<ReturnStatement *>(node))
        return true;
    if (AST::cast<ThrowStatement *>(node))
        return true;
    if (Program *p = AST::cast<Program *>(node))
        return endsWithReturn(module, p->statements);
    if (StatementList *sl = AST::cast<StatementList *>(node)) {
        while (sl->next)
            sl = sl->next;
        return endsWithReturn(module, sl->statement);
    }
    if (Block *b = AST::cast<Block *>(node)) {
        Context *blockContext = module->contextMap.value(node);
        if (blockContext->requiresExecutionContext)
            // we need to emit a return statement here, because of the
            // unwind handler
            return false;
        return endsWithReturn(module, b->statements);
    }
    if (IfStatement *is = AST::cast<IfStatement *>(node))
        return is->ko && endsWithReturn(module, is->ok) && endsWithReturn(module, is->ko);
    return false;
}

int Codegen::defineFunction(const QString &name, AST::Node *ast,
                            AST::FormalParameterList *formals,
                            AST::StatementList *body)
{
    enterContext(ast);

    if (_context->functionIndex >= 0)
        // already defined
        return leaveContext();

    _context->name = name;
    _module->functions.append(_context);
    _context->functionIndex = _module->functions.count() - 1;

    Context *savedFunctionContext = _functionContext;
    _functionContext = _context;
    ControlFlow *savedControlFlow = controlFlow;
    controlFlow = nullptr;

    if (_context->contextType == ContextType::Global || _context->contextType == ContextType::ScriptImportedByQML) {
        _module->blocks.append(_context);
        _context->blockIndex = _module->blocks.count() - 1;
    }
    if (_module->debugMode) // allow the debugger to see overwritten arguments
        _context->argumentsCanEscape = true;

    // When a user writes the following QML signal binding:
    //    onSignal: function() { doSomethingUsefull }
    // we will generate a binding function that just returns the closure. However, that's not useful
    // at all, because if the onSignal is a signal handler, the user is actually making it explicit
    // that the binding is a function, so we should execute that. However, we don't know that during
    // AOT compilation, so mark the surrounding function as only-returning-a-closure.
    _context->returnsClosure = body && body->statement && cast<ExpressionStatement *>(body->statement) && cast<FunctionExpression *>(cast<ExpressionStatement *>(body->statement)->expression);

    BytecodeGenerator bytecode(_context->line, _module->debugMode);
    BytecodeGenerator *savedBytecodeGenerator;
    savedBytecodeGenerator = bytecodeGenerator;
    bytecodeGenerator = &bytecode;
    bytecodeGenerator->setLocation(ast->firstSourceLocation());
    BytecodeGenerator::Label *savedReturnLabel = _returnLabel;
    _returnLabel = nullptr;

    bool savedFunctionEndsWithReturn = functionEndsWithReturn;
    functionEndsWithReturn = endsWithReturn(_module, body);
    bytecodeGenerator->setTracing(_functionContext->canUseTracingJit(), _context->arguments.size());

    // reserve the js stack frame (Context & js Function & accumulator)
    bytecodeGenerator->newRegisterArray(sizeof(CallData)/sizeof(Value) - 1 + _context->arguments.size());

    bool _inFormalParameterList = false;
    qSwap(_inFormalParameterList, inFormalParameterList);

    int returnAddress = -1;
    bool _requiresReturnValue = _context->requiresImplicitReturnValue();
    qSwap(requiresReturnValue, _requiresReturnValue);
    returnAddress = bytecodeGenerator->newRegister();
    qSwap(_returnAddress, returnAddress);

    // register the lexical scope for global code
    if (!_context->parent && _context->requiresExecutionContext) {
        _module->blocks.append(_context);
        _context->blockIndex = _module->blocks.count() - 1;
    }

    TailCallBlocker maybeBlockTailCalls(this, _context->canHaveTailCalls());

    RegisterScope registerScope(this);
    _context->emitBlockHeader(this);

    {
        QScopedValueRollback<bool> inFormals(inFormalParameterList, true);
        TailCallBlocker blockTailCalls(this); // we're not in the FunctionBody or ConciseBody yet

        int argc = 0;
        while (formals) {
            PatternElement *e = formals->element;
            if (!e) {
                if (!formals->next)
                    // trailing comma
                    break;
                Q_UNREACHABLE();
            }

            Reference arg = referenceForName(e->bindingIdentifier.toString(), true);
            if (e->type == PatternElement::RestElement) {
                Q_ASSERT(!formals->next);
                Instruction::CreateRestParameter rest;
                rest.argIndex = argc;
                bytecodeGenerator->addInstruction(rest);
                arg.storeConsumeAccumulator();
            } else {
                if (e->bindingTarget || e->initializer) {
                    initializeAndDestructureBindingElement(e, arg);
                    if (hasError)
                        break;
                }
            }
            formals = formals->next;
            ++argc;
        }
    }

    if (_context->isGenerator) {
        Instruction::Yield yield;
        bytecodeGenerator->addInstruction(yield);
    }

    statementList(body);

    if (!hasError) {
        bytecodeGenerator->setLocation(ast->lastSourceLocation());
        _context->emitBlockFooter(this);

        if (_returnLabel || !functionEndsWithReturn) {
            if (_returnLabel)
                _returnLabel->link();

            if (_returnLabel || requiresReturnValue) {
                Instruction::LoadReg load;
                load.reg = Moth::StackSlot::createRegister(_returnAddress);
                bytecodeGenerator->addInstruction(load);
            } else {
                Reference::fromConst(this, Encode::undefined()).loadInAccumulator();
            }

            bytecodeGenerator->addInstruction(Instruction::Ret());
        }

        Q_ASSERT(_context == _functionContext);
        bytecodeGenerator->finalize(_context);
        _context->registerCountInFunction = bytecodeGenerator->registerCount();
        _context->nTraceInfos = bytecodeGenerator->traceInfoCount();
        static const bool showCode = qEnvironmentVariableIsSet("QV4_SHOW_BYTECODE");
        if (showCode) {
            qDebug() << "=== Bytecode for" << _context->name << "strict mode" << _context->isStrict
                     << "register count" << _context->registerCountInFunction << "implicit return" << requiresReturnValue;
            QV4::Moth::dumpBytecode(_context->code, _context->locals.size(), _context->arguments.size(),
                                    _context->line, _context->lineNumberMapping);
            qDebug();
        }
    }

    qSwap(_returnAddress, returnAddress);
    qSwap(requiresReturnValue, _requiresReturnValue);
    qSwap(_inFormalParameterList, inFormalParameterList);
    bytecodeGenerator = savedBytecodeGenerator;
    delete _returnLabel;
    _returnLabel = savedReturnLabel;
    controlFlow = savedControlFlow;
    functionEndsWithReturn = savedFunctionEndsWithReturn;
    _functionContext = savedFunctionContext;

    return leaveContext();
}

bool Codegen::visit(Block *ast)
{
    if (hasError)
        return false;

    RegisterScope scope(this);

    ControlFlowBlock controlFlow(this, ast);
    statementList(ast->statements);
    return false;
}

bool Codegen::visit(BreakStatement *ast)
{
    if (hasError)
        return false;

    // no need to block tail calls here: children aren't visited
    if (!controlFlow) {
        throwSyntaxError(ast->lastSourceLocation(), QStringLiteral("Break outside of loop"));
        return false;
    }

    ControlFlow::UnwindTarget target = controlFlow->unwindTarget(ControlFlow::Break, ast->label.toString());
    if (!target.linkLabel.isValid()) {
        if (ast->label.isEmpty())
            throwSyntaxError(ast->lastSourceLocation(), QStringLiteral("Break outside of loop"));
        else
            throwSyntaxError(ast->lastSourceLocation(), QStringLiteral("Undefined label '%1'").arg(ast->label.toString()));
        return false;
    }

    bytecodeGenerator->unwindToLabel(target.unwindLevel, target.linkLabel);

    return false;
}

bool Codegen::visit(ContinueStatement *ast)
{
    if (hasError)
        return false;

    // no need to block tail calls here: children aren't visited
    RegisterScope scope(this);

    if (!controlFlow) {
        throwSyntaxError(ast->lastSourceLocation(), QStringLiteral("Continue outside of loop"));
        return false;
    }

    ControlFlow::UnwindTarget target = controlFlow->unwindTarget(ControlFlow::Continue, ast->label.toString());
    if (!target.linkLabel.isValid()) {
        if (ast->label.isEmpty())
            throwSyntaxError(ast->lastSourceLocation(), QStringLiteral("Undefined label '%1'").arg(ast->label.toString()));
        else
            throwSyntaxError(ast->lastSourceLocation(), QStringLiteral("continue outside of loop"));
        return false;
    }

    bytecodeGenerator->unwindToLabel(target.unwindLevel, target.linkLabel);

    return false;
}

bool Codegen::visit(DebuggerStatement *)
{
    Q_UNIMPLEMENTED();
    return false;
}

bool Codegen::visit(DoWhileStatement *ast)
{
    if (hasError)
        return false;

    RegisterScope scope(this);

    BytecodeGenerator::Label body = bytecodeGenerator->newLabel();
    BytecodeGenerator::Label cond = bytecodeGenerator->newLabel();
    BytecodeGenerator::Label end = bytecodeGenerator->newLabel();

    ControlFlowLoop flow(this, &end, &cond);
    bytecodeGenerator->jump().link(body);

    cond.link();
    bytecodeGenerator->addLoopStart(cond);

    if (!AST::cast<TrueLiteral *>(ast->expression)) {
        TailCallBlocker blockTailCalls(this);
        condition(ast->expression, &body, &end, true);
    }

    body.link();
    statement(ast->statement);
    setJumpOutLocation(bytecodeGenerator, ast->statement, ast->semicolonToken);

    if (!AST::cast<FalseLiteral *>(ast->expression))
        bytecodeGenerator->jump().link(cond);

    end.link();

    return false;
}

bool Codegen::visit(EmptyStatement *)
{
    return false;
}

bool Codegen::visit(ExpressionStatement *ast)
{
    if (hasError)
        return false;

    RegisterScope scope(this);
    TailCallBlocker blockTailCalls(this);

    if (requiresReturnValue) {
        Reference e = expression(ast->expression);
        if (hasError)
            return false;
        (void) e.storeOnStack(_returnAddress);
    } else {
        statement(ast->expression);
    }
    return false;
}

bool Codegen::visit(ForEachStatement *ast)
{
    if (hasError)
        return false;

    RegisterScope scope(this);
    TailCallBlocker blockTailCalls(this);

    Reference iterator = Reference::fromStackSlot(this);
    Reference iteratorDone = Reference::fromConst(this, Encode(false)).storeOnStack();
    Reference lhsValue = Reference::fromStackSlot(this);

    // There should be a temporal block, so that variables declared in lhs shadow outside vars.
    // This block should define a temporal dead zone for those variables.
    {
        RegisterScope innerScope(this);
        ControlFlowBlock controlFlow(this, ast);
        Reference expr = expression(ast->expression);
        if (hasError)
            return false;

        expr.loadInAccumulator();
        Instruction::GetIterator iteratorObjInstr;
        iteratorObjInstr.iterator = static_cast<int>(ast->type);
        bytecodeGenerator->addInstruction(iteratorObjInstr);
        iterator.storeConsumeAccumulator();
    }

    BytecodeGenerator::Label in = bytecodeGenerator->newLabel();
    BytecodeGenerator::Label end = bytecodeGenerator->newLabel();

    {
        auto cleanup = [ast, iterator, iteratorDone, this]() {
            if (ast->type == ForEachType::Of) {
                iterator.loadInAccumulator();
                Instruction::IteratorClose close;
                close.done = iteratorDone.stackSlot();
                bytecodeGenerator->addInstruction(close);
            }
        };
        ControlFlowLoop flow(this, &end, &in, cleanup);
        bytecodeGenerator->addLoopStart(in);
        in.link();
        iterator.loadInAccumulator();
        Instruction::IteratorNext next;
        next.value = lhsValue.stackSlot();
        next.done = iteratorDone.stackSlot();
        bytecodeGenerator->addInstruction(next);
        bytecodeGenerator->addTracingJumpInstruction(Instruction::JumpTrue()).link(end);

        // each iteration gets it's own context, as per spec
        {
            RegisterScope innerScope(this);
            ControlFlowBlock controlFlow(this, ast);

            if (ExpressionNode *e = ast->lhs->expressionCast()) {
                if (AST::Pattern *p = e->patternCast()) {
                    RegisterScope scope(this);
                    destructurePattern(p, lhsValue);
                } else {
                    Reference lhs = expression(e);
                    if (hasError)
                        goto error;
                    if (!lhs.isLValue()) {
                        throwReferenceError(e->firstSourceLocation(), QStringLiteral("Invalid left-hand side expression for 'in' expression"));
                        goto error;
                    }
                    lhs = lhs.asLValue();
                    lhsValue.loadInAccumulator();
                    lhs.storeConsumeAccumulator();
                }
            } else if (PatternElement *p = AST::cast<PatternElement *>(ast->lhs)) {
                initializeAndDestructureBindingElement(p, lhsValue, /*isDefinition =*/ true);
                if (hasError)
                    goto error;
            } else {
                Q_UNREACHABLE();
            }

            blockTailCalls.unblock();
            statement(ast->statement);
            setJumpOutLocation(bytecodeGenerator, ast->statement, ast->forToken);
        }

        bytecodeGenerator->jump().link(in);

      error:
        end.link();

        // all execution paths need to end up here (normal loop exit, break, and exceptions) in
        // order to reset the unwind handler, and to close the iterator in calse of an for-of loop.
    }

    return false;
}

bool Codegen::visit(ForStatement *ast)
{
    if (hasError)
        return false;

    RegisterScope scope(this);
    TailCallBlocker blockTailCalls(this);

    ControlFlowBlock controlFlow(this, ast);

    if (ast->initialiser)
        statement(ast->initialiser);
    else if (ast->declarations)
        variableDeclarationList(ast->declarations);

    BytecodeGenerator::Label cond = bytecodeGenerator->label();
    BytecodeGenerator::Label body = bytecodeGenerator->newLabel();
    BytecodeGenerator::Label step = bytecodeGenerator->newLabel();
    BytecodeGenerator::Label end = bytecodeGenerator->newLabel();

    ControlFlowLoop flow(this, &end, &step);
    bytecodeGenerator->addLoopStart(cond);
    condition(ast->condition, &body, &end, true);

    body.link();
    blockTailCalls.unblock();
    statement(ast->statement);
    blockTailCalls.reblock();
    setJumpOutLocation(bytecodeGenerator, ast->statement, ast->forToken);

    step.link();
    if (_context->requiresExecutionContext) {
        Instruction::CloneBlockContext clone;
        bytecodeGenerator->addInstruction(clone);
    }
    statement(ast->expression);
    bytecodeGenerator->jump().link(cond);

    end.link();

    return false;
}

bool Codegen::visit(IfStatement *ast)
{
    if (hasError)
        return false;

    RegisterScope scope(this);
    TailCallBlocker blockTailCalls(this);

    BytecodeGenerator::Label trueLabel = bytecodeGenerator->newLabel();
    BytecodeGenerator::Label falseLabel = bytecodeGenerator->newLabel();
    condition(ast->expression, &trueLabel, &falseLabel, true);
    blockTailCalls.unblock();

    trueLabel.link();
    statement(ast->ok);
    if (ast->ko) {
        if (endsWithReturn(_module, ast)) {
            falseLabel.link();
            statement(ast->ko);
        } else {
            BytecodeGenerator::Jump jump_endif = bytecodeGenerator->jump();
            falseLabel.link();
            statement(ast->ko);
            jump_endif.link();
        }
    } else {
        falseLabel.link();
    }

    return false;
}

bool Codegen::visit(LabelledStatement *ast)
{
    if (hasError)
        return false;

    RegisterScope scope(this);

    // check that no outer loop contains the label
    ControlFlow *l = controlFlow;
    while (l) {
        if (l->label() == ast->label) {
            QString error = QString(QStringLiteral("Label '%1' has already been declared")).arg(ast->label.toString());
            throwSyntaxError(ast->firstSourceLocation(), error);
            return false;
        }
        l = l->parent;
    }
    _labelledStatement = ast;

    if (AST::cast<AST::SwitchStatement *>(ast->statement) ||
            AST::cast<AST::WhileStatement *>(ast->statement) ||
            AST::cast<AST::DoWhileStatement *>(ast->statement) ||
            AST::cast<AST::ForStatement *>(ast->statement) ||
            AST::cast<AST::ForEachStatement *>(ast->statement)) {
        statement(ast->statement); // labelledStatement will be associated with the ast->statement's loop.
    } else {
        BytecodeGenerator::Label breakLabel = bytecodeGenerator->newLabel();
        ControlFlowLoop flow(this, &breakLabel);
        statement(ast->statement);
        breakLabel.link();
    }

    return false;
}

void Codegen::emitReturn(const Reference &expr)
{
    ControlFlow::UnwindTarget target = controlFlow ? controlFlow->unwindTarget(ControlFlow::Return) : ControlFlow::UnwindTarget();
    if (target.linkLabel.isValid() && target.unwindLevel) {
        Q_ASSERT(_returnAddress >= 0);
        (void) expr.storeOnStack(_returnAddress);
        bytecodeGenerator->unwindToLabel(target.unwindLevel, target.linkLabel);
    } else {
        expr.loadInAccumulator();
        bytecodeGenerator->addInstruction(Instruction::Ret());
    }
}

bool Codegen::visit(ReturnStatement *ast)
{
    if (hasError)
        return false;

    if (_functionContext->contextType != ContextType::Function && _functionContext->contextType != ContextType::Binding) {
        throwSyntaxError(ast->returnToken, QStringLiteral("Return statement outside of function"));
        return false;
    }
    Reference expr;
    if (ast->expression) {
         expr = expression(ast->expression);
        if (hasError)
            return false;
    } else {
        expr = Reference::fromConst(this, Encode::undefined());
    }

    emitReturn(expr);

    return false;
}

bool Codegen::visit(SwitchStatement *ast)
{
    if (hasError)
        return false;

    if (requiresReturnValue)
        Reference::fromConst(this, Encode::undefined()).storeOnStack(_returnAddress);

    RegisterScope scope(this);
    TailCallBlocker blockTailCalls(this);

    if (ast->block) {
        BytecodeGenerator::Label switchEnd = bytecodeGenerator->newLabel();

        Reference lhs = expression(ast->expression);
        if (hasError)
            return false;
        lhs = lhs.storeOnStack();

        ControlFlowBlock controlFlow(this, ast->block);

        // set up labels for all clauses
        QHash<Node *, BytecodeGenerator::Label> blockMap;
        for (CaseClauses *it = ast->block->clauses; it; it = it->next)
            blockMap[it->clause] = bytecodeGenerator->newLabel();
        if (ast->block->defaultClause)
            blockMap[ast->block->defaultClause] = bytecodeGenerator->newLabel();
        for (CaseClauses *it = ast->block->moreClauses; it; it = it->next)
            blockMap[it->clause] = bytecodeGenerator->newLabel();

        // do the switch conditions
        for (CaseClauses *it = ast->block->clauses; it; it = it->next) {
            CaseClause *clause = it->clause;
            Reference rhs = expression(clause->expression);
            if (hasError)
                return false;
            rhs.loadInAccumulator();
            bytecodeGenerator->jumpStrictEqual(lhs.stackSlot(), blockMap.value(clause));
        }

        for (CaseClauses *it = ast->block->moreClauses; it; it = it->next) {
            CaseClause *clause = it->clause;
            Reference rhs = expression(clause->expression);
            if (hasError)
                return false;
            rhs.loadInAccumulator();
            bytecodeGenerator->jumpStrictEqual(lhs.stackSlot(), blockMap.value(clause));
        }

        if (DefaultClause *defaultClause = ast->block->defaultClause)
            bytecodeGenerator->jump().link(blockMap.value(defaultClause));
        else
            bytecodeGenerator->jump().link(switchEnd);

        ControlFlowLoop flow(this, &switchEnd);

        insideSwitch = true;
        blockTailCalls.unblock();
        for (CaseClauses *it = ast->block->clauses; it; it = it->next) {
            CaseClause *clause = it->clause;
            blockMap[clause].link();

            statementList(clause->statements);
        }

        if (ast->block->defaultClause) {
            DefaultClause *clause = ast->block->defaultClause;
            blockMap[clause].link();

            statementList(clause->statements);
        }

        for (CaseClauses *it = ast->block->moreClauses; it; it = it->next) {
            CaseClause *clause = it->clause;
            blockMap[clause].link();

            statementList(clause->statements);
        }
        insideSwitch = false;

        switchEnd.link();

    }

    return false;
}

bool Codegen::visit(ThrowStatement *ast)
{
    if (hasError)
        return false;

    RegisterScope scope(this);
    TailCallBlocker blockTailCalls(this);

    Reference expr = expression(ast->expression);
    if (hasError)
        return false;

    expr.loadInAccumulator();
    Instruction::ThrowException instr;
    bytecodeGenerator->addInstruction(instr);
    return false;
}

void Codegen::handleTryCatch(TryStatement *ast)
{
    Q_ASSERT(ast);
    RegisterScope scope(this);
    {
        ControlFlowCatch catchFlow(this, ast->catchExpression);
        RegisterScope scope(this);
        TailCallBlocker blockTailCalls(this); // IMPORTANT: destruction will unblock tail calls before catch is generated
        statement(ast->statement);
    }
}

void Codegen::handleTryFinally(TryStatement *ast)
{
    RegisterScope scope(this);
    ControlFlowFinally finally(this, ast->finallyExpression);
    TailCallBlocker blockTailCalls(this); // IMPORTANT: destruction will unblock tail calls before finally is generated

    if (ast->catchExpression) {
        handleTryCatch(ast);
    } else {
        RegisterScope scope(this);
        statement(ast->statement);
    }
}

bool Codegen::visit(TryStatement *ast)
{
    if (hasError)
        return false;

    RegisterScope scope(this);

    if (ast->finallyExpression && ast->finallyExpression->statement) {
        handleTryFinally(ast);
    } else {
        handleTryCatch(ast);
    }

    return false;
}

bool Codegen::visit(VariableStatement *ast)
{
    if (hasError)
        return false;

    variableDeclarationList(ast->declarations);
    return false;
}

bool Codegen::visit(WhileStatement *ast)
{
    if (hasError)
        return false;

    if (AST::cast<FalseLiteral *>(ast->expression))
        return false;

    RegisterScope scope(this);

    BytecodeGenerator::Label start = bytecodeGenerator->newLabel();
    BytecodeGenerator::Label end = bytecodeGenerator->newLabel();
    BytecodeGenerator::Label cond = bytecodeGenerator->label();
    ControlFlowLoop flow(this, &end, &cond);
    bytecodeGenerator->addLoopStart(cond);

    if (!AST::cast<TrueLiteral *>(ast->expression)) {
        TailCallBlocker blockTailCalls(this);
        condition(ast->expression, &start, &end, true);
    }

    start.link();
    statement(ast->statement);
    setJumpOutLocation(bytecodeGenerator, ast->statement, ast->whileToken);
    bytecodeGenerator->jump().link(cond);

    end.link();
    return false;
}

bool Codegen::visit(WithStatement *ast)
{
    if (hasError)
        return false;

    RegisterScope scope(this);
    TailCallBlocker blockTailCalls(this);

    Reference src = expression(ast->expression);
    if (hasError)
        return false;
    src = src.storeOnStack(); // trigger load before we setup the exception handler, so exceptions here go to the right place
    src.loadInAccumulator();

    enterContext(ast);
    {
        blockTailCalls.unblock();
        ControlFlowWith flow(this);
        statement(ast->statement);
    }
    leaveContext();

    return false;
}

bool Codegen::visit(UiArrayBinding *)
{
    Q_UNIMPLEMENTED();
    return false;
}

bool Codegen::visit(UiObjectBinding *)
{
    Q_UNIMPLEMENTED();
    return false;
}

bool Codegen::visit(UiObjectDefinition *)
{
    Q_UNIMPLEMENTED();
    return false;
}

bool Codegen::visit(UiPublicMember *)
{
    Q_UNIMPLEMENTED();
    return false;
}

bool Codegen::visit(UiScriptBinding *)
{
    Q_UNIMPLEMENTED();
    return false;
}

bool Codegen::visit(UiSourceElement *)
{
    Q_UNIMPLEMENTED();
    return false;
}

bool Codegen::throwSyntaxErrorOnEvalOrArgumentsInStrictMode(const Reference &r, const SourceLocation& loc)
{
    if (!_context->isStrict)
        return false;
    bool isArgOrEval = false;
    if (r.type == Reference::Name) {
        QString str = jsUnitGenerator->stringForIndex(r.nameAsIndex());
        if (str == QLatin1String("eval") || str == QLatin1String("arguments")) {
            isArgOrEval = true;
        }
    } else if (r.type == Reference::ScopedLocal || r.isRegister()) {
        isArgOrEval = r.isArgOrEval;
    }
    if (isArgOrEval)
        throwSyntaxError(loc, QStringLiteral("Variable name may not be eval or arguments in strict mode"));
    return isArgOrEval;
}

void Codegen::throwSyntaxError(const SourceLocation &loc, const QString &detail)
{
    if (hasError)
        return;

    hasError = true;
    QQmlJS::DiagnosticMessage error;
    error.message = detail;
    error.loc = loc;
    _errors << error;
}

void Codegen::throwReferenceError(const SourceLocation &loc, const QString &detail)
{
    if (hasError)
        return;

    hasError = true;
    QQmlJS::DiagnosticMessage error;
    error.message = detail;
    error.loc = loc;
    _errors << error;
}

QList<QQmlJS::DiagnosticMessage> Codegen::errors() const
{
    return _errors;
}

QQmlRefPointer<CompiledData::CompilationUnit> Codegen::generateCompilationUnit(bool generateUnitData)
{
    CompiledData::Unit *unitData = nullptr;
    if (generateUnitData)
        unitData = jsUnitGenerator->generateUnit();
    CompiledData::CompilationUnit *compilationUnit = new CompiledData::CompilationUnit(unitData);

    QQmlRefPointer<CompiledData::CompilationUnit> unit;
    unit.adopt(compilationUnit);
    return unit;
}

QQmlRefPointer<CompiledData::CompilationUnit> Codegen::createUnitForLoading()
{
    QQmlRefPointer<CompiledData::CompilationUnit> result;
    result.adopt(new CompiledData::CompilationUnit);
    return result;
}

class Codegen::VolatileMemoryLocationScanner: protected QQmlJS::AST::Visitor
{
    VolatileMemoryLocations locs;
    Codegen *parent;

public:
    VolatileMemoryLocationScanner(Codegen *parent) :
        QQmlJS::AST::Visitor(parent->recursionDepth()),
        parent(parent)
    {}

    Codegen::VolatileMemoryLocations scan(AST::Node *s)
    {
        s->accept(this);
        return locs;
    }

    bool visit(ArrayMemberExpression *) override
    {
        locs.setAllVolatile();
        return false;
    }

    bool visit(FieldMemberExpression *) override
    {
        locs.setAllVolatile();
        return false;
    }

    bool visit(PostIncrementExpression *e) override
    {
        collectIdentifiers(locs.specificLocations, e->base);
        return false;
    }

    bool visit(PostDecrementExpression *e) override
    {
        collectIdentifiers(locs.specificLocations, e->base);
        return false;
    }

    bool visit(PreIncrementExpression *e) override
    {
        collectIdentifiers(locs.specificLocations, e->expression);
        return false;
    }

    bool visit(PreDecrementExpression *e) override
    {
        collectIdentifiers(locs.specificLocations, e->expression);
        return false;
    }

    bool visit(BinaryExpression *e) override
    {
        switch (e->op) {
        case QSOperator::InplaceAnd:
        case QSOperator::InplaceSub:
        case QSOperator::InplaceDiv:
        case QSOperator::InplaceAdd:
        case QSOperator::InplaceLeftShift:
        case QSOperator::InplaceMod:
        case QSOperator::InplaceMul:
        case QSOperator::InplaceOr:
        case QSOperator::InplaceRightShift:
        case QSOperator::InplaceURightShift:
        case QSOperator::InplaceXor:
            collectIdentifiers(locs.specificLocations, e);
            return false;

        default:
            return true;
        }
    }

    void throwRecursionDepthError() override
    {
        parent->throwRecursionDepthError();
    }

private:
    void collectIdentifiers(QVector<QStringView> &ids, AST::Node *node) {
        class Collector: public QQmlJS::AST::Visitor {
        private:
            QVector<QStringView> &ids;
            VolatileMemoryLocationScanner *parent;

        public:
            Collector(QVector<QStringView> &ids, VolatileMemoryLocationScanner *parent) :
                QQmlJS::AST::Visitor(parent->recursionDepth()), ids(ids), parent(parent)
            {}

            bool visit(IdentifierExpression *ie) final {
                ids.append(ie->name);
                return false;
            }

            void throwRecursionDepthError() final
            {
                parent->throwRecursionDepthError();
            }
        };
        Collector collector(ids, this);
        node->accept(&collector);
    }
};

Codegen::VolatileMemoryLocations Codegen::scanVolatileMemoryLocations(AST::Node *ast)
{
    VolatileMemoryLocationScanner scanner(this);
    return scanner.scan(ast);
}


#ifndef V4_BOOTSTRAP

QList<QQmlError> Codegen::qmlErrors() const
{
    QList<QQmlError> qmlErrors;

    // Short circuit to avoid costly (de)heap allocation of QUrl if there are no errors.
    if (_errors.size() == 0)
        return qmlErrors;

    qmlErrors.reserve(_errors.size());

    QUrl url(_fileNameIsUrl ? QUrl(_module->fileName) : QUrl::fromLocalFile(_module->fileName));
    for (const QQmlJS::DiagnosticMessage &msg: qAsConst(_errors)) {
        QQmlError e;
        e.setUrl(url);
        e.setLine(msg.loc.startLine);
        e.setColumn(msg.loc.startColumn);
        e.setDescription(msg.message);
        qmlErrors << e;
    }

    return qmlErrors;
}

#endif // V4_BOOTSTRAP

bool Codegen::RValue::operator==(const RValue &other) const
{
    switch (type) {
    case Accumulator:
        return other.isAccumulator();
    case StackSlot:
        return other.isStackSlot() && theStackSlot == other.theStackSlot;
    case Const:
        return other.isConst() && constant == other.constant;
    default:
        return false;
    }
}

Codegen::RValue Codegen::RValue::storeOnStack() const
{
    switch (type) {
    case Accumulator:
        return RValue::fromStackSlot(codegen, Reference::fromAccumulator(codegen).storeOnStack().stackSlot());
    case StackSlot:
        return *this;
    case Const:
        return RValue::fromStackSlot(codegen, Reference::storeConstOnStack(codegen, constant).stackSlot());
    default:
        Q_UNREACHABLE();
    }
}

void Codegen::RValue::loadInAccumulator() const
{
    switch (type) {
    case Accumulator:
        // nothing to do
        return;
    case StackSlot:
        return Reference::fromStackSlot(codegen, theStackSlot).loadInAccumulator();
    case Const:
        return Reference::fromConst(codegen, constant).loadInAccumulator();
    default:
        Q_UNREACHABLE();
    }

}

bool Codegen::Reference::operator==(const Codegen::Reference &other) const
{
    if (type != other.type)
        return false;
    switch (type) {
    case Invalid:
    case Accumulator:
        break;
    case Super:
        return true;
    case SuperProperty:
        return property == other.property;
    case StackSlot:
        return theStackSlot == other.theStackSlot;
    case ScopedLocal:
        return index == other.index && scope == other.scope;
    case Name:
        return nameAsIndex() == other.nameAsIndex();
    case Member:
        return propertyBase == other.propertyBase && propertyNameIndex == other.propertyNameIndex;
    case Subscript:
        return elementBase == other.elementBase && elementSubscript == other.elementSubscript;
    case Import:
        return index == other.index;
    case Const:
        return constant == other.constant;
    }
    return true;
}

Codegen::RValue Codegen::Reference::asRValue() const
{
    switch (type) {
    case Invalid:
        Q_UNREACHABLE();
    case Accumulator:
        return RValue::fromAccumulator(codegen);
    case StackSlot:
        return RValue::fromStackSlot(codegen, stackSlot());
    case Const:
        return RValue::fromConst(codegen, constant);
    default:
        loadInAccumulator();
        return RValue::fromAccumulator(codegen);
    }
}

Codegen::Reference Codegen::Reference::asLValue() const
{
    switch (type) {
    case Invalid:
    case Accumulator:
        Q_UNREACHABLE();
    case Super:
        codegen->throwSyntaxError(AST::SourceLocation(), QStringLiteral("Super lvalues not implemented."));
        return *this;
    case Member:
        if (!propertyBase.isStackSlot()) {
            Reference r = *this;
            r.propertyBase = propertyBase.storeOnStack();
            return r;
        }
        return *this;
    case Subscript:
        if (!elementSubscript.isStackSlot()) {
            Reference r = *this;
            r.elementSubscript = elementSubscript.storeOnStack();
            return r;
        }
        return *this;
    default:
        return *this;
    }
}

Codegen::Reference Codegen::Reference::storeConsumeAccumulator() const
{
    storeAccumulator(); // it doesn't matter what happens here, just do it.
    return Reference();
}

Codegen::Reference Codegen::Reference::baseObject() const
{
    if (type == Reference::Member) {
        RValue rval = propertyBase;
        if (!rval.isValid())
            return Reference::fromConst(codegen, Encode::undefined());
        if (rval.isAccumulator())
            return Reference::fromAccumulator(codegen);
        if (rval.isStackSlot())
            return Reference::fromStackSlot(codegen, rval.stackSlot());
        if (rval.isConst())
            return Reference::fromConst(codegen, rval.constantValue());
        Q_UNREACHABLE();
    } else if (type == Reference::Subscript) {
        return Reference::fromStackSlot(codegen, elementBase.stackSlot());
    } else if (type == Reference::SuperProperty) {
        return Reference::fromStackSlot(codegen, CallData::This);
    } else {
        return Reference::fromConst(codegen, Encode::undefined());
    }
}

Codegen::Reference Codegen::Reference::storeOnStack() const
{ return doStoreOnStack(-1); }

void Codegen::Reference::storeOnStack(int slotIndex) const
{ doStoreOnStack(slotIndex); }

Codegen::Reference Codegen::Reference::doStoreOnStack(int slotIndex) const
{
    Q_ASSERT(isValid());

    if (isStackSlot() && slotIndex == -1 && !(stackSlotIsLocalOrArgument && isVolatile) && !requiresTDZCheck)
        return *this;

    if (isStackSlot() && !requiresTDZCheck) { // temp-to-temp move
        Reference dest = Reference::fromStackSlot(codegen, slotIndex);
        Instruction::MoveReg move;
        move.srcReg = stackSlot();
        move.destReg = dest.stackSlot();
        codegen->bytecodeGenerator->addInstruction(move);
        return dest;
    }

    Reference slot = Reference::fromStackSlot(codegen, slotIndex);
    if (isConstant()) {
        Instruction::MoveConst move;
        move.constIndex = codegen->registerConstant(constant);
        move.destTemp = slot.stackSlot();
        codegen->bytecodeGenerator->addInstruction(move);
    } else {
        loadInAccumulator();
        slot.storeConsumeAccumulator();
    }
    return slot;
}

Codegen::Reference Codegen::Reference::storeRetainAccumulator() const
{
    if (storeWipesAccumulator()) {
        // a store will
        auto tmp = Reference::fromStackSlot(codegen);
        tmp.storeAccumulator(); // this is safe, and won't destory the accumulator
        storeAccumulator();
        return tmp;
    } else {
        // ok, this is safe, just do the store.
        storeAccumulator();
        return *this;
    }
}

bool Codegen::Reference::storeWipesAccumulator() const
{
    switch (type) {
    default:
    case Invalid:
    case Const:
    case Accumulator:
        Q_UNREACHABLE();
        return false;
    case StackSlot:
    case ScopedLocal:
        return false;
    case Name:
    case Member:
    case Subscript:
        return true;
    }
}

void Codegen::Reference::storeAccumulator() const
{
    if (isReferenceToConst) {
        // throw a type error
        RegisterScope scope(codegen);
        Reference r = codegen->referenceForName(QStringLiteral("TypeError"), false);
        r = r.storeOnStack();
        Instruction::Construct construct;
        construct.func = r.stackSlot();
        construct.argc = 0;
        construct.argv = 0;
        codegen->bytecodeGenerator->addInstruction(construct);
        Instruction::ThrowException throwException;
        codegen->bytecodeGenerator->addInstruction(throwException);
        return;
    }
    switch (type) {
    case Super:
        Q_UNREACHABLE();
        return;
    case SuperProperty:
        Instruction::StoreSuperProperty store;
        store.property = property.stackSlot();
        codegen->bytecodeGenerator->addInstruction(store);
        return;
    case StackSlot: {
        Instruction::StoreReg store;
        store.reg = theStackSlot;
        codegen->bytecodeGenerator->addInstruction(store);
        return;
    }
    case ScopedLocal: {
        if (scope == 0) {
            Instruction::StoreLocal store;
            store.index = index;
            codegen->bytecodeGenerator->addInstruction(store);
        } else {
            Instruction::StoreScopedLocal store;
            store.index = index;
            store.scope = scope;
            codegen->bytecodeGenerator->addInstruction(store);
        }
        return;
    }
    case Name: {
        Context *c = codegen->currentContext();
        if (c->isStrict) {
            Instruction::StoreNameStrict store;
            store.name = nameAsIndex();
            codegen->bytecodeGenerator->addInstruction(store);
        } else {
            Instruction::StoreNameSloppy store;
            store.name = nameAsIndex();
            codegen->bytecodeGenerator->addInstruction(store);
        }
    } return;
    case Member:
        if (!disable_lookups && codegen->useFastLookups) {
            Instruction::SetLookup store;
            store.base = propertyBase.stackSlot();
            store.index = codegen->registerSetterLookup(propertyNameIndex);
            codegen->bytecodeGenerator->addInstruction(store);
        } else {
            Instruction::StoreProperty store;
            store.base = propertyBase.stackSlot();
            store.name = propertyNameIndex;
            codegen->bytecodeGenerator->addInstruction(store);
        }
        return;
    case Subscript: {
        Instruction::StoreElement store;
        store.base = elementBase;
        store.index = elementSubscript.stackSlot();
        codegen->bytecodeGenerator->addTracingInstruction(store);
    } return;
    case Invalid:
    case Accumulator:
    case Const:
    case Import:
        break;
    }

    Q_UNREACHABLE();
}

void Codegen::Reference::loadInAccumulator() const
{
    auto tdzCheck = [this](bool requiresCheck){
        if (!requiresCheck)
            return;
        Instruction::DeadTemporalZoneCheck check;
        check.name = codegen->registerString(name);
        codegen->bytecodeGenerator->addInstruction(check);
    };
    auto tdzCheckStackSlot = [this, tdzCheck](Moth::StackSlot slot, bool requiresCheck){
        if (!requiresCheck)
            return;
        Instruction::LoadReg load;
        load.reg = slot;
        codegen->bytecodeGenerator->addInstruction(load);
        tdzCheck(true);
    };

    switch (type) {
    case Accumulator:
        return;
    case Super:
        Q_UNREACHABLE();
        return;
    case SuperProperty:
        tdzCheckStackSlot(property, subscriptRequiresTDZCheck);
        Instruction::LoadSuperProperty load;
        load.property = property.stackSlot();
        codegen->bytecodeGenerator->addInstruction(load);
        return;
    case Const: {
QT_WARNING_PUSH
QT_WARNING_DISABLE_GCC("-Wmaybe-uninitialized") // the loads below are empty structs.
        if (constant == Encode::null()) {
            Instruction::LoadNull load;
            codegen->bytecodeGenerator->addInstruction(load);
        } else if (constant == Encode(true)) {
            Instruction::LoadTrue load;
            codegen->bytecodeGenerator->addInstruction(load);
        } else if (constant == Encode(false)) {
            Instruction::LoadFalse load;
            codegen->bytecodeGenerator->addInstruction(load);
        } else if (constant == Encode::undefined()) {
            Instruction::LoadUndefined load;
            codegen->bytecodeGenerator->addInstruction(load);
        } else {
            Value p = Value::fromReturnedValue(constant);
            if (p.isNumber()) {
                double d = p.asDouble();
                int i = static_cast<int>(d);
                if (d == i && (d != 0 || !std::signbit(d))) {
                    if (!i) {
                        Instruction::LoadZero load;
                        codegen->bytecodeGenerator->addInstruction(load);
                        return;
                    }
                    Instruction::LoadInt load;
                    load.value = Value::fromReturnedValue(constant).toInt32();
                    codegen->bytecodeGenerator->addInstruction(load);
                    return;
                }
            }
            Instruction::LoadConst load;
            load.index = codegen->registerConstant(constant);
            codegen->bytecodeGenerator->addInstruction(load);
        }
QT_WARNING_POP
    } return;
    case StackSlot: {
        Instruction::LoadReg load;
        load.reg = stackSlot();
        codegen->bytecodeGenerator->addInstruction(load);
        tdzCheck(requiresTDZCheck);
    } return;
    case ScopedLocal: {
        if (!scope) {
            Instruction::LoadLocal load;
            load.index = index;
            codegen->bytecodeGenerator->addTracingInstruction(load);
        } else {
            Instruction::LoadScopedLocal load;
            load.index = index;
            load.scope = scope;
            codegen->bytecodeGenerator->addTracingInstruction(load);
        }
        tdzCheck(requiresTDZCheck);
        return;
    }
    case Name:
        if (global) {
            // these value properties of the global object are immutable, we we can directly convert them
            // to their numeric value here
            if (name == QStringLiteral("undefined")) {
                Reference::fromConst(codegen, Encode::undefined()).loadInAccumulator();
                return;
            } else if (name == QStringLiteral("Infinity")) {
                Reference::fromConst(codegen, Encode(qInf())).loadInAccumulator();
                return;
            } else if (name == QStringLiteral("Nan")) {
                Reference::fromConst(codegen, Encode(qQNaN())).loadInAccumulator();
                return;
            }
        }
        if (!disable_lookups && global) {
<<<<<<< HEAD
            Instruction::LoadGlobalLookup load;
            load.index = codegen->registerGlobalGetterLookup(nameAsIndex());
            codegen->bytecodeGenerator->addTracingInstruction(load);
=======
            if (qmlGlobal) {
                Instruction::LoadQmlContextPropertyLookup load;
                load.index = codegen->registerQmlContextPropertyGetterLookup(nameAsIndex());
                codegen->bytecodeGenerator->addInstruction(load);
            } else {
                Instruction::LoadGlobalLookup load;
                load.index = codegen->registerGlobalGetterLookup(nameAsIndex());
                codegen->bytecodeGenerator->addInstruction(load);
            }
>>>>>>> 937d8114
        } else {
            Instruction::LoadName load;
            load.name = nameAsIndex();
            codegen->bytecodeGenerator->addTracingInstruction(load);
        }
        return;
    case Member:
        propertyBase.loadInAccumulator();
        tdzCheck(requiresTDZCheck);
        if (!disable_lookups && codegen->useFastLookups) {
            Instruction::GetLookup load;
            load.index = codegen->registerGetterLookup(propertyNameIndex);
            codegen->bytecodeGenerator->addTracingInstruction(load);
        } else {
            Instruction::LoadProperty load;
            load.name = propertyNameIndex;
            codegen->bytecodeGenerator->addTracingInstruction(load);
        }
        return;
    case Import: {
        Instruction::LoadImport load;
        load.index = index;
        codegen->bytecodeGenerator->addInstruction(load);
        tdzCheck(requiresTDZCheck);
    } return;
    case Subscript: {
        tdzCheckStackSlot(elementBase, requiresTDZCheck);
        elementSubscript.loadInAccumulator();
        tdzCheck(subscriptRequiresTDZCheck);
        Instruction::LoadElement load;
        load.base = elementBase;
        codegen->bytecodeGenerator->addTracingInstruction(load);
    } return;
    case Invalid:
        break;
    }
    Q_UNREACHABLE();
}<|MERGE_RESOLUTION|>--- conflicted
+++ resolved
@@ -1936,25 +1936,7 @@
 void Codegen::handleCall(Reference &base, Arguments calldata, int slotForFunction, int slotForThisObject)
 {
     //### Do we really need all these call instructions? can's we load the callee in a temp?
-<<<<<<< HEAD
-    if (base.type == Reference::QmlScopeObject) {
-        Instruction::CallScopeObjectProperty call;
-        call.base = base.qmlBase.stackSlot();
-        call.name = base.qmlCoreIndex;
-        call.argc = calldata.argc;
-        call.argv = calldata.argv;
-        bytecodeGenerator->addTracingInstruction(call);
-    } else if (base.type == Reference::QmlContextObject) {
-        Instruction::CallContextObjectProperty call;
-        call.base = base.qmlBase.stackSlot();
-        call.name = base.qmlCoreIndex;
-        call.argc = calldata.argc;
-        call.argv = calldata.argv;
-        bytecodeGenerator->addTracingInstruction(call);
-    } else if (base.type == Reference::Member) {
-=======
     if (base.type == Reference::Member) {
->>>>>>> 937d8114
         if (!disable_lookups && useFastLookups) {
             Instruction::CallPropertyLookup call;
             call.base = base.propertyBase.stackSlot();
@@ -1984,27 +1966,19 @@
             call.argv = calldata.argv;
             bytecodeGenerator->addTracingInstruction(call);
         } else if (!disable_lookups && useFastLookups && base.global) {
-<<<<<<< HEAD
-            Instruction::CallGlobalLookup call;
-            call.index = registerGlobalGetterLookup(base.nameAsIndex());
-            call.argc = calldata.argc;
-            call.argv = calldata.argv;
-            bytecodeGenerator->addTracingInstruction(call);
-=======
             if (base.qmlGlobal) {
                 Instruction::CallQmlContextPropertyLookup call;
                 call.index = registerQmlContextPropertyGetterLookup(base.nameAsIndex());
                 call.argc = calldata.argc;
                 call.argv = calldata.argv;
-                bytecodeGenerator->addInstruction(call);
+                bytecodeGenerator->addTracingInstruction(call);
             } else {
                 Instruction::CallGlobalLookup call;
                 call.index = registerGlobalGetterLookup(base.nameAsIndex());
                 call.argc = calldata.argc;
                 call.argv = calldata.argv;
-                bytecodeGenerator->addInstruction(call);
+                bytecodeGenerator->addTracingInstruction(call);
             }
->>>>>>> 937d8114
         } else {
             Instruction::CallName call;
             call.name = base.nameAsIndex();
@@ -4375,21 +4349,15 @@
             }
         }
         if (!disable_lookups && global) {
-<<<<<<< HEAD
-            Instruction::LoadGlobalLookup load;
-            load.index = codegen->registerGlobalGetterLookup(nameAsIndex());
-            codegen->bytecodeGenerator->addTracingInstruction(load);
-=======
             if (qmlGlobal) {
                 Instruction::LoadQmlContextPropertyLookup load;
                 load.index = codegen->registerQmlContextPropertyGetterLookup(nameAsIndex());
-                codegen->bytecodeGenerator->addInstruction(load);
+                codegen->bytecodeGenerator->addTracingInstruction(load);
             } else {
                 Instruction::LoadGlobalLookup load;
                 load.index = codegen->registerGlobalGetterLookup(nameAsIndex());
-                codegen->bytecodeGenerator->addInstruction(load);
+                codegen->bytecodeGenerator->addTracingInstruction(load);
             }
->>>>>>> 937d8114
         } else {
             Instruction::LoadName load;
             load.name = nameAsIndex();
