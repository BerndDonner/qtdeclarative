--- conflicted
+++ resolved
@@ -412,12 +412,7 @@
 
     QList<QQmlError> errors();
 
-<<<<<<< HEAD
 protected:
-    QString _fileName;
-=======
-private:
->>>>>>> 90aaff37
     Result _expr;
     QString _property;
     UiMember _uiMember;
