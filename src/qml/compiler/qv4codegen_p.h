--- conflicted
+++ resolved
@@ -100,19 +100,8 @@
                              const QString &finalUrl,
                              const QString &sourceCode,
                              AST::Program *ast,
-<<<<<<< HEAD
                              Module *module,
                              CompilationMode mode = GlobalCode);
-=======
-                             QV4::IR::Module *module,
-                             CompilationMode mode = GlobalCode,
-                             const QStringList &inheritedLocals = QStringList());
-    void generateFromFunctionExpression(const QString &fileName,
-                                        const QString &finalUrl,
-                                        const QString &sourceCode,
-                                        AST::FunctionExpression *ast,
-                                        QV4::IR::Module *module);
->>>>>>> e6d4df15
 
 public:
     class VolatileMemoryLocationScanner;
