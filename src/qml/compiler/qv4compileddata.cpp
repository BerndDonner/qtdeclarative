/****************************************************************************
**
** Copyright (C) 2016 The Qt Company Ltd.
** Contact: https://www.qt.io/licensing/
**
** This file is part of the QtQml module of the Qt Toolkit.
**
** $QT_BEGIN_LICENSE:LGPL$
** Commercial License Usage
** Licensees holding valid commercial Qt licenses may use this file in
** accordance with the commercial license agreement provided with the
** Software or, alternatively, in accordance with the terms contained in
** a written agreement between you and The Qt Company. For licensing terms
** and conditions see https://www.qt.io/terms-conditions. For further
** information use the contact form at https://www.qt.io/contact-us.
**
** GNU Lesser General Public License Usage
** Alternatively, this file may be used under the terms of the GNU Lesser
** General Public License version 3 as published by the Free Software
** Foundation and appearing in the file LICENSE.LGPL3 included in the
** packaging of this file. Please review the following information to
** ensure the GNU Lesser General Public License version 3 requirements
** will be met: https://www.gnu.org/licenses/lgpl-3.0.html.
**
** GNU General Public License Usage
** Alternatively, this file may be used under the terms of the GNU
** General Public License version 2.0 or (at your option) the GNU General
** Public license version 3 or any later version approved by the KDE Free
** Qt Foundation. The licenses are as published by the Free Software
** Foundation and appearing in the file LICENSE.GPL2 and LICENSE.GPL3
** included in the packaging of this file. Please review the following
** information to ensure the GNU General Public License requirements will
** be met: https://www.gnu.org/licenses/gpl-2.0.html and
** https://www.gnu.org/licenses/gpl-3.0.html.
**
** $QT_END_LICENSE$
**
****************************************************************************/

#include "qv4compileddata_p.h"
#include <private/qv4value_p.h>
#ifndef V4_BOOTSTRAP
#include <private/qv4engine_p.h>
#include <private/qv4function_p.h>
#include <private/qv4objectproto_p.h>
#include <private/qv4lookup_p.h>
#include <private/qv4regexpobject_p.h>
#include <private/qv4regexp_p.h>
#include <private/qqmlpropertycache_p.h>
#include <private/qqmltypeloader_p.h>
#include <private/qqmlengine_p.h>
#include <private/qv4vme_moth_p.h>
#include "qv4compilationunitmapper_p.h"
#include <QQmlPropertyMap>
#include <QDateTime>
#include <QFile>
#include <QFileInfo>
#include <QScopedValueRollback>
#include <QStandardPaths>
#include <QDir>
#include <private/qv4identifiertable_p.h>
#endif
#include <private/qqmlirbuilder_p.h>
#include <QCoreApplication>
#include <QCryptographicHash>
#include <QSaveFile>

#include <algorithm>

#if defined(QT_BUILD_INTERNAL)
#if defined(Q_OS_UNIX) && !defined(QT_NO_DYNAMIC_CAST)
#include <dlfcn.h>
#endif
#endif

QT_BEGIN_NAMESPACE

namespace QV4 {

namespace CompiledData {

#if !defined(V4_BOOTSTRAP)
static QString cacheFilePath(const QUrl &url)
{
    const QString localSourcePath = QQmlFile::urlToLocalFileOrQrc(url);
    const QString localCachePath = localSourcePath + QLatin1Char('c');
    if (QFile::exists(localCachePath) || QFileInfo(QFileInfo(localSourcePath).dir().absolutePath()).isWritable())
        return localCachePath;
    QCryptographicHash fileNameHash(QCryptographicHash::Sha1);
    fileNameHash.addData(localSourcePath.toUtf8());
    QString directory = QStandardPaths::writableLocation(QStandardPaths::CacheLocation) + QLatin1String("/qmlcache/");
    QDir::root().mkpath(directory);
    return directory + QString::fromUtf8(fileNameHash.result().toHex()) + QLatin1Char('.') + QFileInfo(localCachePath).completeSuffix();
}
#endif

#ifndef V4_BOOTSTRAP
CompilationUnit::CompilationUnit()
    : data(0)
    , engine(0)
    , qmlEngine(0)
    , runtimeLookups(0)
    , runtimeRegularExpressions(0)
    , runtimeClasses(0)
    , constants(nullptr)
    , totalBindingsCount(0)
    , totalParserStatusCount(0)
    , totalObjectCount(0)
    , metaTypeId(-1)
    , listMetaTypeId(-1)
    , isRegisteredWithEngine(false)
{}

CompilationUnit::~CompilationUnit()
{
    unlink();
    if (data && !(data->flags & QV4::CompiledData::Unit::StaticData))
        free(const_cast<Unit *>(data));
    data = 0;
}

QV4::Function *CompilationUnit::linkToEngine(ExecutionEngine *engine)
{
    this->engine = engine;
    engine->compilationUnits.insert(this);

    Q_ASSERT(!runtimeStrings);
    Q_ASSERT(data);
    runtimeStrings = (QV4::Heap::String **)malloc(data->stringTableSize * sizeof(QV4::Heap::String*));
    // memset the strings to 0 in case a GC run happens while we're within the loop below
    memset(runtimeStrings, 0, data->stringTableSize * sizeof(QV4::Heap::String*));
    for (uint i = 0; i < data->stringTableSize; ++i)
        runtimeStrings[i] = engine->newString(data->stringAt(i));

    runtimeRegularExpressions = new QV4::Value[data->regexpTableSize];
    // memset the regexps to 0 in case a GC run happens while we're within the loop below
    memset(runtimeRegularExpressions, 0, data->regexpTableSize * sizeof(QV4::Value));
    for (uint i = 0; i < data->regexpTableSize; ++i) {
        const CompiledData::RegExp *re = data->regexpAt(i);
<<<<<<< HEAD
        QV4::Heap::RegExpObject *ro = engine->newRegExpObject(data->stringAt(re->stringIndex), re->flags);
        runtimeRegularExpressions[i] = ro;
=======
        bool global = false;
        bool multiline = false;
        bool ignoreCase = false;
        if (re->flags & CompiledData::RegExp::RegExp_Global)
            global = true;
        if (re->flags & CompiledData::RegExp::RegExp_IgnoreCase)
            ignoreCase = true;
        if (re->flags & CompiledData::RegExp::RegExp_Multiline)
            multiline = true;
        runtimeRegularExpressions[i] = QV4::RegExp::create(engine, data->stringAt(re->stringIndex), ignoreCase, multiline, global);
>>>>>>> 1bb9c7b5
    }

    if (data->lookupTableSize) {
        runtimeLookups = new QV4::Lookup[data->lookupTableSize];
        memset(runtimeLookups, 0, data->lookupTableSize * sizeof(QV4::Lookup));
        const CompiledData::Lookup *compiledLookups = data->lookupTable();
        for (uint i = 0; i < data->lookupTableSize; ++i) {
            QV4::Lookup *l = runtimeLookups + i;

            Lookup::Type type = Lookup::Type(uint(compiledLookups[i].type_and_flags));
            if (type == CompiledData::Lookup::Type_Getter)
                l->getter = QV4::Lookup::getterGeneric;
            else if (type == CompiledData::Lookup::Type_Setter)
                l->setter = QV4::Lookup::setterGeneric;
            else if (type == CompiledData::Lookup::Type_GlobalGetter)
                l->globalGetter = QV4::Lookup::globalGetterGeneric;

            for (int j = 0; j < QV4::Lookup::Size; ++j)
                l->classList[j] = 0;
            l->level = -1;
            l->index = UINT_MAX;
            l->nameIndex = compiledLookups[i].nameIndex;
        }
    }

    if (data->jsClassTableSize) {
        runtimeClasses = (QV4::InternalClass**)malloc(data->jsClassTableSize * sizeof(QV4::InternalClass*));
        for (uint i = 0; i < data->jsClassTableSize; ++i) {
            int memberCount = 0;
            const CompiledData::JSClassMember *member = data->jsClassAt(i, &memberCount);
            QV4::InternalClass *klass = engine->internalClasses[QV4::ExecutionEngine::Class_Object];
            for (int j = 0; j < memberCount; ++j, ++member)
                klass = klass->addMember(engine->identifierTable->identifier(runtimeStrings[member->nameOffset]), member->isAccessor ? QV4::Attr_Accessor : QV4::Attr_Data);

            runtimeClasses[i] = klass;
        }
    }

#if Q_BYTE_ORDER == Q_BIG_ENDIAN
    Value *bigEndianConstants = new Value[data->constantTableSize];
    const quint64_le *littleEndianConstants = data->constants();
    for (uint i = 0; i < data->constantTableSize; ++i)
        bigEndianConstants[i] = Value::fromReturnedValue(littleEndianConstants[i]);
    constants = bigEndianConstants;
#else
    constants = reinterpret_cast<const Value*>(data->constants());
#endif

    linkBackendToEngine(engine);

    static const bool showCode = qEnvironmentVariableIsSet("QV4_SHOW_BYTECODE");
    if (showCode) {
        qDebug() << "=== Constant table";
        Moth::dumpConstantTable(constants, data->constantTableSize);
        qDebug() << "=== String table";
        for (uint i = 0; i < data->stringTableSize; ++i)
            qDebug() << "    " << i << ":" << runtimeStrings[i]->toQString();
        qDebug() << "=== Closure table";
        for (uint i = 0; i < data->functionTableSize; ++i)
            qDebug() << "    " << i << ":" << runtimeFunctions[i]->name()->toQString();
        qDebug() << "root function at index " << (data->indexOfRootFunction != -1 ? data->indexOfRootFunction : 0);
    }

    if (data->indexOfRootFunction != -1)
        return runtimeFunctions[data->indexOfRootFunction];
    else
        return 0;
}

void CompilationUnit::unlink()
{
    if (engine)
        engine->compilationUnits.erase(engine->compilationUnits.find(this));

    if (isRegisteredWithEngine) {
        Q_ASSERT(data && propertyCaches.count() > 0 && propertyCaches.at(/*root object*/0));
        if (qmlEngine)
            qmlEngine->unregisterInternalCompositeType(this);
        QQmlMetaType::unregisterInternalCompositeType(this);
        isRegisteredWithEngine = false;
    }

    propertyCaches.clear();

    for (int ii = 0; ii < dependentScripts.count(); ++ii)
        dependentScripts.at(ii)->release();
    dependentScripts.clear();

    typeNameCache = nullptr;

    qDeleteAll(resolvedTypes);
    resolvedTypes.clear();

    engine = 0;
    qmlEngine = 0;
    free(runtimeStrings);
    runtimeStrings = 0;
    delete [] runtimeLookups;
    runtimeLookups = 0;
    delete [] runtimeRegularExpressions;
    runtimeRegularExpressions = 0;
    free(runtimeClasses);
    runtimeClasses = 0;
    qDeleteAll(runtimeFunctions);
    runtimeFunctions.clear();
#if Q_BYTE_ORDER == Q_BIG_ENDIAN
    delete [] constants;
    constants = nullptr;
#endif
}

void CompilationUnit::markObjects(QV4::MarkStack *markStack)
{
    for (uint i = 0; i < data->stringTableSize; ++i)
        if (runtimeStrings[i])
            runtimeStrings[i]->mark(markStack);
    if (runtimeRegularExpressions) {
        for (uint i = 0; i < data->regexpTableSize; ++i)
            runtimeRegularExpressions[i].mark(markStack);
    }
}

void CompilationUnit::destroy()
{
    if (qmlEngine)
        QQmlEnginePrivate::deleteInEngineThread(qmlEngine, this);
    else
        delete this;
}

IdentifierHash<int> CompilationUnit::namedObjectsPerComponent(int componentObjectIndex)
{
    auto it = namedObjectsPerComponentCache.find(componentObjectIndex);
    if (it == namedObjectsPerComponentCache.end()) {
        IdentifierHash<int> namedObjectCache(engine);
        const CompiledData::Object *component = data->objectAt(componentObjectIndex);
        const quint32_le *namedObjectIndexPtr = component->namedObjectsInComponentTable();
        for (quint32 i = 0; i < component->nNamedObjectsInComponent; ++i, ++namedObjectIndexPtr) {
            const CompiledData::Object *namedObject = data->objectAt(*namedObjectIndexPtr);
            namedObjectCache.add(runtimeStrings[namedObject->idNameIndex], namedObject->id);
        }
        it = namedObjectsPerComponentCache.insert(componentObjectIndex, namedObjectCache);
    }
    return *it;
}

void CompilationUnit::finalizeCompositeType(QQmlEnginePrivate *qmlEngine)
{
    this->qmlEngine = qmlEngine;

    // Add to type registry of composites
    if (propertyCaches.needsVMEMetaObject(/*root object*/0)) {
        QQmlMetaType::registerInternalCompositeType(this);
        qmlEngine->registerInternalCompositeType(this);
    } else {
        const QV4::CompiledData::Object *obj = objectAt(/*root object*/0);
        auto *typeRef = resolvedTypes.value(obj->inheritedTypeNameIndex);
        Q_ASSERT(typeRef);
        if (typeRef->compilationUnit) {
            metaTypeId = typeRef->compilationUnit->metaTypeId;
            listMetaTypeId = typeRef->compilationUnit->listMetaTypeId;
        } else {
            metaTypeId = typeRef->type.typeId();
            listMetaTypeId = typeRef->type.qListTypeId();
        }
    }

    // Collect some data for instantiation later.
    int bindingCount = 0;
    int parserStatusCount = 0;
    int objectCount = 0;
    for (quint32 i = 0; i < data->nObjects; ++i) {
        const QV4::CompiledData::Object *obj = data->objectAt(i);
        bindingCount += obj->nBindings;
        if (auto *typeRef = resolvedTypes.value(obj->inheritedTypeNameIndex)) {
            if (typeRef->type.isValid()) {
                if (typeRef->type.parserStatusCast() != -1)
                    ++parserStatusCount;
            }
            ++objectCount;
            if (typeRef->compilationUnit) {
                bindingCount += typeRef->compilationUnit->totalBindingsCount;
                parserStatusCount += typeRef->compilationUnit->totalParserStatusCount;
                objectCount += typeRef->compilationUnit->totalObjectCount;
            }
        }
    }

    totalBindingsCount = bindingCount;
    totalParserStatusCount = parserStatusCount;
    totalObjectCount = objectCount;
}

bool CompilationUnit::verifyChecksum(const DependentTypesHasher &dependencyHasher) const
{
    if (!dependencyHasher) {
        for (size_t i = 0; i < sizeof(data->dependencyMD5Checksum); ++i) {
            if (data->dependencyMD5Checksum[i] != 0)
                return false;
        }
        return true;
    }
    QCryptographicHash hash(QCryptographicHash::Md5);
    if (!dependencyHasher(&hash))
        return false;
    QByteArray checksum = hash.result();
    Q_ASSERT(checksum.size() == sizeof(data->dependencyMD5Checksum));
    return memcmp(data->dependencyMD5Checksum, checksum.constData(),
                  sizeof(data->dependencyMD5Checksum)) == 0;
}

bool CompilationUnit::loadFromDisk(const QUrl &url, const QDateTime &sourceTimeStamp, QString *errorString)
{
    if (!QQmlFile::isLocalFile(url)) {
        *errorString = QStringLiteral("File has to be a local file.");
        return false;
    }

    const QString sourcePath = QQmlFile::urlToLocalFileOrQrc(url);
    QScopedPointer<CompilationUnitMapper> cacheFile(new CompilationUnitMapper());

    CompiledData::Unit *mappedUnit = cacheFile->open(cacheFilePath(url), sourceTimeStamp, errorString);
    if (!mappedUnit)
        return false;

    const Unit * const oldDataPtr = (data && !(data->flags & QV4::CompiledData::Unit::StaticData)) ? data : nullptr;
    QScopedValueRollback<const Unit *> dataPtrChange(data, mappedUnit);

    if (data->sourceFileIndex != 0 && sourcePath != QQmlFile::urlToLocalFileOrQrc(stringAt(data->sourceFileIndex))) {
        *errorString = QStringLiteral("QML source file has moved to a different location.");
        return false;
    }

    {
        const QString foundArchitecture = stringAt(data->architectureIndex);
        const QString expectedArchitecture = QSysInfo::buildAbi();
        if (foundArchitecture != expectedArchitecture) {
            *errorString = QString::fromUtf8("Architecture mismatch. Found %1 expected %2").arg(foundArchitecture).arg(expectedArchitecture);
            return false;
        }
    }

    {
        const QString foundCodeGenerator = stringAt(data->codeGeneratorIndex);
        const QString expectedCodeGenerator = QStringLiteral("moth"); // ###
        if (foundCodeGenerator != expectedCodeGenerator) {
            *errorString = QString::fromUtf8("Code generator mismatch. Found code generated by %1 but expected %2").arg(foundCodeGenerator).arg(expectedCodeGenerator);
            return false;
        }
    }

    dataPtrChange.commit();
    free(const_cast<Unit*>(oldDataPtr));
    backingFile.reset(cacheFile.take());
    return true;
}

void CompilationUnit::linkBackendToEngine(ExecutionEngine *engine)
{
    runtimeFunctions.resize(data->functionTableSize);
    for (int i = 0 ;i < runtimeFunctions.size(); ++i) {
        const QV4::CompiledData::Function *compiledFunction = data->functionAt(i);
        runtimeFunctions[i] = new QV4::Function(engine, this, compiledFunction, &Moth::VME::exec);
    }
}

#endif // V4_BOOTSTRAP

#if defined(V4_BOOTSTRAP)
bool CompilationUnit::saveToDisk(const QString &outputFileName, QString *errorString)
#else
bool CompilationUnit::saveToDisk(const QUrl &unitUrl, QString *errorString)
#endif
{
    errorString->clear();

#if !defined(V4_BOOTSTRAP)
    if (data->sourceTimeStamp == 0) {
        *errorString = QStringLiteral("Missing time stamp for source file");
        return false;
    }

    if (!QQmlFile::isLocalFile(unitUrl)) {
        *errorString = QStringLiteral("File has to be a local file.");
        return false;
    }
    const QString outputFileName = cacheFilePath(unitUrl);
#endif

#if QT_CONFIG(temporaryfile)
    // Foo.qml -> Foo.qmlc
    QSaveFile cacheFile(outputFileName);
    if (!cacheFile.open(QIODevice::WriteOnly | QIODevice::Truncate)) {
        *errorString = cacheFile.errorString();
        return false;
    }

    QByteArray modifiedUnit;
    modifiedUnit.resize(data->unitSize);
    memcpy(modifiedUnit.data(), data, data->unitSize);
    const char *dataPtr = modifiedUnit.data();
    Unit *unitPtr;
    memcpy(&unitPtr, &dataPtr, sizeof(unitPtr));
    unitPtr->flags |= Unit::StaticData;

    qint64 headerWritten = cacheFile.write(modifiedUnit);
    if (headerWritten != modifiedUnit.size()) {
        *errorString = cacheFile.errorString();
        return false;
    }

    if (!cacheFile.commit()) {
        *errorString = cacheFile.errorString();
        return false;
    }

    return true;
#else
    Q_UNUSED(outputFileName)
    *errorString = QStringLiteral("features.temporaryfile is disabled.");
    return false;
#endif // QT_CONFIG(temporaryfile)
}

Unit *CompilationUnit::createUnitData(QmlIR::Document *irDocument)
{
    if (!irDocument->javaScriptCompilationUnit->data)
        return irDocument->jsGenerator.generateUnit(QV4::Compiler::JSUnitGenerator::GenerateWithoutStringTable);

    QQmlRefPointer<QV4::CompiledData::CompilationUnit> compilationUnit = irDocument->javaScriptCompilationUnit;
    QV4::CompiledData::Unit *jsUnit = const_cast<QV4::CompiledData::Unit*>(compilationUnit->data);
    auto ensureWritableUnit = [&jsUnit, &compilationUnit]() {
        if (jsUnit == compilationUnit->data) {
            char *unitCopy = (char*)malloc(jsUnit->unitSize);
            memcpy(unitCopy, jsUnit, jsUnit->unitSize);
            jsUnit = reinterpret_cast<QV4::CompiledData::Unit*>(unitCopy);
        }
    };

    QV4::Compiler::StringTableGenerator &stringTable = irDocument->jsGenerator.stringTable;

    if (jsUnit->sourceFileIndex == quint32(0) || jsUnit->stringAt(jsUnit->sourceFileIndex) != irDocument->jsModule.fileName) {
        ensureWritableUnit();
        jsUnit->sourceFileIndex = stringTable.registerString(irDocument->jsModule.fileName);
    }

    // Collect signals that have had a change in signature (from onClicked to onClicked(mouse) for example)
    // and now need fixing in the QV4::CompiledData. Also register strings at the same time, to finalize
    // the string table.
    QVector<quint32> changedSignals;
    QVector<QQmlJS::AST::FormalParameterList*> changedSignalParameters;
    for (QmlIR::Object *o: qAsConst(irDocument->objects)) {
        for (QmlIR::Binding *binding = o->firstBinding(); binding; binding = binding->next) {
            if (!(binding->flags & QV4::CompiledData::Binding::IsSignalHandlerExpression))
                continue;

            quint32 functionIndex = binding->value.compiledScriptIndex;
            QmlIR::CompiledFunctionOrExpression *foe = o->functionsAndExpressions->slowAt(functionIndex);
            if (!foe)
                continue;

            // save absolute index
            changedSignals << o->runtimeFunctionIndices.at(functionIndex);

            Q_ASSERT(foe->node);
            Q_ASSERT(QQmlJS::AST::cast<QQmlJS::AST::FunctionDeclaration*>(foe->node));

            QQmlJS::AST::FormalParameterList *parameters = QQmlJS::AST::cast<QQmlJS::AST::FunctionDeclaration*>(foe->node)->formals;
            changedSignalParameters << parameters;

            for (; parameters; parameters = parameters->next)
                stringTable.registerString(parameters->name.toString());
        }
    }

    QVector<quint32> signalParameterNameTable;
    quint32 signalParameterNameTableOffset = jsUnit->unitSize;

    // Update signal signatures
    if (!changedSignals.isEmpty()) {
        if (jsUnit == compilationUnit->data) {
            char *unitCopy = (char*)malloc(jsUnit->unitSize);
            memcpy(unitCopy, jsUnit, jsUnit->unitSize);
            jsUnit = reinterpret_cast<QV4::CompiledData::Unit*>(unitCopy);
        }

        for (int i = 0; i < changedSignals.count(); ++i) {
            const uint functionIndex = changedSignals.at(i);
            // The data is now read-write due to the copy above, so the const_cast is ok.
            QV4::CompiledData::Function *function = const_cast<QV4::CompiledData::Function *>(jsUnit->functionAt(functionIndex));
            Q_ASSERT(function->nFormals == quint32(0));

            function->formalsOffset = signalParameterNameTableOffset - jsUnit->functionOffsetTable()[functionIndex];

            for (QQmlJS::AST::FormalParameterList *parameters = changedSignalParameters.at(i);
                 parameters; parameters = parameters->next) {
                signalParameterNameTable.append(stringTable.getStringId(parameters->name.toString()));
                function->nFormals = function->nFormals + 1;
            }

            // Hack to ensure an activation is created.
            function->flags |= QV4::CompiledData::Function::HasCatchOrWith | QV4::CompiledData::Function::HasDirectEval;

            signalParameterNameTableOffset += function->nFormals * sizeof(quint32);
        }
    }

    if (!signalParameterNameTable.isEmpty()) {
        ensureWritableUnit();
        Q_ASSERT(jsUnit != compilationUnit->data);
        const uint signalParameterTableSize = signalParameterNameTable.count() * sizeof(quint32);
        uint newSize = jsUnit->unitSize + signalParameterTableSize;
        const uint oldSize = jsUnit->unitSize;
        char *unitWithSignalParameters = (char*)realloc(jsUnit, newSize);
        memcpy(unitWithSignalParameters + oldSize, signalParameterNameTable.constData(), signalParameterTableSize);
        jsUnit = reinterpret_cast<QV4::CompiledData::Unit*>(unitWithSignalParameters);
        jsUnit->unitSize = newSize;
    }

    if (jsUnit != compilationUnit->data)
        jsUnit->flags &= ~QV4::CompiledData::Unit::StaticData;

    return jsUnit;
}

QString Binding::valueAsString(const Unit *unit) const
{
    switch (type) {
    case Type_Script:
    case Type_String:
        return unit->stringAt(stringIndex);
    case Type_Boolean:
        return value.b ? QStringLiteral("true") : QStringLiteral("false");
    case Type_Number:
        return QString::number(valueAsNumber());
    case Type_Invalid:
        return QString();
#if !QT_CONFIG(translation)
    case Type_TranslationById:
    case Type_Translation:
        return unit->stringAt(stringIndex);
#else
    case Type_TranslationById: {
        QByteArray id = unit->stringAt(stringIndex).toUtf8();
        return qtTrId(id.constData(), value.translationData.number);
    }
    case Type_Translation: {
        // This code must match that in the qsTr() implementation
        const QString &path = unit->stringAt(unit->sourceFileIndex);
        int lastSlash = path.lastIndexOf(QLatin1Char('/'));
        QStringRef context = (lastSlash > -1) ? path.midRef(lastSlash + 1, path.length() - lastSlash - 5)
                                              : QStringRef();
        QByteArray contextUtf8 = context.toUtf8();
        QByteArray comment = unit->stringAt(value.translationData.commentIndex).toUtf8();
        QByteArray text = unit->stringAt(stringIndex).toUtf8();
        return QCoreApplication::translate(contextUtf8.constData(), text.constData(),
                                           comment.constData(), value.translationData.number);
    }
#endif
    default:
        break;
    }
    return QString();
}

//reverse of Lexer::singleEscape()
QString Binding::escapedString(const QString &string)
{
    QString tmp = QLatin1String("\"");
    for (int i = 0; i < string.length(); ++i) {
        const QChar &c = string.at(i);
        switch (c.unicode()) {
        case 0x08:
            tmp += QLatin1String("\\b");
            break;
        case 0x09:
            tmp += QLatin1String("\\t");
            break;
        case 0x0A:
            tmp += QLatin1String("\\n");
            break;
        case 0x0B:
            tmp += QLatin1String("\\v");
            break;
        case 0x0C:
            tmp += QLatin1String("\\f");
            break;
        case 0x0D:
            tmp += QLatin1String("\\r");
            break;
        case 0x22:
            tmp += QLatin1String("\\\"");
            break;
        case 0x27:
            tmp += QLatin1String("\\\'");
            break;
        case 0x5C:
            tmp += QLatin1String("\\\\");
            break;
        default:
            tmp += c;
            break;
        }
    }
    tmp += QLatin1Char('\"');
    return tmp;
}

QString Binding::valueAsScriptString(const Unit *unit) const
{
    if (type == Type_String)
        return escapedString(unit->stringAt(stringIndex));
    else
        return valueAsString(unit);
}

#ifndef V4_BOOTSTRAP
/*!
Returns the property cache, if one alread exists.  The cache is not referenced.
*/
QQmlPropertyCache *ResolvedTypeReference::propertyCache() const
{
    if (type.isValid())
        return typePropertyCache;
    else
        return compilationUnit->rootPropertyCache();
}

/*!
Returns the property cache, creating one if it doesn't already exist.  The cache is not referenced.
*/
QQmlPropertyCache *ResolvedTypeReference::createPropertyCache(QQmlEngine *engine)
{
    if (typePropertyCache) {
        return typePropertyCache;
    } else if (type.isValid()) {
        typePropertyCache = QQmlEnginePrivate::get(engine)->cache(type.metaObject());
        return typePropertyCache;
    } else {
        return compilationUnit->rootPropertyCache();
    }
}

bool ResolvedTypeReference::addToHash(QCryptographicHash *hash, QQmlEngine *engine)
{
    if (type.isValid()) {
        bool ok = false;
        hash->addData(createPropertyCache(engine)->checksum(&ok));
        return ok;
    }
    hash->addData(compilationUnit->data->md5Checksum, sizeof(compilationUnit->data->md5Checksum));
    return true;
}

template <typename T>
bool qtTypeInherits(const QMetaObject *mo) {
    while (mo) {
        if (mo == &T::staticMetaObject)
            return true;
        mo = mo->superClass();
    }
    return false;
}

void ResolvedTypeReference::doDynamicTypeCheck()
{
    const QMetaObject *mo = 0;
    if (typePropertyCache)
        mo = typePropertyCache->firstCppMetaObject();
    else if (type.isValid())
        mo = type.metaObject();
    else if (compilationUnit)
        mo = compilationUnit->rootPropertyCache()->firstCppMetaObject();
    isFullyDynamicType = qtTypeInherits<QQmlPropertyMap>(mo);
}

static QByteArray ownLibraryChecksum()
{
    static QByteArray libraryChecksum;
    static bool checksumInitialized = false;
    if (checksumInitialized)
        return libraryChecksum;
    checksumInitialized = true;
#if defined(QT_BUILD_INTERNAL) && !defined(QT_NO_DYNAMIC_CAST) && QT_CONFIG(dlopen)
    // This is a bit of a hack to make development easier. When hacking on the code generator
    // the cache files may end up being re-used. To avoid that we also add the checksum of
    // the QtQml library.
    Dl_info libInfo;
    if (dladdr(reinterpret_cast<const void *>(&ownLibraryChecksum), &libInfo) != 0) {
        QFile library(QFile::decodeName(libInfo.dli_fname));
        if (library.open(QIODevice::ReadOnly)) {
            QCryptographicHash hash(QCryptographicHash::Md5);
            hash.addData(&library);
            libraryChecksum = hash.result();
        }
    }
#elif defined(QML_COMPILE_HASH)
    libraryChecksum = QByteArray(QT_STRINGIFY(QML_COMPILE_HASH));
#else
    // Not implemented.
#endif
    return libraryChecksum;
}

bool ResolvedTypeReferenceMap::addToHash(QCryptographicHash *hash, QQmlEngine *engine) const
{
    for (auto it = constBegin(), end = constEnd(); it != end; ++it) {
        if (!it.value()->addToHash(hash, engine))
            return false;
    }

    hash->addData(ownLibraryChecksum());

    return true;
}

#endif

void Unit::generateChecksum()
{
#ifndef V4_BOOTSTRAP
    QCryptographicHash hash(QCryptographicHash::Md5);

    const int checksummableDataOffset = offsetof(QV4::CompiledData::Unit, md5Checksum) + sizeof(md5Checksum);

    const char *dataPtr = reinterpret_cast<const char *>(this) + checksummableDataOffset;
    hash.addData(dataPtr, unitSize - checksummableDataOffset);

    QByteArray checksum = hash.result();
    Q_ASSERT(checksum.size() == sizeof(md5Checksum));
    memcpy(md5Checksum, checksum.constData(), sizeof(md5Checksum));
#else
    memset(md5Checksum, 0, sizeof(md5Checksum));
#endif
}

}

}

QT_END_NAMESPACE<|MERGE_RESOLUTION|>--- conflicted
+++ resolved
@@ -137,10 +137,6 @@
     memset(runtimeRegularExpressions, 0, data->regexpTableSize * sizeof(QV4::Value));
     for (uint i = 0; i < data->regexpTableSize; ++i) {
         const CompiledData::RegExp *re = data->regexpAt(i);
-<<<<<<< HEAD
-        QV4::Heap::RegExpObject *ro = engine->newRegExpObject(data->stringAt(re->stringIndex), re->flags);
-        runtimeRegularExpressions[i] = ro;
-=======
         bool global = false;
         bool multiline = false;
         bool ignoreCase = false;
@@ -151,7 +147,6 @@
         if (re->flags & CompiledData::RegExp::RegExp_Multiline)
             multiline = true;
         runtimeRegularExpressions[i] = QV4::RegExp::create(engine, data->stringAt(re->stringIndex), ignoreCase, multiline, global);
->>>>>>> 1bb9c7b5
     }
 
     if (data->lookupTableSize) {
