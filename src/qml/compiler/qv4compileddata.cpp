--- conflicted
+++ resolved
@@ -145,14 +145,8 @@
         if (re->flags & CompiledData::RegExp::RegExp_IgnoreCase)
             ignoreCase = true;
         if (re->flags & CompiledData::RegExp::RegExp_Multiline)
-<<<<<<< HEAD
-            flags |= IR::RegExp::RegExp_Multiline;
-        QV4::Heap::RegExpObject *ro = engine->newRegExpObject(data->stringAt(re->stringIndex), flags);
-        runtimeRegularExpressions[i] = ro;
-=======
             multiline = true;
         runtimeRegularExpressions[i] = QV4::RegExp::create(engine, data->stringAt(re->stringIndex), ignoreCase, multiline, global);
->>>>>>> 61716e2b
     }
 
     if (data->lookupTableSize) {
