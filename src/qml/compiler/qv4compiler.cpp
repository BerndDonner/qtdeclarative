/****************************************************************************
**
** Copyright (C) 2016 The Qt Company Ltd.
** Contact: https://www.qt.io/licensing/
**
** This file is part of the QtQml module of the Qt Toolkit.
**
** $QT_BEGIN_LICENSE:LGPL$
** Commercial License Usage
** Licensees holding valid commercial Qt licenses may use this file in
** accordance with the commercial license agreement provided with the
** Software or, alternatively, in accordance with the terms contained in
** a written agreement between you and The Qt Company. For licensing terms
** and conditions see https://www.qt.io/terms-conditions. For further
** information use the contact form at https://www.qt.io/contact-us.
**
** GNU Lesser General Public License Usage
** Alternatively, this file may be used under the terms of the GNU Lesser
** General Public License version 3 as published by the Free Software
** Foundation and appearing in the file LICENSE.LGPL3 included in the
** packaging of this file. Please review the following information to
** ensure the GNU Lesser General Public License version 3 requirements
** will be met: https://www.gnu.org/licenses/lgpl-3.0.html.
**
** GNU General Public License Usage
** Alternatively, this file may be used under the terms of the GNU
** General Public License version 2.0 or (at your option) the GNU General
** Public license version 3 or any later version approved by the KDE Free
** Qt Foundation. The licenses are as published by the Free Software
** Foundation and appearing in the file LICENSE.GPL2 and LICENSE.GPL3
** included in the packaging of this file. Please review the following
** information to ensure the GNU General Public License requirements will
** be met: https://www.gnu.org/licenses/gpl-2.0.html and
** https://www.gnu.org/licenses/gpl-3.0.html.
**
** $QT_END_LICENSE$
**
****************************************************************************/

#include <qv4compiler_p.h>
#include <qv4compileddata_p.h>
#include <qv4codegen_p.h>
#include <private/qv4string_p.h>
#include <private/qv4value_p.h>
#include <private/qv4alloca_p.h>
#include <private/qqmljslexer_p.h>
#include <private/qqmljsast_p.h>
#include <wtf/MathExtras.h>
#include <QCryptographicHash>

QV4::Compiler::StringTableGenerator::StringTableGenerator()
{
    clear();
}

int QV4::Compiler::StringTableGenerator::registerString(const QString &str)
{
    Q_ASSERT(!frozen);
    QHash<QString, int>::ConstIterator it = stringToId.constFind(str);
    if (it != stringToId.cend())
        return *it;
    stringToId.insert(str, strings.size());
    strings.append(str);
    stringDataSize += QV4::CompiledData::String::calculateSize(str);
    return strings.size() - 1;
}

int QV4::Compiler::StringTableGenerator::getStringId(const QString &string) const
{
    Q_ASSERT(stringToId.contains(string));
    return stringToId.value(string);
}

void QV4::Compiler::StringTableGenerator::clear()
{
    strings.clear();
    stringToId.clear();
    stringDataSize = 0;
    frozen = false;
}

void QV4::Compiler::StringTableGenerator::initializeFromBackingUnit(const QV4::CompiledData::Unit *unit)
{
    clear();
    for (uint i = 0; i < unit->stringTableSize; ++i)
        registerString(unit->stringAtInternal(i));
    backingUnitTableSize = unit->stringTableSize;
    stringDataSize = 0;
}

void QV4::Compiler::StringTableGenerator::serialize(CompiledData::Unit *unit)
{
    char *dataStart = reinterpret_cast<char *>(unit);
    quint32_le *stringTable = reinterpret_cast<quint32_le *>(dataStart + unit->offsetToStringTable);
    char *stringData = reinterpret_cast<char *>(stringTable) + WTF::roundUpToMultipleOf(8, unit->stringTableSize * sizeof(uint));
    for (int i = backingUnitTableSize ; i < strings.size(); ++i) {
        const int index = i - backingUnitTableSize;
        stringTable[index] = stringData - dataStart;
        const QString &qstr = strings.at(i);

        QV4::CompiledData::String *s = reinterpret_cast<QV4::CompiledData::String *>(stringData);
        Q_ASSERT(reinterpret_cast<uintptr_t>(s) % alignof(QV4::CompiledData::String) == 0);
        s->refcount = -1;
        s->size = qstr.length();
        s->allocAndCapacityReservedFlag = 0;
        s->offsetOn32Bit = sizeof(QV4::CompiledData::String);
        s->offsetOn64Bit = sizeof(QV4::CompiledData::String);

        ushort *uc = reinterpret_cast<ushort *>(reinterpret_cast<char *>(s) + sizeof(*s));
#if Q_BYTE_ORDER == Q_LITTLE_ENDIAN
        memcpy(uc, qstr.constData(), s->size * sizeof(ushort));
#else
        for (int i = 0; i < s->size; ++i)
            uc[i] = qToLittleEndian<ushort>(qstr.at(i).unicode());
#endif
        uc[s->size] = 0;

        stringData += QV4::CompiledData::String::calculateSize(qstr);
    }
}

QV4::Compiler::JSUnitGenerator::JSUnitGenerator(QV4::Compiler::Module *module)
    : module(module)
{
    // Make sure the empty string always gets index 0
    registerString(QString());
}

int QV4::Compiler::JSUnitGenerator::registerGetterLookup(const QString &name)
{
    return registerGetterLookup(registerString(name));
}

int QV4::Compiler::JSUnitGenerator::registerGetterLookup(int nameIndex)
{
    CompiledData::Lookup l;
    l.type_and_flags = CompiledData::Lookup::Type_Getter;
    l.nameIndex = nameIndex;
    lookups << l;
    return lookups.size() - 1;
}

int QV4::Compiler::JSUnitGenerator::registerSetterLookup(const QString &name)
{
    return registerSetterLookup(registerString(name));
}

int QV4::Compiler::JSUnitGenerator::registerSetterLookup(int nameIndex)
{
    CompiledData::Lookup l;
    l.type_and_flags = CompiledData::Lookup::Type_Setter;
    l.nameIndex = nameIndex;
    lookups << l;
    return lookups.size() - 1;
}

int QV4::Compiler::JSUnitGenerator::registerGlobalGetterLookup(int nameIndex)
{
    CompiledData::Lookup l;
    l.type_and_flags = CompiledData::Lookup::Type_GlobalGetter;
    l.nameIndex = nameIndex;
    lookups << l;
    return lookups.size() - 1;
}

int QV4::Compiler::JSUnitGenerator::registerQmlContextPropertyGetterLookup(int nameIndex)
{
    CompiledData::Lookup l;
    l.type_and_flags = CompiledData::Lookup::Type_QmlContextPropertyGetter;
    l.nameIndex = nameIndex;
    lookups << l;
    return lookups.size() - 1;
}

int QV4::Compiler::JSUnitGenerator::registerRegExp(QQmlJS::AST::RegExpLiteral *regexp)
{
    CompiledData::RegExp re;
    re.stringIndex = registerString(regexp->pattern.toString());

    re.flags = 0;
    if (regexp->flags & QQmlJS::Lexer::RegExp_Global)
        re.flags |= CompiledData::RegExp::RegExp_Global;
    if (regexp->flags &  QQmlJS::Lexer::RegExp_IgnoreCase)
        re.flags |= CompiledData::RegExp::RegExp_IgnoreCase;
    if (regexp->flags &  QQmlJS::Lexer::RegExp_Multiline)
        re.flags |= CompiledData::RegExp::RegExp_Multiline;
    if (regexp->flags &  QQmlJS::Lexer::RegExp_Unicode)
        re.flags |= CompiledData::RegExp::RegExp_Unicode;
    if (regexp->flags &  QQmlJS::Lexer::RegExp_Sticky)
        re.flags |= CompiledData::RegExp::RegExp_Sticky;

    regexps.append(re);
    return regexps.size() - 1;
}

int QV4::Compiler::JSUnitGenerator::registerConstant(QV4::ReturnedValue v)
{
    int idx = constants.indexOf(v);
    if (idx >= 0)
        return idx;
    constants.append(v);
    return constants.size() - 1;
}

QV4::ReturnedValue QV4::Compiler::JSUnitGenerator::constant(int idx)
{
    return constants.at(idx);
}

int QV4::Compiler::JSUnitGenerator::registerJSClass(const QStringList &members)
{
    // ### re-use existing class definitions.

    const int size = CompiledData::JSClass::calculateSize(members.size());
    jsClassOffsets.append(jsClassData.size());
    const int oldSize = jsClassData.size();
    jsClassData.resize(jsClassData.size() + size);
    memset(jsClassData.data() + oldSize, 0, size);

    CompiledData::JSClass *jsClass = reinterpret_cast<CompiledData::JSClass*>(jsClassData.data() + oldSize);
    jsClass->nMembers = members.size();
    CompiledData::JSClassMember *member = reinterpret_cast<CompiledData::JSClassMember*>(jsClass + 1);

    for (const auto &name : members) {
        member->nameOffset = registerString(name);
        member->isAccessor = false;
        ++member;
    }

    return jsClassOffsets.size() - 1;
}

int QV4::Compiler::JSUnitGenerator::registerTranslation(const QV4::CompiledData::TranslationData &translation)
{
    translations.append(translation);
    return translations.size() - 1;
}

QV4::CompiledData::Unit *QV4::Compiler::JSUnitGenerator::generateUnit(GeneratorOption option)
{
    registerString(module->fileName);
    registerString(module->finalUrl);
    for (Context *f : qAsConst(module->functions)) {
        registerString(f->name);
        for (int i = 0; i < f->arguments.size(); ++i)
            registerString(f->arguments.at(i));
        for (int i = 0; i < f->locals.size(); ++i)
            registerString(f->locals.at(i));
    }
    for (Context *c : qAsConst(module->blocks)) {
        for (int i = 0; i < c->locals.size(); ++i)
            registerString(c->locals.at(i));
    }
    {
        const auto registerExportEntry = [this](const Compiler::ExportEntry &entry) {
            registerString(entry.exportName);
            registerString(entry.moduleRequest);
            registerString(entry.importName);
            registerString(entry.localName);
        };
        std::for_each(module->localExportEntries.constBegin(), module->localExportEntries.constEnd(), registerExportEntry);
        std::for_each(module->indirectExportEntries.constBegin(), module->indirectExportEntries.constEnd(), registerExportEntry);
        std::for_each(module->starExportEntries.constBegin(), module->starExportEntries.constEnd(), registerExportEntry);
    }
    {
        for (const auto &entry: module->importEntries) {
            registerString(entry.moduleRequest);
            registerString(entry.importName);
            registerString(entry.localName);
        }

        for (const QString &request: module->moduleRequests)
            registerString(request);
    }

    Q_ALLOCA_VAR(quint32_le, blockClassAndFunctionOffsets, (module->functions.size() + module->classes.size() + module->templateObjects.size() + module->blocks.size()) * sizeof(quint32_le));
    uint jsClassDataOffset = 0;

    char *dataPtr;
    CompiledData::Unit *unit;
    {
        QV4::CompiledData::Unit tempHeader = generateHeader(option, blockClassAndFunctionOffsets, &jsClassDataOffset);
        dataPtr = reinterpret_cast<char *>(malloc(tempHeader.unitSize));
        memset(dataPtr, 0, tempHeader.unitSize);
        memcpy(&unit, &dataPtr, sizeof(CompiledData::Unit*));
        memcpy(unit, &tempHeader, sizeof(tempHeader));
    }

    memcpy(dataPtr + unit->offsetToFunctionTable, blockClassAndFunctionOffsets, unit->functionTableSize * sizeof(quint32_le));
    memcpy(dataPtr + unit->offsetToClassTable, blockClassAndFunctionOffsets + unit->functionTableSize, unit->classTableSize * sizeof(quint32_le));
    memcpy(dataPtr + unit->offsetToTemplateObjectTable, blockClassAndFunctionOffsets + unit->functionTableSize + unit->classTableSize, unit->templateObjectTableSize * sizeof(quint32_le));
    memcpy(dataPtr + unit->offsetToBlockTable, blockClassAndFunctionOffsets + unit->functionTableSize + unit->classTableSize + unit->templateObjectTableSize, unit->blockTableSize * sizeof(quint32_le));

    for (int i = 0; i < module->functions.size(); ++i) {
        Context *function = module->functions.at(i);
        if (function == module->rootContext)
            unit->indexOfRootFunction = i;

        writeFunction(dataPtr + blockClassAndFunctionOffsets[i], function);
    }

    for (int i = 0; i < module->classes.size(); ++i) {
        const Class &c = module->classes.at(i);

        writeClass(dataPtr + blockClassAndFunctionOffsets[i + module->functions.size()], c);
    }

    for (int i = 0; i < module->templateObjects.size(); ++i) {
        const TemplateObject &t = module->templateObjects.at(i);

        writeTemplateObject(dataPtr + blockClassAndFunctionOffsets[i + module->functions.size() + module->classes.size()], t);
    }

    for (int i = 0; i < module->blocks.size(); ++i) {
        Context *block = module->blocks.at(i);

        writeBlock(dataPtr + blockClassAndFunctionOffsets[i + module->classes.size() + module->templateObjects.size() + module->functions.size()], block);
    }

    CompiledData::Lookup *lookupsToWrite = reinterpret_cast<CompiledData::Lookup*>(dataPtr + unit->offsetToLookupTable);
    for (const CompiledData::Lookup &l : qAsConst(lookups))
        *lookupsToWrite++ = l;

    CompiledData::RegExp *regexpTable = reinterpret_cast<CompiledData::RegExp *>(dataPtr + unit->offsetToRegexpTable);
    memcpy(regexpTable, regexps.constData(), regexps.size() * sizeof(*regexpTable));

#if Q_BYTE_ORDER == Q_LITTLE_ENDIAN
    ReturnedValue *constantTable = reinterpret_cast<ReturnedValue *>(dataPtr + unit->offsetToConstantTable);
    memcpy(constantTable, constants.constData(), constants.size() * sizeof(ReturnedValue));
#else
    quint64_le *constantTable = reinterpret_cast<quint64_le *>(dataPtr + unit->offsetToConstantTable);
    for (int i = 0; i < constants.count(); ++i)
        constantTable[i] = constants.at(i);
#endif

    {
        memcpy(dataPtr + jsClassDataOffset, jsClassData.constData(), jsClassData.size());

        // write js classes and js class lookup table
        quint32_le *jsClassOffsetTable = reinterpret_cast<quint32_le *>(dataPtr + unit->offsetToJSClassTable);
        for (int i = 0; i < jsClassOffsets.count(); ++i)
            jsClassOffsetTable[i] = jsClassDataOffset + jsClassOffsets.at(i);
    }


    memcpy(dataPtr + unit->offsetToTranslationTable, translations.constData(), translations.count() * sizeof(CompiledData::TranslationData));

    {
        const auto populateExportEntryTable = [this, dataPtr](const QVector<Compiler::ExportEntry> &table, quint32_le offset) {
            CompiledData::ExportEntry *entryToWrite = reinterpret_cast<CompiledData::ExportEntry *>(dataPtr + offset);
            for (const Compiler::ExportEntry &entry: table) {
                entryToWrite->exportName = getStringId(entry.exportName);
                entryToWrite->moduleRequest = getStringId(entry.moduleRequest);
                entryToWrite->importName = getStringId(entry.importName);
                entryToWrite->localName = getStringId(entry.localName);
                entryToWrite->location = entry.location;
                entryToWrite++;
            }
        };
        populateExportEntryTable(module->localExportEntries, unit->offsetToLocalExportEntryTable);
        populateExportEntryTable(module->indirectExportEntries, unit->offsetToIndirectExportEntryTable);
        populateExportEntryTable(module->starExportEntries, unit->offsetToStarExportEntryTable);
    }

    {
        CompiledData::ImportEntry *entryToWrite = reinterpret_cast<CompiledData::ImportEntry *>(dataPtr + unit->offsetToImportEntryTable);
        for (const Compiler::ImportEntry &entry: module->importEntries) {
            entryToWrite->moduleRequest = getStringId(entry.moduleRequest);
            entryToWrite->importName = getStringId(entry.importName);
            entryToWrite->localName = getStringId(entry.localName);
            entryToWrite->location = entry.location;
            entryToWrite++;
        }
    }

    {
        quint32_le *moduleRequestEntryToWrite = reinterpret_cast<quint32_le *>(dataPtr + unit->offsetToModuleRequestTable);
        for (const QString &moduleRequest: module->moduleRequests) {
            *moduleRequestEntryToWrite = getStringId(moduleRequest);
            moduleRequestEntryToWrite++;
        }
    }

    // write strings and string table
    if (option == GenerateWithStringTable)
        stringTable.serialize(unit);

    unit->generateChecksum();

    return unit;
}

void QV4::Compiler::JSUnitGenerator::writeFunction(char *f, QV4::Compiler::Context *irFunction) const
{
    QV4::CompiledData::Function *function = (QV4::CompiledData::Function *)f;

    quint32 currentOffset = static_cast<quint32>(WTF::roundUpToMultipleOf(8, sizeof(*function)));

    function->nameIndex = getStringId(irFunction->name);
    function->flags = 0;
    if (irFunction->isStrict)
        function->flags |= CompiledData::Function::IsStrict;
    if (irFunction->isArrowFunction)
        function->flags |= CompiledData::Function::IsArrowFunction;
    if (irFunction->isGenerator)
        function->flags |= CompiledData::Function::IsGenerator;
    function->nestedFunctionIndex =
            irFunction->returnsClosure ? quint32(module->functions.indexOf(irFunction->nestedContexts.first()))
                                       : std::numeric_limits<uint32_t>::max();
    function->length = irFunction->formals ? irFunction->formals->length() : 0;
    function->nFormals = irFunction->arguments.size();
    function->formalsOffset = currentOffset;
    currentOffset += function->nFormals * sizeof(quint32);

    function->sizeOfLocalTemporalDeadZone = irFunction->sizeOfLocalTemporalDeadZone;
    function->sizeOfRegisterTemporalDeadZone = irFunction->sizeOfRegisterTemporalDeadZone;
    function->firstTemporalDeadZoneRegister = irFunction->firstTemporalDeadZoneRegister;

    function->nLocals = irFunction->locals.size();
    function->localsOffset = currentOffset;
    currentOffset += function->nLocals * sizeof(quint32);

    function->nLineNumbers = irFunction->lineNumberMapping.size();
    Q_ASSERT(function->lineNumberOffset() == currentOffset);
    currentOffset += function->nLineNumbers * sizeof(CompiledData::CodeOffsetToLine);

    function->nTraceInfos = irFunction->nTraceInfos;
    function->nRegisters = irFunction->registerCountInFunction;

<<<<<<< HEAD
    function->nDependingIdObjects = 0;
    function->nDependingContextProperties = 0;
    function->nDependingScopeProperties = 0;

    if (!irFunction->idObjectDependencies.isEmpty()) {
        function->nDependingIdObjects = irFunction->idObjectDependencies.count();
        Q_ASSERT(function->dependingIdObjectsOffset() == currentOffset);
        currentOffset += function->nDependingIdObjects * sizeof(quint32);
    }

    if (!irFunction->contextObjectPropertyDependencies.isEmpty()) {
        function->nDependingContextProperties = irFunction->contextObjectPropertyDependencies.count();
        Q_ASSERT(function->dependingContextPropertiesOffset() == currentOffset);
        currentOffset += function->nDependingContextProperties * sizeof(quint32) * 2;
    }

    if (!irFunction->scopeObjectPropertyDependencies.isEmpty()) {
        function->nDependingScopeProperties = irFunction->scopeObjectPropertyDependencies.count();
        Q_ASSERT(function->dependingScopePropertiesOffset() == currentOffset);
        currentOffset += function->nDependingScopeProperties * sizeof(quint32) * 2;
    }

    if (!irFunction->labelInfo.empty()) {
        function->nLabelInfos = quint32(irFunction->labelInfo.size());
        Q_ASSERT(function->labelInfosOffset() == currentOffset);
        currentOffset += function->nLabelInfos * sizeof(quint32);
    }

=======
>>>>>>> 937d8114
    function->location.line = irFunction->line;
    function->location.column = irFunction->column;

    function->codeOffset = currentOffset;
    function->codeSize = irFunction->code.size();

    // write formals
    quint32_le *formals = (quint32_le *)(f + function->formalsOffset);
    for (int i = 0; i < irFunction->arguments.size(); ++i)
        formals[i] = getStringId(irFunction->arguments.at(i));

    // write locals
    quint32_le *locals = (quint32_le *)(f + function->localsOffset);
    for (int i = 0; i < irFunction->locals.size(); ++i)
        locals[i] = getStringId(irFunction->locals.at(i));

    // write line numbers
    memcpy(f + function->lineNumberOffset(), irFunction->lineNumberMapping.constData(), irFunction->lineNumberMapping.size()*sizeof(CompiledData::CodeOffsetToLine));

<<<<<<< HEAD
    // write QML dependencies
    quint32_le *writtenDeps = (quint32_le *)(f + function->dependingIdObjectsOffset());
    for (int id : irFunction->idObjectDependencies) {
        Q_ASSERT(id >= 0);
        *writtenDeps++ = static_cast<quint32>(id);
    }

    writtenDeps = (quint32_le *)(f + function->dependingContextPropertiesOffset());
    for (auto property : irFunction->contextObjectPropertyDependencies) {
        *writtenDeps++ = property.key(); // property index
        *writtenDeps++ = property.value(); // notify index
    }

    writtenDeps = (quint32_le *)(f + function->dependingScopePropertiesOffset());
    for (auto property : irFunction->scopeObjectPropertyDependencies) {
        *writtenDeps++ = property.key(); // property index
        *writtenDeps++ = property.value(); // notify index
    }

    quint32_le *labels = (quint32_le *)(f + function->labelInfosOffset());
    for (unsigned u : irFunction->labelInfo) {
        *labels++ = u;
    }

=======
>>>>>>> 937d8114
    // write byte code
    memcpy(f + function->codeOffset, irFunction->code.constData(), irFunction->code.size());
}

static_assert(int(QV4::Compiler::Class::Method::Regular) == int(QV4::CompiledData::Method::Regular), "Incompatible layout");
static_assert(int(QV4::Compiler::Class::Method::Getter) == int(QV4::CompiledData::Method::Getter), "Incompatible layout");
static_assert(int(QV4::Compiler::Class::Method::Setter) == int(QV4::CompiledData::Method::Setter), "Incompatible layout");

void QV4::Compiler::JSUnitGenerator::writeClass(char *b, const QV4::Compiler::Class &c)
{
    QV4::CompiledData::Class *cls = reinterpret_cast<QV4::CompiledData::Class *>(b);

    quint32 currentOffset = sizeof(QV4::CompiledData::Class);

    QVector<Class::Method> allMethods = c.staticMethods;
    allMethods += c.methods;

    cls->constructorFunction = c.constructorIndex;
    cls->nameIndex = c.nameIndex;
    cls->nMethods = c.methods.size();
    cls->nStaticMethods = c.staticMethods.size();
    cls->methodTableOffset = currentOffset;
    CompiledData::Method *method = reinterpret_cast<CompiledData::Method *>(b + currentOffset);

    // write methods
    for (int i = 0; i < allMethods.size(); ++i) {
        method->name = allMethods.at(i).nameIndex;
        method->type = allMethods.at(i).type;
        method->function = allMethods.at(i).functionIndex;
        ++method;
    }

    static const bool showCode = qEnvironmentVariableIsSet("QV4_SHOW_BYTECODE");
    if (showCode) {
        qDebug() << "=== Class " << stringForIndex(cls->nameIndex) << "static methods" << cls->nStaticMethods << "methods" << cls->nMethods;
        qDebug() << "    constructor:" << cls->constructorFunction;
        const char *staticString = ": static ";
        for (uint i = 0; i < cls->nStaticMethods + cls->nMethods; ++i) {
            if (i == cls->nStaticMethods)
                staticString = ": ";
            const char *type;
            switch (cls->methodTable()[i].type) {
            case CompiledData::Method::Getter:
                type = "get "; break;
            case CompiledData::Method::Setter:
                type = "set "; break;
            default:
                type = "";

            }
            qDebug() << "    " << i << staticString << type << stringForIndex(cls->methodTable()[i].name) << cls->methodTable()[i].function;
        }
        qDebug();
    }
}

void QV4::Compiler::JSUnitGenerator::writeTemplateObject(char *b, const QV4::Compiler::TemplateObject &t)
{
    QV4::CompiledData::TemplateObject *tmpl = reinterpret_cast<QV4::CompiledData::TemplateObject *>(b);
    tmpl->size = t.strings.size();

    quint32 currentOffset = sizeof(QV4::CompiledData::TemplateObject);

    quint32_le *strings = reinterpret_cast<quint32_le *>(b + currentOffset);

    // write methods
    for (int i = 0; i < t.strings.size(); ++i)
        strings[i] = t.strings.at(i);
    strings += t.strings.size();

    for (int i = 0; i < t.rawStrings.size(); ++i)
        strings[i] = t.rawStrings.at(i);

    static const bool showCode = qEnvironmentVariableIsSet("QV4_SHOW_BYTECODE");
    if (showCode) {
        qDebug() << "=== TemplateObject size" << tmpl->size;
        for (uint i = 0; i < tmpl->size; ++i) {
            qDebug() << "    " << i << stringForIndex(tmpl->stringIndexAt(i));
            qDebug() << "        raw: " << stringForIndex(tmpl->rawStringIndexAt(i));
        }
        qDebug();
    }
}

void QV4::Compiler::JSUnitGenerator::writeBlock(char *b, QV4::Compiler::Context *irBlock) const
{
    QV4::CompiledData::Block *block = reinterpret_cast<QV4::CompiledData::Block *>(b);

    quint32 currentOffset = static_cast<quint32>(WTF::roundUpToMultipleOf(8, sizeof(*block)));

    block->sizeOfLocalTemporalDeadZone = irBlock->sizeOfLocalTemporalDeadZone;
    block->nLocals = irBlock->locals.size();
    block->localsOffset = currentOffset;
    currentOffset += block->nLocals * sizeof(quint32);

    // write locals
    quint32_le *locals = (quint32_le *)(b + block->localsOffset);
    for (int i = 0; i < irBlock->locals.size(); ++i)
        locals[i] = getStringId(irBlock->locals.at(i));

    static const bool showCode = qEnvironmentVariableIsSet("QV4_SHOW_BYTECODE");
    if (showCode) {
        qDebug() << "=== Variables for block" << irBlock->blockIndex;
        for (int i = 0; i < irBlock->locals.size(); ++i)
            qDebug() << "    " << i << ":" << locals[i];
        qDebug();
    }
}

QV4::CompiledData::Unit QV4::Compiler::JSUnitGenerator::generateHeader(QV4::Compiler::JSUnitGenerator::GeneratorOption option, quint32_le *blockAndFunctionOffsets, uint *jsClassDataOffset)
{
    CompiledData::Unit unit;
    memset(&unit, 0, sizeof(unit));
    memcpy(unit.magic, CompiledData::magic_str, sizeof(unit.magic));
    unit.flags = QV4::CompiledData::Unit::IsJavascript;
    unit.flags |= module->unitFlags;
    unit.version = QV4_DATA_STRUCTURE_VERSION;
    unit.qtVersion = QT_VERSION;
    qstrcpy(unit.libraryVersionHash, CompiledData::qml_compile_hash);
    memset(unit.md5Checksum, 0, sizeof(unit.md5Checksum));
    memset(unit.dependencyMD5Checksum, 0, sizeof(unit.dependencyMD5Checksum));

    quint32 nextOffset = sizeof(CompiledData::Unit);

    unit.functionTableSize = module->functions.size();
    unit.offsetToFunctionTable = nextOffset;
    nextOffset += unit.functionTableSize * sizeof(uint);

    unit.classTableSize = module->classes.size();
    unit.offsetToClassTable = nextOffset;
    nextOffset += unit.classTableSize * sizeof(uint);

    unit.templateObjectTableSize = module->templateObjects.size();
    unit.offsetToTemplateObjectTable = nextOffset;
    nextOffset += unit.templateObjectTableSize * sizeof(uint);

    unit.blockTableSize = module->blocks.size();
    unit.offsetToBlockTable = nextOffset;
    nextOffset += unit.blockTableSize * sizeof(uint);

    unit.lookupTableSize = lookups.count();
    unit.offsetToLookupTable = nextOffset;
    nextOffset += unit.lookupTableSize * sizeof(CompiledData::Lookup);

    unit.regexpTableSize = regexps.size();
    unit.offsetToRegexpTable = nextOffset;
    nextOffset += unit.regexpTableSize * sizeof(CompiledData::RegExp);

    unit.constantTableSize = constants.size();

    // Ensure we load constants from well-aligned addresses into for example SSE registers.
    nextOffset = static_cast<quint32>(WTF::roundUpToMultipleOf(16, nextOffset));
    unit.offsetToConstantTable = nextOffset;
    nextOffset += unit.constantTableSize * sizeof(ReturnedValue);

    unit.jsClassTableSize = jsClassOffsets.count();
    unit.offsetToJSClassTable = nextOffset;
    nextOffset += unit.jsClassTableSize * sizeof(uint);

    *jsClassDataOffset = nextOffset;
    nextOffset += jsClassData.size();

    nextOffset = static_cast<quint32>(WTF::roundUpToMultipleOf(8, nextOffset));

    unit.translationTableSize = translations.count();
    unit.offsetToTranslationTable = nextOffset;
    nextOffset += unit.translationTableSize * sizeof(CompiledData::TranslationData);

    nextOffset = static_cast<quint32>(WTF::roundUpToMultipleOf(8, nextOffset));

    const auto reserveExportTable = [&nextOffset](int count, quint32_le *tableSizePtr, quint32_le *offsetPtr) {
        *tableSizePtr = count;
        *offsetPtr = nextOffset;
        nextOffset += count * sizeof(CompiledData::ExportEntry);
        nextOffset = static_cast<quint32>(WTF::roundUpToMultipleOf(8, nextOffset));
    };

    reserveExportTable(module->localExportEntries.count(), &unit.localExportEntryTableSize, &unit.offsetToLocalExportEntryTable);
    reserveExportTable(module->indirectExportEntries.count(), &unit.indirectExportEntryTableSize, &unit.offsetToIndirectExportEntryTable);
    reserveExportTable(module->starExportEntries.count(), &unit.starExportEntryTableSize, &unit.offsetToStarExportEntryTable);

    unit.importEntryTableSize = module->importEntries.count();
    unit.offsetToImportEntryTable = nextOffset;
    nextOffset += unit.importEntryTableSize * sizeof(CompiledData::ImportEntry);
    nextOffset = static_cast<quint32>(WTF::roundUpToMultipleOf(8, nextOffset));

    unit.moduleRequestTableSize = module->moduleRequests.count();
    unit.offsetToModuleRequestTable = nextOffset;
    nextOffset += unit.moduleRequestTableSize * sizeof(uint);
    nextOffset = static_cast<quint32>(WTF::roundUpToMultipleOf(8, nextOffset));

    quint32 functionSize = 0;
    for (int i = 0; i < module->functions.size(); ++i) {
        Context *f = module->functions.at(i);
        blockAndFunctionOffsets[i] = nextOffset;

        quint32 size = QV4::CompiledData::Function::calculateSize(f->arguments.size(), f->locals.size(), f->lineNumberMapping.size(), f->nestedContexts.size(),
<<<<<<< HEAD
                                                                 qmlIdDepsCount, qmlPropertyDepsCount, int(f->labelInfo.size()), f->code.size());
=======
                                                                  f->code.size());
>>>>>>> 937d8114
        functionSize += size - f->code.size();
        nextOffset += size;
    }

    blockAndFunctionOffsets += module->functions.size();

    for (int i = 0; i < module->classes.size(); ++i) {
        const Class &c = module->classes.at(i);
        blockAndFunctionOffsets[i] = nextOffset;

        nextOffset += QV4::CompiledData::Class::calculateSize(c.staticMethods.size(), c.methods.size());
    }
    blockAndFunctionOffsets += module->classes.size();

    for (int i = 0; i < module->templateObjects.size(); ++i) {
        const TemplateObject &t = module->templateObjects.at(i);
        blockAndFunctionOffsets[i] = nextOffset;

        nextOffset += QV4::CompiledData::TemplateObject::calculateSize(t.strings.size());
    }
    blockAndFunctionOffsets += module->templateObjects.size();

    for (int i = 0; i < module->blocks.size(); ++i) {
        Context *c = module->blocks.at(i);
        blockAndFunctionOffsets[i] = nextOffset;

        nextOffset += QV4::CompiledData::Block::calculateSize(c->locals.size());
    }

    if (option == GenerateWithStringTable) {
        unit.stringTableSize = stringTable.stringCount();
        nextOffset = static_cast<quint32>(WTF::roundUpToMultipleOf(8, nextOffset));
        unit.offsetToStringTable = nextOffset;
        nextOffset += stringTable.sizeOfTableAndData();
    } else {
        unit.stringTableSize = 0;
        unit.offsetToStringTable = 0;
    }
    unit.indexOfRootFunction = -1;
    unit.sourceFileIndex = getStringId(module->fileName);
    unit.finalUrlIndex = getStringId(module->finalUrl);
    unit.sourceTimeStamp = module->sourceTimeStamp.isValid() ? module->sourceTimeStamp.toMSecsSinceEpoch() : 0;
    unit.offsetToQmlUnit = 0;

    unit.unitSize = nextOffset;

    static const bool showStats = qEnvironmentVariableIsSet("QML_SHOW_UNIT_STATS");
    if (showStats) {
        qDebug() << "Generated JS unit that is" << unit.unitSize << "bytes contains:";
        qDebug() << "    " << functionSize << "bytes for non-code function data for" << unit.functionTableSize << "functions";
        qDebug() << "    " << translations.count() * sizeof(CompiledData::TranslationData) << "bytes for" << translations.count() << "translations";
    }

    return unit;
}<|MERGE_RESOLUTION|>--- conflicted
+++ resolved
@@ -427,37 +427,12 @@
     function->nTraceInfos = irFunction->nTraceInfos;
     function->nRegisters = irFunction->registerCountInFunction;
 
-<<<<<<< HEAD
-    function->nDependingIdObjects = 0;
-    function->nDependingContextProperties = 0;
-    function->nDependingScopeProperties = 0;
-
-    if (!irFunction->idObjectDependencies.isEmpty()) {
-        function->nDependingIdObjects = irFunction->idObjectDependencies.count();
-        Q_ASSERT(function->dependingIdObjectsOffset() == currentOffset);
-        currentOffset += function->nDependingIdObjects * sizeof(quint32);
-    }
-
-    if (!irFunction->contextObjectPropertyDependencies.isEmpty()) {
-        function->nDependingContextProperties = irFunction->contextObjectPropertyDependencies.count();
-        Q_ASSERT(function->dependingContextPropertiesOffset() == currentOffset);
-        currentOffset += function->nDependingContextProperties * sizeof(quint32) * 2;
-    }
-
-    if (!irFunction->scopeObjectPropertyDependencies.isEmpty()) {
-        function->nDependingScopeProperties = irFunction->scopeObjectPropertyDependencies.count();
-        Q_ASSERT(function->dependingScopePropertiesOffset() == currentOffset);
-        currentOffset += function->nDependingScopeProperties * sizeof(quint32) * 2;
-    }
-
     if (!irFunction->labelInfo.empty()) {
         function->nLabelInfos = quint32(irFunction->labelInfo.size());
         Q_ASSERT(function->labelInfosOffset() == currentOffset);
         currentOffset += function->nLabelInfos * sizeof(quint32);
     }
 
-=======
->>>>>>> 937d8114
     function->location.line = irFunction->line;
     function->location.column = irFunction->column;
 
@@ -477,33 +452,11 @@
     // write line numbers
     memcpy(f + function->lineNumberOffset(), irFunction->lineNumberMapping.constData(), irFunction->lineNumberMapping.size()*sizeof(CompiledData::CodeOffsetToLine));
 
-<<<<<<< HEAD
-    // write QML dependencies
-    quint32_le *writtenDeps = (quint32_le *)(f + function->dependingIdObjectsOffset());
-    for (int id : irFunction->idObjectDependencies) {
-        Q_ASSERT(id >= 0);
-        *writtenDeps++ = static_cast<quint32>(id);
-    }
-
-    writtenDeps = (quint32_le *)(f + function->dependingContextPropertiesOffset());
-    for (auto property : irFunction->contextObjectPropertyDependencies) {
-        *writtenDeps++ = property.key(); // property index
-        *writtenDeps++ = property.value(); // notify index
-    }
-
-    writtenDeps = (quint32_le *)(f + function->dependingScopePropertiesOffset());
-    for (auto property : irFunction->scopeObjectPropertyDependencies) {
-        *writtenDeps++ = property.key(); // property index
-        *writtenDeps++ = property.value(); // notify index
-    }
-
     quint32_le *labels = (quint32_le *)(f + function->labelInfosOffset());
     for (unsigned u : irFunction->labelInfo) {
         *labels++ = u;
     }
 
-=======
->>>>>>> 937d8114
     // write byte code
     memcpy(f + function->codeOffset, irFunction->code.constData(), irFunction->code.size());
 }
@@ -701,11 +654,7 @@
         blockAndFunctionOffsets[i] = nextOffset;
 
         quint32 size = QV4::CompiledData::Function::calculateSize(f->arguments.size(), f->locals.size(), f->lineNumberMapping.size(), f->nestedContexts.size(),
-<<<<<<< HEAD
-                                                                 qmlIdDepsCount, qmlPropertyDepsCount, int(f->labelInfo.size()), f->code.size());
-=======
-                                                                  f->code.size());
->>>>>>> 937d8114
+                                                                  int(f->labelInfo.size()), f->code.size());
         functionSize += size - f->code.size();
         nextOffset += size;
     }
