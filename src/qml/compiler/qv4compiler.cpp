--- conflicted
+++ resolved
@@ -221,20 +221,12 @@
 
 QV4::CompiledData::Unit *QV4::Compiler::JSUnitGenerator::generateUnit(GeneratorOption option)
 {
-<<<<<<< HEAD
     registerString(module->fileName);
+    registerString(module->finalUrl);
     for (Context *f : qAsConst(module->functions)) {
         registerString(f->name);
         for (int i = 0; i < f->arguments.size(); ++i)
             registerString(f->arguments.at(i));
-=======
-    registerString(irModule->fileName);
-    registerString(irModule->finalUrl);
-    for (QV4::IR::Function *f : qAsConst(irModule->functions)) {
-        registerString(*f->name);
-        for (int i = 0; i < f->formals.size(); ++i)
-            registerString(*f->formals.at(i));
->>>>>>> e6d4df15
         for (int i = 0; i < f->locals.size(); ++i)
             registerString(f->locals.at(i));
     }
@@ -454,14 +446,9 @@
         unit.offsetToStringTable = 0;
     }
     unit.indexOfRootFunction = -1;
-<<<<<<< HEAD
     unit.sourceFileIndex = getStringId(module->fileName);
+    unit.finalUrlIndex = getStringId(module->finalUrl);
     unit.sourceTimeStamp = module->sourceTimeStamp.isValid() ? module->sourceTimeStamp.toMSecsSinceEpoch() : 0;
-=======
-    unit.sourceFileIndex = getStringId(irModule->fileName);
-    unit.finalUrlIndex = getStringId(irModule->finalUrl);
-    unit.sourceTimeStamp = irModule->sourceTimeStamp.isValid() ? irModule->sourceTimeStamp.toMSecsSinceEpoch() : 0;
->>>>>>> e6d4df15
     unit.nImports = 0;
     unit.offsetToImports = 0;
     unit.nObjects = 0;
