/****************************************************************************
**
** Copyright (C) 2016 The Qt Company Ltd.
** Contact: https://www.qt.io/licensing/
**
** This file is part of the QtQml module of the Qt Toolkit.
**
** $QT_BEGIN_LICENSE:LGPL$
** Commercial License Usage
** Licensees holding valid commercial Qt licenses may use this file in
** accordance with the commercial license agreement provided with the
** Software or, alternatively, in accordance with the terms contained in
** a written agreement between you and The Qt Company. For licensing terms
** and conditions see https://www.qt.io/terms-conditions. For further
** information use the contact form at https://www.qt.io/contact-us.
**
** GNU Lesser General Public License Usage
** Alternatively, this file may be used under the terms of the GNU Lesser
** General Public License version 3 as published by the Free Software
** Foundation and appearing in the file LICENSE.LGPL3 included in the
** packaging of this file. Please review the following information to
** ensure the GNU Lesser General Public License version 3 requirements
** will be met: https://www.gnu.org/licenses/lgpl-3.0.html.
**
** GNU General Public License Usage
** Alternatively, this file may be used under the terms of the GNU
** General Public License version 2.0 or (at your option) the GNU General
** Public license version 3 or any later version approved by the KDE Free
** Qt Foundation. The licenses are as published by the Free Software
** Foundation and appearing in the file LICENSE.GPL2 and LICENSE.GPL3
** included in the packaging of this file. Please review the following
** information to ensure the GNU General Public License requirements will
** be met: https://www.gnu.org/licenses/gpl-2.0.html and
** https://www.gnu.org/licenses/gpl-3.0.html.
**
** $QT_END_LICENSE$
**
****************************************************************************/

#include "qv4instr_moth_p.h"
#include <private/qv4compileddata_p.h>
#include <private/qv4stackframe_p.h>

using namespace QV4;
using namespace QV4::Moth;

int InstrInfo::size(Instr::Type type)
{
#define MOTH_RETURN_INSTR_SIZE(I) case Instr::Type::I: case Instr::Type::I##_Wide: return InstrMeta<int(Instr::Type::I)>::Size;
    switch (type) {
    FOR_EACH_MOTH_INSTR_ALL(MOTH_RETURN_INSTR_SIZE)
    }
#undef MOTH_RETURN_INSTR_SIZE
    Q_UNREACHABLE();
}

static QByteArray alignedNumber(int n) {
    QByteArray number = QByteArray::number(n);
    while (number.size() < 8)
        number.prepend(' ');
    return number;
}

static QByteArray alignedLineNumber(int line) {
    if (line > 0)
        return alignedNumber(static_cast<int>(line));
    return QByteArray("        ");
}

static QByteArray rawBytes(const char *data, int n)
{
    QByteArray ba;
    while (n) {
        uint num = *reinterpret_cast<const uchar *>(data);
        if (num < 16)
            ba += '0';
        ba += QByteArray::number(num, 16) + " ";
        ++data;
        --n;
    }
    while (ba.size() < 25)
        ba += ' ';
    return ba;
}

static QString toString(QV4::ReturnedValue v)
{
#ifdef V4_BOOTSTRAP
    return QStringLiteral("string-const(%1)").arg(v);
#else // !V4_BOOTSTRAP
    Value val = Value::fromReturnedValue(v);
    QString result;
    if (val.isInt32())
        result = QLatin1String("int ");
    else if (val.isDouble())
        result = QLatin1String("double ");
    if (val.isEmpty())
        result += QLatin1String("empty");
    else
        result += val.toQStringNoThrow();
    return result;
#endif // V4_BOOTSTRAP
}

#define ABSOLUTE_OFFSET() \
    (code - start + offset)

#define MOTH_BEGIN_INSTR(instr) \
    { \
        INSTR_##instr(MOTH_DECODE_WITH_BASE) \
        QDebug d = qDebug(); \
        d.noquote(); \
        d.nospace(); \
        if (static_cast<int>(Instr::Type::instr) >= 0x100) \
            --base_ptr; \
        d << alignedLineNumber(line) << alignedNumber(codeOffset).constData() << ": " \
          << rawBytes(base_ptr, int(code - base_ptr)) << #instr << " ";

#define MOTH_END_INSTR(instr) \
        continue; \
    }

QT_BEGIN_NAMESPACE
namespace QV4 {
namespace Moth {

const int InstrInfo::argumentCount[] = {
    FOR_EACH_MOTH_INSTR_ALL(MOTH_COLLECT_NARGS)
};


void dumpConstantTable(const Value *constants, uint count)
{
    QDebug d = qDebug();
    d.nospace();
    for (uint i = 0; i < count; ++i)
        d << alignedNumber(int(i)).constData() << ":    "
          << toString(constants[i].asReturnedValue()).toUtf8().constData() << "\n";
}

QString dumpRegister(int reg, int nFormals)
{
    Q_STATIC_ASSERT(offsetof(CallData, function) == 0);
    Q_STATIC_ASSERT(offsetof(CallData, context) == sizeof(Value));
    Q_STATIC_ASSERT(offsetof(CallData, accumulator) == 2*sizeof(Value));
    Q_STATIC_ASSERT(offsetof(CallData, thisObject) == 3*sizeof(Value));
    if (reg == CallData::Function)
        return QStringLiteral("(function)");
    else if (reg == CallData::Context)
        return QStringLiteral("(context)");
    else if (reg == CallData::Accumulator)
        return QStringLiteral("(accumulator)");
    else if (reg == CallData::NewTarget)
        return QStringLiteral("(new.target)");
    else if (reg == CallData::This)
        return QStringLiteral("(this)");
    else if (reg == CallData::Argc)
        return QStringLiteral("(argc)");
    reg -= CallData::HeaderSize();
    if (reg < nFormals)
        return QStringLiteral("a%1").arg(reg);
    reg -= nFormals;
    return QStringLiteral("r%1").arg(reg);

}

QString dumpArguments(int argc, int argv, int nFormals)
{
    if (!argc)
        return QStringLiteral("()");
    return QStringLiteral("(") + dumpRegister(argv, nFormals) + QStringLiteral(", ") + QString::number(argc) + QStringLiteral(")");
}

#define TRACE_SLOT QStringLiteral(" {%1}").arg(traceSlot)

void dumpBytecode(const char *code, int len, int nLocals, int nFormals, int /*startLine*/, const QVector<CompiledData::CodeOffsetToLine> &lineNumberMapping)
{
    MOTH_JUMP_TABLE;

    auto findLine = [](const CompiledData::CodeOffsetToLine &entry, uint offset) {
        return entry.codeOffset < offset;
    };

    int lastLine = -1;
    const char *start = code;
    const char *end = code + len;
    while (code < end) {
        const CompiledData::CodeOffsetToLine *codeToLine = std::lower_bound(lineNumberMapping.constBegin(), lineNumberMapping.constEnd(), static_cast<uint>(code - start) + 1, findLine) - 1;
        int line = int(codeToLine->line);
        if (line != lastLine)
            lastLine = line;
        else
            line = -1;

        int codeOffset = int(code - start);

        MOTH_DISPATCH()

        MOTH_BEGIN_INSTR(LoadReg)
            d << dumpRegister(reg, nFormals);
        MOTH_END_INSTR(LoadReg)

        MOTH_BEGIN_INSTR(StoreReg)
            d << dumpRegister(reg, nFormals);
        MOTH_END_INSTR(StoreReg)

        MOTH_BEGIN_INSTR(MoveReg)
            d << dumpRegister(destReg, nFormals) << ", " << dumpRegister(srcReg, nFormals);
        MOTH_END_INSTR(MoveReg)

        MOTH_BEGIN_INSTR(LoadImport)
            d << "i" << index;
        MOTH_END_INSTR(LoadImport)

        MOTH_BEGIN_INSTR(LoadConst)
            d << "C" << index;
        MOTH_END_INSTR(LoadConst)

        MOTH_BEGIN_INSTR(LoadNull)
        MOTH_END_INSTR(LoadNull)

        MOTH_BEGIN_INSTR(LoadZero)
        MOTH_END_INSTR(LoadZero)

        MOTH_BEGIN_INSTR(LoadTrue)
        MOTH_END_INSTR(LoadTrue)

        MOTH_BEGIN_INSTR(LoadFalse)
        MOTH_END_INSTR(LoadFalse)

        MOTH_BEGIN_INSTR(LoadUndefined)
        MOTH_END_INSTR(LoadUndefined)

        MOTH_BEGIN_INSTR(LoadInt)
            d << value;
        MOTH_END_INSTR(LoadInt)

        MOTH_BEGIN_INSTR(MoveConst)
            d << dumpRegister(destTemp, nFormals) << ", C" << constIndex;
        MOTH_END_INSTR(MoveConst)

        MOTH_BEGIN_INSTR(LoadLocal)
            if (index < nLocals)
                d << "l" << index << TRACE_SLOT;
            else
                d << "a" << (index - nLocals) << TRACE_SLOT;
        MOTH_END_INSTR(LoadLocal)

        MOTH_BEGIN_INSTR(StoreLocal)
            if (index < nLocals)
                d << "l" << index;
            else
                d << "a" << (index - nLocals);
        MOTH_END_INSTR(StoreLocal)

        MOTH_BEGIN_INSTR(LoadScopedLocal)
            if (index < nLocals)
                d << "l" << index << "@" << scope << TRACE_SLOT;
            else
                d << "a" << (index - nLocals) << "@" << scope << TRACE_SLOT;
        MOTH_END_INSTR(LoadScopedLocal)

        MOTH_BEGIN_INSTR(StoreScopedLocal)
            if (index < nLocals)
                d << ", " << "l" << index << "@" << scope;
            else
                d << ", " << "a" << (index - nLocals) << "@" << scope;
        MOTH_END_INSTR(StoreScopedLocal)

        MOTH_BEGIN_INSTR(LoadRuntimeString)
            d << stringId;
        MOTH_END_INSTR(LoadRuntimeString)

        MOTH_BEGIN_INSTR(MoveRegExp)
            d << dumpRegister(destReg, nFormals) << ", " <<regExpId;
        MOTH_END_INSTR(MoveRegExp)

        MOTH_BEGIN_INSTR(LoadClosure)
            d << value;
        MOTH_END_INSTR(LoadClosure)

        MOTH_BEGIN_INSTR(LoadName)
            d << name << TRACE_SLOT;
        MOTH_END_INSTR(LoadName)

        MOTH_BEGIN_INSTR(LoadGlobalLookup)
            d << index << TRACE_SLOT;
        MOTH_END_INSTR(LoadGlobalLookup)

        MOTH_BEGIN_INSTR(LoadQmlContextPropertyLookup)
            d << index;
        MOTH_END_INSTR(LoadQmlContextPropertyLookup)

        MOTH_BEGIN_INSTR(StoreNameSloppy)
            d << name;
        MOTH_END_INSTR(StoreNameSloppy)

        MOTH_BEGIN_INSTR(StoreNameStrict)
            d << name;
        MOTH_END_INSTR(StoreNameStrict)

        MOTH_BEGIN_INSTR(LoadElement)
            d << dumpRegister(base, nFormals) << "[acc]" << TRACE_SLOT;
        MOTH_END_INSTR(LoadElement)

        MOTH_BEGIN_INSTR(StoreElement)
            d << dumpRegister(base, nFormals) << "[" << dumpRegister(index, nFormals) << "]"
              << TRACE_SLOT;
        MOTH_END_INSTR(StoreElement)

        MOTH_BEGIN_INSTR(LoadProperty)
            d << "acc[" << name << "]" << TRACE_SLOT;
        MOTH_END_INSTR(LoadProperty)

        MOTH_BEGIN_INSTR(GetLookup)
            d << "acc(" << index << ")" << TRACE_SLOT;
        MOTH_END_INSTR(GetLookup)

        MOTH_BEGIN_INSTR(StoreProperty)
            d << dumpRegister(base, nFormals) << "[" << name<< "]";
        MOTH_END_INSTR(StoreProperty)

        MOTH_BEGIN_INSTR(SetLookup)
            d << dumpRegister(base, nFormals) << "(" << index << ")";
        MOTH_END_INSTR(SetLookup)

        MOTH_BEGIN_INSTR(LoadSuperProperty)
            d << dumpRegister(property, nFormals);
        MOTH_END_INSTR(LoadSuperProperty)

        MOTH_BEGIN_INSTR(StoreSuperProperty)
            d << dumpRegister(property, nFormals);
        MOTH_END_INSTR(StoreSuperProperty)

        MOTH_BEGIN_INSTR(Yield)
        MOTH_END_INSTR(Yield)

        MOTH_BEGIN_INSTR(YieldStar)
        MOTH_END_INSTR(YieldStar)

        MOTH_BEGIN_INSTR(Resume)
            d << ABSOLUTE_OFFSET();
        MOTH_END_INSTR(Resume)

        MOTH_BEGIN_INSTR(CallValue)
            d << dumpRegister(name, nFormals) << dumpArguments(argc, argv, nFormals) << TRACE_SLOT;
        MOTH_END_INSTR(CallValue)

        MOTH_BEGIN_INSTR(CallWithReceiver)
            d << dumpRegister(name, nFormals) << dumpRegister(thisObject, nFormals)
              << dumpArguments(argc, argv, nFormals) << TRACE_SLOT;
        MOTH_END_INSTR(CallWithReceiver)

        MOTH_BEGIN_INSTR(CallProperty)
            d << dumpRegister(base, nFormals) << "." << name << dumpArguments(argc, argv, nFormals)
              << TRACE_SLOT;
        MOTH_END_INSTR(CallProperty)

        MOTH_BEGIN_INSTR(CallPropertyLookup)
            d << dumpRegister(base, nFormals) << "." << lookupIndex
              << dumpArguments(argc, argv, nFormals) << TRACE_SLOT;
        MOTH_END_INSTR(CallPropertyLookup)

        MOTH_BEGIN_INSTR(CallElement)
            d << dumpRegister(base, nFormals) << "[" << dumpRegister(index, nFormals) << "]"
              << dumpArguments(argc, argv, nFormals) << TRACE_SLOT;
        MOTH_END_INSTR(CallElement)

        MOTH_BEGIN_INSTR(CallName)
            d << name << dumpArguments(argc, argv, nFormals) << TRACE_SLOT;
        MOTH_END_INSTR(CallName)

        MOTH_BEGIN_INSTR(CallPossiblyDirectEval)
            d << dumpArguments(argc, argv, nFormals) << TRACE_SLOT;
        MOTH_END_INSTR(CallPossiblyDirectEval)

        MOTH_BEGIN_INSTR(CallGlobalLookup)
            d << index << dumpArguments(argc, argv, nFormals) << TRACE_SLOT;
        MOTH_END_INSTR(CallGlobalLookup)

<<<<<<< HEAD
        MOTH_BEGIN_INSTR(CallScopeObjectProperty)
            d << dumpRegister(base, nFormals) << "." << name << dumpArguments(argc, argv, nFormals)
              << TRACE_SLOT;
        MOTH_END_INSTR(CallScopeObjectProperty)

        MOTH_BEGIN_INSTR(CallContextObjectProperty)
            d << dumpRegister(base, nFormals) << "." << name << dumpArguments(argc, argv, nFormals)
              << TRACE_SLOT;
        MOTH_END_INSTR(CallContextObjectProperty)
=======
        MOTH_BEGIN_INSTR(CallQmlContextPropertyLookup)
            d << index << dumpArguments(argc, argv, nFormals);
        MOTH_END_INSTR(CallQmlContextPropertyLookup)
>>>>>>> 937d8114

        MOTH_BEGIN_INSTR(CallWithSpread)
            d << "new " << dumpRegister(func, nFormals) << dumpRegister(thisObject, nFormals)
              << dumpArguments(argc, argv, nFormals)
              << TRACE_SLOT;
        MOTH_END_INSTR(CallWithSpread)

        MOTH_BEGIN_INSTR(Construct)
            d << "new " << dumpRegister(func, nFormals) << dumpArguments(argc, argv, nFormals);
        MOTH_END_INSTR(Construct)

        MOTH_BEGIN_INSTR(ConstructWithSpread)
            d << "new " << dumpRegister(func, nFormals) << dumpArguments(argc, argv, nFormals);
        MOTH_END_INSTR(ConstructWithSpread)

        MOTH_BEGIN_INSTR(SetUnwindHandler)
            if (offset)
                d << ABSOLUTE_OFFSET();
            else
                d << "<null>";
        MOTH_END_INSTR(SetUnwindHandler)

        MOTH_BEGIN_INSTR(UnwindDispatch)
        MOTH_END_INSTR(UnwindDispatch)

        MOTH_BEGIN_INSTR(UnwindToLabel)
                d << "(" << level << ") " << ABSOLUTE_OFFSET();
        MOTH_END_INSTR(UnwindToLabel)

        MOTH_BEGIN_INSTR(DeadTemporalZoneCheck)
                d << name;
        MOTH_END_INSTR(DeadTemporalZoneCheck)

        MOTH_BEGIN_INSTR(ThrowException)
        MOTH_END_INSTR(ThrowException)

        MOTH_BEGIN_INSTR(GetException)
        MOTH_END_INSTR(HasException)

        MOTH_BEGIN_INSTR(SetException)
        MOTH_END_INSTR(SetExceptionFlag)

        MOTH_BEGIN_INSTR(CreateCallContext)
        MOTH_END_INSTR(CreateCallContext)

        MOTH_BEGIN_INSTR(PushCatchContext)
            d << index << ", " << name;
        MOTH_END_INSTR(PushCatchContext)

        MOTH_BEGIN_INSTR(PushWithContext)
        MOTH_END_INSTR(PushWithContext)

        MOTH_BEGIN_INSTR(PushBlockContext)
            d << index;
        MOTH_END_INSTR(PushBlockContext)

        MOTH_BEGIN_INSTR(CloneBlockContext)
        MOTH_END_INSTR(CloneBlockContext)

        MOTH_BEGIN_INSTR(PushScriptContext)
            d << index;
        MOTH_END_INSTR(PushScriptContext)

        MOTH_BEGIN_INSTR(PopScriptContext)
        MOTH_END_INSTR(PopScriptContext)

        MOTH_BEGIN_INSTR(PopContext)
        MOTH_END_INSTR(PopContext)

        MOTH_BEGIN_INSTR(GetIterator)
            d << iterator;
        MOTH_END_INSTR(GetIterator)

        MOTH_BEGIN_INSTR(IteratorNext)
            d << dumpRegister(value, nFormals) << ", " << dumpRegister(done, nFormals);
        MOTH_END_INSTR(IteratorNext)

        MOTH_BEGIN_INSTR(IteratorNextForYieldStar)
            d << dumpRegister(iterator, nFormals) << ", " << dumpRegister(object, nFormals);
        MOTH_END_INSTR(IteratorNextForYieldStar)

        MOTH_BEGIN_INSTR(IteratorClose)
            d << dumpRegister(done, nFormals);
        MOTH_END_INSTR(IteratorClose)

        MOTH_BEGIN_INSTR(DestructureRestElement)
        MOTH_END_INSTR(DestructureRestElement)

        MOTH_BEGIN_INSTR(DeleteProperty)
            d << dumpRegister(base, nFormals) << "[" << dumpRegister(index, nFormals) << "]";
        MOTH_END_INSTR(DeleteProperty)

        MOTH_BEGIN_INSTR(DeleteName)
            d << name;
        MOTH_END_INSTR(DeleteName)

        MOTH_BEGIN_INSTR(TypeofName)
            d << name;
        MOTH_END_INSTR(TypeofName)

        MOTH_BEGIN_INSTR(TypeofValue)
        MOTH_END_INSTR(TypeofValue)

        MOTH_BEGIN_INSTR(DeclareVar)
            d << isDeletable << ", " << varName;
        MOTH_END_INSTR(DeclareVar)

        MOTH_BEGIN_INSTR(DefineArray)
            d << dumpRegister(args, nFormals) << ", " << argc;
        MOTH_END_INSTR(DefineArray)

        MOTH_BEGIN_INSTR(DefineObjectLiteral)
            d << internalClassId
              << ", " << argc
              << ", " << dumpRegister(args, nFormals);
        MOTH_END_INSTR(DefineObjectLiteral)

        MOTH_BEGIN_INSTR(CreateClass)
            d << classIndex
              << ", " << dumpRegister(heritage, nFormals)
              << ", " << dumpRegister(computedNames, nFormals);
        MOTH_END_INSTR(CreateClass)

        MOTH_BEGIN_INSTR(CreateMappedArgumentsObject)
        MOTH_END_INSTR(CreateMappedArgumentsObject)

        MOTH_BEGIN_INSTR(CreateUnmappedArgumentsObject)
        MOTH_END_INSTR(CreateUnmappedArgumentsObject)

        MOTH_BEGIN_INSTR(CreateRestParameter)
            d << argIndex;
        MOTH_END_INSTR(CreateRestParameter)

        MOTH_BEGIN_INSTR(ConvertThisToObject)
        MOTH_END_INSTR(ConvertThisToObject)

        MOTH_BEGIN_INSTR(LoadSuperConstructor)
        MOTH_END_INSTR(LoadSuperConstructor)

        MOTH_BEGIN_INSTR(ToObject)
        MOTH_END_INSTR(ToObject)

        MOTH_BEGIN_INSTR(Jump)
            d << ABSOLUTE_OFFSET();
        MOTH_END_INSTR(Jump)

        MOTH_BEGIN_INSTR(JumpTrue)
            d << ABSOLUTE_OFFSET() << TRACE_SLOT;
        MOTH_END_INSTR(JumpTrue)

        MOTH_BEGIN_INSTR(JumpFalse)
            d << ABSOLUTE_OFFSET() << TRACE_SLOT;
        MOTH_END_INSTR(JumpFalse)

        MOTH_BEGIN_INSTR(JumpNotUndefined)
            d << ABSOLUTE_OFFSET();
        MOTH_END_INSTR(JumpNotUndefined)

        MOTH_BEGIN_INSTR(JumpNoException)
            d << ABSOLUTE_OFFSET();
        MOTH_END_INSTR(JumpNoException)

        MOTH_BEGIN_INSTR(CmpEqNull)
        MOTH_END_INSTR(CmpEqNull)

        MOTH_BEGIN_INSTR(CmpNeNull)
        MOTH_END_INSTR(CmpNeNull)

        MOTH_BEGIN_INSTR(CmpEqInt)
            d << lhs;
        MOTH_END_INSTR(CmpEq)

        MOTH_BEGIN_INSTR(CmpNeInt)
                d << lhs;
        MOTH_END_INSTR(CmpNeInt)

        MOTH_BEGIN_INSTR(CmpEq)
            d << dumpRegister(lhs, nFormals);
        MOTH_END_INSTR(CmpEq)

        MOTH_BEGIN_INSTR(CmpNe)
                d << dumpRegister(lhs, nFormals);
        MOTH_END_INSTR(CmpNe)

        MOTH_BEGIN_INSTR(CmpGt)
                d << dumpRegister(lhs, nFormals);
        MOTH_END_INSTR(CmpGt)

        MOTH_BEGIN_INSTR(CmpGe)
                d << dumpRegister(lhs, nFormals);
        MOTH_END_INSTR(CmpGe)

        MOTH_BEGIN_INSTR(CmpLt)
                d << dumpRegister(lhs, nFormals);
        MOTH_END_INSTR(CmpLt)

        MOTH_BEGIN_INSTR(CmpLe)
                d << dumpRegister(lhs, nFormals);
        MOTH_END_INSTR(CmpLe)

        MOTH_BEGIN_INSTR(CmpStrictEqual)
            d << dumpRegister(lhs, nFormals);
        MOTH_END_INSTR(CmpStrictEqual)

        MOTH_BEGIN_INSTR(CmpStrictNotEqual)
            d << dumpRegister(lhs, nFormals);
        MOTH_END_INSTR(CmpStrictNotEqual)

        MOTH_BEGIN_INSTR(UNot)
        MOTH_END_INSTR(UNot)

        MOTH_BEGIN_INSTR(UPlus)
        MOTH_END_INSTR(UPlus)

        MOTH_BEGIN_INSTR(UMinus)
            d << TRACE_SLOT;
        MOTH_END_INSTR(UMinus)

        MOTH_BEGIN_INSTR(UCompl)
        MOTH_END_INSTR(UCompl)

        MOTH_BEGIN_INSTR(Increment)
            d << TRACE_SLOT;
        MOTH_END_INSTR(Increment)

        MOTH_BEGIN_INSTR(Decrement)
            d << TRACE_SLOT;
        MOTH_END_INSTR(Decrement)

        MOTH_BEGIN_INSTR(Add)
            d << dumpRegister(lhs, nFormals) << ", acc" << TRACE_SLOT;
        MOTH_END_INSTR(Add)

        MOTH_BEGIN_INSTR(BitAnd)
            d << dumpRegister(lhs, nFormals) << ", acc";
        MOTH_END_INSTR(BitAnd)

        MOTH_BEGIN_INSTR(BitOr)
            d << dumpRegister(lhs, nFormals) << ", acc";
        MOTH_END_INSTR(BitOr)

        MOTH_BEGIN_INSTR(BitXor)
            d << dumpRegister(lhs, nFormals) << ", acc";
        MOTH_END_INSTR(BitXor)

        MOTH_BEGIN_INSTR(UShr)
            d << dumpRegister(lhs, nFormals) << ", acc";
        MOTH_END_INSTR(UShr)

        MOTH_BEGIN_INSTR(Shr)
            d << dumpRegister(lhs, nFormals) << ", acc";
        MOTH_END_INSTR(Shr)

        MOTH_BEGIN_INSTR(Shl)
            d << dumpRegister(lhs, nFormals) << ", acc";
        MOTH_END_INSTR(Shl)

        MOTH_BEGIN_INSTR(BitAndConst)
            d << "acc, " << rhs;
        MOTH_END_INSTR(BitAndConst)

        MOTH_BEGIN_INSTR(BitOrConst)
            d << "acc, " << rhs;
        MOTH_END_INSTR(BitOr)

        MOTH_BEGIN_INSTR(BitXorConst)
            d << "acc, " << rhs;
        MOTH_END_INSTR(BitXor)

        MOTH_BEGIN_INSTR(UShrConst)
            d << "acc, " << rhs;
        MOTH_END_INSTR(UShrConst)

        MOTH_BEGIN_INSTR(ShrConst)
            d << "acc, " << rhs;
        MOTH_END_INSTR(ShrConst)

        MOTH_BEGIN_INSTR(ShlConst)
            d << "acc, " << rhs;
        MOTH_END_INSTR(ShlConst)

        MOTH_BEGIN_INSTR(Exp)
            d << dumpRegister(lhs, nFormals) << ", acc";
        MOTH_END_INSTR(Exp)

        MOTH_BEGIN_INSTR(Mul)
            d << dumpRegister(lhs, nFormals) << ", acc" << TRACE_SLOT;
        MOTH_END_INSTR(Mul)

        MOTH_BEGIN_INSTR(Div)
            d << dumpRegister(lhs, nFormals) << ", acc";
        MOTH_END_INSTR(Div)

        MOTH_BEGIN_INSTR(Mod)
            d << dumpRegister(lhs, nFormals) << ", acc" << TRACE_SLOT;
        MOTH_END_INSTR(Mod)

        MOTH_BEGIN_INSTR(Sub)
            d << dumpRegister(lhs, nFormals) << ", acc" << TRACE_SLOT;
        MOTH_END_INSTR(Sub)

        MOTH_BEGIN_INSTR(CmpIn)
            d << dumpRegister(lhs, nFormals) << ", acc";
        MOTH_END_INSTR(CmpIn)

        MOTH_BEGIN_INSTR(CmpInstanceOf)
            d << dumpRegister(lhs, nFormals) << ", acc";
        MOTH_END_INSTR(CmpInstanceOf)

        MOTH_BEGIN_INSTR(Ret)
        MOTH_END_INSTR(Ret)

        MOTH_BEGIN_INSTR(Debug)
        MOTH_END_INSTR(Debug)

        MOTH_BEGIN_INSTR(InitializeBlockDeadTemporalZone)
            d << dumpRegister(firstReg, nFormals) << ", " << count;
        MOTH_END_INSTR(InitializeBlockDeadTemporalZone)

        MOTH_BEGIN_INSTR(ThrowOnNullOrUndefined)
        MOTH_END_INSTR(ThrowOnNullOrUndefined)

        MOTH_BEGIN_INSTR(GetTemplateObject)
            d << index;
        MOTH_END_INSTR(GetTemplateObject)

        MOTH_BEGIN_INSTR(TailCall)
            d << dumpRegister(func, nFormals) << dumpRegister(thisObject, nFormals) << dumpArguments(argc, argv, nFormals);
        MOTH_END_INSTR(TailCall)
    }
}

}
}
QT_END_NAMESPACE<|MERGE_RESOLUTION|>--- conflicted
+++ resolved
@@ -288,7 +288,7 @@
         MOTH_END_INSTR(LoadGlobalLookup)
 
         MOTH_BEGIN_INSTR(LoadQmlContextPropertyLookup)
-            d << index;
+            d << index << TRACE_SLOT;
         MOTH_END_INSTR(LoadQmlContextPropertyLookup)
 
         MOTH_BEGIN_INSTR(StoreNameSloppy)
@@ -378,21 +378,9 @@
             d << index << dumpArguments(argc, argv, nFormals) << TRACE_SLOT;
         MOTH_END_INSTR(CallGlobalLookup)
 
-<<<<<<< HEAD
-        MOTH_BEGIN_INSTR(CallScopeObjectProperty)
-            d << dumpRegister(base, nFormals) << "." << name << dumpArguments(argc, argv, nFormals)
-              << TRACE_SLOT;
-        MOTH_END_INSTR(CallScopeObjectProperty)
-
-        MOTH_BEGIN_INSTR(CallContextObjectProperty)
-            d << dumpRegister(base, nFormals) << "." << name << dumpArguments(argc, argv, nFormals)
-              << TRACE_SLOT;
-        MOTH_END_INSTR(CallContextObjectProperty)
-=======
         MOTH_BEGIN_INSTR(CallQmlContextPropertyLookup)
-            d << index << dumpArguments(argc, argv, nFormals);
+            d << index << dumpArguments(argc, argv, nFormals) << TRACE_SLOT;
         MOTH_END_INSTR(CallQmlContextPropertyLookup)
->>>>>>> 937d8114
 
         MOTH_BEGIN_INSTR(CallWithSpread)
             d << "new " << dumpRegister(func, nFormals) << dumpRegister(thisObject, nFormals)
