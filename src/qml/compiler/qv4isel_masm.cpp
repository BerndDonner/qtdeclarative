--- conflicted
+++ resolved
@@ -702,14 +702,6 @@
 
 QV4::CompiledData::CompilationUnit *InstructionSelection::backendCompileStep()
 {
-<<<<<<< HEAD
-    compilationUnit->codeRefs.resize(irModule->functions.size());
-    int i = 0;
-    foreach (V4IR::Function *irFunction, irModule->functions)
-        compilationUnit->codeRefs[i++] = codeRefs[irFunction];
-=======
-    compilationUnit->data = generateUnit();
->>>>>>> 8ed38c70
     return compilationUnit;
 }
 
