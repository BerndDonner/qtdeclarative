/****************************************************************************
**
** Copyright (C) 2016 The Qt Company Ltd.
** Contact: https://www.qt.io/licensing/
**
** This file is part of the QtQml module of the Qt Toolkit.
**
** $QT_BEGIN_LICENSE:LGPL$
** Commercial License Usage
** Licensees holding valid commercial Qt licenses may use this file in
** accordance with the commercial license agreement provided with the
** Software or, alternatively, in accordance with the terms contained in
** a written agreement between you and The Qt Company. For licensing terms
** and conditions see https://www.qt.io/terms-conditions. For further
** information use the contact form at https://www.qt.io/contact-us.
**
** GNU Lesser General Public License Usage
** Alternatively, this file may be used under the terms of the GNU Lesser
** General Public License version 3 as published by the Free Software
** Foundation and appearing in the file LICENSE.LGPL3 included in the
** packaging of this file. Please review the following information to
** ensure the GNU Lesser General Public License version 3 requirements
** will be met: https://www.gnu.org/licenses/lgpl-3.0.html.
**
** GNU General Public License Usage
** Alternatively, this file may be used under the terms of the GNU
** General Public License version 2.0 or (at your option) the GNU General
** Public license version 3 or any later version approved by the KDE Free
** Qt Foundation. The licenses are as published by the Free Software
** Foundation and appearing in the file LICENSE.GPL2 and LICENSE.GPL3
** included in the packaging of this file. Please review the following
** information to ensure the GNU General Public License requirements will
** be met: https://www.gnu.org/licenses/gpl-2.0.html and
** https://www.gnu.org/licenses/gpl-3.0.html.
**
** $QT_END_LICENSE$
**
****************************************************************************/

#ifndef QV4ISEL_MOTH_P_H
#define QV4ISEL_MOTH_P_H

//
//  W A R N I N G
//  -------------
//
// This file is not part of the Qt API.  It exists purely as an
// implementation detail.  This header file may change from version to
// version without notice, or even be removed.
//
// We mean it.
//

#include <private/qv4global_p.h>
#include <private/qv4isel_p.h>
#include <private/qv4isel_util_p.h>
#include <private/qv4util_p.h>
#include <private/qv4jsir_p.h>
#include <private/qv4value_p.h>
#include "qv4instr_moth_p.h"

QT_BEGIN_NAMESPACE

namespace QV4 {
namespace Moth {

struct CompilationUnit : public QV4::CompiledData::CompilationUnit
{
    virtual ~CompilationUnit();
    void linkBackendToEngine(QV4::ExecutionEngine *engine) Q_DECL_OVERRIDE;
    void prepareCodeOffsetsForDiskStorage(CompiledData::Unit *unit) Q_DECL_OVERRIDE;
    bool saveCodeToDisk(QIODevice *device, const CompiledData::Unit *unit, QString *errorString) Q_DECL_OVERRIDE;
    bool memoryMapCode(QString *errorString) Q_DECL_OVERRIDE;

    QVector<QByteArray> codeRefs;

};

class Q_QML_EXPORT InstructionSelection:
        public IR::IRDecoder,
        public EvalInstructionSelection
{
public:
    InstructionSelection(QQmlEnginePrivate *qmlEngine, QV4::ExecutableAllocator *execAllocator, IR::Module *module, QV4::Compiler::JSUnitGenerator *jsGenerator, EvalISelFactory *iselFactory);
    ~InstructionSelection();

    void run(int functionIndex) override;

protected:
<<<<<<< HEAD
    QQmlRefPointer<CompiledData::CompilationUnit> backendCompileStep() override;

    void visitJump(IR::Jump *) override;
    void visitCJump(IR::CJump *) override;
    void visitRet(IR::Ret *) override;

    void callBuiltinInvalid(IR::Name *func, IR::ExprList *args, IR::Expr *result) override;
    void callBuiltinTypeofQmlContextProperty(IR::Expr *base, IR::Member::MemberKind kind, int propertyIndex, IR::Expr *result) override;
    void callBuiltinTypeofMember(IR::Expr *base, const QString &name, IR::Expr *result) override;
    void callBuiltinTypeofSubscript(IR::Expr *base, IR::Expr *index, IR::Expr *result) override;
    void callBuiltinTypeofName(const QString &name, IR::Expr *result) override;
    void callBuiltinTypeofValue(IR::Expr *value, IR::Expr *result) override;
    void callBuiltinDeleteMember(IR::Expr *base, const QString &name, IR::Expr *result) override;
    void callBuiltinDeleteSubscript(IR::Expr *base, IR::Expr *index, IR::Expr *result) override;
    void callBuiltinDeleteName(const QString &name, IR::Expr *result) override;
    void callBuiltinDeleteValue(IR::Expr *result) override;
    void callBuiltinThrow(IR::Expr *arg) override;
    void callBuiltinReThrow() override;
    void callBuiltinUnwindException(IR::Expr *) override;
    void callBuiltinPushCatchScope(const QString &exceptionName) override;
    void callBuiltinForeachIteratorObject(IR::Expr *arg, IR::Expr *result) override;
    void callBuiltinForeachNextPropertyname(IR::Expr *arg, IR::Expr *result) override;
    void callBuiltinPushWithScope(IR::Expr *arg) override;
    void callBuiltinPopScope() override;
    void callBuiltinDeclareVar(bool deletable, const QString &name) override;
    void callBuiltinDefineArray(IR::Expr *result, IR::ExprList *args) override;
    void callBuiltinDefineObjectLiteral(IR::Expr *result, int keyValuePairCount, IR::ExprList *keyValuePairs, IR::ExprList *arrayEntries, bool needSparseArray) override;
    void callBuiltinSetupArgumentObject(IR::Expr *result) override;
    void callBuiltinConvertThisToObject() override;
    void callValue(IR::Expr *value, IR::ExprList *args, IR::Expr *result) override;
    void callQmlContextProperty(IR::Expr *base, IR::Member::MemberKind kind, int propertyIndex, IR::ExprList *args, IR::Expr *result) override;
    void callProperty(IR::Expr *base, const QString &name, IR::ExprList *args, IR::Expr *result) override;
    void callSubscript(IR::Expr *base, IR::Expr *index, IR::ExprList *args, IR::Expr *result) override;
    void convertType(IR::Expr *source, IR::Expr *target) override;
    void constructActivationProperty(IR::Name *func, IR::ExprList *args, IR::Expr *result) override;
    void constructProperty(IR::Expr *base, const QString &name, IR::ExprList *args, IR::Expr *result) override;
    void constructValue(IR::Expr *value, IR::ExprList *args, IR::Expr *result) override;
    void loadThisObject(IR::Expr *e) override;
    void loadQmlContext(IR::Expr *e) override;
    void loadQmlImportedScripts(IR::Expr *e) override;
    void loadQmlSingleton(const QString &name, IR::Expr *e) override;
    void loadConst(IR::Const *sourceConst, IR::Expr *e) override;
    void loadString(const QString &str, IR::Expr *target) override;
    void loadRegexp(IR::RegExp *sourceRegexp, IR::Expr *target) override;
    void getActivationProperty(const IR::Name *name, IR::Expr *target) override;
    void setActivationProperty(IR::Expr *source, const QString &targetName) override;
    void initClosure(IR::Closure *closure, IR::Expr *target) override;
    void getProperty(IR::Expr *base, const QString &name, IR::Expr *target) override;
    void setProperty(IR::Expr *source, IR::Expr *targetBase, const QString &targetName) override;
    void setQmlContextProperty(IR::Expr *source, IR::Expr *targetBase, IR::Member::MemberKind kind, int propertyIndex) override;
    void setQObjectProperty(IR::Expr *source, IR::Expr *targetBase, int propertyIndex) override;
    void getQmlContextProperty(IR::Expr *source, IR::Member::MemberKind kind, int index, IR::Expr *target) override;
    void getQObjectProperty(IR::Expr *base, int propertyIndex, bool captureRequired, bool isSingleton, int attachedPropertiesId, IR::Expr *target) override;
    void getElement(IR::Expr *base, IR::Expr *index, IR::Expr *target) override;
    void setElement(IR::Expr *source, IR::Expr *targetBase, IR::Expr *targetIndex) override;
    void copyValue(IR::Expr *source, IR::Expr *target) override;
    void swapValues(IR::Expr *source, IR::Expr *target) override;
    void unop(IR::AluOp oper, IR::Expr *source, IR::Expr *target) override;
    void binop(IR::AluOp oper, IR::Expr *leftSource, IR::Expr *rightSource, IR::Expr *target) override;
=======
    virtual QQmlRefPointer<CompiledData::CompilationUnit> backendCompileStep();

    virtual void visitJump(IR::Jump *);
    virtual void visitCJump(IR::CJump *);
    virtual void visitRet(IR::Ret *);

    virtual void callBuiltinInvalid(IR::Name *func, IR::ExprList *args, IR::Expr *result);
    virtual void callBuiltinTypeofQmlContextProperty(IR::Expr *base, IR::Member::MemberKind kind, int propertyIndex, IR::Expr *result);
    virtual void callBuiltinTypeofMember(IR::Expr *base, const QString &name, IR::Expr *result);
    virtual void callBuiltinTypeofSubscript(IR::Expr *base, IR::Expr *index, IR::Expr *result);
    virtual void callBuiltinTypeofName(const QString &name, IR::Expr *result);
    virtual void callBuiltinTypeofValue(IR::Expr *value, IR::Expr *result);
    virtual void callBuiltinDeleteMember(IR::Expr *base, const QString &name, IR::Expr *result);
    virtual void callBuiltinDeleteSubscript(IR::Expr *base, IR::Expr *index, IR::Expr *result);
    virtual void callBuiltinDeleteName(const QString &name, IR::Expr *result);
    virtual void callBuiltinDeleteValue(IR::Expr *result);
    virtual void callBuiltinThrow(IR::Expr *arg);
    virtual void callBuiltinReThrow();
    virtual void callBuiltinUnwindException(IR::Expr *);
    virtual void callBuiltinPushCatchScope(const QString &exceptionName);
    virtual void callBuiltinForeachIteratorObject(IR::Expr *arg, IR::Expr *result);
    virtual void callBuiltinForeachNextPropertyname(IR::Expr *arg, IR::Expr *result);
    virtual void callBuiltinPushWithScope(IR::Expr *arg);
    virtual void callBuiltinPopScope();
    virtual void callBuiltinDeclareVar(bool deletable, const QString &name);
    virtual void callBuiltinDefineArray(IR::Expr *result, IR::ExprList *args);
    virtual void callBuiltinDefineObjectLiteral(IR::Expr *result, int keyValuePairCount, IR::ExprList *keyValuePairs, IR::ExprList *arrayEntries, bool needSparseArray);
    virtual void callBuiltinSetupArgumentObject(IR::Expr *result);
    virtual void callBuiltinConvertThisToObject();
    virtual void callValue(IR::Expr *value, IR::ExprList *args, IR::Expr *result);
    virtual void callQmlContextProperty(IR::Expr *base, IR::Member::MemberKind kind, int propertyIndex, IR::ExprList *args, IR::Expr *result);
    virtual void callProperty(IR::Expr *base, const QString &name, IR::ExprList *args, IR::Expr *result);
    virtual void callSubscript(IR::Expr *base, IR::Expr *index, IR::ExprList *args, IR::Expr *result);
    virtual void convertType(IR::Expr *source, IR::Expr *target);
    virtual void constructActivationProperty(IR::Name *func, IR::ExprList *args, IR::Expr *result);
    virtual void constructProperty(IR::Expr *base, const QString &name, IR::ExprList *args, IR::Expr *result);
    virtual void constructValue(IR::Expr *value, IR::ExprList *args, IR::Expr *result);
    virtual void loadThisObject(IR::Expr *e);
    virtual void loadQmlContext(IR::Expr *e);
    virtual void loadQmlImportedScripts(IR::Expr *e);
    virtual void loadQmlSingleton(const QString &name, IR::Expr *e);
    virtual void loadConst(IR::Const *sourceConst, IR::Expr *e);
    virtual void loadString(const QString &str, IR::Expr *target);
    virtual void loadRegexp(IR::RegExp *sourceRegexp, IR::Expr *target);
    virtual void getActivationProperty(const IR::Name *name, IR::Expr *target);
    virtual void setActivationProperty(IR::Expr *source, const QString &targetName);
    virtual void initClosure(IR::Closure *closure, IR::Expr *target);
    virtual void getProperty(IR::Expr *base, const QString &name, IR::Expr *target);
    virtual void setProperty(IR::Expr *source, IR::Expr *targetBase, const QString &targetName);
    virtual void setQmlContextProperty(IR::Expr *source, IR::Expr *targetBase, IR::Member::MemberKind kind, int propertyIndex);
    virtual void setQObjectProperty(IR::Expr *source, IR::Expr *targetBase, int propertyIndex);
    virtual void getQmlContextProperty(IR::Expr *source, IR::Member::MemberKind kind, int index, bool captureRequired, IR::Expr *target);
    virtual void getQObjectProperty(IR::Expr *base, int propertyIndex, bool captureRequired, bool isSingleton, int attachedPropertiesId, IR::Expr *target);
    virtual void getElement(IR::Expr *base, IR::Expr *index, IR::Expr *target);
    virtual void setElement(IR::Expr *source, IR::Expr *targetBase, IR::Expr *targetIndex);
    virtual void copyValue(IR::Expr *source, IR::Expr *target);
    virtual void swapValues(IR::Expr *source, IR::Expr *target);
    virtual void unop(IR::AluOp oper, IR::Expr *source, IR::Expr *target);
    virtual void binop(IR::AluOp oper, IR::Expr *leftSource, IR::Expr *rightSource, IR::Expr *target);
>>>>>>> 16914894

private:
    Param binopHelper(IR::AluOp oper, IR::Expr *leftSource, IR::Expr *rightSource, IR::Expr *target);

    struct Instruction {
#define MOTH_INSTR_DATA_TYPEDEF(I, FMT) typedef InstrData<Instr::I> I;
    FOR_EACH_MOTH_INSTR(MOTH_INSTR_DATA_TYPEDEF)
#undef MOTH_INSTR_DATA_TYPEDEF
    private:
        Instruction();
    };

    Param getParam(IR::Expr *e);

    Param getResultParam(IR::Expr *result)
    {
        if (result)
            return getParam(result);
        else
            return Param::createTemp(scratchTempIndex());
    }

    void simpleMove(IR::Move *);
    void prepareCallArgs(IR::ExprList *, quint32 &, quint32 * = 0);

    int scratchTempIndex() const { return _function->tempCount; }
    int callDataStart() const { return scratchTempIndex() + 1; }
    int outgoingArgumentTempStart() const { return callDataStart() + qOffsetOf(QV4::CallData, args)/sizeof(QV4::Value); }
    int frameSize() const { return outgoingArgumentTempStart() + _function->maxNumberOfArguments; }

    template <int Instr>
    inline ptrdiff_t addInstruction(const InstrData<Instr> &data);
    inline void addDebugInstruction();

    ptrdiff_t addInstructionHelper(Instr::Type type, Instr &instr);
    void patchJumpAddresses();
    QByteArray squeezeCode() const;

    QQmlEnginePrivate *qmlEngine;

    bool blockNeedsDebugInstruction;
    uint currentLine;
    IR::BasicBlock *_block;
    IR::BasicBlock *_nextBlock;

    QHash<IR::BasicBlock *, QVector<ptrdiff_t> > _patches;
    QHash<IR::BasicBlock *, ptrdiff_t> _addrs;

    uchar *_codeStart;
    uchar *_codeNext;
    uchar *_codeEnd;

    BitVector _removableJumps;
    IR::Stmt *_currentStatement;

    QScopedPointer<CompilationUnit> compilationUnit;
    QHash<IR::Function *, QByteArray> codeRefs;
};

class Q_QML_EXPORT ISelFactory: public EvalISelFactory
{
public:
    ISelFactory() : EvalISelFactory(QStringLiteral("moth")) {}
    virtual ~ISelFactory() {}
    EvalInstructionSelection *create(QQmlEnginePrivate *qmlEngine, QV4::ExecutableAllocator *execAllocator, IR::Module *module, QV4::Compiler::JSUnitGenerator *jsGenerator) Q_DECL_OVERRIDE Q_DECL_FINAL
    { return new InstructionSelection(qmlEngine, execAllocator, module, jsGenerator, this); }
    bool jitCompileRegexps() const Q_DECL_OVERRIDE Q_DECL_FINAL
    { return false; }
    QQmlRefPointer<QV4::CompiledData::CompilationUnit> createUnitForLoading() Q_DECL_OVERRIDE;

};

template<int InstrT>
ptrdiff_t InstructionSelection::addInstruction(const InstrData<InstrT> &data)
{
    Instr genericInstr;
    InstrMeta<InstrT>::setDataNoCommon(genericInstr, data);
    return addInstructionHelper(static_cast<Instr::Type>(InstrT), genericInstr);
}

} // namespace Moth
} // namespace QV4

QT_END_NAMESPACE

#endif // QV4ISEL_MOTH_P_H<|MERGE_RESOLUTION|>--- conflicted
+++ resolved
@@ -87,7 +87,6 @@
     void run(int functionIndex) override;
 
 protected:
-<<<<<<< HEAD
     QQmlRefPointer<CompiledData::CompilationUnit> backendCompileStep() override;
 
     void visitJump(IR::Jump *) override;
@@ -139,7 +138,7 @@
     void setProperty(IR::Expr *source, IR::Expr *targetBase, const QString &targetName) override;
     void setQmlContextProperty(IR::Expr *source, IR::Expr *targetBase, IR::Member::MemberKind kind, int propertyIndex) override;
     void setQObjectProperty(IR::Expr *source, IR::Expr *targetBase, int propertyIndex) override;
-    void getQmlContextProperty(IR::Expr *source, IR::Member::MemberKind kind, int index, IR::Expr *target) override;
+    void getQmlContextProperty(IR::Expr *source, IR::Member::MemberKind kind, int index, bool captureRequired, IR::Expr *target) override;
     void getQObjectProperty(IR::Expr *base, int propertyIndex, bool captureRequired, bool isSingleton, int attachedPropertiesId, IR::Expr *target) override;
     void getElement(IR::Expr *base, IR::Expr *index, IR::Expr *target) override;
     void setElement(IR::Expr *source, IR::Expr *targetBase, IR::Expr *targetIndex) override;
@@ -147,67 +146,6 @@
     void swapValues(IR::Expr *source, IR::Expr *target) override;
     void unop(IR::AluOp oper, IR::Expr *source, IR::Expr *target) override;
     void binop(IR::AluOp oper, IR::Expr *leftSource, IR::Expr *rightSource, IR::Expr *target) override;
-=======
-    virtual QQmlRefPointer<CompiledData::CompilationUnit> backendCompileStep();
-
-    virtual void visitJump(IR::Jump *);
-    virtual void visitCJump(IR::CJump *);
-    virtual void visitRet(IR::Ret *);
-
-    virtual void callBuiltinInvalid(IR::Name *func, IR::ExprList *args, IR::Expr *result);
-    virtual void callBuiltinTypeofQmlContextProperty(IR::Expr *base, IR::Member::MemberKind kind, int propertyIndex, IR::Expr *result);
-    virtual void callBuiltinTypeofMember(IR::Expr *base, const QString &name, IR::Expr *result);
-    virtual void callBuiltinTypeofSubscript(IR::Expr *base, IR::Expr *index, IR::Expr *result);
-    virtual void callBuiltinTypeofName(const QString &name, IR::Expr *result);
-    virtual void callBuiltinTypeofValue(IR::Expr *value, IR::Expr *result);
-    virtual void callBuiltinDeleteMember(IR::Expr *base, const QString &name, IR::Expr *result);
-    virtual void callBuiltinDeleteSubscript(IR::Expr *base, IR::Expr *index, IR::Expr *result);
-    virtual void callBuiltinDeleteName(const QString &name, IR::Expr *result);
-    virtual void callBuiltinDeleteValue(IR::Expr *result);
-    virtual void callBuiltinThrow(IR::Expr *arg);
-    virtual void callBuiltinReThrow();
-    virtual void callBuiltinUnwindException(IR::Expr *);
-    virtual void callBuiltinPushCatchScope(const QString &exceptionName);
-    virtual void callBuiltinForeachIteratorObject(IR::Expr *arg, IR::Expr *result);
-    virtual void callBuiltinForeachNextPropertyname(IR::Expr *arg, IR::Expr *result);
-    virtual void callBuiltinPushWithScope(IR::Expr *arg);
-    virtual void callBuiltinPopScope();
-    virtual void callBuiltinDeclareVar(bool deletable, const QString &name);
-    virtual void callBuiltinDefineArray(IR::Expr *result, IR::ExprList *args);
-    virtual void callBuiltinDefineObjectLiteral(IR::Expr *result, int keyValuePairCount, IR::ExprList *keyValuePairs, IR::ExprList *arrayEntries, bool needSparseArray);
-    virtual void callBuiltinSetupArgumentObject(IR::Expr *result);
-    virtual void callBuiltinConvertThisToObject();
-    virtual void callValue(IR::Expr *value, IR::ExprList *args, IR::Expr *result);
-    virtual void callQmlContextProperty(IR::Expr *base, IR::Member::MemberKind kind, int propertyIndex, IR::ExprList *args, IR::Expr *result);
-    virtual void callProperty(IR::Expr *base, const QString &name, IR::ExprList *args, IR::Expr *result);
-    virtual void callSubscript(IR::Expr *base, IR::Expr *index, IR::ExprList *args, IR::Expr *result);
-    virtual void convertType(IR::Expr *source, IR::Expr *target);
-    virtual void constructActivationProperty(IR::Name *func, IR::ExprList *args, IR::Expr *result);
-    virtual void constructProperty(IR::Expr *base, const QString &name, IR::ExprList *args, IR::Expr *result);
-    virtual void constructValue(IR::Expr *value, IR::ExprList *args, IR::Expr *result);
-    virtual void loadThisObject(IR::Expr *e);
-    virtual void loadQmlContext(IR::Expr *e);
-    virtual void loadQmlImportedScripts(IR::Expr *e);
-    virtual void loadQmlSingleton(const QString &name, IR::Expr *e);
-    virtual void loadConst(IR::Const *sourceConst, IR::Expr *e);
-    virtual void loadString(const QString &str, IR::Expr *target);
-    virtual void loadRegexp(IR::RegExp *sourceRegexp, IR::Expr *target);
-    virtual void getActivationProperty(const IR::Name *name, IR::Expr *target);
-    virtual void setActivationProperty(IR::Expr *source, const QString &targetName);
-    virtual void initClosure(IR::Closure *closure, IR::Expr *target);
-    virtual void getProperty(IR::Expr *base, const QString &name, IR::Expr *target);
-    virtual void setProperty(IR::Expr *source, IR::Expr *targetBase, const QString &targetName);
-    virtual void setQmlContextProperty(IR::Expr *source, IR::Expr *targetBase, IR::Member::MemberKind kind, int propertyIndex);
-    virtual void setQObjectProperty(IR::Expr *source, IR::Expr *targetBase, int propertyIndex);
-    virtual void getQmlContextProperty(IR::Expr *source, IR::Member::MemberKind kind, int index, bool captureRequired, IR::Expr *target);
-    virtual void getQObjectProperty(IR::Expr *base, int propertyIndex, bool captureRequired, bool isSingleton, int attachedPropertiesId, IR::Expr *target);
-    virtual void getElement(IR::Expr *base, IR::Expr *index, IR::Expr *target);
-    virtual void setElement(IR::Expr *source, IR::Expr *targetBase, IR::Expr *targetIndex);
-    virtual void copyValue(IR::Expr *source, IR::Expr *target);
-    virtual void swapValues(IR::Expr *source, IR::Expr *target);
-    virtual void unop(IR::AluOp oper, IR::Expr *source, IR::Expr *target);
-    virtual void binop(IR::AluOp oper, IR::Expr *leftSource, IR::Expr *rightSource, IR::Expr *target);
->>>>>>> 16914894
 
 private:
     Param binopHelper(IR::AluOp oper, IR::Expr *leftSource, IR::Expr *rightSource, IR::Expr *target);
