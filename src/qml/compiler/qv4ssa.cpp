--- conflicted
+++ resolved
@@ -3196,12 +3196,8 @@
         if (!DebugLoopDetection)
             return;
 
-<<<<<<< HEAD
+        qDebug() << "Found" << loopInfos.size() << "loops";
         for (const LoopInfo *info : loopInfos) {
-=======
-        qDebug() << "Found" << loopInfos.size() << "loops";
-        foreach (LoopInfo *info, loopInfos) {
->>>>>>> 8d0d1b11
             qDebug() << "Loop header:" << info->loopHeader->index()
                      << "for loop" << quint64(info);
             for (BasicBlock *bb : info->loopBody)
