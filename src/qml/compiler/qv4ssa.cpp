--- conflicted
+++ resolved
@@ -193,24 +193,10 @@
 
         const_iterator &operator++()
         {
-<<<<<<< HEAD
-            if (set.blockNumbers) {
-                if (numberIt != set.blockNumbers->end())
-                    ++numberIt;
-            } else if (flagIt < set.blockFlags->size()) {
-                flagIt = std::distance(set.blockFlags->begin(),
-                                       std::find(set.blockFlags->begin() + flagIt + 1,
-                                                 set.blockFlags->end(),
-                                                 true));
-                if (flagIt > set.blockFlags->size())
-                    flagIt = set.blockFlags->size();
-            }
-=======
             if (set.blockNumbers)
                 ++numberIt;
             else
                 findNextWithFlags(flagIt + 1);
->>>>>>> ba8416b8
 
             return *this;
         }
