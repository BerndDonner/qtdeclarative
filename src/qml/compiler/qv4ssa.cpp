/****************************************************************************
**
** Copyright (C) 2016 The Qt Company Ltd.
** Contact: https://www.qt.io/licensing/
**
** This file is part of the QtQml module of the Qt Toolkit.
**
** $QT_BEGIN_LICENSE:LGPL$
** Commercial License Usage
** Licensees holding valid commercial Qt licenses may use this file in
** accordance with the commercial license agreement provided with the
** Software or, alternatively, in accordance with the terms contained in
** a written agreement between you and The Qt Company. For licensing terms
** and conditions see https://www.qt.io/terms-conditions. For further
** information use the contact form at https://www.qt.io/contact-us.
**
** GNU Lesser General Public License Usage
** Alternatively, this file may be used under the terms of the GNU Lesser
** General Public License version 3 as published by the Free Software
** Foundation and appearing in the file LICENSE.LGPL3 included in the
** packaging of this file. Please review the following information to
** ensure the GNU Lesser General Public License version 3 requirements
** will be met: https://www.gnu.org/licenses/lgpl-3.0.html.
**
** GNU General Public License Usage
** Alternatively, this file may be used under the terms of the GNU
** General Public License version 2.0 or (at your option) the GNU General
** Public license version 3 or any later version approved by the KDE Free
** Qt Foundation. The licenses are as published by the Free Software
** Foundation and appearing in the file LICENSE.GPL2 and LICENSE.GPL3
** included in the packaging of this file. Please review the following
** information to ensure the GNU General Public License requirements will
** be met: https://www.gnu.org/licenses/gpl-2.0.html and
** https://www.gnu.org/licenses/gpl-3.0.html.
**
** $QT_END_LICENSE$
**
****************************************************************************/

// When building with debug code, the macro below will enable debug helpers when using libc++.
// For example, the std::vector<T>::operator[] will use _LIBCPP_ASSERT to check if the index is
// within the array bounds. Note that this only works reliably with OSX 10.9 or later.
//#define _LIBCPP_DEBUG2 2

#include "qv4ssa_p.h"
#include "qv4isel_util_p.h"
#include "qv4util_p.h"

#include <QtCore/QBuffer>
#include <QtCore/QCoreApplication>
#include <QtCore/QStringList>
#include <QtCore/QSet>
#include <QtCore/QLinkedList>
#include <QtCore/QStack>
#include <qv4runtime_p.h>
#include <cmath>
#include <iostream>
#include <cassert>

QT_USE_NAMESPACE

using namespace QV4;
using namespace IR;

namespace {

enum { DebugMoveMapping = 0 };

#ifdef QT_NO_DEBUG
enum { DoVerification = 0 };
#else
enum { DoVerification = 1 };
#endif

static void showMeTheCode(IR::Function *function, const char *marker)
{
    static const bool showCode = qEnvironmentVariableIsSet("QV4_SHOW_IR");
    if (showCode) {
        qDebug() << marker;
        QBuffer buf;
        buf.open(QIODevice::WriteOnly);
        QTextStream stream(&buf);
        IRPrinter(&stream).print(function);
        stream << endl;
        qDebug("%s", buf.data().constData());
    }
}

class ProcessedBlocks
{
    BitVector processed;

public:
    ProcessedBlocks(IR::Function *function)
        : processed(function->basicBlockCount(), false)
    {}

    bool alreadyProcessed(BasicBlock *bb) const
    {
        Q_ASSERT(bb);

        return processed.at(bb->index());
    }

    void markAsProcessed(BasicBlock *bb)
    {
        processed.setBit(bb->index());
    }
};

class BasicBlockSet
{
    typedef BitVector Flags;

    QVarLengthArray<int, 8> blockNumbers;
    Flags *blockFlags;
    IR::Function *function;
    enum { MaxVectorCapacity = 8 };

public:
    class const_iterator
    {
        const BasicBlockSet &set;
        // ### These two members could go into a union, but clang won't compile (https://codereview.qt-project.org/#change,74259)
        QVarLengthArray<int, 8>::const_iterator numberIt;
        int flagIt;

        friend class BasicBlockSet;
        const_iterator(const BasicBlockSet &set, bool end)
            : set(set)
        {
            if (end || !set.function) {
                if (!set.blockFlags)
                    numberIt = set.blockNumbers.end();
                else
                    flagIt = set.blockFlags->size();
            } else {
                if (!set.blockFlags)
                    numberIt = set.blockNumbers.begin();
                else
                    findNextWithFlags(0);
            }
        }

        void findNextWithFlags(int start)
        {
            flagIt = set.blockFlags->findNext(start, true, /*wrapAround = */false);
            Q_ASSERT(flagIt <= set.blockFlags->size());
        }

    public:
        BasicBlock *operator*() const
        {
            if (!set.blockFlags) {
                return set.function->basicBlock(*numberIt);
            } else {
                Q_ASSERT(flagIt <= set.function->basicBlockCount());
                return set.function->basicBlock(flagIt);
            }
        }

        bool operator==(const const_iterator &other) const
        {
            if (&set != &other.set)
                return false;
            if (!set.blockFlags)
                return numberIt == other.numberIt;
            else
                return flagIt == other.flagIt;
        }

        bool operator!=(const const_iterator &other) const
        { return !(*this == other); }

        const_iterator &operator++()
        {
            if (!set.blockFlags)
                ++numberIt;
            else
                findNextWithFlags(flagIt + 1);

            return *this;
        }
    };

    friend class const_iterator;

public:
    BasicBlockSet(IR::Function *f = 0): blockFlags(0), function(0)
    {
        if (f)
            init(f);
    }

#ifdef Q_COMPILER_RVALUE_REFS
    BasicBlockSet(BasicBlockSet &&other): blockFlags(0)
    {
        std::swap(blockNumbers, other.blockNumbers);
        std::swap(blockFlags, other.blockFlags);
        std::swap(function, other.function);
    }
#endif // Q_COMPILER_RVALUE_REFS

    BasicBlockSet(const BasicBlockSet &other)
        : blockFlags(0)
        , function(other.function)
    {
        if (other.blockFlags)
            blockFlags = new Flags(*other.blockFlags);
        blockNumbers = other.blockNumbers;
    }

    BasicBlockSet &operator=(const BasicBlockSet &other)
    {
        if (blockFlags) {
            delete blockFlags;
            blockFlags = 0;
        }
        function = other.function;
        if (other.blockFlags)
            blockFlags = new Flags(*other.blockFlags);
        blockNumbers = other.blockNumbers;
        return *this;
    }

    ~BasicBlockSet()
    {
        delete blockFlags;
    }

    void init(IR::Function *f)
    {
        Q_ASSERT(!function);
        Q_ASSERT(f);
        function = f;
    }

    bool empty() const
    {
        return begin() == end();
    }

    void insert(BasicBlock *bb)
    {
        Q_ASSERT(function);

        if (blockFlags) {
            blockFlags->setBit(bb->index());
            return;
        }

        for (int i = 0; i < blockNumbers.size(); ++i) {
            if (blockNumbers[i] == bb->index())
                return;
        }

        if (blockNumbers.size() == MaxVectorCapacity) {
            blockFlags = new Flags(function->basicBlockCount(), false);
            for (int i = 0; i < blockNumbers.size(); ++i) {
                blockFlags->setBit(blockNumbers[i]);
            }
            blockNumbers.clear();
            blockFlags->setBit(bb->index());
        } else {
            blockNumbers.append(bb->index());
        }
    }

    void remove(BasicBlock *bb)
    {
        Q_ASSERT(function);

        if (blockFlags) {
            blockFlags->clearBit(bb->index());
            return;
        }

        for (int i = 0; i < blockNumbers.size(); ++i) {
            if (blockNumbers[i] == bb->index()) {
                blockNumbers.remove(i);
                return;
            }
        }
    }

    const_iterator begin() const { return const_iterator(*this, false); }
    const_iterator end() const { return const_iterator(*this, true); }

    void collectValues(std::vector<BasicBlock *> &bbs) const
    {
        Q_ASSERT(function);

        for (const_iterator it = begin(), eit = end(); it != eit; ++it)
            bbs.push_back(*it);
    }

    bool contains(BasicBlock *bb) const
    {
        Q_ASSERT(function);

        if (blockFlags)
            return blockFlags->at(bb->index());

        for (int i = 0; i < blockNumbers.size(); ++i) {
            if (blockNumbers[i] == bb->index())
                return true;
        }

        return false;
    }
};

class DominatorTree
{
    enum {
        DebugDominatorFrontiers = 0,
        DebugImmediateDominators = 0,

        DebugCodeCanUseLotsOfCpu = 0
    };

    typedef int BasicBlockIndex;
    enum { InvalidBasicBlockIndex = -1 };

    struct Data
    {
        int N;
        std::vector<int> dfnum; // BasicBlock index -> dfnum
        std::vector<int> vertex;
        std::vector<BasicBlockIndex> parent; // BasicBlock index -> parent BasicBlock index
        std::vector<BasicBlockIndex> ancestor; // BasicBlock index -> ancestor BasicBlock index
        std::vector<BasicBlockIndex> best; // BasicBlock index -> best BasicBlock index
        std::vector<BasicBlockIndex> semi; // BasicBlock index -> semi dominator BasicBlock index
        std::vector<BasicBlockIndex> samedom; // BasicBlock index -> same dominator BasicBlock index

        Data(): N(0) {}
    };

    IR::Function *function;
    QScopedPointer<Data> d;
    std::vector<BasicBlockIndex> idom; // BasicBlock index -> immediate dominator BasicBlock index
    std::vector<BasicBlockSet> DF; // BasicBlock index -> dominator frontier

    struct DFSTodo {
        BasicBlockIndex node, parent;

        DFSTodo()
            : node(InvalidBasicBlockIndex)
            , parent(InvalidBasicBlockIndex)
        {}

        DFSTodo(BasicBlockIndex node, BasicBlockIndex parent)
            : node(node)
            , parent(parent)
        {}
    };

    void DFS(BasicBlockIndex node) {
        std::vector<DFSTodo> worklist;
        worklist.reserve(d->vertex.capacity() / 2);
        DFSTodo todo(node, InvalidBasicBlockIndex);

        while (true) {
            BasicBlockIndex n = todo.node;

            if (d->dfnum[n] == 0) {
                d->dfnum[n] = d->N;
                d->vertex[d->N] = n;
                d->parent[n] = todo.parent;
                ++d->N;
                const BasicBlock::OutgoingEdges &out = function->basicBlock(n)->out;
                for (int i = out.size() - 1; i > 0; --i)
                    worklist.push_back(DFSTodo(out[i]->index(), n));

                if (out.size() > 0) {
                    todo.node = out.first()->index();
                    todo.parent = n;
                    continue;
                }
            }

            if (worklist.empty())
                break;

            todo = worklist.back();
            worklist.pop_back();
        }
    }

    BasicBlockIndex ancestorWithLowestSemi(BasicBlockIndex v, std::vector<BasicBlockIndex> &worklist) {
        worklist.clear();
        for (BasicBlockIndex it = v; it != InvalidBasicBlockIndex; it = d->ancestor[it])
            worklist.push_back(it);

        if (worklist.size() < 2)
            return d->best[v];

        BasicBlockIndex b = InvalidBasicBlockIndex;
        BasicBlockIndex last = worklist.back();
        Q_ASSERT(worklist.size() <= INT_MAX);
        for (int it = static_cast<int>(worklist.size()) - 2; it >= 0; --it) {
            BasicBlockIndex bbIt = worklist[it];
            d->ancestor[bbIt] = last;
            BasicBlockIndex &best_it = d->best[bbIt];
            if (b != InvalidBasicBlockIndex && d->dfnum[d->semi[b]] < d->dfnum[d->semi[best_it]])
                best_it = b;
            else
                b = best_it;
        }
        return b;
    }

    void link(BasicBlockIndex p, BasicBlockIndex n) {
        d->ancestor[n] = p;
        d->best[n] = n;
    }

    void calculateIDoms() {
        Q_ASSERT(function->basicBlock(0)->in.isEmpty());

        const int bbCount = function->basicBlockCount();
        d->vertex = std::vector<int>(bbCount, InvalidBasicBlockIndex);
        d->parent = std::vector<int>(bbCount, InvalidBasicBlockIndex);
        d->dfnum = std::vector<int>(size_t(bbCount), 0);
        d->semi = std::vector<BasicBlockIndex>(bbCount, InvalidBasicBlockIndex);
        d->ancestor = std::vector<BasicBlockIndex>(bbCount, InvalidBasicBlockIndex);
        idom = std::vector<BasicBlockIndex>(bbCount, InvalidBasicBlockIndex);
        d->samedom = std::vector<BasicBlockIndex>(bbCount, InvalidBasicBlockIndex);
        d->best = std::vector<BasicBlockIndex>(bbCount, InvalidBasicBlockIndex);

        QHash<BasicBlockIndex, std::vector<BasicBlockIndex> > bucket;
        bucket.reserve(bbCount);

        DFS(function->basicBlock(0)->index());
        Q_ASSERT(d->N == function->liveBasicBlocksCount());

        std::vector<BasicBlockIndex> worklist;
        worklist.reserve(d->vertex.capacity() / 2);

        for (int i = d->N - 1; i > 0; --i) {
            BasicBlockIndex n = d->vertex[i];
            BasicBlockIndex p = d->parent[n];
            BasicBlockIndex s = p;

            for (BasicBlock *v : function->basicBlock(n)->in) {
                BasicBlockIndex ss = InvalidBasicBlockIndex;
                if (d->dfnum[v->index()] <= d->dfnum[n])
                    ss = v->index();
                else
                    ss = d->semi[ancestorWithLowestSemi(v->index(), worklist)];
                if (d->dfnum[ss] < d->dfnum[s])
                    s = ss;
            }
            d->semi[n] = s;
            bucket[s].push_back(n);
            link(p, n);
            if (bucket.contains(p)) {
                for (BasicBlockIndex v : bucket[p]) {
                    BasicBlockIndex y = ancestorWithLowestSemi(v, worklist);
                    BasicBlockIndex semi_v = d->semi[v];
                    if (d->semi[y] == semi_v)
                        idom[v] = semi_v;
                    else
                        d->samedom[v] = y;
                }
                bucket.remove(p);
            }
        }

        for (int i = 1; i < d->N; ++i) {
            BasicBlockIndex n = d->vertex[i];
            Q_ASSERT(n != InvalidBasicBlockIndex);
            Q_ASSERT(!bucket.contains(n));
            Q_ASSERT(d->ancestor[n] != InvalidBasicBlockIndex
                        && ((d->semi[n] != InvalidBasicBlockIndex
                                && d->dfnum[d->ancestor[n]] <= d->dfnum[d->semi[n]]) || d->semi[n] == n));
            BasicBlockIndex sdn = d->samedom[n];
            if (sdn != InvalidBasicBlockIndex)
                idom[n] = idom[sdn];
        }

        dumpImmediateDominators();
    }

    struct NodeProgress {
        std::vector<BasicBlockIndex> children;
        std::vector<BasicBlockIndex> todo;
    };

public:
    DominatorTree(IR::Function *function)
        : function(function)
        , d(new Data)
    {
        calculateIDoms();
        d.reset();
    }

    void computeDF() {
        DF.resize(function->basicBlockCount());

        // compute children of each node in the dominator tree
        std::vector<std::vector<BasicBlockIndex> > children; // BasicBlock index -> children
        children.resize(function->basicBlockCount());
        for (BasicBlock *n : function->basicBlocks()) {
            if (n->isRemoved())
                continue;
            const BasicBlockIndex nodeIndex = n->index();
            Q_ASSERT(function->basicBlock(nodeIndex) == n);
            const BasicBlockIndex nodeDominator = idom[nodeIndex];
            if (nodeDominator == InvalidBasicBlockIndex)
                continue; // there is no dominator to add this node to as a child (e.g. the start node)
            children[nodeDominator].push_back(nodeIndex);
        }

        // Fill the worklist and initialize the node status for each basic-block
        std::vector<NodeProgress> nodeStatus;
        nodeStatus.resize(function->basicBlockCount());
        std::vector<BasicBlockIndex> worklist;
        worklist.reserve(function->basicBlockCount());
        for (BasicBlock *bb : function->basicBlocks()) {
            if (bb->isRemoved())
                continue;
            BasicBlockIndex nodeIndex = bb->index();
            worklist.push_back(nodeIndex);
            NodeProgress &np = nodeStatus[nodeIndex];
            np.children = children[nodeIndex];
            np.todo = children[nodeIndex];
        }

        BitVector DF_done(function->basicBlockCount(), false);

        while (!worklist.empty()) {
            BasicBlockIndex node = worklist.back();

            if (DF_done.at(node)) {
                worklist.pop_back();
                continue;
            }

            NodeProgress &np = nodeStatus[node];
            std::vector<BasicBlockIndex>::iterator it = np.todo.begin();
            while (it != np.todo.end()) {
                if (DF_done.at(*it)) {
                    it = np.todo.erase(it);
                } else {
                    worklist.push_back(*it);
                    break;
                }
            }

            if (np.todo.empty()) {
                BasicBlockSet &S = DF[node];
                S.init(function);
                for (BasicBlock *y : function->basicBlock(node)->out)
                    if (idom[y->index()] != node)
                        S.insert(y);
                for (BasicBlockIndex child : np.children) {
                    const BasicBlockSet &ws = DF[child];
                    for (BasicBlockSet::const_iterator it = ws.begin(), eit = ws.end(); it != eit; ++it) {
                        BasicBlock *w = *it;
                        const BasicBlockIndex wIndex = w->index();
                        if (node == wIndex || !dominates(node, w->index()))
                            S.insert(w);
                    }
                }
                DF_done.setBit(node);
                worklist.pop_back();
            }
        }

        if (DebugDominatorFrontiers) {
            QBuffer buf;
            buf.open(QIODevice::WriteOnly);
            QTextStream qout(&buf);
            qout << "Dominator Frontiers:" << endl;
            for (BasicBlock *n : function->basicBlocks()) {
                if (n->isRemoved())
                    continue;

                qout << "\tDF[" << n->index() << "]: {";
                const BasicBlockSet &SList = DF[n->index()];
                for (BasicBlockSet::const_iterator i = SList.begin(), ei = SList.end(); i != ei; ++i) {
                    if (i != SList.begin())
                        qout << ", ";
                    qout << (*i)->index();
                }
                qout << "}" << endl;
            }
            qDebug("%s", buf.data().constData());
        }

        if (DebugDominatorFrontiers && DebugCodeCanUseLotsOfCpu) {
            for (BasicBlock *n : function->basicBlocks()) {
                if (n->isRemoved())
                    continue;
                const BasicBlockSet &fBlocks = DF[n->index()];
                for (BasicBlockSet::const_iterator it = fBlocks.begin(), eit = fBlocks.end(); it != eit; ++it) {
                    BasicBlock *fBlock = *it;
                    Q_ASSERT(!dominates(n, fBlock) || fBlock == n);
                    bool hasDominatedSucc = false;
                    for (BasicBlock *succ : fBlock->in) {
                        if (dominates(n, succ)) {
                            hasDominatedSucc = true;
                            break;
                        }
                    }
                    if (!hasDominatedSucc) {
                        qDebug("%d in DF[%d] has no dominated predecessors", fBlock->index(), n->index());
                    }
                    Q_ASSERT(hasDominatedSucc);
                }
            }
        }
    }

    const BasicBlockSet &dominatorFrontier(BasicBlock *n) const {
        return DF[n->index()];
    }

    BasicBlock *immediateDominator(BasicBlock *bb) const {
        const BasicBlockIndex idx = idom[bb->index()];
        if (idx == -1)
            return 0;
        return function->basicBlock(idx);
    }

    void dumpImmediateDominators() const
    {
        if (DebugImmediateDominators) {
            QBuffer buf;
            buf.open(QIODevice::WriteOnly);
            QTextStream qout(&buf);
            qout << "Immediate dominators:" << endl;
            for (BasicBlock *to : function->basicBlocks()) {
                if (to->isRemoved())
                    continue;

                qout << '\t';
                BasicBlockIndex from = idom.at(to->index());
                if (from != InvalidBasicBlockIndex)
                    qout << from;
                else
                    qout << "(none)";
                qout << " -> " << to->index() << endl;
            }
            qDebug("%s", buf.data().constData());
        }
    }

    void setImmediateDominator(BasicBlock *bb, BasicBlock *newDominator)
    {
        Q_ASSERT(bb->index() >= 0);
        Q_ASSERT(!newDominator || newDominator->index() >= 0);

        if (static_cast<std::vector<BasicBlockIndex>::size_type>(bb->index()) >= idom.size()) {
            // This is a new block, probably introduced by edge splitting. So, we'll have to grow
            // the array before inserting the immediate dominator.
            idom.resize(function->basicBlockCount(), InvalidBasicBlockIndex);
        }

        const BasicBlockIndex newIdx = newDominator ? newDominator->index() : InvalidBasicBlockIndex;
        if (DebugImmediateDominators)
            qDebug() << "Setting idom of" << bb->index() << "from" << idom[bb->index()] << "to" << newIdx;
        idom[bb->index()] = newIdx;
    }

    void collectSiblings(BasicBlock *node, BasicBlockSet &siblings)
    {
        siblings.insert(node);
        const BasicBlockIndex dominator = idom[node->index()];
        if (dominator == InvalidBasicBlockIndex)
            return;
        for (size_t i = 0, ei = idom.size(); i != ei; ++i) {
            if (idom[i] == dominator) {
                BasicBlock *bb = function->basicBlock(int(i));
                if (!bb->isRemoved())
                    siblings.insert(bb);
            }
        }
    }

    void recalculateIDoms(const BasicBlockSet &nodes, BasicBlock *limit = 0)
    {
        const BasicBlockIndex limitIndex = limit ? limit->index() : InvalidBasicBlockIndex;
        BasicBlockSet todo(nodes), postponed(function);
        while (!todo.empty())
            recalculateIDom(*todo.begin(), todo, postponed, limitIndex);
    }

    bool dominates(BasicBlock *dominator, BasicBlock *dominated) const {
        return dominates(dominator->index(), dominated->index());
    }

    struct Cmp {
        std::vector<int> *nodeDepths;
        Cmp(std::vector<int> *nodeDepths)
            : nodeDepths(nodeDepths)
            { Q_ASSERT(nodeDepths); }
        bool operator()(BasicBlock *one, BasicBlock *two) const
            {
                if (one->isRemoved())
                    return false;
                if (two->isRemoved())
                    return true;
                return nodeDepths->at(one->index()) > nodeDepths->at(two->index());
            }
    };

    // Calculate a depth-first iteration order on the nodes of the dominator tree.
    //
    // The order of the nodes in the vector is not the same as one where a recursive depth-first
    // iteration is done on a tree. Rather, the nodes are (reverse) sorted on tree depth.
    // So for the:
    //    1 dominates 2
    //    2 dominates 3
    //    3 dominates 4
    //    2 dominates 5
    // the order will be:
    //    4, 3, 5, 2, 1
    // or:
    //    4, 5, 3, 2, 1
    // So the order of nodes on the same depth is undefined, but it will be after the nodes
    // they dominate, and before the nodes that dominate them.
    //
    // The reason for this order is that a proper DFS pre-/post-order would require inverting
    // the idom vector by either building a real tree datastructure or by searching the idoms
    // for siblings and children. Both have a higher time complexity than sorting by depth.
    QVector<BasicBlock *> calculateDFNodeIterOrder() const
    {
        std::vector<int> depths = calculateNodeDepths();
        QVector<BasicBlock *> order = function->basicBlocks();
        std::sort(order.begin(), order.end(), Cmp(&depths));
        for (int i = 0; i < order.size(); ) {
            if (order[i]->isRemoved())
                order.remove(i);
            else
                ++i;
        }
        return order;
    }

private:
    bool dominates(BasicBlockIndex dominator, BasicBlockIndex dominated) const {
        // dominator can be Invalid when the dominated block has no dominator (i.e. the start node)
        Q_ASSERT(dominated != InvalidBasicBlockIndex);

        if (dominator == dominated)
            return false;

        for (BasicBlockIndex it = idom[dominated]; it != InvalidBasicBlockIndex; it = idom[it]) {
            if (it == dominator)
                return true;
        }

        return false;
    }

    // Algorithm:
    //  - for each node:
    //    - get the depth of a node. If it's unknown (-1):
    //      - get the depth of the immediate dominator.
    //      - if that's unknown too, calculate it by calling calculateNodeDepth
    //      - set the current node's depth to that of immediate dominator + 1
    std::vector<int> calculateNodeDepths() const
    {
        std::vector<int> nodeDepths(size_t(function->basicBlockCount()), -1);
        nodeDepths[0] = 0;
        for (BasicBlock *bb : function->basicBlocks()) {
            if (bb->isRemoved())
                continue;

            int &bbDepth = nodeDepths[bb->index()];
            if (bbDepth == -1) {
                const int immDom = idom[bb->index()];
                int immDomDepth = nodeDepths[immDom];
                if (immDomDepth == -1)
                    immDomDepth = calculateNodeDepth(immDom, nodeDepths);
                bbDepth = immDomDepth + 1;
            }
        }
        return nodeDepths;
    }

    // Algorithm:
    //   - search for the first dominator of a node that has a known depth. As all nodes are
    //     reachable from the start node, and that node's depth is 0, this is finite.
    //   - while doing that search, put all unknown nodes in the worklist
    //   - pop all nodes from the worklist, and set their depth to the previous' (== dominating)
    //     node's depth + 1
    // This way every node's depth is calculated once, and the complexity is O(n).
    int calculateNodeDepth(int nodeIdx, std::vector<int> &nodeDepths) const
    {
        std::vector<int> worklist;
        worklist.reserve(8);
        int depth = -1;

        do {
            worklist.push_back(nodeIdx);
            nodeIdx = idom[nodeIdx];
            depth = nodeDepths[nodeIdx];
        } while (depth == -1);

        for (std::vector<int>::const_reverse_iterator it = worklist.rbegin(), eit = worklist.rend(); it != eit; ++it)
            nodeDepths[*it] = ++depth;

        return depth;
    }

    // The immediate-dominator recalculation is used when edges are removed from the CFG. See
    // [Ramalingam] for a description. Note that instead of calculating the priority, a recursive
    // algorithm is used: when recalculating the immediate dominator of a node by looking for the
    // least-common ancestor, and a node is hit that also needs recalculation, a recursive call
    // is done to calculate that nodes immediate dominator first.
    //
    // Note that this simplified algorithm cannot cope with back-edges. It only works for
    // non-looping edges (which is our use-case).
    void recalculateIDom(BasicBlock *node, BasicBlockSet &todo, BasicBlockSet &postponed, BasicBlockIndex limit) {
        Q_ASSERT(!postponed.contains(node));
        Q_ASSERT(todo.contains(node));
        todo.remove(node);

        if (node->in.size() == 1) {
            // Special case: if the node has only one incoming edge, then that is the immediate
            // dominator.
            setImmediateDominator(node, node->in.first());
            return;
        }

        std::vector<BasicBlockIndex> prefix;
        prefix.reserve(32);

        for (BasicBlock *in : node->in) {
            if (node == in) // back-edge to self
                continue;
            if (dominates(node->index(), in->index())) // a known back-edge
                continue;

            if (prefix.empty()) {
                calculatePrefix(node, in, prefix, todo, postponed, limit);

                if (!prefix.empty()) {
                    std::reverse(prefix.begin(), prefix.end());
                    Q_ASSERT(!prefix.empty());
                    Q_ASSERT(prefix.front() == limit || limit == InvalidBasicBlockIndex);
                }
            } else {
                std::vector<BasicBlockIndex> anotherPrefix;
                anotherPrefix.reserve(prefix.size());
                calculatePrefix(node, in, anotherPrefix, todo, postponed, limit);

                if (!anotherPrefix.empty())
                    commonPrefix(prefix, anotherPrefix);
            }
        }

        Q_ASSERT(!prefix.empty());
        idom[node->index()] = prefix.back();
    }

    void calculatePrefix(BasicBlock *node, BasicBlock *in, std::vector<BasicBlockIndex> &prefix, BasicBlockSet &todo, BasicBlockSet &postponed, BasicBlockIndex limit)
    {
        for (BasicBlockIndex it = in->index(); it != InvalidBasicBlockIndex; it = idom[it]) {
            prefix.push_back(it);
            if (it == limit)
                return;
            BasicBlock *n = function->basicBlock(it);
            if (postponed.contains(n)) { // possible back-edge, bail out.
                prefix.clear();
                return;
            }
            if (todo.contains(n)) {
                postponed.insert(node);
                recalculateIDom(n, todo, postponed, limit);
                postponed.remove(node);
            }
        }
    }

    // Calculate the LCA (Least Common Ancestor) by finding the longest common prefix between two
    // dominator chains. Note that "anotherPrefix" has the node's immediate dominator first, while
    // "bestPrefix" has it last (meaning: is in reverse order). The reason for this is that removing
    // nodes from "bestPrefix" is cheaper because it's done at the end of the vector, while
    // reversing all "anotherPrefix" nodes would take unnecessary time.
    static void commonPrefix(std::vector<BasicBlockIndex> &bestPrefix, const std::vector<BasicBlockIndex> &anotherPrefix)
    {
        const size_t anotherSize = anotherPrefix.size();
        size_t minLen = qMin(bestPrefix.size(), anotherPrefix.size());
        while (minLen != 0) {
            --minLen;
            if (bestPrefix[minLen] == anotherPrefix[anotherSize - minLen - 1]) {
                ++minLen;
                break;
            }
        }
        if (minLen != bestPrefix.size())
            bestPrefix.erase(bestPrefix.begin() + minLen, bestPrefix.end());
    }
};

class VariableCollector: public StmtVisitor, ExprVisitor {
    std::vector<Temp> _allTemps;
    std::vector<BasicBlockSet> _defsites;
    std::vector<std::vector<int> > A_orig;
    BitVector nonLocals;
    BitVector killed;

    BasicBlock *currentBB;
    bool isCollectable(Temp *t) const
    {
        Q_UNUSED(t);
        Q_ASSERT(t->kind != Temp::PhysicalRegister && t->kind != Temp::StackSlot);
        return true;
    }

    void addDefInCurrentBlock(Temp *t)
    {
        std::vector<int> &temps = A_orig[currentBB->index()];
        if (std::find(temps.begin(), temps.end(), t->index) == temps.end())
            temps.push_back(t->index);
    }

    void addTemp(Temp *t)
    {
        if (_allTemps[t->index].kind == Temp::Invalid)
            _allTemps[t->index] = *t;
    }

public:
    VariableCollector(IR::Function *function)
    {
        _allTemps.resize(function->tempCount);
        _defsites.resize(function->tempCount);
        for (int i = 0; i < function->tempCount; ++i)
            _defsites[i].init(function);
        nonLocals.resize(function->tempCount);
        const size_t ei = function->basicBlockCount();
        A_orig.resize(ei);
        for (size_t i = 0; i != ei; ++i)
            A_orig[i].reserve(8);

        for (BasicBlock *bb : function->basicBlocks()) {
            if (bb->isRemoved())
                continue;

            currentBB = bb;
            killed.assign(function->tempCount, false);
            for (Stmt *s : bb->statements())
                s->accept(this);
        }
    }

    const std::vector<Temp> &allTemps() const
    { return _allTemps; }

    void collectDefSites(const Temp &n, std::vector<BasicBlock *> &bbs) const {
        Q_ASSERT(!n.isInvalid());
        Q_ASSERT(n.index < _defsites.size());
        _defsites[n.index].collectValues(bbs);
    }

    const std::vector<int> &inBlock(BasicBlock *n) const
    {
        return A_orig.at(n->index());
    }

    bool isNonLocal(const Temp &var) const
    {
        Q_ASSERT(!var.isInvalid());
        Q_ASSERT(static_cast<int>(var.index) < nonLocals.size());
        return nonLocals.at(var.index);
    }

protected:
    virtual void visitPhi(Phi *) {}
    virtual void visitConvert(Convert *e) { e->expr->accept(this); }

    virtual void visitConst(Const *) {}
    virtual void visitString(IR::String *) {}
    virtual void visitRegExp(IR::RegExp *) {}
    virtual void visitName(Name *) {}
    virtual void visitArgLocal(ArgLocal *) {}
    virtual void visitClosure(Closure *) {}
    virtual void visitUnop(Unop *e) { e->expr->accept(this); }
    virtual void visitBinop(Binop *e) { e->left->accept(this); e->right->accept(this); }
    virtual void visitSubscript(Subscript *e) { e->base->accept(this); e->index->accept(this); }
    virtual void visitMember(Member *e) { e->base->accept(this); }
    virtual void visitExp(Exp *s) { s->expr->accept(this); }
    virtual void visitJump(Jump *) {}
    virtual void visitCJump(CJump *s) { s->cond->accept(this); }
    virtual void visitRet(Ret *s) { s->expr->accept(this); }

    virtual void visitCall(Call *e) {
        e->base->accept(this);
        for (ExprList *it = e->args; it; it = it->next)
            it->expr->accept(this);
    }

    virtual void visitNew(New *e) {
        e->base->accept(this);
        for (ExprList *it = e->args; it; it = it->next)
            it->expr->accept(this);
    }

    virtual void visitMove(Move *s) {
        s->source->accept(this);

        if (Temp *t = s->target->asTemp()) {
            addTemp(t);

            if (isCollectable(t)) {
                _defsites[t->index].insert(currentBB);
                addDefInCurrentBlock(t);

                // For semi-pruned SSA:
                killed.setBit(t->index);
            }
        } else {
            s->target->accept(this);
        }
    }

    virtual void visitTemp(Temp *t)
    {
        addTemp(t);

        if (isCollectable(t))
            if (!killed.at(t->index))
                nonLocals.setBit(t->index);
    }
};

struct UntypedTemp {
    Temp temp;
    UntypedTemp() {}
    UntypedTemp(const Temp &t): temp(t) {}
};
inline bool operator==(const UntypedTemp &t1, const UntypedTemp &t2) Q_DECL_NOTHROW
{ return t1.temp.index == t2.temp.index && t1.temp.kind == t2.temp.kind; }
inline bool operator!=(const UntypedTemp &t1, const UntypedTemp &t2) Q_DECL_NOTHROW
{ return !(t1 == t2); }

class DefUses
{
public:
    struct DefUse {
        DefUse()
            : defStmt(0)
            , blockOfStatement(0)
        { uses.reserve(8); }
        Temp temp;
        Stmt *defStmt;
        BasicBlock *blockOfStatement;
        QVector<Stmt *> uses;

        bool isValid() const
        { return temp.kind != Temp::Invalid; }

        void clear()
        { defStmt = 0; blockOfStatement = 0; uses.clear(); }
    };

private:
    std::vector<DefUse> _defUses;
    typedef QVarLengthArray<Temp, 4> Temps;
    std::vector<Temps> _usesPerStatement;

    void ensure(Temp *newTemp)
    {
        if (_defUses.size() <= newTemp->index) {
            _defUses.resize(newTemp->index + 1);
        }
    }

    void ensure(Stmt *s)
    {
        Q_ASSERT(s->id() >= 0);
        if (static_cast<unsigned>(s->id()) >= _usesPerStatement.size()) {
            _usesPerStatement.resize(s->id() + 1);
        }
    }

    void addUseForStatement(Stmt *s, const Temp &var)
    {
        ensure(s);
        _usesPerStatement[s->id()].push_back(var);
    }

public:
    DefUses(IR::Function *function)
    {
        _usesPerStatement.resize(function->statementCount());
        _defUses.resize(function->tempCount);
    }

    void cleanup()
    {
        for (size_t i = 0, ei = _defUses.size(); i != ei; ++i) {
            DefUse &defUse = _defUses[i];
            if (defUse.isValid() && !defUse.defStmt)
                defUse.clear();
        }
    }

    unsigned statementCount() const
    { return unsigned(_usesPerStatement.size()); }

    unsigned tempCount() const
    { return unsigned(_defUses.size()); }

    const Temp &temp(int idx) const
    { return _defUses[idx].temp; }

    void addDef(Temp *newTemp, Stmt *defStmt, BasicBlock *defBlock)
    {
        ensure(newTemp);
        DefUse &defUse = _defUses[newTemp->index];
        Q_ASSERT(!defUse.isValid());
        defUse.temp = *newTemp;
        defUse.defStmt = defStmt;
        defUse.blockOfStatement = defBlock;
    }

    QVector<UntypedTemp> defsUntyped() const
    {
        QVector<UntypedTemp> res;
        res.reserve(tempCount());
        foreach (const DefUse &du, _defUses)
            if (du.isValid())
                res.append(UntypedTemp(du.temp));
        return res;
    }

    std::vector<const Temp *> defs() const {
        std::vector<const Temp *> res;
        const size_t ei = _defUses.size();
        res.reserve(ei);
        for (size_t i = 0; i != ei; ++i) {
            const DefUse &du = _defUses.at(i);
            if (du.isValid())
                res.push_back(&du.temp);
        }
        return res;
    }

    void removeDef(const Temp &variable) {
        Q_ASSERT(static_cast<unsigned>(variable.index) < _defUses.size());
        _defUses[variable.index].clear();
    }

    void addUses(const Temp &variable, const QVector<Stmt *> &newUses)
    {
        Q_ASSERT(static_cast<unsigned>(variable.index) < _defUses.size());
        QVector<Stmt *> &uses = _defUses[variable.index].uses;
        foreach (Stmt *stmt, newUses)
            if (std::find(uses.begin(), uses.end(), stmt) == uses.end())
                uses.push_back(stmt);
    }

    void addUse(const Temp &variable, Stmt *newUse)
    {
        if (_defUses.size() <= variable.index) {
            _defUses.resize(variable.index + 1);
            DefUse &du = _defUses[variable.index];
            du.temp = variable;
            du.uses.push_back(newUse);
            addUseForStatement(newUse, variable);
            return;
        }

        QVector<Stmt *> &uses = _defUses[variable.index].uses;
        if (std::find(uses.begin(), uses.end(), newUse) == uses.end())
            uses.push_back(newUse);
        addUseForStatement(newUse, variable);
    }

    int useCount(const Temp &variable) const
    {
        Q_ASSERT(static_cast<unsigned>(variable.index) < _defUses.size());
        return _defUses[variable.index].uses.size();
    }

    Stmt *defStmt(const Temp &variable) const
    {
        Q_ASSERT(static_cast<unsigned>(variable.index) < _defUses.size());
        return _defUses[variable.index].defStmt;
    }

    BasicBlock *defStmtBlock(const Temp &variable) const
    {
        Q_ASSERT(static_cast<unsigned>(variable.index) < _defUses.size());
        return _defUses[variable.index].blockOfStatement;
    }

    void removeUse(Stmt *usingStmt, const Temp &var)
    {
        Q_ASSERT(static_cast<unsigned>(var.index) < _defUses.size());
        QVector<Stmt *> &uses = _defUses[var.index].uses;
        uses.erase(std::remove(uses.begin(), uses.end(), usingStmt), uses.end());
    }

    void registerNewStatement(Stmt *s)
    {
        ensure(s);
    }

    const Temps &usedVars(Stmt *s) const
    {
        Q_ASSERT(s->id() >= 0);
        Q_ASSERT(static_cast<unsigned>(s->id()) < _usesPerStatement.size());
        return _usesPerStatement[s->id()];
    }

    const QVector<Stmt *> &uses(const Temp &var) const
    {
        return _defUses[var.index].uses;
    }

    QVector<Stmt*> removeDefUses(Stmt *s)
    {
        QVector<Stmt*> defStmts;
        foreach (const Temp &usedVar, usedVars(s)) {
            if (Stmt *ds = defStmt(usedVar))
                defStmts += ds;
            removeUse(s, usedVar);
        }
        if (Move *m = s->asMove()) {
            if (Temp *t = m->target->asTemp())
                removeDef(*t);
        } else if (Phi *p = s->asPhi()) {
            removeDef(*p->targetTemp);
        }

        return defStmts;
    }

    void dump() const
    {
        QBuffer buf;
        buf.open(QIODevice::WriteOnly);
        QTextStream qout(&buf);
        qout << "Defines and uses:" << endl;
        foreach (const DefUse &du, _defUses) {
            if (!du.isValid())
                continue;
            qout << '%' << du.temp.index;
            qout << " -> defined in block " << du.blockOfStatement->index()
                 << ", statement: " << du.defStmt->id()
                 << endl;
            qout << "     uses:";
            foreach (Stmt *s, du.uses)
                qout << ' ' << s->id();
            qout << endl;
        }
        qout << "Uses per statement:" << endl;
        for (size_t i = 0, ei = _usesPerStatement.size(); i != ei; ++i) {
            qout << "    " << i << ":";
            foreach (const Temp &t, _usesPerStatement[i])
                qout << ' ' << t.index;
            qout << endl;
        }
        qDebug("%s", buf.data().constData());
    }
};

void insertPhiNode(const Temp &a, BasicBlock *y, IR::Function *f) {
    Phi *phiNode = f->NewStmt<Phi>();
    phiNode->targetTemp = f->New<Temp>();
    phiNode->targetTemp->init(a.kind, a.index);
    y->prependStatement(phiNode);

    phiNode->incoming.resize(y->in.size());
    for (int i = 0, ei = y->in.size(); i < ei; ++i) {
        Temp *t = f->New<Temp>();
        t->init(a.kind, a.index);
        phiNode->incoming[i] = t;
    }
}

// High-level (recursive) algorithm:
//   Mapping: old temp number -> new temp number
//
//   Start:
//     Rename(start-node)
//
//   Rename(node, mapping):
//     for each statement S in block n
//       if S not in a phi-function
//         for each use of some variable x in S
//           y = mapping[x]
//           replace the use of x with y in S
//       for each definition of some variable a in S                        [1]
//         a_new = generate new/unique temp
//         mapping[a] = a_new
//         replace definition of a with definition of a_new in S
//     for each successor Y of block n
//       Suppose n is the j-th predecessor of Y
//       for each phi function in Y
//         suppose the j-th operand of the phi-function is a
//         i = mapping[a]
//         replace the j-th operand with a_i
//     for each child X of n                                                [2]
//       Rename(X)
//     for each newly generated temp from step [1] restore the old value    [3]
//
// This algorithm can run out of CPU stack space when there are lots of basic-blocks, like in a
// switch statement with 8000 cases that all fall-through. The iterativer version below uses a
// work-item stack, where step [1] from the algorithm above also pushes an "undo mapping change",
// and step [2] pushes a "rename(X)" action. This eliminates step [3].
//
// Iterative version:
//   Mapping: old temp number -> new temp number
//
//   The stack can hold two kinds of actions:
//     "Rename basic block n"
//     "Restore count for temp"
//
//   Start:
//     counter = 0
//     push "Rename start node" onto the stack
//     while the stack is not empty:
//       take the last item, and process it
//
//   Rename(n) =
//     for each statement S in block n
//       if S not in a phi-function
//         for each use of some variable x in S
//           y = mapping[x]
//           replace the use of x with y in S
//       for each definition of some variable a in S
//         old = mapping[a]
//         push Undo(a, old)
//         counter = counter + 1
//         new = counter;
//         mapping[a] = new
//         replace definition of a with definition of a_new in S
//     for each successor Y of block n
//       Suppose n is the j-th predecessor of Y
//       for each phi function in Y
//         suppose the j-th operand of the phi-function is a
//         i = mapping[a]
//         replace the j-th operand with a_i
//     for each child X of n
//       push Rename(X)
//
//   Undo(t, c) =
//     mapping[t] = c
class VariableRenamer: public StmtVisitor, public ExprVisitor
{
    Q_DISABLE_COPY(VariableRenamer)

    IR::Function *function;
    DefUses &defUses;
    unsigned tempCount;

    typedef std::vector<int> Mapping; // maps from existing/old temp number to the new and unique temp number.
    enum { Absent = -1 };
    Mapping vregMapping;
    ProcessedBlocks processed;

    BasicBlock *currentBB;
    Stmt *currentStmt;

    struct TodoAction {
        enum { RestoreVReg, Rename } action;
        union {
            struct {
                unsigned temp;
                int previous;
            } restoreData;
            struct {
                BasicBlock *basicBlock;
            } renameData;
        };

        bool isValid() const { return action != Rename || renameData.basicBlock != 0; }

        TodoAction()
        {
            action = Rename;
            renameData.basicBlock = 0;
        }

        TodoAction(const Temp &t, int prev)
        {
            Q_ASSERT(t.kind == Temp::VirtualRegister);

            action = RestoreVReg;
            restoreData.temp = t.index;
            restoreData.previous = prev;
        }

        TodoAction(BasicBlock *bb)
        {
            Q_ASSERT(bb);

            action = Rename;
            renameData.basicBlock = bb;
        }
    };

    QVector<TodoAction> todo;

public:
    VariableRenamer(IR::Function *f, DefUses &defUses)
        : function(f)
        , defUses(defUses)
        , tempCount(0)
        , processed(f)
    {
        vregMapping.assign(f->tempCount, Absent);
        todo.reserve(f->basicBlockCount());
    }

    void run() {
        todo.append(TodoAction(function->basicBlock(0)));

        while (!todo.isEmpty()) {
            TodoAction todoAction = todo.back();
            Q_ASSERT(todoAction.isValid());
            todo.pop_back();

            switch (todoAction.action) {
            case TodoAction::Rename:
                rename(todoAction.renameData.basicBlock);
                break;
            case TodoAction::RestoreVReg:
                restore(vregMapping, todoAction.restoreData.temp, todoAction.restoreData.previous);
                break;
            default:
                Q_UNREACHABLE();
            }
        }

        function->tempCount = tempCount;
    }

private:
    static inline void restore(Mapping &mapping, int temp, int previous)
    {
        mapping[temp] = previous;
    }

    void rename(BasicBlock *bb)
    {
        while (bb && !processed.alreadyProcessed(bb)) {
            renameStatementsAndPhis(bb);
            processed.markAsProcessed(bb);

            BasicBlock *next = 0;
            for (BasicBlock *out : bb->out) {
                if (processed.alreadyProcessed(out))
                    continue;
                if (!next)
                    next = out;
                else
                    todo.append(TodoAction(out));
            }
            bb = next;
        }
    }

    void renameStatementsAndPhis(BasicBlock *bb)
    {
        currentBB = bb;

        for (Stmt *s : bb->statements()) {
            currentStmt = s;
            s->accept(this);
        }

        for (BasicBlock *Y : bb->out) {
            const int j = Y->in.indexOf(bb);
            Q_ASSERT(j >= 0 && j < Y->in.size());
            for (Stmt *s : Y->statements()) {
                if (Phi *phi = s->asPhi()) {
                    Temp *t = phi->incoming[j]->asTemp();
                    unsigned newTmp = currentNumber(*t);
//                    qDebug()<<"I: replacing phi use"<<a<<"with"<<newTmp<<"in L"<<Y->index;
                    t->index = newTmp;
                    t->kind = Temp::VirtualRegister;
                    defUses.addUse(*t, phi);
                } else {
                    break;
                }
            }
        }
    }

    unsigned currentNumber(const Temp &t)
    {
        int nr = Absent;
        switch (t.kind) {
        case Temp::VirtualRegister:
            nr = vregMapping[t.index];
            break;
        default:
            Q_UNREACHABLE();
            nr = Absent;
            break;
        }
        if (nr == Absent) {
            // Special case: we didn't prune the Phi nodes yet, so for proper temps (virtual
            // registers) the SSA algorithm might insert superfluous Phis that have uses without
            // definition. E.g.: if a temporary got introduced in the "then" clause, it "could"
            // reach the "end-if" block, so there will be a phi node for that temp. A later pass
            // will clean this up by looking for uses-without-defines in phi nodes. So, what we do
            // is to generate a new unique number, and leave it dangling.
            nr = nextFreeTemp(t);
        }

        return nr;
    }

    unsigned nextFreeTemp(const Temp &t)
    {
        unsigned newIndex = tempCount++;
        Q_ASSERT(newIndex <= INT_MAX);
        int oldIndex = Absent;

        switch (t.kind) {
        case Temp::VirtualRegister:
            oldIndex = vregMapping[t.index];
            vregMapping[t.index] = newIndex;
            break;
        default:
            Q_UNREACHABLE();
        }

        todo.append(TodoAction(t, oldIndex));

        return newIndex;
    }

protected:
    virtual void visitTemp(Temp *e) { // only called for uses, not defs
//        qDebug()<<"I: replacing use of"<<e->index<<"with"<<stack[e->index].top();
        e->index = currentNumber(*e);
        e->kind = Temp::VirtualRegister;
        defUses.addUse(*e, currentStmt);
    }

    virtual void visitMove(Move *s) {
        // uses:
        s->source->accept(this);

        // defs:
        if (Temp *t = s->target->asTemp())
            renameTemp(t);
        else
            s->target->accept(this);
    }

    void renameTemp(Temp *t) { // only called for defs, not uses
        const int newIdx = nextFreeTemp(*t);
//        qDebug()<<"I: replacing def of"<<a<<"with"<<newIdx;
        t->kind = Temp::VirtualRegister;
        t->index = newIdx;
        defUses.addDef(t, currentStmt, currentBB);
    }

    virtual void visitConvert(Convert *e) { e->expr->accept(this); }
    virtual void visitPhi(Phi *s) { renameTemp(s->targetTemp); }

    virtual void visitExp(Exp *s) { s->expr->accept(this); }

    virtual void visitJump(Jump *) {}
    virtual void visitCJump(CJump *s) { s->cond->accept(this); }
    virtual void visitRet(Ret *s) { s->expr->accept(this); }

    virtual void visitConst(Const *) {}
    virtual void visitString(IR::String *) {}
    virtual void visitRegExp(IR::RegExp *) {}
    virtual void visitName(Name *) {}
    virtual void visitArgLocal(ArgLocal *) {}
    virtual void visitClosure(Closure *) {}
    virtual void visitUnop(Unop *e) { e->expr->accept(this); }
    virtual void visitBinop(Binop *e) { e->left->accept(this); e->right->accept(this); }
    virtual void visitCall(Call *e) {
        e->base->accept(this);
        for (ExprList *it = e->args; it; it = it->next)
            it->expr->accept(this);
    }

    virtual void visitNew(New *e) {
        e->base->accept(this);
        for (ExprList *it = e->args; it; it = it->next)
            it->expr->accept(this);
    }

    virtual void visitSubscript(Subscript *e) {
        e->base->accept(this);
        e->index->accept(this);
    }

    virtual void visitMember(Member *e) {
        e->base->accept(this);
    }
};

// This function converts the IR to semi-pruned SSA form. For details about SSA and the algorightm,
// see [Appel]. For the changes needed for semi-pruned SSA form, and for its advantages, see [Briggs].
void convertToSSA(IR::Function *function, const DominatorTree &df, DefUses &defUses)
{
    // Collect all applicable variables:
    VariableCollector variables(function);

    // Prepare for phi node insertion:
    std::vector<BitVector > A_phi;
    const size_t ei = function->basicBlockCount();
    A_phi.resize(ei);
    for (size_t i = 0; i != ei; ++i)
        A_phi[i].assign(function->tempCount, false);

    std::vector<BasicBlock *> W;
    W.reserve(8);

    // Place phi functions:
    for (const Temp &a : variables.allTemps()) {
        if (a.isInvalid())
            continue;
        if (!variables.isNonLocal(a))
            continue; // for semi-pruned SSA

        W.clear();
        variables.collectDefSites(a, W);
        while (!W.empty()) {
            BasicBlock *n = W.back();
            W.pop_back();
            const BasicBlockSet &dominatorFrontierForN = df.dominatorFrontier(n);
            for (BasicBlockSet::const_iterator it = dominatorFrontierForN.begin(), eit = dominatorFrontierForN.end();
                 it != eit; ++it) {
                BasicBlock *y = *it;
                if (!A_phi.at(y->index()).at(a.index)) {
                    insertPhiNode(a, y, function);
                    A_phi[y->index()].setBit(a.index);
                    const std::vector<int> &varsInBlockY = variables.inBlock(y);
                    if (std::find(varsInBlockY.begin(), varsInBlockY.end(), a.index) == varsInBlockY.end())
                        W.push_back(y);
                }
            }
        }
    }

    // Rename variables:
    VariableRenamer(function, defUses).run();
}

/// Calculate if a phi node result is used only by other phi nodes, and if those uses are
/// in turn also used by other phi nodes.
bool hasPhiOnlyUses(Phi *phi, const DefUses &defUses, QBitArray &collectedPhis)
{
    collectedPhis.setBit(phi->id());

    foreach (Stmt *use, defUses.uses(*phi->targetTemp)) {
        Phi *dependentPhi = use->asPhi();
        if (!dependentPhi)
            return false; // there is a use by a non-phi node

        if (collectedPhis.at(dependentPhi->id()))
            continue; // we already found this node

        if (!hasPhiOnlyUses(dependentPhi, defUses, collectedPhis))
            return false;
    }

    return true;
}

void cleanupPhis(DefUses &defUses)
{
    QBitArray toRemove(defUses.statementCount());
    QBitArray collectedPhis(defUses.statementCount());
    std::vector<Phi *> allPhis;
    allPhis.reserve(32);

    for (const Temp *def : defUses.defs()) {
        Stmt *defStmt = defUses.defStmt(*def);
        if (!defStmt)
            continue;

        Phi *phi = defStmt->asPhi();
        if (!phi)
            continue;
        allPhis.push_back(phi);
        if (toRemove.at(phi->id()))
            continue;

        collectedPhis.fill(false);
        if (hasPhiOnlyUses(phi, defUses, collectedPhis))
            toRemove |= collectedPhis;
    }

    for (Phi *phi : allPhis) {
        if (!toRemove.at(phi->id()))
            continue;

        const Temp &targetVar = *phi->targetTemp;
        defUses.defStmtBlock(targetVar)->removeStatement(phi);

        foreach (const Temp &usedVar, defUses.usedVars(phi))
            defUses.removeUse(phi, usedVar);
        defUses.removeDef(targetVar);
    }

    defUses.cleanup();
}

class StatementWorklist
{
    IR::Function *theFunction;
    std::vector<Stmt *> stmts;
    BitVector worklist;
    unsigned worklistSize;
    std::vector<int> replaced;
    BitVector removed;

    Q_DISABLE_COPY(StatementWorklist)

public:
    StatementWorklist(IR::Function *function)
        : theFunction(function)
        , stmts(function->statementCount(), static_cast<Stmt *>(0))
        , worklist(function->statementCount(), false)
        , worklistSize(0)
        , replaced(function->statementCount(), Stmt::InvalidId)
        , removed(function->statementCount())
    {
        grow();

        for (BasicBlock *bb : function->basicBlocks()) {
            if (bb->isRemoved())
                continue;

            for (Stmt *s : bb->statements()) {
                if (!s)
                    continue;

                stmts[s->id()] = s;
                worklist.setBit(s->id());
                ++worklistSize;
            }
        }
    }

    void reset()
    {
        worklist.assign(worklist.size(), false);
        worklistSize = 0;

        foreach (Stmt *s, stmts) {
            if (!s)
                continue;

            worklist.setBit(s->id());
            ++worklistSize;
        }

        replaced.assign(replaced.size(), Stmt::InvalidId);
        removed.assign(removed.size(), false);
    }

    void remove(Stmt *stmt)
    {
        replaced[stmt->id()] = Stmt::InvalidId;
        removed.setBit(stmt->id());
        if (worklist.at(stmt->id())) {
            worklist.clearBit(stmt->id());
            Q_ASSERT(worklistSize > 0);
            --worklistSize;
        }
    }

    void replace(Stmt *oldStmt, Stmt *newStmt)
    {
        Q_ASSERT(oldStmt);
        Q_ASSERT(replaced[oldStmt->id()] == Stmt::InvalidId);
        Q_ASSERT(removed.at(oldStmt->id()) == false);

        Q_ASSERT(newStmt);
        registerNewStatement(newStmt);
        Q_ASSERT(replaced[newStmt->id()] == Stmt::InvalidId);
        Q_ASSERT(removed.at(newStmt->id()) == false);

        replaced[oldStmt->id()] = newStmt->id();
        worklist.clearBit(oldStmt->id());
    }

    void applyToFunction()
    {
        for (BasicBlock *bb : theFunction->basicBlocks()) {
            if (bb->isRemoved())
                continue;

            for (int i = 0; i < bb->statementCount();) {
                Stmt *stmt = bb->statements().at(i);

                int id = stmt->id();
                Q_ASSERT(id != Stmt::InvalidId);
                Q_ASSERT(static_cast<unsigned>(stmt->id()) < stmts.size());

                for (int replacementId = replaced[id]; replacementId != Stmt::InvalidId; replacementId = replaced[replacementId])
                    id = replacementId;
                Q_ASSERT(id != Stmt::InvalidId);
                Q_ASSERT(static_cast<unsigned>(stmt->id()) < stmts.size());

                if (removed.at(id)) {
                    bb->removeStatement(i);
                } else {
                    if (id != stmt->id())
                        bb->replaceStatement(i, stmts[id]);

                    ++i;
                }
            }
        }

        replaced.assign(replaced.size(), Stmt::InvalidId);
        removed.assign(removed.size(), false);
    }

    StatementWorklist &operator+=(const QVector<Stmt *> &stmts)
    {
        foreach (Stmt *s, stmts)
            this->operator+=(s);

        return *this;
    }

    StatementWorklist &operator+=(Stmt *s)
    {
        if (!s)
            return *this;

        Q_ASSERT(s->id() >= 0);
        Q_ASSERT(s->id() < worklist.size());

        if (!worklist.at(s->id())) {
            worklist.setBit(s->id());
            ++worklistSize;
        }

        return *this;
    }

    StatementWorklist &operator-=(Stmt *s)
    {
        Q_ASSERT(s->id() >= 0);
        Q_ASSERT(s->id() < worklist.size());

        if (worklist.at(s->id())) {
            worklist.clearBit(s->id());
            Q_ASSERT(worklistSize > 0);
            --worklistSize;
        }

        return *this;
    }

<<<<<<< HEAD
    bool isEmpty() const
    {
        return worklistSize == 0;
    }

    unsigned size() const
    {
        return worklistSize;
    }

=======
>>>>>>> 4fae8ff1
    Stmt *takeNext(Stmt *last)
    {
        if (worklistSize == 0)
            return 0;

        const int startAt = last ? last->id() + 1 : 0;
        Q_ASSERT(startAt >= 0);
        Q_ASSERT(startAt <= worklist.size());

        Q_ASSERT(static_cast<size_t>(worklist.size()) == stmts.size());

        int pos = worklist.findNext(startAt, true, /*wrapAround = */true);

        worklist.clearBit(pos);
        Q_ASSERT(worklistSize > 0);
        --worklistSize;
        Stmt *s = stmts.at(pos);
        Q_ASSERT(s);

        if (removed.at(s->id()))
            return takeNext(s);

        return s;
    }

    IR::Function *function() const
    {
        return theFunction;
    }

    void registerNewStatement(Stmt *s)
    {
        Q_ASSERT(s->id() >= 0);
        if (static_cast<unsigned>(s->id()) >= stmts.size()) {
            if (static_cast<unsigned>(s->id()) >= stmts.capacity())
                grow();

            int newSize = s->id() + 1;
            stmts.resize(newSize, 0);
            worklist.resize(newSize);
            replaced.resize(newSize, Stmt::InvalidId);
            removed.resize(newSize);
        }

        stmts[s->id()] = s;
    }

private:
    void grow()
    {
        Q_ASSERT(stmts.capacity() < INT_MAX / 2);
        int newCapacity = ((static_cast<int>(stmts.capacity()) + 1) * 3) / 2;
        stmts.reserve(newCapacity);
        worklist.reserve(newCapacity);
        replaced.reserve(newCapacity);
        removed.reserve(newCapacity);
    }
};

class SideEffectsChecker: public ExprVisitor
{
    bool _sideEffect;

public:
    SideEffectsChecker()
        : _sideEffect(false)
    {}

    bool hasSideEffects(Expr *expr)
    {
        bool sideEffect = false;
        qSwap(_sideEffect, sideEffect);
        expr->accept(this);
        qSwap(_sideEffect, sideEffect);
        return sideEffect;
    }

protected:
    void markAsSideEffect()
    {
        _sideEffect = true;
    }

    bool seenSideEffects() const { return _sideEffect; }

protected:
    void visitConst(Const *) Q_DECL_OVERRIDE {}
    void visitString(IR::String *) Q_DECL_OVERRIDE {}
    void visitRegExp(IR::RegExp *) Q_DECL_OVERRIDE {}

    void visitName(Name *e) Q_DECL_OVERRIDE {
        if (e->freeOfSideEffects)
            return;
        // TODO: maybe we can distinguish between built-ins of which we know that they do not have
        // a side-effect.
        if (e->builtin == Name::builtin_invalid || (e->id && *e->id != QLatin1String("this")))
            markAsSideEffect();
    }

    void visitTemp(Temp *) Q_DECL_OVERRIDE {}
    void visitArgLocal(ArgLocal *) Q_DECL_OVERRIDE {}

    void visitClosure(Closure *) Q_DECL_OVERRIDE {
        markAsSideEffect();
    }

    void visitConvert(Convert *e) Q_DECL_OVERRIDE {
        e->expr->accept(this);

        switch (e->expr->type) {
        case QObjectType:
        case StringType:
        case VarType:
            markAsSideEffect();
            break;
        default:
            break;
        }
    }

    void visitUnop(Unop *e) Q_DECL_OVERRIDE {
        e->expr->accept(this);

        switch (e->op) {
        case OpUPlus:
        case OpUMinus:
        case OpNot:
        case OpIncrement:
        case OpDecrement:
            if (e->expr->type == VarType || e->expr->type == StringType || e->expr->type == QObjectType)
                markAsSideEffect();
            break;

        default:
            break;
        }
    }

    void visitBinop(Binop *e) Q_DECL_OVERRIDE {
        // TODO: prune parts that don't have a side-effect. For example, in:
        //   function f(x) { +x+1; return 0; }
        // we can prune the binop and leave the unop/conversion.
        _sideEffect = hasSideEffects(e->left);
        _sideEffect |= hasSideEffects(e->right);

        if (e->left->type == VarType || e->left->type == StringType || e->left->type == QObjectType
                || e->right->type == VarType || e->right->type == StringType || e->right->type == QObjectType)
            markAsSideEffect();
    }

    void visitSubscript(Subscript *e) Q_DECL_OVERRIDE {
        e->base->accept(this);
        e->index->accept(this);
        markAsSideEffect();
    }

    void visitMember(Member *e) Q_DECL_OVERRIDE {
        e->base->accept(this);
        if (e->freeOfSideEffects)
            return;
        markAsSideEffect();
    }

    void visitCall(Call *e) Q_DECL_OVERRIDE {
        e->base->accept(this);
        for (ExprList *args = e->args; args; args = args->next)
            args->expr->accept(this);
        markAsSideEffect(); // TODO: there are built-in functions that have no side effect.
    }

    void visitNew(New *e) Q_DECL_OVERRIDE {
        e->base->accept(this);
        for (ExprList *args = e->args; args; args = args->next)
            args->expr->accept(this);
        markAsSideEffect(); // TODO: there are built-in types that have no side effect.
    }
};

class EliminateDeadCode: public SideEffectsChecker
{
    DefUses &_defUses;
    StatementWorklist &_worklist;
    QVector<Temp *> _collectedTemps;

public:
    EliminateDeadCode(DefUses &defUses, StatementWorklist &worklist)
        : _defUses(defUses)
        , _worklist(worklist)
    {
        _collectedTemps.reserve(8);
    }

    void run(Expr *&expr, Stmt *stmt) {
        _collectedTemps.clear();
        if (!hasSideEffects(expr)) {
            expr = 0;
            foreach (Temp *t, _collectedTemps) {
                _defUses.removeUse(stmt, *t);
                _worklist += _defUses.defStmt(*t);
            }
        }
    }

protected:
    void visitTemp(Temp *e) Q_DECL_OVERRIDE
    {
        _collectedTemps.append(e);
    }
};

class PropagateTempTypes: public StmtVisitor, ExprVisitor
{
    const DefUses &defUses;
    UntypedTemp theTemp;
    DiscoveredType newType;

public:
    PropagateTempTypes(const DefUses &defUses)
        : defUses(defUses)
    {}

    void run(const UntypedTemp &temp, const DiscoveredType &type)
    {
        newType = type;
        theTemp = temp;
        if (Stmt *defStmt = defUses.defStmt(temp.temp))
            defStmt->accept(this);
        foreach (Stmt *use, defUses.uses(temp.temp))
            use->accept(this);
    }

protected:
    virtual void visitConst(Const *) {}
    virtual void visitString(IR::String *) {}
    virtual void visitRegExp(IR::RegExp *) {}
    virtual void visitName(Name *) {}
    virtual void visitTemp(Temp *e) {
        if (theTemp == UntypedTemp(*e)) {
            e->type = static_cast<Type>(newType.type);
            e->memberResolver = newType.memberResolver;
        }
    }
    virtual void visitArgLocal(ArgLocal *) {}
    virtual void visitClosure(Closure *) {}
    virtual void visitConvert(Convert *e) { e->expr->accept(this); }
    virtual void visitUnop(Unop *e) { e->expr->accept(this); }
    virtual void visitBinop(Binop *e) { e->left->accept(this); e->right->accept(this); }

    virtual void visitCall(Call *e) {
        e->base->accept(this);
        for (ExprList *it = e->args; it; it = it->next)
            it->expr->accept(this);
    }
    virtual void visitNew(New *e) {
        e->base->accept(this);
        for (ExprList *it = e->args; it; it = it->next)
            it->expr->accept(this);
    }
    virtual void visitSubscript(Subscript *e) {
        e->base->accept(this);
        e->index->accept(this);
    }

    virtual void visitMember(Member *e) {
        e->base->accept(this);
    }

    virtual void visitExp(Exp *s) {s->expr->accept(this);}
    virtual void visitMove(Move *s) {
        s->source->accept(this);
        s->target->accept(this);
    }

    virtual void visitJump(Jump *) {}
    virtual void visitCJump(CJump *s) { s->cond->accept(this); }
    virtual void visitRet(Ret *s) { s->expr->accept(this); }
    virtual void visitPhi(Phi *s) {
        s->targetTemp->accept(this);
        foreach (Expr *e, s->incoming)
            e->accept(this);
    }
};

class TypeInference: public StmtVisitor, public ExprVisitor
{
    enum { DebugTypeInference = 0 };

    QQmlEnginePrivate *qmlEngine;
    const DefUses &_defUses;
    typedef std::vector<DiscoveredType> TempTypes;
    TempTypes _tempTypes;
    StatementWorklist *_worklist;
    struct TypingResult {
        DiscoveredType type;
        bool fullyTyped;

        TypingResult(const DiscoveredType &type = DiscoveredType()) {
#if defined(__GNUC__) && __GNUC__ == 4 && __GNUC_MINOR__ == 6
            // avoid optimization bug in gcc 4.6.3 armhf
            ((int volatile &) this->type.type) = type.type;
#endif
            this->type = type;
            fullyTyped = type.type != UnknownType;
        }
        explicit TypingResult(MemberExpressionResolver *memberResolver)
            : type(memberResolver)
            , fullyTyped(true)
        {}
    };
    TypingResult _ty;
    Stmt *_currentStmt;

public:
    TypeInference(QQmlEnginePrivate *qmlEngine, const DefUses &defUses)
        : qmlEngine(qmlEngine)
        , _defUses(defUses)
        , _tempTypes(_defUses.tempCount())
        , _worklist(0)
        , _ty(UnknownType)
        , _currentStmt(nullptr)
    {}

    void run(StatementWorklist &w) {
        _worklist = &w;

        Stmt *s = 0;
        while ((s = _worklist->takeNext(s))) {
            if (s->asJump())
                continue;

            if (DebugTypeInference) {
                QBuffer buf;
                buf.open(QIODevice::WriteOnly);
                QTextStream qout(&buf);
                qout<<"Typing stmt ";
                IRPrinter(&qout).print(s);
                qout.flush();
                qDebug("%s", buf.data().constData());

                qDebug("%u left in the worklist", _worklist->size());
            }

            if (!run(s)) {
                *_worklist += s;
                if (DebugTypeInference) {
                    QBuffer buf;
                    buf.open(QIODevice::WriteOnly);
                    QTextStream qout(&buf);
                    qout<<"Pushing back stmt: ";
                    IRPrinter(&qout).print(s);
                    qout.flush();
                    qDebug("%s", buf.data().constData());
                }
            } else {
                if (DebugTypeInference) {
                    QBuffer buf;
                    buf.open(QIODevice::WriteOnly);
                    QTextStream qout(&buf);
                    qout<<"Finished: ";
                    IRPrinter(&qout).print(s);
                    qout.flush();
                    qDebug("%s", buf.data().constData());
                }
            }
        }

        PropagateTempTypes propagator(_defUses);
        for (size_t i = 0, ei = _tempTypes.size(); i != ei; ++i) {
            const Temp &temp = _defUses.temp(int(i));
            if (temp.kind == Temp::Invalid)
                continue;
            const DiscoveredType &tempType = _tempTypes[i];
            if (tempType.type == UnknownType)
                continue;
            propagator.run(temp, tempType);
        }

        _worklist = 0;
    }

private:
    bool run(Stmt *s) {
        TypingResult ty;
        std::swap(_ty, ty);
        std::swap(_currentStmt, s);
        _currentStmt->accept(this);
        std::swap(_currentStmt, s);
        std::swap(_ty, ty);
        return ty.fullyTyped;
    }

    TypingResult run(Expr *e) {
        TypingResult ty;
        std::swap(_ty, ty);
        e->accept(this);
        std::swap(_ty, ty);

        if (ty.type != UnknownType)
            setType(e, ty.type);
        return ty;
    }

    void setType(Expr *e, DiscoveredType ty) {
        if (Temp *t = e->asTemp()) {
            if (DebugTypeInference)
                qDebug() << "Setting type for temp" << t->index
                         << " to " << typeName(Type(ty.type)) << "(" << ty.type << ")"
                         << endl;

            DiscoveredType &it = _tempTypes[t->index];
            if (it != ty) {
                it = ty;

                if (DebugTypeInference) {
                    foreach (Stmt *s, _defUses.uses(*t)) {
                        QBuffer buf;
                        buf.open(QIODevice::WriteOnly);
                        QTextStream qout(&buf);
                        qout << "Pushing back dependent stmt: ";
                        IRPrinter(&qout).print(s);
                        qout.flush();
                        qDebug("%s", buf.data().constData());
                    }
                }

                for (Stmt *s : qAsConst(_defUses.uses(*t))) {
                    if (s != _currentStmt) {
                        *_worklist += s;
                    }
                }
            }
        } else {
            e->type = (Type) ty.type;
        }
    }

protected:
    virtual void visitConst(Const *e) {
        if (e->type & NumberType) {
            if (canConvertToSignedInteger(e->value))
                _ty = TypingResult(SInt32Type);
            else if (canConvertToUnsignedInteger(e->value))
                _ty = TypingResult(UInt32Type);
            else
                _ty = TypingResult(e->type);
        } else
            _ty = TypingResult(e->type);
    }
    virtual void visitString(IR::String *) { _ty = TypingResult(StringType); }
    virtual void visitRegExp(IR::RegExp *) { _ty = TypingResult(VarType); }
    virtual void visitName(Name *) { _ty = TypingResult(VarType); }
    virtual void visitTemp(Temp *e) {
        if (e->memberResolver && e->memberResolver->isValid())
            _ty = TypingResult(e->memberResolver);
        else
            _ty = TypingResult(_tempTypes[e->index]);
        setType(e, _ty.type);
    }
    virtual void visitArgLocal(ArgLocal *e) {
        _ty = TypingResult(VarType);
        setType(e, _ty.type);
    }

    virtual void visitClosure(Closure *) { _ty = TypingResult(VarType); }
    virtual void visitConvert(Convert *e) {
        _ty = TypingResult(e->type);
    }

    virtual void visitUnop(Unop *e) {
        _ty = run(e->expr);
        switch (e->op) {
        case OpUPlus: _ty.type = DoubleType; return;
        case OpUMinus: _ty.type = DoubleType; return;
        case OpCompl: _ty.type = SInt32Type; return;
        case OpNot: _ty.type = BoolType; return;

        case OpIncrement:
        case OpDecrement:
            Q_ASSERT(!"Inplace operators should have been removed!");
        default:
            Q_UNIMPLEMENTED();
            Q_UNREACHABLE();
        }
    }

    virtual void visitBinop(Binop *e) {
        TypingResult leftTy = run(e->left);
        TypingResult rightTy = run(e->right);
        _ty.fullyTyped = leftTy.fullyTyped && rightTy.fullyTyped;

        switch (e->op) {
        case OpAdd:
            if (leftTy.type.test(VarType) || leftTy.type.test(QObjectType) || rightTy.type.test(VarType) || rightTy.type.test(QObjectType))
                _ty.type = VarType;
            else if (leftTy.type.test(StringType) || rightTy.type.test(StringType))
                _ty.type = StringType;
            else if (leftTy.type != UnknownType && rightTy.type != UnknownType)
                _ty.type = DoubleType;
            else
                _ty.type = UnknownType;
            break;
        case OpSub:
            _ty.type = DoubleType;
            break;

        case OpMul:
        case OpDiv:
        case OpMod:
            _ty.type = DoubleType;
            break;

        case OpBitAnd:
        case OpBitOr:
        case OpBitXor:
        case OpLShift:
        case OpRShift:
            _ty.type = SInt32Type;
            break;
        case OpURShift:
            _ty.type = UInt32Type;
            break;

        case OpGt:
        case OpLt:
        case OpGe:
        case OpLe:
        case OpEqual:
        case OpNotEqual:
        case OpStrictEqual:
        case OpStrictNotEqual:
        case OpAnd:
        case OpOr:
        case OpInstanceof:
        case OpIn:
            _ty.type = BoolType;
            break;

        default:
            Q_UNIMPLEMENTED();
            Q_UNREACHABLE();
        }
    }

    virtual void visitCall(Call *e) {
        _ty = run(e->base);
        for (ExprList *it = e->args; it; it = it->next)
            _ty.fullyTyped &= run(it->expr).fullyTyped;
        _ty.type = VarType;
    }
    virtual void visitNew(New *e) {
        _ty = run(e->base);
        for (ExprList *it = e->args; it; it = it->next)
            _ty.fullyTyped &= run(it->expr).fullyTyped;
        _ty.type = VarType;
    }
    virtual void visitSubscript(Subscript *e) {
        _ty.fullyTyped = run(e->base).fullyTyped && run(e->index).fullyTyped;
        _ty.type = VarType;
    }

    virtual void visitMember(Member *e) {
        _ty = run(e->base);

        if (_ty.fullyTyped && _ty.type.memberResolver && _ty.type.memberResolver->isValid()) {
            MemberExpressionResolver *resolver = _ty.type.memberResolver;
            _ty.type = resolver->resolveMember(qmlEngine, resolver, e);
        } else
            _ty.type = VarType;
    }

    virtual void visitExp(Exp *s) { _ty = run(s->expr); }
    virtual void visitMove(Move *s) {
        if (Temp *t = s->target->asTemp()) {
            if (Name *n = s->source->asName()) {
                if (n->builtin == Name::builtin_qml_context) {
                    _ty = TypingResult(t->memberResolver);
                    setType(n, _ty.type);
                    setType(t, _ty.type);
                    return;
                }
            }
            TypingResult sourceTy = run(s->source);
            setType(t, sourceTy.type);
            _ty = sourceTy;
            return;
        }

        TypingResult sourceTy = run(s->source);
        _ty = run(s->target);
        _ty.fullyTyped &= sourceTy.fullyTyped;
    }

    virtual void visitJump(Jump *) { _ty = TypingResult(MissingType); }
    virtual void visitCJump(CJump *s) { _ty = run(s->cond); }
    virtual void visitRet(Ret *s) { _ty = run(s->expr); }
    virtual void visitPhi(Phi *s) {
        _ty = run(s->incoming[0]);
        for (int i = 1, ei = s->incoming.size(); i != ei; ++i) {
            TypingResult ty = run(s->incoming[i]);
            if (!ty.fullyTyped && _ty.fullyTyped) {
                // When one of the temps not fully typed, we already know that we cannot completely type this node.
                // So, pick the type we calculated upto this point, and wait until the unknown one will be typed.
                // At that point, this statement will be re-scheduled, and then we can fully type this node.
                _ty.fullyTyped = false;
                break;
            }
            _ty.type.type |= ty.type.type;
            _ty.fullyTyped &= ty.fullyTyped;
            if (_ty.type.test(QObjectType) && _ty.type.memberResolver)
                _ty.type.memberResolver->clear(); // ### TODO: find common ancestor meta-object
        }

        switch (_ty.type.type) {
        case UnknownType:
        case UndefinedType:
        case NullType:
        case BoolType:
        case SInt32Type:
        case UInt32Type:
        case DoubleType:
        case StringType:
        case QObjectType:
        case VarType:
            // The type is not a combination of two or more types, so we're done.
            break;

        default:
            // There are multiple types involved, so:
            if (_ty.type.isNumber())
                // The type is any combination of double/int32/uint32, but nothing else. So we can
                // type it as double.
                _ty.type = DoubleType;
            else
                // There just is no single type that can hold this combination, so:
                _ty.type = VarType;
        }

        setType(s->targetTemp, _ty.type);
    }
};

class ReverseInference
{
    const DefUses &_defUses;

public:
    ReverseInference(const DefUses &defUses)
        : _defUses(defUses)
    {}

    void run(IR::Function *f)
    {
        Q_UNUSED(f);

        QVector<UntypedTemp> knownOk;
        QVector<UntypedTemp> candidates = _defUses.defsUntyped();
        while (!candidates.isEmpty()) {
            UntypedTemp temp = candidates.last();
            candidates.removeLast();

            if (knownOk.contains(temp))
                continue;

            if (!isUsedAsInt32(temp, knownOk))
                continue;

            Stmt *s = _defUses.defStmt(temp.temp);
            Move *m = s->asMove();
            if (!m)
                continue;
            Temp *target = m->target->asTemp();
            if (!target || temp != UntypedTemp(*target) || target->type == SInt32Type)
                continue;
            if (Temp *t = m->source->asTemp()) {
                candidates.append(*t);
            } else if (m->source->asConvert()) {
                break;
            } else if (Binop *b = m->source->asBinop()) {
                bool iterateOnOperands = true;

                switch (b->op) {
                case OpSub:
                case OpMul:
                case OpAdd:
                    if (b->left->type == SInt32Type && b->right->type == SInt32Type) {
                        iterateOnOperands = false;
                        break;
                    } else {
                        continue;
                    }
                case OpBitAnd:
                case OpBitOr:
                case OpBitXor:
                case OpLShift:
                case OpRShift:
                case OpURShift:
                    break;
                default:
                    continue;
                }

                if (iterateOnOperands) {
                    if (Temp *lt = b->left->asTemp())
                        candidates.append(*lt);
                    if (Temp *rt = b->right->asTemp())
                        candidates.append(*rt);
                }
            } else if (Unop *u = m->source->asUnop()) {
                if (u->op == OpCompl || u->op == OpUPlus) {
                    if (Temp *t = u->expr->asTemp())
                        candidates.append(*t);
                }
            } else {
                continue;
            }

            knownOk.append(temp);
        }

        PropagateTempTypes propagator(_defUses);
        foreach (const UntypedTemp &t, knownOk) {
            propagator.run(t, SInt32Type);
            if (Stmt *defStmt = _defUses.defStmt(t.temp)) {
                if (Move *m = defStmt->asMove()) {
                    if (Convert *c = m->source->asConvert()) {
                        c->type = SInt32Type;
                    } else if (Unop *u = m->source->asUnop()) {
                        if (u->op != OpUMinus)
                            u->type = SInt32Type;
                    } else if (Binop *b = m->source->asBinop()) {
                        b->type = SInt32Type;
                    }
                }
            }
        }
    }

private:
    bool isUsedAsInt32(const UntypedTemp &t, const QVector<UntypedTemp> &knownOk) const
    {
        const QVector<Stmt *> &uses = _defUses.uses(t.temp);
        if (uses.isEmpty())
            return false;

        foreach (Stmt *use, uses) {
            if (Move *m = use->asMove()) {
                Temp *targetTemp = m->target->asTemp();

                if (m->source->asTemp()) {
                    if (!targetTemp || !knownOk.contains(*targetTemp))
                        return false;
                } else if (m->source->asConvert()) {
                    continue;
                } else if (Binop *b = m->source->asBinop()) {
                    switch (b->op) {
                    case OpAdd:
                    case OpSub:
                    case OpMul:
                        if (!targetTemp || !knownOk.contains(*targetTemp))
                            return false;
                    case OpBitAnd:
                    case OpBitOr:
                    case OpBitXor:
                    case OpRShift:
                    case OpLShift:
                    case OpURShift:
                        continue;
                    default:
                        return false;
                    }
                } else if (Unop *u = m->source->asUnop()) {
                    if (u->op == OpUPlus) {
                        if (!targetTemp || !knownOk.contains(*targetTemp))
                            return false;
                    } else if (u->op != OpCompl) {
                        return false;
                    }
                } else {
                    return false;
                }
            } else
                return false;
        }

        return true;
    }
};

void convertConst(Const *c, Type targetType)
{
    switch (targetType) {
    case DoubleType:
        break;
    case SInt32Type:
        c->value = QV4::Primitive::toInt32(c->value);
        break;
    case UInt32Type:
        c->value = QV4::Primitive::toUInt32(c->value);
        break;
    case BoolType:
        c->value = !(c->value == 0 || std::isnan(c->value));
        break;
    case NullType:
    case UndefinedType:
        c->value = qt_qnan();
        c->type = targetType;
    default:
        Q_UNIMPLEMENTED();
        Q_ASSERT(!"Unimplemented!");
        break;
    }
    c->type = targetType;
}

class TypePropagation: public StmtVisitor, public ExprVisitor {
    DefUses &_defUses;
    Type _ty;
    IR::Function *_f;

    bool run(Expr *&e, Type requestedType = UnknownType, bool insertConversion = true) {
        qSwap(_ty, requestedType);
        e->accept(this);
        qSwap(_ty, requestedType);

        if (requestedType != UnknownType) {
            if (e->type != requestedType) {
                if (requestedType & NumberType || requestedType == BoolType) {
                    if (insertConversion)
                        addConversion(e, requestedType);
                    return true;
                }
            }
        }

        return false;
    }

    struct Conversion {
        Expr **expr;
        Type targetType;
        Stmt *stmt;

        Conversion(Expr **expr = 0, Type targetType = UnknownType, Stmt *stmt = 0)
            : expr(expr)
            , targetType(targetType)
            , stmt(stmt)
        {}
    };

    Stmt *_currStmt;
    QVector<Conversion> _conversions;

    void addConversion(Expr *&expr, Type targetType) {
        _conversions.append(Conversion(&expr, targetType, _currStmt));
    }

public:
    TypePropagation(DefUses &defUses) : _defUses(defUses), _ty(UnknownType) {}

    void run(IR::Function *f, StatementWorklist &worklist) {
        _f = f;
        for (BasicBlock *bb : f->basicBlocks()) {
            if (bb->isRemoved())
                continue;
            _conversions.clear();

            for (Stmt *s : bb->statements()) {
                _currStmt = s;
                s->accept(this);
            }

            foreach (const Conversion &conversion, _conversions) {
                IR::Move *move = conversion.stmt->asMove();

                // Note: isel only supports move into member when source is a temp, so convert
                // is not a supported source.
                if (move && move->source->asTemp() && !move->target->asMember()) {
                    *conversion.expr = bb->CONVERT(*conversion.expr, conversion.targetType);
                } else if (Const *c = (*conversion.expr)->asConst()) {
                    convertConst(c, conversion.targetType);
                } else if (ArgLocal *al = (*conversion.expr)->asArgLocal()) {
                    Temp *target = bb->TEMP(bb->newTemp());
                    target->type = conversion.targetType;
                    Expr *convert = bb->CONVERT(al, conversion.targetType);
                    Move *convCall = f->NewStmt<Move>();
                    worklist.registerNewStatement(convCall);
                    convCall->init(target, convert);
                    _defUses.addDef(target, convCall, bb);

                    Temp *source = bb->TEMP(target->index);
                    source->type = conversion.targetType;
                    _defUses.addUse(*source, conversion.stmt);

                    if (conversion.stmt->asPhi()) {
                        // Only temps can be used as arguments to phi nodes, so this is a sanity check...:
                        Q_UNREACHABLE();
                    } else {
                        bb->insertStatementBefore(conversion.stmt, convCall);
                    }

                    *conversion.expr = source;
                } else if (Temp *t = (*conversion.expr)->asTemp()) {
                    Temp *target = bb->TEMP(bb->newTemp());
                    target->type = conversion.targetType;
                    Expr *convert = bb->CONVERT(t, conversion.targetType);
                    Move *convCall = f->NewStmt<Move>();
                    worklist.registerNewStatement(convCall);
                    convCall->init(target, convert);
                    _defUses.addDef(target, convCall, bb);
                    _defUses.addUse(*t, convCall);

                    Temp *source = bb->TEMP(target->index);
                    source->type = conversion.targetType;
                    _defUses.removeUse(conversion.stmt, *t);
                    _defUses.addUse(*source, conversion.stmt);

                    if (Phi *phi = conversion.stmt->asPhi()) {
                        int idx = phi->incoming.indexOf(t);
                        Q_ASSERT(idx != -1);
                        bb->in[idx]->insertStatementBeforeTerminator(convCall);
                    } else {
                        bb->insertStatementBefore(conversion.stmt, convCall);
                    }

                    *conversion.expr = source;
                } else if (Unop *u = (*conversion.expr)->asUnop()) {
                    // convert:
                    //   int32{%2} = double{-double{%1}};
                    // to:
                    //   double{%3} = double{-double{%1}};
                    //   int32{%2} = int32{convert(double{%3})};
                    Temp *tmp = bb->TEMP(bb->newTemp());
                    tmp->type = u->type;
                    Move *extraMove = f->NewStmt<Move>();
                    worklist.registerNewStatement(extraMove);
                    extraMove->init(tmp, u);
                    _defUses.addDef(tmp, extraMove, bb);

                    if (Temp *unopOperand = u->expr->asTemp()) {
                        _defUses.addUse(*unopOperand, extraMove);
                        _defUses.removeUse(move, *unopOperand);
                    }

                    bb->insertStatementBefore(conversion.stmt, extraMove);

                    *conversion.expr = bb->CONVERT(CloneExpr::cloneTemp(tmp, f), conversion.targetType);
                    _defUses.addUse(*tmp, move);
                } else {
                    Q_UNREACHABLE();
                }
            }
        }
    }

protected:
    virtual void visitConst(Const *c) {
        if (_ty & NumberType && c->type & NumberType) {
            if (_ty == SInt32Type)
                c->value = QV4::Primitive::toInt32(c->value);
            else if (_ty == UInt32Type)
                c->value = QV4::Primitive::toUInt32(c->value);
            c->type = _ty;
        }
    }

    virtual void visitString(IR::String *) {}
    virtual void visitRegExp(IR::RegExp *) {}
    virtual void visitName(Name *) {}
    virtual void visitTemp(Temp *) {}
    virtual void visitArgLocal(ArgLocal *) {}
    virtual void visitClosure(Closure *) {}
    virtual void visitConvert(Convert *e) { run(e->expr, e->type); }
    virtual void visitUnop(Unop *e) { run(e->expr, e->type); }
    virtual void visitBinop(Binop *e) {
        // FIXME: This routine needs more tuning!
        switch (e->op) {
        case OpAdd:
        case OpSub:
        case OpMul:
        case OpDiv:
        case OpMod:
        case OpBitAnd:
        case OpBitOr:
        case OpBitXor:
            run(e->left, e->type);
            run(e->right, e->type);
            break;

        case OpLShift:
        case OpRShift:
        case OpURShift:
            run(e->left, SInt32Type);
            run(e->right, SInt32Type);
            break;

        case OpGt:
        case OpLt:
        case OpGe:
        case OpLe:
        case OpEqual:
        case OpNotEqual:
            if (e->left->type == DoubleType) {
                run(e->right, DoubleType);
            } else if (e->right->type == DoubleType) {
                run(e->left, DoubleType);
            } else {
                run(e->left, e->left->type);
                run(e->right, e->right->type);
            }
            break;

        case OpStrictEqual:
        case OpStrictNotEqual:
        case OpInstanceof:
        case OpIn:
            run(e->left, e->left->type);
            run(e->right, e->right->type);
            break;

        default:
            Q_UNIMPLEMENTED();
            Q_UNREACHABLE();
        }
    }
    virtual void visitCall(Call *e) {
        run(e->base);
        for (ExprList *it = e->args; it; it = it->next)
            run(it->expr);
    }
    virtual void visitNew(New *e) {
        run(e->base);
        for (ExprList *it = e->args; it; it = it->next)
            run(it->expr);
    }
    virtual void visitSubscript(Subscript *e) { run(e->base); run(e->index); }
    virtual void visitMember(Member *e) { run(e->base); }
    virtual void visitExp(Exp *s) { run(s->expr); }
    virtual void visitMove(Move *s) {
        if (s->source->asConvert())
            return; // this statement got inserted for a phi-node type conversion

        run(s->target);

        if (Unop *u = s->source->asUnop()) {
            if (u->op == OpUPlus) {
                if (run(u->expr, s->target->type, false)) {
                    Convert *convert = _f->New<Convert>();
                    convert->init(u->expr, s->target->type);
                    s->source = convert;
                } else {
                    s->source = u->expr;
                }

                return;
            }
        }

        const Member *targetMember = s->target->asMember();
        const bool inhibitConversion = targetMember && targetMember->inhibitTypeConversionOnWrite;

        run(s->source, s->target->type, !inhibitConversion);
    }
    virtual void visitJump(Jump *) {}
    virtual void visitCJump(CJump *s) {
        run(s->cond, BoolType);
    }
    virtual void visitRet(Ret *s) { run(s->expr); }
    virtual void visitPhi(Phi *s) {
        Type ty = s->targetTemp->type;
        for (int i = 0, ei = s->incoming.size(); i != ei; ++i)
            run(s->incoming[i], ty);
    }
};

void splitCriticalEdges(IR::Function *f, DominatorTree &df, StatementWorklist &worklist, DefUses &defUses)
{
    const QVector<BasicBlock *> copy = f->basicBlocks();
    for (BasicBlock *toBB : copy) {
        if (toBB->isRemoved())
            continue;
        if (toBB->in.size() < 2)
            continue;

        for (int inIdx = 0, eInIdx = toBB->in.size(); inIdx != eInIdx; ++inIdx) {
            BasicBlock *fromBB = toBB->in[inIdx];
            if (fromBB->out.size() < 2)
                continue;

            // We found a critical edge.
            // create the basic block:
            BasicBlock *newBB = f->newBasicBlock(toBB->catchBlock);
            Jump *s = f->NewStmt<Jump>();
            worklist.registerNewStatement(s);
            defUses.registerNewStatement(s);
            s->init(toBB);
            newBB->appendStatement(s);

            // rewire the old outgoing edge
            int outIdx = fromBB->out.indexOf(toBB);
            fromBB->out[outIdx] = newBB;
            newBB->in.append(fromBB);

            // rewire the old incoming edge
            toBB->in[inIdx] = newBB;
            newBB->out.append(toBB);

            // add newBB to the correct loop group
            if (toBB->isGroupStart()) {
                BasicBlock *container;
                for (container = fromBB->containingGroup(); container; container = container->containingGroup())
                     if (container == toBB)
                         break;
                if (container == toBB) // if we were already inside the toBB loop
                    newBB->setContainingGroup(toBB);
                else
                    newBB->setContainingGroup(toBB->containingGroup());
            } else {
                newBB->setContainingGroup(toBB->containingGroup());
            }

            // patch the terminator
            Stmt *terminator = fromBB->terminator();
            if (Jump *j = terminator->asJump()) {
                Q_ASSERT(outIdx == 0);
                j->target = newBB;
            } else if (CJump *j = terminator->asCJump()) {
                if (outIdx == 0)
                    j->iftrue = newBB;
                else if (outIdx == 1)
                    j->iffalse = newBB;
                else
                    Q_ASSERT(!"Invalid out edge index for CJUMP!");
            } else if (terminator->asRet()) {
                Q_ASSERT(!"A block with a RET at the end cannot have outgoing edges.");
            } else {
                Q_ASSERT(!"Unknown terminator!");
            }

//            qDebug() << "splitting edge" << fromBB->index() << "->" << toBB->index()
//                     << "by inserting block" << newBB->index();

            // Set the immediate dominator of the new block to inBB
            df.setImmediateDominator(newBB, fromBB);

            bool toNeedsNewIdom = true;
            for (BasicBlock *bb : toBB->in) {
                if (bb != newBB && !df.dominates(toBB, bb)) {
                    toNeedsNewIdom = false;
                    break;
                }
            }
            if (toNeedsNewIdom)
                df.setImmediateDominator(toBB, newBB);
        }
    }
}

// Detect all (sub-)loops in a function.
//
// Doing loop detection on the CFG is better than relying on the statement information in
// order to mark loops. Although JavaScript only has natural loops, it can still be the case
// that something is not a loop even though a loop-like-statement is in the source. For
// example:
//    while (true) {
//      if (i > 0)
//        break;
//      else
//        break;
//    }
//
// Algorithm:
//  - do a DFS on the dominator tree, where for each node:
//    - collect all back-edges
//    - if there are back-edges, the node is a loop-header for a new loop, so:
//      - walk the CFG is reverse-direction, and for every node:
//        - if the node already belongs to a loop, we've found a nested loop:
//          - get the loop-header for the (outermost) nested loop
//          - add that loop-header to the current loop
//          - continue by walking all incoming edges that do not yet belong to the current loop
//        - if the node does not belong to a loop yet, add it to the current loop, and
//          go on with all incoming edges
//
// Loop-header detection by checking for back-edges is very straight forward: a back-edge is
// an incoming edge where the other node is dominated by the current node. Meaning: all
// execution paths that reach that other node have to go through the current node, that other
// node ends with a (conditional) jump back to the loop header.
//
// The exact order of the DFS on the dominator tree is not important. The only property has to
// be that a node is only visited when all the nodes it dominates have been visited before.
// The reason for the DFS is that for nested loops, the inner loop's loop-header is dominated
// by the outer loop's header. So, by visiting depth-first, sub-loops are identified before
// their containing loops, which makes nested-loop identification free. An added benefit is
// that the nodes for those sub-loops are only processed once.
//
// Note: independent loops that share the same header are merged together. For example, in
// the code snippet below, there are 2 back-edges into the loop-header, but only one single
// loop will be detected.
//    while (a) {
//      if (b)
//        continue;
//      else
//        continue;
//    }
class LoopDetection
{
    enum { DebugLoopDetection = 0 };

    Q_DISABLE_COPY(LoopDetection)

public:
    struct LoopInfo
    {
        BasicBlock *loopHeader;
        QVector<BasicBlock *> loopBody;
        QVector<LoopInfo *> nestedLoops;
        LoopInfo *parentLoop;

        LoopInfo(BasicBlock *loopHeader = 0)
            : loopHeader(loopHeader)
            , parentLoop(0)
        {}

        bool isValid() const
        { return loopHeader != 0; }

        void addNestedLoop(LoopInfo *nested)
        {
            Q_ASSERT(nested);
            Q_ASSERT(!nestedLoops.contains(nested));
            Q_ASSERT(nested->parentLoop == 0);
            nested->parentLoop = this;
            nestedLoops.append(nested);
        }
    };

public:
    LoopDetection(const DominatorTree &dt)
        : dt(dt)
    {}

    ~LoopDetection()
    {
        qDeleteAll(loopInfos);
    }

    void run(IR::Function *function)
    {
        std::vector<BasicBlock *> backedges;
        backedges.reserve(4);

        foreach (BasicBlock *bb, dt.calculateDFNodeIterOrder()) {
            Q_ASSERT(!bb->isRemoved());

            backedges.clear();

            for (BasicBlock *in : bb->in)
                if (dt.dominates(bb, in))
                    backedges.push_back(in);

            if (!backedges.empty()) {
                subLoop(bb, backedges);
            }
        }

        createLoopInfos(function);
        dumpLoopInfo();
    }

    void dumpLoopInfo() const
    {
        if (!DebugLoopDetection)
            return;

        foreach (LoopInfo *info, loopInfos) {
            qDebug() << "Loop header:" << info->loopHeader->index()
                     << "for loop" << quint64(info);
            foreach (BasicBlock *bb, info->loopBody)
                qDebug() << "    " << bb->index();
            foreach (LoopInfo *nested, info->nestedLoops)
                qDebug() << "    sub loop:" << quint64(nested);
            qDebug() << "     parent loop:" << quint64(info->parentLoop);
        }
    }

    QVector<LoopInfo *> allLoops() const
    { return loopInfos; }

    // returns all loop headers for loops that have no nested loops.
    QVector<LoopInfo *> innermostLoops() const
    {
        QVector<LoopInfo *> inner(loopInfos);

        for (int i = 0; i < inner.size(); ) {
            if (inner.at(i)->nestedLoops.isEmpty())
                ++i;
            else
                inner.remove(i);
        }

        return inner;
    }

private:
    void subLoop(BasicBlock *loopHead, const std::vector<BasicBlock *> &backedges)
    {
        loopHead->markAsGroupStart();

        std::vector<BasicBlock *> worklist;
        worklist.reserve(backedges.size() + 8);
        worklist.insert(worklist.end(), backedges.begin(), backedges.end());
        while (!worklist.empty()) {
            BasicBlock *predIt = worklist.back();
            worklist.pop_back();

            BasicBlock *subloop = predIt->containingGroup();
            if (subloop) {
                // This is a discovered block. Find its outermost discovered loop.
                while (BasicBlock *parentLoop = subloop->containingGroup())
                  subloop = parentLoop;

                // If it is already discovered to be a subloop of this loop, continue.
                if (subloop == loopHead)
                    continue;

                // Yay, it's a subloop of this loop.
                subloop->setContainingGroup(loopHead);
                predIt = subloop;

                // Add all predecessors of the subloop header to the worklist, as long as
                // those predecessors are not in the current subloop. It might be the case
                // that they are in other loops, which we will then add as a subloop to the
                // current loop.
                for (BasicBlock *predIn : predIt->in)
                    if (predIn->containingGroup() != subloop)
                        worklist.push_back(predIn);
            } else {
                if (predIt == loopHead)
                    continue;

                // This is an undiscovered block. Map it to the current loop.
                predIt->setContainingGroup(loopHead);

                // Add all incoming edges to the worklist.
                for (BasicBlock *bb : predIt->in)
                    worklist.push_back(bb);
            }
        }
    }

private:
    const DominatorTree &dt;
    QVector<LoopInfo *> loopInfos;

    void createLoopInfos(IR::Function *function)
    {
        for (BasicBlock *bb : function->basicBlocks()) {
            if (bb->isRemoved())
                continue;
            if (BasicBlock *loopHeader = bb->containingGroup())
                findLoop(loopHeader)->loopBody.append(bb);
        }

        foreach (LoopInfo *info, loopInfos) {
            if (BasicBlock *containingLoopHeader = info->loopHeader->containingGroup())
                findLoop(containingLoopHeader)->addNestedLoop(info);
        }
    }

    LoopInfo *findLoop(BasicBlock *loopHeader)
    {
        foreach (LoopInfo *info, loopInfos) {
            if (info->loopHeader == loopHeader)
                return info;
        }

        LoopInfo *info = new LoopInfo;
        info->loopHeader = loopHeader;
        loopInfos.append(info);
        return info;
    }
};

// High-level algorithm:
//  0. start with the first node (the start node) of a function
//  1. emit the node
//  2. add all outgoing edges that are not yet emitted to the postponed stack
//  3. When the postponed stack is empty, pop a stack from the loop stack. If that is empty too,
//     we're done.
//  4. pop a node from the postponed stack, and check if it can be scheduled:
//     a. if all incoming edges are scheduled, go to 4.
//     b. if an incoming edge is unscheduled, but it's a back-edge (an edge in a loop that jumps
//        back to the start of the loop), ignore it
//     c. if there is any unscheduled edge that is not a back-edge, ignore this node, and go to 4.
//  5. if this node is the start of a loop, push the postponed stack on the loop stack.
//  6. go back to 1.
//
// The postponing action in step 2 will put the node into its containing group. The case where this
// is important is when a (labeled) continue or a (labeled) break statement occur in a loop: the
// outgoing edge points to a node that is not part of the current loop (and possibly not of the
// parent loop).
//
// Linear scan register allocation benefits greatly from short life-time intervals with few holes
// (see for example section 4 (Lifetime Analysis) of [Wimmer1]). This algorithm makes sure that the
// blocks of a group are scheduled together, with no non-loop blocks in between. This applies
// recursively for nested loops. It also schedules groups of if-then-else-endif blocks together for
// the same reason.
class BlockScheduler
{
    IR::Function *function;
    const DominatorTree &dominatorTree;

    struct WorkForGroup
    {
        BasicBlock *group;
        QStack<BasicBlock *> postponed;

        WorkForGroup(BasicBlock *group = 0): group(group) {}
    };
    WorkForGroup currentGroup;
    QStack<WorkForGroup> postponedGroups;
    QVector<BasicBlock *> sequence;
    ProcessedBlocks emitted;
    QHash<BasicBlock *, BasicBlock *> loopsStartEnd;

    bool checkCandidate(BasicBlock *candidate)
    {
        Q_ASSERT(candidate->containingGroup() == currentGroup.group);

        for (BasicBlock *in : candidate->in) {
            if (emitted.alreadyProcessed(in))
                continue;

            if (dominatorTree.dominates(candidate, in))
                // this is a loop, where there in -> candidate edge is the jump back to the top of the loop.
                continue;

            return false; // an incoming edge that is not yet emitted, and is not a back-edge
        }

        if (candidate->isGroupStart()) {
            // postpone everything, and schedule the loop first.
            postponedGroups.push(currentGroup);
            currentGroup = WorkForGroup(candidate);
        }

        return true;
    }

    BasicBlock *pickNext()
    {
        while (true) {
            while (currentGroup.postponed.isEmpty()) {
                if (postponedGroups.isEmpty())
                    return 0;
                if (currentGroup.group) // record the first and the last node of a group
                    loopsStartEnd.insert(currentGroup.group, sequence.last());
                currentGroup = postponedGroups.pop();
            }

            BasicBlock *next = currentGroup.postponed.pop();
            if (checkCandidate(next))
                return next;
        }

        Q_UNREACHABLE();
        return 0;
    }

    void emitBlock(BasicBlock *bb)
    {
        Q_ASSERT(!bb->isRemoved());
        if (emitted.alreadyProcessed(bb))
            return;

        sequence.append(bb);
        emitted.markAsProcessed(bb);
    }

    void schedule(BasicBlock *functionEntryPoint)
    {
        BasicBlock *next = functionEntryPoint;

        while (next) {
            emitBlock(next);
            for (int i = next->out.size(); i != 0; ) {
                // postpone all outgoing edges, if they were not already processed
                --i;
                BasicBlock *out = next->out[i];
                if (!emitted.alreadyProcessed(out))
                    postpone(out);
            }
            next = pickNext();
        }
    }

    void postpone(BasicBlock *bb)
    {
        if (currentGroup.group == bb->containingGroup()) {
            currentGroup.postponed.append(bb);
            return;
        }

        for (int i = postponedGroups.size(); i != 0; ) {
            --i;
            WorkForGroup &g = postponedGroups[i];
            if (g.group == bb->containingGroup()) {
                g.postponed.append(bb);
                return;
            }
        }

        Q_UNREACHABLE();
    }

public:
    BlockScheduler(IR::Function *function, const DominatorTree &dominatorTree)
        : function(function)
        , dominatorTree(dominatorTree)
        , sequence(0)
        , emitted(function)
    {}

    QHash<BasicBlock *, BasicBlock *> go()
    {
        showMeTheCode(function, "Before block scheduling");
        schedule(function->basicBlock(0));

        Q_ASSERT(function->liveBasicBlocksCount() == sequence.size());
        function->setScheduledBlocks(sequence);
        function->renumberBasicBlocks();
        return loopsStartEnd;
    }
};

#ifndef QT_NO_DEBUG
void checkCriticalEdges(QVector<BasicBlock *> basicBlocks) {
    foreach (BasicBlock *bb, basicBlocks) {
        if (bb && bb->out.size() > 1) {
            for (BasicBlock *bb2 : bb->out) {
                if (bb2 && bb2->in.size() > 1) {
                    qDebug() << "found critical edge between block"
                             << bb->index() << "and block" << bb2->index();
                    Q_ASSERT(false);
                }
            }
        }
    }
}
#endif

static void cleanupBasicBlocks(IR::Function *function)
{
    showMeTheCode(function, "Before basic block cleanup");

    // Algorithm: this is the iterative version of a depth-first search for all blocks that are
    // reachable through outgoing edges, starting with the start block and all exception handler
    // blocks.
    QBitArray reachableBlocks(function->basicBlockCount());
    QVarLengthArray<BasicBlock *, 16> postponed;
    for (int i = 0, ei = function->basicBlockCount(); i != ei; ++i) {
        BasicBlock *bb = function->basicBlock(i);
        if (i == 0 || bb->isExceptionHandler())
            postponed.append(bb);
    }

    while (!postponed.isEmpty()) {
        BasicBlock *bb = postponed.back();
        postponed.pop_back();
        if (bb->isRemoved()) // this block was removed before, we don't need to clean it up.
            continue;

        reachableBlocks.setBit(bb->index());

        for (BasicBlock *outBB : bb->out) {
            if (!reachableBlocks.at(outBB->index()))
                postponed.append(outBB);
        }
    }

    for (BasicBlock *bb : function->basicBlocks()) {
        if (bb->isRemoved()) // the block has already been removed, so ignore it
            continue;
        if (reachableBlocks.at(bb->index())) // the block is reachable, so ignore it
            continue;

        for (BasicBlock *outBB : bb->out) {
            if (outBB->isRemoved() || !reachableBlocks.at(outBB->index()))
                continue; // We do not need to unlink from blocks that are scheduled to be removed.

            int idx = outBB->in.indexOf(bb);
            if (idx != -1) {
                outBB->in.remove(idx);
                for (Stmt *s : outBB->statements()) {
                    if (Phi *phi = s->asPhi())
                        phi->incoming.remove(idx);
                    else
                        break;
                }
            }
        }

        function->removeBasicBlock(bb);
    }

    showMeTheCode(function, "After basic block cleanup");
}

inline Const *isConstPhi(Phi *phi)
{
    if (Const *c = phi->incoming[0]->asConst()) {
        for (int i = 1, ei = phi->incoming.size(); i != ei; ++i) {
            if (Const *cc = phi->incoming[i]->asConst()) {
                if (c->value != cc->value)
                    return 0;
                if (!(c->type == cc->type || (c->type & NumberType && cc->type & NumberType)))
                    return 0;
                if (int(c->value) == 0 && int(cc->value) == 0)
                    if (isNegative(c->value) != isNegative(cc->value))
                        return 0;
            } else {
                return 0;
            }
        }
        return c;
    }
    return 0;
}

static Expr *clone(Expr *e, IR::Function *function) {
    if (Temp *t = e->asTemp()) {
        return CloneExpr::cloneTemp(t, function);
    } else if (Const *c = e->asConst()) {
        return CloneExpr::cloneConst(c, function);
    } else if (Name *n = e->asName()) {
        return CloneExpr::cloneName(n, function);
    } else {
        Q_UNREACHABLE();
        return e;
    }
}

class ExprReplacer: public StmtVisitor, public ExprVisitor
{
    DefUses &_defUses;
    IR::Function* _function;
    Temp *_toReplace;
    Expr *_replacement;

public:
    ExprReplacer(DefUses &defUses, IR::Function *function)
        : _defUses(defUses)
        , _function(function)
        , _toReplace(0)
        , _replacement(0)
    {}

    void operator()(Temp *toReplace, Expr *replacement, StatementWorklist &W, QVector<Stmt *> *newUses = 0)
    {
        Q_ASSERT(replacement->asTemp() || replacement->asConst() || replacement->asName());

//        qout << "Replacing ";toReplace->dump(qout);qout<<" by ";replacement->dump(qout);qout<<endl;

        qSwap(_toReplace, toReplace);
        qSwap(_replacement, replacement);

        const QVector<Stmt *> &uses = _defUses.uses(*_toReplace);
        if (newUses)
            newUses->reserve(uses.size());

//        qout << "        " << uses.size() << " uses:"<<endl;
        foreach (Stmt *use, uses) {
//            qout<<"        ";use->dump(qout);qout<<"\n";
            use->accept(this);
//            qout<<"     -> ";use->dump(qout);qout<<"\n";
            W += use;
            if (newUses)
                newUses->push_back(use);
        }

        qSwap(_replacement, replacement);
        qSwap(_toReplace, toReplace);
    }

protected:
    virtual void visitConst(Const *) {}
    virtual void visitString(IR::String *) {}
    virtual void visitRegExp(IR::RegExp *) {}
    virtual void visitName(Name *) {}
    virtual void visitTemp(Temp *) {}
    virtual void visitArgLocal(ArgLocal *) {}
    virtual void visitClosure(Closure *) {}
    virtual void visitConvert(Convert *e) { check(e->expr); }
    virtual void visitUnop(Unop *e) { check(e->expr); }
    virtual void visitBinop(Binop *e) { check(e->left); check(e->right); }
    virtual void visitCall(Call *e) {
        check(e->base);
        for (ExprList *it = e->args; it; it = it->next)
            check(it->expr);
    }
    virtual void visitNew(New *e) {
        check(e->base);
        for (ExprList *it = e->args; it; it = it->next)
            check(it->expr);
    }
    virtual void visitSubscript(Subscript *e) { check(e->base); check(e->index); }
    virtual void visitMember(Member *e) { check(e->base); }
    virtual void visitExp(Exp *s) { check(s->expr); }
    virtual void visitMove(Move *s) { check(s->target); check(s->source); }
    virtual void visitJump(Jump *) {}
    virtual void visitCJump(CJump *s) { check(s->cond); }
    virtual void visitRet(Ret *s) { check(s->expr); }
    virtual void visitPhi(Phi *s) {
        for (int i = 0, ei = s->incoming.size(); i != ei; ++i)
            check(s->incoming[i]);
    }

private:
    void check(Expr *&e) {
        if (equals(e, _toReplace))
            e = clone(_replacement, _function);
        else
            e->accept(this);
    }

    // This only calculates equality for everything needed by constant propagation
    bool equals(Expr *e1, Expr *e2) const {
        if (e1 == e2)
            return true;

        if (Const *c1 = e1->asConst()) {
            if (Const *c2 = e2->asConst())
                return c1->value == c2->value && (c1->type == c2->type || (c1->type & NumberType && c2->type & NumberType));
        } else if (Temp *t1 = e1->asTemp()) {
            if (Temp *t2 = e2->asTemp())
                return *t1 == *t2;
        } else if (Name *n1 = e1->asName()) {
            if (Name *n2 = e2->asName()) {
                if (n1->id) {
                    if (n2->id)
                        return *n1->id == *n2->id;
                } else {
                    return n1->builtin == n2->builtin;
                }
            }
        }

        if (e1->type == IR::NullType && e2->type == IR::NullType)
            return true;
        if (e1->type == IR::UndefinedType && e2->type == IR::UndefinedType)
            return true;

        return false;
    }
};

namespace {
/// This function removes the basic-block from the function's list, unlinks any uses and/or defs,
/// and removes unreachable staements from the worklist, so that optimiseSSA won't consider them
/// anymore.
void unlink(BasicBlock *from, BasicBlock *to, IR::Function *func, DefUses &defUses,
            StatementWorklist &W, DominatorTree &dt)
{
    struct Util {
        static void removeIncomingEdge(BasicBlock *from, BasicBlock *to, DefUses &defUses, StatementWorklist &W)
        {
            int idx = to->in.indexOf(from);
            if (idx == -1)
                return;

            to->in.remove(idx);
            foreach (Stmt *outStmt, to->statements()) {
                if (!outStmt)
                    continue;
                if (Phi *phi = outStmt->asPhi()) {
                    if (Temp *t = phi->incoming[idx]->asTemp()) {
                        defUses.removeUse(phi, *t);
                        W += defUses.defStmt(*t);
                    }
                    phi->incoming.remove(idx);
                    W += phi;
                } else {
                    break;
                }
            }
        }

        static bool isReachable(BasicBlock *bb, const DominatorTree &dt)
        {
            foreach (BasicBlock *in, bb->in) {
                if (in->isRemoved())
                    continue;
                if (dt.dominates(bb, in)) // a back-edge, not interesting
                    continue;
                return true;
            }

            return false;
        }
    };

    // don't purge blocks that are entry points for catch statements. They might not be directly
    // connected, but are required anyway
    if (to->isExceptionHandler())
        return;

    // First, unlink the edge
    from->out.removeOne(to);
    Util::removeIncomingEdge(from, to, defUses, W);

    BasicBlockSet siblings;
    siblings.init(func);

    // Check if the target is still reachable...
    if (Util::isReachable(to, dt)) { // yes, recalculate the immediate dominator, and we're done.
        dt.collectSiblings(to, siblings);
    } else {
        // The target is unreachable, so purge it:
        QVector<BasicBlock *> toPurge;
        toPurge.reserve(8);
        toPurge.append(to);
        while (!toPurge.isEmpty()) {
            BasicBlock *bb = toPurge.first();
            toPurge.removeFirst();

            if (bb->isRemoved())
                continue;

            // unlink all incoming edges
            for (BasicBlock *in : bb->in) {
                int idx = in->out.indexOf(bb);
                if (idx != -1)
                    in->out.remove(idx);
            }

            // unlink all outgoing edges, including "arguments" to phi statements
            for (BasicBlock *out : bb->out) {
                if (out->isRemoved())
                    continue;

                Util::removeIncomingEdge(bb, out, defUses, W);

                if (Util::isReachable(out, dt)) {
                    dt.collectSiblings(out, siblings);
                } else {
                    // if a successor has no incoming edges after unlinking the current basic block,
                    // then it is unreachable, and can be purged too
                    toPurge.append(out);
                }
            }

            // unlink all defs/uses from the statements in the basic block
            for (Stmt *s : bb->statements()) {
                if (!s)
                    continue;

                W += defUses.removeDefUses(s);
                W -= s;
            }

            siblings.remove(bb);
            dt.setImmediateDominator(bb, 0);
            func->removeBasicBlock(bb);
        }
    }

    dt.recalculateIDoms(siblings);
}

bool tryOptimizingComparison(Expr *&expr)
{
    Binop *b = expr->asBinop();
    if (!b)
        return false;
    Const *leftConst = b->left->asConst();
    if (!leftConst || leftConst->type == StringType || leftConst->type == VarType || leftConst->type == QObjectType)
        return false;
    Const *rightConst = b->right->asConst();
    if (!rightConst || rightConst->type == StringType || rightConst->type == VarType || rightConst->type == QObjectType)
        return false;

    QV4::Primitive l = convertToValue(leftConst);
    QV4::Primitive r = convertToValue(rightConst);

    switch (b->op) {
    case OpGt:
        leftConst->value = Runtime::compareGreaterThan(l, r);
        leftConst->type = BoolType;
        expr = leftConst;
        return true;
    case OpLt:
        leftConst->value = Runtime::compareLessThan(l, r);
        leftConst->type = BoolType;
        expr = leftConst;
        return true;
    case OpGe:
        leftConst->value = Runtime::compareGreaterEqual(l, r);
        leftConst->type = BoolType;
        expr = leftConst;
        return true;
    case OpLe:
        leftConst->value = Runtime::compareLessEqual(l, r);
        leftConst->type = BoolType;
        expr = leftConst;
        return true;
    case OpStrictEqual:
        leftConst->value = Runtime::compareStrictEqual(l, r);
        leftConst->type = BoolType;
        expr = leftConst;
        return true;
    case OpEqual:
        leftConst->value = Runtime::compareEqual(l, r);
        leftConst->type = BoolType;
        expr = leftConst;
        return true;
    case OpStrictNotEqual:
        leftConst->value = Runtime::compareStrictNotEqual(l, r);
        leftConst->type = BoolType;
        expr = leftConst;
        return true;
    case OpNotEqual:
        leftConst->value = Runtime::compareNotEqual(l, r);
        leftConst->type = BoolType;
        expr = leftConst;
        return true;
    default:
        break;
    }

    return false;
}

void cfg2dot(IR::Function *f, const QVector<LoopDetection::LoopInfo *> &loops = QVector<LoopDetection::LoopInfo *>())
{
    static const bool showCode = qEnvironmentVariableIsSet("QV4_SHOW_IR");
    if (!showCode)
        return;

    QBuffer buf;
    buf.open(QIODevice::WriteOnly);
    QTextStream qout(&buf);

    struct Util {
        QTextStream &qout;
        Util(QTextStream &qout): qout(qout) {}
        void genLoop(LoopDetection::LoopInfo *loop)
        {
            qout << "  subgraph \"cluster" << quint64(loop) << "\" {\n";
            qout << "    L" << loop->loopHeader->index() << ";\n";
            foreach (BasicBlock *bb, loop->loopBody)
                qout << "    L" << bb->index() << ";\n";
            foreach (LoopDetection::LoopInfo *nested, loop->nestedLoops)
                genLoop(nested);
            qout << "  }\n";
        }
    };

    QString name;
    if (f->name) name = *f->name;
    else name = QStringLiteral("%1").arg((unsigned long long)f);
    qout << "digraph \"" << name << "\" { ordering=out;\n";

    foreach (LoopDetection::LoopInfo *l, loops) {
        if (l->parentLoop == 0)
            Util(qout).genLoop(l);
    }

    for (BasicBlock *bb : f->basicBlocks()) {
        if (bb->isRemoved())
            continue;

        int idx = bb->index();
        qout << "  L" << idx << " [label=\"L" << idx << "\"";
        if (idx == 0 || bb->terminator()->asRet())
            qout << ", shape=doublecircle";
        else
            qout << ", shape=circle";
        qout << "];\n";
        for (BasicBlock *out : bb->out)
            qout << "  L" << idx << " -> L" << out->index() << "\n";
    }

    qout << "}\n";
    buf.close();
    qDebug("%s", buf.data().constData());
}

} // anonymous namespace

void optimizeSSA(StatementWorklist &W, DefUses &defUses, DominatorTree &df)
{
    IR::Function *function = W.function();
    ExprReplacer replaceUses(defUses, function);

    Stmt *s = 0;
    while ((s = W.takeNext(s))) {

        if (Phi *phi = s->asPhi()) {
            // dead code elimination:
            if (defUses.useCount(*phi->targetTemp) == 0) {
                W += defUses.removeDefUses(phi);
                W.remove(s);
                continue;
            }

            // constant propagation:
            if (Const *c = isConstPhi(phi)) {
                replaceUses(phi->targetTemp, c, W);
                defUses.removeDef(*phi->targetTemp);
                W.remove(s);
                continue;
            }

            // copy propagation:
            if (phi->incoming.size() == 1) {
                Temp *t = phi->targetTemp;
                Expr *e = phi->incoming.first();

                QVector<Stmt *> newT2Uses;
                replaceUses(t, e, W, &newT2Uses);
                if (Temp *t2 = e->asTemp()) {
                    defUses.removeUse(s, *t2);
                    defUses.addUses(*t2, newT2Uses);
                    W += defUses.defStmt(*t2);
                }
                defUses.removeDef(*t);
                W.remove(s);
                continue;
            }
        } else  if (Move *m = s->asMove()) {
            if (Convert *convert = m->source->asConvert()) {
                if (Const *sourceConst = convert->expr->asConst()) {
                    convertConst(sourceConst, convert->type);
                    m->source = sourceConst;
                    W += m;
                    continue;
                } else if (Temp *sourceTemp = convert->expr->asTemp()) {
                    if (sourceTemp->type == convert->type) {
                        m->source = sourceTemp;
                        W += m;
                        continue;
                    }
                }
            }

            if (Temp *targetTemp = m->target->asTemp()) {
                // dead code elimination:
                if (defUses.useCount(*targetTemp) == 0) {
                    EliminateDeadCode(defUses, W).run(m->source, s);
                    if (!m->source)
                        W.remove(s);
                    continue;
                }

                // constant propagation:
                if (Const *sourceConst = m->source->asConst()) {
                    Q_ASSERT(sourceConst->type != UnknownType);
                    replaceUses(targetTemp, sourceConst, W);
                    defUses.removeDef(*targetTemp);
                    W.remove(s);
                    continue;
                }
                if (Member *member = m->source->asMember()) {
                    if (member->kind == Member::MemberOfEnum) {
                        Const *c = function->New<Const>();
                        const int enumValue = member->enumValue;
                        c->init(SInt32Type, enumValue);
                        replaceUses(targetTemp, c, W);
                        defUses.removeDef(*targetTemp);
                        W.remove(s);
                        defUses.removeUse(s, *member->base->asTemp());
                        continue;
                    } else if (member->kind != IR::Member::MemberOfIdObjectsArray && member->attachedPropertiesId != 0 && member->property && member->base->asTemp()) {
                        // Attached properties have no dependency on their base. Isel doesn't
                        // need it and we can eliminate the temp used to initialize it.
                        defUses.removeUse(s, *member->base->asTemp());
                        Const *c = function->New<Const>();
                        c->init(SInt32Type, 0);
                        member->base = c;
                        continue;
                    }
                }

                // copy propagation:
                if (Temp *sourceTemp = m->source->asTemp()) {
                    QVector<Stmt *> newT2Uses;
                    replaceUses(targetTemp, sourceTemp, W, &newT2Uses);
                    defUses.removeUse(s, *sourceTemp);
                    defUses.addUses(*sourceTemp, newT2Uses);
                    defUses.removeDef(*targetTemp);
                    W.remove(s);
                    continue;
                }

                if (Unop *unop = m->source->asUnop()) {
                    // Constant unary expression evaluation:
                    if (Const *constOperand = unop->expr->asConst()) {
                        if (constOperand->type & NumberType || constOperand->type == BoolType) {
                            // TODO: implement unop propagation for other constant types
                            bool doneSomething = false;
                            switch (unop->op) {
                            case OpNot:
                                constOperand->value = !constOperand->value;
                                constOperand->type = BoolType;
                                doneSomething = true;
                                break;
                            case OpUMinus:
                                if (int(constOperand->value) == 0 && int(constOperand->value) == constOperand->value) {
                                    if (isNegative(constOperand->value))
                                        constOperand->value = 0;
                                    else
                                        constOperand->value = -1 / Q_INFINITY;
                                    constOperand->type = DoubleType;
                                    doneSomething = true;
                                    break;
                                }

                                constOperand->value = -constOperand->value;
                                doneSomething = true;
                                break;
                            case OpUPlus:
                                if (unop->type != UnknownType)
                                    constOperand->type = unop->type;
                                doneSomething = true;
                                break;
                            case OpCompl:
                                constOperand->value = ~QV4::Primitive::toInt32(constOperand->value);
                                constOperand->type = SInt32Type;
                                doneSomething = true;
                                break;
                            case OpIncrement:
                                constOperand->value = constOperand->value + 1;
                                doneSomething = true;
                                break;
                            case OpDecrement:
                                constOperand->value = constOperand->value - 1;
                                doneSomething = true;
                                break;
                            default:
                                break;
                            };

                            if (doneSomething) {
                                m->source = constOperand;
                                W += m;
                            }
                        }
                    }
                    // TODO: if the result of a unary not operation is only used in a cjump,
                    //       then inline it.

                    continue;
                }

                if (Binop *binop = m->source->asBinop()) {
                    Const *leftConst = binop->left->asConst();
                    Const *rightConst = binop->right->asConst();

                    { // Typical casts to int32:
                        Expr *casted = 0;
                        switch (binop->op) {
                        case OpBitAnd:
                            if (leftConst && !rightConst && QV4::Primitive::toUInt32(leftConst->value) == 0xffffffff)
                                casted = binop->right;
                            else if (!leftConst && rightConst && QV4::Primitive::toUInt32(rightConst->value) == 0xffffffff)
                                casted = binop->left;
                            break;
                        case OpBitOr:
                            if (leftConst && !rightConst && QV4::Primitive::toInt32(leftConst->value) == 0)
                                casted = binop->right;
                            else if (!leftConst && rightConst && QV4::Primitive::toUInt32(rightConst->value) == 0)
                                casted = binop->left;
                            break;
                        default:
                            break;
                        }
                        if (casted && casted->type == SInt32Type) {
                            m->source = casted;
                            W += m;
                            continue;
                        }
                    }
                    if (rightConst) {
                        switch (binop->op) {
                        case OpLShift:
                        case OpRShift:
                            if (double v = QV4::Primitive::toInt32(rightConst->value) & 0x1f) {
                                // mask right hand side of shift operations
                                rightConst->value = v;
                                rightConst->type = SInt32Type;
                            } else {
                                // shifting a value over 0 bits is a move:
                                if (rightConst->value == 0) {
                                    m->source = binop->left;
                                    W += m;
                                }
                            }

                            break;
                        default:
                            break;
                        }
                    }

                    // TODO: More constant binary expression evaluation
                    // TODO: If the result of the move is only used in one single cjump, then
                    //       inline the binop into the cjump.
                    if (!leftConst || leftConst->type == StringType || leftConst->type == VarType || leftConst->type == QObjectType)
                        continue;
                    if (!rightConst || rightConst->type == StringType || rightConst->type == VarType || rightConst->type == QObjectType)
                        continue;

                    QV4::Primitive lc = convertToValue(leftConst);
                    QV4::Primitive rc = convertToValue(rightConst);
                    double l = lc.toNumber();
                    double r = rc.toNumber();

                    switch (binop->op) {
                    case OpMul:
                        leftConst->value = l * r;
                        leftConst->type = DoubleType;
                        m->source = leftConst;
                        W += m;
                        break;
                    case OpAdd:
                        leftConst->value = l + r;
                        leftConst->type = DoubleType;
                        m->source = leftConst;
                        W += m;
                        break;
                    case OpSub:
                        leftConst->value = l - r;
                        leftConst->type = DoubleType;
                        m->source = leftConst;
                        W += m;
                        break;
                    case OpDiv:
                        leftConst->value = l / r;
                        leftConst->type = DoubleType;
                        m->source = leftConst;
                        W += m;
                        break;
                    case OpMod:
                        leftConst->value = std::fmod(l, r);
                        leftConst->type = DoubleType;
                        m->source = leftConst;
                        W += m;
                        break;
                    default:
                        if (tryOptimizingComparison(m->source))
                            W += m;
                        break;
                    }

                    continue;
                }
            } // TODO: var{#0} = double{%10} where %10 is defined once and used once. E.g.: function(t){t = t % 2; return t; }

        } else if (CJump *cjump = s->asCJump()) {
            if (Const *constantCondition = cjump->cond->asConst()) {
                // Note: this assumes that there are no critical edges! Meaning, we can safely purge
                //       any basic blocks that are found to be unreachable.
                Jump *jump = function->NewStmt<Jump>();
                W.registerNewStatement(jump);
                if (convertToValue(constantCondition).toBoolean()) {
                    jump->target = cjump->iftrue;
                    unlink(cjump->parent, cjump->iffalse, function, defUses, W, df);
                } else {
                    jump->target = cjump->iffalse;
                    unlink(cjump->parent, cjump->iftrue, function, defUses, W, df);
                }
                W.replace(s, jump);

                continue;
            } else if (cjump->cond->asBinop()) {
                if (tryOptimizingComparison(cjump->cond))
                    W += cjump;
                continue;
            }
            // TODO: Constant unary expression evaluation
            // TODO: if the expression is an unary not operation, lift the expression, and switch
            //       the then/else blocks.
        }
    }

    W.applyToFunction();
}

//### TODO: use DefUses from the optimizer, because it already has all this information
class InputOutputCollector: protected StmtVisitor, protected ExprVisitor {
    void setOutput(Temp *out)
    {
        Q_ASSERT(!output);
        output = out;
    }

public:
    std::vector<Temp *> inputs;
    Temp *output;

    InputOutputCollector()
    { inputs.reserve(4); }

    void collect(Stmt *s) {
        inputs.resize(0);
        output = 0;
        s->accept(this);
    }

protected:
    virtual void visitConst(Const *) {}
    virtual void visitString(IR::String *) {}
    virtual void visitRegExp(IR::RegExp *) {}
    virtual void visitName(Name *) {}
    virtual void visitTemp(Temp *e) {
        inputs.push_back(e);
    }
    virtual void visitArgLocal(ArgLocal *) {}
    virtual void visitClosure(Closure *) {}
    virtual void visitConvert(Convert *e) { e->expr->accept(this); }
    virtual void visitUnop(Unop *e) { e->expr->accept(this); }
    virtual void visitBinop(Binop *e) { e->left->accept(this); e->right->accept(this); }
    virtual void visitCall(Call *e) {
        e->base->accept(this);
        for (ExprList *it = e->args; it; it = it->next)
            it->expr->accept(this);
    }
    virtual void visitNew(New *e) {
        e->base->accept(this);
        for (ExprList *it = e->args; it; it = it->next)
            it->expr->accept(this);
    }
    virtual void visitSubscript(Subscript *e) { e->base->accept(this); e->index->accept(this); }
    virtual void visitMember(Member *e) { e->base->accept(this); }
    virtual void visitExp(Exp *s) { s->expr->accept(this); }
    virtual void visitMove(Move *s) {
        s->source->accept(this);
        if (Temp *t = s->target->asTemp()) {
            setOutput(t);
        } else {
            s->target->accept(this);
        }
    }
    virtual void visitJump(Jump *) {}
    virtual void visitCJump(CJump *s) { s->cond->accept(this); }
    virtual void visitRet(Ret *s) { s->expr->accept(this); }
    virtual void visitPhi(Phi *) {
        // Handled separately
    }
};

/*
 * The algorithm is described in:
 *
 *   Linear Scan Register Allocation on SSA Form
 *   Christian Wimmer & Michael Franz, CGO'10, April 24-28, 2010
 *
 * See LifeTimeIntervals::renumber for details on the numbering.
 */
class LifeRanges {
    typedef QSet<Temp> LiveRegs;

    std::vector<LiveRegs> _liveIn;
    std::vector<LifeTimeInterval *> _intervals;
    LifeTimeIntervals::Ptr _sortedIntervals;

    LifeTimeInterval &interval(const Temp *temp)
    {
        LifeTimeInterval *&lti = _intervals[temp->index];
        if (Q_UNLIKELY(!lti)) {
            lti = new LifeTimeInterval;
            lti->setTemp(*temp);
        }
        return *lti;
    }

    int defPosition(IR::Stmt *s) const
    {
        return usePosition(s) + 1;
    }

    int usePosition(IR::Stmt *s) const
    {
        return _sortedIntervals->positionForStatement(s);
    }

    int start(IR::BasicBlock *bb) const
    {
        return _sortedIntervals->startPosition(bb);
    }

    int end(IR::BasicBlock *bb) const
    {
        return _sortedIntervals->endPosition(bb);
    }

public:
    LifeRanges(IR::Function *function, const QHash<BasicBlock *, BasicBlock *> &startEndLoops)
        : _intervals(function->tempCount)
    {
        _sortedIntervals = LifeTimeIntervals::create(function);
        _liveIn.resize(function->basicBlockCount());

        for (int i = function->basicBlockCount() - 1; i >= 0; --i) {
            BasicBlock *bb = function->basicBlock(i);
            buildIntervals(bb, startEndLoops.value(bb, 0));
        }

        _intervals.clear();
    }

    LifeTimeIntervals::Ptr intervals() const { return _sortedIntervals; }

    void dump() const
    {
        QBuffer buf;
        buf.open(QIODevice::WriteOnly);
        QTextStream qout(&buf);

        qout << "Life ranges:" << endl;
        qout << "Intervals:" << endl;
        foreach (const LifeTimeInterval *range, _sortedIntervals->intervals()) {
            range->dump(qout);
            qout << endl;
        }

        IRPrinter printer(&qout);
        for (size_t i = 0, ei = _liveIn.size(); i != ei; ++i) {
            qout << "L" << i <<" live-in: ";
            QList<Temp> live = QList<Temp>::fromSet(_liveIn.at(i));
            if (live.isEmpty())
                qout << "(none)";
            std::sort(live.begin(), live.end());
            for (int i = 0; i < live.size(); ++i) {
                if (i > 0) qout << ", ";
                printer.print(&live[i]);
            }
            qout << endl;
        }
        buf.close();
        qDebug("%s", buf.data().constData());
    }

private:
    void buildIntervals(BasicBlock *bb, BasicBlock *loopEnd)
    {
        LiveRegs live;
        for (BasicBlock *successor : bb->out) {
            live.unite(_liveIn[successor->index()]);
            const int bbIndex = successor->in.indexOf(bb);
            Q_ASSERT(bbIndex >= 0);

            for (Stmt *s : successor->statements()) {
                if (Phi *phi = s->asPhi()) {
                    if (Temp *t = phi->incoming.at(bbIndex)->asTemp())
                        live.insert(*t);
                } else {
                    break;
                }
            }
        }

        const QVector<Stmt *> &statements = bb->statements();

        foreach (const Temp &opd, live)
            interval(&opd).addRange(start(bb), end(bb));

        InputOutputCollector collector;
        for (int i = statements.size() - 1; i >= 0; --i) {
            Stmt *s = statements.at(i);
            if (Phi *phi = s->asPhi()) {
                LiveRegs::iterator it = live.find(*phi->targetTemp);
                if (it == live.end()) {
                    // a phi node target that is only defined, but never used
                    interval(phi->targetTemp).setFrom(start(bb));
                } else {
                    live.erase(it);
                }
                _sortedIntervals->add(&interval(phi->targetTemp));
                continue;
            }
            collector.collect(s);
            //### TODO: use DefUses from the optimizer, because it already has all this information
            if (Temp *opd = collector.output) {
                LifeTimeInterval &lti = interval(opd);
                lti.setFrom(defPosition(s));
                live.remove(lti.temp());
                _sortedIntervals->add(&lti);
            }
            //### TODO: use DefUses from the optimizer, because it already has all this information
            for (size_t i = 0, ei = collector.inputs.size(); i != ei; ++i) {
                Temp *opd = collector.inputs[i];
                interval(opd).addRange(start(bb), usePosition(s));
                live.insert(*opd);
            }
        }

        if (loopEnd) { // Meaning: bb is a loop header, because loopEnd is set to non-null.
            foreach (const Temp &opd, live)
                interval(&opd).addRange(start(bb), usePosition(loopEnd->terminator()));
        }

        _liveIn[bb->index()] = live;
    }
};

void removeUnreachleBlocks(IR::Function *function)
{
    QVector<BasicBlock *> newSchedule;
    newSchedule.reserve(function->basicBlockCount());
    for (BasicBlock *bb : function->basicBlocks())
        if (!bb->isRemoved())
            newSchedule.append(bb);
    function->setScheduledBlocks(newSchedule);
    function->renumberBasicBlocks();
}

class ConvertArgLocals: protected StmtVisitor, protected ExprVisitor
{
public:
    ConvertArgLocals(IR::Function *function)
        : function(function)
        , convertArgs(!function->usesArgumentsObject)
    {
        tempForFormal.resize(function->formals.size(), -1);
        tempForLocal.resize(function->locals.size(), -1);
    }

    void toTemps()
    {
        if (function->variablesCanEscape())
            return;

        QVector<Stmt *> extraMoves;
        if (convertArgs) {
            const int formalCount = function->formals.size();
            extraMoves.reserve(formalCount + function->basicBlock(0)->statementCount());
            extraMoves.resize(formalCount);

            for (int i = 0; i != formalCount; ++i) {
                const int newTemp = function->tempCount++;
                tempForFormal[i] = newTemp;

                ArgLocal *source = function->New<ArgLocal>();
                source->init(ArgLocal::Formal, i, 0);

                Temp *target = function->New<Temp>();
                target->init(Temp::VirtualRegister, newTemp);

                Move *m = function->NewStmt<Move>();
                m->init(target, source);
                extraMoves[i] = m;
            }
        }

        for (BasicBlock *bb : function->basicBlocks())
            if (!bb->isRemoved())
                for (Stmt *s : bb->statements())
                    s->accept(this);

        if (convertArgs && function->formals.size() > 0)
            function->basicBlock(0)->prependStatements(extraMoves);

        function->locals.clear();
    }

protected:
    virtual void visitConst(Const *) {}
    virtual void visitString(IR::String *) {}
    virtual void visitRegExp(IR::RegExp *) {}
    virtual void visitName(Name *) {}
    virtual void visitTemp(Temp *) {}
    virtual void visitArgLocal(ArgLocal *) {}
    virtual void visitClosure(Closure *) {}
    virtual void visitConvert(Convert *e) { check(e->expr); }
    virtual void visitUnop(Unop *e) { check(e->expr); }
    virtual void visitBinop(Binop *e) { check(e->left); check(e->right); }
    virtual void visitCall(Call *e) {
        check(e->base);
        for (ExprList *it = e->args; it; it = it->next)
            check(it->expr);
    }
    virtual void visitNew(New *e) {
        check(e->base);
        for (ExprList *it = e->args; it; it = it->next)
            check(it->expr);
    }
    virtual void visitSubscript(Subscript *e) { check(e->base); check(e->index); }
    virtual void visitMember(Member *e) { check(e->base); }
    virtual void visitExp(Exp *s) { check(s->expr); }
    virtual void visitMove(Move *s) { check(s->target); check(s->source); }
    virtual void visitJump(Jump *) {}
    virtual void visitCJump(CJump *s) { check(s->cond); }
    virtual void visitRet(Ret *s) { check(s->expr); }
    virtual void visitPhi(Phi *) {
        Q_UNREACHABLE();
    }

private:
    void check(Expr *&e) {
        if (ArgLocal *al = e->asArgLocal()) {
            if (al->kind == ArgLocal::Local) {
                Temp *t = function->New<Temp>();
                t->init(Temp::VirtualRegister, fetchTempForLocal(al->index));
                e = t;
            } else if (convertArgs && al->kind == ArgLocal::Formal) {
                Temp *t = function->New<Temp>();
                t->init(Temp::VirtualRegister, fetchTempForFormal(al->index));
                e = t;
            }
        } else {
            e->accept(this);
        }
    }

    int fetchTempForLocal(int local)
    {
        int &ref = tempForLocal[local];
        if (ref == -1)
            ref = function->tempCount++;
        return ref;
    }

    int fetchTempForFormal(int formal)
    {
        return tempForFormal[formal];
    }

    IR::Function *function;
    bool convertArgs;
    std::vector<int> tempForFormal;
    std::vector<int> tempForLocal;
};

class CloneBasicBlock: protected IR::StmtVisitor, protected CloneExpr
{
public:
    BasicBlock *operator()(IR::BasicBlock *originalBlock)
    {
        block = new BasicBlock(originalBlock->function, 0);

        for (Stmt *s : originalBlock->statements()) {
            s->accept(this);
            clonedStmt->location = s->location;
        }

        return block;
    }

protected:
    virtual void visitExp(Exp *stmt)
    { clonedStmt = block->EXP(clone(stmt->expr)); }

    virtual void visitMove(Move *stmt)
    { clonedStmt = block->MOVE(clone(stmt->target), clone(stmt->source)); }

    virtual void visitJump(Jump *stmt)
    { clonedStmt = block->JUMP(stmt->target); }

    virtual void visitCJump(CJump *stmt)
    { clonedStmt = block->CJUMP(clone(stmt->cond), stmt->iftrue, stmt->iffalse); }

    virtual void visitRet(Ret *stmt)
    { clonedStmt = block->RET(clone(stmt->expr)); }

    virtual void visitPhi(Phi *stmt)
    {
        Phi *phi = block->function->NewStmt<Phi>();
        clonedStmt = phi;

        phi->targetTemp = clone(stmt->targetTemp);
        foreach (Expr *in, stmt->incoming)
            phi->incoming.append(clone(in));
        block->appendStatement(phi);
    }

private:
    IR::Stmt *clonedStmt;
};

// Loop-peeling is done by unfolding the loop once. The "original" loop basic blocks stay where they
// are, and a copy of the loop is placed after it. Special care is taken while copying the loop body:
// by having the copies of the basic-blocks point to the same nodes as the "original" basic blocks,
// updating the immediate dominators is easy: if the edge of a copied basic-block B points to a
// block C that has also been copied, set the immediate dominator of B to the corresponding
// immediate dominator of C. Finally, for any node outside the loop that gets a new edge attached,
// the immediate dominator has to be re-calculated.
class LoopPeeling
{
    DominatorTree &dt;

public:
    LoopPeeling(DominatorTree &dt)
        : dt(dt)
    {}

    void run(const QVector<LoopDetection::LoopInfo *> &loops)
    {
        foreach (LoopDetection::LoopInfo *loopInfo, loops)
            peelLoop(loopInfo);
    }

private:
    // All copies have their outgoing edges pointing to the same successor block as the originals.
    // For each copied block, check where the outgoing edges point to. If it's a block inside the
    // (original) loop, rewire it to the corresponding copy. Otherwise, which is when it points
    // out of the loop, leave it alone.
    // As an extra, collect all edges that point out of the copied loop, because the targets need
    // to have their immediate dominator rechecked.
    void rewire(BasicBlock *newLoopBlock, const QVector<BasicBlock *> &from, const QVector<BasicBlock *> &to, QVector<BasicBlock *> &loopExits)
    {
        for (int i = 0, ei = newLoopBlock->out.size(); i != ei; ++i) {
            BasicBlock *&out = newLoopBlock->out[i];
            const int idx = from.indexOf(out);
            if (idx == -1) {
                if (!loopExits.contains(out))
                    loopExits.append(out);
            } else {
                out->in.removeOne(newLoopBlock);
                BasicBlock *newTo = to.at(idx);
                newTo->in.append(newLoopBlock);
                out = newTo;

                Stmt *terminator = newLoopBlock->terminator();
                if (Jump *jump = terminator->asJump()) {
                    Q_ASSERT(i == 0);
                    jump->target = newTo;
                } else if (CJump *cjump = terminator->asCJump()) {
                    Q_ASSERT(i == 0 || i == 1);
                    if (i == 0)
                        cjump->iftrue = newTo;
                    else
                        cjump->iffalse = newTo;
                }
            }
        }
    }

    void peelLoop(LoopDetection::LoopInfo *loop)
    {
        CloneBasicBlock clone;

        LoopDetection::LoopInfo unpeeled(*loop);
        unpeeled.loopHeader = clone(unpeeled.loopHeader);
        unpeeled.loopHeader->setContainingGroup(loop->loopHeader->containingGroup());
        unpeeled.loopHeader->markAsGroupStart(true);
        for (int i = 0, ei = unpeeled.loopBody.size(); i != ei; ++i) {
            BasicBlock *&bodyBlock = unpeeled.loopBody[i];
            bodyBlock = clone(bodyBlock);
            bodyBlock->setContainingGroup(unpeeled.loopHeader);
            Q_ASSERT(bodyBlock->statementCount() == loop->loopBody[i]->statementCount());
        }

        // The cloned blocks will have no incoming edges, but they do have outgoing ones (copying
        // the terminators will automatically insert that edge). The blocks where the originals
        // pointed to will have an extra incoming edge from the copied blocks.

        BasicBlock::IncomingEdges inCopy = loop->loopHeader->in;
        for (BasicBlock *in : inCopy) {
            if (unpeeled.loopHeader != in // this can happen for really tight loops (where there are no body blocks). This is a back-edge in that case.
                    && !unpeeled.loopBody.contains(in) // if the edge is not coming from within the copied set, leave it alone
                    && !dt.dominates(loop->loopHeader, in)) // an edge coming from within the loop (so a back-edge): this is handled when rewiring all outgoing edges
                continue;

            unpeeled.loopHeader->in.append(in);
            loop->loopHeader->in.removeOne(in);

            Stmt *terminator = in->terminator();
            if (Jump *jump = terminator->asJump()) {
                jump->target = unpeeled.loopHeader;
                in->out[0] = unpeeled.loopHeader;
            } else if (CJump *cjump = terminator->asCJump()) {
                if (cjump->iftrue == loop->loopHeader) {
                    cjump->iftrue = unpeeled.loopHeader;
                    Q_ASSERT(in->out[0] == loop->loopHeader);
                    in->out[0] = unpeeled.loopHeader;
                } else if (cjump->iffalse == loop->loopHeader) {
                    cjump->iffalse = unpeeled.loopHeader;
                    Q_ASSERT(in->out[1] == loop->loopHeader);
                    in->out[1] = unpeeled.loopHeader;
                } else {
                    Q_UNREACHABLE();
                }
            }
        }

        QVector<BasicBlock *> loopExits;
        loopExits.reserve(8);
        loopExits.append(unpeeled.loopHeader);

        IR::Function *f = unpeeled.loopHeader->function;
        rewire(unpeeled.loopHeader, loop->loopBody, unpeeled.loopBody, loopExits);
        f->addBasicBlock(unpeeled.loopHeader);
        for (int i = 0, ei = unpeeled.loopBody.size(); i != ei; ++i) {
            BasicBlock *bodyBlock = unpeeled.loopBody.at(i);
            rewire(bodyBlock, loop->loopBody, unpeeled.loopBody, loopExits);
            f->addBasicBlock(bodyBlock);
        }

        // The original loop is now peeled off, and won't jump back to the loop header. Meaning, it
        // is not a loop anymore, so unmark it.
        loop->loopHeader->markAsGroupStart(false);
        foreach (BasicBlock *bb, loop->loopBody)
            bb->setContainingGroup(loop->loopHeader->containingGroup());

        // calculate the idoms in a separate loop, because addBasicBlock in the previous loop will
        // set the block index, which in turn is used by the dominator tree.
        for (int i = 0, ei = unpeeled.loopBody.size(); i != ei; ++i) {
            BasicBlock *bodyBlock = unpeeled.loopBody.at(i);
            BasicBlock *idom = dt.immediateDominator(loop->loopBody.at(i));
            const int idx = loop->loopBody.indexOf(idom);
            if (idom == loop->loopHeader)
                idom = unpeeled.loopHeader;
            else if (idx != -1)
                idom = unpeeled.loopBody.at(idx);
            Q_ASSERT(idom);
            dt.setImmediateDominator(bodyBlock, idom);
        }

        BasicBlockSet siblings(f);
        foreach (BasicBlock *bb, loopExits)
            dt.collectSiblings(bb, siblings);

        dt.recalculateIDoms(siblings, loop->loopHeader);
    }
};

static void verifyCFG(IR::Function *function)
{
    if (!DoVerification)
        return;

    for (BasicBlock *bb : function->basicBlocks()) {
        if (bb->isRemoved()) {
            Q_ASSERT(bb->in.isEmpty());
            Q_ASSERT(bb->out.isEmpty());
            continue;
        }

        Q_ASSERT(function->basicBlock(bb->index()) == bb);

        // Check the terminators:
        if (Jump *jump = bb->terminator()->asJump()) {
            Q_UNUSED(jump);
            Q_ASSERT(jump->target);
            Q_ASSERT(!jump->target->isRemoved());
            Q_ASSERT(bb->out.size() == 1);
            Q_ASSERT(bb->out.first() == jump->target);
        } else if (CJump *cjump = bb->terminator()->asCJump()) {
            Q_UNUSED(cjump);
            Q_ASSERT(bb->out.size() == 2);
            Q_ASSERT(cjump->iftrue);
            Q_ASSERT(!cjump->iftrue->isRemoved());
            Q_ASSERT(cjump->iftrue == bb->out[0]);
            Q_ASSERT(cjump->iffalse);
            Q_ASSERT(!cjump->iffalse->isRemoved());
            Q_ASSERT(cjump->iffalse == bb->out[1]);
        } else if (bb->terminator()->asRet()) {
            Q_ASSERT(bb->out.size() == 0);
        } else {
            Q_UNREACHABLE();
        }

        // Check the outgoing edges:
        for (BasicBlock *out : bb->out) {
            Q_UNUSED(out);
            Q_ASSERT(!out->isRemoved());
            Q_ASSERT(out->in.contains(bb));
        }

        // Check the incoming edges:
        for (BasicBlock *in : bb->in) {
            Q_UNUSED(in);
            Q_ASSERT(!in->isRemoved());
            Q_ASSERT(in->out.contains(bb));
        }
    }
}

static void verifyImmediateDominators(const DominatorTree &dt, IR::Function *function)
{
    if (!DoVerification)
        return;

    cfg2dot(function);
    dt.dumpImmediateDominators();
    DominatorTree referenceTree(function);

    for (BasicBlock *bb : function->basicBlocks()) {
        if (bb->isRemoved())
            continue;

        BasicBlock *idom = dt.immediateDominator(bb);
        BasicBlock *referenceIdom = referenceTree.immediateDominator(bb);
        Q_UNUSED(idom);
        Q_UNUSED(referenceIdom);
        Q_ASSERT(idom == referenceIdom);
    }
}

static void verifyNoPointerSharing(IR::Function *function)
{
    if (!DoVerification)
        return;

    class : public StmtVisitor, public ExprVisitor {
    public:
        void operator()(IR::Function *f)
        {
            for (BasicBlock *bb : f->basicBlocks()) {
                if (bb->isRemoved())
                    continue;

                for (Stmt *s : bb->statements())
                    s->accept(this);
            }
        }

    protected:
        virtual void visitExp(Exp *s) { check(s); s->expr->accept(this); }
        virtual void visitMove(Move *s) { check(s); s->target->accept(this); s->source->accept(this); }
        virtual void visitJump(Jump *s) { check(s); }
        virtual void visitCJump(CJump *s) { check(s); s->cond->accept(this); }
        virtual void visitRet(Ret *s) { check(s); s->expr->accept(this); }
        virtual void visitPhi(Phi *s)
        {
            check(s);
            s->targetTemp->accept(this);
            foreach (Expr *e, s->incoming)
                e->accept(this);
        }

        virtual void visitConst(Const *e) { check(e); }
        virtual void visitString(IR::String *e) { check(e); }
        virtual void visitRegExp(IR::RegExp *e) { check(e); }
        virtual void visitName(Name *e) { check(e); }
        virtual void visitTemp(Temp *e) { check(e); }
        virtual void visitArgLocal(ArgLocal *e) { check(e); }
        virtual void visitClosure(Closure *e) { check(e); }
        virtual void visitConvert(Convert *e) { check(e); e->expr->accept(this); }
        virtual void visitUnop(Unop *e) { check(e); e->expr->accept(this); }
        virtual void visitBinop(Binop *e) { check(e); e->left->accept(this); e->right->accept(this); }
        virtual void visitCall(Call *e) { check(e); e->base->accept(this); check(e->args); }
        virtual void visitNew(New *e) { check(e); e->base->accept(this); check(e->args); }
        virtual void visitSubscript(Subscript *e) { check(e); e->base->accept(this); e->index->accept(this); }
        virtual void visitMember(Member *e) { check(e); e->base->accept(this); }

        void check(ExprList *l)
        {
            for (ExprList *it = l; it; it = it->next)
                check(it->expr);
        }

    private:
        void check(Stmt *s)
        {
            Q_ASSERT(!stmts.contains(s));
            stmts.insert(s);
        }

        void check(Expr *e)
        {
            Q_ASSERT(!exprs.contains(e));
            exprs.insert(e);
        }

        QSet<Stmt *> stmts;
        QSet<Expr *> exprs;
    } V;
    V(function);
}

class RemoveLineNumbers: public SideEffectsChecker, public StmtVisitor
{
public:
    static void run(IR::Function *function)
    {
        for (BasicBlock *bb : function->basicBlocks()) {
            if (bb->isRemoved())
                continue;

            for (Stmt *s : bb->statements()) {
                if (!hasSideEffects(s)) {
                    s->location = QQmlJS::AST::SourceLocation();
                }
            }
        }
    }

private:
    static bool hasSideEffects(Stmt *stmt)
    {
        RemoveLineNumbers checker;
        stmt->accept(&checker);
        return checker.seenSideEffects();
    }

    void visitExp(Exp *s) Q_DECL_OVERRIDE { s->expr->accept(this); }
    void visitMove(Move *s) Q_DECL_OVERRIDE { s->source->accept(this); s->target->accept(this); }
    void visitJump(Jump *) Q_DECL_OVERRIDE {}
    void visitCJump(CJump *s) Q_DECL_OVERRIDE { s->cond->accept(this); }
    void visitRet(Ret *s) Q_DECL_OVERRIDE { s->expr->accept(this); }
    void visitPhi(Phi *) Q_DECL_OVERRIDE {}
};

} // anonymous namespace

void LifeTimeInterval::setFrom(int from) {
    Q_ASSERT(from > 0);

    if (_ranges.isEmpty()) { // this is the case where there is no use, only a define
        _ranges.push_front(Range(from, from));
        if (_end == InvalidPosition)
            _end = from;
    } else {
        _ranges.first().start = from;
    }
}

void LifeTimeInterval::addRange(int from, int to) {
    Q_ASSERT(from > 0);
    Q_ASSERT(to > 0);
    Q_ASSERT(to >= from);

    if (_ranges.isEmpty()) {
        _ranges.push_front(Range(from, to));
        _end = to;
        return;
    }

    Range *p = &_ranges.first();
    if (to + 1 >= p->start && p->end + 1 >= from) {
        p->start = qMin(p->start, from);
        p->end = qMax(p->end, to);
        while (_ranges.count() > 1) {
            Range *p1 = p + 1;
            if (p->end + 1 < p1->start || p1->end + 1 < p->start)
                break;
            p1->start = qMin(p->start, p1->start);
            p1->end = qMax(p->end, p1->end);
            _ranges.pop_front();
            p = &_ranges.first();
        }
    } else {
        if (to < p->start) {
            _ranges.push_front(Range(from, to));
        } else {
            Q_ASSERT(from > _ranges.last().end);
            _ranges.push_back(Range(from, to));
        }
    }

    _end = _ranges.last().end;
}

LifeTimeInterval LifeTimeInterval::split(int atPosition, int newStart)
{
    Q_ASSERT(atPosition < newStart || newStart == InvalidPosition);
    Q_ASSERT(atPosition <= _end);
    Q_ASSERT(newStart <= _end || newStart == InvalidPosition);

    if (_ranges.isEmpty() || atPosition < _ranges.first().start)
        return LifeTimeInterval();

    LifeTimeInterval newInterval = *this;
    newInterval.setSplitFromInterval(true);

    // search where to split the interval
    for (int i = 0, ei = _ranges.size(); i < ei; ++i) {
        if (_ranges.at(i).start <= atPosition) {
            if (_ranges.at(i).end >= atPosition) {
                // split happens in the middle of a range. Keep this range in both the old and the
                // new interval, and correct the end/start later
                _ranges.resize(i + 1);
                newInterval._ranges.remove(0, i);
                break;
            }
        } else {
            // split happens between two ranges.
            _ranges.resize(i);
            newInterval._ranges.remove(0, i);
            break;
        }
    }

    if (newInterval._ranges.first().end == atPosition)
        newInterval._ranges.removeFirst();

    if (newStart == InvalidPosition) {
        // the temp stays inactive for the rest of its lifetime
        newInterval = LifeTimeInterval();
    } else {
        // find the first range where the temp will get active again:
        while (!newInterval._ranges.isEmpty()) {
            const Range &range = newInterval._ranges.first();
            if (range.start > newStart) {
                // The split position is before the start of the range. Either we managed to skip
                // over the correct range, or we got an invalid split request. Either way, this
                // Should Never Happen <TM>.
                Q_ASSERT(range.start > newStart);
                return LifeTimeInterval();
            } else if (range.start <= newStart && range.end >= newStart) {
                // yay, we found the range that should be the new first range in the new interval!
                break;
            } else {
                // the temp stays inactive for this interval, so remove it.
                newInterval._ranges.removeFirst();
            }
        }
        Q_ASSERT(!newInterval._ranges.isEmpty());
        newInterval._ranges.first().start = newStart;
        _end = newStart;
    }

    // if we're in the middle of a range, set the end to the split position
    if (_ranges.last().end > atPosition)
        _ranges.last().end = atPosition;

    validate();
    newInterval.validate();

    return newInterval;
}

void LifeTimeInterval::dump(QTextStream &out) const {
    IRPrinter(&out).print(const_cast<Temp *>(&_temp));
    out << ": ends at " << _end << " with ranges ";
    if (_ranges.isEmpty())
        out << "(none)";
    for (int i = 0; i < _ranges.size(); ++i) {
        if (i > 0) out << ", ";
        out << _ranges[i].start << " - " << _ranges[i].end;
    }
    if (_reg != InvalidRegister)
        out << " (register " << _reg << ")";
}

bool LifeTimeInterval::lessThan(const LifeTimeInterval *r1, const LifeTimeInterval *r2) {
    if (r1->_ranges.first().start == r2->_ranges.first().start) {
        if (r1->isSplitFromInterval() == r2->isSplitFromInterval())
            return r1->_ranges.last().end < r2->_ranges.last().end;
        else
            return r1->isSplitFromInterval();
    } else
        return r1->_ranges.first().start < r2->_ranges.first().start;
}

bool LifeTimeInterval::lessThanForTemp(const LifeTimeInterval *r1, const LifeTimeInterval *r2)
{
    return r1->temp() < r2->temp();
}

LifeTimeIntervals::LifeTimeIntervals(IR::Function *function)
    : _basicBlockPosition(function->basicBlockCount())
    , _positionForStatement(function->statementCount(), IR::Stmt::InvalidId)
    , _lastPosition(0)
{
    _intervals.reserve(function->tempCount + 32); // we reserve a bit more space for intervals, because the register allocator will add intervals with fixed ranges for each register.
    renumber(function);
}

// Renumbering works as follows:
//  - phi statements are not numbered
//  - statement numbers start at 0 (zero) and increment get an even number (lastPosition + 2)
//  - basic blocks start at firstStatementNumber - 1, or rephrased: lastPosition + 1
//  - basic blocks end at the number of the last statement
// And during life-time calculation the next rule is used:
//  - any temporary starts its life-time at definingStatementPosition + 1
//
// This numbering simulates half-open intervals. For example:
//   0: %1 = 1
//   2: %2 = 2
//   4: %3 = %1 + %2
//   6: print(%3)
// Here the half-open life-time intervals would be:
//   %1: (0-4]
//   %2: (2-4]
//   %3: (4-6]
// Instead, we use the even statement positions for uses of temporaries, and the odd positions for
// their definitions:
//   %1: [1-4]
//   %2: [3-4]
//   %3: [5-6]
// This has the nice advantage that placing %3 (for example) is really easy: the start will
// never overlap with the end of the uses of the operands used in the defining statement.
//
// The reason to start a basic-block at firstStatementPosition - 1 is to have correct start
// positions for target temporaries of phi-nodes. Those temporaries will now start before the
// first statement. This also means that any moves that get generated when transforming out of SSA
// form, will not interfere with (read: overlap) any defining statements in the preceding
// basic-block.
void LifeTimeIntervals::renumber(IR::Function *function)
{
    for (BasicBlock *bb : function->basicBlocks()) {
        if (bb->isRemoved())
            continue;

        _basicBlockPosition[bb->index()].start = _lastPosition + 1;

        for (Stmt *s : bb->statements()) {
            if (s->asPhi())
                continue;

            _lastPosition += 2;
            _positionForStatement[s->id()] = _lastPosition;
        }

        _basicBlockPosition[bb->index()].end = _lastPosition;
    }
}

LifeTimeIntervals::~LifeTimeIntervals()
{
    qDeleteAll(_intervals);
}

Optimizer::Optimizer(IR::Function *function)
    : function(function)
    , inSSA(false)
{}

void Optimizer::run(QQmlEnginePrivate *qmlEngine, bool doTypeInference, bool peelLoops)
{
    showMeTheCode(function, "Before running the optimizer");

    cleanupBasicBlocks(function);

    function->removeSharedExpressions();
    int statementCount = 0;
    for (BasicBlock *bb : function->basicBlocks())
        if (!bb->isRemoved())
            statementCount += bb->statementCount();
//    showMeTheCode(function);

    static bool doSSA = qEnvironmentVariableIsEmpty("QV4_NO_SSA");

    if (!function->hasTry && !function->hasWith && !function->module->debugMode && doSSA && statementCount <= 300) {
//        qout << "SSA for " << (function->name ? qPrintable(*function->name) : "<anonymous>") << endl;

        ConvertArgLocals(function).toTemps();
        showMeTheCode(function, "After converting arguments to locals");

        // Calculate the dominator tree:
        DominatorTree df(function);

        {
            // This is in a separate scope, because loop-peeling doesn't (yet) update the LoopInfo
            // calculated by the LoopDetection. So by putting it in a separate scope, it is not
            // available after peeling.

            LoopDetection loopDetection(df);
            loopDetection.run(function);
            showMeTheCode(function, "After loop detection");
//            cfg2dot(function, loopDetection.allLoops());

            if (peelLoops) {
                QVector<LoopDetection::LoopInfo *> innerLoops = loopDetection.innermostLoops();
                LoopPeeling(df).run(innerLoops);

//                cfg2dot(function, loopDetection.allLoops());
                showMeTheCode(function, "After loop peeling");
                if (!innerLoops.isEmpty())
                    verifyImmediateDominators(df, function);
            }
        }

        verifyCFG(function);
        verifyNoPointerSharing(function);

        df.computeDF();

        verifyCFG(function);
        verifyImmediateDominators(df, function);

        DefUses defUses(function);

//        qout << "Converting to SSA..." << endl;
        convertToSSA(function, df, defUses);
//        showMeTheCode(function);
//        defUses.dump();

//        qout << "Cleaning up phi nodes..." << endl;
        cleanupPhis(defUses);
        showMeTheCode(function, "After cleaning up phi-nodes");

        StatementWorklist worklist(function);

        if (doTypeInference) {
//            qout << "Running type inference..." << endl;
            TypeInference(qmlEngine, defUses).run(worklist);
            showMeTheCode(function, "After type inference");

//            qout << "Doing reverse inference..." << endl;
            ReverseInference(defUses).run(function);
//            showMeTheCode(function);

//            qout << "Doing type propagation..." << endl;
            TypePropagation(defUses).run(function, worklist);
//            showMeTheCode(function);
            verifyNoPointerSharing(function);
        }

        static const bool doOpt = qEnvironmentVariableIsEmpty("QV4_NO_OPT");
        if (doOpt) {
//            qout << "Running SSA optimization..." << endl;
            worklist.reset();
            optimizeSSA(worklist, defUses, df);
            showMeTheCode(function, "After optimization");

            verifyImmediateDominators(df, function);
            verifyCFG(function);
        }

        verifyNoPointerSharing(function);

        // Basic-block cycles that are unreachable (i.e. for loops in a then-part where the
        // condition is calculated to be always false) are not yet removed. This will choke the
        // block scheduling, so remove those now.
//        qout << "Cleaning up unreachable basic blocks..." << endl;
        cleanupBasicBlocks(function);
//        showMeTheCode(function);

        // Transform the CFG into edge-split SSA.
//        qout << "Starting edge splitting..." << endl;
        splitCriticalEdges(function, df, worklist, defUses);
//        showMeTheCode(function);

        verifyImmediateDominators(df, function);
        verifyCFG(function);

//        qout << "Doing block scheduling..." << endl;
//        df.dumpImmediateDominators();
        startEndLoops = BlockScheduler(function, df).go();
        showMeTheCode(function, "After basic block scheduling");
//        cfg2dot(function);

#ifndef QT_NO_DEBUG
        checkCriticalEdges(function->basicBlocks());
#endif

        if (!function->module->debugMode) {
            RemoveLineNumbers::run(function);
            showMeTheCode(function, "After line number removal");
        }

//        qout << "Finished SSA." << endl;
        inSSA = true;
    } else {
        removeUnreachleBlocks(function);
        inSSA = false;
    }
}

void Optimizer::convertOutOfSSA() {
    if (!inSSA)
        return;

    // There should be no critical edges at this point.

    for (BasicBlock *bb : function->basicBlocks()) {
        MoveMapping moves;

        for (BasicBlock *successor : bb->out) {
            const int inIdx = successor->in.indexOf(bb);
            Q_ASSERT(inIdx >= 0);
            for (Stmt *s : successor->statements()) {
                if (Phi *phi = s->asPhi()) {
                    moves.add(clone(phi->incoming[inIdx], function),
                              clone(phi->targetTemp, function)->asTemp());
                } else {
                    break;
                }
            }
        }

        if (DebugMoveMapping) {
            QBuffer buf;
            buf.open(QIODevice::WriteOnly);
            QTextStream os(&buf);
            os << "Move mapping for function ";
            if (function->name)
                os << *function->name;
            else
                os << (void *) function;
            os << " on basic-block L" << bb->index() << ":" << endl;
            moves.dump();
            buf.close();
            qDebug("%s", buf.data().constData());
        }

        moves.order();

        moves.insertMoves(bb, function, true);
    }

    for (BasicBlock *bb : function->basicBlocks()) {
        while (!bb->isEmpty()) {
            if (bb->statements().first()->asPhi()) {
                bb->removeStatement(0);
            } else {
                break;
            }
        }
    }
}

LifeTimeIntervals::Ptr Optimizer::lifeTimeIntervals() const
{
    Q_ASSERT(isInSSA());

    LifeRanges lifeRanges(function, startEndLoops);
//    lifeRanges.dump();
//    showMeTheCode(function);
    return lifeRanges.intervals();
}

QSet<Jump *> Optimizer::calculateOptionalJumps()
{
    QSet<Jump *> optional;
    QSet<BasicBlock *> reachableWithoutJump;

    const int maxSize = function->basicBlockCount();
    optional.reserve(maxSize);
    reachableWithoutJump.reserve(maxSize);

    for (int i = maxSize - 1; i >= 0; --i) {
        BasicBlock *bb = function->basicBlock(i);
        if (bb->isRemoved())
            continue;

        if (Jump *jump = bb->statements().last()->asJump()) {
            if (reachableWithoutJump.contains(jump->target)) {
                if (bb->statements().size() > 1)
                    reachableWithoutJump.clear();
                optional.insert(jump);
                reachableWithoutJump.insert(bb);
                continue;
            }
        }

        reachableWithoutJump.clear();
        reachableWithoutJump.insert(bb);
    }

    return optional;
}

void Optimizer::showMeTheCode(IR::Function *function, const char *marker)
{
    ::showMeTheCode(function, marker);
}

static inline bool overlappingStorage(const Temp &t1, const Temp &t2)
{
    // This is the same as the operator==, but for one detail: memory locations are not sensitive
    // to types, and neither are general-purpose registers.

    if (t1.index != t2.index)
        return false; // different position, where-ever that may (physically) be.
    if (t1.kind != t2.kind)
        return false; // formal/local/(physical-)register/stack do never overlap
    if (t1.kind != Temp::PhysicalRegister) // Other than registers, ...
        return t1.kind == t2.kind; // ... everything else overlaps: any memory location can hold everything.

    // So now the index is the same, and we know that both stored in a register. If both are
    // floating-point registers, they are the same. Or, if both are non-floating-point registers,
    // generally called general-purpose registers, they are also the same.
    return (t1.type == DoubleType && t2.type == DoubleType)
            || (t1.type != DoubleType && t2.type != DoubleType);
}

MoveMapping::Moves MoveMapping::sourceUsages(Expr *e, const Moves &moves)
{
    Moves usages;

    if (Temp *t = e->asTemp()) {
        for (int i = 0, ei = moves.size(); i != ei; ++i) {
            const Move &move = moves[i];
            if (Temp *from = move.from->asTemp())
                if (overlappingStorage(*from, *t))
                    usages.append(move);
        }
    }

    return usages;
}

void MoveMapping::add(Expr *from, Temp *to) {
    if (Temp *t = from->asTemp()) {
        if (overlappingStorage(*t, *to)) {
            // assignments like fp1 = fp1 or var{&1} = double{&1} can safely be skipped.
            if (DebugMoveMapping) {
                QBuffer buf;
                buf.open(QIODevice::WriteOnly);
                QTextStream os(&buf);
                IRPrinter printer(&os);
                os << "Skipping ";
                printer.print(to);
                os << " <- ";
                printer.print(from);
                buf.close();
                qDebug("%s", buf.data().constData());
            }
            return;
        }
    }

    Move m(from, to);
    if (_moves.contains(m))
        return;
    _moves.append(m);
}

void MoveMapping::order()
{
    QList<Move> todo = _moves;
    QList<Move> output, swaps;
    output.reserve(_moves.size());
    QList<Move> delayed;
    delayed.reserve(_moves.size());

    while (!todo.isEmpty()) {
        const Move m = todo.first();
        todo.removeFirst();
        schedule(m, todo, delayed, output, swaps);
    }

    output += swaps;

    Q_ASSERT(todo.isEmpty());
    Q_ASSERT(delayed.isEmpty());
    qSwap(_moves, output);
}

QList<IR::Move *> MoveMapping::insertMoves(BasicBlock *bb, IR::Function *function, bool atEnd) const
{
    QList<IR::Move *> newMoves;
    newMoves.reserve(_moves.size());

    int insertionPoint = atEnd ? bb->statements().size() - 1 : 0;
    foreach (const Move &m, _moves) {
        IR::Move *move = function->NewStmt<IR::Move>();
        move->init(clone(m.to, function), clone(m.from, function));
        move->swap = m.needsSwap;
        bb->insertStatementBefore(insertionPoint++, move);
        newMoves.append(move);
    }

    return newMoves;
}

void MoveMapping::dump() const
{
    if (DebugMoveMapping) {
        QBuffer buf;
        buf.open(QIODevice::WriteOnly);
        QTextStream os(&buf);
        IRPrinter printer(&os);
        os << "Move mapping has " << _moves.size() << " moves..." << endl;
        foreach (const Move &m, _moves) {
            os << "\t";
            printer.print(m.to);
            if (m.needsSwap)
                os << " <-> ";
            else
                os << " <-- ";
            printer.print(m.from);
            os << endl;
        }
        qDebug("%s", buf.data().constData());
    }
}

MoveMapping::Action MoveMapping::schedule(const Move &m, QList<Move> &todo, QList<Move> &delayed,
                                          QList<Move> &output, QList<Move> &swaps) const
{
    Moves usages = sourceUsages(m.to, todo) + sourceUsages(m.to, delayed);
    foreach (const Move &dependency, usages) {
        if (!output.contains(dependency)) {
            if (delayed.contains(dependency)) {
                // We have a cycle! Break it by swapping instead of assigning.
                if (DebugMoveMapping) {
                    delayed += m;
                    QBuffer buf;
                    buf.open(QIODevice::WriteOnly);
                    QTextStream out(&buf);
                    IRPrinter printer(&out);
                    out<<"we have a cycle! temps:" << endl;
                    foreach (const Move &m, delayed) {
                        out<<"\t";
                        printer.print(m.to);
                        out<<" <- ";
                        printer.print(m.from);
                        out<<endl;
                    }
                    qDebug("%s", buf.data().constData());
                    delayed.removeOne(m);
                }

                return NeedsSwap;
            } else {
                delayed.append(m);
                todo.removeOne(dependency);
                Action action = schedule(dependency, todo, delayed, output, swaps);
                delayed.removeOne(m);
                Move mm(m);
                if (action == NeedsSwap) {
                    mm.needsSwap = true;
                    swaps.append(mm);
                } else {
                    output.append(mm);
                }
                return action;
            }
        }
    }

    output.append(m);
    return NormalMove;
}

// References:
//  [Wimmer1] C. Wimmer and M. Franz. Linear Scan Register Allocation on SSA Form. In Proceedings of
//            CGO’10, ACM Press, 2010
//  [Wimmer2] C. Wimmer and H. Mossenbock. Optimized Interval Splitting in a Linear Scan Register
//            Allocator. In Proceedings of the ACM/USENIX International Conference on Virtual
//            Execution Environments, pages 132–141. ACM Press, 2005.
//  [Briggs]  P. Briggs, K.D. Cooper, T.J. Harvey, and L.T. Simpson. Practical Improvements to the
//            Construction and Destruction of Static Single Assignment Form.
//  [Appel]   A.W. Appel. Modern Compiler Implementation in Java. Second edition, Cambridge
//            University Press.
//  [Ramalingam] G. Ramalingam and T. Reps. An Incremental Algorithm for Maintaining the Dominator
//               Tree of a Reducible Flowgraph.<|MERGE_RESOLUTION|>--- conflicted
+++ resolved
@@ -1857,19 +1857,11 @@
         return *this;
     }
 
-<<<<<<< HEAD
-    bool isEmpty() const
-    {
-        return worklistSize == 0;
-    }
-
     unsigned size() const
     {
         return worklistSize;
     }
 
-=======
->>>>>>> 4fae8ff1
     Stmt *takeNext(Stmt *last)
     {
         if (worklistSize == 0)
