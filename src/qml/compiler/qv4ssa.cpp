/****************************************************************************
**
** Copyright (C) 2013 Digia Plc and/or its subsidiary(-ies).
** Contact: http://www.qt-project.org/legal
**
** This file is part of the QtQml module of the Qt Toolkit.
**
** $QT_BEGIN_LICENSE:LGPL$
** Commercial License Usage
** Licensees holding valid commercial Qt licenses may use this file in
** accordance with the commercial license agreement provided with the
** Software or, alternatively, in accordance with the terms contained in
** a written agreement between you and Digia.  For licensing terms and
** conditions see http://qt.digia.com/licensing.  For further information
** use the contact form at http://qt.digia.com/contact-us.
**
** GNU Lesser General Public License Usage
** Alternatively, this file may be used under the terms of the GNU Lesser
** General Public License version 2.1 as published by the Free Software
** Foundation and appearing in the file LICENSE.LGPL included in the
** packaging of this file.  Please review the following information to
** ensure the GNU Lesser General Public License version 2.1 requirements
** will be met: http://www.gnu.org/licenses/old-licenses/lgpl-2.1.html.
**
** In addition, as a special exception, Digia gives you certain additional
** rights.  These rights are described in the Digia Qt LGPL Exception
** version 1.1, included in the file LGPL_EXCEPTION.txt in this package.
**
** GNU General Public License Usage
** Alternatively, this file may be used under the terms of the GNU
** General Public License version 3.0 as published by the Free Software
** Foundation and appearing in the file LICENSE.GPL included in the
** packaging of this file.  Please review the following information to
** ensure the GNU General Public License version 3.0 requirements will be
** met: http://www.gnu.org/copyleft/gpl.html.
**
**
** $QT_END_LICENSE$
**
****************************************************************************/

#ifndef QT_NO_DEBUG
#  define _LIBCPP_DEBUG2 0
#endif // QT_NO_DEBUG

#include "qv4ssa_p.h"
#include "qv4isel_util_p.h"
#include "qv4util_p.h"

#include <QtCore/QCoreApplication>
#include <QtCore/QStringList>
#include <QtCore/QSet>
#include <QtCore/QBuffer>
#include <QtCore/QLinkedList>
#include <QtCore/QStack>
#include <qv4runtime_p.h>
#include <qv4context_p.h>
#include <private/qqmlpropertycache_p.h>
#include <private/qqmlengine_p.h>
#include <cmath>
#include <iostream>
#include <cassert>
#include <algorithm>

#ifdef CONST
#undef CONST
#endif

#define QV4_NO_LIVENESS
#undef SHOW_SSA
#undef DEBUG_MOVEMAPPING

QT_USE_NAMESPACE

using namespace QQmlJS;
using namespace V4IR;

namespace {

QTextStream qout(stdout, QIODevice::WriteOnly);

void showMeTheCode(Function *function)
{
    static bool showCode = !qgetenv("QV4_SHOW_IR").isNull();
    if (showCode) {
        QVector<Stmt *> code;
        QHash<Stmt *, BasicBlock *> leader;

        foreach (BasicBlock *block, function->basicBlocks) {
            if (block->statements.isEmpty())
                continue;
            leader.insert(block->statements.first(), block);
            foreach (Stmt *s, block->statements) {
                code.append(s);
            }
        }

        QString name;
        if (function->name && !function->name->isEmpty())
            name = *function->name;
        else
            name.sprintf("%p", function);

        qout << "function " << name << "(";
        for (int i = 0; i < function->formals.size(); ++i) {
            if (i != 0)
                qout << ", ";
            qout << *function->formals.at(i);
        }
        qout << ")" << endl
             << "{" << endl;

        foreach (const QString *local, function->locals) {
            qout << "    var " << *local << ';' << endl;
        }

        for (int i = 0; i < code.size(); ++i) {
            Stmt *s = code.at(i);
            Q_ASSERT(s);

            if (BasicBlock *bb = leader.value(s)) {
                qout << endl;
                QByteArray str;
                str.append('L');
                str.append(QByteArray::number(bb->index));
                str.append(':');
                if (bb->catchBlock) {
                    str.append(" (exception handler L");
                    str.append(QByteArray::number(bb->catchBlock->index));
                    str.append(')');
                }
                for (int i = 66 - str.length(); i; --i)
                    str.append(' ');
                qout << str;
                qout << "// predecessor blocks:";
                foreach (BasicBlock *in, bb->in)
                    qout << " L" << in->index;
                if (bb->in.isEmpty())
                    qout << "(none)";
                if (BasicBlock *container = bb->containingGroup())
                    qout << "; container block: L" << container->index;
                if (bb->isGroupStart())
                    qout << "; group start";
                qout << endl;
            }
            Stmt *n = (i + 1) < code.size() ? code.at(i + 1) : 0;
//            if (n && s->asJump() && s->asJump()->target == leader.value(n)) {
//                continue;
//            }

            QByteArray str;
            QBuffer buf(&str);
            buf.open(QIODevice::WriteOnly);
            QTextStream out(&buf);
            if (s->id > 0)
                out << s->id << ": ";
            s->dump(out, Stmt::MIR);
            if (s->location.isValid()) {
                out.flush();
                for (int i = 58 - str.length(); i > 0; --i)
                    out << ' ';
                out << "    // line: " << s->location.startLine << " column: " << s->location.startColumn;
            }

            out.flush();

#ifndef QV4_NO_LIVENESS
            for (int i = 60 - str.size(); i >= 0; --i)
                str.append(' ');

            qout << "    " << str;

            //        if (! s->uses.isEmpty()) {
            //            qout << " // uses:";
            //            foreach (unsigned use, s->uses) {
            //                qout << " %" << use;
            //            }
            //        }

            //        if (! s->defs.isEmpty()) {
            //            qout << " // defs:";
            //            foreach (unsigned def, s->defs) {
            //                qout << " %" << def;
            //            }
            //        }

#  if 0
            if (! s->d->liveIn.isEmpty()) {
                qout << " // lives in:";
                for (int i = 0; i < s->d->liveIn.size(); ++i) {
                    if (s->d->liveIn.testBit(i))
                        qout << " %" << i;
                }
            }
#  else
            if (! s->d->liveOut.isEmpty()) {
                qout << " // lives out:";
                for (int i = 0; i < s->d->liveOut.size(); ++i) {
                    if (s->d->liveOut.testBit(i))
                        qout << " %" << i;
                }
            }
#  endif
#else
            qout << "    " << str;
#endif

            qout << endl;

            if (n && s->asCJump() /*&& s->asCJump()->iffalse != leader.value(n)*/) {
                qout << "    else goto L" << s->asCJump()->iffalse->index << ";" << endl;
            }
        }

        qout << "}" << endl
             << endl;
    }
}

class ProcessedBlocks
{
    QBitArray processed;

public:
    ProcessedBlocks(const QVector<BasicBlock *> allBlocks)
    {
        int maxBB = 0;
        foreach (BasicBlock *bb, allBlocks)
            maxBB = qMax(maxBB, bb->index);
        processed = QBitArray(maxBB + 1, false);
    }

    bool alreadyProcessed(BasicBlock *bb) const
    {
        Q_ASSERT(bb);

        return processed.at(bb->index);
    }

    void markAsProcessed(BasicBlock *bb)
    {
        processed.setBit(bb->index);
    }
};

inline Temp *unescapableTemp(Expr *e, bool variablesCanEscape)
{
    Temp *t = e->asTemp();
    if (!t)
        return 0;

    switch (t->kind) {
    case Temp::VirtualRegister:
        return t;
    case Temp::Local:
        return variablesCanEscape ? 0 : t;
    default:
        return 0;
    }
}

class BasicBlockSet
{
    typedef std::vector<int> Numbers;
    typedef std::vector<bool> Flags;

    Numbers *blockNumbers;
    Flags *blockFlags;
    QVector<BasicBlock *> allBlocks;
    enum { MaxVectorCapacity = 8 };

    // Q_DISABLE_COPY(BasicBlockSet); disabled because MSVC wants assignment operator for std::vector

public:
    class const_iterator
    {
        const BasicBlockSet &set;
        // ### These two members could go into a union, but clang won't compile (https://codereview.qt-project.org/#change,74259)
        Numbers::const_iterator numberIt;
        size_t flagIt;

        friend class BasicBlockSet;
        const_iterator(const BasicBlockSet &set, bool end)
            : set(set)
        {
            if (end) {
                if (set.blockNumbers)
                    numberIt = set.blockNumbers->end();
                else
                    flagIt = set.blockFlags->size();
            } else {
                if (set.blockNumbers) {
                    numberIt = set.blockNumbers->begin();
                } else {
                    flagIt = 0;
                    size_t eIt = set.blockFlags->size();
                    while (flagIt != eIt) {
                        if (set.blockFlags->operator[](flagIt))
                            break;
                        else
                            ++flagIt;
                    }
                }
            }
        }

    public:
        BasicBlock *operator*() const
        {
            if (set.blockNumbers)
                return set.allBlocks.at(*numberIt);
            else
                return set.allBlocks.at(flagIt);
        }

        bool operator==(const const_iterator &other) const
        {
            if (&set != &other.set)
                return false;
            if (set.blockNumbers)
                return numberIt == other.numberIt;
            else
                return flagIt == other.flagIt;
        }

        bool operator!=(const const_iterator &other) const
        { return !(*this == other); }

        const_iterator &operator++()
        {
            if (set.blockNumbers) {
                ++numberIt;
            } else {
                size_t eIt = set.blockFlags->size();
                while (flagIt != eIt) {
                     ++flagIt;
                    if (flagIt == eIt || set.blockFlags->operator[](flagIt))
                        break;
                }
            }

            return *this;
        }
    };

    friend class const_iterator;

public:
    BasicBlockSet(): blockNumbers(0), blockFlags(0) {}
#ifdef Q_COMPILER_RVALUE_REFS
    BasicBlockSet(BasicBlockSet &&other): blockNumbers(0), blockFlags(0)
    {
        std::swap(blockNumbers, other.blockNumbers);
        std::swap(blockFlags, other.blockFlags);
        std::swap(allBlocks, other.allBlocks);
    }

#endif // Q_COMPILER_RVALUE_REFS
    ~BasicBlockSet() { delete blockNumbers; delete blockFlags; }

    void init(const QVector<BasicBlock *> &nodes)
    {
        Q_ASSERT(allBlocks.isEmpty());
        allBlocks = nodes;
        blockNumbers = new Numbers;
        blockNumbers->reserve(MaxVectorCapacity);
    }

    void insert(BasicBlock *bb)
    {
        if (blockFlags) {
            (*blockFlags)[bb->index] = true;
            return;
        }

        for (std::vector<int>::const_iterator i = blockNumbers->begin(), ei = blockNumbers->end();
             i != ei; ++i)
            if (*i == bb->index)
                return;

        if (blockNumbers->size() == MaxVectorCapacity) {
            blockFlags = new Flags(allBlocks.size(), false);
            for (std::vector<int>::const_iterator i = blockNumbers->begin(), ei = blockNumbers->end();
                 i != ei; ++i)
                blockFlags->operator[](*i) = true;
            delete blockNumbers;
            blockNumbers = 0;
            blockFlags->operator[](bb->index) = true;
        } else {
            blockNumbers->push_back(bb->index);
        }
    }

    const_iterator begin() const { return const_iterator(*this, false); }
    const_iterator end() const { return const_iterator(*this, true); }

    QList<BasicBlock *> values() const
    {
        QList<BasicBlock *> result;

        for (const_iterator it = begin(), eit = end(); it != eit; ++it)
            result.append(*it);

        return result;
    }
};

class DominatorTree {
    typedef int BasicBlockIndex;
    enum { InvalidBasicBlockIndex = -1 };

    QVector<BasicBlock *> nodes;
    int N;
    std::vector<int> dfnum; // BasicBlock index -> dfnum
    std::vector<int> vertex;
    std::vector<BasicBlockIndex> parent; // BasicBlock index -> parent BasicBlock index
    std::vector<BasicBlockIndex> ancestor; // BasicBlock index -> ancestor BasicBlock index
    std::vector<BasicBlockIndex> best; // BasicBlock index -> best BasicBlock index
    std::vector<BasicBlockIndex> semi; // BasicBlock index -> semi dominator BasicBlock index
    std::vector<BasicBlockIndex> idom; // BasicBlock index -> immediate dominator BasicBlock index
    std::vector<BasicBlockIndex> samedom; // BasicBlock index -> same dominator BasicBlock index
    std::vector<BasicBlockSet> DF; // BasicBlock index -> dominator frontier

    struct DFSTodo {
        BasicBlockIndex node, parent;

        DFSTodo()
            : node(InvalidBasicBlockIndex)
            , parent(InvalidBasicBlockIndex)
        {}

        DFSTodo(BasicBlockIndex node, BasicBlockIndex parent)
            : node(node)
            , parent(parent)
        {}
    };

    void DFS(BasicBlockIndex node) {
        std::vector<DFSTodo> worklist;
        worklist.reserve(vertex.capacity() / 2);
        DFSTodo todo(node, InvalidBasicBlockIndex);

        while (true) {
            BasicBlockIndex n = todo.node;

            if (dfnum[n] == 0) {
                dfnum[n] = N;
                vertex[N] = n;
                parent[n] = todo.parent;
                ++N;
                const QVector<BasicBlock *> &out = nodes[n]->out;
                for (int i = out.size() - 1; i > 0; --i)
                    worklist.push_back(DFSTodo(out[i]->index, n));

                if (out.size() > 0) {
                    todo.node = out.first()->index;
                    todo.parent = n;
                    continue;
                }
            }

            if (worklist.empty())
                break;

            todo = worklist.back();
            worklist.pop_back();
        }

#if defined(SHOW_SSA)
        for (int i = 0; i < nodes.size(); ++i)
            qDebug("\tL%d: dfnum = %d, parent = %d", i, dfnum[i], parent[i]);
#endif // SHOW_SSA
    }

    BasicBlockIndex ancestorWithLowestSemi(BasicBlockIndex v, std::vector<BasicBlockIndex> &worklist) {
        worklist.clear();
        for (BasicBlockIndex it = v; it != InvalidBasicBlockIndex; it = ancestor[it])
            worklist.push_back(it);

        if (worklist.size() < 2)
            return best[v];

        BasicBlockIndex b = InvalidBasicBlockIndex;
        BasicBlockIndex last = worklist.back();
        for (int it = worklist.size() - 2; it >= 0; --it) {
            BasicBlockIndex bbIt = worklist[it];
            ancestor[bbIt] = last;
            BasicBlockIndex &best_it = best[bbIt];
            if (b != InvalidBasicBlockIndex && dfnum[semi[b]] < dfnum[semi[best_it]])
                best_it = b;
            else
                b = best_it;
        }
        return b;
    }

    void link(BasicBlockIndex p, BasicBlockIndex n) {
        ancestor[n] = p;
        best[n] = n;
    }

    void calculateIDoms() {
        Q_ASSERT(nodes.first()->in.isEmpty());

        vertex = std::vector<int>(nodes.size(), InvalidBasicBlockIndex);
        parent = std::vector<int>(nodes.size(), InvalidBasicBlockIndex);
        dfnum = std::vector<int>(nodes.size(), 0);
        semi = std::vector<BasicBlockIndex>(nodes.size(), InvalidBasicBlockIndex);
        ancestor = std::vector<BasicBlockIndex>(nodes.size(), InvalidBasicBlockIndex);
        idom = std::vector<BasicBlockIndex>(nodes.size(), InvalidBasicBlockIndex);
        samedom = std::vector<BasicBlockIndex>(nodes.size(), InvalidBasicBlockIndex);
        best = std::vector<BasicBlockIndex>(nodes.size(), InvalidBasicBlockIndex);

        QHash<BasicBlockIndex, std::vector<BasicBlockIndex> > bucket;

        DFS(nodes.first()->index);
        Q_ASSERT(N == nodes.size()); // fails with unreachable nodes, but those should have been removed before.

        std::vector<BasicBlockIndex> worklist;
        worklist.reserve(vertex.capacity() / 2);

        for (int i = N - 1; i > 0; --i) {
            BasicBlockIndex n = vertex[i];
            BasicBlockIndex p = parent[n];
            BasicBlockIndex s = p;

            foreach (BasicBlock *v, nodes.at(n)->in) {
                BasicBlockIndex ss = InvalidBasicBlockIndex;
                if (dfnum[v->index] <= dfnum[n])
                    ss = v->index;
                else
                    ss = semi[ancestorWithLowestSemi(v->index, worklist)];
                if (dfnum[ss] < dfnum[s])
                    s = ss;
            }
            semi[n] = s;
            bucket[s].push_back(n);
            link(p, n);
            if (bucket.contains(p)) {
                foreach (BasicBlockIndex v, bucket[p]) {
                    BasicBlockIndex y = ancestorWithLowestSemi(v, worklist);
                    BasicBlockIndex semi_v = semi[v];
                    if (semi[y] == semi_v)
                        idom[v] = semi_v;
                    else
                        samedom[v] = y;
                }
                bucket.remove(p);
            }
        }

#if defined(SHOW_SSA)
        for (int i = 0; i < nodes.size(); ++i)
            qDebug("\tL%d: ancestor = %d, semi = %d, samedom = %d", i, ancestor[i], semi[i], samedom[i]);
#endif // SHOW_SSA

        for (int i = 1; i < N; ++i) {
            BasicBlockIndex n = vertex[i];
            Q_ASSERT(n != InvalidBasicBlockIndex);
            Q_ASSERT(!bucket.contains(n));
            Q_ASSERT(ancestor[n] != InvalidBasicBlockIndex
                        && ((semi[n] != InvalidBasicBlockIndex
                                && dfnum[ancestor[n]] <= dfnum[semi[n]]) || semi[n] == n));
            BasicBlockIndex sdn = samedom[n];
            if (sdn != InvalidBasicBlockIndex)
                idom[n] = idom[sdn];
        }

#if defined(SHOW_SSA)
        qout << "Immediate dominators:" << endl;
        foreach (BasicBlock *to, nodes) {
            qout << '\t';
            BasicBlockIndex from = idom.at(to->index);
            if (from != InvalidBasicBlockIndex)
                qout << from;
            else
                qout << "(none)";
            qout << " -> " << to->index << endl;
        }
#endif // SHOW_SSA
    }

    struct NodeProgress {
        std::vector<BasicBlockIndex> children;
        std::vector<BasicBlockIndex> todo;
    };

    void computeDF() {
        // compute children of each node in the dominator tree
        std::vector<std::vector<BasicBlockIndex> > children; // BasicBlock index -> children
        children.resize(nodes.size());
        foreach (BasicBlock *n, nodes) {
            const BasicBlockIndex nodeIndex = n->index;
            Q_ASSERT(nodes.at(nodeIndex) == n);
            const BasicBlockIndex nodeDominator = idom[nodeIndex];
            if (nodeDominator == InvalidBasicBlockIndex)
                continue; // there is no dominator to add this node to as a child (e.g. the start node)
            children[nodeDominator].push_back(nodeIndex);
        }

        // Fill the worklist and initialize the node status for each basic-block
        QHash<BasicBlockIndex, NodeProgress> nodeStatus;
        nodeStatus.reserve(nodes.size());
        std::vector<BasicBlockIndex> worklist;
        worklist.reserve(nodes.size() * 2);
        for (int i = 0, ei = nodes.size(); i != ei; ++i) {
            BasicBlockIndex nodeIndex = nodes.at(i)->index;
            worklist.push_back(nodeIndex);
            NodeProgress &np = nodeStatus[nodeIndex];
            np.children = children[nodeIndex];
            np.todo = children[nodeIndex];
        }

        std::vector<bool> DF_done(nodes.size(), false);

        while (!worklist.empty()) {
            BasicBlockIndex node = worklist.back();

            if (DF_done[node]) {
                worklist.pop_back();
                continue;
            }

            NodeProgress &np = nodeStatus[node];
            std::vector<BasicBlockIndex>::iterator it = np.todo.begin();
            while (it != np.todo.end()) {
                if (DF_done[*it]) {
                    it = np.todo.erase(it);
                } else {
                    worklist.push_back(*it);
                    break;
                }
            }

            if (np.todo.empty()) {
                BasicBlockSet &S = DF[node];
                S.init(nodes);
                foreach (BasicBlock *y, nodes.at(node)->out)
                    if (idom[y->index] != node)
                        S.insert(y);
                foreach (BasicBlockIndex child, np.children) {
                    const BasicBlockSet &ws = DF[child];
                    for (BasicBlockSet::const_iterator it = ws.begin(), eit = ws.end(); it != eit; ++it) {
                        BasicBlock *w = *it;
                        const BasicBlockIndex wIndex = w->index;
                        if (node == wIndex || !dominates(node, w->index))
                            S.insert(w);
                    }
                }
                DF_done[node] = true;
                worklist.pop_back();
            }
        }

#if defined(SHOW_SSA)
        qout << "Dominator Frontiers:" << endl;
        foreach (BasicBlock *n, nodes) {
            qout << "\tDF[" << n->index << "]: {";
            QList<BasicBlock *> SList = DF[n->index].values();
            for (int i = 0; i < SList.size(); ++i) {
                if (i > 0)
                    qout << ", ";
                qout << SList[i]->index;
            }
            qout << "}" << endl;
        }
#endif // SHOW_SSA
#if !defined(QT_NO_DEBUG) && defined(CAN_TAKE_LOSTS_OF_TIME)
        foreach (BasicBlock *n, nodes) {
            const BasicBlockSet &fBlocks = DF[n->index];
            for (BasicBlockSet::const_iterator it = fBlocks.begin(), eit = fBlocks.end(); it != eit; ++it) {
                BasicBlock *fBlock = *it;
                Q_ASSERT(!dominates(n, fBlock) || fBlock == n);
                bool hasDominatedSucc = false;
                foreach (BasicBlock *succ, fBlock->in) {
                    if (dominates(n, succ)) {
                        hasDominatedSucc = true;
                        break;
                    }
                }
                if (!hasDominatedSucc) {
                    qout << fBlock << " in DF[" << n->index << "] has no dominated predecessors" << endl;
                }
                Q_ASSERT(hasDominatedSucc);
            }
        }
#endif // !QT_NO_DEBUG
    }

public:
    DominatorTree(const QVector<BasicBlock *> &nodes)
        : nodes(nodes)
        , N(0)
    {
        DF.resize(nodes.size());
        calculateIDoms();
        computeDF();
    }

    const BasicBlockSet &dominatorFrontier(BasicBlock *n) const {
        return DF[n->index];
    }

    BasicBlock *immediateDominator(BasicBlock *bb) const {
        return nodes[idom[bb->index]];
    }

    void dumpImmediateDominators() const
    {
        qDebug() << "Immediate dominators for" << idom.size() << "nodes:";
        for (size_t i = 0, ei = idom.size(); i != ei; ++i)
            if (idom[i] == InvalidBasicBlockIndex)
                qDebug("\tnone -> L%d", int(i));
            else
                qDebug("\tL%d -> L%d", idom[i], int(i));
    }

    void updateImmediateDominator(BasicBlock *bb, BasicBlock *newDominator)
    {
        Q_ASSERT(bb->index >= 0);

        int blockIndex;
        if (static_cast<std::vector<BasicBlockIndex>::size_type>(bb->index) >= idom.size()) {
            // This is a new block, probably introduced by edge splitting. So, we'll have to grow
            // the array before inserting the immediate dominator.
            nodes.append(bb);
            idom.resize(nodes.size(), InvalidBasicBlockIndex);
            blockIndex = nodes.size() - 1;
        } else {
            blockIndex = getBlockIndex(bb);
        }

        idom[blockIndex] = getBlockIndex(newDominator);
    }

    bool dominates(BasicBlock *dominator, BasicBlock *dominated) const {
        // The index of the basic blocks might have changed, or the nodes array might have changed,
        // so get the index from our copy of the array.
        return dominates(getBlockIndex(dominator), getBlockIndex(dominated));
    }

private:
    int getBlockIndex(BasicBlock *bb) const {
        if (!bb)
            return InvalidBasicBlockIndex;

        if (bb->index >= 0 && bb->index < nodes.size()) {
            if (nodes.at(bb->index) == bb)
                return bb->index;
        }

        return nodes.indexOf(bb);
    }

    bool dominates(BasicBlockIndex dominator, BasicBlockIndex dominated) const {
        // dominator can be Invalid when the dominated block has no dominator (i.e. the start node)
        Q_ASSERT(dominated != InvalidBasicBlockIndex);

        for (BasicBlockIndex it = dominated; it != InvalidBasicBlockIndex; it = idom[it]) {
            if (it == dominator)
                return true;
        }

        return false;
    }
};

class VariableCollector: public StmtVisitor, ExprVisitor {
    QHash<Temp, QSet<BasicBlock *> > _defsites;
    QHash<BasicBlock *, QSet<Temp> > A_orig;
    QSet<Temp> nonLocals;
    QSet<Temp> killed;

    BasicBlock *currentBB;
    const bool variablesCanEscape;
    bool isCollectable(Temp *t) const
    {
        switch (t->kind) {
        case Temp::Formal:
        case Temp::ScopedFormal:
        case Temp::ScopedLocal:
            return false;
        case Temp::Local:
            return !variablesCanEscape;
        case Temp::VirtualRegister:
            return true;
        default:
            // PhysicalRegister and StackSlot can only get inserted later.
            Q_ASSERT(!"Invalid temp kind!");
            return false;
        }
    }

public:
    VariableCollector(Function *function)
        : variablesCanEscape(function->variablesCanEscape())
    {
        _defsites.reserve(function->tempCount);

#if defined(SHOW_SSA)
        qout << "Variables collected:" << endl;
#endif // SHOW_SSA

        foreach (BasicBlock *bb, function->basicBlocks) {
            currentBB = bb;
            killed.clear();
            killed.reserve(bb->statements.size() / 2);
            foreach (Stmt *s, bb->statements) {
                s->accept(this);
            }
        }

#if defined(SHOW_SSA)
        qout << "Non-locals:" << endl;
        foreach (const Temp &nonLocal, nonLocals) {
            qout << "\t";
            nonLocal.dump(qout);
            qout << endl;
        }

        qout << "end collected variables." << endl;
#endif // SHOW_SSA
    }

    QList<Temp> vars() const {
        return _defsites.keys();
    }

    QSet<BasicBlock *> defsite(const Temp &n) const {
        return _defsites[n];
    }

    QSet<Temp> inBlock(BasicBlock *n) const {
        return A_orig[n];
    }

    bool isNonLocal(const Temp &var) const { return nonLocals.contains(var); }

protected:
    virtual void visitPhi(Phi *) {};
    virtual void visitConvert(Convert *e) { e->expr->accept(this); };

    virtual void visitConst(Const *) {}
    virtual void visitString(String *) {}
    virtual void visitRegExp(RegExp *) {}
    virtual void visitName(Name *) {}
    virtual void visitClosure(Closure *) {}
    virtual void visitUnop(Unop *e) { e->expr->accept(this); }
    virtual void visitBinop(Binop *e) { e->left->accept(this); e->right->accept(this); }
    virtual void visitSubscript(Subscript *e) { e->base->accept(this); e->index->accept(this); }
    virtual void visitMember(Member *e) { e->base->accept(this); }
    virtual void visitExp(Exp *s) { s->expr->accept(this); }
    virtual void visitJump(Jump *) {}
    virtual void visitCJump(CJump *s) { s->cond->accept(this); }
    virtual void visitRet(Ret *s) { s->expr->accept(this); }

    virtual void visitCall(Call *e) {
        e->base->accept(this);
        for (ExprList *it = e->args; it; it = it->next)
            it->expr->accept(this);
    }

    virtual void visitNew(New *e) {
        e->base->accept(this);
        for (ExprList *it = e->args; it; it = it->next)
            it->expr->accept(this);
    }

    virtual void visitMove(Move *s) {
        s->source->accept(this);

        if (Temp *t = s->target->asTemp()) {
            if (isCollectable(t)) {
#if defined(SHOW_SSA)
                qout << '\t';
                t->dump(qout);
                qout << " -> L" << currentBB->index << endl;
#endif // SHOW_SSA

                _defsites[*t].insert(currentBB);
                A_orig[currentBB].insert(*t);

                // For semi-pruned SSA:
                killed.insert(*t);
            }
        } else {
            s->target->accept(this);
        }
    }

    virtual void visitTemp(Temp *t)
    {
        if (isCollectable(t))
            if (!killed.contains(*t))
                nonLocals.insert(*t);
    }
};

void insertPhiNode(const Temp &a, BasicBlock *y, Function *f) {
#if defined(SHOW_SSA)
    qout << "-> inserted phi node for variable ";
    a.dump(qout);
    qout << " in block " << y->index << endl;
#endif

    Phi *phiNode = f->New<Phi>();
    phiNode->d = new Stmt::Data;
    phiNode->targetTemp = f->New<Temp>();
    phiNode->targetTemp->init(a.kind, a.index, 0);
    y->statements.prepend(phiNode);

    phiNode->d->incoming.resize(y->in.size());
    for (int i = 0, ei = y->in.size(); i < ei; ++i) {
        Temp *t = f->New<Temp>();
        t->init(a.kind, a.index, 0);
        phiNode->d->incoming[i] = t;
    }
}

// High-level (recursive) algorithm:
//   Mapping: old temp number -> new temp number
//
//   Start:
//     Rename(start-node)
//
//   Rename(node, mapping):
//     for each statement S in block n
//       if S not in a phi-function
//         for each use of some variable x in S
//           y = mapping[x]
//           replace the use of x with y in S
//       for each definition of some variable a in S                        [1]
//         a_new = generate new/unique temp
//         mapping[a] = a_new
//         replace definition of a with definition of a_new in S
//     for each successor Y of block n
//       Suppose n is the j-th predecessor of Y
//       for each phi function in Y
//         suppose the j-th operand of the phi-function is a
//         i = mapping[a]
//         replace the j-th operand with a_i
//     for each child X of n                                                [2]
//       Rename(X)
//     for each newly generated temp from step [1] restore the old value    [3]
//
// This algorithm can run out of CPU stack space when there are lots of basic-blocks, like in a
// switch statement with 8000 cases that all fall-through. The iterativer version below uses a
// work-item stack, where step [1] from the algorithm above also pushes an "undo mapping change",
// and step [2] pushes a "rename(X)" action. This eliminates step [3].
//
// Iterative version:
//   Mapping: old temp number -> new temp number
//
//   The stack can hold two kinds of actions:
//     "Rename basic block n"
//     "Restore count for temp"
//
//   Start:
//     counter = 0
//     push "Rename start node" onto the stack
//     while the stack is not empty:
//       take the last item, and process it
//
//   Rename(n) =
//     for each statement S in block n
//       if S not in a phi-function
//         for each use of some variable x in S
//           y = mapping[x]
//           replace the use of x with y in S
//       for each definition of some variable a in S
//         old = mapping[a]
//         push Undo(a, old)
//         counter = counter + 1
//         new = counter;
//         mapping[a] = new
//         replace definition of a with definition of a_new in S
//     for each successor Y of block n
//       Suppose n is the j-th predecessor of Y
//       for each phi function in Y
//         suppose the j-th operand of the phi-function is a
//         i = mapping[a]
//         replace the j-th operand with a_i
//     for each child X of n
//       push Rename(X)
//
//   Undo(t, c) =
//     mapping[t] = c
class VariableRenamer: public StmtVisitor, public ExprVisitor
{
    Function *function;
    const bool variablesCanEscape;
    unsigned tempCount;

    typedef QHash<unsigned, int> Mapping; // maps from existing/old temp number to the new and unique temp number.
    enum { Absent = -1 };
    Mapping localMapping;
    Mapping vregMapping;
    ProcessedBlocks processed;

    bool isRenamable(Temp *t) const
    {
        switch (t->kind) {
        case Temp::Formal:
        case Temp::ScopedFormal:
        case Temp::ScopedLocal:
            return false;
        case Temp::Local:
            return !variablesCanEscape;
        case Temp::VirtualRegister:
            return true;
        default:
            Q_ASSERT(!"Invalid temp kind!");
            return false;
        }
    }

    struct TodoAction {
        enum { RestoreLocal, RestoreVReg, Rename } action;
        union {
            struct {
                unsigned temp;
                int previous;
            } restoreData;
            struct {
                BasicBlock *basicBlock;
            } renameData;
        };

        bool isValid() const { return action != Rename || renameData.basicBlock != 0; }

        TodoAction()
        {
            action = Rename;
            renameData.basicBlock = 0;
        }

        TodoAction(const Temp &t, int prev)
        {
            Q_ASSERT(t.kind == Temp::Local || t.kind == Temp::VirtualRegister);

            action = t.kind == Temp::Local ? RestoreLocal : RestoreVReg;
            restoreData.temp = t.index;
            restoreData.previous = prev;
        }

        TodoAction(BasicBlock *bb)
        {
            Q_ASSERT(bb);

            action = Rename;
            renameData.basicBlock = bb;
        }
    };

    QVector<TodoAction> todo;

public:
    VariableRenamer(Function *f)
        : function(f)
        , variablesCanEscape(f->variablesCanEscape())
        , tempCount(0)
        , processed(f->basicBlocks)
    {
        localMapping.reserve(f->tempCount);
        vregMapping.reserve(f->tempCount);
        todo.reserve(f->basicBlocks.size());
    }

    void run() {
        todo.append(TodoAction(function->basicBlocks.first()));

        while (!todo.isEmpty()) {
            TodoAction todoAction = todo.back();
            Q_ASSERT(todoAction.isValid());
            todo.pop_back();

            switch (todoAction.action) {
            case TodoAction::Rename:
                rename(todoAction.renameData.basicBlock);
                break;
            case TodoAction::RestoreLocal:
                restore(localMapping, todoAction.restoreData.temp, todoAction.restoreData.previous);
                break;
            case TodoAction::RestoreVReg:
                restore(vregMapping, todoAction.restoreData.temp, todoAction.restoreData.previous);
                break;
            default:
                Q_UNREACHABLE();
            }
        }

        function->tempCount = tempCount;
    }

private:
    static inline void restore(Mapping &mapping, unsigned temp, int previous)
    {
        if (previous == Absent)
            mapping.remove(temp);
        else
            mapping[temp] = previous;
    }

    void rename(BasicBlock *bb)
    {
        while (bb && !processed.alreadyProcessed(bb)) {
            renameStatementsAndPhis(bb);
            processed.markAsProcessed(bb);

            BasicBlock *next = 0;
            foreach (BasicBlock *out, bb->out) {
                if (processed.alreadyProcessed(out))
                    continue;
                if (!next)
                    next = out;
                else
                    todo.append(TodoAction(out));
            }
            bb = next;
        }
    }

    void renameStatementsAndPhis(BasicBlock *bb)
    {
        foreach (Stmt *s, bb->statements)
            s->accept(this);

        foreach (BasicBlock *Y, bb->out) {
            const int j = Y->in.indexOf(bb);
            Q_ASSERT(j >= 0 && j < Y->in.size());
            foreach (Stmt *s, Y->statements) {
                if (Phi *phi = s->asPhi()) {
                    Temp *t = phi->d->incoming[j]->asTemp();
                    unsigned newTmp = currentNumber(*t);
//                    qDebug()<<"I: replacing phi use"<<a<<"with"<<newTmp<<"in L"<<Y->index;
                    t->index = newTmp;
                    t->kind = Temp::VirtualRegister;
                } else {
                    break;
                }
            }
        }
    }

    unsigned currentNumber(const Temp &t)
    {
        int nr = Absent;
        switch (t.kind) {
        case Temp::Local:
            nr = localMapping.value(t.index, Absent);
            break;
        case Temp::VirtualRegister:
            nr = vregMapping.value(t.index, Absent);
            break;
        default:
            Q_UNREACHABLE();
            nr = Absent;
            break;
        }
        if (nr == Absent) {
            // Special case: we didn't prune the Phi nodes yet, so for proper temps (virtual
            // registers) the SSA algorithm might insert superfluous Phis that have uses without
            // definition. E.g.: if a temporary got introduced in the "then" clause, it "could"
            // reach the "end-if" block, so there will be a phi node for that temp. A later pass
            // will clean this up by looking for uses-without-defines in phi nodes. So, what we do
            // is to generate a new unique number, and leave it dangling.
            nr = nextFreeTemp(t);
        }

        return nr;
    }

    unsigned nextFreeTemp(const Temp &t)
    {
        unsigned newIndex = tempCount++;
        Q_ASSERT(newIndex <= INT_MAX);
        int oldIndex = Absent;

        switch (t.kind) {
        case Temp::Local:
            oldIndex = localMapping.value(t.index, Absent);
            localMapping.insert(t.index, newIndex);
            break;
        case Temp::VirtualRegister:
            oldIndex = vregMapping.value(t.index, Absent);
            vregMapping.insert(t.index, newIndex);
            break;
        default:
            Q_UNREACHABLE();
        }

        todo.append(TodoAction(t, oldIndex));

        return newIndex;
    }

protected:
    virtual void visitTemp(Temp *e) { // only called for uses, not defs
        if (isRenamable(e)) {
//            qDebug()<<"I: replacing use of"<<e->index<<"with"<<stack[e->index].top();
            e->index = currentNumber(*e);
            e->kind = Temp::VirtualRegister;
        }
    }

    virtual void visitMove(Move *s) {
        // uses:
        s->source->accept(this);

        // defs:
        if (Temp *t = s->target->asTemp())
            renameTemp(t);
        else
            s->target->accept(this);
    }

    void renameTemp(Temp *t) {
        if (isRenamable(t)) {
            const int newIdx = nextFreeTemp(*t);
//            qDebug()<<"I: replacing def of"<<a<<"with"<<newIdx;
            t->kind = Temp::VirtualRegister;
            t->index = newIdx;
        }
    }

    virtual void visitConvert(Convert *e) { e->expr->accept(this); }
    virtual void visitPhi(Phi *s) { renameTemp(s->targetTemp); }

    virtual void visitExp(Exp *s) { s->expr->accept(this); }

    virtual void visitJump(Jump *) {}
    virtual void visitCJump(CJump *s) { s->cond->accept(this); }
    virtual void visitRet(Ret *s) { s->expr->accept(this); }

    virtual void visitConst(Const *) {}
    virtual void visitString(String *) {}
    virtual void visitRegExp(RegExp *) {}
    virtual void visitName(Name *) {}
    virtual void visitClosure(Closure *) {}
    virtual void visitUnop(Unop *e) { e->expr->accept(this); }
    virtual void visitBinop(Binop *e) { e->left->accept(this); e->right->accept(this); }
    virtual void visitCall(Call *e) {
        e->base->accept(this);
        for (ExprList *it = e->args; it; it = it->next)
            it->expr->accept(this);
    }

    virtual void visitNew(New *e) {
        e->base->accept(this);
        for (ExprList *it = e->args; it; it = it->next)
            it->expr->accept(this);
    }

    virtual void visitSubscript(Subscript *e) {
        e->base->accept(this);
        e->index->accept(this);
    }

    virtual void visitMember(Member *e) {
        e->base->accept(this);
    }
};

void convertToSSA(Function *function, const DominatorTree &df)
{
#ifdef SHOW_SSA
    qout << "Converting function ";
    if (function->name)
        qout << *function->name;
    else
        qout << "<no name>";
    qout << " to SSA..." << endl;
#endif // SHOW_SSA

    // Collect all applicable variables:
    VariableCollector variables(function);

    // Place phi functions:
    QHash<BasicBlock *, QSet<Temp> > A_phi;
    foreach (Temp a, variables.vars()) {
        if (!variables.isNonLocal(a))
            continue; // for semi-pruned SSA

        QList<BasicBlock *> W = QList<BasicBlock *>::fromSet(variables.defsite(a));
        while (!W.isEmpty()) {
            BasicBlock *n = W.first();
            W.removeFirst();
            const BasicBlockSet &dominatorFrontierForN = df.dominatorFrontier(n);
            for (BasicBlockSet::const_iterator it = dominatorFrontierForN.begin(), eit = dominatorFrontierForN.end();
                 it != eit; ++it) {
                BasicBlock *y = *it;
                if (!A_phi[y].contains(a)) {
                    insertPhiNode(a, y, function);
                    A_phi[y].insert(a);
                    if (!variables.inBlock(y).contains(a))
                        W.append(y);
                }
            }
        }
    }

    // Rename variables:
    VariableRenamer(function).run();
}

struct UntypedTemp {
    Temp temp;
    UntypedTemp() {}
    UntypedTemp(const Temp &t): temp(t) {}
};
inline uint qHash(const UntypedTemp &t, uint seed = 0) Q_DECL_NOTHROW
{ return t.temp.index ^ (t.temp.kind | (t.temp.scope << 3)) ^ seed; }
inline bool operator==(const UntypedTemp &t1, const UntypedTemp &t2) Q_DECL_NOTHROW
{ return t1.temp.index == t2.temp.index && t1.temp.scope == t2.temp.scope && t1.temp.kind == t2.temp.kind; }
inline bool operator!=(const UntypedTemp &t1, const UntypedTemp &t2) Q_DECL_NOTHROW
{ return !(t1 == t2); }

class DefUsesCalculator: public StmtVisitor, public ExprVisitor {
public:
    struct DefUse {
        DefUse()
            : defStmt(0)
            , blockOfStatement(0)
        {}
        Stmt *defStmt;
        BasicBlock *blockOfStatement;
        QList<Stmt *> uses;
    };

private:
    const bool _variablesCanEscape;
    QHash<UntypedTemp, DefUse> _defUses;
    QHash<Stmt *, QList<Temp> > _usesPerStatement;

    BasicBlock *_block;
    Stmt *_stmt;

    bool isCollectible(Temp *t) const {
        switch (t->kind) {
        case Temp::Formal:
        case Temp::ScopedFormal:
        case Temp::ScopedLocal:
            return false;
        case Temp::Local:
            return !_variablesCanEscape;
        case Temp::VirtualRegister:
            return true;
        default:
            Q_UNREACHABLE();
            return false;
        }
    }

    void addUse(Temp *t) {
        Q_ASSERT(t);
        if (!isCollectible(t))
            return;

        _defUses[*t].uses.append(_stmt);
        _usesPerStatement[_stmt].append(*t);
    }

    void addDef(Temp *t) {
        if (!isCollectible(t))
            return;

        Q_ASSERT(!_defUses.contains(*t) || _defUses.value(*t).defStmt == 0 || _defUses.value(*t).defStmt == _stmt);

        DefUse &defUse = _defUses[*t];
        defUse.defStmt = _stmt;
        defUse.blockOfStatement = _block;
    }

public:
    DefUsesCalculator(Function *function)
        : _variablesCanEscape(function->variablesCanEscape())
    {
        foreach (BasicBlock *bb, function->basicBlocks) {
            _block = bb;
            foreach (Stmt *stmt, bb->statements) {
                _stmt = stmt;
                stmt->accept(this);
            }
        }

        QMutableHashIterator<UntypedTemp, DefUse> it(_defUses);
        while (it.hasNext()) {
            it.next();
            if (!it.value().defStmt)
                it.remove();
        }
    }

    void addTemp(Temp *newTemp, Stmt *defStmt, BasicBlock *defBlock)
    {
        DefUse &defUse = _defUses[*newTemp];
        defUse.defStmt = defStmt;
        defUse.blockOfStatement = defBlock;
    }

    QList<UntypedTemp> defsUntyped() const { return _defUses.keys(); }

    QList<Temp> defs() const {
        QList<Temp> res;
        res.reserve(_defUses.size());
        foreach (const UntypedTemp &t, _defUses.keys())
            res.append(t.temp);
        return res;
    }

    void removeDef(const Temp &var) {
        _defUses.remove(var);
    }

    void addUses(const Temp &variable, const QList<Stmt *> &newUses)
    { _defUses[variable].uses.append(newUses); }

    void addUse(const Temp &variable, Stmt * newUse)
    { _defUses[variable].uses.append(newUse); }

    int useCount(const UntypedTemp &variable) const
    { return _defUses[variable].uses.size(); }

    Stmt *defStmt(const UntypedTemp &variable) const
    { return _defUses[variable].defStmt; }

    BasicBlock *defStmtBlock(const Temp &variable) const
    { return _defUses[variable].blockOfStatement; }

    void removeUse(Stmt *usingStmt, const Temp &var)
    { _defUses[var].uses.removeAll(usingStmt); }

    QList<Temp> usedVars(Stmt *s) const
    { return _usesPerStatement[s]; }

    QList<Stmt *> uses(const UntypedTemp &var) const
    { return _defUses[var].uses; }

    QVector<Stmt*> removeDefUses(Stmt *s)
    {
        QVector<Stmt*> defStmts;
        foreach (const Temp &usedVar, usedVars(s)) {
            defStmts += defStmt(usedVar);
            removeUse(s, usedVar);
        }
        if (Move *m = s->asMove()) {
            if (Temp *t = m->target->asTemp())
                removeDef(*t);
        } else if (Phi *p = s->asPhi()) {
            removeDef(*p->targetTemp);
        }

        return defStmts;
    }

    void dump() const
    {
        foreach (const UntypedTemp &var, _defUses.keys()) {
            const DefUse &du = _defUses[var];
            var.temp.dump(qout);
            qout<<" -> defined in block "<<du.blockOfStatement->index<<", statement: ";
            du.defStmt->dump(qout);
            qout<<endl<<"     uses:"<<endl;
            foreach (Stmt *s, du.uses) {
                qout<<"       ";s->dump(qout);qout<<endl;
            }
        }
    }

protected:
    virtual void visitExp(Exp *s) { s->expr->accept(this); }
    virtual void visitJump(Jump *) {}
    virtual void visitCJump(CJump *s) { s->cond->accept(this); }
    virtual void visitRet(Ret *s) { s->expr->accept(this); }

    virtual void visitPhi(Phi *s) {
        addDef(s->targetTemp);
        foreach (Expr *e, s->d->incoming)
            addUse(e->asTemp());
    }

    virtual void visitMove(Move *s) {
        if (Temp *t = s->target->asTemp())
            addDef(t);
        else
            s->target->accept(this);

        s->source->accept(this);
    }

    virtual void visitTemp(Temp *e) { addUse(e); }

    virtual void visitConst(Const *) {}
    virtual void visitString(String *) {}
    virtual void visitRegExp(RegExp *) {}
    virtual void visitName(Name *) {}
    virtual void visitClosure(Closure *) {}
    virtual void visitConvert(Convert *e) { e->expr->accept(this); }
    virtual void visitUnop(Unop *e) { e->expr->accept(this); }
    virtual void visitBinop(Binop *e) { e->left->accept(this); e->right->accept(this); }
    virtual void visitSubscript(Subscript *e) { e->base->accept(this); e->index->accept(this); }
    virtual void visitMember(Member *e) { e->base->accept(this); }
    virtual void visitCall(Call *e) {
        e->base->accept(this);
        for (ExprList *it = e->args; it; it = it->next)
            it->expr->accept(this);
    }

    virtual void visitNew(New *e) {
        e->base->accept(this);
        for (ExprList *it = e->args; it; it = it->next)
            it->expr->accept(this);
    }
};

bool hasPhiOnlyUses(Phi *phi, const DefUsesCalculator &defUses, QSet<Phi *> &collectedPhis)
{
    collectedPhis.insert(phi);
    foreach (Stmt *use, defUses.uses(*phi->targetTemp)) {
        if (Phi *dependentPhi = use->asPhi()) {
            if (!collectedPhis.contains(dependentPhi)) {
                if (!hasPhiOnlyUses(dependentPhi, defUses, collectedPhis))
                    return false;
            }
        } else {
            return false;
        }
    }
    return true;
}

void cleanupPhis(DefUsesCalculator &defUses)
{
    QLinkedList<Phi *> phis;
    foreach (const Temp &def, defUses.defs())
        if (Phi *phi = defUses.defStmt(def)->asPhi())
            phis.append(phi);

    QSet<Phi *> toRemove;
    while (!phis.isEmpty()) {
        Phi *phi = phis.first();
        phis.removeFirst();
        if (toRemove.contains(phi))
            continue;
        QSet<Phi *> collectedPhis;
        if (hasPhiOnlyUses(phi, defUses, collectedPhis))
            toRemove.unite(collectedPhis);
    }

    foreach (Phi *phi, toRemove) {
        Temp targetVar = *phi->targetTemp;

        BasicBlock *bb = defUses.defStmtBlock(targetVar);
        int idx = bb->statements.indexOf(phi);
        bb->statements[idx]->destroyData();
        bb->statements.remove(idx);

        foreach (const Temp &usedVar, defUses.usedVars(phi))
            defUses.removeUse(phi, usedVar);
        defUses.removeDef(targetVar);
    }
}

class EliminateDeadCode: public ExprVisitor {
    DefUsesCalculator &_defUses;
    QVector<Stmt *> _worklist;
    const bool _variablesCanEscape;
    bool _sideEffect;
    QVector<Temp *> _collectedTemps;

public:
    EliminateDeadCode(DefUsesCalculator &defUses, QVector<Stmt *> worklist, bool variablesCanEscape)
        : _defUses(defUses)
        , _worklist(worklist)
        , _variablesCanEscape(variablesCanEscape)
    {
        _collectedTemps.reserve(8);
    }

    void run(Expr *&expr, Stmt *stmt) {
        if (!checkForSideEffects(expr)) {
            expr = 0;
            foreach (Temp *t, _collectedTemps) {
                _defUses.removeUse(stmt, *t);
                _worklist += _defUses.defStmt(*t);
            }
        }
    }

private:
    bool checkForSideEffects(Expr *expr)
    {
        bool sideEffect = false;
        qSwap(_sideEffect, sideEffect);
        expr->accept(this);
        qSwap(_sideEffect, sideEffect);
        return sideEffect;
    }

    void markAsSideEffect()
    {
        _sideEffect = true;
        _collectedTemps.clear();
    }

    bool isCollectable(Temp *t) const
    {
        switch (t->kind) {
        case Temp::Formal:
        case Temp::ScopedFormal:
        case Temp::ScopedLocal:
            return false;
        case Temp::Local:
            return !_variablesCanEscape;
        default:
            return true;
        }
    }

protected:
    virtual void visitConst(Const *) {}
    virtual void visitString(String *) {}
    virtual void visitRegExp(RegExp *) {}

    virtual void visitName(Name *e)
    {
        if (e->freeOfSideEffects)
            return;
        // TODO: maybe we can distinguish between built-ins of which we know that they do not have
        // a side-effect.
        if (e->builtin == Name::builtin_invalid || (e->id && *e->id != QStringLiteral("this")))
            markAsSideEffect();
    }

    virtual void visitTemp(Temp *e)
    {
        if (isCollectable(e))
            _collectedTemps.append(e);
    }

    virtual void visitClosure(Closure *)
    {
        markAsSideEffect();
    }

    virtual void visitConvert(Convert *e) {
        e->expr->accept(this);

        switch (e->expr->type) {
        case QObjectType:
        case StringType:
        case VarType:
            markAsSideEffect();
            break;
        default:
            break;
        }
    }

    virtual void visitUnop(Unop *e) {
        e->expr->accept(this);

        switch (e->op) {
        case OpUPlus:
        case OpUMinus:
        case OpNot:
        case OpIncrement:
        case OpDecrement:
            if (e->expr->type == VarType || e->expr->type == StringType || e->expr->type == QObjectType)
                markAsSideEffect();
            break;

        default:
            break;
        }
    }

    virtual void visitBinop(Binop *e) {
        // TODO: prune parts that don't have a side-effect. For example, in:
        //   function f(x) { +x+1; return 0; }
        // we can prune the binop and leave the unop/conversion.
        _sideEffect = checkForSideEffects(e->left);
        _sideEffect |= checkForSideEffects(e->right);

        if (e->left->type == VarType || e->left->type == StringType || e->left->type == QObjectType
                || e->right->type == VarType || e->right->type == StringType || e->right->type == QObjectType)
            markAsSideEffect();
    }

    virtual void visitSubscript(Subscript *e) {
        e->base->accept(this);
        e->index->accept(this);
        markAsSideEffect();
    }

    virtual void visitMember(Member *e) {
        e->base->accept(this);
        if (e->freeOfSideEffects)
            return;
        markAsSideEffect();
    }

    virtual void visitCall(Call *e) {
        e->base->accept(this);
        for (ExprList *args = e->args; args; args = args->next)
            args->expr->accept(this);
        markAsSideEffect(); // TODO: there are built-in functions that have no side effect.
    }

    virtual void visitNew(New *e) {
        e->base->accept(this);
        for (ExprList *args = e->args; args; args = args->next)
            args->expr->accept(this);
        markAsSideEffect(); // TODO: there are built-in types that have no side effect.
    }
};

struct DiscoveredType {
    int type;
    MemberExpressionResolver memberResolver;

    DiscoveredType() : type(UnknownType) {}
    DiscoveredType(Type t) : type(t) { Q_ASSERT(type != QObjectType); }
    explicit DiscoveredType(int t) : type(t) { Q_ASSERT(type != QObjectType); }
    explicit DiscoveredType(MemberExpressionResolver memberResolver) : type(QObjectType), memberResolver(memberResolver) {}

    bool test(Type t) const { return type & t; }
    bool isNumber() const { return (type & NumberType) && !(type & ~NumberType); }

    bool operator!=(Type other) const { return type != other; }
    bool operator==(Type other) const { return type == other; }
    bool operator==(const DiscoveredType &other) const { return type == other.type; }
    bool operator!=(const DiscoveredType &other) const { return type != other.type; }
};

class PropagateTempTypes: public StmtVisitor, ExprVisitor
{
    const DefUsesCalculator &defUses;
    UntypedTemp theTemp;
    DiscoveredType newType;

public:
    PropagateTempTypes(const DefUsesCalculator &defUses)
        : defUses(defUses)
    {}

    void run(const UntypedTemp &temp, const DiscoveredType &type)
    {
        newType = type;
        theTemp = temp;
        if (Stmt *defStmt = defUses.defStmt(temp))
            defStmt->accept(this);
        foreach (Stmt *use, defUses.uses(temp))
            use->accept(this);
    }

protected:
    virtual void visitConst(Const *) {}
    virtual void visitString(String *) {}
    virtual void visitRegExp(RegExp *) {}
    virtual void visitName(Name *) {}
    virtual void visitTemp(Temp *e) {
        if (theTemp == UntypedTemp(*e)) {
            e->type = static_cast<Type>(newType.type);
            e->memberResolver = newType.memberResolver;
        }
    }
    virtual void visitClosure(Closure *) {}
    virtual void visitConvert(Convert *e) { e->expr->accept(this); }
    virtual void visitUnop(Unop *e) { e->expr->accept(this); }
    virtual void visitBinop(Binop *e) { e->left->accept(this); e->right->accept(this); }

    virtual void visitCall(Call *e) {
        e->base->accept(this);
        for (ExprList *it = e->args; it; it = it->next)
            it->expr->accept(this);
    }
    virtual void visitNew(New *e) {
        e->base->accept(this);
        for (ExprList *it = e->args; it; it = it->next)
            it->expr->accept(this);
    }
    virtual void visitSubscript(Subscript *e) {
        e->base->accept(this);
        e->index->accept(this);
    }

    virtual void visitMember(Member *e) {
        e->base->accept(this);
    }

    virtual void visitExp(Exp *s) {s->expr->accept(this);}
    virtual void visitMove(Move *s) {
        s->source->accept(this);
        s->target->accept(this);
    }

    virtual void visitJump(Jump *) {}
    virtual void visitCJump(CJump *s) { s->cond->accept(this); }
    virtual void visitRet(Ret *s) { s->expr->accept(this); }
    virtual void visitPhi(Phi *s) {
        s->targetTemp->accept(this);
        foreach (Expr *e, s->d->incoming)
            e->accept(this);
    }
};

class TypeInference: public StmtVisitor, public ExprVisitor {
    QQmlEnginePrivate *qmlEngine;
    bool _variablesCanEscape;
    const DefUsesCalculator &_defUses;
    QHash<Temp, DiscoveredType> _tempTypes;
    QSet<Stmt *> _worklist;
    struct TypingResult {
        DiscoveredType type;
        bool fullyTyped;

        TypingResult(const DiscoveredType &type = DiscoveredType()) : type(type), fullyTyped(type.type != UnknownType) {}
        explicit TypingResult(MemberExpressionResolver memberResolver): type(memberResolver), fullyTyped(true) {}
    };
    TypingResult _ty;

public:
    TypeInference(QQmlEnginePrivate *qmlEngine, const DefUsesCalculator &defUses)
        : qmlEngine(qmlEngine)
        , _defUses(defUses)
        , _ty(UnknownType)
    {}

    void run(Function *function) {
        _variablesCanEscape = function->variablesCanEscape();

        // TODO: the worklist handling looks a bit inefficient... check if there is something better
        _worklist.clear();
        for (int i = 0, ei = function->basicBlocks.size(); i != ei; ++i) {
            BasicBlock *bb = function->basicBlocks[i];
            if (i == 0 || !bb->in.isEmpty())
                foreach (Stmt *s, bb->statements)
                    if (!s->asJump())
                        _worklist.insert(s);
        }

        while (!_worklist.isEmpty()) {
            QList<Stmt *> worklist = _worklist.values();
            _worklist.clear();
            while (!worklist.isEmpty()) {
                Stmt *s = worklist.first();
                worklist.removeFirst();
#if defined(SHOW_SSA)
                qout<<"Typing stmt ";s->dump(qout);qout<<endl;
#endif

                if (!run(s)) {
                    _worklist.insert(s);
#if defined(SHOW_SSA)
                    qout<<"Pushing back stmt: ";
                    s->dump(qout);qout<<endl;
                } else {
                    qout<<"Finished: ";
                    s->dump(qout);qout<<endl;
#endif
                }
            }
        }

        PropagateTempTypes propagator(_defUses);
        for (QHash<Temp, DiscoveredType>::const_iterator i = _tempTypes.begin(), ei = _tempTypes.end(); i != ei; ++i)
            propagator.run(i.key(), i.value());
    }

private:
    bool run(Stmt *s) {
        TypingResult ty;
        std::swap(_ty, ty);
        s->accept(this);
        std::swap(_ty, ty);
        return ty.fullyTyped;
    }

    TypingResult run(Expr *e) {
        TypingResult ty;
        std::swap(_ty, ty);
        e->accept(this);
        std::swap(_ty, ty);

        if (ty.type != UnknownType)
            setType(e, ty.type);
        return ty;
    }

    bool isAlwaysVar(Temp *t) {
        switch (t->kind) {
        case Temp::Formal:
        case Temp::ScopedFormal:
        case Temp::ScopedLocal:
            t->type = VarType;
            return true;
        case Temp::Local:
            if (_variablesCanEscape)
                t->type = VarType;
            return _variablesCanEscape;
        default:
            return false;
        }
    }

    void setType(Expr *e, DiscoveredType ty) {
        if (Temp *t = e->asTemp()) {
#if defined(SHOW_SSA)
            qout<<"Setting type for "<< (t->scope?"scoped temp ":"temp ") <<t->index<< " to "<<typeName(Type(ty)) << " (" << ty << ")" << endl;
#endif
            if (isAlwaysVar(t))
                ty = DiscoveredType(VarType);
            if (_tempTypes[*t] != ty) {
                _tempTypes[*t] = ty;

#if defined(SHOW_SSA)
                foreach (Stmt *s, _defUses.uses(*t)) {
                    qout << "Pushing back dependent stmt: ";
                    s->dump(qout);
                    qout << endl;
                }
#endif

                _worklist += QSet<Stmt *>::fromList(_defUses.uses(*t));
            }
        } else {
            e->type = (Type) ty.type;
        }
    }

protected:
    virtual void visitConst(Const *e) {
        if (e->type & NumberType) {
            if (canConvertToSignedInteger(e->value))
                _ty = TypingResult(SInt32Type);
            else if (canConvertToUnsignedInteger(e->value))
                _ty = TypingResult(UInt32Type);
            else
                _ty = TypingResult(e->type);
        } else
            _ty = TypingResult(e->type);
    }
    virtual void visitString(String *) { _ty = TypingResult(StringType); }
    virtual void visitRegExp(RegExp *) { _ty = TypingResult(VarType); }
    virtual void visitName(Name *) { _ty = TypingResult(VarType); }
    virtual void visitTemp(Temp *e) {
        if (isAlwaysVar(e))
            _ty = TypingResult(VarType);
        else if (e->memberResolver.isValid())
            _ty = TypingResult(e->memberResolver);
        else
            _ty = TypingResult(_tempTypes.value(*e));
        setType(e, _ty.type);
    }
    virtual void visitClosure(Closure *) { _ty = TypingResult(VarType); }
    virtual void visitConvert(Convert *e) {
        _ty = TypingResult(e->type);
    }

    virtual void visitUnop(Unop *e) {
        _ty = run(e->expr);
        switch (e->op) {
        case OpUPlus: _ty.type = DoubleType; return;
        case OpUMinus: _ty.type = DoubleType; return;
        case OpCompl: _ty.type = SInt32Type; return;
        case OpNot: _ty.type = BoolType; return;

        case OpIncrement:
        case OpDecrement:
            Q_ASSERT(!"Inplace operators should have been removed!");
        default:
            Q_UNIMPLEMENTED();
            Q_UNREACHABLE();
        }
    }

    virtual void visitBinop(Binop *e) {
        TypingResult leftTy = run(e->left);
        TypingResult rightTy = run(e->right);
        _ty.fullyTyped = leftTy.fullyTyped && rightTy.fullyTyped;

        switch (e->op) {
        case OpAdd:
            if (leftTy.type.test(VarType) || leftTy.type.test(QObjectType) || rightTy.type.test(VarType) || rightTy.type.test(QObjectType))
                _ty.type = VarType;
            else if (leftTy.type.test(StringType) || rightTy.type.test(StringType))
                _ty.type = StringType;
            else if (leftTy.type != UnknownType && rightTy.type != UnknownType)
                _ty.type = DoubleType;
            else
                _ty.type = UnknownType;
            break;
        case OpSub:
            _ty.type = DoubleType;
            break;

        case OpMul:
        case OpDiv:
        case OpMod:
            _ty.type = DoubleType;
            break;

        case OpBitAnd:
        case OpBitOr:
        case OpBitXor:
        case OpLShift:
        case OpRShift:
            _ty.type = SInt32Type;
            break;
        case OpURShift:
            _ty.type = UInt32Type;
            break;

        case OpGt:
        case OpLt:
        case OpGe:
        case OpLe:
        case OpEqual:
        case OpNotEqual:
        case OpStrictEqual:
        case OpStrictNotEqual:
        case OpAnd:
        case OpOr:
        case OpInstanceof:
        case OpIn:
            _ty.type = BoolType;
            break;

        default:
            Q_UNIMPLEMENTED();
            Q_UNREACHABLE();
        }
    }

    virtual void visitCall(Call *e) {
        _ty = run(e->base);
        for (ExprList *it = e->args; it; it = it->next)
            _ty.fullyTyped &= run(it->expr).fullyTyped;
        _ty.type = VarType;
    }
    virtual void visitNew(New *e) {
        _ty = run(e->base);
        for (ExprList *it = e->args; it; it = it->next)
            _ty.fullyTyped &= run(it->expr).fullyTyped;
        _ty.type = VarType;
    }
    virtual void visitSubscript(Subscript *e) {
        _ty.fullyTyped = run(e->base).fullyTyped && run(e->index).fullyTyped;
        _ty.type = VarType;
    }

    virtual void visitMember(Member *e) {
        _ty = run(e->base);

        if (_ty.fullyTyped && _ty.type.memberResolver.isValid()) {
            MemberExpressionResolver &resolver = _ty.type.memberResolver;
            _ty.type.type = resolver.resolveMember(qmlEngine, &resolver, e);
        } else
            _ty.type = VarType;
    }

    virtual void visitExp(Exp *s) { _ty = run(s->expr); }
    virtual void visitMove(Move *s) {
        TypingResult sourceTy = run(s->source);
        if (Temp *t = s->target->asTemp()) {
            setType(t, sourceTy.type);
            _ty = sourceTy;
            return;
        }

        _ty = run(s->target);
        _ty.fullyTyped &= sourceTy.fullyTyped;
    }

    virtual void visitJump(Jump *) { _ty = TypingResult(MissingType); }
    virtual void visitCJump(CJump *s) { _ty = run(s->cond); }
    virtual void visitRet(Ret *s) { _ty = run(s->expr); }
    virtual void visitPhi(Phi *s) {
        _ty = run(s->d->incoming[0]);
        for (int i = 1, ei = s->d->incoming.size(); i != ei; ++i) {
            TypingResult ty = run(s->d->incoming[i]);
            if (!ty.fullyTyped && _ty.fullyTyped) {
                // When one of the temps not fully typed, we already know that we cannot completely type this node.
                // So, pick the type we calculated upto this point, and wait until the unknown one will be typed.
                // At that point, this statement will be re-scheduled, and then we can fully type this node.
                _ty.fullyTyped = false;
                break;
            }
            _ty.type.type |= ty.type.type;
            _ty.fullyTyped &= ty.fullyTyped;
            if (_ty.type.test(QObjectType))
                _ty.type.memberResolver.clear(); // ### TODO: find common ancestor meta-object
        }

        switch (_ty.type.type) {
        case UnknownType:
        case UndefinedType:
        case NullType:
        case BoolType:
        case SInt32Type:
        case UInt32Type:
        case DoubleType:
        case StringType:
        case QObjectType:
        case VarType:
            // The type is not a combination of two or more types, so we're done.
            break;

        default:
            // There are multiple types involved, so:
            if (_ty.type.isNumber())
                // The type is any combination of double/int32/uint32, but nothing else. So we can
                // type it as double.
                _ty.type = DoubleType;
            else
                // There just is no single type that can hold this combination, so:
                _ty.type = VarType;
        }

        setType(s->targetTemp, _ty.type);
    }
};

class ReverseInference
{
    const DefUsesCalculator &_defUses;
    bool _variablesCanExcape;

public:
    ReverseInference(const DefUsesCalculator &defUses)
        : _defUses(defUses)
    {}

    void run(Function *f)
    {
        _variablesCanExcape = f->variablesCanEscape();

        QTextStream os(stderr, QIODevice::WriteOnly);

        QVector<UntypedTemp> knownOk;
        QList<UntypedTemp> candidates = _defUses.defsUntyped();
        while (!candidates.isEmpty()) {
            UntypedTemp temp = candidates.last();
            candidates.removeLast();

            if (knownOk.contains(temp))
                continue;

            if (!isUsedAsInt32(temp, knownOk))
                continue;

            Stmt *s = _defUses.defStmt(temp);
            Move *m = s->asMove();
            if (!m)
                continue;
            Temp *target = m->target->asTemp();
            if (!target || temp != UntypedTemp(*target) || target->type == SInt32Type)
                continue;
            if (Temp *t = m->source->asTemp()) {
                candidates.append(*t);
            } else if (m->source->asConvert()) {
                break;
            } else if (Binop *b = m->source->asBinop()) {
                switch (b->op) {
                case OpAdd:
                    if (b->left->type & NumberType || b->right->type & NumberType)
                        break;
                    else
                        continue;
                case OpBitAnd:
                case OpBitOr:
                case OpBitXor:
                case OpSub:
                case OpMul:
                case OpLShift:
                case OpRShift:
                case OpURShift:
                    break;
                default:
                    continue;
                }
                if (Temp *lt = unescapableTemp(b->left, _variablesCanExcape))
                    candidates.append(*lt);
                if (Temp *rt = unescapableTemp(b->right, _variablesCanExcape))
                    candidates.append(*rt);
            } else if (Unop *u = m->source->asUnop()) {
                if (u->op == OpCompl || u->op == OpUPlus) {
                    if (Temp *t = unescapableTemp(u->expr, _variablesCanExcape))
                        candidates.append(*t);
                }
            } else {
                continue;
            }

            knownOk.append(temp);
        }

        PropagateTempTypes propagator(_defUses);
        foreach (const UntypedTemp &t, knownOk) {
            propagator.run(t, SInt32Type);
            if (Stmt *defStmt = _defUses.defStmt(t)) {
                if (Move *m = defStmt->asMove()) {
                    if (Convert *c = m->source->asConvert())
                        c->type = SInt32Type;
                    else if (Unop *u = m->source->asUnop())
                        u->type = SInt32Type;
                    else if (Binop *b = m->source->asBinop())
                        b->type = SInt32Type;
                }
            }
        }
    }

private:
    bool isUsedAsInt32(const UntypedTemp &t, const QVector<UntypedTemp> &knownOk) const
    {
        QList<Stmt *> uses = _defUses.uses(t);
        if (uses.isEmpty())
            return false;

        foreach (Stmt *use, uses) {
            if (Move *m = use->asMove()) {
                Temp *targetTemp = m->target->asTemp();

                if (m->source->asTemp()) {
                    if (!targetTemp || !knownOk.contains(*targetTemp))
                        return false;
                } else if (m->source->asConvert()) {
                    continue;
                } else if (Binop *b = m->source->asBinop()) {
                    switch (b->op) {
                    case OpAdd:
                    case OpSub:
                    case OpMul:
                        if (!targetTemp || !knownOk.contains(*targetTemp))
                            return false;
                    case OpBitAnd:
                    case OpBitOr:
                    case OpBitXor:
                    case OpRShift:
                    case OpLShift:
                    case OpURShift:
                        continue;
                    default:
                        return false;
                    }
                } else if (Unop *u = m->source->asUnop()) {
                    if (u->op == OpUPlus) {
                        if (!targetTemp || !knownOk.contains(*targetTemp))
                            return false;
                    } else if (u->op != OpCompl) {
                        return false;
                    }
                } else {
                    return false;
                }
            } else
                return false;
        }

        return true;
    }
};

void convertConst(Const *c, Type targetType)
{
    switch (targetType) {
    case DoubleType:
        break;
    case SInt32Type:
        c->value = QV4::Primitive::toInt32(c->value);
        break;
    case UInt32Type:
        c->value = QV4::Primitive::toUInt32(c->value);
        break;
    case BoolType:
        c->value = !(c->value == 0 || std::isnan(c->value));
        break;
    default:
        Q_UNIMPLEMENTED();
        Q_ASSERT(!"Unimplemented!");
        break;
    }
    c->type = targetType;
}

class TypePropagation: public StmtVisitor, public ExprVisitor {
    DefUsesCalculator &_defUses;
    Type _ty;
    Function *_f;

    bool run(Expr *&e, Type requestedType = UnknownType, bool insertConversion = true) {
        qSwap(_ty, requestedType);
        e->accept(this);
        qSwap(_ty, requestedType);

        if (requestedType != UnknownType) {
            if (e->type != requestedType) {
                if (requestedType & NumberType || requestedType == BoolType) {
#ifdef SHOW_SSA
                    QTextStream os(stdout, QIODevice::WriteOnly);
                    os << "adding conversion from " << typeName(e->type)
                       << " to " << typeName(requestedType) << " for expression ";
                    e->dump(os);
                    os << " in statement ";
                    _currStmt->dump(os);
                    os << endl;
#endif
                    if (insertConversion)
                        addConversion(e, requestedType);
                    return true;
                }
            }
        }

        return false;
    }

    struct Conversion {
        Expr **expr;
        Type targetType;
        Stmt *stmt;

        Conversion(Expr **expr = 0, Type targetType = UnknownType, Stmt *stmt = 0)
            : expr(expr)
            , targetType(targetType)
            , stmt(stmt)
        {}
    };

    Stmt *_currStmt;
    QVector<Conversion> _conversions;

    void addConversion(Expr *&expr, Type targetType) {
        _conversions.append(Conversion(&expr, targetType, _currStmt));
    }

public:
    TypePropagation(DefUsesCalculator &defUses) : _defUses(defUses), _ty(UnknownType) {}

    void run(Function *f) {
        _f = f;
        foreach (BasicBlock *bb, f->basicBlocks) {
            _conversions.clear();

            foreach (Stmt *s, bb->statements) {
                _currStmt = s;
                s->accept(this);
            }

            foreach (const Conversion &conversion, _conversions) {
                V4IR::Move *move = conversion.stmt->asMove();

                // Note: isel only supports move into member when source is a temp, so convert
                // is not a supported source.
                if (move && move->source->asTemp() && !move->target->asMember()) {
                    *conversion.expr = bb->CONVERT(*conversion.expr, conversion.targetType);
                } else if (Const *c = (*conversion.expr)->asConst()) {
                    convertConst(c, conversion.targetType);
                } else if (Temp *t = (*conversion.expr)->asTemp()) {
                    Temp *target = bb->TEMP(bb->newTemp());
                    target->type = conversion.targetType;
                    Expr *convert = bb->CONVERT(t, conversion.targetType);
                    Move *convCall = f->New<Move>();
                    convCall->init(target, convert);
                    _defUses.addTemp(target, convCall, bb);
                    _defUses.addUse(*t, convCall);

                    Temp *source = bb->TEMP(target->index);
                    source->type = conversion.targetType;
                    _defUses.removeUse(conversion.stmt, *t);
                    _defUses.addUse(*source, conversion.stmt);

                    if (Phi *phi = conversion.stmt->asPhi()) {
                        int idx = phi->d->incoming.indexOf(t);
                        Q_ASSERT(idx != -1);
                        QVector<Stmt *> &stmts = bb->in[idx]->statements;
                        stmts.insert(stmts.size() - 1, convCall);
                    } else {
                        int idx = bb->statements.indexOf(conversion.stmt);
                        bb->statements.insert(idx, convCall);
                    }

                    *conversion.expr = source;
                } else {
                    Q_UNREACHABLE();
                }
            }
        }
    }

protected:
    virtual void visitConst(Const *c) {
        if (_ty & NumberType && c->type & NumberType) {
            if (_ty == SInt32Type)
                c->value = QV4::Primitive::toInt32(c->value);
            else if (_ty == UInt32Type)
                c->value = QV4::Primitive::toUInt32(c->value);
            c->type = _ty;
        }
    }

    virtual void visitString(String *) {}
    virtual void visitRegExp(RegExp *) {}
    virtual void visitName(Name *) {}
    virtual void visitTemp(Temp *) {}
    virtual void visitClosure(Closure *) {}
    virtual void visitConvert(Convert *e) { run(e->expr, e->type); }
    virtual void visitUnop(Unop *e) { run(e->expr, e->type); }
    virtual void visitBinop(Binop *e) {
        // FIXME: This routine needs more tuning!
        switch (e->op) {
        case OpAdd:
        case OpSub:
        case OpMul:
        case OpDiv:
        case OpMod:
        case OpBitAnd:
        case OpBitOr:
        case OpBitXor:
            run(e->left, e->type);
            run(e->right, e->type);
            break;

        case OpLShift:
        case OpRShift:
        case OpURShift:
            run(e->left, SInt32Type);
            run(e->right, SInt32Type);
            break;

        case OpGt:
        case OpLt:
        case OpGe:
        case OpLe:
        case OpEqual:
        case OpNotEqual:
            if (e->left->type == DoubleType) {
                run(e->right, DoubleType);
            } else if (e->right->type == DoubleType) {
                run(e->left, DoubleType);
            } else {
                run(e->left, e->left->type);
                run(e->right, e->right->type);
            }
            break;

        case OpStrictEqual:
        case OpStrictNotEqual:
        case OpInstanceof:
        case OpIn:
            run(e->left, e->left->type);
            run(e->right, e->right->type);
            break;

        default:
            Q_UNIMPLEMENTED();
            Q_UNREACHABLE();
        }
    }
    virtual void visitCall(Call *e) {
        run(e->base);
        for (ExprList *it = e->args; it; it = it->next)
            run(it->expr);
    }
    virtual void visitNew(New *e) {
        run(e->base);
        for (ExprList *it = e->args; it; it = it->next)
            run(it->expr);
    }
    virtual void visitSubscript(Subscript *e) { run(e->base); run(e->index); }
    virtual void visitMember(Member *e) { run(e->base); }
    virtual void visitExp(Exp *s) { run(s->expr); }
    virtual void visitMove(Move *s) {
        if (s->source->asConvert())
            return; // this statement got inserted for a phi-node type conversion

        run(s->target);

        if (Unop *u = s->source->asUnop()) {
            if (u->op == OpUPlus) {
                if (run(u->expr, s->target->type, false)) {
                    Convert *convert = _f->New<Convert>();
                    convert->init(u->expr, s->target->type);
                    s->source = convert;
                } else {
                    s->source = u->expr;
                }

                return;
            }
        }

        const Member *targetMember = s->target->asMember();
        const bool inhibitConversion = targetMember && targetMember->inhibitTypeConversionOnWrite;

        run(s->source, s->target->type, !inhibitConversion);
    }
    virtual void visitJump(Jump *) {}
    virtual void visitCJump(CJump *s) {
        run(s->cond, BoolType);
    }
    virtual void visitRet(Ret *s) { run(s->expr); }
    virtual void visitPhi(Phi *s) {
        Type ty = s->targetTemp->type;
        for (int i = 0, ei = s->d->incoming.size(); i != ei; ++i)
            run(s->d->incoming[i], ty);
    }
};

void splitCriticalEdges(Function *f, DominatorTree &df)
{
    for (int i = 0, ei = f->basicBlocks.size(); i != ei; ++i) {
        BasicBlock *bb = f->basicBlocks[i];
        if (bb->in.size() > 1) {
            for (int inIdx = 0, eInIdx = bb->in.size(); inIdx != eInIdx; ++inIdx) {
                BasicBlock *inBB = bb->in[inIdx];
                if (inBB->out.size() > 1) { // this should have been split!
                    int newIndex = f->basicBlocks.last()->index + 1;
#if defined(SHOW_SSA)
                    qDebug() << "Splitting edge from block" << inBB->index << "to block" << bb->index << "by introducing block" << newIndex;
#endif

                    BasicBlock *containingGroup = inBB->isGroupStart() ? inBB : inBB->containingGroup();

                    // create the basic block:
                    BasicBlock *newBB = new BasicBlock(f, containingGroup, bb->catchBlock);
                    newBB->index = newIndex;
                    f->basicBlocks.append(newBB);
                    Jump *s = f->New<Jump>();
                    s->init(bb);
                    newBB->statements.append(s);

                    // rewire the old outgoing edge
                    int outIdx = inBB->out.indexOf(bb);
                    inBB->out[outIdx] = newBB;
                    newBB->in.append(inBB);

                    // rewire the old incoming edge
                    bb->in[inIdx] = newBB;
                    newBB->out.append(bb);

                    // patch the terminator
                    Stmt *terminator = inBB->terminator();
                    if (Jump *j = terminator->asJump()) {
                        Q_ASSERT(outIdx == 0);
                        j->target = newBB;
                    } else if (CJump *j = terminator->asCJump()) {
                        if (outIdx == 0)
                            j->iftrue = newBB;
                        else if (outIdx == 1)
                            j->iffalse = newBB;
                        else
                            Q_ASSERT(!"Invalid out edge index for CJUMP!");
                    } else {
                        Q_ASSERT(!"Unknown terminator!");
                    }

                    // Set the immediate dominator of the new block to inBB
                    df.updateImmediateDominator(newBB, inBB);
                }
            }
        }
    }
}

// High-level algorithm:
//  0. start with the first node (the start node) of a function
//  1. emit the node
//  2. add all outgoing edges that are not yet emitted to the postponed stack
//  3. When the postponed stack is empty, pop a stack from the loop stack. If that is empty too,
//     we're done.
//  4. pop a node from the postponed stack, and check if it can be scheduled:
//     a. if all incoming edges are scheduled, go to 4.
//     b. if an incoming edge is unscheduled, but it's a back-edge (an edge in a loop that jumps
//        back to the start of the loop), ignore it
//     c. if there is any unscheduled edge that is not a back-edge, ignore this node, and go to 4.
//  5. if this node is the start of a loop, push the postponed stack on the loop stack.
//  6. go back to 1.
//
// The postponing action in step 2 will put the node into its containing group. The case where this
// is important is when a (labeled) continue or a (labeled) break statement occur in a loop: the
// outgoing edge points to a node that is not part of the current loop (and possibly not of the
// parent loop).
//
// Linear scan register allocation benefits greatly from short life-time intervals with few holes
// (see for example section 4 (Lifetime Analysis) of [Wimmer1]). This algorithm makes sure that the
// blocks of a group are scheduled together, with no non-loop blocks in between. This applies
// recursively for nested loops. It also schedules groups of if-then-else-endif blocks together for
// the same reason.
class BlockScheduler
{
    Function *function;
    const DominatorTree &dominatorTree;

    struct WorkForGroup
    {
        BasicBlock *group;
        QStack<BasicBlock *> postponed;

        WorkForGroup(BasicBlock *group = 0): group(group) {}
    };
    WorkForGroup currentGroup;
    QStack<WorkForGroup> postponedGroups;
    QVector<BasicBlock *> sequence;
    ProcessedBlocks emitted;
    QHash<BasicBlock *, BasicBlock *> loopsStartEnd;

    bool checkCandidate(BasicBlock *candidate)
    {
        Q_ASSERT(candidate->containingGroup() == currentGroup.group);

        foreach (BasicBlock *in, candidate->in) {
            if (emitted.alreadyProcessed(in))
                continue;

            if (dominatorTree.dominates(candidate, in))
                // this is a loop, where there in -> candidate edge is the jump back to the top of the loop.
                continue;

            return false; // an incoming edge that is not yet emitted, and is not a back-edge
        }

        if (candidate->isGroupStart()) {
            // postpone everything, and schedule the loop first.
            postponedGroups.push(currentGroup);
            currentGroup = WorkForGroup(candidate);
        }

        return true;
    }

    BasicBlock *pickNext()
    {
        while (true) {
            while (currentGroup.postponed.isEmpty()) {
                if (postponedGroups.isEmpty())
                    return 0;
                if (currentGroup.group) // record the first and the last node of a group
                    loopsStartEnd.insert(currentGroup.group, sequence.last());
                currentGroup = postponedGroups.pop();
            }

            BasicBlock *next = currentGroup.postponed.pop();
            if (checkCandidate(next))
                return next;
        }

        Q_UNREACHABLE();
        return 0;
    }

    void emitBlock(BasicBlock *bb)
    {
        if (emitted.alreadyProcessed(bb))
            return;

        sequence.append(bb);
        emitted.markAsProcessed(bb);
    }

    void schedule(BasicBlock *functionEntryPoint)
    {
        BasicBlock *next = functionEntryPoint;

        while (next) {
            emitBlock(next);
            for (int i = next->out.size(); i != 0; ) {
                // postpone all outgoing edges, if they were not already processed
                --i;
                BasicBlock *out = next->out[i];
                if (!emitted.alreadyProcessed(out))
                    postpone(out);
            }
            next = pickNext();
        }
    }

    void postpone(BasicBlock *bb)
    {
        if (currentGroup.group == bb->containingGroup()) {
            currentGroup.postponed.append(bb);
            return;
        }

        for (int i = postponedGroups.size(); i != 0; ) {
            --i;
            WorkForGroup &g = postponedGroups[i];
            if (g.group == bb->containingGroup()) {
                g.postponed.append(bb);
                return;
            }
        }

        Q_UNREACHABLE();
    }

public:
    BlockScheduler(Function *function, const DominatorTree &dominatorTree)
        : function(function)
        , dominatorTree(dominatorTree)
        , emitted(function->basicBlocks)
    {}

    QHash<BasicBlock *, BasicBlock *> go()
    {
        showMeTheCode(function);
        schedule(function->basicBlocks.first());

#if defined(SHOW_SSA)
        qDebug() << "Block sequence:";
        foreach (BasicBlock *bb, sequence)
            qDebug("\tL%d", bb->index);
#endif // SHOW_SSA

        Q_ASSERT(function->basicBlocks.size() == sequence.size());
        function->basicBlocks = sequence;
        return loopsStartEnd;
    }
};

#ifndef QT_NO_DEBUG
void checkCriticalEdges(QVector<BasicBlock *> basicBlocks) {
    foreach (BasicBlock *bb, basicBlocks) {
        if (bb && bb->out.size() > 1) {
            foreach (BasicBlock *bb2, bb->out) {
                if (bb2 && bb2->in.size() > 1) {
                    qout << "found critical edge between block "
                         << bb->index << " and block " << bb2->index;
                    Q_ASSERT(false);
                }
            }
        }
    }
}
#endif

void cleanupBasicBlocks(Function *function, bool renumber)
{
    showMeTheCode(function);

    // Algorithm: this is the iterative version of a depth-first search for all blocks that are
    // reachable through outgoing edges, starting with the start block and all exception handler
    // blocks.
    QSet<BasicBlock *> postponed, done;
    QSet<BasicBlock *> toRemove;
    toRemove.reserve(function->basicBlocks.size());
    done.reserve(function->basicBlocks.size());
    postponed.reserve(8);
    for (int i = 0, ei = function->basicBlocks.size(); i != ei; ++i) {
        BasicBlock *bb = function->basicBlocks[i];
        if (i == 0 || bb->isExceptionHandler)
            postponed.insert(bb);
        else
            toRemove.insert(bb);
    }

    while (!postponed.isEmpty()) {
        QSet<BasicBlock *>::iterator it = postponed.begin();
        BasicBlock *bb = *it;
        postponed.erase(it);
        done.insert(bb);

        foreach (BasicBlock *outBB, bb->out) {
            if (!done.contains(outBB)) {
                postponed.insert(outBB);
                toRemove.remove(outBB);
            }
        }
    }

    foreach (BasicBlock *bb, toRemove) {
        foreach (BasicBlock *outBB, bb->out) {
            if (toRemove.contains(outBB))
                continue; // We do not need to unlink from blocks that are scheduled to be removed.
                          // Actually, it is potentially dangerous: if that block was already
                          // destroyed, this could result in a use-after-free.

            int idx = outBB->in.indexOf(bb);
            if (idx != -1) {
                outBB->in.remove(idx);
                foreach (Stmt *s, outBB->statements) {
                    if (Phi *phi = s->asPhi())
                        phi->d->incoming.remove(idx);
                    else
                        break;
                }
            }
        }

        foreach (Stmt *s, bb->statements)
            s->destroyData();
        int idx = function->basicBlocks.indexOf(bb);
        if (idx != -1)
            function->basicBlocks.remove(idx);
        delete bb;
    }

    if (renumber)
        for (int i = 0; i < function->basicBlocks.size(); ++i)
            function->basicBlocks[i]->index = i;

    showMeTheCode(function);
}

inline Const *isConstPhi(Phi *phi)
{
    if (Const *c = phi->d->incoming[0]->asConst()) {
        for (int i = 1, ei = phi->d->incoming.size(); i != ei; ++i) {
            if (Const *cc = phi->d->incoming[i]->asConst()) {
                if (c->value != cc->value)
                    return 0;
                if (!(c->type == cc->type || (c->type & NumberType && cc->type & NumberType)))
                    return 0;
                if (int(c->value) == 0 && int(cc->value) == 0)
                    if (isNegative(c->value) != isNegative(cc->value))
                        return 0;
            } else {
                return 0;
            }
        }
        return c;
    }
    return 0;
}

static Expr *clone(Expr *e, Function *function) {
    if (Temp *t = e->asTemp()) {
        return CloneExpr::cloneTemp(t, function);
    } else if (Const *c = e->asConst()) {
        return CloneExpr::cloneConst(c, function);
    } else if (Name *n = e->asName()) {
        return CloneExpr::cloneName(n, function);
    } else {
        Q_UNREACHABLE();
        return e;
    }
}

class ExprReplacer: public StmtVisitor, public ExprVisitor
{
    DefUsesCalculator &_defUses;
    Function* _function;
    Temp *_toReplace;
    Expr *_replacement;

public:
    ExprReplacer(DefUsesCalculator &defUses, Function *function)
        : _defUses(defUses)
        , _function(function)
        , _toReplace(0)
        , _replacement(0)
    {}

    QVector<Stmt *> operator()(Temp *toReplace, Expr *replacement)
    {
        Q_ASSERT(replacement->asTemp() || replacement->asConst() || replacement->asName());

//        qout << "Replacing ";toReplace->dump(qout);qout<<" by ";replacement->dump(qout);qout<<endl;

        qSwap(_toReplace, toReplace);
        qSwap(_replacement, replacement);

        QList<Stmt *> uses = _defUses.uses(*_toReplace);
//        qout << "        " << uses.size() << " uses:"<<endl;
        QVector<Stmt *> result;
        result.reserve(uses.size());
        foreach (Stmt *use, uses) {
//            qout<<"        ";use->dump(qout);qout<<"\n";
            use->accept(this);
//            qout<<"     -> ";use->dump(qout);qout<<"\n";
            result.append(use);
        }

        qSwap(_replacement, replacement);
        qSwap(_toReplace, toReplace);
        return result;
    }

protected:
    virtual void visitConst(Const *) {}
    virtual void visitString(String *) {}
    virtual void visitRegExp(RegExp *) {}
    virtual void visitName(Name *) {}
    virtual void visitTemp(Temp *) {}
    virtual void visitClosure(Closure *) {}
    virtual void visitConvert(Convert *e) { check(e->expr); }
    virtual void visitUnop(Unop *e) { check(e->expr); }
    virtual void visitBinop(Binop *e) { check(e->left); check(e->right); }
    virtual void visitCall(Call *e) {
        check(e->base);
        for (ExprList *it = e->args; it; it = it->next)
            check(it->expr);
    }
    virtual void visitNew(New *e) {
        check(e->base);
        for (ExprList *it = e->args; it; it = it->next)
            check(it->expr);
    }
    virtual void visitSubscript(Subscript *e) { check(e->base); check(e->index); }
    virtual void visitMember(Member *e) { check(e->base); }
    virtual void visitExp(Exp *s) { check(s->expr); }
    virtual void visitMove(Move *s) { check(s->target); check(s->source); }
    virtual void visitJump(Jump *) {}
    virtual void visitCJump(CJump *s) { check(s->cond); }
    virtual void visitRet(Ret *s) { check(s->expr); }
    virtual void visitPhi(Phi *s) {
        for (int i = 0, ei = s->d->incoming.size(); i != ei; ++i)
            check(s->d->incoming[i]);
    }

private:
    void check(Expr *&e) {
        if (equals(e, _toReplace))
            e = clone(_replacement, _function);
        else
            e->accept(this);
    }

    // This only calculates equality for everything needed by constant propagation
    bool equals(Expr *e1, Expr *e2) const {
        if (e1 == e2)
            return true;

        if (Const *c1 = e1->asConst()) {
            if (Const *c2 = e2->asConst())
                return c1->value == c2->value && (c1->type == c2->type || (c1->type & NumberType && c2->type & NumberType));
        } else if (Temp *t1 = e1->asTemp()) {
            if (Temp *t2 = e2->asTemp())
                return *t1 == *t2;
        } else if (Name *n1 = e1->asName()) {
            if (Name *n2 = e2->asName()) {
                if (n1->id) {
                    if (n2->id)
                        return *n1->id == *n2->id;
                } else {
                    return n1->builtin == n2->builtin;
                }
            }
        }

        return false;
    }
};

namespace {
/// This function removes the basic-block from the function's list, unlinks any uses and/or defs,
/// and removes unreachable staements from the worklist, so that optimiseSSA won't consider them
/// anymore.
/// Important: this assumes that there are no critical edges in the control-flow graph!
void purgeBB(BasicBlock *bb, Function *func, DefUsesCalculator &defUses, QVector<Stmt *> &W,
             DominatorTree &df)
{
    // TODO: change this to mark the block as deleted, but leave it alone so that other references
    //       won't be dangling pointers.
    // TODO: after the change above: if we keep on detaching the block from predecessors or
    //       successors, update the DominatorTree too.

    // don't purge blocks that are entry points for catch statements. They might not be directly
    // connected, but are required anyway
    if (bb->isExceptionHandler)
        return;

    QVector<BasicBlock *> toPurge;
    toPurge.append(bb);

    while (!toPurge.isEmpty()) {
        bb = toPurge.first();
        toPurge.removeFirst();

        int bbIdx = func->basicBlocks.indexOf(bb);
        if (bbIdx == -1)
            continue;
        else
            func->basicBlocks.remove(bbIdx);

        // unlink all incoming edges
        foreach (BasicBlock *in, bb->in) {
            int idx = in->out.indexOf(bb);
            if (idx != -1)
                in->out.remove(idx);
        }

        // unlink all outgoing edges, including "arguments" to phi statements
        foreach (BasicBlock *out, bb->out) {
            int idx = out->in.indexOf(bb);
            if (idx != -1) {
                out->in.remove(idx);
                foreach (Stmt *outStmt, out->statements) {
                    if (!outStmt)
                        continue;
                    if (Phi *phi = outStmt->asPhi()) {
                        if (Temp *t = phi->d->incoming[idx]->asTemp())
                            defUses.removeUse(phi, *t);
                        phi->d->incoming.remove(idx);
                        W += phi;
                    } else
                        break;
                }
            }

            if (out->in.isEmpty()) {
                // if a successor has no incoming edges after unlinking the current basic block, then
                // it is unreachable, and can be purged too
                toPurge.append(out);
            } else if (out->in.size() == 1) {
                // if the successor now has only one incoming edge, we that edge is the new
                // immediate dominator
                df.updateImmediateDominator(out, out->in.first());
            }
        }

        // unlink all defs/uses from the statements in the basic block
        foreach (Stmt *s, bb->statements) {
            if (!s)
                continue;

            W << defUses.removeDefUses(s);
            for (int idx = W.indexOf(s); idx != -1; idx = W.indexOf(s))
                W.remove(idx);

            // clean-up the statement's data
            s->destroyData();
        }
        bb->statements.clear();

        delete bb;
    }
}

bool tryOptimizingComparison(Expr *&expr)
{
    Binop *b = expr->asBinop();
    if (!b)
        return false;
    Const *leftConst = b->left->asConst();
    if (!leftConst || leftConst->type == StringType || leftConst->type == VarType || leftConst->type == QObjectType)
        return false;
    Const *rightConst = b->right->asConst();
    if (!rightConst || rightConst->type == StringType || rightConst->type == VarType || rightConst->type == QObjectType)
        return false;

    QV4::Primitive l = convertToValue(leftConst);
    QV4::Primitive r = convertToValue(rightConst);

    switch (b->op) {
    case OpGt:
        leftConst->value = __qmljs_cmp_gt(&l, &r);
        leftConst->type = BoolType;
        expr = leftConst;
        return true;
    case OpLt:
        leftConst->value = __qmljs_cmp_lt(&l, &r);
        leftConst->type = BoolType;
        expr = leftConst;
        return true;
    case OpGe:
        leftConst->value = __qmljs_cmp_ge(&l, &r);
        leftConst->type = BoolType;
        expr = leftConst;
        return true;
    case OpLe:
        leftConst->value = __qmljs_cmp_le(&l, &r);
        leftConst->type = BoolType;
        expr = leftConst;
        return true;
    case OpStrictEqual:
        if (!strictlyEqualTypes(leftConst->type, rightConst->type))
            return false;
        // intentional fall-through
    case OpEqual:
        leftConst->value = __qmljs_cmp_eq(&l, &r);
        leftConst->type = BoolType;
        expr = leftConst;
        return true;
    case OpStrictNotEqual:
        if (!strictlyEqualTypes(leftConst->type, rightConst->type))
            return false;
        // intentional fall-through
    case OpNotEqual:
        leftConst->value = __qmljs_cmp_ne(&l, &r);
        leftConst->type = BoolType;
        expr = leftConst;
        return true;
    default:
        break;
    }

    return false;
}
} // anonymous namespace

void optimizeSSA(Function *function, DefUsesCalculator &defUses, DominatorTree &df)
{
    const bool variablesCanEscape = function->variablesCanEscape();

    QHash<Stmt*,Stmt**> ref;
    QVector<Stmt *> W;
    foreach (BasicBlock *bb, function->basicBlocks) {
        for (int i = 0, ei = bb->statements.size(); i != ei; ++i) {
            Stmt **s = &bb->statements[i];
            if ((*s)->asJump())
                continue; // nothing do do there
            W.append(*s);
            ref.insert(*s, s);
        }
    }

    ExprReplacer replaceUses(defUses, function);

    while (!W.isEmpty()) {
        Stmt *s = W.last();
        W.removeLast();
        if (!s)
            continue;

        if (Phi *phi = s->asPhi()) {
            // constant propagation:
            if (Const *c = isConstPhi(phi)) {
                W += replaceUses(phi->targetTemp, c);
                defUses.removeDef(*phi->targetTemp);
                *ref[s] = 0;
                continue;
            }

            // copy propagation:
            if (phi->d->incoming.size() == 1) {
                Temp *t = phi->targetTemp;
                Expr *e = phi->d->incoming.first();

                QVector<Stmt *> newT2Uses = replaceUses(t, e);
                W += newT2Uses;
                if (Temp *t2 = e->asTemp()) {
                    defUses.removeUse(s, *t2);
                    defUses.addUses(*t2, QList<Stmt*>::fromVector(newT2Uses));
                }
                defUses.removeDef(*t);
                *ref[s] = 0;
                continue;
            }
        } else  if (Move *m = s->asMove()) {
            if (Convert *convert = m->source->asConvert()) {
                if (Const *sourceConst = convert->expr->asConst()) {
                    convertConst(sourceConst, convert->type);
                    m->source = sourceConst;
                    W += m;
                    continue;
                } else if (Temp *sourceTemp = convert->expr->asTemp()) {
                    if (sourceTemp->type == convert->type) {
                        m->source = sourceTemp;
                        W += m;
                        continue;
                    }
                }
            }

            if (Temp *targetTemp = unescapableTemp(m->target, variablesCanEscape)) {
                // dead code elimination:
                if (defUses.useCount(*targetTemp) == 0) {
                    EliminateDeadCode(defUses, W, variablesCanEscape).run(m->source, s);
                    if (!m->source)
                        *ref[s] = 0;
                    continue;
                }

                // constant propagation:
                if (Const *sourceConst = m->source->asConst()) {
                    if (sourceConst->type & NumberType || sourceConst->type == BoolType) {
                        // TODO: when propagating other constants, e.g. undefined, the other
                        // optimization passes have to be changed to cope with them.
                        W += replaceUses(targetTemp, sourceConst);
                        defUses.removeDef(*targetTemp);
                        *ref[s] = 0;
                    }
                    continue;
                }
                if (Member *member = m->source->asMember()) {
                    if (member->kind == Member::MemberOfEnum) {
                        Const *c = function->New<Const>();
                        const int enumValue = member->attachedPropertiesIdOrEnumValue;
                        c->init(SInt32Type, enumValue);
                        W += replaceUses(targetTemp, c);
                        defUses.removeDef(*targetTemp);
                        *ref[s] = 0;
                        defUses.removeUse(s, *member->base->asTemp());
                        continue;
                    } else if (member->attachedPropertiesIdOrEnumValue != 0 && member->property && member->base->asTemp()) {
                        // Attached properties have no dependency on their base. Isel doesn't
                        // need it and we can eliminate the temp used to initialize it.
                        defUses.removeUse(s, *member->base->asTemp());
                        Const *c = function->New<Const>();
                        c->init(SInt32Type, 0);
                        member->base = c;
                        continue;
                    }
                }

                // copy propagation:
                if (Temp *sourceTemp = unescapableTemp(m->source, variablesCanEscape)) {
                    QVector<Stmt *> newT2Uses = replaceUses(targetTemp, sourceTemp);
                    W += newT2Uses;
                    defUses.removeUse(s, *sourceTemp);
                    defUses.addUses(*sourceTemp, QList<Stmt*>::fromVector(newT2Uses));
                    defUses.removeDef(*targetTemp);
                    *ref[s] = 0;
                    continue;
                }

                if (Unop *unop = m->source->asUnop()) {
                    // Constant unary expression evaluation:
                    if (Const *constOperand = unop->expr->asConst()) {
                        if (constOperand->type & NumberType || constOperand->type == BoolType) {
                            // TODO: implement unop propagation for other constant types
                            bool doneSomething = false;
                            switch (unop->op) {
                            case OpNot:
                                constOperand->value = !constOperand->value;
                                constOperand->type = BoolType;
                                doneSomething = true;
                                break;
                            case OpUMinus:
                                if (int(constOperand->value) == 0 && int(constOperand->value) == constOperand->value) {
                                    if (isNegative(constOperand->value))
                                        constOperand->value = 0;
                                    else
                                        constOperand->value = -1 / Q_INFINITY;
                                    constOperand->type = DoubleType;
                                    doneSomething = true;
                                    break;
                                }

                                constOperand->value = -constOperand->value;
                                doneSomething = true;
                                break;
                            case OpUPlus:
                                constOperand->type = unop->type;
                                doneSomething = true;
                                break;
                            case OpCompl:
                                constOperand->value = ~QV4::Primitive::toInt32(constOperand->value);
                                constOperand->type = SInt32Type;
                                doneSomething = true;
                                break;
                            case OpIncrement:
                                constOperand->value = constOperand->value + 1;
                                doneSomething = true;
                                break;
                            case OpDecrement:
                                constOperand->value = constOperand->value - 1;
                                doneSomething = true;
                                break;
                            default:
                                break;
                            };

                            if (doneSomething) {
                                m->source = constOperand;
                                W += m;
                            }
                        }
                    }
                    // TODO: if the result of a unary not operation is only used in a cjump,
                    //       then inline it.

                    continue;
                }

                if (Binop *binop = m->source->asBinop()) {
                    Const *leftConst = binop->left->asConst();
                    Const *rightConst = binop->right->asConst();

                    { // Typical casts to int32:
                        Expr *casted = 0;
                        switch (binop->op) {
                        case OpBitAnd:
                            if (leftConst && !rightConst && leftConst->value == 0xffffffff)
                                casted = rightConst;
                            else if (!leftConst && rightConst && rightConst->value == 0xffffffff)
                                casted = leftConst;
                            break;
                        case OpBitOr:
                            if (leftConst && !rightConst && leftConst->value == 0)
                                casted = rightConst;
                            else if (!leftConst && rightConst && rightConst->value == 0)
                                casted = leftConst;
                            break;
                        default:
                            break;
                        }
                        if (casted) {
                            Q_ASSERT(casted->type == SInt32Type);
                            m->source = casted;
                            W += m;
                            continue;
                        }
                    }

                    // TODO: More constant binary expression evaluation
                    // TODO: If the result of the move is only used in one single cjump, then
                    //       inline the binop into the cjump.
                    if (!leftConst || leftConst->type == StringType || leftConst->type == VarType || leftConst->type == QObjectType)
                        continue;
                    if (!rightConst || rightConst->type == StringType || rightConst->type == VarType || rightConst->type == QObjectType)
                        continue;

                    QV4::Primitive lc = convertToValue(leftConst);
                    QV4::Primitive rc = convertToValue(rightConst);
                    double l = __qmljs_to_number(&lc);
                    double r = __qmljs_to_number(&rc);

                    switch (binop->op) {
                    case OpMul:
                        leftConst->value = l * r;
                        leftConst->type = DoubleType;
                        m->source = leftConst;
                        W += m;
                        break;
                    case OpAdd:
                        leftConst->value = l + r;
                        leftConst->type = DoubleType;
                        m->source = leftConst;
                        W += m;
                        break;
                    case OpSub:
                        leftConst->value = l - r;
                        leftConst->type = DoubleType;
                        m->source = leftConst;
                        W += m;
                        break;
                    case OpDiv:
                        leftConst->value = l / r;
                        leftConst->type = DoubleType;
                        m->source = leftConst;
                        W += m;
                        break;
                    case OpMod:
                        leftConst->value = std::fmod(l, r);
                        leftConst->type = DoubleType;
                        m->source = leftConst;
                        W += m;
                        break;
                    default:
                        if (tryOptimizingComparison(m->source))
                            W += m;
                        break;
                    }

                    continue;
                }
            } // TODO: var{#0} = double{%10} where %10 is defined once and used once. E.g.: function(t){t = t % 2; return t; }

        } else if (CJump *cjump = s->asCJump()) {
            if (Const *constantCondition = cjump->cond->asConst()) {
                // Note: this assumes that there are no critical edges! Meaning, we can safely purge
                //       any basic blocks that are found to be unreachable.
                Jump *jump = function->New<Jump>();
                if (convertToValue(constantCondition).toBoolean()) {
                    jump->target = cjump->iftrue;
                    purgeBB(cjump->iffalse, function, defUses, W, df);
                } else {
                    jump->target = cjump->iffalse;
                    purgeBB(cjump->iftrue, function, defUses, W, df);
                }
                *ref[s] = jump;

                continue;
            } else if (cjump->cond->asBinop()) {
                if (tryOptimizingComparison(cjump->cond))
                    W += cjump;
                continue;
            }
            // TODO: Constant unary expression evaluation
            // TODO: if the expression is an unary not operation, lift the expression, and switch
            //       the then/else blocks.
        }
    }

    foreach (BasicBlock *bb, function->basicBlocks) {
        for (int i = 0; i < bb->statements.size();) {
            if (bb->statements[i])
                ++i;
            else
                bb->statements.remove(i);
        }
    }
}

class InputOutputCollector: protected StmtVisitor, protected ExprVisitor {
    const bool variablesCanEscape;

public:
    QList<Temp> inputs;
    QList<Temp> outputs;

    InputOutputCollector(bool variablesCanEscape): variablesCanEscape(variablesCanEscape) {}

    void collect(Stmt *s) {
        inputs.clear();
        outputs.clear();
        s->accept(this);
    }

protected:
    virtual void visitConst(Const *) {}
    virtual void visitString(String *) {}
    virtual void visitRegExp(RegExp *) {}
    virtual void visitName(Name *) {}
    virtual void visitTemp(Temp *e) {
        switch (e->kind) {
        case Temp::Local:
            if (!variablesCanEscape)
                inputs.append(*e);
            break;

        case Temp::VirtualRegister:
            inputs.append(*e);
            break;

        default:
            break;
        }
    }
    virtual void visitClosure(Closure *) {}
    virtual void visitConvert(Convert *e) { e->expr->accept(this); }
    virtual void visitUnop(Unop *e) { e->expr->accept(this); }
    virtual void visitBinop(Binop *e) { e->left->accept(this); e->right->accept(this); }
    virtual void visitCall(Call *e) {
        e->base->accept(this);
        for (ExprList *it = e->args; it; it = it->next)
            it->expr->accept(this);
    }
    virtual void visitNew(New *e) {
        e->base->accept(this);
        for (ExprList *it = e->args; it; it = it->next)
            it->expr->accept(this);
    }
    virtual void visitSubscript(Subscript *e) { e->base->accept(this); e->index->accept(this); }
    virtual void visitMember(Member *e) { e->base->accept(this); }
    virtual void visitExp(Exp *s) { s->expr->accept(this); }
    virtual void visitMove(Move *s) {
        s->source->accept(this);
        if (Temp *t = s->target->asTemp()) {
            if ((t->kind == Temp::Local && !variablesCanEscape) || t->kind == Temp::VirtualRegister)
                outputs.append(*t);
            else
                s->target->accept(this);
        } else {
            s->target->accept(this);
        }
    }
    virtual void visitJump(Jump *) {}
    virtual void visitCJump(CJump *s) { s->cond->accept(this); }
    virtual void visitRet(Ret *s) { s->expr->accept(this); }
    virtual void visitPhi(Phi *) {
        // Handled separately
    }
};

/*
 * The algorithm is described in:
 *
 *   Linear Scan Register Allocation on SSA Form
 *   Christian Wimmer & Michael Franz, CGO'10, April 24-28, 2010
 *
 * There is one slight difference w.r.t. the phi-nodes: in the artice, the phi nodes are attached
 * to the basic-blocks. Therefore, in the algorithm in the article, the ranges for input parameters
 * for phi nodes run from their definition upto the branch instruction into the block with the phi
 * node. In our representation, phi nodes are mostly treaded as normal instructions, so we have to
 * enlarge the range to cover the phi node itself.
 */
class LifeRanges {
    typedef QSet<Temp> LiveRegs;

    QHash<BasicBlock *, LiveRegs> _liveIn;
    QHash<Temp, LifeTimeInterval> _intervals;
    QVector<LifeTimeInterval> _sortedRanges;

public:
    LifeRanges(Function *function, const QHash<BasicBlock *, BasicBlock *> &startEndLoops)
    {
        int id = 0;
        foreach (BasicBlock *bb, function->basicBlocks) {
            foreach (Stmt *s, bb->statements) {
                if (s->asPhi())
                    s->id = id + 1;
                else
                    s->id = ++id;
            }
        }

        for (int i = function->basicBlocks.size() - 1; i >= 0; --i) {
            BasicBlock *bb = function->basicBlocks[i];
            buildIntervals(bb, startEndLoops.value(bb, 0), function->variablesCanEscape());
        }

        _sortedRanges.reserve(_intervals.size());
        for (QHash<Temp, LifeTimeInterval>::const_iterator i = _intervals.begin(), ei = _intervals.end(); i != ei; ++i) {
            LifeTimeInterval range = i.value();
            range.setTemp(i.key());
            _sortedRanges.append(range);
        }
        std::sort(_sortedRanges.begin(), _sortedRanges.end(), LifeTimeInterval::lessThan);
    }

    QVector<LifeTimeInterval> ranges() const { return _sortedRanges; }

    void dump() const
    {
        qout << "Life ranges:" << endl;
        qout << "Intervals:" << endl;
        foreach (const LifeTimeInterval &range, _sortedRanges) {
            range.dump(qout);
            qout << endl;
        }

        foreach (BasicBlock *bb, _liveIn.keys()) {
            qout << "L" << bb->index <<" live-in: ";
            QList<Temp> live = QList<Temp>::fromSet(_liveIn.value(bb));
            std::sort(live.begin(), live.end());
            for (int i = 0; i < live.size(); ++i) {
                if (i > 0) qout << ", ";
                live[i].dump(qout);
            }
            qout << endl;
        }
    }

private:
    void buildIntervals(BasicBlock *bb, BasicBlock *loopEnd, bool variablesCanEscape)
    {
        LiveRegs live;
        foreach (BasicBlock *successor, bb->out) {
            live.unite(_liveIn[successor]);
            const int bbIndex = successor->in.indexOf(bb);
            Q_ASSERT(bbIndex >= 0);

            foreach (Stmt *s, successor->statements) {
                if (Phi *phi = s->asPhi()) {
                    if (Temp *t = phi->d->incoming[bbIndex]->asTemp())
                        live.insert(*t);
                } else {
                    break;
                }
            }
        }

        foreach (const Temp &opd, live)
            _intervals[opd].addRange(bb->statements.first()->id, bb->statements.last()->id);

        InputOutputCollector collector(variablesCanEscape);
        for (int i = bb->statements.size() - 1; i >= 0; --i) {
            Stmt *s = bb->statements[i];
            if (Phi *phi = s->asPhi()) {
                LiveRegs::iterator it = live.find(*phi->targetTemp);
                if (it == live.end()) {
                    // a phi node target that is only defined, but never used
                    _intervals[*phi->targetTemp].setFrom(s);
                } else {
                    live.erase(it);
                }
                continue;
            }
            collector.collect(s);
            foreach (const Temp &opd, collector.outputs) {
                _intervals[opd].setFrom(s);
                live.remove(opd);
            }
            foreach (const Temp &opd, collector.inputs) {
                _intervals[opd].addRange(bb->statements.first()->id, s->id);
                live.insert(opd);
            }
        }

        if (loopEnd) { // Meaning: bb is a loop header, because loopEnd is set to non-null.
            foreach (const Temp &opd, live)
                _intervals[opd].addRange(bb->statements.first()->id, loopEnd->statements.last()->id);
        }

        _liveIn[bb] = live;
    }
};
} // anonymous namespace

void LifeTimeInterval::setFrom(Stmt *from) {
    Q_ASSERT(from && from->id > 0);

    if (_ranges.isEmpty()) { // this is the case where there is no use, only a define
        _ranges.push_front(Range(from->id, from->id));
        if (_end == Invalid)
            _end = from->id;
    } else {
        _ranges.first().start = from->id;
    }
}

void LifeTimeInterval::addRange(int from, int to) {
    Q_ASSERT(from > 0);
    Q_ASSERT(to > 0);
    Q_ASSERT(to >= from);

    if (_ranges.isEmpty()) {
        _ranges.push_front(Range(from, to));
        _end = to;
        return;
    }

    Range *p = &_ranges.first();
    if (to + 1 >= p->start && p->end + 1 >= from) {
        p->start = qMin(p->start, from);
        p->end = qMax(p->end, to);
        while (_ranges.count() > 1) {
            Range *p1 = &_ranges[1];
            if (p->end + 1 < p1->start || p1->end + 1 < p->start)
                break;
            p1->start = qMin(p->start, p1->start);
            p1->end = qMax(p->end, p1->end);
            _ranges.pop_front();
            p = &_ranges.first();
        }
    } else {
        if (to < p->start) {
            _ranges.push_front(Range(from, to));
        } else {
            Q_ASSERT(from > _ranges.last().end);
            _ranges.push_back(Range(from, to));
        }
    }

    _end = _ranges.last().end;
}

LifeTimeInterval LifeTimeInterval::split(int atPosition, int newStart)
{
    Q_ASSERT(atPosition < newStart || newStart == Invalid);

    if (_ranges.isEmpty() || atPosition < _ranges.first().start)
        return LifeTimeInterval();

    LifeTimeInterval newInterval = *this;
    newInterval.setSplitFromInterval(true);

    // search where to split the interval
    for (int i = 0, ei = _ranges.size(); i < ei; ++i) {
        if (_ranges[i].start <= atPosition) {
            if (_ranges[i].end >= atPosition) {
                // split happens in the middle of a range. Keep this range in both the old and the
                // new interval, and correct the end/start later
                _ranges.resize(i + 1);
                newInterval._ranges.remove(0, i);
                break;
            }
        } else {
            // split happens between two ranges.
            _ranges.resize(i);
            newInterval._ranges.remove(0, i);
            break;
        }
    }

    if (newInterval._ranges.first().end == atPosition)
        newInterval._ranges.removeFirst();

    if (newStart == Invalid) {
        // the temp stays inactive for the rest of its lifetime
        newInterval = LifeTimeInterval();
    } else {
        // find the first range where the temp will get active again:
        while (!newInterval._ranges.isEmpty()) {
            const Range &range = newInterval._ranges.first();
            if (range.start > newStart) {
                // The split position is before the start of the range. Either we managed to skip
                // over the correct range, or we got an invalid split request. Either way, this
                // Should Never Happen <TM>.
                Q_ASSERT(range.start > newStart);
                return LifeTimeInterval();
            } else if (range.start <= newStart && range.end >= newStart) {
                // yay, we found the range that should be the new first range in the new interval!
                break;
            } else {
                // the temp stays inactive for this interval, so remove it.
                newInterval._ranges.removeFirst();
            }
        }
        Q_ASSERT(!newInterval._ranges.isEmpty());
        newInterval._ranges.first().start = newStart;
        _end = newStart;
    }

    // if we're in the middle of a range, set the end to the split position
    if (_ranges.last().end > atPosition)
        _ranges.last().end = atPosition;

    validate();
    newInterval.validate();

    return newInterval;
}

void LifeTimeInterval::dump(QTextStream &out) const {
    _temp.dump(out);
    out << ": ends at " << _end << " with ranges ";
    if (_ranges.isEmpty())
        out << "(none)";
    for (int i = 0; i < _ranges.size(); ++i) {
        if (i > 0) out << ", ";
        out << _ranges[i].start << " - " << _ranges[i].end;
    }
    if (_reg != Invalid)
        out << " (register " << _reg << ")";
}

bool LifeTimeInterval::lessThan(const LifeTimeInterval &r1, const LifeTimeInterval &r2) {
    if (r1._ranges.first().start == r2._ranges.first().start) {
        if (r1.isSplitFromInterval() == r2.isSplitFromInterval())
            return r1._ranges.last().end < r2._ranges.last().end;
        else
            return r1.isSplitFromInterval();
    } else
        return r1._ranges.first().start < r2._ranges.first().start;
}

bool LifeTimeInterval::lessThanForTemp(const LifeTimeInterval &r1, const LifeTimeInterval &r2)
{
    return r1.temp() < r2.temp();
}

void Optimizer::run(QQmlEnginePrivate *qmlEngine)
{
#if defined(SHOW_SSA)
    qout << "##### NOW IN FUNCTION " << (function->name ? qPrintable(*function->name) : "anonymous!")
         << " with " << function->basicBlocks.size() << " basic blocks." << endl << flush;
#endif

    // Number all basic blocks, so we have nice numbers in the dumps:
    for (int i = 0; i < function->basicBlocks.size(); ++i)
        function->basicBlocks[i]->index = i;
//    showMeTheCode(function);

    cleanupBasicBlocks(function, true);

    function->removeSharedExpressions();

//    showMeTheCode(function);

    static bool doSSA = qgetenv("QV4_NO_SSA").isEmpty();

    if (!function->hasTry && !function->hasWith && !function->module->debugMode && doSSA) {
//        qout << "SSA for " << (function->name ? qPrintable(*function->name) : "<anonymous>") << endl;

        // Calculate the dominator tree:
        DominatorTree df(function->basicBlocks);

//        qout << "Converting to SSA..." << endl;
        convertToSSA(function, df);
//        showMeTheCode(function);

//        qout << "Starting def/uses calculation..." << endl;
        DefUsesCalculator defUses(function);

//        qout << "Cleaning up phi nodes..." << endl;
        cleanupPhis(defUses);
//        showMeTheCode(function);

//        qout << "Running type inference..." << endl;
        TypeInference(qmlEngine, defUses).run(function);
//        showMeTheCode(function);

//        qout << "Doing reverse inference..." << endl;
        ReverseInference(defUses).run(function);
//        showMeTheCode(function);

//        qout << "Doing type propagation..." << endl;
        TypePropagation(defUses).run(function);
//        showMeTheCode(function);

        // Transform the CFG into edge-split SSA.
//        qout << "Starting edge splitting..." << endl;
        splitCriticalEdges(function, df);
//        showMeTheCode(function);

        static bool doOpt = qgetenv("QV4_NO_OPT").isEmpty();
        if (doOpt) {
//            qout << "Running SSA optimization..." << endl;
            optimizeSSA(function, defUses, df);
//            showMeTheCode(function);
        }

//        qout << "Doing block merging..." << endl;
//        mergeBasicBlocks(function);
//        showMeTheCode(function);

        // Basic-block cycles that are unreachable (i.e. for loops in a then-part where the
        // condition is calculated to be always false) are not yet removed. This will choke the
        // block scheduling, so remove those now.
//        qout << "Cleaning up unreachable basic blocks..." << endl;
        cleanupBasicBlocks(function, false);
//        showMeTheCode(function);

//        qout << "Doing block scheduling..." << endl;
//        df.dumpImmediateDominators();
        startEndLoops = BlockScheduler(function, df).go();
//        showMeTheCode(function);

#ifndef QT_NO_DEBUG
        checkCriticalEdges(function->basicBlocks);
#endif

//        qout << "Finished SSA." << endl;
        inSSA = true;
    } else {
        inSSA = false;
    }
}

void Optimizer::convertOutOfSSA() {
    if (!inSSA)
        return;

    // There should be no critical edges at this point.

    foreach (BasicBlock *bb, function->basicBlocks) {
        MoveMapping moves;

        foreach (BasicBlock *successor, bb->out) {
            const int inIdx = successor->in.indexOf(bb);
            Q_ASSERT(inIdx >= 0);
            foreach (Stmt *s, successor->statements) {
                if (Phi *phi = s->asPhi()) {
                    moves.add(clone(phi->d->incoming[inIdx], function),
                              clone(phi->targetTemp, function)->asTemp());
                } else {
                    break;
                }
            }
        }

    #if defined(DEBUG_MOVEMAPPING)
        QTextStream os(stdout, QIODevice::WriteOnly);
        os << "Move mapping for function ";
        if (function->name)
            os << *function->name;
        else
            os << (void *) function;
        os << " on basic-block L" << bb->index << ":" << endl;
        moves.dump();
    #endif // DEBUG_MOVEMAPPING

        moves.order();

        moves.insertMoves(bb, function, true);
    }

    foreach (BasicBlock *bb, function->basicBlocks) {
        while (!bb->statements.isEmpty()) {
            if (Phi *phi = bb->statements.first()->asPhi()) {
                phi->destroyData();
                bb->statements.removeFirst();
            } else {
                break;
            }
        }
    }
}

QVector<LifeTimeInterval> Optimizer::lifeRanges() const
{
    Q_ASSERT(isInSSA());

    LifeRanges lifeRanges(function, startEndLoops);
//    lifeRanges.dump();
//    showMeTheCode(function);
    return lifeRanges.ranges();
}

QSet<Jump *> Optimizer::calculateOptionalJumps()
{
    QSet<Jump *> optional;
    QSet<BasicBlock *> reachableWithoutJump;

    const int maxSize = function->basicBlocks.size();
    optional.reserve(maxSize);
    reachableWithoutJump.reserve(maxSize);

    for (int i = function->basicBlocks.size() - 1; i >= 0; --i) {
        BasicBlock *bb = function->basicBlocks[i];

        if (Jump *jump = bb->statements.last()->asJump()) {
            if (reachableWithoutJump.contains(jump->target)) {
                if (bb->statements.size() > 1)
                    reachableWithoutJump.clear();
                optional.insert(jump);
                reachableWithoutJump.insert(bb);
                continue;
            }
        }

        reachableWithoutJump.clear();
        reachableWithoutJump.insert(bb);
    }

#if 0
    QTextStream out(stdout, QIODevice::WriteOnly);
    out << "Jumps to ignore:" << endl;
    foreach (Jump *j, removed) {
        out << "\t" << j->id << ": ";
        j->dump(out, Stmt::MIR);
        out << endl;
    }
#endif

    return optional;
}

void Optimizer::showMeTheCode(Function *function)
{
    ::showMeTheCode(function);
}

static inline bool overlappingStorage(const Temp &t1, const Temp &t2)
{
    // This is the same as the operator==, but for one detail: memory locations are not sensitive
    // to types, and neither are general-purpose registers.

    if (t1.scope != t2.scope)
        return false;
    if (t1.index != t2.index)
        return false; // different position, where-ever that may (physically) be.
    if (t1.kind != t2.kind)
        return false; // formal/local/(physical-)register/stack do never overlap
    if (t1.kind != Temp::PhysicalRegister) // Other than registers, ...
        return t1.kind == t2.kind; // ... everything else overlaps: any memory location can hold everything.

    // So now the index is the same, and we know that both stored in a register. If both are
    // floating-point registers, they are the same. Or, if both are non-floating-point registers,
    // generally called general-purpose registers, they are also the same.
    return (t1.type == DoubleType && t2.type == DoubleType)
            || (t1.type != DoubleType && t2.type != DoubleType);
}

MoveMapping::Moves MoveMapping::sourceUsages(Expr *e, const Moves &moves)
{
    Moves usages;

    if (Temp *t = e->asTemp()) {
        for (int i = 0, ei = moves.size(); i != ei; ++i) {
            const Move &move = moves[i];
            if (Temp *from = move.from->asTemp())
                if (overlappingStorage(*from, *t))
                    usages.append(move);
        }
    }

    return usages;
}

void MoveMapping::add(Expr *from, Temp *to) {
    if (Temp *t = from->asTemp()) {
        if (overlappingStorage(*t, *to)) {
            // assignments like fp1 = fp1 or var{&1} = double{&1} can safely be skipped.
#if defined(DEBUG_MOVEMAPPING)
            QTextStream os(stderr, QIODevice::WriteOnly);
            os << "Skipping ";
            to->dump(os);
            os << " <- ";
            from->dump(os);
            os << endl;
#endif // DEBUG_MOVEMAPPING
            return;
        }
    }

    Move m(from, to);
    if (_moves.contains(m))
        return;
    _moves.append(m);
}

void MoveMapping::order()
{
    QList<Move> todo = _moves;
    QList<Move> output, swaps;
    output.reserve(_moves.size());
    QList<Move> delayed;
    delayed.reserve(_moves.size());

    while (!todo.isEmpty()) {
        const Move m = todo.first();
        todo.removeFirst();
        schedule(m, todo, delayed, output, swaps);
    }

    output += swaps;

    Q_ASSERT(todo.isEmpty());
    Q_ASSERT(delayed.isEmpty());
    qSwap(_moves, output);
}

QList<V4IR::Move *> MoveMapping::insertMoves(BasicBlock *bb, Function *function, bool atEnd) const
{
    QList<V4IR::Move *> newMoves;
    newMoves.reserve(_moves.size());

    int insertionPoint = atEnd ? bb->statements.size() - 1 : 0;
    foreach (const Move &m, _moves) {
        V4IR::Move *move = function->New<V4IR::Move>();
<<<<<<< HEAD
        move->init(clone(m.to, function), clone(m.from, function));
=======
        move->init(m.to, m.from);
>>>>>>> 6c840c70
        move->swap = m.needsSwap;
        bb->statements.insert(insertionPoint++, move);
        newMoves.append(move);
    }

    return newMoves;
}

void MoveMapping::dump() const
{
#if defined(DEBUG_MOVEMAPPING)
    QTextStream os(stdout, QIODevice::WriteOnly);
    os << "Move mapping has " << _moves.size() << " moves..." << endl;
    foreach (const Move &m, _moves) {
        os << "\t";
        m.to->dump(os);
        if (m.needsSwap)
            os << " <-> ";
        else
            os << " <-- ";
        m.from->dump(os);
        os << endl;
    }
#endif // DEBUG_MOVEMAPPING
}

MoveMapping::Action MoveMapping::schedule(const Move &m, QList<Move> &todo, QList<Move> &delayed,
                                          QList<Move> &output, QList<Move> &swaps) const
{
    Moves usages = sourceUsages(m.to, todo) + sourceUsages(m.to, delayed);
    foreach (const Move &dependency, usages) {
        if (!output.contains(dependency)) {
            if (delayed.contains(dependency)) {
                // We have a cycle! Break it by swapping instead of assigning.
#if defined(DEBUG_MOVEMAPPING)
                delayed+=m;
                QTextStream out(stderr, QIODevice::WriteOnly);
                out<<"we have a cycle! temps:" << endl;
                foreach (const Move &m, delayed) {
                    out<<"\t";
                    m.to->dump(out);
                    out<<" <- ";
                    m.from->dump(out);
                    out<<endl;
                }
                delayed.removeOne(m);
#endif // DEBUG_MOVEMAPPING
                return NeedsSwap;
            } else {
                delayed.append(m);
                todo.removeOne(dependency);
                Action action = schedule(dependency, todo, delayed, output, swaps);
                delayed.removeOne(m);
                Move mm(m);
                if (action == NeedsSwap) {
                    mm.needsSwap = true;
                    swaps.append(mm);
                } else {
                    output.append(mm);
                }
                return action;
            }
        }
    }

    output.append(m);
    return NormalMove;
}

// References:
//  [Wimmer1] C. Wimmer and M. Franz. Linear Scan Register Allocation on SSA Form. In Proceedings of
//            CGO’10, ACM Press, 2010
//  [Wimmer2] C. Wimmer and H. Mossenbock. Optimized Interval Splitting in a Linear Scan Register
//            Allocator. In Proceedings of the ACM/USENIX International Conference on Virtual
//            Execution Environments, pages 132–141. ACM Press, 2005.
//  [Briggs]  P. Briggs, K.D. Cooper, T.J. Harvey, and L.T. Simpson. Practical Improvements to the
//            Construction and Destruction of Static Single Assignment Form.
//  [Appel]   A.W. Appel. Modern Compiler Implementation in Java. Second edition, Cambridge
//            University Press.<|MERGE_RESOLUTION|>--- conflicted
+++ resolved
@@ -4005,11 +4005,7 @@
     int insertionPoint = atEnd ? bb->statements.size() - 1 : 0;
     foreach (const Move &m, _moves) {
         V4IR::Move *move = function->New<V4IR::Move>();
-<<<<<<< HEAD
         move->init(clone(m.to, function), clone(m.from, function));
-=======
-        move->init(m.to, m.from);
->>>>>>> 6c840c70
         move->swap = m.needsSwap;
         bb->statements.insert(insertionPoint++, move);
         newMoves.append(move);
