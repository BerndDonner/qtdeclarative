/****************************************************************************
**
** Copyright (C) 2015 The Qt Company Ltd.
** Contact: http://www.qt.io/licensing/
**
** This file is part of the QtQml module of the Qt Toolkit.
**
** $QT_BEGIN_LICENSE:LGPL21$
** Commercial License Usage
** Licensees holding valid commercial Qt licenses may use this file in
** accordance with the commercial license agreement provided with the
** Software or, alternatively, in accordance with the terms contained in
** a written agreement between you and The Qt Company. For licensing terms
** and conditions see http://www.qt.io/terms-conditions. For further
** information use the contact form at http://www.qt.io/contact-us.
**
** GNU Lesser General Public License Usage
** Alternatively, this file may be used under the terms of the GNU Lesser
** General Public License version 2.1 or version 3 as published by the Free
** Software Foundation and appearing in the file LICENSE.LGPLv21 and
** LICENSE.LGPLv3 included in the packaging of this file. Please review the
** following information to ensure the GNU Lesser General Public License
** requirements will be met: https://www.gnu.org/licenses/lgpl.html and
** http://www.gnu.org/licenses/old-licenses/lgpl-2.1.html.
**
** As a special exception, The Qt Company gives you certain additional
** rights. These rights are described in The Qt Company LGPL Exception
** version 1.1, included in the file LGPL_EXCEPTION.txt in this package.
**
** $QT_END_LICENSE$
**
****************************************************************************/

#include "qqmldebug.h"
#include "qqmldebugconnector_p.h"
#include "qqmldebugserviceinterfaces_p.h"

#include <private/qqmlengine_p.h>

QT_BEGIN_NAMESPACE

QQmlDebuggingEnabler::QQmlDebuggingEnabler(bool printWarning)
{
#ifndef QQML_NO_DEBUG_PROTOCOL
    if (!QQmlEnginePrivate::qml_debugging_enabled
            && printWarning) {
        qDebug("QML debugging is enabled. Only use this in a safe environment.");
    }
    QQmlEnginePrivate::qml_debugging_enabled = true;
#else
    Q_UNUSED(printWarning);
#endif
}

/*!
 * Retrieves the plugin keys of the debugger services provided by default. The debugger services
 * enable a debug client to use a Qml/JavaScript debugger, in order to set breakpoints, pause
 * execution, evaluate expressions and similar debugging tasks.
 * \return List of plugin keys of default debugger services.
 */
QStringList QQmlDebuggingEnabler::debuggerServices()
{
    return QStringList() << QV4DebugService::s_key << QQmlEngineDebugService::s_key
                         << QDebugMessageService::s_key;
}

/*!
 * Retrieves the plugin keys of the inspector services provided by default. The inspector services
 * enable a debug client to use a visual inspector tool for Qt Quick.
 * \return List of plugin keys of default inspector services.
 */
QStringList QQmlDebuggingEnabler::inspectorServices()
{
    return QStringList() << QQmlInspectorService::s_key;
}

/*!
 * Retrieves the names of the profiler services provided by default. The profiler services enable a
 * debug client to use a profiler and track the time taken by various QML and JavaScript constructs,
 * as well as the QtQuick SceneGraph.
 * \return List of plugin keys of default profiler services.
 */
QStringList QQmlDebuggingEnabler::profilerServices()
{
    return QStringList() << QQmlProfilerService::s_key << QQmlEngineControlService::s_key;
}

/*!
 * Restricts the services available from the debug connector. The connector will scan plugins in the
 * "qmltooling" subdirectory of the default plugin path. If this function is not called before the
 * debug connector is enabled, all services found that way will be available to any client. If this
 * function is called, only the services with plugin keys given in \a services will be available.
 *
 * Use this method to disable debugger and inspector services when profiling to get better
 * performance and more realistic profiles. The debugger service will put any JavaScript engine it
 * connects to into interpreted mode, disabling the JIT compiler.
 *
 * \sa debuggerServices(), profilerServices(), inspectorServices()
 */
void QQmlDebuggingEnabler::setServices(const QStringList &services)
{
#ifndef QQML_NO_DEBUG_PROTOCOL
    QQmlDebugConnector::setServices(services);
#else
    Q_UNUSED(services);
#endif
}

/*!
 * \enum QQmlDebuggingEnabler::StartMode
 *
 * Defines the debug connector's start behavior. You can interrupt QML engines starting while a
 * debug client is connecting, in order to set breakpoints in or profile startup code.
 *
 * \value DoNotWaitForClient Run any QML engines as usual while the debug services are connecting.
 * \value WaitForClient      If a QML engine starts while the debug services are connecting,
 *                           interrupt it until they are done.
 */

/*!
 * Enables debugging for QML engines created after calling this function. The debug connector will
 * listen on \a port at \a hostName and block the QML engine until it receives a connection if
 * \a mode is \c WaitForClient. If \a mode is not specified it won't block and if \a hostName is not
 * specified it will listen on all available interfaces. You can only start one debug connector at a
 * time. A debug connector may have already been started if the -qmljsdebugger= command line
 * argument was given. This method returns \c true if a new debug connector was successfully
 * started, or \c false otherwise.
 */
bool QQmlDebuggingEnabler::startTcpDebugServer(int port, StartMode mode, const QString &hostName)
{
#ifndef QQML_NO_DEBUG_PROTOCOL
    QQmlDebugConnector::setPluginKey(QLatin1String("QQmlDebugServer"));
    QQmlDebugConnector *connector = QQmlDebugConnector::instance();
    if (connector) {
        QVariantHash configuration;
        configuration[QLatin1String("portFrom")] = configuration[QLatin1String("portTo")] = port;
        configuration[QLatin1String("block")] = (mode == WaitForClient);
        configuration[QLatin1String("hostAddress")] = hostName;
        return connector->open(configuration);
    }
#else
    Q_UNUSED(port);
    Q_UNUSED(mode);
    Q_UNUSED(hostName);
#endif
    return false;
}

/*!
<<<<<<< HEAD
 * Enables debugging for QML engines created after calling this function. The debug connector will
=======
 * \since 5.6
 *
 * Enables debugging for QML engines created after calling this function. The debug server will
>>>>>>> 52fb4685
 * connect to a debugger waiting on a local socket at the given \a socketFileName and block the QML
 * engine until the connection is established if \a mode is \c WaitForClient. If \a mode is not
 * specified it will not block. You can only start one debug connector at a time. A debug connector
 * may have already been started if the -qmljsdebugger= command line argument was given. This method
 * returns \c true if a new debug connector was successfully started, or \c false otherwise.
 */
bool QQmlDebuggingEnabler::connectToLocalDebugger(const QString &socketFileName, StartMode mode)
{
#ifndef QQML_NO_DEBUG_PROTOCOL
    QQmlDebugConnector::setPluginKey(QLatin1String("QQmlDebugServer"));
    QQmlDebugConnector *connector = QQmlDebugConnector::instance();
    if (connector) {
        QVariantHash configuration;
        configuration[QLatin1String("fileName")] = socketFileName;
        configuration[QLatin1String("block")] = (mode == WaitForClient);
        return connector->open(configuration);
    }
#else
    Q_UNUSED(fileName);
    Q_UNUSED(mode);
#endif
    return false;
}

QT_END_NAMESPACE<|MERGE_RESOLUTION|>--- conflicted
+++ resolved
@@ -147,13 +147,9 @@
 }
 
 /*!
-<<<<<<< HEAD
- * Enables debugging for QML engines created after calling this function. The debug connector will
-=======
  * \since 5.6
  *
- * Enables debugging for QML engines created after calling this function. The debug server will
->>>>>>> 52fb4685
+ * Enables debugging for QML engines created after calling this function. The debug connector will
  * connect to a debugger waiting on a local socket at the given \a socketFileName and block the QML
  * engine until the connection is established if \a mode is \c WaitForClient. If \a mode is not
  * specified it will not block. You can only start one debug connector at a time. A debug connector
