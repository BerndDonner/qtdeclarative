--- conflicted
+++ resolved
@@ -269,15 +269,8 @@
                 prop.value = expr->expression();
                 QObject *scope = expr->scopeObject();
                 if (scope) {
-<<<<<<< HEAD
-                    QString methodName = QString::fromLatin1(scope->metaObject()->method(signal->index()).name());
+                    QString methodName = QString::fromLatin1(scope->metaObject()->method(signalHandler->index()).name());
                     if (!methodName.isEmpty()) {
-=======
-                    QString sig = QString::fromLatin1(scope->metaObject()->method(signalHandler->index()).signature());
-                    int lparen = sig.indexOf(QLatin1Char('('));
-                    if (lparen >= 0) {
-                        QString methodName = sig.mid(0, lparen);
->>>>>>> ffdbf216
                         prop.name = QLatin1String("on") + methodName[0].toUpper()
                                 + methodName.mid(1);
                     }
