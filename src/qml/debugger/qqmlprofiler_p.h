/****************************************************************************
**
** Copyright (C) 2016 The Qt Company Ltd.
** Contact: https://www.qt.io/licensing/
**
** This file is part of the QtQml module of the Qt Toolkit.
**
** $QT_BEGIN_LICENSE:LGPL$
** Commercial License Usage
** Licensees holding valid commercial Qt licenses may use this file in
** accordance with the commercial license agreement provided with the
** Software or, alternatively, in accordance with the terms contained in
** a written agreement between you and The Qt Company. For licensing terms
** and conditions see https://www.qt.io/terms-conditions. For further
** information use the contact form at https://www.qt.io/contact-us.
**
** GNU Lesser General Public License Usage
** Alternatively, this file may be used under the terms of the GNU Lesser
** General Public License version 3 as published by the Free Software
** Foundation and appearing in the file LICENSE.LGPL3 included in the
** packaging of this file. Please review the following information to
** ensure the GNU Lesser General Public License version 3 requirements
** will be met: https://www.gnu.org/licenses/lgpl-3.0.html.
**
** GNU General Public License Usage
** Alternatively, this file may be used under the terms of the GNU
** General Public License version 2.0 or (at your option) the GNU General
** Public license version 3 or any later version approved by the KDE Free
** Qt Foundation. The licenses are as published by the Free Software
** Foundation and appearing in the file LICENSE.GPL2 and LICENSE.GPL3
** included in the packaging of this file. Please review the following
** information to ensure the GNU General Public License requirements will
** be met: https://www.gnu.org/licenses/gpl-2.0.html and
** https://www.gnu.org/licenses/gpl-3.0.html.
**
** $QT_END_LICENSE$
**
****************************************************************************/

#ifndef QQMLPROFILER_P_H
#define QQMLPROFILER_P_H

//
//  W A R N I N G
//  -------------
//
// This file is not part of the Qt API.  It exists purely as an
// implementation detail.  This header file may change from version to
// version without notice, or even be removed.
//
// We mean it.
//

#include <private/qv4function_p.h>
#include <private/qqmlboundsignal_p.h>
#include <private/qfinitestack_p.h>
#include <private/qqmlbinding_p.h>
#include "qqmlprofilerdefinitions_p.h"
#include "qqmlabstractprofileradapter_p.h"

#include <QUrl>
#include <QString>

QT_BEGIN_NAMESPACE

#ifdef QT_NO_QML_DEBUGGER

#define Q_QML_PROFILE_IF_ENABLED(feature, profiler, Code)
#define Q_QML_PROFILE(feature, profiler, Method)
#define Q_QML_OC_PROFILE(member, Code)

class QQmlProfiler {};

struct QQmlBindingProfiler
{
    QQmlBindingProfiler(quintptr, QV4::Function *) {}
};

struct QQmlHandlingSignalProfiler
{
    QQmlHandlingSignalProfiler(quintptr, QQmlBoundSignalExpression *) {}
};

struct QQmlCompilingProfiler
{
    QQmlCompilingProfiler(quintptr, QQmlDataBlob *) {}
};

struct QQmlVmeProfiler {
    QQmlVmeProfiler() {}

    void init(quintptr, int) {}

    const QV4::CompiledData::Object *pop() { return nullptr; }
    void push(const QV4::CompiledData::Object *) {}

    static const quintptr profiler = 0;
};

struct QQmlObjectCreationProfiler
{
    QQmlObjectCreationProfiler(quintptr, const QV4::CompiledData::Object *) {}
    void update(QV4::CompiledData::CompilationUnit *, const QV4::CompiledData::Object *,
                const QString &, const QUrl &) {}
};

struct QQmlObjectCompletionProfiler
{
    QQmlObjectCompletionProfiler(QQmlVmeProfiler *) {}
};

#else

#define Q_QML_PROFILE_IF_ENABLED(feature, profiler, Code)\
    if (profiler && (profiler->featuresEnabled & (1 << feature))) {\
        Code;\
    } else\
        (void)0

#define Q_QML_PROFILE(feature, profiler, Method)\
    Q_QML_PROFILE_IF_ENABLED(feature, profiler, profiler->Method)

#define Q_QML_OC_PROFILE(member, Code)\
    Q_QML_PROFILE_IF_ENABLED(QQmlProfilerDefinitions::ProfileCreating, member.profiler, Code)

// This struct is somewhat dangerous to use:
// The messageType is a bit field. You can pack multiple messages into
// one object, e.g. RangeStart and RangeLocation. Each one will be read
// independently when converting to QByteArrays. Thus you can only pack
// messages if their data doesn't overlap. It's up to you to figure that
// out.
struct Q_AUTOTEST_EXPORT QQmlProfilerData : public QQmlProfilerDefinitions
{
    QQmlProfilerData(qint64 time = -1, int messageType = -1,
                     RangeType detailType = MaximumRangeType, quintptr locationId = 0) :
        time(time), locationId(locationId), messageType(messageType), detailType(detailType)
    {}

    qint64 time;
    quintptr locationId;

    int messageType;        //bit field of QQmlProfilerService::Message
    RangeType detailType;
};

Q_DECLARE_TYPEINFO(QQmlProfilerData, Q_MOVABLE_TYPE);

class Q_QML_PRIVATE_EXPORT QQmlProfiler : public QObject, public QQmlProfilerDefinitions {
    Q_OBJECT
public:

    class FunctionRefCount : public QQmlRefCount {
    public:
        FunctionRefCount(QV4::Function *function):
            m_function(function)
        {
            m_function->compilationUnit->addref();
        }

        FunctionRefCount(const FunctionRefCount &other) :
            QQmlRefCount(other), m_function(other.m_function)
        {
            m_function->compilationUnit->addref();
        }

        FunctionRefCount &operator=(const FunctionRefCount &other)
        {
            if (this != &other) {
                QQmlRefCount::operator=(other);
                other.m_function->compilationUnit->addref();
                m_function->compilationUnit->release();
                m_function = other.m_function;
            }
            return *this;
        }

        ~FunctionRefCount()
        {
            m_function->compilationUnit->release();
        }

    private:
        QV4::Function *m_function;
    };

    struct Location {
        Location(const QQmlSourceLocation &location = QQmlSourceLocation(),
                 const QUrl &url = QUrl()) :
            location(location), url(url) {}
        QQmlSourceLocation location;
        QUrl url;
    };

    // Unfortunately we have to resolve the locations right away because the QML context might not
    // be available anymore when we send the data.
    struct RefLocation : public Location {
        RefLocation() : Location(), locationType(MaximumRangeType), ref(nullptr), sent(false)
        {}

        RefLocation(QV4::Function *function) :
            Location(function->sourceLocation()), locationType(Binding),
            ref(new FunctionRefCount(function),
                QQmlRefPointer<QQmlRefCount>::Adopt), sent(false)
        {}

        RefLocation(QV4::CompiledData::CompilationUnit *ref, const QUrl &url, const QV4::CompiledData::Object *obj,
                    const QString &type) :
            Location(QQmlSourceLocation(type, obj->location.line, obj->location.column), url),
            locationType(Creating), ref(ref), sent(false)
        {}

        RefLocation(QQmlBoundSignalExpression *ref) :
            Location(ref->sourceLocation()), locationType(HandlingSignal), ref(ref), sent(false)
        {}

        RefLocation(QQmlDataBlob *ref) :
            Location(QQmlSourceLocation(), ref->url()), locationType(Compiling), ref(ref),
            sent(false)
        {}

        bool isValid() const
        {
            return locationType != MaximumRangeType;
        }

        RangeType locationType;
        QQmlRefPointer<QQmlRefCount> ref;
        bool sent;
    };

    typedef QHash<quintptr, Location> LocationHash;

    void startBinding(QV4::Function *function)
    {
        // Use the QV4::Function as ID, as that is common among different instances of the same
        // component. QQmlBinding is per instance.
<<<<<<< HEAD
        // Add 1 to the ID, to make it different from the IDs the V4 profiler produces. The +1 makes
        // the pointer point into the middle of the QV4::Function. Thus it still points to valid
        // memory but we cannot accidentally create a duplicate key from another object.
        // If there is no function, use a static but valid address: The profiler itself.
        quintptr locationId = function ? id(function) + 1 : id(this);
=======
        // Add 1 to the ID, to make it different from the IDs the V4 and signal handling profilers
        // produce. The +1 makes the pointer point into the middle of the QV4::Function. Thus it
        // still points to valid memory but we cannot accidentally create a duplicate key from
        // another object.
        quintptr locationId(id(function) + 1);
>>>>>>> 706a6647
        m_data.append(QQmlProfilerData(m_timer.nsecsElapsed(),
                                       (1 << RangeStart | 1 << RangeLocation), Binding,
                                       locationId));

        RefLocation &location = m_locations[locationId];
        if (!location.isValid()) {
            if (function)
                location = RefLocation(function);
            else // Make it valid without actually providing a location
                location.locationType = Binding;
        }
    }

    // Have toByteArrays() construct another RangeData event from the same QString later.
    // This is somewhat pointless but important for backwards compatibility.
    void startCompiling(QQmlDataBlob *blob)
    {
        quintptr locationId(id(blob));
        m_data.append(QQmlProfilerData(m_timer.nsecsElapsed(),
                                       (1 << RangeStart | 1 << RangeLocation | 1 << RangeData),
                                       Compiling, locationId));

        RefLocation &location = m_locations[locationId];
        if (!location.isValid())
            location = RefLocation(blob);
    }

    void startHandlingSignal(QQmlBoundSignalExpression *expression)
    {
        // Use the QV4::Function as ID, as that is common among different instances of the same
        // component. QQmlBoundSignalExpression is per instance.
        // Add 2 to the ID, to make it different from the IDs the V4 and binding profilers produce.
        // The +2 makes the pointer point into the middle of the QV4::Function. Thus it still points
        // to valid memory but we cannot accidentally create a duplicate key from another object.
        quintptr locationId(id(expression->function()) + 2);
        m_data.append(QQmlProfilerData(m_timer.nsecsElapsed(),
                                       (1 << RangeStart | 1 << RangeLocation), HandlingSignal,
                                       locationId));

        RefLocation &location = m_locations[locationId];
        if (!location.isValid())
            location = RefLocation(expression);
    }

    void startCreating(const QV4::CompiledData::Object *obj)
    {
        m_data.append(QQmlProfilerData(m_timer.nsecsElapsed(),
                                       (1 << RangeStart | 1 << RangeLocation | 1 << RangeData),
                                       Creating, id(obj)));
    }

    void updateCreating(const QV4::CompiledData::Object *obj,
                        QV4::CompiledData::CompilationUnit *ref,
                        const QUrl &url, const QString &type)
    {
        quintptr locationId(id(obj));
        RefLocation &location = m_locations[locationId];
        if (!location.isValid())
            location = RefLocation(ref, url, obj, type);
    }

    template<RangeType Range>
    void endRange()
    {
        m_data.append(QQmlProfilerData(m_timer.nsecsElapsed(), 1 << RangeEnd, Range));
    }

    QQmlProfiler();

    quint64 featuresEnabled;

    template<typename Object>
    static quintptr id(const Object *pointer)
    {
        return reinterpret_cast<quintptr>(pointer);
    }

    void startProfiling(quint64 features);
    void stopProfiling();
    void reportData(bool trackLocations);
    void setTimer(const QElapsedTimer &timer) { m_timer = timer; }

signals:
    void dataReady(const QVector<QQmlProfilerData> &, const QQmlProfiler::LocationHash &);

protected:
    QElapsedTimer m_timer;
    QHash<quintptr, RefLocation> m_locations;
    QVector<QQmlProfilerData> m_data;
};

//
// RAII helper structs
//

struct QQmlProfilerHelper : public QQmlProfilerDefinitions {
    QQmlProfiler *profiler;
    QQmlProfilerHelper(QQmlProfiler *profiler) : profiler(profiler) {}
};

struct QQmlBindingProfiler : public QQmlProfilerHelper {
    QQmlBindingProfiler(QQmlProfiler *profiler, QV4::Function *function) :
        QQmlProfilerHelper(profiler)
    {
        Q_QML_PROFILE(QQmlProfilerDefinitions::ProfileBinding, profiler,
                      startBinding(function));
    }

    ~QQmlBindingProfiler()
    {
        Q_QML_PROFILE(QQmlProfilerDefinitions::ProfileBinding, profiler,
                      endRange<Binding>());
    }
};

struct QQmlHandlingSignalProfiler : public QQmlProfilerHelper {
    QQmlHandlingSignalProfiler(QQmlProfiler *profiler, QQmlBoundSignalExpression *expression) :
        QQmlProfilerHelper(profiler)
    {
        Q_QML_PROFILE(QQmlProfilerDefinitions::ProfileHandlingSignal, profiler,
                      startHandlingSignal(expression));
    }

    ~QQmlHandlingSignalProfiler()
    {
        Q_QML_PROFILE(QQmlProfilerDefinitions::ProfileHandlingSignal, profiler,
                      endRange<QQmlProfiler::HandlingSignal>());
    }
};

struct QQmlCompilingProfiler : public QQmlProfilerHelper {
    QQmlCompilingProfiler(QQmlProfiler *profiler, QQmlDataBlob *blob) :
        QQmlProfilerHelper(profiler)
    {
        Q_QML_PROFILE(QQmlProfilerDefinitions::ProfileCompiling, profiler, startCompiling(blob));
    }

    ~QQmlCompilingProfiler()
    {
        Q_QML_PROFILE(QQmlProfilerDefinitions::ProfileCompiling, profiler, endRange<Compiling>());
    }
};

struct QQmlVmeProfiler : public QQmlProfilerDefinitions {
public:

    QQmlVmeProfiler() : profiler(0) {}

    void init(QQmlProfiler *p, int maxDepth)
    {
        profiler = p;
        ranges.allocate(maxDepth);
    }

    const QV4::CompiledData::Object *pop()
    {
        if (ranges.count() > 0)
            return ranges.pop();
        else
            return nullptr;
    }

    void push(const QV4::CompiledData::Object *object)
    {
        if (ranges.capacity() > ranges.count())
            ranges.push(object);
    }

    QQmlProfiler *profiler;

private:
    QFiniteStack<const QV4::CompiledData::Object *> ranges;
};

class QQmlObjectCreationProfiler {
public:

    QQmlObjectCreationProfiler(QQmlProfiler *profiler, const QV4::CompiledData::Object *obj)
        : profiler(profiler)
    {
        Q_QML_PROFILE(QQmlProfilerDefinitions::ProfileCreating, profiler, startCreating(obj));
    }

    ~QQmlObjectCreationProfiler()
    {
        Q_QML_PROFILE(QQmlProfilerDefinitions::ProfileCreating, profiler, endRange<QQmlProfilerDefinitions::Creating>());
    }

    void update(QV4::CompiledData::CompilationUnit *ref, const QV4::CompiledData::Object *obj,
                const QString &typeName, const QUrl &url)
    {
        profiler->updateCreating(obj, ref, url, typeName);
    }

private:
    QQmlProfiler *profiler;
};

class QQmlObjectCompletionProfiler {
public:
    QQmlObjectCompletionProfiler(QQmlVmeProfiler *parent) :
        profiler(parent->profiler)
    {
        Q_QML_PROFILE_IF_ENABLED(QQmlProfilerDefinitions::ProfileCreating, profiler, {
            profiler->startCreating(parent->pop());
        });
    }

    ~QQmlObjectCompletionProfiler()
    {
        Q_QML_PROFILE(QQmlProfilerDefinitions::ProfileCreating, profiler,
                      endRange<QQmlProfilerDefinitions::Creating>());
    }
private:
    QQmlProfiler *profiler;
};

QT_END_NAMESPACE
Q_DECLARE_METATYPE(QVector<QQmlProfilerData>)
Q_DECLARE_METATYPE(QQmlProfiler::LocationHash)

#endif // QT_NO_QML_DEBUGGER

#endif // QQMLPROFILER_P_H<|MERGE_RESOLUTION|>--- conflicted
+++ resolved
@@ -234,19 +234,12 @@
     {
         // Use the QV4::Function as ID, as that is common among different instances of the same
         // component. QQmlBinding is per instance.
-<<<<<<< HEAD
-        // Add 1 to the ID, to make it different from the IDs the V4 profiler produces. The +1 makes
-        // the pointer point into the middle of the QV4::Function. Thus it still points to valid
-        // memory but we cannot accidentally create a duplicate key from another object.
-        // If there is no function, use a static but valid address: The profiler itself.
-        quintptr locationId = function ? id(function) + 1 : id(this);
-=======
         // Add 1 to the ID, to make it different from the IDs the V4 and signal handling profilers
         // produce. The +1 makes the pointer point into the middle of the QV4::Function. Thus it
         // still points to valid memory but we cannot accidentally create a duplicate key from
         // another object.
-        quintptr locationId(id(function) + 1);
->>>>>>> 706a6647
+        // If there is no function, use a static but valid address: The profiler itself.
+        quintptr locationId = function ? id(function) + 1 : id(this);
         m_data.append(QQmlProfilerData(m_timer.nsecsElapsed(),
                                        (1 << RangeStart | 1 << RangeLocation), Binding,
                                        locationId));
