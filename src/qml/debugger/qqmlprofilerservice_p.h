--- conflicted
+++ resolved
@@ -209,7 +209,7 @@
             QQmlProfilerService *service = QQmlProfilerService::instance;
             service->startRange(QQmlProfilerService::HandlingSignal);
             service->rangeData(QQmlProfilerService::HandlingSignal,
-                               QLatin1String(signal.signature()) + QLatin1String(": ")
+                               QString::fromLatin1(signal.methodSignature()) + QLatin1String(": ")
                                + expression->expression());
             service->rangeLocation(QQmlProfilerService::HandlingSignal,
                                    expression->sourceFile(), expression->lineNumber(),
@@ -224,22 +224,6 @@
     }
 
     bool enabled;
-<<<<<<< HEAD
-
-private:
-    void init(const QMetaMethod &signal, QQmlExpression *expression)
-    {
-        QQmlProfilerService *service = QQmlProfilerService::instance;
-        service->startRange(QQmlProfilerService::HandlingSignal);
-        service->rangeData(QQmlProfilerService::HandlingSignal,
-                           QString::fromLatin1(signal.methodSignature()) + QLatin1String(": ")
-                           + expression->expression());
-        service->rangeLocation(QQmlProfilerService::HandlingSignal,
-                               expression->sourceFile(), expression->lineNumber(),
-                               expression->columnNumber());
-    }
-=======
->>>>>>> 65bfc354
 };
 
 struct QQmlObjectCreatingProfiler {
