--- conflicted
+++ resolved
@@ -2,35 +2,20 @@
 
 project                 = QtQml
 description             = Qt QML Reference Documentation
-<<<<<<< HEAD
-url                     = http://qt-project.org/doc/qt-5.0/qtqml
-version                 = 5.1.0
-=======
 url                     = http://qt-project.org/doc/qt-$QT_VER/qtqml
 version                 = $QT_VERSION
->>>>>>> 1d29d8ed
 
 qhp.projects            = QtQml
 
 qhp.QtQml.file                = qtqml.qhp
-<<<<<<< HEAD
-qhp.QtQml.namespace           = org.qt-project.qtqml.510
-=======
 qhp.QtQml.namespace           = org.qt-project.qtqml.$QT_VERSION_TAG
->>>>>>> 1d29d8ed
 qhp.QtQml.virtualFolder       = qtqml
 qhp.QtQml.indexTitle          = Qt QML
 qhp.QtQml.indexRoot           =
 
-<<<<<<< HEAD
-qhp.QtQml.filterAttributes    = qtqml 5.1.0 qtrefdoc
-qhp.QtQml.customFilters.Qt.name = QtQml 5.1.0
-qhp.QtQml.customFilters.Qt.filterAttributes = qtqml 5.1.0
-=======
 qhp.QtQml.filterAttributes    = qtqml $QT_VERSION qtrefdoc
 qhp.QtQml.customFilters.Qt.name = QtQml $QT_VERSION
 qhp.QtQml.customFilters.Qt.filterAttributes = qtqml $QT_VERSION
->>>>>>> 1d29d8ed
 qhp.QtQml.subprojects         = classes examples
 qhp.QtQml.subprojects.classes.title = C++ Classes
 qhp.QtQml.subprojects.classes.indexTitle = Qt QML Module C++ Classes
