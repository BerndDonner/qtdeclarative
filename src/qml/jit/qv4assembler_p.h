--- conflicted
+++ resolved
@@ -1387,18 +1387,7 @@
             RegisterSizeDependentOps::emitWriteBarrier(this, dest);
     }
 
-<<<<<<< HEAD
-    void storeValue(QV4::Primitive value, RegisterID destination)
-    {
-        Q_UNUSED(value);
-        Q_UNUSED(destination);
-        Q_UNREACHABLE();
-    }
-
     void storeValue(QV4::Primitive value, Address destination, WriteBarrier::Type barrier)
-=======
-    void storeValue(QV4::Primitive value, Address destination)
->>>>>>> 44900962
     {
         RegisterSizeDependentOps::storeValue(this, value, destination, barrier);
     }
