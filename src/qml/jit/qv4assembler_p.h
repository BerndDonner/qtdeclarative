--- conflicted
+++ resolved
@@ -1412,11 +1412,7 @@
                                  const RegisterInformation &fpRegistersToSave);
 
     void checkException() {
-<<<<<<< HEAD
-        this->load8(Address(EngineRegister, qOffsetOf(QV4::ExecutionEngine, hasException)), ScratchRegister);
-=======
-        load32(Address(EngineRegister, targetStructureOffset(offsetof(QV4::EngineBase, hasException))), ScratchRegister);
->>>>>>> 8f5366ae
+        this->load8(Address(EngineRegister, targetStructureOffset(offsetof(QV4::EngineBase, hasException))), ScratchRegister);
         Jump exceptionThrown = branch32(RelationalCondition::NotEqual, ScratchRegister, TrustedImm32(0));
         if (catchBlock)
             addPatch(catchBlock, exceptionThrown);
@@ -1485,7 +1481,7 @@
 
         // load the table from the context
         loadPtr(Address(EngineRegister, targetStructureOffset(offsetof(QV4::EngineBase, current))), ScratchRegister);
-        loadPtr(Address(ScratchRegister, targetStructureOffset(Heap::ExecutionContext::baseOffset + offsetof(Heap::ExecutionContextData, lookups))),
+        loadPtr(Address(ScratchRegister, targetStructureOffset(Heap::ExecutionContextData::baseOffset + offsetof(Heap::ExecutionContextData, lookups))),
                     lookupCall.addr.base);
         // pre-calculate the indirect address for the lookupCall table:
         if (lookupCall.addr.offset)
