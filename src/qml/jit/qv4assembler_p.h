--- conflicted
+++ resolved
@@ -153,8 +153,9 @@
     using TrustedImm64 = typename JITAssembler::TrustedImm64;
     using Jump = typename JITAssembler::Jump;
     using Label = typename JITAssembler::Label;
-
-<<<<<<< HEAD
+    using ValueTypeInternal = Value::ValueTypeInternal_32;
+    using TargetPrimitive = TargetPrimitive32;
+
     static void emitSetGrayBit(JITAssembler *as, RegisterID base)
     {
         bool returnValueUsed = (base == TargetPlatform::ReturnValueRegister);
@@ -204,10 +205,6 @@
 #elif WRITEBARRIER(none)
     static Q_ALWAYS_INLINE void emitWriteBarrier(JITAssembler *, Address) {}
 #endif
-=======
-    using ValueTypeInternal = Value::ValueTypeInternal_32;
-    using TargetPrimitive = TargetPrimitive32;
->>>>>>> 67d1d784
 
     static void loadDouble(JITAssembler *as, Address addr, FPRegisterID dest)
     {
@@ -228,11 +225,7 @@
         as->storeDouble(source, ptr, barrier);
     }
 
-<<<<<<< HEAD
-    static void storeValue(JITAssembler *as, QV4::Primitive value, Address destination, WriteBarrier::Type barrier)
-=======
-    static void storeValue(JITAssembler *as, TargetPrimitive value, Address destination)
->>>>>>> 67d1d784
+    static void storeValue(JITAssembler *as, TargetPrimitive value, Address destination, WriteBarrier::Type barrier)
     {
         as->store32(TrustedImm32(value.value()), destination);
         destination.offset += 4;
@@ -399,13 +392,9 @@
             Pointer targetAddr = as->loadAddressForWriting(TargetPlatform::ScratchRegister, target, &barrier);
             as->store32(TargetPlatform::ReturnValueRegister, targetAddr);
             targetAddr.offset += 4;
-<<<<<<< HEAD
-            as->store32(TrustedImm32(Value::Integer_Type_Internal), targetAddr);
+            as->store32(TrustedImm32(quint32(Value::ValueTypeInternal_32::Integer)), targetAddr);
             if (WriteBarrier::isRequired<WriteBarrier::Primitive>() && barrier == WriteBarrier::Barrier)
                 emitWriteBarrier(as, targetAddr);
-=======
-            as->store32(TrustedImm32(quint32(Value::ValueTypeInternal_32::Integer)), targetAddr);
->>>>>>> 67d1d784
         } else {
             as->load32(addr, (RegisterID) targetTemp->index);
         }
@@ -471,8 +460,9 @@
     using BranchTruncateType = typename JITAssembler::BranchTruncateType;
     using Jump = typename JITAssembler::Jump;
     using Label = typename JITAssembler::Label;
-
-<<<<<<< HEAD
+    using ValueTypeInternal = Value::ValueTypeInternal_64;
+    using TargetPrimitive = TargetPrimitive64;
+
     static void emitSetGrayBit(JITAssembler *as, RegisterID base)
     {
         bool returnValueUsed = (base == TargetPlatform::ReturnValueRegister);
@@ -522,10 +512,6 @@
 #elif WRITEBARRIER(none)
     static Q_ALWAYS_INLINE void emitWriteBarrier(JITAssembler *, Address) {}
 #endif
-=======
-    using ValueTypeInternal = Value::ValueTypeInternal_64;
-    using TargetPrimitive = TargetPrimitive64;
->>>>>>> 67d1d784
 
     static void loadDouble(JITAssembler *as, Address addr, FPRegisterID dest)
     {
@@ -614,11 +600,7 @@
         as->move(TrustedImm64(retVal.rawValue()), TargetPlatform::ReturnValueRegister);
     }
 
-<<<<<<< HEAD
-    static void storeValue(JITAssembler *as, QV4::Primitive value, Address destination, WriteBarrier::Type barrier)
-=======
-    static void storeValue(JITAssembler *as, TargetPrimitive value, Address destination)
->>>>>>> 67d1d784
+    static void storeValue(JITAssembler *as, TargetPrimitive value, Address destination, WriteBarrier::Type barrier)
     {
         as->store64(TrustedImm64(value.rawValue()), destination);
         if (WriteBarrier::isRequired<WriteBarrier::Unknown>() && barrier == WriteBarrier::Barrier)
@@ -780,13 +762,9 @@
             Pointer targetAddr = as->loadAddressForWriting(TargetPlatform::ScratchRegister, target, &barrier);
             as->store32(TargetPlatform::ReturnValueRegister, targetAddr);
             targetAddr.offset += 4;
-<<<<<<< HEAD
-            as->store32(TrustedImm32(Value::Integer_Type_Internal), targetAddr);
+            as->store32(TrustedImm32(quint32(Value::ValueTypeInternal_64::Integer)), targetAddr);
             if (WriteBarrier::isRequired<WriteBarrier::Primitive>() && barrier == WriteBarrier::Barrier)
                 emitWriteBarrier(as, targetAddr);
-=======
-            as->store32(TrustedImm32(quint32(Value::ValueTypeInternal_64::Integer)), targetAddr);
->>>>>>> 67d1d784
         } else {
             as->storeInt32(TargetPlatform::ReturnValueRegister, target);
         }
@@ -1429,11 +1407,7 @@
             RegisterSizeDependentOps::emitWriteBarrier(this, dest);
     }
 
-<<<<<<< HEAD
-    void storeValue(QV4::Primitive value, Address destination, WriteBarrier::Type barrier)
-=======
-    void storeValue(TargetPrimitive value, Address destination)
->>>>>>> 67d1d784
+    void storeValue(TargetPrimitive value, Address destination, WriteBarrier::Type barrier)
     {
         RegisterSizeDependentOps::storeValue(this, value, destination, barrier);
     }
@@ -1633,13 +1607,9 @@
     {
         store32(reg, addr);
         addr.offset += 4;
-<<<<<<< HEAD
-        store32(TrustedImm32(QV4::Primitive::fromBoolean(0).tag()), addr);
+        store32(TrustedImm32(TargetPrimitive::fromBoolean(0).tag()), addr);
         if (WriteBarrier::isRequired<WriteBarrier::Primitive>() && barrier == WriteBarrier::Barrier)
             RegisterSizeDependentOps::emitWriteBarrier(this, addr);
-=======
-        store32(TrustedImm32(TargetPrimitive::fromBoolean(0).tag()), addr);
->>>>>>> 67d1d784
     }
 
     void storeBool(RegisterID src, RegisterID dest)
@@ -1684,13 +1654,9 @@
     {
         store32(reg, addr);
         addr.offset += 4;
-<<<<<<< HEAD
-        store32(TrustedImm32(QV4::Primitive::fromInt32(0).tag()), addr);
+        store32(TrustedImm32(TargetPrimitive::fromInt32(0).tag()), addr);
         if (WriteBarrier::isRequired<WriteBarrier::Primitive>() && barrier == WriteBarrier::Barrier)
             RegisterSizeDependentOps::emitWriteBarrier(this, addr);
-=======
-        store32(TrustedImm32(TargetPrimitive::fromInt32(0).tag()), addr);
->>>>>>> 67d1d784
     }
 
     void storeInt32(RegisterID reg, IR::Expr *target)
@@ -1883,13 +1849,8 @@
     } else if (source->asTemp() || source->asArgLocal()) {
         RegisterSizeDependentOps::copyValueViaRegisters(this, source, result, barrier);
     } else if (IR::Const *c = source->asConst()) {
-<<<<<<< HEAD
-        QV4::Primitive v = convertToValue(c);
+        auto v = convertToValue<TargetPrimitive>(c);
         storeValue(v, result, barrier);
-=======
-        auto v = convertToValue<TargetPrimitive>(c);
-        storeValue(v, result);
->>>>>>> 67d1d784
     } else {
         Q_UNREACHABLE();
     }
