/****************************************************************************
**
** Copyright (C) 2017 The Qt Company Ltd.
** Contact: https://www.qt.io/licensing/
**
** This file is part of the QtQml module of the Qt Toolkit.
**
** $QT_BEGIN_LICENSE:LGPL$
** Commercial License Usage
** Licensees holding valid commercial Qt licenses may use this file in
** accordance with the commercial license agreement provided with the
** Software or, alternatively, in accordance with the terms contained in
** a written agreement between you and The Qt Company. For licensing terms
** and conditions see https://www.qt.io/terms-conditions. For further
** information use the contact form at https://www.qt.io/contact-us.
**
** GNU Lesser General Public License Usage
** Alternatively, this file may be used under the terms of the GNU Lesser
** General Public License version 3 as published by the Free Software
** Foundation and appearing in the file LICENSE.LGPL3 included in the
** packaging of this file. Please review the following information to
** ensure the GNU Lesser General Public License version 3 requirements
** will be met: https://www.gnu.org/licenses/lgpl-3.0.html.
**
** GNU General Public License Usage
** Alternatively, this file may be used under the terms of the GNU
** General Public License version 2.0 or (at your option) the GNU General
** Public license version 3 or any later version approved by the KDE Free
** Qt Foundation. The licenses are as published by the Free Software
** Foundation and appearing in the file LICENSE.GPL2 and LICENSE.GPL3
** included in the packaging of this file. Please review the following
** information to ensure the GNU General Public License requirements will
** be met: https://www.gnu.org/licenses/gpl-2.0.html and
** https://www.gnu.org/licenses/gpl-3.0.html.
**
** $QT_END_LICENSE$
**
****************************************************************************/

#include "qv4baselinejit_p.h"
#include "qv4baselineassembler_p.h"
#include <private/qv4lookup_p.h>
#include <private/qv4generatorobject_p.h>

#ifdef V4_ENABLE_JIT

QT_USE_NAMESPACE
using namespace QV4;
using namespace QV4::JIT;
using namespace QV4::Moth;

BaselineJIT::BaselineJIT(Function *function)
    : function(function)
    , as(new BaselineAssembler(function->compilationUnit->constants))
{}

BaselineJIT::~BaselineJIT()
{}

void BaselineJIT::generate()
{
//    qDebug()<<"jitting" << function->name()->toQString();
    const char *code = function->codeData;
    uint len = function->compiledFunction->codeSize;

    for (unsigned i = 0, ei = function->compiledFunction->nLabelInfos; i != ei; ++i)
        labels.insert(int(function->compiledFunction->labelInfoTable()[i]));

    as->generatePrologue();
    decode(code, len);
    as->generateEpilogue();

    as->link(function);
//    qDebug()<<"done";
}

#define STORE_IP() as->storeInstructionPointer(nextInstructionOffset())
#define STORE_ACC() as->saveAccumulatorInFrame()
#define BASELINEJIT_GENERATE_RUNTIME_CALL(function, destination) { \
    as->GENERATE_RUNTIME_CALL(function, destination); \
    if (Runtime::function::throws) \
        as->checkException(); \
    else {} } // this else prevents else statements after the macro from attaching to the if above

void BaselineJIT::generate_Ret()
{
    as->ret();
}

void BaselineJIT::generate_Debug() { Q_UNREACHABLE(); }

void BaselineJIT::generate_LoadConst(int index)
{
    as->loadConst(index);
}

void BaselineJIT::generate_LoadZero()
{
    as->loadValue(Encode(int(0)));
}

void BaselineJIT::generate_LoadTrue()
{
    as->loadValue(Encode(true));
}

void BaselineJIT::generate_LoadFalse()
{
    as->loadValue(Encode(false));
}

void BaselineJIT::generate_LoadNull()
{
    as->loadValue(Encode::null());
}

void BaselineJIT::generate_LoadUndefined()
{
    as->loadValue(Encode::undefined());
}

void BaselineJIT::generate_LoadInt(int value)
{
    //###
    as->loadValue(Encode(value));
}

void BaselineJIT::generate_MoveConst(int constIndex, int destTemp)
{
    as->copyConst(constIndex, destTemp);
}

void BaselineJIT::generate_LoadReg(int reg)
{
    as->loadReg(reg);
}

void BaselineJIT::generate_StoreReg(int reg)
{
    as->storeReg(reg);
}

void BaselineJIT::generate_MoveReg(int srcReg, int destReg)
{
    // Don't clobber the accumulator.
    as->moveReg(srcReg, destReg);
}

void BaselineJIT::generate_LoadImport(int index)
{
    as->loadImport(index);
}

void BaselineJIT::generate_LoadLocal(int index, int /*traceSlot*/)
{
    as->loadLocal(index);
}

void BaselineJIT::generate_StoreLocal(int index)
{
    as->checkException();
    as->storeLocal(index);
}

void BaselineJIT::generate_LoadScopedLocal(int scope, int index, int /*traceSlot*/)
{
    as->loadLocal(index, scope);
}

void BaselineJIT::generate_StoreScopedLocal(int scope, int index)
{
    as->checkException();
    as->storeLocal(index, scope);
}

void BaselineJIT::generate_LoadRuntimeString(int stringId)
{
    as->loadString(stringId);
}

void BaselineJIT::generate_MoveRegExp(int regExpId, int destReg)
{
    as->prepareCallWithArgCount(2);
    as->passInt32AsArg(regExpId, 1);
    as->passEngineAsArg(0);
    BASELINEJIT_GENERATE_RUNTIME_CALL(RegexpLiteral, CallResultDestination::InAccumulator);
    as->storeReg(destReg);
}

void BaselineJIT::generate_LoadClosure(int value)
{
    as->prepareCallWithArgCount(2);
    as->passInt32AsArg(value, 1);
    as->passEngineAsArg(0);
    BASELINEJIT_GENERATE_RUNTIME_CALL(Closure, CallResultDestination::InAccumulator);
}

void BaselineJIT::generate_LoadName(int name, int /*traceSlot*/)
{
    STORE_IP();
    as->prepareCallWithArgCount(2);
    as->passInt32AsArg(name, 1);
    as->passEngineAsArg(0);
    BASELINEJIT_GENERATE_RUNTIME_CALL(LoadName, CallResultDestination::InAccumulator);
}

void BaselineJIT::generate_LoadGlobalLookup(int index, int /*traceSlot*/)
{
    as->prepareCallWithArgCount(3);
    as->passInt32AsArg(index, 2);
    as->passFunctionAsArg(1);
    as->passEngineAsArg(0);
    BASELINEJIT_GENERATE_RUNTIME_CALL(LoadGlobalLookup, CallResultDestination::InAccumulator);
}

void BaselineJIT::generate_LoadQmlContextPropertyLookup(int index, int /*traceSlot*/)
{
    as->prepareCallWithArgCount(3);
    as->passInt32AsArg(index, 2);
    as->passEngineAsArg(1);
    as->passFunctionAsArg(0);
    BASELINEJIT_GENERATE_RUNTIME_CALL(Helpers::loadQmlContextPropertyLookup, CallResultDestination::InAccumulator);
    as->checkException();
}

void BaselineJIT::generate_StoreNameSloppy(int name)
{
    STORE_IP();
    STORE_ACC();
    as->prepareCallWithArgCount(3);
    as->passAccumulatorAsArg(2);
    as->passInt32AsArg(name, 1);
    as->passEngineAsArg(0);
    BASELINEJIT_GENERATE_RUNTIME_CALL(StoreNameSloppy, CallResultDestination::Ignore);
}

void BaselineJIT::generate_StoreNameStrict(int name)
{
    STORE_IP();
    STORE_ACC();
    as->prepareCallWithArgCount(3);
    as->passAccumulatorAsArg(2);
    as->passInt32AsArg(name, 1);
    as->passEngineAsArg(0);
    BASELINEJIT_GENERATE_RUNTIME_CALL(StoreNameStrict, CallResultDestination::Ignore);
}

void BaselineJIT::generate_LoadElement(int base, int /*traceSlot*/)
{
    STORE_IP();
    STORE_ACC();
    as->prepareCallWithArgCount(3);
    as->passAccumulatorAsArg(2);
    as->passJSSlotAsArg(base, 1);
    as->passEngineAsArg(0);
    BASELINEJIT_GENERATE_RUNTIME_CALL(LoadElement, CallResultDestination::InAccumulator);
}

void BaselineJIT::generate_StoreElement(int base, int index, int /*traceSlot*/)
{
    STORE_IP();
    STORE_ACC();
    as->prepareCallWithArgCount(4);
    as->passAccumulatorAsArg(3);
    as->passJSSlotAsArg(index, 2);
    as->passJSSlotAsArg(base, 1);
    as->passEngineAsArg(0);
    BASELINEJIT_GENERATE_RUNTIME_CALL(StoreElement, CallResultDestination::Ignore);
}

void BaselineJIT::generate_LoadProperty(int name, int /*traceSlot*/)
{
    STORE_IP();
    STORE_ACC();
    as->prepareCallWithArgCount(3);
    as->passInt32AsArg(name, 2);
    as->passAccumulatorAsArg(1);
    as->passEngineAsArg(0);
    BASELINEJIT_GENERATE_RUNTIME_CALL(LoadProperty, CallResultDestination::InAccumulator);
}

void BaselineJIT::generate_GetLookup(int index, int /*traceSlot*/)
{
    STORE_IP();
    STORE_ACC();
    as->prepareCallWithArgCount(4);
    as->passInt32AsArg(index, 3);
    as->passAccumulatorAsArg(2);
    as->passFunctionAsArg(1);
    as->passEngineAsArg(0);
    BASELINEJIT_GENERATE_RUNTIME_CALL(GetLookup, CallResultDestination::InAccumulator);
}

void BaselineJIT::generate_StoreProperty(int name, int base)
{
    STORE_IP();
    STORE_ACC();
    as->prepareCallWithArgCount(4);
    as->passAccumulatorAsArg(3);
    as->passInt32AsArg(name, 2);
    as->passJSSlotAsArg(base, 1);
    as->passEngineAsArg(0);
    BASELINEJIT_GENERATE_RUNTIME_CALL(StoreProperty, CallResultDestination::Ignore);
}

void BaselineJIT::generate_SetLookup(int index, int base)
{
    STORE_IP();
    STORE_ACC();
    as->prepareCallWithArgCount(4);
    as->passAccumulatorAsArg(3);
    as->passInt32AsArg(index, 2);
    as->passJSSlotAsArg(base, 1);
    as->passFunctionAsArg(0);
    if (function->isStrict())
        BASELINEJIT_GENERATE_RUNTIME_CALL(SetLookupStrict, CallResultDestination::InAccumulator)
    else
        BASELINEJIT_GENERATE_RUNTIME_CALL(SetLookupSloppy, CallResultDestination::InAccumulator)
}

void BaselineJIT::generate_LoadSuperProperty(int property)
{
    STORE_IP();
    STORE_ACC();
    as->prepareCallWithArgCount(2);
    as->passJSSlotAsArg(property, 1);
    as->passEngineAsArg(0);
    BASELINEJIT_GENERATE_RUNTIME_CALL(LoadSuperProperty, CallResultDestination::InAccumulator);
}

void BaselineJIT::generate_StoreSuperProperty(int property)
{
    STORE_IP();
    STORE_ACC();
    as->prepareCallWithArgCount(3);
    as->passAccumulatorAsArg(2);
    as->passJSSlotAsArg(property, 1);
    as->passEngineAsArg(0);
    BASELINEJIT_GENERATE_RUNTIME_CALL(StoreSuperProperty, CallResultDestination::Ignore);
}

<<<<<<< HEAD

void BaselineJIT::generate_StoreScopeObjectProperty(int base, int propertyIndex)
{
    STORE_ACC();
    as->prepareCallWithArgCount(4);
    as->passAccumulatorAsArg(3);
    as->passInt32AsArg(propertyIndex, 2);
    as->passJSSlotAsArg(base, 1);
    as->passEngineAsArg(0);
    BASELINEJIT_GENERATE_RUNTIME_CALL(StoreQmlScopeObjectProperty, CallResultDestination::Ignore);
}

void BaselineJIT::generate_StoreContextObjectProperty(int base, int propertyIndex)
{
    STORE_ACC();
    as->prepareCallWithArgCount(4);
    as->passAccumulatorAsArg(3);
    as->passInt32AsArg(propertyIndex, 2);
    as->passJSSlotAsArg(base, 1);
    as->passEngineAsArg(0);
    BASELINEJIT_GENERATE_RUNTIME_CALL(StoreQmlContextObjectProperty, CallResultDestination::Ignore);
}

void BaselineJIT::generate_LoadScopeObjectProperty(int propertyIndex, int base, int captureRequired)
{
    STORE_IP();
    as->prepareCallWithArgCount(4);
    as->passInt32AsArg(captureRequired, 3);
    as->passInt32AsArg(propertyIndex, 2);
    as->passJSSlotAsArg(base, 1);
    as->passEngineAsArg(0);
    BASELINEJIT_GENERATE_RUNTIME_CALL(LoadQmlScopeObjectProperty, CallResultDestination::InAccumulator);
}

void BaselineJIT::generate_LoadContextObjectProperty(int propertyIndex, int base, int captureRequired)
{
    STORE_IP();
    as->prepareCallWithArgCount(4);
    as->passInt32AsArg(captureRequired, 3);
    as->passInt32AsArg(propertyIndex, 2);
    as->passJSSlotAsArg(base, 1);
    as->passEngineAsArg(0);
    BASELINEJIT_GENERATE_RUNTIME_CALL(LoadQmlContextObjectProperty, CallResultDestination::InAccumulator);
}

void BaselineJIT::generate_LoadIdObject(int index, int base)
{
    STORE_IP();
    as->prepareCallWithArgCount(3);
    as->passInt32AsArg(index, 2);
    as->passJSSlotAsArg(base, 1);
    as->passEngineAsArg(0);
    BASELINEJIT_GENERATE_RUNTIME_CALL(LoadQmlIdObject, CallResultDestination::InAccumulator);
}

=======
>>>>>>> 56b3232a
void BaselineJIT::generate_Yield()
{
    // #####
    Q_UNREACHABLE();
}

void BaselineJIT::generate_YieldStar()
{
    // #####
    Q_UNREACHABLE();
}

void BaselineJIT::generate_Resume(int)
{
    // #####
    Q_UNREACHABLE();
}

void BaselineJIT::generate_CallValue(int name, int argc, int argv, int /*traceSlot*/)
{
    STORE_IP();
    as->prepareCallWithArgCount(4);
    as->passInt32AsArg(argc, 3);
    as->passJSSlotAsArg(argv, 2);
    as->passJSSlotAsArg(name, 1);
    as->passEngineAsArg(0);
    BASELINEJIT_GENERATE_RUNTIME_CALL(CallValue, CallResultDestination::InAccumulator);
}

void BaselineJIT::generate_CallWithReceiver(int name, int thisObject, int argc, int argv, int /*traceSlot*/)
{
    STORE_IP();
    as->prepareCallWithArgCount(5);
    as->passInt32AsArg(argc, 4);
    as->passJSSlotAsArg(argv, 3);
    as->passJSSlotAsArg(thisObject, 2);
    as->passJSSlotAsArg(name, 1);
    as->passEngineAsArg(0);
    BASELINEJIT_GENERATE_RUNTIME_CALL(CallWithReceiver, CallResultDestination::InAccumulator);
}

void BaselineJIT::generate_CallProperty(int name, int base, int argc, int argv, int /*traceSlot*/)
{
    STORE_IP();
    as->prepareCallWithArgCount(5);
    as->passInt32AsArg(argc, 4);
    as->passJSSlotAsArg(argv, 3);
    as->passInt32AsArg(name, 2);
    as->passJSSlotAsArg(base, 1);
    as->passEngineAsArg(0);
    BASELINEJIT_GENERATE_RUNTIME_CALL(CallProperty, CallResultDestination::InAccumulator);
}

void BaselineJIT::generate_CallPropertyLookup(int lookupIndex, int base, int argc, int argv, int /*traceSlot*/)
{
    STORE_IP();
    as->prepareCallWithArgCount(5);
    as->passInt32AsArg(argc, 4);
    as->passJSSlotAsArg(argv, 3);
    as->passInt32AsArg(lookupIndex, 2);
    as->passJSSlotAsArg(base, 1);
    as->passEngineAsArg(0);
    BASELINEJIT_GENERATE_RUNTIME_CALL(CallPropertyLookup, CallResultDestination::InAccumulator);
}

void BaselineJIT::generate_CallElement(int base, int index, int argc, int argv, int /*traceSlot*/)
{
    STORE_IP();
    as->prepareCallWithArgCount(5);
    as->passInt32AsArg(argc, 4);
    as->passJSSlotAsArg(argv, 3);
    as->passJSSlotAsArg(index, 2);
    as->passJSSlotAsArg(base, 1);
    as->passEngineAsArg(0);
    BASELINEJIT_GENERATE_RUNTIME_CALL(CallElement, CallResultDestination::InAccumulator);
}

void BaselineJIT::generate_CallName(int name, int argc, int argv, int /*traceSlot*/)
{
    STORE_IP();
    as->prepareCallWithArgCount(4);
    as->passInt32AsArg(argc, 3);
    as->passJSSlotAsArg(argv, 2);
    as->passInt32AsArg(name, 1);
    as->passEngineAsArg(0);
    BASELINEJIT_GENERATE_RUNTIME_CALL(CallName, CallResultDestination::InAccumulator);
}

void BaselineJIT::generate_CallPossiblyDirectEval(int argc, int argv, int /*traceSlot*/)
{
    STORE_IP();
    as->prepareCallWithArgCount(3);
    as->passInt32AsArg(argc, 2);
    as->passJSSlotAsArg(argv, 1);
    as->passEngineAsArg(0);
    BASELINEJIT_GENERATE_RUNTIME_CALL(CallPossiblyDirectEval, CallResultDestination::InAccumulator);
}

void BaselineJIT::generate_CallGlobalLookup(int index, int argc, int argv, int /*traceSlot*/)
{
    STORE_IP();
    as->prepareCallWithArgCount(4);
    as->passInt32AsArg(argc, 3);
    as->passJSSlotAsArg(argv, 2);
    as->passInt32AsArg(index, 1);
    as->passEngineAsArg(0);
    BASELINEJIT_GENERATE_RUNTIME_CALL(CallGlobalLookup, CallResultDestination::InAccumulator);
}

<<<<<<< HEAD
void BaselineJIT::generate_CallScopeObjectProperty(int propIdx, int base, int argc, int argv, int /*traceSlot*/)
{
    STORE_IP();
    as->prepareCallWithArgCount(5);
    as->passInt32AsArg(argc, 4);
    as->passJSSlotAsArg(argv, 3);
    as->passInt32AsArg(propIdx, 2);
    as->passJSSlotAsArg(base, 1);
    as->passEngineAsArg(0);
    BASELINEJIT_GENERATE_RUNTIME_CALL(CallQmlScopeObjectProperty, CallResultDestination::InAccumulator);
}

void BaselineJIT::generate_CallContextObjectProperty(int propIdx, int base, int argc, int argv, int /*traceSlot*/)
=======
void BaselineJIT::generate_CallQmlContextPropertyLookup(int index, int argc, int argv,
                                                        int /*traceSlot*/)
>>>>>>> 56b3232a
{
    STORE_IP();
    as->prepareCallWithArgCount(4);
    as->passInt32AsArg(argc, 3);
    as->passJSSlotAsArg(argv, 2);
    as->passInt32AsArg(index, 1);
    as->passEngineAsArg(0);
<<<<<<< HEAD
    BASELINEJIT_GENERATE_RUNTIME_CALL(CallQmlContextObjectProperty, CallResultDestination::InAccumulator);
=======
    BASELINEJIT_GENERATE_RUNTIME_CALL(Runtime::method_callQmlContextPropertyLookup, CallResultDestination::InAccumulator);
    as->checkException();
>>>>>>> 56b3232a
}

void BaselineJIT::generate_CallWithSpread(int func, int thisObject, int argc, int argv, int /*traceSlot*/)
{
    STORE_IP();
    as->prepareCallWithArgCount(5);
    as->passInt32AsArg(argc, 4);
    as->passJSSlotAsArg(argv, 3);
    as->passJSSlotAsArg(thisObject, 2);
    as->passJSSlotAsArg(func, 1);
    as->passEngineAsArg(0);
    BASELINEJIT_GENERATE_RUNTIME_CALL(CallWithSpread, CallResultDestination::InAccumulator);
}

void BaselineJIT::generate_TailCall(int func, int thisObject, int argc, int argv)
{
    STORE_IP();
    as->jsTailCall(func, thisObject, argc, argv);
}

void BaselineJIT::generate_Construct(int func, int argc, int argv)
{
    STORE_IP();
    STORE_ACC();
    as->prepareCallWithArgCount(5);
    as->passInt32AsArg(argc, 4);
    as->passJSSlotAsArg(argv, 3);
    as->passAccumulatorAsArg(2);
    as->passJSSlotAsArg(func, 1);
    as->passEngineAsArg(0);
    BASELINEJIT_GENERATE_RUNTIME_CALL(Construct, CallResultDestination::InAccumulator);
}

void BaselineJIT::generate_ConstructWithSpread(int func, int argc, int argv)
{
    STORE_IP();
    STORE_ACC();
    as->prepareCallWithArgCount(5);
    as->passInt32AsArg(argc, 4);
    as->passJSSlotAsArg(argv, 3);
    as->passAccumulatorAsArg(2);
    as->passJSSlotAsArg(func, 1);
    as->passEngineAsArg(0);
    BASELINEJIT_GENERATE_RUNTIME_CALL(ConstructWithSpread, CallResultDestination::InAccumulator);
}

void BaselineJIT::generate_SetUnwindHandler(int offset)
{
    if (offset)
        labels.insert(as->setUnwindHandler(absoluteOffset(offset)));
    else
        as->clearUnwindHandler();
}

void BaselineJIT::generate_UnwindDispatch()
{
    as->unwindDispatch();
}

void BaselineJIT::generate_UnwindToLabel(int level, int offset)
{
    labels.insert(as->unwindToLabel(level, absoluteOffset(offset)));
}

void BaselineJIT::generate_DeadTemporalZoneCheck(int name)
{
    as->deadTemporalZoneCheck(nextInstructionOffset(), name);
}

void BaselineJIT::generate_ThrowException()
{
    STORE_IP();
    STORE_ACC();
    as->prepareCallWithArgCount(2);
    as->passAccumulatorAsArg(1);
    as->passEngineAsArg(0);
    BASELINEJIT_GENERATE_RUNTIME_CALL(ThrowException, CallResultDestination::Ignore);
    as->gotoCatchException();
}

void BaselineJIT::generate_GetException() { as->getException(); }
void BaselineJIT::generate_SetException() { as->setException(); }

void BaselineJIT::generate_CreateCallContext()
{
    as->prepareCallWithArgCount(1);
    as->passCppFrameAsArg(0);
    BASELINEJIT_GENERATE_RUNTIME_CALL(PushCallContext, CallResultDestination::Ignore);
}

void BaselineJIT::generate_PushCatchContext(int index, int name) { as->pushCatchContext(index, name); }

void BaselineJIT::generate_PushWithContext()
{
    STORE_IP();
    as->saveAccumulatorInFrame();
    as->prepareCallWithArgCount(2);
    as->passJSSlotAsArg(CallData::Accumulator, 1);
    as->passEngineAsArg(0);
    BASELINEJIT_GENERATE_RUNTIME_CALL(PushWithContext, CallResultDestination::InAccumulator);
}

void BaselineJIT::generate_PushBlockContext(int index)
{
    as->saveAccumulatorInFrame();
    as->prepareCallWithArgCount(2);
    as->passInt32AsArg(index, 1);
    as->passEngineAsArg(0);
    BASELINEJIT_GENERATE_RUNTIME_CALL(PushBlockContext, CallResultDestination::Ignore);
}

void BaselineJIT::generate_CloneBlockContext()
{
    as->saveAccumulatorInFrame();
    as->prepareCallWithArgCount(1);
    as->passEngineAsArg(0);
    BASELINEJIT_GENERATE_RUNTIME_CALL(CloneBlockContext, CallResultDestination::Ignore);
}

void BaselineJIT::generate_PushScriptContext(int index)
{
    as->saveAccumulatorInFrame();
    as->prepareCallWithArgCount(2);
    as->passInt32AsArg(index, 1);
    as->passEngineAsArg(0);
    BASELINEJIT_GENERATE_RUNTIME_CALL(PushScriptContext, CallResultDestination::Ignore);
}

void BaselineJIT::generate_PopScriptContext()
{
    as->saveAccumulatorInFrame();
    as->prepareCallWithArgCount(1);
    as->passEngineAsArg(0);
    BASELINEJIT_GENERATE_RUNTIME_CALL(PopScriptContext, CallResultDestination::Ignore);
}

void BaselineJIT::generate_PopContext() { as->popContext(); }

void BaselineJIT::generate_GetIterator(int iterator)
{
    as->saveAccumulatorInFrame();
    as->prepareCallWithArgCount(3);
    as->passInt32AsArg(iterator, 2);
    as->passAccumulatorAsArg(1);
    as->passEngineAsArg(0);
    BASELINEJIT_GENERATE_RUNTIME_CALL(GetIterator, CallResultDestination::InAccumulator);
}

void BaselineJIT::generate_IteratorNext(int value, int done)
{
    as->saveAccumulatorInFrame();
    as->prepareCallWithArgCount(3);
    as->passJSSlotAsArg(value, 2);
    as->passAccumulatorAsArg(1);
    as->passEngineAsArg(0);
    BASELINEJIT_GENERATE_RUNTIME_CALL(IteratorNext, CallResultDestination::InAccumulator);
    as->storeReg(done);
}

void BaselineJIT::generate_IteratorNextForYieldStar(int iterator, int object)
{
    as->saveAccumulatorInFrame();
    as->prepareCallWithArgCount(4);
    as->passJSSlotAsArg(object, 3);
    as->passJSSlotAsArg(iterator, 2);
    as->passAccumulatorAsArg(1);
    as->passEngineAsArg(0);
    BASELINEJIT_GENERATE_RUNTIME_CALL(IteratorNextForYieldStar, CallResultDestination::InAccumulator);
}

void BaselineJIT::generate_IteratorClose(int done)
{
    as->saveAccumulatorInFrame();
    as->prepareCallWithArgCount(3);
    as->passJSSlotAsArg(done, 2);
    as->passAccumulatorAsArg(1);
    as->passEngineAsArg(0);
    BASELINEJIT_GENERATE_RUNTIME_CALL(IteratorClose, CallResultDestination::InAccumulator);
}

void BaselineJIT::generate_DestructureRestElement()
{
    as->saveAccumulatorInFrame();
    as->prepareCallWithArgCount(2);
    as->passAccumulatorAsArg(1);
    as->passEngineAsArg(0);
    BASELINEJIT_GENERATE_RUNTIME_CALL(DestructureRestElement, CallResultDestination::InAccumulator);
}

void BaselineJIT::generate_DeleteProperty(int base, int index)
{
    STORE_IP();
    as->prepareCallWithArgCount(4);
    as->passJSSlotAsArg(index, 3);
    as->passJSSlotAsArg(base, 2);
    as->passFunctionAsArg(1);
    as->passEngineAsArg(0);
    BASELINEJIT_GENERATE_RUNTIME_CALL(DeleteProperty, CallResultDestination::InAccumulator);
}

void BaselineJIT::generate_DeleteName(int name)
{
    STORE_IP();
    as->prepareCallWithArgCount(3);
    as->passInt32AsArg(name, 2);
    as->passFunctionAsArg(1);
    as->passEngineAsArg(0);
    BASELINEJIT_GENERATE_RUNTIME_CALL(DeleteName, CallResultDestination::InAccumulator);
}

void BaselineJIT::generate_TypeofName(int name)
{
    as->prepareCallWithArgCount(2);
    as->passInt32AsArg(name, 1);
    as->passEngineAsArg(0);
    BASELINEJIT_GENERATE_RUNTIME_CALL(TypeofName, CallResultDestination::InAccumulator);
}

void BaselineJIT::generate_TypeofValue()
{
    STORE_ACC();
    as->prepareCallWithArgCount(2);
    as->passAccumulatorAsArg(1);
    as->passEngineAsArg(0);
    BASELINEJIT_GENERATE_RUNTIME_CALL(TypeofValue, CallResultDestination::InAccumulator);
}

void BaselineJIT::generate_DeclareVar(int varName, int isDeletable)
{
    as->prepareCallWithArgCount(3);
    as->passInt32AsArg(varName, 2);
    as->passInt32AsArg(isDeletable, 1);
    as->passEngineAsArg(0);
    BASELINEJIT_GENERATE_RUNTIME_CALL(DeclareVar, CallResultDestination::Ignore);
}

void BaselineJIT::generate_DefineArray(int argc, int args)
{
    as->prepareCallWithArgCount(3);
    as->passInt32AsArg(argc, 2);
    as->passJSSlotAsArg(args, 1);
    as->passEngineAsArg(0);
    BASELINEJIT_GENERATE_RUNTIME_CALL(ArrayLiteral, CallResultDestination::InAccumulator);
}

void BaselineJIT::generate_DefineObjectLiteral(int internalClassId, int argc, int args)
{
    as->prepareCallWithArgCount(4);
    as->passInt32AsArg(argc, 3);
    as->passJSSlotAsArg(args, 2);
    as->passInt32AsArg(internalClassId, 1);
    as->passEngineAsArg(0);
    BASELINEJIT_GENERATE_RUNTIME_CALL(ObjectLiteral, CallResultDestination::InAccumulator);
}

void BaselineJIT::generate_CreateClass(int classIndex, int heritage, int computedNames)
{
    as->prepareCallWithArgCount(4);
    as->passJSSlotAsArg(computedNames, 3);
    as->passJSSlotAsArg(heritage, 2);
    as->passInt32AsArg(classIndex, 1);
    as->passEngineAsArg(0);
    BASELINEJIT_GENERATE_RUNTIME_CALL(CreateClass, CallResultDestination::InAccumulator);
}

void BaselineJIT::generate_CreateMappedArgumentsObject()
{
    as->prepareCallWithArgCount(1);
    as->passEngineAsArg(0);
    BASELINEJIT_GENERATE_RUNTIME_CALL(CreateMappedArgumentsObject,
                              CallResultDestination::InAccumulator);
}

void BaselineJIT::generate_CreateUnmappedArgumentsObject()
{
    as->prepareCallWithArgCount(1);
    as->passEngineAsArg(0);
    BASELINEJIT_GENERATE_RUNTIME_CALL(CreateUnmappedArgumentsObject,
                              CallResultDestination::InAccumulator);
}

void BaselineJIT::generate_CreateRestParameter(int argIndex)
{
    as->prepareCallWithArgCount(2);
    as->passInt32AsArg(argIndex, 1);
    as->passEngineAsArg(0);
    BASELINEJIT_GENERATE_RUNTIME_CALL(CreateRestParameter, CallResultDestination::InAccumulator);
}

void BaselineJIT::generate_ConvertThisToObject()
{
    as->prepareCallWithArgCount(2);
    as->passJSSlotAsArg(CallData::This, 1);
    as->passEngineAsArg(0);
    BASELINEJIT_GENERATE_RUNTIME_CALL(ConvertThisToObject, CallResultDestination::InAccumulator);
    as->storeReg(CallData::This);
}

void BaselineJIT::generate_LoadSuperConstructor()
{
    as->prepareCallWithArgCount(2);
    as->passJSSlotAsArg(CallData::Function, 1);
    as->passEngineAsArg(0);
    BASELINEJIT_GENERATE_RUNTIME_CALL(LoadSuperConstructor, CallResultDestination::InAccumulator);
}

void BaselineJIT::generate_ToObject()
{
    STORE_ACC();
    as->prepareCallWithArgCount(2);
    as->passAccumulatorAsArg(1);
    as->passEngineAsArg(0);
    BASELINEJIT_GENERATE_RUNTIME_CALL(ToObject, CallResultDestination::InAccumulator);

}

void BaselineJIT::generate_Jump(int offset)
{
    labels.insert(as->jump(absoluteOffset(offset)));
}

void BaselineJIT::generate_JumpTrue(int /*traceSlot*/, int offset)
{
    labels.insert(as->jumpTrue(absoluteOffset(offset)));
}

void BaselineJIT::generate_JumpFalse(int /*traceSlot*/, int offset)
{
    labels.insert(as->jumpFalse(absoluteOffset(offset)));
}

void BaselineJIT::generate_JumpNoException(int offset)
{
    labels.insert(as->jumpNoException(absoluteOffset(offset)));
}

void BaselineJIT::generate_JumpNotUndefined(int offset)
{
    labels.insert(as->jumpNotUndefined(absoluteOffset(offset)));
}

void BaselineJIT::generate_CmpEqNull() { as->cmpeqNull(); }
void BaselineJIT::generate_CmpNeNull() { as->cmpneNull(); }
void BaselineJIT::generate_CmpEqInt(int lhs) { as->cmpeqInt(lhs); }
void BaselineJIT::generate_CmpNeInt(int lhs) { as->cmpneInt(lhs); }
void BaselineJIT::generate_CmpEq(int lhs) { as->cmpeq(lhs); }
void BaselineJIT::generate_CmpNe(int lhs) { as->cmpne(lhs); }
void BaselineJIT::generate_CmpGt(int lhs) { as->cmpgt(lhs); }
void BaselineJIT::generate_CmpGe(int lhs) { as->cmpge(lhs); }
void BaselineJIT::generate_CmpLt(int lhs) { as->cmplt(lhs); }
void BaselineJIT::generate_CmpLe(int lhs) { as->cmple(lhs); }
void BaselineJIT::generate_CmpStrictEqual(int lhs) { as->cmpStrictEqual(lhs); }
void BaselineJIT::generate_CmpStrictNotEqual(int lhs) { as->cmpStrictNotEqual(lhs); }

void BaselineJIT::generate_CmpIn(int lhs)
{
    STORE_ACC();
    as->prepareCallWithArgCount(3);
    as->passAccumulatorAsArg(2);
    as->passJSSlotAsArg(lhs, 1);
    as->passEngineAsArg(0);
    BASELINEJIT_GENERATE_RUNTIME_CALL(In, CallResultDestination::InAccumulator);
}

void BaselineJIT::generate_CmpInstanceOf(int lhs)
{
    STORE_ACC();
    as->prepareCallWithArgCount(3);
    as->passAccumulatorAsArg(2);
    as->passJSSlotAsArg(lhs, 1);
    as->passEngineAsArg(0);
    BASELINEJIT_GENERATE_RUNTIME_CALL(Instanceof, CallResultDestination::InAccumulator);
}

void BaselineJIT::generate_UNot() { as->unot(); }
void BaselineJIT::generate_UPlus(int /*traceSlot*/) { as->toNumber(); }
void BaselineJIT::generate_UMinus(int /*traceSlot*/) { as->uminus(); }
void BaselineJIT::generate_UCompl() { as->ucompl(); }
void BaselineJIT::generate_Increment(int /*traceSlot*/) { as->inc(); }
void BaselineJIT::generate_Decrement(int /*traceSlot*/) { as->dec(); }
void BaselineJIT::generate_Add(int lhs, int /*traceSlot*/) { as->add(lhs); }

void BaselineJIT::generate_BitAnd(int lhs) { as->bitAnd(lhs); }
void BaselineJIT::generate_BitOr(int lhs) { as->bitOr(lhs); }
void BaselineJIT::generate_BitXor(int lhs) { as->bitXor(lhs); }
void BaselineJIT::generate_UShr(int lhs) { as->ushr(lhs); }
void BaselineJIT::generate_Shr(int lhs) { as->shr(lhs); }
void BaselineJIT::generate_Shl(int lhs) { as->shl(lhs); }

void BaselineJIT::generate_BitAndConst(int rhs) { as->bitAndConst(rhs); }
void BaselineJIT::generate_BitOrConst(int rhs) { as->bitOrConst(rhs); }
void BaselineJIT::generate_BitXorConst(int rhs) { as->bitXorConst(rhs); }
void BaselineJIT::generate_UShrConst(int rhs) { as->ushrConst(rhs); }
void BaselineJIT::generate_ShrConst(int rhs) { as->shrConst(rhs); }
void BaselineJIT::generate_ShlConst(int rhs) { as->shlConst(rhs); }

void BaselineJIT::generate_Exp(int lhs) {
    STORE_IP();
    STORE_ACC();
    as->prepareCallWithArgCount(2);
    as->passAccumulatorAsArg(1);
    as->passJSSlotAsArg(lhs, 0);
    BASELINEJIT_GENERATE_RUNTIME_CALL(Exp, CallResultDestination::InAccumulator);
}
void BaselineJIT::generate_Mul(int lhs, int /*traceSlot*/) { as->mul(lhs); }
void BaselineJIT::generate_Div(int lhs) { as->div(lhs); }
void BaselineJIT::generate_Mod(int lhs, int /*traceSlot*/) { as->mod(lhs); }
void BaselineJIT::generate_Sub(int lhs, int /*traceSlot*/) { as->sub(lhs); }

//void BaselineJIT::generate_BinopContext(int alu, int lhs)
//{
//    auto engine = function->internalClass->engine;
//    void *op = engine->runtime.runtimeMethods[alu];
//    STORE_ACC();
//    as->passAccumulatorAsArg(2);
//    as->passRegAsArg(lhs, 1);
//    as->passEngineAsArg(0);
//    as->callRuntime("binopContext", op, CallResultDestination::InAccumulator);
//    as->checkException();
//}

<<<<<<< HEAD
void BaselineJIT::generate_LoadQmlContext(int result)
{
    as->prepareCallWithArgCount(1);
    as->passEngineAsArg(0);
    BASELINEJIT_GENERATE_RUNTIME_CALL(LoadQmlContext, CallResultDestination::InAccumulator);
    as->storeReg(result);
}

void BaselineJIT::generate_LoadQmlImportedScripts(int result)
{
    as->prepareCallWithArgCount(1);
    as->passEngineAsArg(0);
    BASELINEJIT_GENERATE_RUNTIME_CALL(LoadQmlImportedScripts, CallResultDestination::InAccumulator);
    as->storeReg(result);
}

=======
>>>>>>> 56b3232a
void BaselineJIT::generate_InitializeBlockDeadTemporalZone(int firstReg, int count)
{
    as->loadValue(Value::emptyValue().rawValue());
    for (int i = firstReg, end = firstReg + count; i < end; ++i)
        as->storeReg(i);
}

void BaselineJIT::generate_ThrowOnNullOrUndefined()
{
    STORE_ACC();
    as->prepareCallWithArgCount(2);
    as->passAccumulatorAsArg(1);
    as->passEngineAsArg(0);
    BASELINEJIT_GENERATE_RUNTIME_CALL(ThrowOnNullOrUndefined, CallResultDestination::Ignore);
}

void BaselineJIT::generate_GetTemplateObject(int index)
{
    STORE_ACC();
    as->prepareCallWithArgCount(2);
    as->passInt32AsArg(index, 1);
    as->passFunctionAsArg(0);
    BASELINEJIT_GENERATE_RUNTIME_CALL(GetTemplateObject, CallResultDestination::InAccumulator);
}

ByteCodeHandler::Verdict BaselineJIT::startInstruction(Instr::Type /*instr*/)
{
    if (labels.contains(currentInstructionOffset()))
        as->addLabel(currentInstructionOffset());
    return ProcessInstruction;
}

void BaselineJIT::endInstruction(Instr::Type instr)
{
    Q_UNUSED(instr);
}

#endif // V4_ENABLE_JIT<|MERGE_RESOLUTION|>--- conflicted
+++ resolved
@@ -215,12 +215,10 @@
 
 void BaselineJIT::generate_LoadQmlContextPropertyLookup(int index, int /*traceSlot*/)
 {
-    as->prepareCallWithArgCount(3);
-    as->passInt32AsArg(index, 2);
-    as->passEngineAsArg(1);
-    as->passFunctionAsArg(0);
-    BASELINEJIT_GENERATE_RUNTIME_CALL(Helpers::loadQmlContextPropertyLookup, CallResultDestination::InAccumulator);
-    as->checkException();
+    as->prepareCallWithArgCount(2);
+    as->passInt32AsArg(index, 1);
+    as->passEngineAsArg(0);
+    BASELINEJIT_GENERATE_RUNTIME_CALL(LoadQmlContextPropertyLookup, CallResultDestination::InAccumulator);
 }
 
 void BaselineJIT::generate_StoreNameSloppy(int name)
@@ -339,64 +337,6 @@
     BASELINEJIT_GENERATE_RUNTIME_CALL(StoreSuperProperty, CallResultDestination::Ignore);
 }
 
-<<<<<<< HEAD
-
-void BaselineJIT::generate_StoreScopeObjectProperty(int base, int propertyIndex)
-{
-    STORE_ACC();
-    as->prepareCallWithArgCount(4);
-    as->passAccumulatorAsArg(3);
-    as->passInt32AsArg(propertyIndex, 2);
-    as->passJSSlotAsArg(base, 1);
-    as->passEngineAsArg(0);
-    BASELINEJIT_GENERATE_RUNTIME_CALL(StoreQmlScopeObjectProperty, CallResultDestination::Ignore);
-}
-
-void BaselineJIT::generate_StoreContextObjectProperty(int base, int propertyIndex)
-{
-    STORE_ACC();
-    as->prepareCallWithArgCount(4);
-    as->passAccumulatorAsArg(3);
-    as->passInt32AsArg(propertyIndex, 2);
-    as->passJSSlotAsArg(base, 1);
-    as->passEngineAsArg(0);
-    BASELINEJIT_GENERATE_RUNTIME_CALL(StoreQmlContextObjectProperty, CallResultDestination::Ignore);
-}
-
-void BaselineJIT::generate_LoadScopeObjectProperty(int propertyIndex, int base, int captureRequired)
-{
-    STORE_IP();
-    as->prepareCallWithArgCount(4);
-    as->passInt32AsArg(captureRequired, 3);
-    as->passInt32AsArg(propertyIndex, 2);
-    as->passJSSlotAsArg(base, 1);
-    as->passEngineAsArg(0);
-    BASELINEJIT_GENERATE_RUNTIME_CALL(LoadQmlScopeObjectProperty, CallResultDestination::InAccumulator);
-}
-
-void BaselineJIT::generate_LoadContextObjectProperty(int propertyIndex, int base, int captureRequired)
-{
-    STORE_IP();
-    as->prepareCallWithArgCount(4);
-    as->passInt32AsArg(captureRequired, 3);
-    as->passInt32AsArg(propertyIndex, 2);
-    as->passJSSlotAsArg(base, 1);
-    as->passEngineAsArg(0);
-    BASELINEJIT_GENERATE_RUNTIME_CALL(LoadQmlContextObjectProperty, CallResultDestination::InAccumulator);
-}
-
-void BaselineJIT::generate_LoadIdObject(int index, int base)
-{
-    STORE_IP();
-    as->prepareCallWithArgCount(3);
-    as->passInt32AsArg(index, 2);
-    as->passJSSlotAsArg(base, 1);
-    as->passEngineAsArg(0);
-    BASELINEJIT_GENERATE_RUNTIME_CALL(LoadQmlIdObject, CallResultDestination::InAccumulator);
-}
-
-=======
->>>>>>> 56b3232a
 void BaselineJIT::generate_Yield()
 {
     // #####
@@ -506,24 +446,8 @@
     BASELINEJIT_GENERATE_RUNTIME_CALL(CallGlobalLookup, CallResultDestination::InAccumulator);
 }
 
-<<<<<<< HEAD
-void BaselineJIT::generate_CallScopeObjectProperty(int propIdx, int base, int argc, int argv, int /*traceSlot*/)
-{
-    STORE_IP();
-    as->prepareCallWithArgCount(5);
-    as->passInt32AsArg(argc, 4);
-    as->passJSSlotAsArg(argv, 3);
-    as->passInt32AsArg(propIdx, 2);
-    as->passJSSlotAsArg(base, 1);
-    as->passEngineAsArg(0);
-    BASELINEJIT_GENERATE_RUNTIME_CALL(CallQmlScopeObjectProperty, CallResultDestination::InAccumulator);
-}
-
-void BaselineJIT::generate_CallContextObjectProperty(int propIdx, int base, int argc, int argv, int /*traceSlot*/)
-=======
 void BaselineJIT::generate_CallQmlContextPropertyLookup(int index, int argc, int argv,
                                                         int /*traceSlot*/)
->>>>>>> 56b3232a
 {
     STORE_IP();
     as->prepareCallWithArgCount(4);
@@ -531,12 +455,7 @@
     as->passJSSlotAsArg(argv, 2);
     as->passInt32AsArg(index, 1);
     as->passEngineAsArg(0);
-<<<<<<< HEAD
-    BASELINEJIT_GENERATE_RUNTIME_CALL(CallQmlContextObjectProperty, CallResultDestination::InAccumulator);
-=======
-    BASELINEJIT_GENERATE_RUNTIME_CALL(Runtime::method_callQmlContextPropertyLookup, CallResultDestination::InAccumulator);
-    as->checkException();
->>>>>>> 56b3232a
+    BASELINEJIT_GENERATE_RUNTIME_CALL(CallQmlContextPropertyLookup, CallResultDestination::InAccumulator);
 }
 
 void BaselineJIT::generate_CallWithSpread(int func, int thisObject, int argc, int argv, int /*traceSlot*/)
@@ -958,25 +877,6 @@
 //    as->checkException();
 //}
 
-<<<<<<< HEAD
-void BaselineJIT::generate_LoadQmlContext(int result)
-{
-    as->prepareCallWithArgCount(1);
-    as->passEngineAsArg(0);
-    BASELINEJIT_GENERATE_RUNTIME_CALL(LoadQmlContext, CallResultDestination::InAccumulator);
-    as->storeReg(result);
-}
-
-void BaselineJIT::generate_LoadQmlImportedScripts(int result)
-{
-    as->prepareCallWithArgCount(1);
-    as->passEngineAsArg(0);
-    BASELINEJIT_GENERATE_RUNTIME_CALL(LoadQmlImportedScripts, CallResultDestination::InAccumulator);
-    as->storeReg(result);
-}
-
-=======
->>>>>>> 56b3232a
 void BaselineJIT::generate_InitializeBlockDeadTemporalZone(int firstReg, int count)
 {
     as->loadValue(Value::emptyValue().rawValue());
