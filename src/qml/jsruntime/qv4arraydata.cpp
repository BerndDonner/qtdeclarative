--- conflicted
+++ resolved
@@ -51,10 +51,8 @@
 const QV4::VTable QV4::ArrayData::static_vtbl = {
     0,
     0,
-<<<<<<< HEAD
-=======
     0,
->>>>>>> 3f9367cb
+    0,
     QV4::ArrayData::IsExecutionContext,
     QV4::ArrayData::IsString,
     QV4::ArrayData::IsObject,
