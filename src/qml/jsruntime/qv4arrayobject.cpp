--- conflicted
+++ resolved
@@ -302,29 +302,11 @@
         return Encode(newLen);
     }
 
-<<<<<<< HEAD
     if (!ctx->callData->argc) {
         ;
-    } else if (!instance->protoHasArray() && instance->arrayData->length() <= len) {
+    } else if (!instance->protoHasArray() && instance->arrayData->length() <= len && instance->arrayType() == ArrayData::Simple) {
         instance->arrayData->vtable()->putArray(instance.getPointer(), len, ctx->callData->args, ctx->callData->argc);
         len = instance->arrayData->length();
-=======
-    if (!instance->protoHasArray() && instance->arrayDataLen <= len && (instance->flags & SimpleArray)) {
-        for (int i = 0; i < ctx->callData->argc; ++i) {
-            if (!instance->sparseArray) {
-                if (len >= instance->arrayAlloc)
-                    instance->arrayReserve(len + 1);
-                instance->arrayData[len].value = ctx->callData->args[i];
-                if (instance->arrayAttributes)
-                    instance->arrayAttributes[len] = Attr_Data;
-                instance->arrayDataLen = len + 1;
-            } else {
-                uint j = instance->allocArrayValue(ctx->callData->args[i]);
-                instance->sparseArray->push_back(j, len);
-            }
-            ++len;
-        }
->>>>>>> 6c840c70
     } else {
         for (int i = 0; i < ctx->callData->argc; ++i)
             instance->putIndexed(len + i, ctx->callData->args[i]);
