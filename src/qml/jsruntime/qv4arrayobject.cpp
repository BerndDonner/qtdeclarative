/****************************************************************************
**
** Copyright (C) 2013 Digia Plc and/or its subsidiary(-ies).
** Contact: http://www.qt-project.org/legal
**
** This file is part of the QtQml module of the Qt Toolkit.
**
** $QT_BEGIN_LICENSE:LGPL$
** Commercial License Usage
** Licensees holding valid commercial Qt licenses may use this file in
** accordance with the commercial license agreement provided with the
** Software or, alternatively, in accordance with the terms contained in
** a written agreement between you and Digia.  For licensing terms and
** conditions see http://qt.digia.com/licensing.  For further information
** use the contact form at http://qt.digia.com/contact-us.
**
** GNU Lesser General Public License Usage
** Alternatively, this file may be used under the terms of the GNU Lesser
** General Public License version 2.1 as published by the Free Software
** Foundation and appearing in the file LICENSE.LGPL included in the
** packaging of this file.  Please review the following information to
** ensure the GNU Lesser General Public License version 2.1 requirements
** will be met: http://www.gnu.org/licenses/old-licenses/lgpl-2.1.html.
**
** In addition, as a special exception, Digia gives you certain additional
** rights.  These rights are described in the Digia Qt LGPL Exception
** version 1.1, included in the file LGPL_EXCEPTION.txt in this package.
**
** GNU General Public License Usage
** Alternatively, this file may be used under the terms of the GNU
** General Public License version 3.0 as published by the Free Software
** Foundation and appearing in the file LICENSE.GPL included in the
** packaging of this file.  Please review the following information to
** ensure the GNU General Public License version 3.0 requirements will be
** met: http://www.gnu.org/copyleft/gpl.html.
**
**
** $QT_END_LICENSE$
**
****************************************************************************/

#include "qv4arrayobject_p.h"
#include "qv4sparsearray_p.h"
#include "qv4objectproto_p.h"
#include "qv4scopedvalue_p.h"

using namespace QV4;

DEFINE_OBJECT_VTABLE(ArrayCtor);

ArrayCtor::Data::Data(ExecutionContext *scope)
    : FunctionObject::Data(scope, QStringLiteral("Array"))
{
    setVTable(staticVTable());
}

ReturnedValue ArrayCtor::construct(Managed *m, CallData *callData)
{
    ExecutionEngine *v4 = m->engine();
    Scope scope(v4);
    Scoped<ArrayObject> a(scope, v4->newArrayObject());
    uint len;
    if (callData->argc == 1 && callData->args[0].isNumber()) {
        bool ok;
        len = callData->args[0].asArrayLength(&ok);

        if (!ok)
            return v4->currentContext()->throwRangeError(callData->args[0]);

        if (len < 0x1000)
            a->arrayReserve(len);
    } else {
        len = callData->argc;
        a->arrayReserve(len);
        a->arrayPut(0, callData->args, len);
    }
    a->setArrayLengthUnchecked(len);

    return a.asReturnedValue();
}

ReturnedValue ArrayCtor::call(Managed *that, CallData *callData)
{
    return construct(that, callData);
}

void ArrayPrototype::init(ExecutionEngine *engine, Object *ctor)
{
    Scope scope(engine);
    ScopedObject o(scope);
    ctor->defineReadonlyProperty(engine->id_length, Primitive::fromInt32(1));
    ctor->defineReadonlyProperty(engine->id_prototype, (o = this));
    ctor->defineDefaultProperty(QStringLiteral("isArray"), method_isArray, 1);
    defineDefaultProperty(QStringLiteral("constructor"), (o = ctor));
    defineDefaultProperty(engine->id_toString, method_toString, 0);
    defineDefaultProperty(QStringLiteral("toLocaleString"), method_toLocaleString, 0);
    defineDefaultProperty(QStringLiteral("concat"), method_concat, 1);
    defineDefaultProperty(QStringLiteral("join"), method_join, 1);
    defineDefaultProperty(QStringLiteral("pop"), method_pop, 0);
    defineDefaultProperty(QStringLiteral("push"), method_push, 1);
    defineDefaultProperty(QStringLiteral("reverse"), method_reverse, 0);
    defineDefaultProperty(QStringLiteral("shift"), method_shift, 0);
    defineDefaultProperty(QStringLiteral("slice"), method_slice, 2);
    defineDefaultProperty(QStringLiteral("sort"), method_sort, 1);
    defineDefaultProperty(QStringLiteral("splice"), method_splice, 2);
    defineDefaultProperty(QStringLiteral("unshift"), method_unshift, 1);
    defineDefaultProperty(QStringLiteral("indexOf"), method_indexOf, 1);
    defineDefaultProperty(QStringLiteral("lastIndexOf"), method_lastIndexOf, 1);
    defineDefaultProperty(QStringLiteral("every"), method_every, 1);
    defineDefaultProperty(QStringLiteral("some"), method_some, 1);
    defineDefaultProperty(QStringLiteral("forEach"), method_forEach, 1);
    defineDefaultProperty(QStringLiteral("map"), method_map, 1);
    defineDefaultProperty(QStringLiteral("filter"), method_filter, 1);
    defineDefaultProperty(QStringLiteral("reduce"), method_reduce, 1);
    defineDefaultProperty(QStringLiteral("reduceRight"), method_reduceRight, 1);
}

ReturnedValue ArrayPrototype::method_isArray(CallContext *ctx)
{
    bool isArray = ctx->d()->callData->argc && ctx->d()->callData->args[0].asArrayObject();
    return Encode(isArray);
}

ReturnedValue ArrayPrototype::method_toString(CallContext *ctx)
{
    Scope scope(ctx);
    ScopedObject o(scope, ctx->d()->callData->thisObject, ScopedObject::Convert);
    if (ctx->d()->engine->hasException)
        return Encode::undefined();
    ScopedString s(scope, ctx->d()->engine->newString(QStringLiteral("join")));
    ScopedFunctionObject f(scope, o->get(s.getPointer()));
    if (!!f) {
        ScopedCallData d(scope, 0);
        d->thisObject = ctx->d()->callData->thisObject;
        return f->call(d);
    }
    return ObjectPrototype::method_toString(ctx);
}

ReturnedValue ArrayPrototype::method_toLocaleString(CallContext *ctx)
{
    return method_toString(ctx);
}

ReturnedValue ArrayPrototype::method_concat(CallContext *ctx)
{
    Scope scope(ctx);
    ScopedObject result(scope, ctx->d()->engine->newArrayObject());

    ScopedObject thisObject(scope, ctx->d()->callData->thisObject.toObject(ctx));
    if (!thisObject)
        return Encode::undefined();
    ScopedArrayObject instance(scope, thisObject);
    if (instance) {
        result->copyArrayData(instance.getPointer());
    } else {
        result->arraySet(0, thisObject);
    }

    ScopedArrayObject elt(scope);
    ScopedObject eltAsObj(scope);
    ScopedValue entry(scope);
    for (int i = 0; i < ctx->d()->callData->argc; ++i) {
        eltAsObj = ctx->d()->callData->args[i];
        elt = ctx->d()->callData->args[i];
        if (elt) {
            uint n = elt->getLength();
            uint newLen = ArrayData::append(result.getPointer(), elt.getPointer(), n);
            result->setArrayLengthUnchecked(newLen);
        } else if (eltAsObj && eltAsObj->isListType()) {
            const uint startIndex = result->getLength();
            for (int i = 0, len = eltAsObj->getLength(); i < len; ++i) {
                entry = eltAsObj->getIndexed(i);
                result->putIndexed(startIndex + i, entry);
            }
        } else {
            result->arraySet(result->getLength(), ValueRef(ctx->d()->callData->args[i]));
        }
    }

    return result.asReturnedValue();
}

ReturnedValue ArrayPrototype::method_join(CallContext *ctx)
{
    Scope scope(ctx);
    ScopedValue arg(scope, ctx->argument(0));

    QString r4;
    if (arg->isUndefined())
        r4 = QStringLiteral(",");
    else
        r4 = arg->toQString();

    ScopedObject self(scope, ctx->d()->callData->thisObject);
    ScopedValue length(scope, self->get(ctx->d()->engine->id_length));
    const quint32 r2 = length->isUndefined() ? 0 : length->toUInt32();

    if (!r2)
        return ctx->d()->engine->newString(QString())->asReturnedValue();

    QString R;

    // ### FIXME
    if (ArrayObject *a = self->asArrayObject()) {
        ScopedValue e(scope);
        for (uint i = 0; i < a->getLength(); ++i) {
            if (i)
                R += r4;

            e = a->getIndexed(i);
            if (scope.hasException())
                return Encode::undefined();
            if (!e->isNullOrUndefined())
                R += e->toString(ctx)->toQString();
        }
    } else {
        //
        // crazy!
        //
        ScopedString name(scope, ctx->d()->engine->newString(QStringLiteral("0")));
        ScopedValue r6(scope, self->get(name.getPointer()));
        if (!r6->isNullOrUndefined())
            R = r6->toString(ctx)->toQString();

        ScopedValue r12(scope);
        for (quint32 k = 1; k < r2; ++k) {
            R += r4;

            name = Primitive::fromDouble(k).toString(ctx);
            r12 = self->get(name.getPointer());
            if (scope.hasException())
                return Encode::undefined();

            if (!r12->isNullOrUndefined())
                R += r12->toString(ctx)->toQString();
        }
    }

    return ctx->d()->engine->newString(R)->asReturnedValue();
}

ReturnedValue ArrayPrototype::method_pop(CallContext *ctx)
{
    Scope scope(ctx);
    ScopedObject instance(scope, ctx->d()->callData->thisObject.toObject(ctx));
    if (!instance)
        return Encode::undefined();
    uint len = instance->getLength();

    if (!len) {
        if (!instance->isArrayObject())
            instance->put(ctx->d()->engine->id_length, ScopedValue(scope, Primitive::fromInt32(0)));
        return Encode::undefined();
    }

    ScopedValue result(scope, instance->getIndexed(len - 1));
    if (scope.hasException())
        return Encode::undefined();

    instance->deleteIndexedProperty(len - 1);
    if (scope.hasException())
        return Encode::undefined();
    if (instance->isArrayObject())
        instance->setArrayLength(len - 1);
    else
        instance->put(ctx->d()->engine->id_length, ScopedValue(scope, Primitive::fromDouble(len - 1)));
    return result.asReturnedValue();
}

ReturnedValue ArrayPrototype::method_push(CallContext *ctx)
{
    Scope scope(ctx);
    ScopedObject instance(scope, ctx->d()->callData->thisObject.toObject(ctx));
    if (!instance)
        return Encode::undefined();

    instance->arrayCreate();

    uint len = instance->getLength();

    if (len + ctx->d()->callData->argc < len) {
        // ughh...
        double l = len;
        ScopedString s(scope);
        for (int i = 0; i < ctx->d()->callData->argc; ++i) {
            s = Primitive::fromDouble(l + i).toString(ctx);
            instance->put(s.getPointer(), ctx->d()->callData->args[i]);
        }
        double newLen = l + ctx->d()->callData->argc;
        if (!instance->isArrayObject())
            instance->put(ctx->d()->engine->id_length, ScopedValue(scope, Primitive::fromDouble(newLen)));
        else {
            ScopedString str(scope, ctx->d()->engine->newString(QStringLiteral("Array.prototype.push: Overflow")));
            return ctx->throwRangeError(str);
        }
        return Encode(newLen);
    }

    if (!ctx->d()->callData->argc) {
        ;
    } else if (!instance->protoHasArray() && instance->arrayData()->length() <= len && instance->arrayType() == ArrayData::Simple) {
        instance->arrayData()->vtable()->putArray(instance.getPointer(), len, ctx->d()->callData->args, ctx->d()->callData->argc);
        len = instance->arrayData()->length();
    } else {
        for (int i = 0; i < ctx->d()->callData->argc; ++i)
            instance->putIndexed(len + i, ctx->d()->callData->args[i]);
        len += ctx->d()->callData->argc;
    }
    if (instance->isArrayObject())
        instance->setArrayLengthUnchecked(len);
    else
        instance->put(ctx->d()->engine->id_length, ScopedValue(scope, Primitive::fromDouble(len)));

    return Encode(len);
}

ReturnedValue ArrayPrototype::method_reverse(CallContext *ctx)
{
    Scope scope(ctx);
    ScopedObject instance(scope, ctx->d()->callData->thisObject.toObject(ctx));
    if (!instance)
        return Encode::undefined();
    uint length = instance->getLength();

    int lo = 0, hi = length - 1;

    ScopedValue lval(scope);
    ScopedValue hval(scope);
    for (; lo < hi; ++lo, --hi) {
        bool loExists, hiExists;
        lval = instance->getIndexed(lo, &loExists);
        hval = instance->getIndexed(hi, &hiExists);
        if (scope.hasException())
            return Encode::undefined();
        if (hiExists)
            instance->putIndexed(lo, hval);
        else
            instance->deleteIndexedProperty(lo);
        if (scope.hasException())
            return Encode::undefined();
        if (loExists)
            instance->putIndexed(hi, lval);
        else
            instance->deleteIndexedProperty(hi);
    }
    return instance.asReturnedValue();
}

ReturnedValue ArrayPrototype::method_shift(CallContext *ctx)
{
    Scope scope(ctx);
    ScopedObject instance(scope, ctx->d()->callData->thisObject.toObject(ctx));
    if (!instance)
        return Encode::undefined();

    instance->arrayCreate();

    uint len = instance->getLength();

    if (!len) {
        if (!instance->isArrayObject())
            instance->put(ctx->d()->engine->id_length, ScopedValue(scope, Primitive::fromInt32(0)));
        return Encode::undefined();
    }

    ScopedValue result(scope);

<<<<<<< HEAD
    if (!instance->protoHasArray() && !instance->arrayData()->hasAttributes() && instance->arrayData()->length() <= len) {
        result = instance->arrayData()->vtable()->pop_front(instance.getPointer());
=======
    if (!instance->protoHasArray() && !instance->arrayData->hasAttributes() && instance->arrayData->length() <= len && instance->arrayData->type != ArrayData::Custom) {
        result = instance->arrayData->vtable()->pop_front(instance.getPointer());
>>>>>>> ba8416b8
    } else {
        result = instance->getIndexed(0);
        if (scope.hasException())
            return Encode::undefined();
        ScopedValue v(scope);
        // do it the slow way
        for (uint k = 1; k < len; ++k) {
            bool exists;
            v = instance->getIndexed(k, &exists);
            if (scope.hasException())
                return Encode::undefined();
            if (exists)
                instance->putIndexed(k - 1, v);
            else
                instance->deleteIndexedProperty(k - 1);
            if (scope.hasException())
                return Encode::undefined();
        }
        instance->deleteIndexedProperty(len - 1);
        if (scope.hasException())
            return Encode::undefined();
    }

    if (instance->isArrayObject())
        instance->setArrayLengthUnchecked(len - 1);
    else
        instance->put(ctx->d()->engine->id_length, ScopedValue(scope, Primitive::fromDouble(len - 1)));
    return result.asReturnedValue();
}

ReturnedValue ArrayPrototype::method_slice(CallContext *ctx)
{
    Scope scope(ctx);
    ScopedObject o(scope, ctx->d()->callData->thisObject.toObject(ctx));
    if (!o)
        return Encode::undefined();

    Scoped<ArrayObject> result(scope, ctx->d()->engine->newArrayObject());
    uint len = o->getLength();
    double s = ScopedValue(scope, ctx->argument(0))->toInteger();
    uint start;
    if (s < 0)
        start = (uint)qMax(len + s, 0.);
    else if (s > len)
        start = len;
    else
        start = (uint) s;
    uint end = len;
    if (ctx->d()->callData->argc > 1 && !ctx->d()->callData->args[1].isUndefined()) {
        double e = ctx->d()->callData->args[1].toInteger();
        if (e < 0)
            end = (uint)qMax(len + e, 0.);
        else if (e > len)
            end = len;
        else
            end = (uint) e;
    }

    ScopedValue v(scope);
    uint n = 0;
    for (uint i = start; i < end; ++i) {
        bool exists;
        v = o->getIndexed(i, &exists);
        if (scope.hasException())
            return Encode::undefined();
        if (exists)
            result->arraySet(n, v);
        ++n;
    }
    return result.asReturnedValue();
}

ReturnedValue ArrayPrototype::method_sort(CallContext *ctx)
{
    Scope scope(ctx);
    Scoped<Object> instance(scope, ctx->d()->callData->thisObject.toObject(ctx));
    if (!instance)
        return Encode::undefined();

    uint len = instance->getLength();

    ScopedValue comparefn(scope, ctx->argument(0));
    ArrayData::sort(ctx, instance, comparefn, len);
    return ctx->d()->callData->thisObject.asReturnedValue();
}

ReturnedValue ArrayPrototype::method_splice(CallContext *ctx)
{
    Scope scope(ctx);
    ScopedObject instance(scope, ctx->d()->callData->thisObject.toObject(ctx));
    if (!instance)
        return Encode::undefined();
    uint len = instance->getLength();

    Scoped<ArrayObject> newArray(scope, ctx->d()->engine->newArrayObject());

    double rs = ScopedValue(scope, ctx->argument(0))->toInteger();
    uint start;
    if (rs < 0)
        start = (uint) qMax(0., len + rs);
    else
        start = (uint) qMin(rs, (double)len);

    uint deleteCount = (uint)qMin(qMax(ScopedValue(scope, ctx->argument(1))->toInteger(), 0.), (double)(len - start));

    newArray->arrayReserve(deleteCount);
    ScopedValue v(scope);
    for (uint i = 0; i < deleteCount; ++i) {
        bool exists;
        v = instance->getIndexed(start + i, &exists);
        if (scope.hasException())
            return Encode::undefined();
        if (exists)
            newArray->arrayPut(i, v);
    }
    newArray->setArrayLengthUnchecked(deleteCount);

    uint itemCount = ctx->d()->callData->argc < 2 ? 0 : ctx->d()->callData->argc - 2;

    if (itemCount < deleteCount) {
        for (uint k = start; k < len - deleteCount; ++k) {
            bool exists;
            v = instance->getIndexed(k + deleteCount, &exists);
            if (scope.hasException())
                return Encode::undefined();
            if (exists)
                instance->putIndexed(k + itemCount, v);
            else
                instance->deleteIndexedProperty(k + itemCount);
            if (scope.hasException())
                return Encode::undefined();
        }
        for (uint k = len; k > len - deleteCount + itemCount; --k) {
            instance->deleteIndexedProperty(k - 1);
            if (scope.hasException())
                return Encode::undefined();
        }
    } else if (itemCount > deleteCount) {
        uint k = len - deleteCount;
        while (k > start) {
            bool exists;
            v = instance->getIndexed(k + deleteCount - 1, &exists);
            if (scope.hasException())
                return Encode::undefined();
            if (exists)
                instance->putIndexed(k + itemCount - 1, v);
            else
                instance->deleteIndexedProperty(k + itemCount - 1);
            if (scope.hasException())
                return Encode::undefined();
            --k;
        }
    }

    for (uint i = 0; i < itemCount; ++i) {
        instance->putIndexed(start + i, ctx->d()->callData->args[i + 2]);
        if (scope.hasException())
            return Encode::undefined();
    }

    ctx->d()->strictMode = true;
    instance->put(ctx->d()->engine->id_length, ScopedValue(scope, Primitive::fromDouble(len - deleteCount + itemCount)));

    return newArray.asReturnedValue();
}

ReturnedValue ArrayPrototype::method_unshift(CallContext *ctx)
{
    Scope scope(ctx);
    ScopedObject instance(scope, ctx->d()->callData->thisObject.toObject(ctx));
    if (!instance)
        return Encode::undefined();

    instance->arrayCreate();

    uint len = instance->getLength();

<<<<<<< HEAD
    if (!instance->protoHasArray() && !instance->arrayData()->hasAttributes() && instance->arrayData()->length() <= len) {
        instance->arrayData()->vtable()->push_front(instance.getPointer(), ctx->d()->callData->args, ctx->d()->callData->argc);
=======
    if (!instance->protoHasArray() && !instance->arrayData->hasAttributes() && instance->arrayData->length() <= len && instance->arrayData->type != ArrayData::Custom) {
        instance->arrayData->vtable()->push_front(instance.getPointer(), ctx->callData->args, ctx->callData->argc);
>>>>>>> ba8416b8
    } else {
        ScopedValue v(scope);
        for (uint k = len; k > 0; --k) {
            bool exists;
            v = instance->getIndexed(k - 1, &exists);
            if (exists)
                instance->putIndexed(k + ctx->d()->callData->argc - 1, v);
            else
                instance->deleteIndexedProperty(k + ctx->d()->callData->argc - 1);
        }
        for (int i = 0; i < ctx->d()->callData->argc; ++i)
            instance->putIndexed(i, ctx->d()->callData->args[i]);
    }

    uint newLen = len + ctx->d()->callData->argc;
    if (instance->isArrayObject())
        instance->setArrayLengthUnchecked(newLen);
    else
        instance->put(ctx->d()->engine->id_length, ScopedValue(scope, Primitive::fromDouble(newLen)));

    return Encode(newLen);
}

ReturnedValue ArrayPrototype::method_indexOf(CallContext *ctx)
{
    Scope scope(ctx);

    ScopedObject instance(scope, ctx->d()->callData->thisObject.toObject(ctx));
    if (!instance)
        return Encode::undefined();
    uint len = instance->getLength();
    if (!len)
        return Encode(-1);

    ScopedValue searchValue(scope, ctx->d()->callData->argument(0));
    uint fromIndex = 0;

    if (ctx->d()->callData->argc >= 2) {
        double f = ctx->d()->callData->args[1].toInteger();
        if (scope.hasException())
            return Encode::undefined();
        if (f >= len)
            return Encode(-1);
        if (f < 0)
            f = qMax(len + f, 0.);
        fromIndex = (uint) f;
    }

    if (instance->isStringObject()) {
        ScopedValue v(scope);
        for (uint k = fromIndex; k < len; ++k) {
            bool exists;
            v = instance->getIndexed(k, &exists);
            if (exists && RuntimeHelpers::strictEqual(v, searchValue))
                return Encode(k);
        }
        return Encode(-1);
    }

    ScopedValue value(scope);

    if (instance->hasAccessorProperty() || (instance->arrayType() >= ArrayData::Sparse) || instance->protoHasArray()) {
        // lets be safe and slow
        for (uint i = fromIndex; i < len; ++i) {
            bool exists;
            value = instance->getIndexed(i, &exists);
            if (scope.hasException())
                return Encode::undefined();
            if (exists && RuntimeHelpers::strictEqual(value, searchValue))
                return Encode(i);
        }
    } else if (!instance->arrayData()) {
        return Encode(-1);
    } else {
        Q_ASSERT(instance->arrayType() == ArrayData::Simple || instance->arrayType() == ArrayData::Complex);
        if (len > instance->arrayData()->length())
            len = instance->arrayData()->length();
        Value *val = instance->arrayData()->arrayData();
        Value *end = val + len;
        val += fromIndex;
        while (val < end) {
            if (!val->isEmpty()) {
                value = *val;
                if (scope.hasException())
                    return Encode::undefined();
                if (RuntimeHelpers::strictEqual(value, searchValue))
                    return Encode((uint)(val - instance->arrayData()->arrayData()));
            }
            ++val;
        }
    }
    return Encode(-1);
}

ReturnedValue ArrayPrototype::method_lastIndexOf(CallContext *ctx)
{
    Scope scope(ctx);

    ScopedObject instance(scope, ctx->d()->callData->thisObject.toObject(ctx));
    if (!instance)
        return Encode::undefined();
    uint len = instance->getLength();
    if (!len)
        return Encode(-1);

    ScopedValue searchValue(scope);
    uint fromIndex = len;

    if (ctx->d()->callData->argc >= 1)
        searchValue = ctx->argument(0);
    else
        searchValue = Primitive::undefinedValue();

    if (ctx->d()->callData->argc >= 2) {
        double f = ctx->d()->callData->args[1].toInteger();
        if (scope.hasException())
            return Encode::undefined();
        if (f > 0)
            f = qMin(f, (double)(len - 1));
        else if (f < 0) {
            f = len + f;
            if (f < 0)
                return Encode(-1);
        }
        fromIndex = (uint) f + 1;
    }

    ScopedValue v(scope);
    for (uint k = fromIndex; k > 0;) {
        --k;
        bool exists;
        v = instance->getIndexed(k, &exists);
        if (scope.hasException())
            return Encode::undefined();
        if (exists && RuntimeHelpers::strictEqual(v, searchValue))
            return Encode(k);
    }
    return Encode(-1);
}

ReturnedValue ArrayPrototype::method_every(CallContext *ctx)
{
    Scope scope(ctx);
    Scoped<Object> instance(scope, ctx->d()->callData->thisObject.toObject(ctx));
    if (!instance)
        return Encode::undefined();

    uint len = instance->getLength();

    Scoped<FunctionObject> callback(scope, ctx->argument(0));
    if (!callback)
        return ctx->throwTypeError();

    ScopedCallData callData(scope, 3);
    callData->args[2] = instance;
    callData->thisObject = ctx->argument(1);
    ScopedValue r(scope);
    ScopedValue v(scope);

    bool ok = true;
    for (uint k = 0; ok && k < len; ++k) {
        bool exists;
        v = instance->getIndexed(k, &exists);
        if (!exists)
            continue;

        callData->args[0] = v;
        callData->args[1] = Primitive::fromDouble(k);
        r = callback->call(callData);
        ok = r->toBoolean();
    }
    return Encode(ok);
}

ReturnedValue ArrayPrototype::method_some(CallContext *ctx)
{
    Scope scope(ctx);
    Scoped<Object> instance(scope, ctx->d()->callData->thisObject.toObject(ctx));
    if (!instance)
        return Encode::undefined();

    uint len = instance->getLength();

    Scoped<FunctionObject> callback(scope, ctx->argument(0));
    if (!callback)
        return ctx->throwTypeError();

    ScopedCallData callData(scope, 3);
    callData->thisObject = ctx->argument(1);
    callData->args[2] = instance;
    ScopedValue v(scope);

    ScopedValue r(scope);
    for (uint k = 0; k < len; ++k) {
        bool exists;
        v = instance->getIndexed(k, &exists);
        if (!exists)
            continue;

        callData->args[0] = v;
        callData->args[1] = Primitive::fromDouble(k);
        r = callback->call(callData);
        if (r->toBoolean())
            return Encode(true);
    }
    return Encode(false);
}

ReturnedValue ArrayPrototype::method_forEach(CallContext *ctx)
{
    Scope scope(ctx);
    Scoped<Object> instance(scope, ctx->d()->callData->thisObject.toObject(ctx));
    if (!instance)
        return Encode::undefined();

    uint len = instance->getLength();

    Scoped<FunctionObject> callback(scope, ctx->argument(0));
    if (!callback)
        return ctx->throwTypeError();

    ScopedCallData callData(scope, 3);
    callData->thisObject = ctx->argument(1);
    callData->args[2] = instance;

    ScopedValue v(scope);
    for (uint k = 0; k < len; ++k) {
        bool exists;
        v = instance->getIndexed(k, &exists);
        if (!exists)
            continue;

        callData->args[0] = v;
        callData->args[1] = Primitive::fromDouble(k);
        callback->call(callData);
    }
    return Encode::undefined();
}

ReturnedValue ArrayPrototype::method_map(CallContext *ctx)
{
    Scope scope(ctx);
    Scoped<Object> instance(scope, ctx->d()->callData->thisObject.toObject(ctx));
    if (!instance)
        return Encode::undefined();

    uint len = instance->getLength();

    Scoped<FunctionObject> callback(scope, ctx->argument(0));
    if (!callback)
        return ctx->throwTypeError();

    Scoped<ArrayObject> a(scope, ctx->d()->engine->newArrayObject());
    a->arrayReserve(len);
    a->setArrayLengthUnchecked(len);

    ScopedValue mapped(scope);
    ScopedCallData callData(scope, 3);
    callData->thisObject = ctx->argument(1);
    callData->args[2] = instance;

    ScopedValue v(scope);
    for (uint k = 0; k < len; ++k) {
        bool exists;
        v = instance->getIndexed(k, &exists);
        if (!exists)
            continue;

        callData->args[0] = v;
        callData->args[1] = Primitive::fromDouble(k);
        mapped = callback->call(callData);
        a->arraySet(k, mapped);
    }
    return a.asReturnedValue();
}

ReturnedValue ArrayPrototype::method_filter(CallContext *ctx)
{
    Scope scope(ctx);
    Scoped<Object> instance(scope, ctx->d()->callData->thisObject.toObject(ctx));
    if (!instance)
        return Encode::undefined();

    uint len = instance->getLength();

    Scoped<FunctionObject> callback(scope, ctx->argument(0));
    if (!callback)
        return ctx->throwTypeError();

    Scoped<ArrayObject> a(scope, ctx->d()->engine->newArrayObject());
    a->arrayReserve(len);

    ScopedValue selected(scope);
    ScopedCallData callData(scope, 3);
    callData->thisObject = ctx->argument(1);
    callData->args[2] = instance;

    ScopedValue v(scope);

    uint to = 0;
    for (uint k = 0; k < len; ++k) {
        bool exists;
        v = instance->getIndexed(k, &exists);
        if (!exists)
            continue;

        callData->args[0] = v;
        callData->args[1] = Primitive::fromDouble(k);
        selected = callback->call(callData);
        if (selected->toBoolean()) {
            a->arraySet(to, v);
            ++to;
        }
    }
    return a.asReturnedValue();
}

ReturnedValue ArrayPrototype::method_reduce(CallContext *ctx)
{
    Scope scope(ctx);
    Scoped<Object> instance(scope, ctx->d()->callData->thisObject.toObject(ctx));
    if (!instance)
        return Encode::undefined();

    uint len = instance->getLength();

    Scoped<FunctionObject> callback(scope, ctx->argument(0));
    if (!callback)
        return ctx->throwTypeError();

    uint k = 0;
    ScopedValue acc(scope);
    ScopedValue v(scope);

    if (ctx->d()->callData->argc > 1) {
        acc = ctx->argument(1);
    } else {
        bool kPresent = false;
        while (k < len && !kPresent) {
            v = instance->getIndexed(k, &kPresent);
            if (kPresent)
                acc = v;
            ++k;
        }
        if (!kPresent)
            return ctx->throwTypeError();
    }

    ScopedCallData callData(scope, 4);
    callData->thisObject = Primitive::undefinedValue();
    callData->args[0] = acc;
    callData->args[3] = instance;

    while (k < len) {
        bool kPresent;
        v = instance->getIndexed(k, &kPresent);
        if (kPresent) {
            callData->args[0] = acc;
            callData->args[1] = v;
            callData->args[2] = Primitive::fromDouble(k);
            acc = callback->call(callData);
        }
        ++k;
    }
    return acc.asReturnedValue();
}

ReturnedValue ArrayPrototype::method_reduceRight(CallContext *ctx)
{
    Scope scope(ctx);
    Scoped<Object> instance(scope, ctx->d()->callData->thisObject.toObject(ctx));
    if (!instance)
        return Encode::undefined();

    uint len = instance->getLength();

    Scoped<FunctionObject> callback(scope, ctx->argument(0));
    if (!callback)
        return ctx->throwTypeError();

    if (len == 0) {
        if (ctx->d()->callData->argc == 1)
            return ctx->throwTypeError();
        return ctx->argument(1);
    }

    uint k = len;
    ScopedValue acc(scope);
    ScopedValue v(scope);
    if (ctx->d()->callData->argc > 1) {
        acc = ctx->argument(1);
    } else {
        bool kPresent = false;
        while (k > 0 && !kPresent) {
            v = instance->getIndexed(k - 1, &kPresent);
            if (kPresent)
                acc = v;
            --k;
        }
        if (!kPresent)
            return ctx->throwTypeError();
    }

    ScopedCallData callData(scope, 4);
    callData->thisObject = Primitive::undefinedValue();
    callData->args[3] = instance;

    while (k > 0) {
        bool kPresent;
        v = instance->getIndexed(k - 1, &kPresent);
        if (kPresent) {
            callData->args[0] = acc;
            callData->args[1] = v;
            callData->args[2] = Primitive::fromDouble(k - 1);
            acc = callback->call(callData);
        }
        --k;
    }
    return acc.asReturnedValue();
}
<|MERGE_RESOLUTION|>--- conflicted
+++ resolved
@@ -366,13 +366,8 @@
 
     ScopedValue result(scope);
 
-<<<<<<< HEAD
-    if (!instance->protoHasArray() && !instance->arrayData()->hasAttributes() && instance->arrayData()->length() <= len) {
+    if (!instance->protoHasArray() && !instance->arrayData()->hasAttributes() && instance->arrayData()->length() <= len && instance->arrayData()->type() != ArrayData::Custom) {
         result = instance->arrayData()->vtable()->pop_front(instance.getPointer());
-=======
-    if (!instance->protoHasArray() && !instance->arrayData->hasAttributes() && instance->arrayData->length() <= len && instance->arrayData->type != ArrayData::Custom) {
-        result = instance->arrayData->vtable()->pop_front(instance.getPointer());
->>>>>>> ba8416b8
     } else {
         result = instance->getIndexed(0);
         if (scope.hasException())
@@ -550,13 +545,8 @@
 
     uint len = instance->getLength();
 
-<<<<<<< HEAD
-    if (!instance->protoHasArray() && !instance->arrayData()->hasAttributes() && instance->arrayData()->length() <= len) {
+    if (!instance->protoHasArray() && !instance->arrayData()->hasAttributes() && instance->arrayData()->length() <= len && instance->arrayData()->type() != ArrayData::Custom) {
         instance->arrayData()->vtable()->push_front(instance.getPointer(), ctx->d()->callData->args, ctx->d()->callData->argc);
-=======
-    if (!instance->protoHasArray() && !instance->arrayData->hasAttributes() && instance->arrayData->length() <= len && instance->arrayData->type != ArrayData::Custom) {
-        instance->arrayData->vtable()->push_front(instance.getPointer(), ctx->callData->args, ctx->callData->argc);
->>>>>>> ba8416b8
     } else {
         ScopedValue v(scope);
         for (uint k = len; k > 0; --k) {
