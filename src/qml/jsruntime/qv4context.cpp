/****************************************************************************
**
** Copyright (C) 2013 Digia Plc and/or its subsidiary(-ies).
** Contact: http://www.qt-project.org/legal
**
** This file is part of the QtQml module of the Qt Toolkit.
**
** $QT_BEGIN_LICENSE:LGPL$
** Commercial License Usage
** Licensees holding valid commercial Qt licenses may use this file in
** accordance with the commercial license agreement provided with the
** Software or, alternatively, in accordance with the terms contained in
** a written agreement between you and Digia.  For licensing terms and
** conditions see http://qt.digia.com/licensing.  For further information
** use the contact form at http://qt.digia.com/contact-us.
**
** GNU Lesser General Public License Usage
** Alternatively, this file may be used under the terms of the GNU Lesser
** General Public License version 2.1 as published by the Free Software
** Foundation and appearing in the file LICENSE.LGPL included in the
** packaging of this file.  Please review the following information to
** ensure the GNU Lesser General Public License version 2.1 requirements
** will be met: http://www.gnu.org/licenses/old-licenses/lgpl-2.1.html.
**
** In addition, as a special exception, Digia gives you certain additional
** rights.  These rights are described in the Digia Qt LGPL Exception
** version 1.1, included in the file LGPL_EXCEPTION.txt in this package.
**
** GNU General Public License Usage
** Alternatively, this file may be used under the terms of the GNU
** General Public License version 3.0 as published by the Free Software
** Foundation and appearing in the file LICENSE.GPL included in the
** packaging of this file.  Please review the following information to
** ensure the GNU General Public License version 3.0 requirements will be
** met: http://www.gnu.org/copyleft/gpl.html.
**
**
** $QT_END_LICENSE$
**
****************************************************************************/

#include <QString>
#include "qv4debugging_p.h"
#include <qv4context_p.h>
#include <qv4object_p.h>
#include <qv4objectproto_p.h>
#include "qv4mm_p.h"
#include <qv4argumentsobject_p.h>
#include "qv4function_p.h"
#include "qv4errorobject_p.h"

using namespace QV4;

DEFINE_MANAGED_VTABLE(ExecutionContext);

CallContext *ExecutionContext::newCallContext(FunctionObject *function, CallData *callData)
{
    CallContext *c = static_cast<CallContext *>(engine->memoryManager->allocManaged(requiredMemoryForExecutionContect(function, callData->argc)));
    new (c) CallContext(engine, Type_CallContext);

    c->function = function;
    c->realArgumentCount = callData->argc;

    c->strictMode = function->strictMode;
    c->outer = function->scope;

    c->activation = 0;

    if (function->function) {
        c->compilationUnit = function->function->compilationUnit;
        c->lookups = c->compilationUnit->runtimeLookups;
    }

<<<<<<< HEAD
    c->locals = (Value *)(c + 1);
=======
    c->locals = (SafeValue *)((quintptr(c + 1) + 7) & ~7);
>>>>>>> 6c840c70

    if (function->varCount)
        std::fill(c->locals, c->locals + function->varCount, Primitive::undefinedValue());

    c->callData = reinterpret_cast<CallData *>(c->locals + function->varCount);
    ::memcpy(c->callData, callData, sizeof(CallData) + (callData->argc - 1) * sizeof(Value));
    if (callData->argc < static_cast<int>(function->formalParameterCount))
        std::fill(c->callData->args + c->callData->argc, c->callData->args + function->formalParameterCount, Primitive::undefinedValue());
    c->callData->argc = qMax((uint)callData->argc, function->formalParameterCount);

    return c;
}

WithContext *ExecutionContext::newWithContext(ObjectRef with)
{
    WithContext *w = new (engine->memoryManager) WithContext(engine, with);
    return w;
}

CatchContext *ExecutionContext::newCatchContext(const StringRef exceptionVarName, const ValueRef exceptionValue)
{
    CatchContext *c = new (engine->memoryManager) CatchContext(engine, exceptionVarName, exceptionValue);
    return c;
}

CallContext *ExecutionContext::newQmlContext(FunctionObject *f, ObjectRef qml)
{
    CallContext *c = static_cast<CallContext *>(engine->memoryManager->allocManaged(requiredMemoryForExecutionContect(f, 0)));
    new (c) CallContext(engine, qml, f);
    return c;
}



void ExecutionContext::createMutableBinding(const StringRef name, bool deletable)
{
    Scope scope(this);

    // find the right context to create the binding on
    ScopedObject activation(scope, engine->globalObject);
    ExecutionContext *ctx = this;
    while (ctx) {
        if (ctx->type >= Type_CallContext) {
            CallContext *c = static_cast<CallContext *>(ctx);
            if (!c->activation)
                c->activation = engine->newObject()->getPointer();
            activation = c->activation;
            break;
        }
        ctx = ctx->outer;
    }

    if (activation->hasProperty(name))
        return;
    Property desc = Property::fromValue(Primitive::undefinedValue());
    PropertyAttributes attrs(Attr_Data);
    attrs.setConfigurable(deletable);
    activation->__defineOwnProperty__(this, name, desc, attrs);
}

String * const *ExecutionContext::formals() const
{
    if (type < Type_SimpleCallContext)
        return 0;
    QV4::FunctionObject *f = static_cast<const CallContext *>(this)->function;
    return (f && f->function) ? f->function->internalClass->nameMap.constData() : 0;
}

unsigned int ExecutionContext::formalCount() const
{
    if (type < Type_SimpleCallContext)
        return 0;
    QV4::FunctionObject *f = static_cast<const CallContext *>(this)->function;
    return f ? f->formalParameterCount : 0;
}

String * const *ExecutionContext::variables() const
{
    if (type < Type_SimpleCallContext)
        return 0;
    QV4::FunctionObject *f = static_cast<const CallContext *>(this)->function;
    return (f && f->function) ? f->function->internalClass->nameMap.constData() + f->function->nArguments : 0;
}

unsigned int ExecutionContext::variableCount() const
{
    if (type < Type_SimpleCallContext)
        return 0;
    QV4::FunctionObject *f = static_cast<const CallContext *>(this)->function;
    return f ? f->varCount : 0;
}


GlobalContext::GlobalContext(ExecutionEngine *eng)
    : ExecutionContext(eng, Type_GlobalContext)
{
    global = eng->globalObject;
}

WithContext::WithContext(ExecutionEngine *engine, ObjectRef with)
    : ExecutionContext(engine, Type_WithContext)
{
    callData = parent->callData;
    outer = parent;
    lookups = parent->lookups;
    compilationUnit = parent->compilationUnit;

    withObject = with.getPointer();
}

CatchContext::CatchContext(ExecutionEngine *engine, const StringRef exceptionVarName, const ValueRef exceptionValue)
    : ExecutionContext(engine, Type_CatchContext)
{
    strictMode = parent->strictMode;
    callData = parent->callData;
    outer = parent;
    lookups = parent->lookups;
    compilationUnit = parent->compilationUnit;

    this->exceptionVarName = exceptionVarName;
    this->exceptionValue = exceptionValue;
}

CallContext::CallContext(ExecutionEngine *engine, ObjectRef qml, FunctionObject *function)
    : ExecutionContext(engine, Type_QmlContext)
{
    this->function = function;
    callData = reinterpret_cast<CallData *>(this + 1);
    callData->tag = QV4::Value::_Integer_Type;
    callData->argc = 0;
    callData->thisObject = Primitive::undefinedValue();

    strictMode = true;
    outer = function->scope;

    activation = qml.getPointer();

    if (function->function) {
        compilationUnit = function->function->compilationUnit;
        lookups = compilationUnit->runtimeLookups;
    }

    locals = (Value *)(this + 1);
    if (function->varCount)
        std::fill(locals, locals + function->varCount, Primitive::undefinedValue());
}


bool ExecutionContext::deleteProperty(const StringRef name)
{
    Scope scope(this);
    bool hasWith = false;
    for (ExecutionContext *ctx = this; ctx; ctx = ctx->outer) {
        if (ctx->type == Type_WithContext) {
            hasWith = true;
            WithContext *w = static_cast<WithContext *>(ctx);
            if (w->withObject->hasProperty(name))
                return w->withObject->deleteProperty(name);
        } else if (ctx->type == Type_CatchContext) {
            CatchContext *c = static_cast<CatchContext *>(ctx);
            if (c->exceptionVarName->isEqualTo(name))
                return false;
        } else if (ctx->type >= Type_CallContext) {
            CallContext *c = static_cast<CallContext *>(ctx);
            FunctionObject *f = c->function;
            if (f->needsActivation || hasWith) {
                uint index = f->function->internalClass->find(name);
                if (index < UINT_MAX)
                    // ### throw in strict mode?
                    return false;
            }
            if (c->activation && c->activation->hasProperty(name))
                return c->activation->deleteProperty(name);
        } else if (ctx->type == Type_GlobalContext) {
            GlobalContext *g = static_cast<GlobalContext *>(ctx);
            if (g->global->hasProperty(name))
                return g->global->deleteProperty(name);
        }
    }

    if (strictMode)
        throwSyntaxError(QStringLiteral("Can't delete property %1").arg(name->toQString()));
    return true;
}

bool CallContext::needsOwnArguments() const
{
    return function->needsActivation || callData->argc < static_cast<int>(function->formalParameterCount);
}

void ExecutionContext::markObjects(Managed *m, ExecutionEngine *engine)
{
    ExecutionContext *ctx = static_cast<ExecutionContext *>(m);

    if (ctx->outer)
        ctx->outer->mark(engine);

    // ### shouldn't need these 3 lines
    ctx->callData->thisObject.mark(engine);
    for (int arg = 0; arg < ctx->callData->argc; ++arg)
        ctx->callData->args[arg].mark(engine);

    if (ctx->type >= Type_CallContext) {
        QV4::CallContext *c = static_cast<CallContext *>(ctx);
        for (unsigned local = 0, lastLocal = c->variableCount(); local < lastLocal; ++local)
            c->locals[local].mark(engine);
        if (c->activation)
            c->activation->mark(engine);
        c->function->mark(engine);
    } else if (ctx->type == Type_WithContext) {
        WithContext *w = static_cast<WithContext *>(ctx);
        w->withObject->mark(engine);
    } else if (ctx->type == Type_CatchContext) {
        CatchContext *c = static_cast<CatchContext *>(ctx);
        c->exceptionVarName->mark(engine);
        c->exceptionValue.mark(engine);
    } else if (ctx->type == Type_GlobalContext) {
        GlobalContext *g = static_cast<GlobalContext *>(ctx);
        g->global->mark(engine);
    }
}

void ExecutionContext::setProperty(const StringRef name, const ValueRef value)
{
    Scope scope(this);
    for (ExecutionContext *ctx = this; ctx; ctx = ctx->outer) {
        if (ctx->type == Type_WithContext) {
            ScopedObject w(scope, static_cast<WithContext *>(ctx)->withObject);
            if (w->hasProperty(name)) {
                w->put(name, value);
                return;
            }
        } else if (ctx->type == Type_CatchContext && static_cast<CatchContext *>(ctx)->exceptionVarName->isEqualTo(name)) {
            static_cast<CatchContext *>(ctx)->exceptionValue = *value;
            return;
        } else {
            ScopedObject activation(scope, (Object *)0);
            if (ctx->type >= Type_CallContext) {
                CallContext *c = static_cast<CallContext *>(ctx);
                if (c->function->function) {
                    uint index = c->function->function->internalClass->find(name);
                    if (index < UINT_MAX) {
                        if (index < c->function->formalParameterCount) {
                            c->callData->args[c->function->formalParameterCount - index - 1] = *value;
                        } else {
                            index -= c->function->formalParameterCount;
                            c->locals[index] = *value;
                        }
                        return;
                    }
                }
                activation = c->activation;
            } else if (ctx->type == Type_GlobalContext) {
                activation = static_cast<GlobalContext *>(ctx)->global;
            }

            if (activation) {
                if (ctx->type == Type_QmlContext || activation->hasOwnProperty(name)) {
                    activation->put(name, value);
                    return;
                }
            }
        }
    }
    if (strictMode || name->equals(engine->id_this)) {
        ScopedValue n(scope, name.asReturnedValue());
        throwReferenceError(n);
        return;
    }
    engine->globalObject->put(name, value);
}

ReturnedValue ExecutionContext::getProperty(const StringRef name)
{
    Scope scope(this);
    ScopedValue v(scope);
    name->makeIdentifier();

    if (name->equals(engine->id_this))
        return callData->thisObject.asReturnedValue();

    bool hasWith = false;
    bool hasCatchScope = false;
    for (ExecutionContext *ctx = this; ctx; ctx = ctx->outer) {
        if (ctx->type == Type_WithContext) {
            ScopedObject w(scope, static_cast<WithContext *>(ctx)->withObject);
            hasWith = true;
            bool hasProperty = false;
            v = w->get(name, &hasProperty);
            if (hasProperty) {
                return v.asReturnedValue();
            }
            continue;
        }

        else if (ctx->type == Type_CatchContext) {
            hasCatchScope = true;
            CatchContext *c = static_cast<CatchContext *>(ctx);
            if (c->exceptionVarName->isEqualTo(name))
                return c->exceptionValue.asReturnedValue();
        }

        else if (ctx->type >= Type_CallContext) {
            QV4::CallContext *c = static_cast<CallContext *>(ctx);
            ScopedFunctionObject f(scope, c->function);
            if (f->function && (f->needsActivation || hasWith || hasCatchScope)) {
                uint index = f->function->internalClass->find(name);
                if (index < UINT_MAX) {
                    if (index < c->function->formalParameterCount)
                        return c->callData->args[c->function->formalParameterCount - index - 1].asReturnedValue();
                    return c->locals[index - c->function->formalParameterCount].asReturnedValue();
                }
            }
            if (c->activation) {
                bool hasProperty = false;
                v = c->activation->get(name, &hasProperty);
                if (hasProperty)
                    return v.asReturnedValue();
            }
            if (f->function && f->function->isNamedExpression()
                && name->equals(f->function->name))
                return f.asReturnedValue();
        }

        else if (ctx->type == Type_GlobalContext) {
            GlobalContext *g = static_cast<GlobalContext *>(ctx);
            bool hasProperty = false;
            v = g->global->get(name, &hasProperty);
            if (hasProperty)
                return v.asReturnedValue();
        }
    }
    ScopedValue n(scope, name.asReturnedValue());
    return throwReferenceError(n);
}

ReturnedValue ExecutionContext::getPropertyAndBase(const StringRef name, ObjectRef base)
{
    Scope scope(this);
    ScopedValue v(scope);
    base = (Object *)0;
    name->makeIdentifier();

    if (name->equals(engine->id_this))
        return callData->thisObject.asReturnedValue();

    bool hasWith = false;
    bool hasCatchScope = false;
    for (ExecutionContext *ctx = this; ctx; ctx = ctx->outer) {
        if (ctx->type == Type_WithContext) {
            Object *w = static_cast<WithContext *>(ctx)->withObject;
            hasWith = true;
            bool hasProperty = false;
            v = w->get(name, &hasProperty);
            if (hasProperty) {
                base = w;
                return v.asReturnedValue();
            }
            continue;
        }

        else if (ctx->type == Type_CatchContext) {
            hasCatchScope = true;
            CatchContext *c = static_cast<CatchContext *>(ctx);
            if (c->exceptionVarName->isEqualTo(name))
                return c->exceptionValue.asReturnedValue();
        }

        else if (ctx->type >= Type_CallContext) {
            QV4::CallContext *c = static_cast<CallContext *>(ctx);
            FunctionObject *f = c->function;
            if (f->function && (f->needsActivation || hasWith || hasCatchScope)) {
                uint index = f->function->internalClass->find(name);
                if (index < UINT_MAX) {
                    if (index < c->function->formalParameterCount)
                        return c->callData->args[c->function->formalParameterCount - index - 1].asReturnedValue();
                    return c->locals[index - c->function->formalParameterCount].asReturnedValue();
                }
            }
            if (c->activation) {
                bool hasProperty = false;
                v = c->activation->get(name, &hasProperty);
                if (hasProperty) {
                    if (ctx->type == Type_QmlContext)
                        base = c->activation;
                    return v.asReturnedValue();
                }
            }
            if (f->function && f->function->isNamedExpression()
                && name->equals(f->function->name))
                return c->function->asReturnedValue();
        }

        else if (ctx->type == Type_GlobalContext) {
            GlobalContext *g = static_cast<GlobalContext *>(ctx);
            bool hasProperty = false;
            v = g->global->get(name, &hasProperty);
            if (hasProperty)
                return v.asReturnedValue();
        }
    }
    ScopedValue n(scope, name.asReturnedValue());
    return throwReferenceError(n);
}


ReturnedValue ExecutionContext::throwError(const ValueRef value)
{
    return engine->throwException(value);
}

ReturnedValue ExecutionContext::throwError(const QString &message)
{
    Scope scope(this);
    ScopedValue v(scope, engine->newString(message));
    v = engine->newErrorObject(v);
    return throwError(v);
}

ReturnedValue ExecutionContext::throwSyntaxError(const QString &message, const QString &fileName, int line, int column)
{
    Scope scope(this);
    Scoped<Object> error(scope, engine->newSyntaxErrorObject(message, fileName, line, column));
    return throwError(error);
}

ReturnedValue ExecutionContext::throwSyntaxError(const QString &message)
{
    Scope scope(this);
    Scoped<Object> error(scope, engine->newSyntaxErrorObject(message));
    return throwError(error);
}

ReturnedValue ExecutionContext::throwTypeError()
{
    Scope scope(this);
    Scoped<Object> error(scope, engine->newTypeErrorObject(QStringLiteral("Type error")));
    return throwError(error);
}

ReturnedValue ExecutionContext::throwTypeError(const QString &message)
{
    Scope scope(this);
    Scoped<Object> error(scope, engine->newTypeErrorObject(message));
    return throwError(error);
}

ReturnedValue ExecutionContext::throwUnimplemented(const QString &message)
{
    Scope scope(this);
    ScopedValue v(scope, engine->newString(QStringLiteral("Unimplemented ") + message));
    v = engine->newErrorObject(v);
    return throwError(v);
}

ReturnedValue ExecutionContext::catchException(StackTrace *trace)
{
    return engine->catchException(this, trace);
}

ReturnedValue ExecutionContext::throwReferenceError(const ValueRef value)
{
    Scope scope(this);
    Scoped<String> s(scope, value->toString(this));
    QString msg = s->toQString() + QStringLiteral(" is not defined");
    Scoped<Object> error(scope, engine->newReferenceErrorObject(msg));
    return throwError(error);
}

ReturnedValue ExecutionContext::throwReferenceError(const QString &message, const QString &fileName, int line, int column)
{
    Scope scope(this);
    QString msg = message;
    Scoped<Object> error(scope, engine->newReferenceErrorObject(msg, fileName, line, column));
    return throwError(error);
}

ReturnedValue ExecutionContext::throwRangeError(const ValueRef value)
{
    Scope scope(this);
    ScopedString s(scope, value->toString(this));
    QString msg = s->toQString() + QStringLiteral(" out of range");
    ScopedObject error(scope, engine->newRangeErrorObject(msg));
    return throwError(error);
}

ReturnedValue ExecutionContext::throwRangeError(const QString &message)
{
    Scope scope(this);
    ScopedObject error(scope, engine->newRangeErrorObject(message));
    return throwError(error);
}

ReturnedValue ExecutionContext::throwURIError(const ValueRef msg)
{
    Scope scope(this);
    ScopedObject error(scope, engine->newURIErrorObject(msg));
    return throwError(error);
}<|MERGE_RESOLUTION|>--- conflicted
+++ resolved
@@ -71,11 +71,7 @@
         c->lookups = c->compilationUnit->runtimeLookups;
     }
 
-<<<<<<< HEAD
-    c->locals = (Value *)(c + 1);
-=======
-    c->locals = (SafeValue *)((quintptr(c + 1) + 7) & ~7);
->>>>>>> 6c840c70
+    c->locals = (Value *)((quintptr(c + 1) + 7) & ~7);
 
     if (function->varCount)
         std::fill(c->locals, c->locals + function->varCount, Primitive::undefinedValue());
