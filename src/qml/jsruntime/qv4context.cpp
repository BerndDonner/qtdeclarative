/****************************************************************************
**
** Copyright (C) 2016 The Qt Company Ltd.
** Contact: https://www.qt.io/licensing/
**
** This file is part of the QtQml module of the Qt Toolkit.
**
** $QT_BEGIN_LICENSE:LGPL$
** Commercial License Usage
** Licensees holding valid commercial Qt licenses may use this file in
** accordance with the commercial license agreement provided with the
** Software or, alternatively, in accordance with the terms contained in
** a written agreement between you and The Qt Company. For licensing terms
** and conditions see https://www.qt.io/terms-conditions. For further
** information use the contact form at https://www.qt.io/contact-us.
**
** GNU Lesser General Public License Usage
** Alternatively, this file may be used under the terms of the GNU Lesser
** General Public License version 3 as published by the Free Software
** Foundation and appearing in the file LICENSE.LGPL3 included in the
** packaging of this file. Please review the following information to
** ensure the GNU Lesser General Public License version 3 requirements
** will be met: https://www.gnu.org/licenses/lgpl-3.0.html.
**
** GNU General Public License Usage
** Alternatively, this file may be used under the terms of the GNU
** General Public License version 2.0 or (at your option) the GNU General
** Public license version 3 or any later version approved by the KDE Free
** Qt Foundation. The licenses are as published by the Free Software
** Foundation and appearing in the file LICENSE.GPL2 and LICENSE.GPL3
** included in the packaging of this file. Please review the following
** information to ensure the GNU General Public License requirements will
** be met: https://www.gnu.org/licenses/gpl-2.0.html and
** https://www.gnu.org/licenses/gpl-3.0.html.
**
** $QT_END_LICENSE$
**
****************************************************************************/

#include <QString>
#include "qv4debugging_p.h"
#include <qv4context_p.h>
#include <qv4object_p.h>
#include <qv4objectproto_p.h>
#include <private/qv4mm_p.h>
#include <qv4argumentsobject_p.h>
#include "qv4function_p.h"
#include "qv4errorobject_p.h"
#include "qv4string_p.h"
#include "qv4qmlcontext_p.h"
#include "qv4profiling_p.h"
#include <private/qqmljavascriptexpression_p.h>

using namespace QV4;

DEFINE_MANAGED_VTABLE(ExecutionContext);
DEFINE_MANAGED_VTABLE(SimpleCallContext);
DEFINE_MANAGED_VTABLE(CallContext);
DEFINE_MANAGED_VTABLE(WithContext);
DEFINE_MANAGED_VTABLE(CatchContext);
DEFINE_MANAGED_VTABLE(GlobalContext);

Heap::CallContext *ExecutionContext::newCallContext(Function *function, CallData *callData)
{
    uint localsAndFormals = function->compiledFunction->nLocals + qMax(static_cast<uint>(callData->argc), function->nFormals);
    size_t requiredMemory = sizeof(CallContext::Data) - sizeof(Value) + \
            sizeof(Value) * (localsAndFormals) + sizeof(CallData) - sizeof(Value);

    Heap::CallContext *c = d()->engine->memoryManager->allocManaged<CallContext>(requiredMemory);
    c->init(d()->engine, Heap::ExecutionContext::Type_CallContext);

    c->v4Function = function;

    c->strictMode = function->isStrict();
    c->outer.set(d()->engine, this->d());

    c->compilationUnit = function->compilationUnit;
<<<<<<< HEAD
    c->lookups = c->compilationUnit->runtimeLookups;
    c->constantTable = c->compilationUnit->constants;
=======
    c->lookups = function->compilationUnit->runtimeLookups;
    c->constantTable = function->compilationUnit->constants;
    c->locals = (Value *)((quintptr(c + 1) + 7) & ~7);
>>>>>>> 8f5366ae

    const CompiledData::Function *compiledFunction = function->compiledFunction;
    uint nLocals = compiledFunction->nLocals;
    c->locals.size = nLocals;
    c->locals.alloc = localsAndFormals;
#if QT_POINTER_SIZE == 8
    // memory allocated from the JS heap is 0 initialized, so skip the std::fill() below
    Q_ASSERT(Primitive::undefinedValue().asReturnedValue() == 0);
#else
    if (nLocals)
        std::fill(c->locals.values, c->locals.values + nLocals, Primitive::undefinedValue());
#endif

    c->callData = reinterpret_cast<CallData *>(c->locals.values + nLocals);
    ::memcpy(c->callData, callData, sizeof(CallData) - sizeof(Value) + static_cast<uint>(callData->argc) * sizeof(Value));
    if (callData->argc < static_cast<int>(compiledFunction->nFormals))
        std::fill(c->callData->args + c->callData->argc, c->callData->args + compiledFunction->nFormals, Primitive::undefinedValue());

    return c;
}

Heap::WithContext *ExecutionContext::newWithContext(Heap::Object *with)
{
    return d()->engine->memoryManager->alloc<WithContext>(d(), with);
}

Heap::CatchContext *ExecutionContext::newCatchContext(Heap::String *exceptionVarName, ReturnedValue exceptionValue)
{
    Scope scope(this);
    ScopedValue e(scope, exceptionValue);
    return d()->engine->memoryManager->alloc<CatchContext>(d(), exceptionVarName, e);
}

void ExecutionContext::createMutableBinding(String *name, bool deletable)
{
    Scope scope(this);

    // find the right context to create the binding on
    ScopedObject activation(scope);
    ScopedContext ctx(scope, this);
    while (ctx) {
        switch (ctx->d()->type) {
        case Heap::ExecutionContext::Type_CallContext:
        case Heap::ExecutionContext::Type_SimpleCallContext: {
            Heap::SimpleCallContext *c = static_cast<Heap::SimpleCallContext *>(ctx->d());
            if (!activation) {
                if (!c->activation)
                    c->activation.set(scope.engine, scope.engine->newObject());
                activation = c->activation;
            }
            break;
        }
        case Heap::ExecutionContext::Type_QmlContext: {
            // this is ugly, as it overrides the inner callcontext, but has to stay as long
            // as bindings still get their own callcontext
            Heap::QmlContext *qml = static_cast<Heap::QmlContext *>(ctx->d());
            activation = qml->qml;
            break;
        }
        case Heap::ExecutionContext::Type_GlobalContext: {
            if (!activation)
                activation = scope.engine->globalObject;
            break;
        }
        default:
            break;
        }
        ctx = ctx->d()->outer;
    }

    if (activation->hasOwnProperty(name))
        return;
    ScopedProperty desc(scope);
    PropertyAttributes attrs(Attr_Data);
    attrs.setConfigurable(deletable);
    activation->__defineOwnProperty__(scope.engine, name, desc, attrs);
}

void Heap::GlobalContext::init(ExecutionEngine *eng)
{
    Heap::ExecutionContext::init(eng, Heap::ExecutionContext::Type_GlobalContext);
    global.set(eng, eng->globalObject->d());
}

void Heap::CatchContext::init(ExecutionContext *outerContext, String *exceptionVarName,
                              const Value &exceptionValue)
{
    Heap::ExecutionContext::init(outerContext->engine, Heap::ExecutionContext::Type_CatchContext);
    outer.set(engine, outerContext);
    strictMode = outer->strictMode;
    callData = outer->callData;
    lookups = outer->lookups;
    constantTable = outer->constantTable;
    compilationUnit = outer->compilationUnit;

    this->exceptionVarName.set(engine, exceptionVarName);
    this->exceptionValue.set(engine, exceptionValue);
}

void Heap::WithContext::init(ExecutionContext *outerContext, Object *with)
{
    Heap::ExecutionContext::init(outerContext->engine, Heap::ExecutionContext::Type_WithContext);
    outer.set(engine, outerContext);
    callData = outer->callData;
    lookups = outer->lookups;
    constantTable = outer->constantTable;
    compilationUnit = outer->compilationUnit;

    withObject.set(engine, with);
}

Identifier * const *SimpleCallContext::formals() const
{
    return d()->v4Function ? d()->v4Function->internalClass->nameMap.constData() : 0;
}

unsigned int SimpleCallContext::formalCount() const
{
    return d()->v4Function ? d()->v4Function->nFormals : 0;
}

Identifier * const *SimpleCallContext::variables() const
{
    return d()->v4Function ? d()->v4Function->internalClass->nameMap.constData() + d()->v4Function->nFormals : 0;
}

unsigned int SimpleCallContext::variableCount() const
{
    return d()->v4Function ? d()->v4Function->compiledFunction->nLocals : 0;
}



bool ExecutionContext::deleteProperty(String *name)
{
    Scope scope(this);
    ScopedContext ctx(scope, this);
    for (; ctx; ctx = ctx->d()->outer) {
        switch (ctx->d()->type) {
        case Heap::ExecutionContext::Type_CatchContext: {
            Heap::CatchContext *c = static_cast<Heap::CatchContext *>(ctx->d());
            if (c->exceptionVarName->isEqualTo(name->d()))
                return false;
            break;
        }
        case Heap::ExecutionContext::Type_WithContext: {
            ScopedObject withObject(scope, static_cast<Heap::WithContext *>(ctx->d())->withObject);
            if (withObject->hasProperty(name))
                return withObject->deleteProperty(name);
            break;
        }
        case Heap::ExecutionContext::Type_GlobalContext: {
            ScopedObject global(scope, static_cast<Heap::GlobalContext *>(ctx->d())->global);
            if (global->hasProperty(name))
                return global->deleteProperty(name);
            break;
        }
        case Heap::ExecutionContext::Type_CallContext: {
            Heap::CallContext *c = static_cast<Heap::CallContext *>(ctx->d());
            uint index = c->v4Function->internalClass->find(name);
            if (index < UINT_MAX)
                // ### throw in strict mode?
                return false;
            Q_FALLTHROUGH();
        }
        case Heap::ExecutionContext::Type_SimpleCallContext: {
            Heap::SimpleCallContext *c = static_cast<Heap::SimpleCallContext *>(ctx->d());
            ScopedObject qml(scope, c->activation);
            if (qml && qml->hasProperty(name))
                return qml->deleteProperty(name);
            break;
        }
        case Heap::ExecutionContext::Type_QmlContext:
            // can't delete properties on qml objects
            break;
        }
    }

    if (d()->strictMode)
        engine()->throwSyntaxError(QStringLiteral("Can't delete property %1").arg(name->toQString()));
    return true;
}

// Do a standard call with this execution context as the outer scope
void ExecutionContext::call(Scope &scope, CallData *callData, Function *function, const FunctionObject *f)
{
    ExecutionContextSaver ctxSaver(scope);

    Scoped<CallContext> ctx(scope, newCallContext(function, callData));
    if (f)
        ctx->d()->function.set(scope.engine, f->d());
    scope.engine->pushContext(ctx);

    scope.result = Q_V4_PROFILE(scope.engine, function);

    if (function->hasQmlDependencies)
        QQmlPropertyCapture::registerQmlDependencies(function->compiledFunction, scope);
}

// Do a simple, fast call with this execution context as the outer scope
void QV4::ExecutionContext::simpleCall(Scope &scope, CallData *callData, Function *function)
{
    Q_ASSERT(function->canUseSimpleFunction());

    ExecutionContextSaver ctxSaver(scope);

    SimpleCallContext::Data *ctx = scope.engine->memoryManager->allocSimpleCallContext(scope.engine);

    ctx->strictMode = function->isStrict();
    ctx->callData = callData;
    ctx->v4Function = function;
    ctx->compilationUnit = function->compilationUnit;
    ctx->lookups = function->compilationUnit->runtimeLookups;
    ctx->constantTable = function->compilationUnit->constants;
    ctx->outer.set(scope.engine, this->d());
    for (int i = callData->argc; i < (int)function->nFormals; ++i)
        callData->args[i] = Encode::undefined();

    scope.engine->pushContext(ctx);
    Q_ASSERT(scope.engine->current == ctx);

    scope.result = Q_V4_PROFILE(scope.engine, function);

    if (function->hasQmlDependencies)
        QQmlPropertyCapture::registerQmlDependencies(function->compiledFunction, scope);
    scope.engine->memoryManager->freeSimpleCallContext();
}

void ExecutionContext::setProperty(String *name, const Value &value)
{
    Scope scope(this);
    ScopedContext ctx(scope, this);
    ScopedObject activation(scope);

    for (; ctx; ctx = ctx->d()->outer) {
        activation = (Object *)0;
        switch (ctx->d()->type) {
        case Heap::ExecutionContext::Type_CatchContext: {
            Heap::CatchContext *c = static_cast<Heap::CatchContext *>(ctx->d());
            if (c->exceptionVarName->isEqualTo(name->d())) {
                    c->exceptionValue.set(scope.engine, value);
                    return;
            }
            break;
        }
        case Heap::ExecutionContext::Type_WithContext: {
            ScopedObject w(scope, static_cast<Heap::WithContext *>(ctx->d())->withObject);
            if (w->hasProperty(name)) {
                w->put(name, value);
                return;
            }
            break;
        }
        case Heap::ExecutionContext::Type_GlobalContext: {
            activation = static_cast<Heap::GlobalContext *>(ctx->d())->global;
            break;
        }
        case Heap::ExecutionContext::Type_CallContext:
        case Heap::ExecutionContext::Type_SimpleCallContext: {
            Heap::SimpleCallContext *c = static_cast<Heap::SimpleCallContext *>(ctx->d());
            if (c->v4Function) {
                uint index = c->v4Function->internalClass->find(name);
                if (index < UINT_MAX) {
                    if (index < c->v4Function->nFormals) {
                        c->callData->args[c->v4Function->nFormals - index - 1] = value;
                    } else {
                        Q_ASSERT(c->type == Heap::ExecutionContext::Type_CallContext);
                        index -= c->v4Function->nFormals;
                        static_cast<Heap::CallContext *>(c)->locals.set(scope.engine, index, value);
                    }
                    return;
                }
            }
            activation = c->activation;
            break;
        }
        case Heap::ExecutionContext::Type_QmlContext: {
            activation = static_cast<Heap::QmlContext *>(ctx->d())->qml;
            activation->put(name, value);
            return;
        }
        }

        if (activation) {
            uint member = activation->internalClass()->find(name);
            if (member < UINT_MAX) {
                activation->putValue(member, value);
                return;
            }
        }
    }

    if (d()->strictMode || name->equals(d()->engine->id_this())) {
        ScopedValue n(scope, name->asReturnedValue());
        engine()->throwReferenceError(n);
        return;
    }
    d()->engine->globalObject->put(name, value);
}

ReturnedValue ExecutionContext::getProperty(String *name)
{
    Scope scope(this);
    ScopedValue v(scope);
    name->makeIdentifier(scope.engine);

    if (name->equals(d()->engine->id_this()))
        return thisObject().asReturnedValue();

    ScopedContext ctx(scope, this);
    for (; ctx; ctx = ctx->d()->outer) {
        switch (ctx->d()->type) {
        case Heap::ExecutionContext::Type_CatchContext: {
            Heap::CatchContext *c = static_cast<Heap::CatchContext *>(ctx->d());
            if (c->exceptionVarName->isEqualTo(name->d()))
                return c->exceptionValue.asReturnedValue();
            break;
        }
        case Heap::ExecutionContext::Type_WithContext: {
            ScopedObject w(scope, static_cast<Heap::WithContext *>(ctx->d())->withObject);
            bool hasProperty = false;
            v = w->get(name, &hasProperty);
            if (hasProperty) {
                return v->asReturnedValue();
            }
            break;
        }
        case Heap::ExecutionContext::Type_GlobalContext: {
            ScopedObject global(scope, static_cast<Heap::GlobalContext *>(ctx->d())->global);
            bool hasProperty = false;
            v = global->get(name, &hasProperty);
            if (hasProperty)
                return v->asReturnedValue();
            break;
        }
        case Heap::ExecutionContext::Type_CallContext: {
            Heap::CallContext *c = static_cast<Heap::CallContext *>(ctx->d());
            uint index = c->v4Function->internalClass->find(name);
            if (index < UINT_MAX) {
                if (index < c->v4Function->nFormals)
                    return c->callData->args[c->v4Function->nFormals - index - 1].asReturnedValue();
                Q_ASSERT(c->type == Heap::ExecutionContext::Type_CallContext);
                return c->locals[index - c->v4Function->nFormals].asReturnedValue();
            }
            if (c->v4Function->isNamedExpression()) {
                if (c->function && name->equals(ScopedString(scope, c->v4Function->name())))
                    return c->function->asReturnedValue();
            }
            Q_FALLTHROUGH();
        }
        case Heap::ExecutionContext::Type_SimpleCallContext: {
            Heap::SimpleCallContext *c = static_cast<Heap::SimpleCallContext *>(ctx->d());
            ScopedObject activation(scope, c->activation);
            if (activation) {
                bool hasProperty = false;
                v = activation->get(name, &hasProperty);
                if (hasProperty)
                    return v->asReturnedValue();
            }
            break;
        }
        case Heap::ExecutionContext::Type_QmlContext: {
            ScopedObject qml(scope, static_cast<Heap::QmlContext *>(ctx->d())->qml);
            bool hasProperty = false;
            v = qml->get(name, &hasProperty);
            if (hasProperty)
                return v->asReturnedValue();
            break;
        }
        }
    }
    ScopedValue n(scope, name);
    return engine()->throwReferenceError(n);
}

ReturnedValue ExecutionContext::getPropertyAndBase(String *name, Value *base)
{
    Scope scope(this);
    ScopedValue v(scope);
    base->setM(0);
    name->makeIdentifier(scope.engine);

    if (name->equals(d()->engine->id_this()))
        return thisObject().asReturnedValue();

    ScopedContext ctx(scope, this);
    for (; ctx; ctx = ctx->d()->outer) {
        switch (ctx->d()->type) {
        case Heap::ExecutionContext::Type_CatchContext: {
            Heap::CatchContext *c = static_cast<Heap::CatchContext *>(ctx->d());
            if (c->exceptionVarName->isEqualTo(name->d()))
                return c->exceptionValue.asReturnedValue();
            break;
        }
        case Heap::ExecutionContext::Type_WithContext: {
            ScopedObject w(scope, static_cast<Heap::WithContext *>(ctx->d())->withObject);
            bool hasProperty = false;
            v = w->get(name, &hasProperty);
            if (hasProperty) {
                base->setM(w->d());
                return v->asReturnedValue();
            }
            break;
        }
        case Heap::ExecutionContext::Type_GlobalContext: {
            ScopedObject global(scope, static_cast<Heap::GlobalContext *>(ctx->d())->global);
            bool hasProperty = false;
            v = global->get(name, &hasProperty);
            if (hasProperty)
                return v->asReturnedValue();
            break;
        }
        case Heap::ExecutionContext::Type_CallContext: {
            Heap::CallContext *c = static_cast<Heap::CallContext *>(ctx->d());
            uint index = c->v4Function->internalClass->find(name);
            if (index < UINT_MAX) {
                if (index < c->v4Function->nFormals)
                    return c->callData->args[c->v4Function->nFormals - index - 1].asReturnedValue();
                return c->locals[index - c->v4Function->nFormals].asReturnedValue();
            }
            if (c->v4Function->isNamedExpression()) {
                if (c->function && name->equals(ScopedString(scope, c->v4Function->name())))
                    return c->function->asReturnedValue();
            }
            Q_FALLTHROUGH();
        }
        case Heap::ExecutionContext::Type_SimpleCallContext: {
            Heap::SimpleCallContext *c = static_cast<Heap::SimpleCallContext *>(ctx->d());
            ScopedObject activation(scope, c->activation);
            if (activation) {
                bool hasProperty = false;
                v = activation->get(name, &hasProperty);
                if (hasProperty)
                    return v->asReturnedValue();
            }
            break;
        }
        case Heap::ExecutionContext::Type_QmlContext: {
            ScopedObject qml(scope, static_cast<Heap::QmlContext *>(ctx->d())->qml);
            bool hasProperty = false;
            v = qml->get(name, &hasProperty);
            if (hasProperty) {
                base->setM(qml->d());
                return v->asReturnedValue();
            }
            break;
        }
        }
    }
    ScopedValue n(scope, name);
    return engine()->throwReferenceError(n);
}

Function *ExecutionContext::getFunction() const
{
    Scope scope(d()->engine);
    ScopedContext it(scope, this->d());
    for (; it; it = it->d()->outer) {
        if (const SimpleCallContext *callCtx = it->asSimpleCallContext())
            return callCtx->d()->v4Function;
        else if (it->asCatchContext() || it->asWithContext())
            continue; // look in the parent context for a FunctionObject
        else
            break;
    }

    return 0;
}<|MERGE_RESOLUTION|>--- conflicted
+++ resolved
@@ -75,14 +75,8 @@
     c->outer.set(d()->engine, this->d());
 
     c->compilationUnit = function->compilationUnit;
-<<<<<<< HEAD
-    c->lookups = c->compilationUnit->runtimeLookups;
-    c->constantTable = c->compilationUnit->constants;
-=======
     c->lookups = function->compilationUnit->runtimeLookups;
     c->constantTable = function->compilationUnit->constants;
-    c->locals = (Value *)((quintptr(c + 1) + 7) & ~7);
->>>>>>> 8f5366ae
 
     const CompiledData::Function *compiledFunction = function->compiledFunction;
     uint nLocals = compiledFunction->nLocals;
