--- conflicted
+++ resolved
@@ -102,29 +102,47 @@
 
 struct QmlContext;
 
-<<<<<<< HEAD
 #define ExecutionContextMembers(class, Member) \
-    Member(class, Pointer, ExecutionContext *, outer)
+    Member(class, NoMark, CallData *, callData)  \
+    Member(class, NoMark, ExecutionEngine *, engine) \
+    Member(class, Pointer, ExecutionContext *, outer) \
+    Member(class, NoMark, Lookup *, lookups) \
+    Member(class, NoMark, const QV4::Value *, constantTable) \
+    Member(class, NoMark, CompiledData::CompilationUnitBase *, compilationUnit) \
+    Member(class, NoMark, int, lineNumber) // as member of non-pointer size this has to come last to preserve the ability to
+                                           // translate offsetof of it between 64-bit and 32-bit.
 
 DECLARE_HEAP_OBJECT(ExecutionContext, Base) {
     DECLARE_MARK_TABLE(ExecutionContext);
-=======
-// ### Temporary arrangment until this code hits the dev branch and
-// can use the Members macro
-struct ExecutionContextData {
-    CallData *callData;
-    ExecutionEngine *engine;
-    ExecutionContext *outer;
-    Lookup *lookups;
-    const QV4::Value *constantTable;
-    CompiledData::CompilationUnitBase *compilationUnit;
-    // as member of non-pointer size this has to come last to preserve the ability to
-    // translate offsetof of it between 64-bit and 32-bit.
-    int lineNumber;
+
+    enum ContextType {
+        Type_GlobalContext = 0x1,
+        Type_CatchContext = 0x2,
+        Type_WithContext = 0x3,
+        Type_QmlContext = 0x4,
+        Type_SimpleCallContext = 0x5,
+        Type_CallContext = 0x6
+    };
+
+    void init(ExecutionEngine *engine, ContextType t)
+    {
+        Base::init();
+
+        this->engine = engine;
+        type = t;
+        lineNumber = -1;
+    }
+
+    quint8 type;
+    bool strictMode : 8;
 #if QT_POINTER_SIZE == 8
-    uint padding_;
+    quint8 padding_[6];
+#else
+    quint8 padding_[2];
 #endif
 };
+V4_ASSERT_IS_TRIVIAL(ExecutionContext)
+Q_STATIC_ASSERT(sizeof(ExecutionContext) == sizeof(Base) + sizeof(ExecutionContextData) + QT_POINTER_SIZE);
 
 Q_STATIC_ASSERT(std::is_standard_layout<ExecutionContextData>::value);
 Q_STATIC_ASSERT(offsetof(ExecutionContextData, callData) == 0);
@@ -135,74 +153,12 @@
 Q_STATIC_ASSERT(offsetof(ExecutionContextData, compilationUnit) == offsetof(ExecutionContextData, constantTable) + QT_POINTER_SIZE);
 Q_STATIC_ASSERT(offsetof(ExecutionContextData, lineNumber) == offsetof(ExecutionContextData, compilationUnit) + QT_POINTER_SIZE);
 
-struct ExecutionContextSizeStruct : public Base, public ExecutionContextData {};
-
-struct ExecutionContext : Base, public ExecutionContextData {
-    static Q_CONSTEXPR size_t baseOffset = sizeof(ExecutionContextSizeStruct) - sizeof(ExecutionContextData);
-
->>>>>>> 8f5366ae
-    enum ContextType {
-        Type_GlobalContext = 0x1,
-        Type_CatchContext = 0x2,
-        Type_WithContext = 0x3,
-        Type_QmlContext = 0x4,
-        Type_SimpleCallContext = 0x5,
-        Type_CallContext = 0x6
-    };
-
-    void init(ExecutionEngine *engine, ContextType t)
-    {
-        Base::init();
-
-        this->engine = engine;
-        type = t;
-        lineNumber = -1;
-    }
-
-<<<<<<< HEAD
-    CallData *callData;
-
-    ExecutionEngine *engine;
-    Lookup *lookups;
-    const QV4::Value *constantTable;
-    CompiledData::CompilationUnit *compilationUnit;
-
-    ContextType type : 8;
-=======
-    quint8 type;
->>>>>>> 8f5366ae
-    bool strictMode : 8;
-#if QT_POINTER_SIZE == 8
-    quint8 padding_[6];
-#else
-    quint8 padding_[2];
-#endif
-};
-V4_ASSERT_IS_TRIVIAL(ExecutionContext)
-Q_STATIC_ASSERT(sizeof(ExecutionContext) == sizeof(Base) + sizeof(ExecutionContextData) + QT_POINTER_SIZE);
-
-<<<<<<< HEAD
 #define SimpleCallContextMembers(class, Member) \
     Member(class, Pointer, Object *, activation) \
     Member(class, NoMark, QV4::Function *, v4Function)
 
 DECLARE_HEAP_OBJECT(SimpleCallContext, ExecutionContext) {
     DECLARE_MARK_TABLE(SimpleCallContext);
-=======
-struct CallContextData {
-    Value *locals;
-};
-
-Q_STATIC_ASSERT(std::is_standard_layout<CallContextData>::value);
-Q_STATIC_ASSERT(offsetof(CallContextData, locals) == 0);
-
-struct CallContextSizeStruct : public ExecutionContext, public CallContextData {};
-
-struct CallContext : ExecutionContext, public CallContextData {
-    static Q_CONSTEXPR size_t baseOffset = sizeof(CallContextSizeStruct) - sizeof(CallContextData);
-    static CallContext *createSimpleContext(ExecutionEngine *v4);
-    void freeSimpleCallContext();
->>>>>>> 8f5366ae
 
     void init(ExecutionEngine *engine, ContextType t = Type_SimpleCallContext)
     {
@@ -211,24 +167,37 @@
 
     inline unsigned int formalParameterCount() const;
 
-<<<<<<< HEAD
-=======
-    Pointer<FunctionObject> function;
-    QV4::Function *v4Function;
-    Pointer<Object> activation;
->>>>>>> 8f5366ae
 };
 V4_ASSERT_IS_TRIVIAL(SimpleCallContext)
-
+Q_STATIC_ASSERT(std::is_standard_layout<SimpleCallContextData>::value);
+Q_STATIC_ASSERT(offsetof(SimpleCallContextData, activation) == 0);
+Q_STATIC_ASSERT(offsetof(SimpleCallContextData, v4Function) == offsetof(SimpleCallContextData, activation) + QT_POINTER_SIZE);
+Q_STATIC_ASSERT(sizeof(SimpleCallContextData) == 2 * QT_POINTER_SIZE);
+Q_STATIC_ASSERT(sizeof(SimpleCallContext) == sizeof(ExecutionContext) + sizeof(SimpleCallContextData));
+
+#if QT_POINTER_SIZE == 8
 #define CallContextMembers(class, Member) \
     Member(class, Pointer, FunctionObject *, function) \
-    Member(class, ValueArray, ValueArray, locals) \
+    Member(class, ValueArray, ValueArray, locals)
+#else
+#define CallContextMembers(class, Member) \
+    Member(class, Pointer, FunctionObject *, function) \
+    Member(class, NoMark, void *, padding) \
+    Member(class, ValueArray, ValueArray, locals)
+#endif
 
 DECLARE_HEAP_OBJECT(CallContext, SimpleCallContext) {
     DECLARE_MARK_TABLE(CallContext);
 
     using SimpleCallContext::formalParameterCount;
 };
+
+Q_STATIC_ASSERT(std::is_standard_layout<CallContextData>::value);
+Q_STATIC_ASSERT(offsetof(CallContextData, function) == 0);
+// IMPORTANT: we cannot do offsetof(CallContextData, locals) in the JIT as the offset does not scale with
+// the pointer size. On 32-bit ARM the offset of the ValueArray is aligned to 8 bytes, on 32-bit x86 for
+// example it is not. Therefore we have a padding in place and always have a distance of 8 bytes.
+Q_STATIC_ASSERT(offsetof(CallContextData, locals) == offsetof(CallContextData, function) + 8);
 
 #define GlobalContextMembers(class, Member) \
     Member(class, Pointer, Object *, global)
