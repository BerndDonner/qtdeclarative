--- conflicted
+++ resolved
@@ -52,33 +52,12 @@
 struct ExecutionEngine;
 struct DeclarativeEnvironment;
 struct Lookup;
-<<<<<<< HEAD
-=======
 
 namespace CompiledData {
 struct CompilationUnit;
 struct Function;
 };
 
-struct Q_QML_EXPORT DiagnosticMessage
-{
-    enum { Error, Warning };
-
-    QString fileName;
-    quint32 offset;
-    quint32 length;
-    quint32 startLine;
-    unsigned startColumn: 31;
-    unsigned type: 1;
-    QString message;
-    DiagnosticMessage *next;
-
-    DiagnosticMessage();
-    ~DiagnosticMessage();
-    String *buildFullMessage(ExecutionContext *ctx) const;
-};
-
->>>>>>> 90aaff37
 struct CallContext;
 
 struct Q_QML_EXPORT ExecutionContext
