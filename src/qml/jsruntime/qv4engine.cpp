--- conflicted
+++ resolved
@@ -131,10 +131,6 @@
 
 ExecutionEngine::ExecutionEngine(EvalISelFactory *factory)
     : callDepth(0)
-<<<<<<< HEAD
-    , memoryManager(new QV4::MemoryManager(this))
-=======
->>>>>>> 8f5366ae
     , executableAllocator(new QV4::ExecutableAllocator)
     , regExpAllocator(new QV4::ExecutableAllocator)
     , currentContext(0)
@@ -152,11 +148,9 @@
     , m_profiler(0)
 #endif
 {
-<<<<<<< HEAD
     writeBarrierActive = true;
-=======
+
     memoryManager = new QV4::MemoryManager(this);
->>>>>>> 8f5366ae
 
     if (maxCallDepth == -1) {
         bool ok = false;
