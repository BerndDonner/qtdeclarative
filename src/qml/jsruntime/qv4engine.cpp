--- conflicted
+++ resolved
@@ -197,12 +197,8 @@
     internalClasses[Class_SimpleArrayData] = internalClasses[EngineBase::Class_Empty]->changeVTable(QV4::SimpleArrayData::staticVTable());
     internalClasses[Class_SparseArrayData] = internalClasses[EngineBase::Class_Empty]->changeVTable(QV4::SparseArrayData::staticVTable());
     internalClasses[Class_ExecutionContext] = internalClasses[EngineBase::Class_Empty]->changeVTable(QV4::ExecutionContext::staticVTable());
-<<<<<<< HEAD
+    internalClasses[Class_QmlContext] = internalClasses[EngineBase::Class_ExecutionContext]->changeVTable(QV4::QmlContext::staticVTable());
     internalClasses[Class_CallContext] = internalClasses[EngineBase::Class_Empty]->changeVTable(QV4::CallContext::staticVTable());
-=======
-    internalClasses[EngineBase::Class_QmlContext] = internalClasses[EngineBase::Class_ExecutionContext]->changeVTable(QV4::QmlContext::staticVTable());
-    internalClasses[Class_SimpleCallContext] = internalClasses[EngineBase::Class_Empty]->changeVTable(QV4::CallContext::staticVTable());
->>>>>>> e6d4df15
 
     jsStrings[String_Empty] = newIdentifier(QString());
     jsStrings[String_undefined] = newIdentifier(QStringLiteral("undefined"));
@@ -878,18 +874,10 @@
         return src;
 
     QUrl base;
-<<<<<<< HEAD
     CppStackFrame *f = currentStackFrame;
     while (f) {
         if (f->v4Function) {
-            base.setUrl(f->v4Function->sourceFile());
-=======
-    ExecutionContext *c = currentContext;
-    while (c) {
-        SimpleCallContext *callCtx = c->asSimpleCallContext();
-        if (callCtx && callCtx->d()->v4Function) {
-            base = callCtx->d()->v4Function->finalUrl();
->>>>>>> e6d4df15
+            base = f->v4Function->finalUrl();
             break;
         }
         f = f->parent;
