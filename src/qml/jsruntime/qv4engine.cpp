/****************************************************************************
**
** Copyright (C) 2016 The Qt Company Ltd.
** Contact: https://www.qt.io/licensing/
**
** This file is part of the QtQml module of the Qt Toolkit.
**
** $QT_BEGIN_LICENSE:LGPL$
** Commercial License Usage
** Licensees holding valid commercial Qt licenses may use this file in
** accordance with the commercial license agreement provided with the
** Software or, alternatively, in accordance with the terms contained in
** a written agreement between you and The Qt Company. For licensing terms
** and conditions see https://www.qt.io/terms-conditions. For further
** information use the contact form at https://www.qt.io/contact-us.
**
** GNU Lesser General Public License Usage
** Alternatively, this file may be used under the terms of the GNU Lesser
** General Public License version 3 as published by the Free Software
** Foundation and appearing in the file LICENSE.LGPL3 included in the
** packaging of this file. Please review the following information to
** ensure the GNU Lesser General Public License version 3 requirements
** will be met: https://www.gnu.org/licenses/lgpl-3.0.html.
**
** GNU General Public License Usage
** Alternatively, this file may be used under the terms of the GNU
** General Public License version 2.0 or (at your option) the GNU General
** Public license version 3 or any later version approved by the KDE Free
** Qt Foundation. The licenses are as published by the Free Software
** Foundation and appearing in the file LICENSE.GPL2 and LICENSE.GPL3
** included in the packaging of this file. Please review the following
** information to ensure the GNU General Public License requirements will
** be met: https://www.gnu.org/licenses/gpl-2.0.html and
** https://www.gnu.org/licenses/gpl-3.0.html.
**
** $QT_END_LICENSE$
**
****************************************************************************/
#include <qv4engine_p.h>
#include <qv4qmlcontext_p.h>
#include <qv4value_p.h>
#include <qv4object_p.h>
#include <qv4objectproto_p.h>
#include <qv4objectiterator_p.h>
#include <qv4arrayobject_p.h>
#include <qv4booleanobject_p.h>
#include <qv4globalobject_p.h>
#include <qv4errorobject_p.h>
#include <qv4functionobject_p.h>
#include "qv4function_p.h"
#include <qv4mathobject_p.h>
#include <qv4numberobject_p.h>
#include <qv4regexpobject_p.h>
#include <qv4regexp_p.h>
#include <qv4variantobject_p.h>
#include <qv4runtime_p.h>
#include <private/qv4mm_p.h>
#include <qv4argumentsobject_p.h>
#include <qv4dateobject_p.h>
#include <qv4jsonobject_p.h>
#include <qv4stringobject_p.h>
#include <qv4identifiertable_p.h>
#include "qv4debugging_p.h"
#include "qv4profiling_p.h"
#include "qv4executableallocator_p.h"

#if QT_CONFIG(qml_sequence_object)
#include "qv4sequenceobject_p.h"
#endif

#include "qv4qobjectwrapper_p.h"
#include "qv4memberdata_p.h"
#include "qv4arraybuffer_p.h"
#include "qv4dataview_p.h"
#include "qv4typedarray_p.h"
#include <private/qv8engine_p.h>
#include <private/qjsvalue_p.h>
#include <private/qqmltypewrapper_p.h>
#include <private/qqmlvaluetypewrapper_p.h>
#include <private/qqmlvaluetype_p.h>
#include <private/qqmllistwrapper_p.h>
#include <private/qqmllist_p.h>
#if QT_CONFIG(qml_locale)
#include <private/qqmllocale_p.h>
#endif

#include <QtCore/QTextStream>
#include <QDateTime>

#if USE(PTHREADS)
#  include <pthread.h>
#if !defined(Q_OS_INTEGRITY)
#  include <sys/resource.h>
#endif
#if HAVE(PTHREAD_NP_H)
#  include <pthread_np.h>
#endif
#endif

#ifdef V4_USE_VALGRIND
#include <valgrind/memcheck.h>
#endif

QT_BEGIN_NAMESPACE

using namespace QV4;

static QBasicAtomicInt engineSerial = Q_BASIC_ATOMIC_INITIALIZER(1);

ReturnedValue throwTypeError(const FunctionObject *b, const QV4::Value *, const QV4::Value *, int)
{
    return b->engine()->throwTypeError();
}


#ifdef V4_BOOTSTRAP
QJSEngine *ExecutionEngine::jsEngine() const
{
    return publicEngine;
}

QQmlEngine *ExecutionEngine::qmlEngine() const
{
    return v8Engine->engine();
}
#endif // V4_BOOTSTRAP

qint32 ExecutionEngine::maxCallDepth = -1;

ExecutionEngine::ExecutionEngine(QJSEngine *jsEngine)
    : executableAllocator(new QV4::ExecutableAllocator)
    , regExpAllocator(new QV4::ExecutableAllocator)
    , bumperPointerAllocator(new WTF::BumpPointerAllocator)
    , jsStack(new WTF::PageAllocation)
    , gcStack(new WTF::PageAllocation)
<<<<<<< HEAD
    , globalCode(0)
    , v8Engine(0)
    , publicEngine(jsEngine)
    , argumentsAccessors(0)
=======
    , globalCode(nullptr)
    , v8Engine(nullptr)
    , argumentsAccessors(nullptr)
>>>>>>> e41d0672
    , nArgumentsAccessors(0)
    , m_engineId(engineSerial.fetchAndAddOrdered(1))
    , regExpCache(nullptr)
    , m_multiplyWrappedQObjects(nullptr)
#if defined(V4_ENABLE_JIT) && !defined(V4_BOOTSTRAP)
    , m_canAllocateExecutableMemory(OSAllocator::canAllocateExecutableMemory())
#endif
{
    memoryManager = new QV4::MemoryManager(this);

    if (maxCallDepth == -1) {
        bool ok = false;
        maxCallDepth = qEnvironmentVariableIntValue("QV4_MAX_CALL_DEPTH", &ok);
        if (!ok || maxCallDepth <= 0) {
#ifdef QT_NO_DEBUG
            maxCallDepth = 1234;
#else
            // no (tail call) optimization is done, so there'll be a lot mare stack frames active
            maxCallDepth = 200;
#endif
        }
    }
    Q_ASSERT(maxCallDepth > 0);

    // reserve space for the JS stack
    // we allow it to grow to a bit more than JSStackLimit, as we can overshoot due to ScopedValues
    // allocated outside of JIT'ed methods.
    *jsStack = WTF::PageAllocation::allocate(JSStackLimit + 256*1024, WTF::OSAllocator::JSVMStackPages,
                                             /* writable */ true, /* executable */ false,
                                             /* includesGuardPages */ true);
    jsStackBase = (Value *)jsStack->base();
#ifdef V4_USE_VALGRIND
    VALGRIND_MAKE_MEM_UNDEFINED(jsStackBase, JSStackLimit + 256*1024);
#endif

    jsStackTop = jsStackBase;

    *gcStack = WTF::PageAllocation::allocate(GCStackLimit, WTF::OSAllocator::JSVMStackPages,
                                             /* writable */ true, /* executable */ false,
                                             /* includesGuardPages */ true);

    {
        bool ok = false;
        jitCallCountThreshold = qEnvironmentVariableIntValue("QV4_JIT_CALL_THRESHOLD", &ok);
        if (!ok)
            jitCallCountThreshold = 3;
        if (qEnvironmentVariableIsSet("QV4_FORCE_INTERPRETER"))
            jitCallCountThreshold = std::numeric_limits<int>::max();
    }

    exceptionValue = jsAlloca(1);
    globalObject = static_cast<Object *>(jsAlloca(1));
    jsObjects = jsAlloca(NJSObjects);
    typedArrayPrototype = static_cast<Object *>(jsAlloca(NTypedArrayTypes));
    typedArrayCtors = static_cast<FunctionObject *>(jsAlloca(NTypedArrayTypes));
    jsStrings = jsAlloca(NJSStrings);

    // set up stack limits
    jsStackLimit = jsStackBase + JSStackLimit/sizeof(Value);

    identifierTable = new IdentifierTable(this);

    classPool = new InternalClassPool;

    internalClasses[Class_Empty] =  new (classPool) InternalClass(this);
    internalClasses[Class_String] = internalClasses[EngineBase::Class_Empty]->changeVTable(QV4::String::staticVTable());
    internalClasses[Class_MemberData] = internalClasses[EngineBase::Class_Empty]->changeVTable(QV4::MemberData::staticVTable());
    internalClasses[Class_SimpleArrayData] = internalClasses[EngineBase::Class_Empty]->changeVTable(QV4::SimpleArrayData::staticVTable());
    internalClasses[Class_SparseArrayData] = internalClasses[EngineBase::Class_Empty]->changeVTable(QV4::SparseArrayData::staticVTable());
    internalClasses[Class_ExecutionContext] = internalClasses[EngineBase::Class_Empty]->changeVTable(QV4::ExecutionContext::staticVTable());
    internalClasses[Class_QmlContext] = internalClasses[EngineBase::Class_ExecutionContext]->changeVTable(QV4::QmlContext::staticVTable());
    internalClasses[Class_CallContext] = internalClasses[EngineBase::Class_Empty]->changeVTable(QV4::CallContext::staticVTable());

    jsStrings[String_Empty] = newIdentifier(QString());
    jsStrings[String_undefined] = newIdentifier(QStringLiteral("undefined"));
    jsStrings[String_null] = newIdentifier(QStringLiteral("null"));
    jsStrings[String_true] = newIdentifier(QStringLiteral("true"));
    jsStrings[String_false] = newIdentifier(QStringLiteral("false"));
    jsStrings[String_boolean] = newIdentifier(QStringLiteral("boolean"));
    jsStrings[String_number] = newIdentifier(QStringLiteral("number"));
    jsStrings[String_string] = newIdentifier(QStringLiteral("string"));
    jsStrings[String_object] = newIdentifier(QStringLiteral("object"));
    jsStrings[String_function] = newIdentifier(QStringLiteral("function"));
    jsStrings[String_length] = newIdentifier(QStringLiteral("length"));
    jsStrings[String_prototype] = newIdentifier(QStringLiteral("prototype"));
    jsStrings[String_constructor] = newIdentifier(QStringLiteral("constructor"));
    jsStrings[String_arguments] = newIdentifier(QStringLiteral("arguments"));
    jsStrings[String_caller] = newIdentifier(QStringLiteral("caller"));
    jsStrings[String_callee] = newIdentifier(QStringLiteral("callee"));
    jsStrings[String_this] = newIdentifier(QStringLiteral("this"));
    jsStrings[String___proto__] = newIdentifier(QStringLiteral("__proto__"));
    jsStrings[String_enumerable] = newIdentifier(QStringLiteral("enumerable"));
    jsStrings[String_configurable] = newIdentifier(QStringLiteral("configurable"));
    jsStrings[String_writable] = newIdentifier(QStringLiteral("writable"));
    jsStrings[String_value] = newIdentifier(QStringLiteral("value"));
    jsStrings[String_get] = newIdentifier(QStringLiteral("get"));
    jsStrings[String_set] = newIdentifier(QStringLiteral("set"));
    jsStrings[String_eval] = newIdentifier(QStringLiteral("eval"));
    jsStrings[String_uintMax] = newIdentifier(QStringLiteral("4294967295"));
    jsStrings[String_name] = newIdentifier(QStringLiteral("name"));
    jsStrings[String_index] = newIdentifier(QStringLiteral("index"));
    jsStrings[String_input] = newIdentifier(QStringLiteral("input"));
    jsStrings[String_toString] = newIdentifier(QStringLiteral("toString"));
    jsStrings[String_destroy] = newIdentifier(QStringLiteral("destroy"));
    jsStrings[String_valueOf] = newIdentifier(QStringLiteral("valueOf"));
    jsStrings[String_byteLength] = newIdentifier(QStringLiteral("byteLength"));
    jsStrings[String_byteOffset] = newIdentifier(QStringLiteral("byteOffset"));
    jsStrings[String_buffer] = newIdentifier(QStringLiteral("buffer"));
    jsStrings[String_lastIndex] = newIdentifier(QStringLiteral("lastIndex"));

    InternalClass *ic = internalClasses[Class_Empty]->changeVTable(QV4::Object::staticVTable());
    jsObjects[ObjectProto] = memoryManager->allocObject<ObjectPrototype>(ic);
    internalClasses[Class_Object] = ic->changePrototype(objectPrototype()->d());
    internalClasses[EngineBase::Class_QmlContextWrapper] = internalClasses[Class_Object]->changeVTable(QV4::QQmlContextWrapper::staticVTable());

    ic = newInternalClass(ArrayPrototype::staticVTable(), objectPrototype());
    Q_ASSERT(ic->prototype);
    ic = ic->addMember(id_length(), Attr_NotConfigurable|Attr_NotEnumerable);
    Q_ASSERT(ic->prototype);
    jsObjects[ArrayProto] = memoryManager->allocObject<ArrayPrototype>(ic, objectPrototype());
    internalClasses[Class_ArrayObject] = ic->changePrototype(arrayPrototype()->d());
    jsObjects[PropertyListProto] = memoryManager->allocObject<PropertyListPrototype>();

    InternalClass *argsClass = newInternalClass(ArgumentsObject::staticVTable(), objectPrototype());
    argsClass = argsClass->addMember(id_length(), Attr_NotEnumerable);
    internalClasses[EngineBase::Class_ArgumentsObject] = argsClass->addMember(id_callee(), Attr_Data|Attr_NotEnumerable);
    argsClass = newInternalClass(StrictArgumentsObject::staticVTable(), objectPrototype());
    argsClass = argsClass->addMember(id_length(), Attr_NotEnumerable);
    argsClass = argsClass->addMember(id_callee(), Attr_Accessor|Attr_NotConfigurable|Attr_NotEnumerable);
    internalClasses[EngineBase::Class_StrictArgumentsObject] = argsClass->addMember(id_caller(), Attr_Accessor|Attr_NotConfigurable|Attr_NotEnumerable);

    *static_cast<Value *>(globalObject) = newObject();
    Q_ASSERT(globalObject->d()->vtable());
    initRootContext();

    ic = newInternalClass(QV4::StringObject::staticVTable(), objectPrototype());
    ic = ic->addMember(id_length(), Attr_ReadOnly);
    jsObjects[StringProto] = memoryManager->allocObject<StringPrototype>(ic);
    internalClasses[Class_StringObject] = ic->changePrototype(stringPrototype()->d());
    Q_ASSERT(internalClasses[EngineBase::Class_StringObject]->find(id_length()) == Heap::StringObject::LengthPropertyIndex);

    jsObjects[NumberProto] = memoryManager->allocObject<NumberPrototype>();
    jsObjects[BooleanProto] = memoryManager->allocObject<BooleanPrototype>();
    jsObjects[DateProto] = memoryManager->allocObject<DatePrototype>();

    uint index;
    ic = newInternalClass(QV4::FunctionPrototype::staticVTable(), objectPrototype());
    ic = ic->addMember(id_prototype(), Attr_NotEnumerable, &index);
    Q_ASSERT(index == Heap::FunctionObject::Index_Prototype);
    jsObjects[FunctionProto] = memoryManager->allocObject<FunctionPrototype>(ic, objectPrototype());
    ic = newInternalClass(FunctionObject::staticVTable(), functionPrototype());
    ic = ic->addMember(id_prototype(), Attr_NotEnumerable|Attr_NotConfigurable, &index);
    Q_ASSERT(index == Heap::FunctionObject::Index_Prototype);
    internalClasses[EngineBase::Class_FunctionObject] = ic;
    ic = ic->addMember(id_name(), Attr_ReadOnly, &index);
    Q_ASSERT(index == Heap::ScriptFunction::Index_Name);
    ic = ic->changeVTable(ScriptFunction::staticVTable());
    internalClasses[EngineBase::Class_ScriptFunction] = ic->addMember(id_length(), Attr_ReadOnly, &index);
    Q_ASSERT(index == Heap::ScriptFunction::Index_Length);
    internalClasses[EngineBase::Class_ObjectProto] = internalClasses[Class_Object]->addMember(id_constructor(), Attr_NotEnumerable, &index);
    Q_ASSERT(index == Heap::FunctionObject::Index_ProtoConstructor);

    Scope scope(this);
    ScopedString str(scope);
    internalClasses[Class_RegExp] = internalClasses[EngineBase::Class_Empty]->changeVTable(QV4::RegExp::staticVTable());
    ic = newInternalClass(QV4::RegExpObject::staticVTable(), objectPrototype());
    ic = ic->addMember(id_lastIndex(), Attr_NotEnumerable|Attr_NotConfigurable, &index);
    Q_ASSERT(index == RegExpObject::Index_LastIndex);
    ic = ic->addMember((str = newIdentifier(QStringLiteral("source"))), Attr_ReadOnly, &index);
    Q_ASSERT(index == RegExpObject::Index_Source);
    ic = ic->addMember((str = newIdentifier(QStringLiteral("global"))), Attr_ReadOnly, &index);
    Q_ASSERT(index == RegExpObject::Index_Global);
    ic = ic->addMember((str = newIdentifier(QStringLiteral("ignoreCase"))), Attr_ReadOnly, &index);
    Q_ASSERT(index == RegExpObject::Index_IgnoreCase);
    ic = ic->addMember((str = newIdentifier(QStringLiteral("multiline"))), Attr_ReadOnly, &index);
    Q_ASSERT(index == RegExpObject::Index_Multiline);
    jsObjects[RegExpProto] = memoryManager->allocObject<RegExpPrototype>(ic, objectPrototype());
    internalClasses[Class_RegExpObject] = ic->changePrototype(regExpPrototype()->d());

    ic = internalClasses[Class_ArrayObject]->addMember(id_index(), Attr_Data, &index);
    Q_ASSERT(index == RegExpObject::Index_ArrayIndex);
    internalClasses[EngineBase::Class_RegExpExecArray] = ic->addMember(id_input(), Attr_Data, &index);
    Q_ASSERT(index == RegExpObject::Index_ArrayInput);

    ic = newInternalClass(ErrorObject::staticVTable(), nullptr);
    ic = ic->addMember((str = newIdentifier(QStringLiteral("stack"))), Attr_Accessor|Attr_NotConfigurable|Attr_NotEnumerable, &index);
    Q_ASSERT(index == ErrorObject::Index_Stack);
    ic = ic->addMember((str = newIdentifier(QStringLiteral("fileName"))), Attr_Data|Attr_NotEnumerable, &index);
    Q_ASSERT(index == ErrorObject::Index_FileName);
    ic = ic->addMember((str = newIdentifier(QStringLiteral("lineNumber"))), Attr_Data|Attr_NotEnumerable, &index);
    internalClasses[EngineBase::Class_ErrorObject] = ic;
    Q_ASSERT(index == ErrorObject::Index_LineNumber);
    internalClasses[EngineBase::Class_ErrorObjectWithMessage] = ic->addMember((str = newIdentifier(QStringLiteral("message"))), Attr_Data|Attr_NotEnumerable, &index);
    Q_ASSERT(index == ErrorObject::Index_Message);
    ic = newInternalClass(ErrorObject::staticVTable(), objectPrototype());
    ic = ic->addMember(id_constructor(), Attr_Data|Attr_NotEnumerable, &index);
    Q_ASSERT(index == ErrorPrototype::Index_Constructor);
    ic = ic->addMember((str = newIdentifier(QStringLiteral("message"))), Attr_Data|Attr_NotEnumerable, &index);
    Q_ASSERT(index == ErrorPrototype::Index_Message);
    internalClasses[EngineBase::Class_ErrorProto] = ic->addMember(id_name(), Attr_Data|Attr_NotEnumerable, &index);
    Q_ASSERT(index == ErrorPrototype::Index_Name);

    jsObjects[GetStack_Function] = FunctionObject::createBuiltinFunction(rootContext(), str = newIdentifier(QStringLiteral("stack")), ErrorObject::method_get_stack);
    getStackFunction()->defineReadonlyProperty(id_length(), Primitive::fromInt32(0));

    jsObjects[ErrorProto] = memoryManager->allocObject<ErrorPrototype>(internalClasses[EngineBase::Class_ErrorProto], objectPrototype());
    jsObjects[EvalErrorProto] = memoryManager->allocObject<EvalErrorPrototype>(internalClasses[EngineBase::Class_ErrorProto]->changePrototype(errorPrototype()->d()), errorPrototype());
    jsObjects[RangeErrorProto] = memoryManager->allocObject<RangeErrorPrototype>(internalClasses[EngineBase::Class_ErrorProto]->changePrototype(errorPrototype()->d()), errorPrototype());
    jsObjects[ReferenceErrorProto] = memoryManager->allocObject<ReferenceErrorPrototype>(internalClasses[EngineBase::Class_ErrorProto]->changePrototype(errorPrototype()->d()), errorPrototype());
    jsObjects[SyntaxErrorProto] = memoryManager->allocObject<SyntaxErrorPrototype>(internalClasses[EngineBase::Class_ErrorProto]->changePrototype(errorPrototype()->d()), errorPrototype());
    jsObjects[TypeErrorProto] = memoryManager->allocObject<TypeErrorPrototype>(internalClasses[EngineBase::Class_ErrorProto]->changePrototype(errorPrototype()->d()), errorPrototype());
    jsObjects[URIErrorProto] = memoryManager->allocObject<URIErrorPrototype>(internalClasses[EngineBase::Class_ErrorProto]->changePrototype(errorPrototype()->d()), errorPrototype());

    jsObjects[VariantProto] = memoryManager->allocObject<VariantPrototype>();
    Q_ASSERT(variantPrototype()->prototype() == objectPrototype()->d());

#if QT_CONFIG(qml_sequence_object)
    ic = newInternalClass(SequencePrototype::staticVTable(), SequencePrototype::defaultPrototype(this));
    jsObjects[SequenceProto] = ScopedValue(scope, memoryManager->allocObject<SequencePrototype>(ic, SequencePrototype::defaultPrototype(this)));
#endif

    ExecutionContext *global = rootContext();
    jsObjects[Object_Ctor] = memoryManager->allocObject<ObjectCtor>(global);
    jsObjects[String_Ctor] = memoryManager->allocObject<StringCtor>(global);
    jsObjects[Number_Ctor] = memoryManager->allocObject<NumberCtor>(global);
    jsObjects[Boolean_Ctor] = memoryManager->allocObject<BooleanCtor>(global);
    jsObjects[Array_Ctor] = memoryManager->allocObject<ArrayCtor>(global);
    jsObjects[Function_Ctor] = memoryManager->allocObject<FunctionCtor>(global);
    jsObjects[Date_Ctor] = memoryManager->allocObject<DateCtor>(global);
    jsObjects[RegExp_Ctor] = memoryManager->allocObject<RegExpCtor>(global);
    jsObjects[Error_Ctor] = memoryManager->allocObject<ErrorCtor>(global);
    jsObjects[EvalError_Ctor] = memoryManager->allocObject<EvalErrorCtor>(global);
    jsObjects[RangeError_Ctor] = memoryManager->allocObject<RangeErrorCtor>(global);
    jsObjects[ReferenceError_Ctor] = memoryManager->allocObject<ReferenceErrorCtor>(global);
    jsObjects[SyntaxError_Ctor] = memoryManager->allocObject<SyntaxErrorCtor>(global);
    jsObjects[TypeError_Ctor] = memoryManager->allocObject<TypeErrorCtor>(global);
    jsObjects[URIError_Ctor] = memoryManager->allocObject<URIErrorCtor>(global);

    static_cast<ObjectPrototype *>(objectPrototype())->init(this, objectCtor());
    static_cast<StringPrototype *>(stringPrototype())->init(this, stringCtor());
    static_cast<NumberPrototype *>(numberPrototype())->init(this, numberCtor());
    static_cast<BooleanPrototype *>(booleanPrototype())->init(this, booleanCtor());
    static_cast<ArrayPrototype *>(arrayPrototype())->init(this, arrayCtor());
    static_cast<PropertyListPrototype *>(propertyListPrototype())->init(this);
    static_cast<DatePrototype *>(datePrototype())->init(this, dateCtor());
    static_cast<FunctionPrototype *>(functionPrototype())->init(this, functionCtor());
    static_cast<RegExpPrototype *>(regExpPrototype())->init(this, regExpCtor());
    static_cast<ErrorPrototype *>(errorPrototype())->init(this, errorCtor());
    static_cast<EvalErrorPrototype *>(evalErrorPrototype())->init(this, evalErrorCtor());
    static_cast<RangeErrorPrototype *>(rangeErrorPrototype())->init(this, rangeErrorCtor());
    static_cast<ReferenceErrorPrototype *>(referenceErrorPrototype())->init(this, referenceErrorCtor());
    static_cast<SyntaxErrorPrototype *>(syntaxErrorPrototype())->init(this, syntaxErrorCtor());
    static_cast<TypeErrorPrototype *>(typeErrorPrototype())->init(this, typeErrorCtor());
    static_cast<URIErrorPrototype *>(uRIErrorPrototype())->init(this, uRIErrorCtor());
    static_cast<VariantPrototype *>(variantPrototype())->init();

#if QT_CONFIG(qml_sequence_object)
    sequencePrototype()->cast<SequencePrototype>()->init();
#endif

    // typed arrays

    jsObjects[ArrayBuffer_Ctor] = memoryManager->allocObject<ArrayBufferCtor>(global);
    jsObjects[ArrayBufferProto] = memoryManager->allocObject<ArrayBufferPrototype>();
    static_cast<ArrayBufferPrototype *>(arrayBufferPrototype())->init(this, arrayBufferCtor());

    jsObjects[DataView_Ctor] = memoryManager->allocObject<DataViewCtor>(global);
    jsObjects[DataViewProto] = memoryManager->allocObject<DataViewPrototype>();
    static_cast<DataViewPrototype *>(dataViewPrototype())->init(this, dataViewCtor());
    jsObjects[ValueTypeProto] = (Heap::Base *) nullptr;
    jsObjects[SignalHandlerProto] = (Heap::Base *) nullptr;

    for (int i = 0; i < Heap::TypedArray::NTypes; ++i) {
        static_cast<Value &>(typedArrayCtors[i]) = memoryManager->allocObject<TypedArrayCtor>(global, Heap::TypedArray::Type(i));
        static_cast<Value &>(typedArrayPrototype[i]) = memoryManager->allocObject<TypedArrayPrototype>(Heap::TypedArray::Type(i));
        typedArrayPrototype[i].as<TypedArrayPrototype>()->init(this, static_cast<TypedArrayCtor *>(typedArrayCtors[i].as<Object>()));
    }

    //
    // set up the global object
    //
    rootContext()->d()->activation.set(scope.engine, globalObject->d());
    Q_ASSERT(globalObject->d()->vtable());

    globalObject->defineDefaultProperty(QStringLiteral("Object"), *objectCtor());
    globalObject->defineDefaultProperty(QStringLiteral("String"), *stringCtor());
    FunctionObject *numberObject = numberCtor();
    globalObject->defineDefaultProperty(QStringLiteral("Number"), *numberObject);
    globalObject->defineDefaultProperty(QStringLiteral("Boolean"), *booleanCtor());
    globalObject->defineDefaultProperty(QStringLiteral("Array"), *arrayCtor());
    globalObject->defineDefaultProperty(QStringLiteral("Function"), *functionCtor());
    globalObject->defineDefaultProperty(QStringLiteral("Date"), *dateCtor());
    globalObject->defineDefaultProperty(QStringLiteral("RegExp"), *regExpCtor());
    globalObject->defineDefaultProperty(QStringLiteral("Error"), *errorCtor());
    globalObject->defineDefaultProperty(QStringLiteral("EvalError"), *evalErrorCtor());
    globalObject->defineDefaultProperty(QStringLiteral("RangeError"), *rangeErrorCtor());
    globalObject->defineDefaultProperty(QStringLiteral("ReferenceError"), *referenceErrorCtor());
    globalObject->defineDefaultProperty(QStringLiteral("SyntaxError"), *syntaxErrorCtor());
    globalObject->defineDefaultProperty(QStringLiteral("TypeError"), *typeErrorCtor());
    globalObject->defineDefaultProperty(QStringLiteral("URIError"), *uRIErrorCtor());

    globalObject->defineDefaultProperty(QStringLiteral("ArrayBuffer"), *arrayBufferCtor());
    globalObject->defineDefaultProperty(QStringLiteral("DataView"), *dataViewCtor());
    for (int i = 0; i < Heap::TypedArray::NTypes; ++i)
        globalObject->defineDefaultProperty((str = typedArrayCtors[i].as<FunctionObject>()->name())->toQString(), typedArrayCtors[i]);
    ScopedObject o(scope);
    globalObject->defineDefaultProperty(QStringLiteral("Math"), (o = memoryManager->allocObject<MathObject>()));
    globalObject->defineDefaultProperty(QStringLiteral("JSON"), (o = memoryManager->allocObject<JsonObject>()));

    globalObject->defineReadonlyProperty(QStringLiteral("undefined"), Primitive::undefinedValue());
    globalObject->defineReadonlyProperty(QStringLiteral("NaN"), Primitive::fromDouble(std::numeric_limits<double>::quiet_NaN()));
    globalObject->defineReadonlyProperty(QStringLiteral("Infinity"), Primitive::fromDouble(Q_INFINITY));


    jsObjects[Eval_Function] = memoryManager->allocObject<EvalFunction>(global);
    globalObject->defineDefaultProperty(QStringLiteral("eval"), *evalFunction());

    // ES6: 20.1.2.12 &  20.1.2.13:
    // parseInt and parseFloat must be the same FunctionObject on the global &
    // Number object.
    {
        QString piString(QStringLiteral("parseInt"));
        QString pfString(QStringLiteral("parseFloat"));
        Scope scope(this);
        ScopedString pi(scope, newIdentifier(piString));
        ScopedString pf(scope, newIdentifier(pfString));
        ExecutionContext *global = rootContext();
        ScopedFunctionObject parseIntFn(scope, FunctionObject::createBuiltinFunction(global, pi, GlobalFunctions::method_parseInt));
        ScopedFunctionObject parseFloatFn(scope, FunctionObject::createBuiltinFunction(global, pf, GlobalFunctions::method_parseFloat));
        parseIntFn->defineReadonlyConfigurableProperty(id_length(), Primitive::fromInt32(2));
        parseFloatFn->defineReadonlyConfigurableProperty(id_length(), Primitive::fromInt32(1));
        globalObject->defineDefaultProperty(piString, parseIntFn);
        globalObject->defineDefaultProperty(pfString, parseFloatFn);
        numberObject->defineDefaultProperty(piString, parseIntFn);
        numberObject->defineDefaultProperty(pfString, parseFloatFn);
    }

    globalObject->defineDefaultProperty(QStringLiteral("isNaN"), GlobalFunctions::method_isNaN, 1);
    globalObject->defineDefaultProperty(QStringLiteral("isFinite"), GlobalFunctions::method_isFinite, 1);
    globalObject->defineDefaultProperty(QStringLiteral("decodeURI"), GlobalFunctions::method_decodeURI, 1);
    globalObject->defineDefaultProperty(QStringLiteral("decodeURIComponent"), GlobalFunctions::method_decodeURIComponent, 1);
    globalObject->defineDefaultProperty(QStringLiteral("encodeURI"), GlobalFunctions::method_encodeURI, 1);
    globalObject->defineDefaultProperty(QStringLiteral("encodeURIComponent"), GlobalFunctions::method_encodeURIComponent, 1);
    globalObject->defineDefaultProperty(QStringLiteral("escape"), GlobalFunctions::method_escape, 1);
    globalObject->defineDefaultProperty(QStringLiteral("unescape"), GlobalFunctions::method_unescape, 1);

    ScopedString name(scope, newString(QStringLiteral("thrower")));
    jsObjects[ThrowerObject] = FunctionObject::createBuiltinFunction(global, name, ::throwTypeError);
}

ExecutionEngine::~ExecutionEngine()
{
    delete m_multiplyWrappedQObjects;
    m_multiplyWrappedQObjects = nullptr;
    delete identifierTable;
    delete memoryManager;

    while (!compilationUnits.isEmpty())
        (*compilationUnits.begin())->unlink();

    internalClasses[Class_Empty]->destroy();
    delete classPool;
    delete bumperPointerAllocator;
    delete regExpCache;
    delete regExpAllocator;
    delete executableAllocator;
    jsStack->deallocate();
    delete jsStack;
    gcStack->deallocate();
    delete gcStack;
    delete [] argumentsAccessors;
}

#if QT_CONFIG(qml_debug)
void ExecutionEngine::setDebugger(Debugging::Debugger *debugger)
{
    Q_ASSERT(!m_debugger);
    m_debugger.reset(debugger);
}

void ExecutionEngine::setProfiler(Profiling::Profiler *profiler)
{
    Q_ASSERT(!m_profiler);
    m_profiler.reset(profiler);
}
#endif // QT_CONFIG(qml_debug)

void ExecutionEngine::initRootContext()
{
    Scope scope(this);
    Scoped<ExecutionContext> r(scope, memoryManager->allocManaged<ExecutionContext>(sizeof(ExecutionContext::Data)));
    r->d_unchecked()->init(Heap::ExecutionContext::Type_GlobalContext);
    r->d()->activation.set(this, globalObject->d());
    jsObjects[RootContext] = r;
    jsObjects[IntegerNull] = Encode((int)0);
}

InternalClass *ExecutionEngine::newClass(InternalClass *other)
{
    return new (classPool) InternalClass(other);
}

InternalClass *ExecutionEngine::newInternalClass(const VTable *vtable, Object *prototype)
{
    return internalClasses[EngineBase::Class_Empty]->changeVTable(vtable)->changePrototype(prototype ? prototype->d() : nullptr);
}

Heap::Object *ExecutionEngine::newObject()
{
    return memoryManager->allocObject<Object>();
}

Heap::Object *ExecutionEngine::newObject(InternalClass *internalClass, QV4::Object *prototype)
{
    return memoryManager->allocObject<Object>(internalClass, prototype);
}

Heap::String *ExecutionEngine::newString(const QString &s)
{
    Scope scope(this);
    return ScopedString(scope, memoryManager->allocWithStringData<String>(s.length() * sizeof(QChar), s))->d();
}

Heap::String *ExecutionEngine::newIdentifier(const QString &text)
{
    return identifierTable->insertString(text);
}

Heap::Object *ExecutionEngine::newStringObject(const String *string)
{
    return memoryManager->allocObject<StringObject>(string);
}

Heap::Object *ExecutionEngine::newNumberObject(double value)
{
    return memoryManager->allocObject<NumberObject>(value);
}

Heap::Object *ExecutionEngine::newBooleanObject(bool b)
{
    return memoryManager->allocObject<BooleanObject>(b);
}

Heap::ArrayObject *ExecutionEngine::newArrayObject(int count)
{
    Scope scope(this);
    ScopedArrayObject object(scope, memoryManager->allocObject<ArrayObject>());

    if (count) {
        if (count < 0x1000)
            object->arrayReserve(count);
        object->setArrayLengthUnchecked(count);
    }
    return object->d();
}

Heap::ArrayObject *ExecutionEngine::newArrayObject(const Value *values, int length)
{
    Scope scope(this);
    ScopedArrayObject a(scope, memoryManager->allocObject<ArrayObject>());

    if (length) {
        size_t size = sizeof(Heap::ArrayData) + (length-1)*sizeof(Value);
        Heap::SimpleArrayData *d = scope.engine->memoryManager->allocManaged<SimpleArrayData>(size);
        d->init();
        d->type = Heap::ArrayData::Simple;
        d->offset = 0;
        d->values.alloc = length;
        d->values.size = length;
        // this doesn't require a write barrier, things will be ok, when the new array data gets inserted into
        // the parent object
        memcpy(&d->values.values, values, length*sizeof(Value));
        for (int i = 0; i < length; ++i) {
            if (values[i].isManaged()) {
                d->needsMark = true;
                break;
            }
        }
        a->d()->arrayData.set(this, d);
        a->setArrayLengthUnchecked(length);
    }
    return a->d();
}

Heap::ArrayObject *ExecutionEngine::newArrayObject(const QStringList &list)
{
    Scope scope(this);
    ScopedArrayObject object(scope, memoryManager->allocObject<ArrayObject>(list));
    return object->d();
}

Heap::ArrayObject *ExecutionEngine::newArrayObject(InternalClass *internalClass, Object *prototype)
{
    Scope scope(this);
    ScopedArrayObject object(scope, memoryManager->allocObject<ArrayObject>(internalClass, prototype));
    return object->d();
}

Heap::ArrayBuffer *ExecutionEngine::newArrayBuffer(const QByteArray &array)
{
    return memoryManager->allocObject<ArrayBuffer>(array);
}

Heap::ArrayBuffer *ExecutionEngine::newArrayBuffer(size_t length)
{
    return memoryManager->allocObject<ArrayBuffer>(length);
}


Heap::DateObject *ExecutionEngine::newDateObject(const Value &value)
{
    return memoryManager->allocObject<DateObject>(value);
}

Heap::DateObject *ExecutionEngine::newDateObject(const QDateTime &dt)
{
    Scope scope(this);
    Scoped<DateObject> object(scope, memoryManager->allocObject<DateObject>(dt));
    return object->d();
}

Heap::DateObject *ExecutionEngine::newDateObjectFromTime(const QTime &t)
{
    Scope scope(this);
    Scoped<DateObject> object(scope, memoryManager->allocObject<DateObject>(t));
    return object->d();
}

Heap::RegExpObject *ExecutionEngine::newRegExpObject(const QString &pattern, int flags)
{
    bool global = (flags & QV4::CompiledData::RegExp::RegExp_Global);
    bool ignoreCase = (flags & QV4::CompiledData::RegExp::RegExp_IgnoreCase);
    bool multiline = (flags & QV4::CompiledData::RegExp::RegExp_Multiline);

    Scope scope(this);
    Scoped<RegExp> re(scope, RegExp::create(this, pattern, ignoreCase, multiline, global));
    return newRegExpObject(re);
}

Heap::RegExpObject *ExecutionEngine::newRegExpObject(RegExp *re)
{
    return memoryManager->allocObject<RegExpObject>(re);
}

Heap::RegExpObject *ExecutionEngine::newRegExpObject(const QRegExp &re)
{
    return memoryManager->allocObject<RegExpObject>(re);
}

Heap::Object *ExecutionEngine::newErrorObject(const Value &value)
{
    return ErrorObject::create<ErrorObject>(this, value);
}

Heap::Object *ExecutionEngine::newSyntaxErrorObject(const QString &message)
{
    return ErrorObject::create<SyntaxErrorObject>(this, message);
}

Heap::Object *ExecutionEngine::newSyntaxErrorObject(const QString &message, const QString &fileName, int line, int column)
{
    return ErrorObject::create<SyntaxErrorObject>(this, message, fileName, line, column);
}


Heap::Object *ExecutionEngine::newReferenceErrorObject(const QString &message)
{
    return ErrorObject::create<ReferenceErrorObject>(this, message);
}

Heap::Object *ExecutionEngine::newReferenceErrorObject(const QString &message, const QString &fileName, int line, int column)
{
    return ErrorObject::create<ReferenceErrorObject>(this, message, fileName, line, column);
}


Heap::Object *ExecutionEngine::newTypeErrorObject(const QString &message)
{
    return ErrorObject::create<TypeErrorObject>(this, message);
}

Heap::Object *ExecutionEngine::newRangeErrorObject(const QString &message)
{
    return ErrorObject::create<RangeErrorObject>(this, message);
}

Heap::Object *ExecutionEngine::newURIErrorObject(const Value &message)
{
    return ErrorObject::create<URIErrorObject>(this, message);
}

Heap::Object *ExecutionEngine::newVariantObject(const QVariant &v)
{
    return memoryManager->allocObject<VariantObject>(v);
}

Heap::Object *ExecutionEngine::newForEachIteratorObject(Object *o)
{
    Scope scope(this);
    ScopedObject obj(scope, memoryManager->allocObject<ForEachIteratorObject>(o));
    return obj->d();
}

Heap::QmlContext *ExecutionEngine::qmlContext() const
{
    if (!currentStackFrame)
        return nullptr;
    Heap::ExecutionContext *ctx = currentContext()->d();

    if (ctx->type != Heap::ExecutionContext::Type_QmlContext && !ctx->outer)
        return nullptr;

    while (ctx->outer && ctx->outer->type != Heap::ExecutionContext::Type_GlobalContext)
        ctx = ctx->outer;

    Q_ASSERT(ctx);
    if (ctx->type != Heap::ExecutionContext::Type_QmlContext)
        return nullptr;

    return static_cast<Heap::QmlContext *>(ctx);
}

QObject *ExecutionEngine::qmlScopeObject() const
{
    Heap::QmlContext *ctx = qmlContext();
    if (!ctx)
        return nullptr;

    return ctx->qml()->scopeObject;
}

ReturnedValue ExecutionEngine::qmlSingletonWrapper(String *name)
{
    QQmlContextData *ctx = callingQmlContext();
    if (!ctx->imports)
        return Encode::undefined();
    // Search for attached properties, enums and imported scripts
    QQmlTypeNameCache::Result r = ctx->imports->query(name);

    Q_ASSERT(r.isValid());
    Q_ASSERT(r.type.isValid());
    Q_ASSERT(r.type.isSingleton());

    QQmlType::SingletonInstanceInfo *siinfo = r.type.singletonInstanceInfo();
    QQmlEngine *e = qmlEngine();
    siinfo->init(e);

    if (QObject *qobjectSingleton = siinfo->qobjectApi(e))
        return QV4::QObjectWrapper::wrap(this, qobjectSingleton);
    return QJSValuePrivate::convertedToValue(this, siinfo->scriptApi(e));
}

QQmlContextData *ExecutionEngine::callingQmlContext() const
{
    Heap::QmlContext *ctx = qmlContext();
    if (!ctx)
        return nullptr;

    return ctx->qml()->context->contextData();
}

QString CppStackFrame::source() const
{
    return v4Function->sourceFile();
}

QString CppStackFrame::function() const
{
    return v4Function->name()->toQString();
}

int CppStackFrame::lineNumber() const
{
    auto findLine = [](const CompiledData::CodeOffsetToLine &entry, uint offset) {
        return entry.codeOffset < offset;
    };

    const QV4::CompiledData::Function *cf = v4Function->compiledFunction;
    uint offset = instructionPointer;
    const CompiledData::CodeOffsetToLine *lineNumbers = cf->lineNumberTable();
    uint nLineNumbers = cf->nLineNumbers;
    const CompiledData::CodeOffsetToLine *line = std::lower_bound(lineNumbers, lineNumbers + nLineNumbers, offset, findLine) - 1;
    return line->line;
}

ReturnedValue CppStackFrame::thisObject() const {
    return jsFrame->thisObject.asReturnedValue();
}

StackTrace ExecutionEngine::stackTrace(int frameLimit) const
{
    Scope scope(const_cast<ExecutionEngine *>(this));
    ScopedString name(scope);
    StackTrace stack;

    CppStackFrame *f = currentStackFrame;
    while (f && frameLimit) {
        QV4::StackFrame frame;
        frame.source = f->source();
        frame.function = f->function();
        frame.line = qAbs(f->lineNumber());
        frame.column = -1;
        stack.append(frame);
        --frameLimit;
        f = f->parent;
    }

    return stack;
}

/* Helper and "C" linkage exported function to format a GDBMI stacktrace for
 * invocation by a debugger.
 * Sample GDB invocation: print qt_v4StackTrace((void*)0x7fffffffb290)
 * Sample CDB invocation: .call Qt5Qmld!qt_v4StackTrace(0x7fffffffb290) ; gh
 * Note: The helper is there to suppress MSVC warning 4190 about anything
 * with UDT return types in a "C" linkage function. */

static inline char *v4StackTrace(const ExecutionContext *context)
{
    QString result;
    QTextStream str(&result);
    str << "stack=[";
    if (context && context->engine()) {
        const QVector<StackFrame> stackTrace = context->engine()->stackTrace(20);
        for (int i = 0; i < stackTrace.size(); ++i) {
            if (i)
                str << ',';
            const QUrl url(stackTrace.at(i).source);
            const QString fileName = url.isLocalFile() ? url.toLocalFile() : url.toString();
            str << "frame={level=\"" << i << "\",func=\"" << stackTrace.at(i).function
                << "\",file=\"" << fileName << "\",fullname=\"" << fileName
                << "\",line=\"" << stackTrace.at(i).line << "\",language=\"js\"}";
        }
    }
    str << ']';
    return qstrdup(result.toLocal8Bit().constData());
}

extern "C" Q_QML_EXPORT char *qt_v4StackTrace(void *executionContext)
{
    return v4StackTrace(reinterpret_cast<const ExecutionContext *>(executionContext));
}

QUrl ExecutionEngine::resolvedUrl(const QString &file)
{
    QUrl src(file);
    if (!src.isRelative())
        return src;

    QUrl base;
    CppStackFrame *f = currentStackFrame;
    while (f) {
        if (f->v4Function) {
            base = f->v4Function->finalUrl();
            break;
        }
        f = f->parent;
    }

    if (base.isEmpty() && globalCode)
        base = globalCode->finalUrl();

    if (base.isEmpty())
        return src;

    return base.resolved(src);
}

void ExecutionEngine::requireArgumentsAccessors(int n)
{
    if (n <= nArgumentsAccessors)
        return;

    Scope scope(this);
    ScopedFunctionObject get(scope);
    ScopedFunctionObject set(scope);

    if (n >= nArgumentsAccessors) {
        Property *oldAccessors = argumentsAccessors;
        int oldSize = nArgumentsAccessors;
        nArgumentsAccessors = qMax(8, n);
        argumentsAccessors = new Property[nArgumentsAccessors];
        if (oldAccessors) {
            memcpy(argumentsAccessors, oldAccessors, oldSize*sizeof(Property));
            delete [] oldAccessors;
        }
        ExecutionContext *global = rootContext();
        for (int i = oldSize; i < nArgumentsAccessors; ++i) {
            argumentsAccessors[i].value = ScopedValue(scope, memoryManager->allocObject<ArgumentsGetterFunction>(global, i));
            argumentsAccessors[i].set = ScopedValue(scope, memoryManager->allocObject<ArgumentsSetterFunction>(global, i));
        }
    }
}

void ExecutionEngine::markObjects(MarkStack *markStack)
{
    identifierTable->mark(markStack);

    for (int i = 0; i < nArgumentsAccessors; ++i) {
        const Property &pd = argumentsAccessors[i];
        if (Heap::FunctionObject *getter = pd.getter())
            getter->mark(markStack);
        if (Heap::FunctionObject *setter = pd.setter())
            setter->mark(markStack);
    }

    classPool->markObjects(markStack);
    markStack->drain();

    for (auto compilationUnit: compilationUnits) {
        compilationUnit->markObjects(markStack);
        markStack->drain();
    }
}

ReturnedValue ExecutionEngine::throwError(const Value &value)
{
    // we can get in here with an exception already set, as the runtime
    // doesn't check after every operation that can throw.
    // in this case preserve the first exception to give correct error
    // information
    if (hasException)
        return Encode::undefined();

    hasException = true;
    *exceptionValue = value;
    QV4::Scope scope(this);
    QV4::Scoped<ErrorObject> error(scope, value);
    if (!!error)
        exceptionStackTrace = *error->d()->stackTrace;
    else
        exceptionStackTrace = stackTrace();

    if (QV4::Debugging::Debugger *debug = debugger())
        debug->aboutToThrow();

    return Encode::undefined();
}

ReturnedValue ExecutionEngine::catchException(StackTrace *trace)
{
    Q_ASSERT(hasException);
    if (trace)
        *trace = exceptionStackTrace;
    exceptionStackTrace.clear();
    hasException = false;
    ReturnedValue res = exceptionValue->asReturnedValue();
    *exceptionValue = Primitive::emptyValue();
    return res;
}

ReturnedValue ExecutionEngine::throwError(const QString &message)
{
    Scope scope(this);
    ScopedValue v(scope, newString(message));
    v = newErrorObject(v);
    return throwError(v);
}

ReturnedValue ExecutionEngine::throwSyntaxError(const QString &message, const QString &fileName, int line, int column)
{
    Scope scope(this);
    ScopedObject error(scope, newSyntaxErrorObject(message, fileName, line, column));
    return throwError(error);
}

ReturnedValue ExecutionEngine::throwSyntaxError(const QString &message)
{
    Scope scope(this);
    ScopedObject error(scope, newSyntaxErrorObject(message));
    return throwError(error);
}


ReturnedValue ExecutionEngine::throwTypeError()
{
    Scope scope(this);
    ScopedObject error(scope, newTypeErrorObject(QStringLiteral("Type error")));
    return throwError(error);
}

ReturnedValue ExecutionEngine::throwTypeError(const QString &message)
{
    Scope scope(this);
    ScopedObject error(scope, newTypeErrorObject(message));
    return throwError(error);
}

ReturnedValue ExecutionEngine::throwReferenceError(const Value &value)
{
    Scope scope(this);
    ScopedString s(scope, value.toString(this));
    QString msg = s->toQString() + QLatin1String(" is not defined");
    ScopedObject error(scope, newReferenceErrorObject(msg));
    return throwError(error);
}

ReturnedValue ExecutionEngine::throwReferenceError(const QString &message, const QString &fileName, int line, int column)
{
    Scope scope(this);
    QString msg = message;
    ScopedObject error(scope, newReferenceErrorObject(msg, fileName, line, column));
    return throwError(error);
}

ReturnedValue ExecutionEngine::throwRangeError(const QString &message)
{
    Scope scope(this);
    ScopedObject error(scope, newRangeErrorObject(message));
    return throwError(error);
}

ReturnedValue ExecutionEngine::throwRangeError(const Value &value)
{
    Scope scope(this);
    ScopedString s(scope, value.toString(this));
    QString msg = s->toQString() + QLatin1String(" out of range");
    ScopedObject error(scope, newRangeErrorObject(msg));
    return throwError(error);
}

ReturnedValue ExecutionEngine::throwURIError(const Value &msg)
{
    Scope scope(this);
    ScopedObject error(scope, newURIErrorObject(msg));
    return throwError(error);
}

ReturnedValue ExecutionEngine::throwUnimplemented(const QString &message)
{
    Scope scope(this);
    ScopedValue v(scope, newString(QLatin1String("Unimplemented ") + message));
    v = newErrorObject(v);
    return throwError(v);
}


QQmlError ExecutionEngine::catchExceptionAsQmlError()
{
    QV4::StackTrace trace;
    QV4::Scope scope(this);
    QV4::ScopedValue exception(scope, catchException(&trace));
    QQmlError error;
    if (!trace.isEmpty()) {
        QV4::StackFrame frame = trace.constFirst();
        error.setUrl(QUrl(frame.source));
        error.setLine(frame.line);
        error.setColumn(frame.column);
    }
    QV4::Scoped<QV4::ErrorObject> errorObj(scope, exception);
    if (!!errorObj && errorObj->asSyntaxError()) {
        QV4::ScopedString m(scope, newString(QStringLiteral("message")));
        QV4::ScopedValue v(scope, errorObj->get(m));
        error.setDescription(v->toQStringNoThrow());
    } else
        error.setDescription(exception->toQStringNoThrow());
    return error;
}

// Variant conversion code

typedef QSet<QV4::Heap::Object *> V4ObjectSet;
static QVariant toVariant(QV4::ExecutionEngine *e, const QV4::Value &value, int typeHint, bool createJSValueForObjects, V4ObjectSet *visitedObjects);
static QObject *qtObjectFromJS(QV4::ExecutionEngine *engine, const QV4::Value &value);
static QVariant objectToVariant(QV4::ExecutionEngine *e, const QV4::Object *o, V4ObjectSet *visitedObjects = nullptr);
static bool convertToNativeQObject(QV4::ExecutionEngine *e, const QV4::Value &value,
                            const QByteArray &targetType,
                            void **result);
static QV4::ReturnedValue variantListToJS(QV4::ExecutionEngine *v4, const QVariantList &lst);
static QV4::ReturnedValue variantMapToJS(QV4::ExecutionEngine *v4, const QVariantMap &vmap);
static QV4::ReturnedValue variantToJS(QV4::ExecutionEngine *v4, const QVariant &value)
{
    return v4->metaTypeToJS(value.userType(), value.constData());
}


QVariant ExecutionEngine::toVariant(const Value &value, int typeHint, bool createJSValueForObjects)
{
    return ::toVariant(this, value, typeHint, createJSValueForObjects, nullptr);
}


static QVariant toVariant(QV4::ExecutionEngine *e, const QV4::Value &value, int typeHint, bool createJSValueForObjects, V4ObjectSet *visitedObjects)
{
    Q_ASSERT (!value.isEmpty());
    QV4::Scope scope(e);

    if (const QV4::VariantObject *v = value.as<QV4::VariantObject>())
        return v->d()->data();

    if (typeHint == QVariant::Bool)
        return QVariant(value.toBoolean());

    if (typeHint == QMetaType::QJsonValue)
        return QVariant::fromValue(QV4::JsonObject::toJsonValue(value));

    if (typeHint == qMetaTypeId<QJSValue>())
        return QVariant::fromValue(QJSValue(e, value.asReturnedValue()));

    if (value.as<QV4::Object>()) {
        QV4::ScopedObject object(scope, value);
        if (typeHint == QMetaType::QJsonObject
                   && !value.as<ArrayObject>() && !value.as<FunctionObject>()) {
            return QVariant::fromValue(QV4::JsonObject::toJsonObject(object));
        } else if (QV4::QObjectWrapper *wrapper = object->as<QV4::QObjectWrapper>()) {
            return qVariantFromValue<QObject *>(wrapper->object());
        } else if (object->as<QV4::QQmlContextWrapper>()) {
            return QVariant();
        } else if (QV4::QQmlTypeWrapper *w = object->as<QV4::QQmlTypeWrapper>()) {
            return w->toVariant();
        } else if (QV4::QQmlValueTypeWrapper *v = object->as<QV4::QQmlValueTypeWrapper>()) {
            return v->toVariant();
        } else if (QV4::QmlListWrapper *l = object->as<QV4::QmlListWrapper>()) {
            return l->toVariant();
#if QT_CONFIG(qml_sequence_object)
        } else if (object->isListType()) {
            return QV4::SequencePrototype::toVariant(object);
#endif
        }
    }

    if (value.as<ArrayObject>()) {
        QV4::ScopedArrayObject a(scope, value);
        if (typeHint == qMetaTypeId<QList<QObject *> >()) {
            QList<QObject *> list;
            uint length = a->getLength();
            QV4::Scoped<QV4::QObjectWrapper> qobjectWrapper(scope);
            for (uint ii = 0; ii < length; ++ii) {
                qobjectWrapper = a->getIndexed(ii);
                if (!!qobjectWrapper) {
                    list << qobjectWrapper->object();
                } else {
                    list << 0;
                }
            }

            return qVariantFromValue<QList<QObject*> >(list);
        } else if (typeHint == QMetaType::QJsonArray) {
            return QVariant::fromValue(QV4::JsonObject::toJsonArray(a));
        }

#if QT_CONFIG(qml_sequence_object)
        bool succeeded = false;
        QVariant retn = QV4::SequencePrototype::toVariant(value, typeHint, &succeeded);
        if (succeeded)
            return retn;
#endif
    }

    if (value.isUndefined())
        return QVariant();
    if (value.isNull())
        return QVariant::fromValue(nullptr);
    if (value.isBoolean())
        return value.booleanValue();
    if (value.isInteger())
        return value.integerValue();
    if (value.isNumber())
        return value.asDouble();
    if (String *s = value.stringValue()) {
        const QString &str = s->toQString();
        // QChars are stored as a strings
        if (typeHint == QVariant::Char && str.size() == 1)
            return str.at(0);
        return str;
    }
#if QT_CONFIG(qml_locale)
    if (const QV4::QQmlLocaleData *ld = value.as<QV4::QQmlLocaleData>())
        return *ld->d()->locale;
#endif
    if (const QV4::DateObject *d = value.as<DateObject>())
        return d->toQDateTime();
    if (const ArrayBuffer *d = value.as<ArrayBuffer>())
        return d->asByteArray();
    // NOTE: since we convert QTime to JS Date, round trip will change the variant type (to QDateTime)!

    QV4::ScopedObject o(scope, value);
    Q_ASSERT(o);

    if (QV4::RegExpObject *re = o->as<QV4::RegExpObject>())
        return re->toQRegExp();

    if (createJSValueForObjects)
        return QVariant::fromValue(QJSValue(scope.engine, o->asReturnedValue()));

    return objectToVariant(e, o, visitedObjects);
}

static QVariant objectToVariant(QV4::ExecutionEngine *e, const QV4::Object *o, V4ObjectSet *visitedObjects)
{
    Q_ASSERT(o);

    V4ObjectSet recursionGuardSet;
    if (!visitedObjects) {
        visitedObjects = &recursionGuardSet;
    } else if (visitedObjects->contains(o->d())) {
        // Avoid recursion.
        // For compatibility with QVariant{List,Map} conversion, we return an
        // empty object (and no error is thrown).
        if (o->as<ArrayObject>())
            return QVariantList();
        return QVariantMap();
    }
    visitedObjects->insert(o->d());

    QVariant result;

    if (o->as<ArrayObject>()) {
        QV4::Scope scope(e);
        QV4::ScopedArrayObject a(scope, o->asReturnedValue());
        QV4::ScopedValue v(scope);
        QVariantList list;

        int length = a->getLength();
        for (int ii = 0; ii < length; ++ii) {
            v = a->getIndexed(ii);
            list << ::toVariant(e, v, -1, /*createJSValueForObjects*/false, visitedObjects);
        }

        result = list;
    } else if (!o->as<FunctionObject>()) {
        QVariantMap map;
        QV4::Scope scope(e);
        QV4::ObjectIterator it(scope, o, QV4::ObjectIterator::EnumerableOnly);
        QV4::ScopedValue name(scope);
        QV4::ScopedValue val(scope);
        while (1) {
            name = it.nextPropertyNameAsString(val);
            if (name->isNull())
                break;

            QString key = name->toQStringNoThrow();
            map.insert(key, ::toVariant(e, val, /*type hint*/-1, /*createJSValueForObjects*/false, visitedObjects));
        }

        result = map;
    }

    visitedObjects->remove(o->d());
    return result;
}

static QV4::ReturnedValue arrayFromVariantList(QV4::ExecutionEngine *e, const QVariantList &list)
{
    QV4::Scope scope(e);
    QV4::ScopedArrayObject a(scope, e->newArrayObject());
    int len = list.count();
    a->arrayReserve(len);
    QV4::ScopedValue v(scope);
    for (int ii = 0; ii < len; ++ii)
        a->arrayPut(ii, (v = scope.engine->fromVariant(list.at(ii))));

    a->setArrayLengthUnchecked(len);
    return a.asReturnedValue();
}

static QV4::ReturnedValue objectFromVariantMap(QV4::ExecutionEngine *e, const QVariantMap &map)
{
    QV4::Scope scope(e);
    QV4::ScopedObject o(scope, e->newObject());
    QV4::ScopedString s(scope);
    QV4::ScopedValue v(scope);
    for (QVariantMap::const_iterator iter = map.begin(), cend = map.end(); iter != cend; ++iter) {
        s = e->newString(iter.key());
        uint idx = s->asArrayIndex();
        if (idx > 16 && (!o->arrayData() || idx > o->arrayData()->length() * 2))
            o->initSparseArray();
        o->put(s, (v = e->fromVariant(iter.value())));
    }
    return o.asReturnedValue();
}

Q_CORE_EXPORT QString qt_regexp_toCanonical(const QString &, QRegExp::PatternSyntax);

QV4::ReturnedValue QV4::ExecutionEngine::fromVariant(const QVariant &variant)
{
    int type = variant.userType();
    const void *ptr = variant.constData();

    if (type < QMetaType::User) {
        switch (QMetaType::Type(type)) {
            case QMetaType::UnknownType:
            case QMetaType::Void:
                return QV4::Encode::undefined();
            case QMetaType::Nullptr:
            case QMetaType::VoidStar:
                return QV4::Encode::null();
            case QMetaType::Bool:
                return QV4::Encode(*reinterpret_cast<const bool*>(ptr));
            case QMetaType::Int:
                return QV4::Encode(*reinterpret_cast<const int*>(ptr));
            case QMetaType::UInt:
                return QV4::Encode(*reinterpret_cast<const uint*>(ptr));
            case QMetaType::LongLong:
                return QV4::Encode((double)*reinterpret_cast<const qlonglong*>(ptr));
            case QMetaType::ULongLong:
                return QV4::Encode((double)*reinterpret_cast<const qulonglong*>(ptr));
            case QMetaType::Double:
                return QV4::Encode(*reinterpret_cast<const double*>(ptr));
            case QMetaType::QString:
                return newString(*reinterpret_cast<const QString*>(ptr))->asReturnedValue();
            case QMetaType::QByteArray:
                return newArrayBuffer(*reinterpret_cast<const QByteArray*>(ptr))->asReturnedValue();
            case QMetaType::Float:
                return QV4::Encode(*reinterpret_cast<const float*>(ptr));
            case QMetaType::Short:
                return QV4::Encode((int)*reinterpret_cast<const short*>(ptr));
            case QMetaType::UShort:
                return QV4::Encode((int)*reinterpret_cast<const unsigned short*>(ptr));
            case QMetaType::Char:
                return QV4::Encode((int)*reinterpret_cast<const char*>(ptr));
            case QMetaType::UChar:
                return QV4::Encode((int)*reinterpret_cast<const unsigned char*>(ptr));
            case QMetaType::QChar:
                return newString(*reinterpret_cast<const QChar *>(ptr))->asReturnedValue();
            case QMetaType::QDateTime:
                return QV4::Encode(newDateObject(*reinterpret_cast<const QDateTime *>(ptr)));
            case QMetaType::QDate:
                return QV4::Encode(newDateObject(QDateTime(*reinterpret_cast<const QDate *>(ptr), QTime(0, 0, 0), Qt::UTC)));
            case QMetaType::QTime:
                return QV4::Encode(newDateObjectFromTime(*reinterpret_cast<const QTime *>(ptr)));
            case QMetaType::QRegExp:
                return QV4::Encode(newRegExpObject(*reinterpret_cast<const QRegExp *>(ptr)));
            case QMetaType::QObjectStar:
                return QV4::QObjectWrapper::wrap(this, *reinterpret_cast<QObject* const *>(ptr));
#if QT_CONFIG(qml_sequence_object)
            case QMetaType::QStringList:
                {
                bool succeeded = false;
                QV4::Scope scope(this);
                QV4::ScopedValue retn(scope, QV4::SequencePrototype::fromVariant(this, variant, &succeeded));
                if (succeeded)
                    return retn->asReturnedValue();
                return QV4::Encode(newArrayObject(*reinterpret_cast<const QStringList *>(ptr)));
                }
#endif
            case QMetaType::QVariantList:
                return arrayFromVariantList(this, *reinterpret_cast<const QVariantList *>(ptr));
            case QMetaType::QVariantMap:
                return objectFromVariantMap(this, *reinterpret_cast<const QVariantMap *>(ptr));
            case QMetaType::QJsonValue:
                return QV4::JsonObject::fromJsonValue(this, *reinterpret_cast<const QJsonValue *>(ptr));
            case QMetaType::QJsonObject:
                return QV4::JsonObject::fromJsonObject(this, *reinterpret_cast<const QJsonObject *>(ptr));
            case QMetaType::QJsonArray:
                return QV4::JsonObject::fromJsonArray(this, *reinterpret_cast<const QJsonArray *>(ptr));
#if QT_CONFIG(qml_locale)
            case QMetaType::QLocale:
                return QQmlLocale::wrap(this, *reinterpret_cast<const QLocale*>(ptr));
#endif
            default:
                break;
        }

        if (const QMetaObject *vtmo = QQmlValueTypeFactory::metaObjectForMetaType(type))
            return QV4::QQmlValueTypeWrapper::create(this, variant, vtmo, type);
    } else {
        QV4::Scope scope(this);
        if (type == qMetaTypeId<QQmlListReference>()) {
            typedef QQmlListReferencePrivate QDLRP;
            QDLRP *p = QDLRP::get((QQmlListReference*)const_cast<void *>(ptr));
            if (p->object) {
                return QV4::QmlListWrapper::create(scope.engine, p->property, p->propertyType);
            } else {
                return QV4::Encode::null();
            }
        } else if (type == qMetaTypeId<QJSValue>()) {
            const QJSValue *value = reinterpret_cast<const QJSValue *>(ptr);
            return QJSValuePrivate::convertedToValue(this, *value);
        } else if (type == qMetaTypeId<QList<QObject *> >()) {
            // XXX Can this be made more by using Array as a prototype and implementing
            // directly against QList<QObject*>?
            const QList<QObject *> &list = *(const QList<QObject *>*)ptr;
            QV4::ScopedArrayObject a(scope, newArrayObject());
            a->arrayReserve(list.count());
            QV4::ScopedValue v(scope);
            for (int ii = 0; ii < list.count(); ++ii)
                a->arrayPut(ii, (v = QV4::QObjectWrapper::wrap(this, list.at(ii))));
            a->setArrayLengthUnchecked(list.count());
            return a.asReturnedValue();
        } else if (QMetaType::typeFlags(type) & QMetaType::PointerToQObject) {
            return QV4::QObjectWrapper::wrap(this, *reinterpret_cast<QObject* const *>(ptr));
        }

        bool objOk;
        QObject *obj = QQmlMetaType::toQObject(variant, &objOk);
        if (objOk)
            return QV4::QObjectWrapper::wrap(this, obj);

#if QT_CONFIG(qml_sequence_object)
        bool succeeded = false;
        QV4::ScopedValue retn(scope, QV4::SequencePrototype::fromVariant(this, variant, &succeeded));
        if (succeeded)
            return retn->asReturnedValue();
#endif

        if (const QMetaObject *vtmo = QQmlValueTypeFactory::metaObjectForMetaType(type))
            return QV4::QQmlValueTypeWrapper::create(this, variant, vtmo, type);
    }

    // XXX TODO: To be compatible, we still need to handle:
    //    + QObjectList
    //    + QList<int>

    return QV4::Encode(newVariantObject(variant));
}

QVariantMap ExecutionEngine::variantMapFromJS(const Object *o)
{
    return objectToVariant(this, o).toMap();
}


// Converts a QVariantList to JS.
// The result is a new Array object with length equal to the length
// of the QVariantList, and the elements being the QVariantList's
// elements converted to JS, recursively.
static QV4::ReturnedValue variantListToJS(QV4::ExecutionEngine *v4, const QVariantList &lst)
{
    QV4::Scope scope(v4);
    QV4::ScopedArrayObject a(scope, v4->newArrayObject());
    a->arrayReserve(lst.size());
    QV4::ScopedValue v(scope);
    for (int i = 0; i < lst.size(); i++)
        a->arrayPut(i, (v = variantToJS(v4, lst.at(i))));
    a->setArrayLengthUnchecked(lst.size());
    return a.asReturnedValue();
}

// Converts a QVariantMap to JS.
// The result is a new Object object with property names being
// the keys of the QVariantMap, and values being the values of
// the QVariantMap converted to JS, recursively.
static QV4::ReturnedValue variantMapToJS(QV4::ExecutionEngine *v4, const QVariantMap &vmap)
{
    QV4::Scope scope(v4);
    QV4::ScopedObject o(scope, v4->newObject());
    QV4::ScopedString s(scope);
    QV4::ScopedValue v(scope);
    for (QVariantMap::const_iterator it = vmap.constBegin(), cend = vmap.constEnd(); it != cend; ++it) {
        s = v4->newIdentifier(it.key());
        v = variantToJS(v4, it.value());
        uint idx = s->asArrayIndex();
        if (idx < UINT_MAX)
            o->arraySet(idx, v);
        else
            o->insertMember(s, v);
    }
    return o.asReturnedValue();
}

// Converts the meta-type defined by the given type and data to JS.
// Returns the value if conversion succeeded, an empty handle otherwise.
QV4::ReturnedValue ExecutionEngine::metaTypeToJS(int type, const void *data)
{
    Q_ASSERT(data != nullptr);

    // check if it's one of the types we know
    switch (QMetaType::Type(type)) {
    case QMetaType::UnknownType:
    case QMetaType::Void:
        return QV4::Encode::undefined();
    case QMetaType::Nullptr:
    case QMetaType::VoidStar:
        return QV4::Encode::null();
    case QMetaType::Bool:
        return QV4::Encode(*reinterpret_cast<const bool*>(data));
    case QMetaType::Int:
        return QV4::Encode(*reinterpret_cast<const int*>(data));
    case QMetaType::UInt:
        return QV4::Encode(*reinterpret_cast<const uint*>(data));
    case QMetaType::LongLong:
        return QV4::Encode(double(*reinterpret_cast<const qlonglong*>(data)));
    case QMetaType::ULongLong:
#if defined(Q_OS_WIN) && defined(_MSC_FULL_VER) && _MSC_FULL_VER <= 12008804
#pragma message("** NOTE: You need the Visual Studio Processor Pack to compile support for 64bit unsigned integers.")
        return QV4::Encode(double((qlonglong)*reinterpret_cast<const qulonglong*>(data)));
#elif defined(Q_CC_MSVC) && !defined(Q_CC_MSVC_NET)
        return QV4::Encode(double((qlonglong)*reinterpret_cast<const qulonglong*>(data)));
#else
        return QV4::Encode(double(*reinterpret_cast<const qulonglong*>(data)));
#endif
    case QMetaType::Double:
        return QV4::Encode(*reinterpret_cast<const double*>(data));
    case QMetaType::QString:
        return newString(*reinterpret_cast<const QString*>(data))->asReturnedValue();
    case QMetaType::QByteArray:
        return newArrayBuffer(*reinterpret_cast<const QByteArray*>(data))->asReturnedValue();
    case QMetaType::Float:
        return QV4::Encode(*reinterpret_cast<const float*>(data));
    case QMetaType::Short:
        return QV4::Encode((int)*reinterpret_cast<const short*>(data));
    case QMetaType::UShort:
        return QV4::Encode((int)*reinterpret_cast<const unsigned short*>(data));
    case QMetaType::Char:
        return QV4::Encode((int)*reinterpret_cast<const char*>(data));
    case QMetaType::UChar:
        return QV4::Encode((int)*reinterpret_cast<const unsigned char*>(data));
    case QMetaType::QChar:
        return QV4::Encode((int)(*reinterpret_cast<const QChar*>(data)).unicode());
    case QMetaType::QStringList:
        return QV4::Encode(newArrayObject(*reinterpret_cast<const QStringList *>(data)));
    case QMetaType::QVariantList:
        return variantListToJS(this, *reinterpret_cast<const QVariantList *>(data));
    case QMetaType::QVariantMap:
        return variantMapToJS(this, *reinterpret_cast<const QVariantMap *>(data));
    case QMetaType::QDateTime:
        return QV4::Encode(newDateObject(*reinterpret_cast<const QDateTime *>(data)));
    case QMetaType::QDate:
        return QV4::Encode(newDateObject(QDateTime(*reinterpret_cast<const QDate *>(data))));
    case QMetaType::QRegExp:
        return QV4::Encode(newRegExpObject(*reinterpret_cast<const QRegExp *>(data)));
    case QMetaType::QObjectStar:
        return QV4::QObjectWrapper::wrap(this, *reinterpret_cast<QObject* const *>(data));
    case QMetaType::QVariant:
        return variantToJS(this, *reinterpret_cast<const QVariant*>(data));
    case QMetaType::QJsonValue:
        return QV4::JsonObject::fromJsonValue(this, *reinterpret_cast<const QJsonValue *>(data));
    case QMetaType::QJsonObject:
        return QV4::JsonObject::fromJsonObject(this, *reinterpret_cast<const QJsonObject *>(data));
    case QMetaType::QJsonArray:
        return QV4::JsonObject::fromJsonArray(this, *reinterpret_cast<const QJsonArray *>(data));
    default:
        if (type == qMetaTypeId<QJSValue>()) {
            return QJSValuePrivate::convertedToValue(this, *reinterpret_cast<const QJSValue*>(data));
        } else {
            QByteArray typeName = QMetaType::typeName(type);
            if (typeName.endsWith('*') && !*reinterpret_cast<void* const *>(data)) {
                return QV4::Encode::null();
            }
            QMetaType mt(type);
            if (mt.flags() & QMetaType::IsGadget) {
                Q_ASSERT(mt.metaObject());
                return QV4::QQmlValueTypeWrapper::create(this, QVariant(type, data), mt.metaObject(), type);
            }
            // Fall back to wrapping in a QVariant.
            return QV4::Encode(newVariantObject(QVariant(type, data)));
        }
    }
    Q_UNREACHABLE();
    return 0;
}

ReturnedValue ExecutionEngine::global()
{
    return globalObject->asReturnedValue();
}

// Converts a JS value to a meta-type.
// data must point to a place that can store a value of the given type.
// Returns true if conversion succeeded, false otherwise.
bool ExecutionEngine::metaTypeFromJS(const Value *value, int type, void *data)
{
    // check if it's one of the types we know
    switch (QMetaType::Type(type)) {
    case QMetaType::Bool:
        *reinterpret_cast<bool*>(data) = value->toBoolean();
        return true;
    case QMetaType::Int:
        *reinterpret_cast<int*>(data) = value->toInt32();
        return true;
    case QMetaType::UInt:
        *reinterpret_cast<uint*>(data) = value->toUInt32();
        return true;
    case QMetaType::LongLong:
        *reinterpret_cast<qlonglong*>(data) = qlonglong(value->toInteger());
        return true;
    case QMetaType::ULongLong:
        *reinterpret_cast<qulonglong*>(data) = qulonglong(value->toInteger());
        return true;
    case QMetaType::Double:
        *reinterpret_cast<double*>(data) = value->toNumber();
        return true;
    case QMetaType::QString:
        if (value->isUndefined() || value->isNull())
            *reinterpret_cast<QString*>(data) = QString();
        else
            *reinterpret_cast<QString*>(data) = value->toQString();
        return true;
    case QMetaType::QByteArray:
        if (const ArrayBuffer *ab = value->as<ArrayBuffer>())
            *reinterpret_cast<QByteArray*>(data) = ab->asByteArray();
        else
            *reinterpret_cast<QByteArray*>(data) = QByteArray();
        return true;
    case QMetaType::Float:
        *reinterpret_cast<float*>(data) = value->toNumber();
        return true;
    case QMetaType::Short:
        *reinterpret_cast<short*>(data) = short(value->toInt32());
        return true;
    case QMetaType::UShort:
        *reinterpret_cast<unsigned short*>(data) = value->toUInt16();
        return true;
    case QMetaType::Char:
        *reinterpret_cast<char*>(data) = char(value->toInt32());
        return true;
    case QMetaType::UChar:
        *reinterpret_cast<unsigned char*>(data) = (unsigned char)(value->toInt32());
        return true;
    case QMetaType::QChar:
        if (String *s = value->stringValue()) {
            QString str = s->toQString();
            *reinterpret_cast<QChar*>(data) = str.isEmpty() ? QChar() : str.at(0);
        } else {
            *reinterpret_cast<QChar*>(data) = QChar(ushort(value->toUInt16()));
        }
        return true;
    case QMetaType::QDateTime:
        if (const QV4::DateObject *d = value->as<DateObject>()) {
            *reinterpret_cast<QDateTime *>(data) = d->toQDateTime();
            return true;
        } break;
    case QMetaType::QDate:
        if (const QV4::DateObject *d = value->as<DateObject>()) {
            *reinterpret_cast<QDate *>(data) = d->toQDateTime().date();
            return true;
        } break;
    case QMetaType::QRegExp:
        if (const QV4::RegExpObject *r = value->as<QV4::RegExpObject>()) {
            *reinterpret_cast<QRegExp *>(data) = r->toQRegExp();
            return true;
        } break;
    case QMetaType::QObjectStar: {
        const QV4::QObjectWrapper *qobjectWrapper = value->as<QV4::QObjectWrapper>();
        if (qobjectWrapper || value->isNull()) {
            *reinterpret_cast<QObject* *>(data) = qtObjectFromJS(this, *value);
            return true;
        } break;
    }
    case QMetaType::QStringList: {
        const QV4::ArrayObject *a = value->as<QV4::ArrayObject>();
        if (a) {
            *reinterpret_cast<QStringList *>(data) = a->toQStringList();
            return true;
        }
        break;
    }
    case QMetaType::QVariantList: {
        const QV4::ArrayObject *a = value->as<QV4::ArrayObject>();
        if (a) {
            *reinterpret_cast<QVariantList *>(data) = toVariant(*a, /*typeHint*/-1, /*createJSValueForObjects*/false).toList();
            return true;
        }
        break;
    }
    case QMetaType::QVariantMap: {
        const QV4::Object *o = value->as<QV4::Object>();
        if (o) {
            *reinterpret_cast<QVariantMap *>(data) = variantMapFromJS(o);
            return true;
        }
        break;
    }
    case QMetaType::QVariant:
        *reinterpret_cast<QVariant*>(data) = toVariant(*value, /*typeHint*/-1, /*createJSValueForObjects*/false);
        return true;
    case QMetaType::QJsonValue:
        *reinterpret_cast<QJsonValue *>(data) = QV4::JsonObject::toJsonValue(*value);
        return true;
    case QMetaType::QJsonObject: {
        *reinterpret_cast<QJsonObject *>(data) = QV4::JsonObject::toJsonObject(value->as<Object>());
        return true;
    }
    case QMetaType::QJsonArray: {
        const QV4::ArrayObject *a = value->as<ArrayObject>();
        if (a) {
            *reinterpret_cast<QJsonArray *>(data) = JsonObject::toJsonArray(a);
            return true;
        }
        break;
    }
    default:
    ;
    }

    {
        const QQmlValueTypeWrapper *vtw = value->as<QQmlValueTypeWrapper>();
        if (vtw && vtw->typeId() == type) {
            return vtw->toGadget(data);
        }
    }

#if 0
    if (isQtVariant(value)) {
        const QVariant &var = variantValue(value);
        // ### Enable once constructInPlace() is in qt master.
        if (var.userType() == type) {
            QMetaType::constructInPlace(type, data, var.constData());
            return true;
        }
        if (var.canConvert(type)) {
            QVariant vv = var;
            vv.convert(type);
            Q_ASSERT(vv.userType() == type);
            QMetaType::constructInPlace(type, data, vv.constData());
            return true;
        }

    }
#endif

    // Try to use magic; for compatibility with qjsvalue_cast.

    QByteArray name = QMetaType::typeName(type);
    if (convertToNativeQObject(this, *value, name, reinterpret_cast<void* *>(data)))
        return true;
    if (value->as<QV4::VariantObject>() && name.endsWith('*')) {
        int valueType = QMetaType::type(name.left(name.size()-1));
        QVariant &var = value->as<QV4::VariantObject>()->d()->data();
        if (valueType == var.userType()) {
            // We have T t, T* is requested, so return &t.
            *reinterpret_cast<void* *>(data) = var.data();
            return true;
        } else if (Object *o = value->objectValue()) {
            // Look in the prototype chain.
            QV4::Scope scope(this);
            QV4::ScopedObject proto(scope, o->prototype());
            while (proto) {
                bool canCast = false;
                if (QV4::VariantObject *vo = proto->as<QV4::VariantObject>()) {
                    const QVariant &v = vo->d()->data();
                    canCast = (type == v.userType()) || (valueType && (valueType == v.userType()));
                }
                else if (proto->as<QV4::QObjectWrapper>()) {
                    QByteArray className = name.left(name.size()-1);
                    QV4::ScopedObject p(scope, proto.getPointer());
                    if (QObject *qobject = qtObjectFromJS(this, p))
                        canCast = qobject->qt_metacast(className) != nullptr;
                }
                if (canCast) {
                    QByteArray varTypeName = QMetaType::typeName(var.userType());
                    if (varTypeName.endsWith('*'))
                        *reinterpret_cast<void* *>(data) = *reinterpret_cast<void* *>(var.data());
                    else
                        *reinterpret_cast<void* *>(data) = var.data();
                    return true;
                }
                proto = proto->prototype();
            }
        }
    } else if (value->isNull() && name.endsWith('*')) {
        *reinterpret_cast<void* *>(data) = nullptr;
        return true;
    } else if (type == qMetaTypeId<QJSValue>()) {
        *reinterpret_cast<QJSValue*>(data) = QJSValue(this, value->asReturnedValue());
        return true;
    }

    return false;
}

static bool convertToNativeQObject(QV4::ExecutionEngine *e, const QV4::Value &value, const QByteArray &targetType, void **result)
{
    if (!targetType.endsWith('*'))
        return false;
    if (QObject *qobject = qtObjectFromJS(e, value)) {
        int start = targetType.startsWith("const ") ? 6 : 0;
        QByteArray className = targetType.mid(start, targetType.size()-start-1);
        if (void *instance = qobject->qt_metacast(className)) {
            *result = instance;
            return true;
        }
    }
    return false;
}

static QObject *qtObjectFromJS(QV4::ExecutionEngine *engine, const QV4::Value &value)
{
    if (!value.isObject())
        return nullptr;

    QV4::Scope scope(engine);
    QV4::Scoped<QV4::VariantObject> v(scope, value);

    if (v) {
        QVariant variant = v->d()->data();
        int type = variant.userType();
        if (type == QMetaType::QObjectStar)
            return *reinterpret_cast<QObject* const *>(variant.constData());
    }
    QV4::Scoped<QV4::QObjectWrapper> wrapper(scope, value);
    if (!wrapper)
        return nullptr;
    return wrapper->object();
}


QT_END_NAMESPACE<|MERGE_RESOLUTION|>--- conflicted
+++ resolved
@@ -133,16 +133,10 @@
     , bumperPointerAllocator(new WTF::BumpPointerAllocator)
     , jsStack(new WTF::PageAllocation)
     , gcStack(new WTF::PageAllocation)
-<<<<<<< HEAD
-    , globalCode(0)
-    , v8Engine(0)
-    , publicEngine(jsEngine)
-    , argumentsAccessors(0)
-=======
     , globalCode(nullptr)
     , v8Engine(nullptr)
+    , publicEngine(jsEngine)
     , argumentsAccessors(nullptr)
->>>>>>> e41d0672
     , nArgumentsAccessors(0)
     , m_engineId(engineSerial.fetchAndAddOrdered(1))
     , regExpCache(nullptr)
