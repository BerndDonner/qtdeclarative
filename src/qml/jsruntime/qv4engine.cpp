/****************************************************************************
**
** Copyright (C) 2016 The Qt Company Ltd.
** Contact: https://www.qt.io/licensing/
**
** This file is part of the QtQml module of the Qt Toolkit.
**
** $QT_BEGIN_LICENSE:LGPL$
** Commercial License Usage
** Licensees holding valid commercial Qt licenses may use this file in
** accordance with the commercial license agreement provided with the
** Software or, alternatively, in accordance with the terms contained in
** a written agreement between you and The Qt Company. For licensing terms
** and conditions see https://www.qt.io/terms-conditions. For further
** information use the contact form at https://www.qt.io/contact-us.
**
** GNU Lesser General Public License Usage
** Alternatively, this file may be used under the terms of the GNU Lesser
** General Public License version 3 as published by the Free Software
** Foundation and appearing in the file LICENSE.LGPL3 included in the
** packaging of this file. Please review the following information to
** ensure the GNU Lesser General Public License version 3 requirements
** will be met: https://www.gnu.org/licenses/lgpl-3.0.html.
**
** GNU General Public License Usage
** Alternatively, this file may be used under the terms of the GNU
** General Public License version 2.0 or (at your option) the GNU General
** Public license version 3 or any later version approved by the KDE Free
** Qt Foundation. The licenses are as published by the Free Software
** Foundation and appearing in the file LICENSE.GPL2 and LICENSE.GPL3
** included in the packaging of this file. Please review the following
** information to ensure the GNU General Public License requirements will
** be met: https://www.gnu.org/licenses/gpl-2.0.html and
** https://www.gnu.org/licenses/gpl-3.0.html.
**
** $QT_END_LICENSE$
**
****************************************************************************/
#include <qv4engine_p.h>

#include <private/qv4compileddata_p.h>
#include <private/qv4codegen_p.h>
#include <private/qqmljsdiagnosticmessage_p.h>

#include <QtCore/QTextStream>
#include <QDateTime>
#include <QDir>
#include <QFileInfo>
#include <QLoggingCategory>
#if QT_CONFIG(regularexpression)
#include <QRegularExpression>
#endif

#include <qv4qmlcontext_p.h>
#include <qv4value_p.h>
#include <qv4object_p.h>
#include <qv4objectproto_p.h>
#include <qv4objectiterator_p.h>
#include <qv4setiterator_p.h>
#include <qv4mapiterator_p.h>
#include <qv4arrayiterator_p.h>
#include <qv4arrayobject_p.h>
#include <qv4booleanobject_p.h>
#include <qv4globalobject_p.h>
#include <qv4errorobject_p.h>
#include <qv4functionobject_p.h>
#include "qv4function_p.h"
#include <qv4mathobject_p.h>
#include <qv4numberobject_p.h>
#include <qv4regexpobject_p.h>
#include <qv4regexp_p.h>
#include "qv4symbol_p.h"
#include "qv4setobject_p.h"
#include "qv4mapobject_p.h"
#include <qv4variantobject_p.h>
#include <qv4runtime_p.h>
#include <private/qv4mm_p.h>
#include <qv4argumentsobject_p.h>
#include <qv4dateobject_p.h>
#include <qv4jsonobject_p.h>
#include <qv4stringobject_p.h>
#include <qv4identifiertable_p.h>
#include "qv4debugging_p.h"
#include "qv4profiling_p.h"
#include "qv4executableallocator_p.h"
#include "qv4iterator_p.h"
#include "qv4stringiterator_p.h"
#include "qv4generatorobject_p.h"
#include "qv4reflect_p.h"
#include "qv4proxy_p.h"
#include "qv4stackframe_p.h"
#include "qv4atomics_p.h"

#if QT_CONFIG(qml_sequence_object)
#include "qv4sequenceobject_p.h"
#endif

#include "qv4qobjectwrapper_p.h"
#include "qv4memberdata_p.h"
#include "qv4arraybuffer_p.h"
#include "qv4dataview_p.h"
#include "qv4promiseobject_p.h"
#include "qv4typedarray_p.h"
#include <private/qjsvalue_p.h>
#include <private/qqmltypewrapper_p.h>
#include <private/qqmlvaluetypewrapper_p.h>
#include <private/qqmlvaluetype_p.h>
#include <private/qqmllistwrapper_p.h>
#include <private/qqmllist_p.h>
#include <private/qqmltypeloader_p.h>
#include <private/qqmlbuiltinfunctions_p.h>
#if QT_CONFIG(qml_locale)
#include <private/qqmllocale_p.h>
#endif
#if QT_CONFIG(qml_xml_http_request)
#include <private/qv4domerrors_p.h>
#include <private/qqmlxmlhttprequest_p.h>
#endif
#include <private/qv4sqlerrors_p.h>
#include <qqmlfile.h>

#if USE(PTHREADS)
#  include <pthread.h>
#if !defined(Q_OS_INTEGRITY)
#  include <sys/resource.h>
#endif
#if HAVE(PTHREAD_NP_H)
#  include <pthread_np.h>
#endif
#endif

#ifdef V4_USE_VALGRIND
#include <valgrind/memcheck.h>
#endif

Q_DECLARE_METATYPE(QList<int>)

QT_BEGIN_NAMESPACE

using namespace QV4;

static QBasicAtomicInt engineSerial = Q_BASIC_ATOMIC_INITIALIZER(1);

ReturnedValue throwTypeError(const FunctionObject *b, const QV4::Value *, const QV4::Value *, int)
{
    return b->engine()->throwTypeError();
}

qint32 ExecutionEngine::maxCallDepth = -1;

template <typename ReturnType>
ReturnType convertJSValueToVariantType(const QJSValue &value)
{
    return value.toVariant().value<ReturnType>();
}

static void saveJSValue(QDataStream &stream, const void *data)
{
    const QJSValue *jsv = reinterpret_cast<const QJSValue *>(data);
    quint32 isNullOrUndefined = 0;
    if (jsv->isNull())
        isNullOrUndefined |= 0x1;
    if (jsv->isUndefined())
        isNullOrUndefined |= 0x2;
    stream << isNullOrUndefined;
    if (!isNullOrUndefined)
        reinterpret_cast<const QJSValue*>(data)->toVariant().save(stream);
}

static void restoreJSValue(QDataStream &stream, void *data)
{
    QJSValue *jsv = reinterpret_cast<QJSValue*>(data);

    quint32 isNullOrUndefined;
    stream >> isNullOrUndefined;

    if (isNullOrUndefined & 0x1) {
        *jsv = QJSValue(QJSValue::NullValue);
    } else if (isNullOrUndefined & 0x2) {
        *jsv = QJSValue();
    } else {
        QVariant v;
        v.load(stream);
        QJSValuePrivate::setVariant(jsv, v);
    }
}

ExecutionEngine::ExecutionEngine(QJSEngine *jsEngine)
    : executableAllocator(new QV4::ExecutableAllocator)
    , regExpAllocator(new QV4::ExecutableAllocator)
    , bumperPointerAllocator(new WTF::BumpPointerAllocator)
    , jsStack(new WTF::PageAllocation)
    , gcStack(new WTF::PageAllocation)
    , globalCode(nullptr)
    , publicEngine(jsEngine)
    , m_engineId(engineSerial.fetchAndAddOrdered(1))
    , regExpCache(nullptr)
    , m_multiplyWrappedQObjects(nullptr)
#if QT_CONFIG(qml_jit)
    , m_canAllocateExecutableMemory(OSAllocator::canAllocateExecutableMemory())
#endif
#if QT_CONFIG(qml_xml_http_request)
    , m_xmlHttpRequestData(nullptr)
#endif
    , m_qmlEngine(nullptr)
{
    bool ok = false;
    const int envMaxJSStackSize = qEnvironmentVariableIntValue("QV4_JS_MAX_STACK_SIZE", &ok);
    if (ok && envMaxJSStackSize > 0)
        m_maxJSStackSize = envMaxJSStackSize;

    const int envMaxGCStackSize = qEnvironmentVariableIntValue("QV4_GC_MAX_STACK_SIZE", &ok);
    if (ok && envMaxGCStackSize > 0)
        m_maxGCStackSize = envMaxGCStackSize;

    memoryManager = new QV4::MemoryManager(this);

    if (maxCallDepth == -1) {
<<<<<<< HEAD
        if (qEnvironmentVariableIsSet("QV4_CRASH_ON_STACKOVERFLOW")) {
            maxCallDepth = std::numeric_limits<qint32>::max();
        } else {
            ok = false;
            maxCallDepth = qEnvironmentVariableIntValue("QV4_MAX_CALL_DEPTH", &ok);
            if (!ok || maxCallDepth <= 0) {
#if defined(QT_NO_DEBUG) && !defined(__SANITIZE_ADDRESS__) && !QT_HAS_FEATURE(address_sanitizer)
                maxCallDepth = 1234;
=======
        ok = false;
        maxCallDepth = qEnvironmentVariableIntValue("QV4_MAX_CALL_DEPTH", &ok);
        if (!ok || maxCallDepth <= 0) {
#if defined(QT_NO_DEBUG) && !defined(__SANITIZE_ADDRESS__) && !__has_feature(address_sanitizer)
            maxCallDepth = 1234;
>>>>>>> 896f7725
#else
                // no (tail call) optimization is done, so there'll be a lot mare stack frames active
                maxCallDepth = 200;
#endif
            }
        }
    }
    Q_ASSERT(maxCallDepth > 0);

    // reserve space for the JS stack
    // we allow it to grow to a bit more than m_maxJSStackSize, as we can overshoot due to ScopedValues
    // allocated outside of JIT'ed methods.
    *jsStack = WTF::PageAllocation::allocate(m_maxJSStackSize + 256*1024, WTF::OSAllocator::JSVMStackPages,
                                             /* writable */ true, /* executable */ false,
                                             /* includesGuardPages */ true);
    jsStackBase = (Value *)jsStack->base();
#ifdef V4_USE_VALGRIND
    VALGRIND_MAKE_MEM_UNDEFINED(jsStackBase, m_maxJSStackSize + 256*1024);
#endif

    jsStackTop = jsStackBase;

    *gcStack = WTF::PageAllocation::allocate(m_maxGCStackSize, WTF::OSAllocator::JSVMStackPages,
                                             /* writable */ true, /* executable */ false,
                                             /* includesGuardPages */ true);

    {
        ok = false;
        jitCallCountThreshold = qEnvironmentVariableIntValue("QV4_JIT_CALL_THRESHOLD", &ok);
        if (!ok)
            jitCallCountThreshold = 3;
        if (qEnvironmentVariableIsSet("QV4_FORCE_INTERPRETER"))
            jitCallCountThreshold = std::numeric_limits<int>::max();
    }

    exceptionValue = jsAlloca(1);
    *exceptionValue = Encode::undefined();
    globalObject = static_cast<Object *>(jsAlloca(1));
    jsObjects = jsAlloca(NJSObjects);
    typedArrayPrototype = static_cast<Object *>(jsAlloca(NTypedArrayTypes));
    typedArrayCtors = static_cast<FunctionObject *>(jsAlloca(NTypedArrayTypes));
    jsStrings = jsAlloca(NJSStrings);
    jsSymbols = jsAlloca(NJSSymbols);

    // set up stack limits
    jsStackLimit = jsStackBase + m_maxJSStackSize/sizeof(Value);

    identifierTable = new IdentifierTable(this);

    memset(classes, 0, sizeof(classes));
    classes[Class_Empty] = memoryManager->allocIC<InternalClass>();
    classes[Class_Empty]->init(this);

    classes[Class_MemberData] = classes[Class_Empty]->changeVTable(QV4::MemberData::staticVTable());
    classes[Class_SimpleArrayData] = classes[Class_Empty]->changeVTable(QV4::SimpleArrayData::staticVTable());
    classes[Class_SparseArrayData] = classes[Class_Empty]->changeVTable(QV4::SparseArrayData::staticVTable());
    classes[Class_ExecutionContext] = classes[Class_Empty]->changeVTable(QV4::ExecutionContext::staticVTable());
    classes[Class_CallContext] = classes[Class_Empty]->changeVTable(QV4::CallContext::staticVTable());
    classes[Class_QmlContext] = classes[Class_Empty]->changeVTable(QV4::QmlContext::staticVTable());

    Scope scope(this);
    Scoped<InternalClass> ic(scope);
    ic = classes[Class_Empty]->changeVTable(QV4::Object::staticVTable());
    jsObjects[ObjectProto] = memoryManager->allocObject<ObjectPrototype>(ic->d());
    classes[Class_Object] = ic->changePrototype(objectPrototype()->d());
    classes[Class_QmlContextWrapper] = classes[Class_Object]->changeVTable(QV4::QQmlContextWrapper::staticVTable());

    ic = newInternalClass(QV4::StringObject::staticVTable(), objectPrototype());
    jsObjects[StringProto] = memoryManager->allocObject<StringPrototype>(ic->d(), /*init =*/ false);
    classes[Class_String] = classes[Class_Empty]->changeVTable(QV4::String::staticVTable())->changePrototype(stringPrototype()->d());
    Q_ASSERT(stringPrototype()->d() && classes[Class_String]->prototype);

    jsObjects[SymbolProto] = memoryManager->allocate<SymbolPrototype>();
    classes[Class_Symbol] = classes[EngineBase::Class_Empty]->changeVTable(QV4::Symbol::staticVTable())->changePrototype(symbolPrototype()->d());

    jsStrings[String_Empty] = newIdentifier(QString());
    jsStrings[String_undefined] = newIdentifier(QStringLiteral("undefined"));
    jsStrings[String_null] = newIdentifier(QStringLiteral("null"));
    jsStrings[String_true] = newIdentifier(QStringLiteral("true"));
    jsStrings[String_false] = newIdentifier(QStringLiteral("false"));
    jsStrings[String_boolean] = newIdentifier(QStringLiteral("boolean"));
    jsStrings[String_number] = newIdentifier(QStringLiteral("number"));
    jsStrings[String_string] = newIdentifier(QStringLiteral("string"));
    jsStrings[String_default] = newIdentifier(QStringLiteral("default"));
    jsStrings[String_symbol] = newIdentifier(QStringLiteral("symbol"));
    jsStrings[String_object] = newIdentifier(QStringLiteral("object"));
    jsStrings[String_function] = newIdentifier(QStringLiteral("function"));
    jsStrings[String_length] = newIdentifier(QStringLiteral("length"));
    jsStrings[String_prototype] = newIdentifier(QStringLiteral("prototype"));
    jsStrings[String_constructor] = newIdentifier(QStringLiteral("constructor"));
    jsStrings[String_arguments] = newIdentifier(QStringLiteral("arguments"));
    jsStrings[String_caller] = newIdentifier(QStringLiteral("caller"));
    jsStrings[String_callee] = newIdentifier(QStringLiteral("callee"));
    jsStrings[String_this] = newIdentifier(QStringLiteral("this"));
    jsStrings[String___proto__] = newIdentifier(QStringLiteral("__proto__"));
    jsStrings[String_enumerable] = newIdentifier(QStringLiteral("enumerable"));
    jsStrings[String_configurable] = newIdentifier(QStringLiteral("configurable"));
    jsStrings[String_writable] = newIdentifier(QStringLiteral("writable"));
    jsStrings[String_value] = newIdentifier(QStringLiteral("value"));
    jsStrings[String_get] = newIdentifier(QStringLiteral("get"));
    jsStrings[String_set] = newIdentifier(QStringLiteral("set"));
    jsStrings[String_eval] = newIdentifier(QStringLiteral("eval"));
    jsStrings[String_uintMax] = newIdentifier(QStringLiteral("4294967295"));
    jsStrings[String_name] = newIdentifier(QStringLiteral("name"));
    jsStrings[String_index] = newIdentifier(QStringLiteral("index"));
    jsStrings[String_input] = newIdentifier(QStringLiteral("input"));
    jsStrings[String_toString] = newIdentifier(QStringLiteral("toString"));
    jsStrings[String_toLocaleString] = newIdentifier(QStringLiteral("toLocaleString"));
    jsStrings[String_destroy] = newIdentifier(QStringLiteral("destroy"));
    jsStrings[String_valueOf] = newIdentifier(QStringLiteral("valueOf"));
    jsStrings[String_byteLength] = newIdentifier(QStringLiteral("byteLength"));
    jsStrings[String_byteOffset] = newIdentifier(QStringLiteral("byteOffset"));
    jsStrings[String_buffer] = newIdentifier(QStringLiteral("buffer"));
    jsStrings[String_lastIndex] = newIdentifier(QStringLiteral("lastIndex"));
    jsStrings[String_next] = newIdentifier(QStringLiteral("next"));
    jsStrings[String_done] = newIdentifier(QStringLiteral("done"));
    jsStrings[String_return] = newIdentifier(QStringLiteral("return"));
    jsStrings[String_throw] = newIdentifier(QStringLiteral("throw"));
    jsStrings[String_global] = newIdentifier(QStringLiteral("global"));
    jsStrings[String_ignoreCase] = newIdentifier(QStringLiteral("ignoreCase"));
    jsStrings[String_multiline] = newIdentifier(QStringLiteral("multiline"));
    jsStrings[String_unicode] = newIdentifier(QStringLiteral("unicode"));
    jsStrings[String_sticky] = newIdentifier(QStringLiteral("sticky"));
    jsStrings[String_source] = newIdentifier(QStringLiteral("source"));
    jsStrings[String_flags] = newIdentifier(QStringLiteral("flags"));

    jsSymbols[Symbol_hasInstance] = Symbol::create(this, QStringLiteral("@Symbol.hasInstance"));
    jsSymbols[Symbol_isConcatSpreadable] = Symbol::create(this, QStringLiteral("@Symbol.isConcatSpreadable"));
    jsSymbols[Symbol_iterator] = Symbol::create(this, QStringLiteral("@Symbol.iterator"));
    jsSymbols[Symbol_match] = Symbol::create(this, QStringLiteral("@Symbol.match"));
    jsSymbols[Symbol_replace] = Symbol::create(this, QStringLiteral("@Symbol.replace"));
    jsSymbols[Symbol_search] = Symbol::create(this, QStringLiteral("@Symbol.search"));
    jsSymbols[Symbol_species] = Symbol::create(this, QStringLiteral("@Symbol.species"));
    jsSymbols[Symbol_split] = Symbol::create(this, QStringLiteral("@Symbol.split"));
    jsSymbols[Symbol_toPrimitive] = Symbol::create(this, QStringLiteral("@Symbol.toPrimitive"));
    jsSymbols[Symbol_toStringTag] = Symbol::create(this, QStringLiteral("@Symbol.toStringTag"));
    jsSymbols[Symbol_unscopables] = Symbol::create(this, QStringLiteral("@Symbol.unscopables"));
    jsSymbols[Symbol_revokableProxy] = Symbol::create(this, QStringLiteral("@Proxy.revokableProxy"));

    ic = newInternalClass(ArrayPrototype::staticVTable(), objectPrototype());
    Q_ASSERT(ic->d()->prototype);
    ic = ic->addMember(id_length()->propertyKey(), Attr_NotConfigurable|Attr_NotEnumerable);
    Q_ASSERT(ic->d()->prototype);
    jsObjects[ArrayProto] = memoryManager->allocObject<ArrayPrototype>(ic->d());
    classes[Class_ArrayObject] = ic->changePrototype(arrayPrototype()->d());
    jsObjects[PropertyListProto] = memoryManager->allocate<PropertyListPrototype>();

    Scoped<InternalClass> argsClass(scope);
    argsClass = newInternalClass(ArgumentsObject::staticVTable(), objectPrototype());
    argsClass = argsClass->addMember(id_length()->propertyKey(), Attr_NotEnumerable);
    argsClass = argsClass->addMember(symbol_iterator()->propertyKey(), Attr_Data|Attr_NotEnumerable);
    classes[Class_ArgumentsObject] = argsClass->addMember(id_callee()->propertyKey(), Attr_Data|Attr_NotEnumerable);
    argsClass = newInternalClass(StrictArgumentsObject::staticVTable(), objectPrototype());
    argsClass = argsClass->addMember(id_length()->propertyKey(), Attr_NotEnumerable);
    argsClass = argsClass->addMember(symbol_iterator()->propertyKey(), Attr_Data|Attr_NotEnumerable);
    classes[Class_StrictArgumentsObject] = argsClass->addMember(id_callee()->propertyKey(), Attr_Accessor|Attr_NotConfigurable|Attr_NotEnumerable);

    *static_cast<Value *>(globalObject) = newObject();
    Q_ASSERT(globalObject->d()->vtable());
    initRootContext();

    ic = newInternalClass(QV4::StringObject::staticVTable(), objectPrototype());
    ic = ic->addMember(id_length()->propertyKey(), Attr_ReadOnly);
    classes[Class_StringObject] = ic->changePrototype(stringPrototype()->d());
    Q_ASSERT(classes[Class_StringObject]->verifyIndex(id_length()->propertyKey(), Heap::StringObject::LengthPropertyIndex));

    classes[Class_SymbolObject] = newInternalClass(QV4::SymbolObject::staticVTable(), symbolPrototype());

    jsObjects[NumberProto] = memoryManager->allocate<NumberPrototype>();
    jsObjects[BooleanProto] = memoryManager->allocate<BooleanPrototype>();
    jsObjects[DateProto] = memoryManager->allocate<DatePrototype>();

#if defined(QT_NO_DEBUG) && !defined(QT_FORCE_ASSERTS)
    InternalClassEntry *index = nullptr;
#else
    InternalClassEntry _index;
    auto *index = &_index;
#endif
    ic = newInternalClass(QV4::FunctionPrototype::staticVTable(), objectPrototype());
    auto addProtoHasInstance = [&] {
        // Add an invalid prototype slot, so that all function objects have the same layout
        // This helps speed up instanceof operations and other things where we need to query
        // prototype property (as we always know it's location)
        ic = ic->addMember(id_prototype()->propertyKey(), Attr_Invalid, index);
        Q_ASSERT(index->index == Heap::FunctionObject::Index_Prototype);
        // add an invalid @hasInstance slot, so that we can quickly track whether the
        // hasInstance method has been reimplemented. This is required for a fast
        // instanceof implementation
        ic = ic->addMember(symbol_hasInstance()->propertyKey(), Attr_Invalid, index);
        Q_ASSERT(index->index == Heap::FunctionObject::Index_HasInstance);
    };
    addProtoHasInstance();
    jsObjects[FunctionProto] = memoryManager->allocObject<FunctionPrototype>(ic->d());
    ic = newInternalClass(FunctionObject::staticVTable(), functionPrototype());
    addProtoHasInstance();
    classes[Class_FunctionObject] = ic->d();
    ic = ic->addMember(id_name()->propertyKey(), Attr_ReadOnly, index);
    Q_ASSERT(index->index == Heap::ArrowFunction::Index_Name);
    ic = ic->addMember(id_length()->propertyKey(), Attr_ReadOnly_ButConfigurable, index);
    Q_ASSERT(index->index == Heap::ArrowFunction::Index_Length);
    classes[Class_ArrowFunction] = ic->changeVTable(ArrowFunction::staticVTable());
    ic = ic->changeVTable(MemberFunction::staticVTable());
    classes[Class_MemberFunction] = ic->d();
    ic = ic->changeVTable(GeneratorFunction::staticVTable());
    classes[Class_GeneratorFunction] = ic->d();
    ic = ic->changeVTable(MemberGeneratorFunction::staticVTable());
    classes[Class_MemberGeneratorFunction] = ic->d();

    ic = ic->changeMember(id_prototype()->propertyKey(), Attr_NotConfigurable|Attr_NotEnumerable);
    ic = ic->changeVTable(ScriptFunction::staticVTable());
    classes[Class_ScriptFunction] = ic->d();
    ic = ic->changeVTable(ConstructorFunction::staticVTable());
    classes[Class_ConstructorFunction] = ic->d();

    classes[Class_ObjectProto] = classes[Class_Object]->addMember(id_constructor()->propertyKey(), Attr_NotEnumerable, index);
    Q_ASSERT(index->index == Heap::FunctionObject::Index_ProtoConstructor);

    jsObjects[GeneratorProto] = memoryManager->allocObject<GeneratorPrototype>(classes[Class_Object]);
    classes[Class_GeneratorObject] = newInternalClass(QV4::GeneratorObject::staticVTable(), generatorPrototype());

    ScopedString str(scope);
    classes[Class_RegExp] = classes[Class_Empty]->changeVTable(QV4::RegExp::staticVTable());
    ic = newInternalClass(QV4::RegExpObject::staticVTable(), objectPrototype());
    ic = ic->addMember(id_lastIndex()->propertyKey(), Attr_NotEnumerable|Attr_NotConfigurable, index);
    Q_ASSERT(index->index == RegExpObject::Index_LastIndex);
    jsObjects[RegExpProto] = memoryManager->allocObject<RegExpPrototype>(classes[Class_Object]);
    classes[Class_RegExpObject] = ic->changePrototype(regExpPrototype()->d());

    ic = classes[Class_ArrayObject]->addMember(id_index()->propertyKey(), Attr_Data, index);
    Q_ASSERT(index->index == RegExpObject::Index_ArrayIndex);
    classes[Class_RegExpExecArray] = ic->addMember(id_input()->propertyKey(), Attr_Data, index);
    Q_ASSERT(index->index == RegExpObject::Index_ArrayInput);

    ic = newInternalClass(ErrorObject::staticVTable(), nullptr);
    ic = ic->addMember((str = newIdentifier(QStringLiteral("stack")))->propertyKey(), Attr_Accessor|Attr_NotConfigurable|Attr_NotEnumerable, index);
    Q_ASSERT(index->index == ErrorObject::Index_Stack);
    Q_ASSERT(index->setterIndex == ErrorObject::Index_StackSetter);
    ic = ic->addMember((str = newIdentifier(QStringLiteral("fileName")))->propertyKey(), Attr_Data|Attr_NotEnumerable, index);
    Q_ASSERT(index->index == ErrorObject::Index_FileName);
    ic = ic->addMember((str = newIdentifier(QStringLiteral("lineNumber")))->propertyKey(), Attr_Data|Attr_NotEnumerable, index);
    classes[Class_ErrorObject] = ic->d();
    Q_ASSERT(index->index == ErrorObject::Index_LineNumber);
    classes[Class_ErrorObjectWithMessage] = ic->addMember((str = newIdentifier(QStringLiteral("message")))->propertyKey(), Attr_Data|Attr_NotEnumerable, index);
    Q_ASSERT(index->index == ErrorObject::Index_Message);
    ic = newInternalClass(Object::staticVTable(), objectPrototype());
    ic = ic->addMember(id_constructor()->propertyKey(), Attr_Data|Attr_NotEnumerable, index);
    Q_ASSERT(index->index == ErrorPrototype::Index_Constructor);
    ic = ic->addMember((str = newIdentifier(QStringLiteral("message")))->propertyKey(), Attr_Data|Attr_NotEnumerable, index);
    Q_ASSERT(index->index == ErrorPrototype::Index_Message);
    classes[Class_ErrorProto] = ic->addMember(id_name()->propertyKey(), Attr_Data|Attr_NotEnumerable, index);
    Q_ASSERT(index->index == ErrorPrototype::Index_Name);

    classes[Class_ProxyObject] = classes[Class_Empty]->changeVTable(ProxyObject::staticVTable());
    classes[Class_ProxyFunctionObject] = classes[Class_Empty]->changeVTable(ProxyFunctionObject::staticVTable());

    jsObjects[GetStack_Function] = FunctionObject::createBuiltinFunction(this, str = newIdentifier(QStringLiteral("stack")), ErrorObject::method_get_stack, 0);

    jsObjects[ErrorProto] = memoryManager->allocObject<ErrorPrototype>(classes[Class_ErrorProto]);
    ic = classes[Class_ErrorProto]->changePrototype(errorPrototype()->d());
    jsObjects[EvalErrorProto] = memoryManager->allocObject<EvalErrorPrototype>(ic->d());
    jsObjects[RangeErrorProto] = memoryManager->allocObject<RangeErrorPrototype>(ic->d());
    jsObjects[ReferenceErrorProto] = memoryManager->allocObject<ReferenceErrorPrototype>(ic->d());
    jsObjects[SyntaxErrorProto] = memoryManager->allocObject<SyntaxErrorPrototype>(ic->d());
    jsObjects[TypeErrorProto] = memoryManager->allocObject<TypeErrorPrototype>(ic->d());
    jsObjects[URIErrorProto] = memoryManager->allocObject<URIErrorPrototype>(ic->d());

    jsObjects[VariantProto] = memoryManager->allocate<VariantPrototype>();
    Q_ASSERT(variantPrototype()->getPrototypeOf() == objectPrototype()->d());

#if QT_CONFIG(qml_sequence_object)
    ic = newInternalClass(SequencePrototype::staticVTable(), SequencePrototype::defaultPrototype(this));
    jsObjects[SequenceProto] = ScopedValue(scope, memoryManager->allocObject<SequencePrototype>(ic->d()));
#endif

    ExecutionContext *global = rootContext();

    jsObjects[Object_Ctor] = memoryManager->allocate<ObjectCtor>(global);
    jsObjects[String_Ctor] = memoryManager->allocate<StringCtor>(global);
    jsObjects[Symbol_Ctor] = memoryManager->allocate<SymbolCtor>(global);
    jsObjects[Number_Ctor] = memoryManager->allocate<NumberCtor>(global);
    jsObjects[Boolean_Ctor] = memoryManager->allocate<BooleanCtor>(global);
    jsObjects[Array_Ctor] = memoryManager->allocate<ArrayCtor>(global);
    jsObjects[Function_Ctor] = memoryManager->allocate<FunctionCtor>(global);
    jsObjects[GeneratorFunction_Ctor] = memoryManager->allocate<GeneratorFunctionCtor>(global);
    jsObjects[Date_Ctor] = memoryManager->allocate<DateCtor>(global);
    jsObjects[RegExp_Ctor] = memoryManager->allocate<RegExpCtor>(global);
    jsObjects[Error_Ctor] = memoryManager->allocate<ErrorCtor>(global);
    jsObjects[EvalError_Ctor] = memoryManager->allocate<EvalErrorCtor>(global);
    jsObjects[RangeError_Ctor] = memoryManager->allocate<RangeErrorCtor>(global);
    jsObjects[ReferenceError_Ctor] = memoryManager->allocate<ReferenceErrorCtor>(global);
    jsObjects[SyntaxError_Ctor] = memoryManager->allocate<SyntaxErrorCtor>(global);
    jsObjects[TypeError_Ctor] = memoryManager->allocate<TypeErrorCtor>(global);
    jsObjects[URIError_Ctor] = memoryManager->allocate<URIErrorCtor>(global);
    jsObjects[IteratorProto] = memoryManager->allocate<IteratorPrototype>();

    ic = newInternalClass(ForInIteratorPrototype::staticVTable(), iteratorPrototype());
    jsObjects[ForInIteratorProto] = memoryManager->allocObject<ForInIteratorPrototype>(ic);
    ic = newInternalClass(SetIteratorPrototype::staticVTable(), iteratorPrototype());
    jsObjects[MapIteratorProto] = memoryManager->allocObject<MapIteratorPrototype>(ic);
    ic = newInternalClass(SetIteratorPrototype::staticVTable(), iteratorPrototype());
    jsObjects[SetIteratorProto] = memoryManager->allocObject<SetIteratorPrototype>(ic);
    ic = newInternalClass(ArrayIteratorPrototype::staticVTable(), iteratorPrototype());
    jsObjects[ArrayIteratorProto] = memoryManager->allocObject<ArrayIteratorPrototype>(ic);
    ic = newInternalClass(StringIteratorPrototype::staticVTable(), iteratorPrototype());
    jsObjects[StringIteratorProto] = memoryManager->allocObject<StringIteratorPrototype>(ic);

    str = newString(QStringLiteral("get [Symbol.species]"));
    jsObjects[GetSymbolSpecies] = FunctionObject::createBuiltinFunction(this, str, ArrayPrototype::method_get_species, 0);

    static_cast<ObjectPrototype *>(objectPrototype())->init(this, objectCtor());
    static_cast<StringPrototype *>(stringPrototype())->init(this, stringCtor());
    static_cast<SymbolPrototype *>(symbolPrototype())->init(this, symbolCtor());
    static_cast<NumberPrototype *>(numberPrototype())->init(this, numberCtor());
    static_cast<BooleanPrototype *>(booleanPrototype())->init(this, booleanCtor());
    static_cast<ArrayPrototype *>(arrayPrototype())->init(this, arrayCtor());
    static_cast<PropertyListPrototype *>(propertyListPrototype())->init(this);
    static_cast<DatePrototype *>(datePrototype())->init(this, dateCtor());
    static_cast<FunctionPrototype *>(functionPrototype())->init(this, functionCtor());
    static_cast<GeneratorPrototype *>(generatorPrototype())->init(this, generatorFunctionCtor());
    static_cast<RegExpPrototype *>(regExpPrototype())->init(this, regExpCtor());
    static_cast<ErrorPrototype *>(errorPrototype())->init(this, errorCtor());
    static_cast<EvalErrorPrototype *>(evalErrorPrototype())->init(this, evalErrorCtor());
    static_cast<RangeErrorPrototype *>(rangeErrorPrototype())->init(this, rangeErrorCtor());
    static_cast<ReferenceErrorPrototype *>(referenceErrorPrototype())->init(this, referenceErrorCtor());
    static_cast<SyntaxErrorPrototype *>(syntaxErrorPrototype())->init(this, syntaxErrorCtor());
    static_cast<TypeErrorPrototype *>(typeErrorPrototype())->init(this, typeErrorCtor());
    static_cast<URIErrorPrototype *>(uRIErrorPrototype())->init(this, uRIErrorCtor());

    static_cast<IteratorPrototype *>(iteratorPrototype())->init(this);
    static_cast<ForInIteratorPrototype *>(forInIteratorPrototype())->init(this);
    static_cast<MapIteratorPrototype *>(mapIteratorPrototype())->init(this);
    static_cast<SetIteratorPrototype *>(setIteratorPrototype())->init(this);
    static_cast<ArrayIteratorPrototype *>(arrayIteratorPrototype())->init(this);
    static_cast<StringIteratorPrototype *>(stringIteratorPrototype())->init(this);

    static_cast<VariantPrototype *>(variantPrototype())->init();

#if QT_CONFIG(qml_sequence_object)
    sequencePrototype()->cast<SequencePrototype>()->init();
#endif

    jsObjects[WeakMap_Ctor] = memoryManager->allocate<WeakMapCtor>(global);
    jsObjects[WeakMapProto] = memoryManager->allocate<WeakMapPrototype>();
    static_cast<WeakMapPrototype *>(weakMapPrototype())->init(this, weakMapCtor());

    jsObjects[Map_Ctor] = memoryManager->allocate<MapCtor>(global);
    jsObjects[MapProto] = memoryManager->allocate<MapPrototype>();
    static_cast<MapPrototype *>(mapPrototype())->init(this, mapCtor());

    jsObjects[WeakSet_Ctor] = memoryManager->allocate<WeakSetCtor>(global);
    jsObjects[WeakSetProto] = memoryManager->allocate<WeakSetPrototype>();
    static_cast<WeakSetPrototype *>(weakSetPrototype())->init(this, weakSetCtor());

    jsObjects[Set_Ctor] = memoryManager->allocate<SetCtor>(global);
    jsObjects[SetProto] = memoryManager->allocate<SetPrototype>();
    static_cast<SetPrototype *>(setPrototype())->init(this, setCtor());

    //
    // promises
    //

    jsObjects[Promise_Ctor] = memoryManager->allocate<PromiseCtor>(global);
    jsObjects[PromiseProto] = memoryManager->allocate<PromisePrototype>();
    static_cast<PromisePrototype *>(promisePrototype())->init(this, promiseCtor());

    // typed arrays

    jsObjects[SharedArrayBuffer_Ctor] = memoryManager->allocate<SharedArrayBufferCtor>(global);
    jsObjects[SharedArrayBufferProto] = memoryManager->allocate<SharedArrayBufferPrototype>();
    static_cast<SharedArrayBufferPrototype *>(sharedArrayBufferPrototype())->init(this, sharedArrayBufferCtor());

    jsObjects[ArrayBuffer_Ctor] = memoryManager->allocate<ArrayBufferCtor>(global);
    jsObjects[ArrayBufferProto] = memoryManager->allocate<ArrayBufferPrototype>();
    static_cast<ArrayBufferPrototype *>(arrayBufferPrototype())->init(this, arrayBufferCtor());

    jsObjects[DataView_Ctor] = memoryManager->allocate<DataViewCtor>(global);
    jsObjects[DataViewProto] = memoryManager->allocate<DataViewPrototype>();
    static_cast<DataViewPrototype *>(dataViewPrototype())->init(this, dataViewCtor());
    jsObjects[ValueTypeProto] = (Heap::Base *) nullptr;
    jsObjects[SignalHandlerProto] = (Heap::Base *) nullptr;

    jsObjects[IntrinsicTypedArray_Ctor] = memoryManager->allocate<IntrinsicTypedArrayCtor>(global);
    jsObjects[IntrinsicTypedArrayProto] = memoryManager->allocate<IntrinsicTypedArrayPrototype>();
    static_cast<IntrinsicTypedArrayPrototype *>(intrinsicTypedArrayPrototype())
            ->init(this, static_cast<IntrinsicTypedArrayCtor *>(intrinsicTypedArrayCtor()));

    for (int i = 0; i < NTypedArrayTypes; ++i) {
        static_cast<Value &>(typedArrayCtors[i]) = memoryManager->allocate<TypedArrayCtor>(global, Heap::TypedArray::Type(i));
        static_cast<Value &>(typedArrayPrototype[i]) = memoryManager->allocate<TypedArrayPrototype>(Heap::TypedArray::Type(i));
        typedArrayPrototype[i].as<TypedArrayPrototype>()->init(this, static_cast<TypedArrayCtor *>(typedArrayCtors[i].as<Object>()));
    }

    //
    // set up the global object
    //
    rootContext()->d()->activation.set(scope.engine, globalObject->d());
    Q_ASSERT(globalObject->d()->vtable());

    globalObject->defineDefaultProperty(QStringLiteral("Object"), *objectCtor());
    globalObject->defineDefaultProperty(QStringLiteral("String"), *stringCtor());
    globalObject->defineDefaultProperty(QStringLiteral("Symbol"), *symbolCtor());
    FunctionObject *numberObject = numberCtor();
    globalObject->defineDefaultProperty(QStringLiteral("Number"), *numberObject);
    globalObject->defineDefaultProperty(QStringLiteral("Boolean"), *booleanCtor());
    globalObject->defineDefaultProperty(QStringLiteral("Array"), *arrayCtor());
    globalObject->defineDefaultProperty(QStringLiteral("Function"), *functionCtor());
    globalObject->defineDefaultProperty(QStringLiteral("Date"), *dateCtor());
    globalObject->defineDefaultProperty(QStringLiteral("RegExp"), *regExpCtor());
    globalObject->defineDefaultProperty(QStringLiteral("Error"), *errorCtor());
    globalObject->defineDefaultProperty(QStringLiteral("EvalError"), *evalErrorCtor());
    globalObject->defineDefaultProperty(QStringLiteral("RangeError"), *rangeErrorCtor());
    globalObject->defineDefaultProperty(QStringLiteral("ReferenceError"), *referenceErrorCtor());
    globalObject->defineDefaultProperty(QStringLiteral("SyntaxError"), *syntaxErrorCtor());
    globalObject->defineDefaultProperty(QStringLiteral("TypeError"), *typeErrorCtor());
    globalObject->defineDefaultProperty(QStringLiteral("URIError"), *uRIErrorCtor());
    globalObject->defineDefaultProperty(QStringLiteral("Promise"), *promiseCtor());

    globalObject->defineDefaultProperty(QStringLiteral("SharedArrayBuffer"), *sharedArrayBufferCtor());
    globalObject->defineDefaultProperty(QStringLiteral("ArrayBuffer"), *arrayBufferCtor());
    globalObject->defineDefaultProperty(QStringLiteral("DataView"), *dataViewCtor());
    globalObject->defineDefaultProperty(QStringLiteral("WeakSet"), *weakSetCtor());
    globalObject->defineDefaultProperty(QStringLiteral("Set"), *setCtor());
    globalObject->defineDefaultProperty(QStringLiteral("WeakMap"), *weakMapCtor());
    globalObject->defineDefaultProperty(QStringLiteral("Map"), *mapCtor());

    for (int i = 0; i < NTypedArrayTypes; ++i)
        globalObject->defineDefaultProperty((str = typedArrayCtors[i].as<FunctionObject>()->name()), typedArrayCtors[i]);
    ScopedObject o(scope);
    globalObject->defineDefaultProperty(QStringLiteral("Atomics"), (o = memoryManager->allocate<Atomics>()));
    globalObject->defineDefaultProperty(QStringLiteral("Math"), (o = memoryManager->allocate<MathObject>()));
    globalObject->defineDefaultProperty(QStringLiteral("JSON"), (o = memoryManager->allocate<JsonObject>()));
    globalObject->defineDefaultProperty(QStringLiteral("Reflect"), (o = memoryManager->allocate<Reflect>()));
    globalObject->defineDefaultProperty(QStringLiteral("Proxy"), (o = memoryManager->allocate<Proxy>(rootContext())));

    globalObject->defineReadonlyProperty(QStringLiteral("undefined"), Value::undefinedValue());
    globalObject->defineReadonlyProperty(QStringLiteral("NaN"), Value::fromDouble(std::numeric_limits<double>::quiet_NaN()));
    globalObject->defineReadonlyProperty(QStringLiteral("Infinity"), Value::fromDouble(Q_INFINITY));


    jsObjects[Eval_Function] = memoryManager->allocate<EvalFunction>(global);
    globalObject->defineDefaultProperty(QStringLiteral("eval"), *evalFunction());

    // ES6: 20.1.2.12 &  20.1.2.13:
    // parseInt and parseFloat must be the same FunctionObject on the global &
    // Number object.
    {
        QString piString(QStringLiteral("parseInt"));
        QString pfString(QStringLiteral("parseFloat"));
        Scope scope(this);
        ScopedString pi(scope, newIdentifier(piString));
        ScopedString pf(scope, newIdentifier(pfString));
        ScopedFunctionObject parseIntFn(scope, FunctionObject::createBuiltinFunction(this, pi, GlobalFunctions::method_parseInt, 2));
        ScopedFunctionObject parseFloatFn(scope, FunctionObject::createBuiltinFunction(this, pf, GlobalFunctions::method_parseFloat, 1));
        globalObject->defineDefaultProperty(piString, parseIntFn);
        globalObject->defineDefaultProperty(pfString, parseFloatFn);
        numberObject->defineDefaultProperty(piString, parseIntFn);
        numberObject->defineDefaultProperty(pfString, parseFloatFn);
    }

    globalObject->defineDefaultProperty(QStringLiteral("isNaN"), GlobalFunctions::method_isNaN, 1);
    globalObject->defineDefaultProperty(QStringLiteral("isFinite"), GlobalFunctions::method_isFinite, 1);
    globalObject->defineDefaultProperty(QStringLiteral("decodeURI"), GlobalFunctions::method_decodeURI, 1);
    globalObject->defineDefaultProperty(QStringLiteral("decodeURIComponent"), GlobalFunctions::method_decodeURIComponent, 1);
    globalObject->defineDefaultProperty(QStringLiteral("encodeURI"), GlobalFunctions::method_encodeURI, 1);
    globalObject->defineDefaultProperty(QStringLiteral("encodeURIComponent"), GlobalFunctions::method_encodeURIComponent, 1);
    globalObject->defineDefaultProperty(QStringLiteral("escape"), GlobalFunctions::method_escape, 1);
    globalObject->defineDefaultProperty(QStringLiteral("unescape"), GlobalFunctions::method_unescape, 1);

    ScopedFunctionObject t(scope, memoryManager->allocate<FunctionObject>(rootContext(), nullptr, ::throwTypeError));
    t->defineReadonlyProperty(id_length(), Value::fromInt32(0));
    t->setInternalClass(t->internalClass()->cryopreserved());
    jsObjects[ThrowerObject] = t;

    ScopedProperty pd(scope);
    pd->value = thrower();
    pd->set = thrower();
    functionPrototype()->insertMember(id_caller(), pd, Attr_Accessor|Attr_ReadOnly_ButConfigurable);
    functionPrototype()->insertMember(id_arguments(), pd, Attr_Accessor|Attr_ReadOnly_ButConfigurable);

    qMetaTypeId<QJSValue>();
    qMetaTypeId<QList<int> >();

    if (!QMetaType::hasRegisteredConverterFunction<QJSValue, QVariantMap>())
        QMetaType::registerConverter<QJSValue, QVariantMap>(convertJSValueToVariantType<QVariantMap>);
    if (!QMetaType::hasRegisteredConverterFunction<QJSValue, QVariantList>())
        QMetaType::registerConverter<QJSValue, QVariantList>(convertJSValueToVariantType<QVariantList>);
    if (!QMetaType::hasRegisteredConverterFunction<QJSValue, QStringList>())
        QMetaType::registerConverter<QJSValue, QStringList>(convertJSValueToVariantType<QStringList>);
    QMetaType::registerStreamOperators(qMetaTypeId<QJSValue>(), saveJSValue, restoreJSValue);

    QV4::QObjectWrapper::initializeBindings(this);

    m_delayedCallQueue.init(this);
}

ExecutionEngine::~ExecutionEngine()
{
    modules.clear();
    qDeleteAll(m_extensionData);
    delete m_multiplyWrappedQObjects;
    m_multiplyWrappedQObjects = nullptr;
    delete identifierTable;
    delete memoryManager;

    while (!compilationUnits.isEmpty())
        (*compilationUnits.begin())->unlink();

    delete bumperPointerAllocator;
    delete regExpCache;
    delete regExpAllocator;
    delete executableAllocator;
    jsStack->deallocate();
    delete jsStack;
    gcStack->deallocate();
    delete gcStack;

#if QT_CONFIG(qml_xml_http_request)
    qt_rem_qmlxmlhttprequest(this, m_xmlHttpRequestData);
    m_xmlHttpRequestData = nullptr;
#endif
}

ExecutionContext *ExecutionEngine::currentContext() const
{
    return static_cast<ExecutionContext *>(&currentStackFrame->jsFrame->context);
}

#if QT_CONFIG(qml_debug)
void ExecutionEngine::setDebugger(Debugging::Debugger *debugger)
{
    Q_ASSERT(!m_debugger);
    m_debugger.reset(debugger);
}

void ExecutionEngine::setProfiler(Profiling::Profiler *profiler)
{
    Q_ASSERT(!m_profiler);
    m_profiler.reset(profiler);
}
#endif // QT_CONFIG(qml_debug)

void ExecutionEngine::initRootContext()
{
    Scope scope(this);
    Scoped<ExecutionContext> r(scope, memoryManager->allocManaged<ExecutionContext>(sizeof(ExecutionContext::Data)));
    r->d_unchecked()->init(Heap::ExecutionContext::Type_GlobalContext);
    r->d()->activation.set(this, globalObject->d());
    jsObjects[RootContext] = r;
    jsObjects[ScriptContext] = r;
    jsObjects[IntegerNull] = Encode((int)0);
}

Heap::InternalClass *ExecutionEngine::newClass(Heap::InternalClass *other)
{
    Heap::InternalClass *ic = memoryManager->allocIC<InternalClass>();
    ic->init(other);
    return ic;
}

Heap::InternalClass *ExecutionEngine::newInternalClass(const VTable *vtable, Object *prototype)
{
    Scope scope(this);
    Scoped<InternalClass> ic(scope, internalClasses(Class_Empty)->changeVTable(vtable));
    return ic->changePrototype(prototype ? prototype->d() : nullptr);
}

Heap::Object *ExecutionEngine::newObject()
{
    return memoryManager->allocate<Object>();
}

Heap::Object *ExecutionEngine::newObject(Heap::InternalClass *internalClass)
{
    return memoryManager->allocObject<Object>(internalClass);
}

Heap::String *ExecutionEngine::newString(const QString &s)
{
    return memoryManager->allocWithStringData<String>(s.length() * sizeof(QChar), s);
}

Heap::String *ExecutionEngine::newIdentifier(const QString &text)
{
    Scope scope(this);
    ScopedString s(scope, memoryManager->allocWithStringData<String>(text.length() * sizeof(QChar), text));
    s->toPropertyKey();
    return s->d();
}

Heap::Object *ExecutionEngine::newStringObject(const String *string)
{
    return memoryManager->allocate<StringObject>(string);
}

Heap::Object *ExecutionEngine::newSymbolObject(const Symbol *symbol)
{
    return memoryManager->allocObject<SymbolObject>(classes[Class_SymbolObject], symbol);
}

Heap::Object *ExecutionEngine::newNumberObject(double value)
{
    return memoryManager->allocate<NumberObject>(value);
}

Heap::Object *ExecutionEngine::newBooleanObject(bool b)
{
    return memoryManager->allocate<BooleanObject>(b);
}

Heap::ArrayObject *ExecutionEngine::newArrayObject(int count)
{
    Scope scope(this);
    ScopedArrayObject object(scope, memoryManager->allocate<ArrayObject>());

    if (count) {
        if (count < 0x1000)
            object->arrayReserve(count);
        object->setArrayLengthUnchecked(count);
    }
    return object->d();
}

Heap::ArrayObject *ExecutionEngine::newArrayObject(const Value *values, int length)
{
    Scope scope(this);
    ScopedArrayObject a(scope, memoryManager->allocate<ArrayObject>());

    if (length) {
        size_t size = sizeof(Heap::ArrayData) + (length-1)*sizeof(Value);
        Heap::SimpleArrayData *d = scope.engine->memoryManager->allocManaged<SimpleArrayData>(size);
        d->init();
        d->type = Heap::ArrayData::Simple;
        d->offset = 0;
        d->values.alloc = length;
        d->values.size = length;
        // this doesn't require a write barrier, things will be ok, when the new array data gets inserted into
        // the parent object
        memcpy(&d->values.values, values, length*sizeof(Value));
        a->d()->arrayData.set(this, d);
        a->setArrayLengthUnchecked(length);
    }
    return a->d();
}

Heap::ArrayObject *ExecutionEngine::newArrayObject(const QStringList &list)
{
    return memoryManager->allocate<ArrayObject>(list);
}

Heap::ArrayObject *ExecutionEngine::newArrayObject(Heap::InternalClass *internalClass)
{
    return memoryManager->allocObject<ArrayObject>(internalClass);
}

Heap::ArrayBuffer *ExecutionEngine::newArrayBuffer(const QByteArray &array)
{
    return memoryManager->allocate<ArrayBuffer>(array);
}

Heap::ArrayBuffer *ExecutionEngine::newArrayBuffer(size_t length)
{
    return memoryManager->allocate<ArrayBuffer>(length);
}


Heap::DateObject *ExecutionEngine::newDateObject(const Value &value)
{
    return memoryManager->allocate<DateObject>(value);
}

Heap::DateObject *ExecutionEngine::newDateObject(const QDateTime &dt)
{
    Scope scope(this);
    Scoped<DateObject> object(scope, memoryManager->allocate<DateObject>(dt));
    return object->d();
}

Heap::DateObject *ExecutionEngine::newDateObjectFromTime(const QTime &t)
{
    Scope scope(this);
    Scoped<DateObject> object(scope, memoryManager->allocate<DateObject>(t));
    return object->d();
}

Heap::RegExpObject *ExecutionEngine::newRegExpObject(const QString &pattern, int flags)
{
    Scope scope(this);
    Scoped<RegExp> re(scope, RegExp::create(this, pattern, static_cast<CompiledData::RegExp::Flags>(flags)));
    return newRegExpObject(re);
}

Heap::RegExpObject *ExecutionEngine::newRegExpObject(RegExp *re)
{
    return memoryManager->allocate<RegExpObject>(re);
}

Heap::RegExpObject *ExecutionEngine::newRegExpObject(const QRegExp &re)
{
    return memoryManager->allocate<RegExpObject>(re);
}

#if QT_CONFIG(regularexpression)
Heap::RegExpObject *ExecutionEngine::newRegExpObject(const QRegularExpression &re)
{
    return memoryManager->allocate<RegExpObject>(re);
}
#endif

Heap::Object *ExecutionEngine::newErrorObject(const Value &value)
{
    return ErrorObject::create<ErrorObject>(this, value, errorCtor());
}

Heap::Object *ExecutionEngine::newErrorObject(const QString &message)
{
    return ErrorObject::create<ErrorObject>(this, message);
}

Heap::Object *ExecutionEngine::newSyntaxErrorObject(const QString &message)
{
    return ErrorObject::create<SyntaxErrorObject>(this, message);
}

Heap::Object *ExecutionEngine::newSyntaxErrorObject(const QString &message, const QString &fileName, int line, int column)
{
    return ErrorObject::create<SyntaxErrorObject>(this, message, fileName, line, column);
}


Heap::Object *ExecutionEngine::newReferenceErrorObject(const QString &message)
{
    return ErrorObject::create<ReferenceErrorObject>(this, message);
}

Heap::Object *ExecutionEngine::newReferenceErrorObject(const QString &message, const QString &fileName, int line, int column)
{
    return ErrorObject::create<ReferenceErrorObject>(this, message, fileName, line, column);
}


Heap::Object *ExecutionEngine::newTypeErrorObject(const QString &message)
{
    return ErrorObject::create<TypeErrorObject>(this, message);
}

Heap::Object *ExecutionEngine::newRangeErrorObject(const QString &message)
{
    return ErrorObject::create<RangeErrorObject>(this, message);
}

Heap::Object *ExecutionEngine::newURIErrorObject(const Value &message)
{
    return ErrorObject::create<URIErrorObject>(this, message, uRIErrorCtor());
}

Heap::PromiseObject *ExecutionEngine::newPromiseObject()
{
    if (!m_reactionHandler) {
        m_reactionHandler.reset(new Promise::ReactionHandler);
    }

    Scope scope(this);
    Scoped<PromiseObject> object(scope, memoryManager->allocate<PromiseObject>(this));
    return object->d();
}

Heap::Object *ExecutionEngine::newPromiseObject(const QV4::FunctionObject *thisObject, const QV4::PromiseCapability *capability)
{
    if (!m_reactionHandler) {
        m_reactionHandler.reset(new Promise::ReactionHandler);
    }

    Scope scope(this);
    Scoped<CapabilitiesExecutorWrapper> executor(scope,  memoryManager->allocate<CapabilitiesExecutorWrapper>());
    executor->d()->capabilities.set(this, capability->d());
    executor->insertMember(id_length(), Primitive::fromInt32(2), Attr_NotWritable|Attr_NotEnumerable);

    ScopedObject object(scope, thisObject->callAsConstructor(executor, 1));
    return object->d();
}

Promise::ReactionHandler *ExecutionEngine::getPromiseReactionHandler()
{
    Q_ASSERT(m_reactionHandler);
    return m_reactionHandler.data();
}

Heap::Object *ExecutionEngine::newURIErrorObject(const QString &message)
{
    return ErrorObject::create<URIErrorObject>(this, message);
}

Heap::Object *ExecutionEngine::newEvalErrorObject(const QString &message)
{
    return ErrorObject::create<EvalErrorObject>(this, message);
}

Heap::Object *ExecutionEngine::newVariantObject(const QVariant &v)
{
    return memoryManager->allocate<VariantObject>(v);
}

Heap::Object *ExecutionEngine::newForInIteratorObject(Object *o)
{
    Scope scope(this);
    ScopedObject obj(scope, memoryManager->allocate<ForInIteratorObject>(o));
    return obj->d();
}

Heap::Object *ExecutionEngine::newMapIteratorObject(Object *o)
{
    return memoryManager->allocate<MapIteratorObject>(o->d(), this);
}

Heap::Object *ExecutionEngine::newSetIteratorObject(Object *o)
{
    return memoryManager->allocate<SetIteratorObject>(o->d(), this);
}

Heap::Object *ExecutionEngine::newArrayIteratorObject(Object *o)
{
    return memoryManager->allocate<ArrayIteratorObject>(o->d(), this);
}

Heap::QmlContext *ExecutionEngine::qmlContext() const
{
    if (!currentStackFrame)
        return nullptr;
    Heap::ExecutionContext *ctx = currentContext()->d();

    if (ctx->type != Heap::ExecutionContext::Type_QmlContext && !ctx->outer)
        return nullptr;

    while (ctx->outer && ctx->outer->type != Heap::ExecutionContext::Type_GlobalContext)
        ctx = ctx->outer;

    Q_ASSERT(ctx);
    if (ctx->type != Heap::ExecutionContext::Type_QmlContext)
        return nullptr;

    return static_cast<Heap::QmlContext *>(ctx);
}

QObject *ExecutionEngine::qmlScopeObject() const
{
    Heap::QmlContext *ctx = qmlContext();
    if (!ctx)
        return nullptr;

    return ctx->qml()->scopeObject;
}

QQmlContextData *ExecutionEngine::callingQmlContext() const
{
    Heap::QmlContext *ctx = qmlContext();
    if (!ctx)
        return nullptr;

    return ctx->qml()->context->contextData();
}

StackTrace ExecutionEngine::stackTrace(int frameLimit) const
{
    Scope scope(const_cast<ExecutionEngine *>(this));
    ScopedString name(scope);
    StackTrace stack;

    CppStackFrame *f = currentStackFrame;
    while (f && frameLimit) {
        QV4::StackFrame frame;
        frame.source = f->source();
        frame.function = f->function();
        frame.line = qAbs(f->lineNumber());
        frame.column = -1;
        stack.append(frame);
        if (f->isTailCalling) {
            QV4::StackFrame frame;
            frame.function = QStringLiteral("[elided tail calls]");
            stack.append(frame);
        }
        --frameLimit;
        f = f->parent;
    }

    return stack;
}

/* Helper and "C" linkage exported function to format a GDBMI stacktrace for
 * invocation by a debugger.
 * Sample GDB invocation: print qt_v4StackTrace((void*)0x7fffffffb290)
 * Sample CDB invocation: .call Qt5Qmld!qt_v4StackTrace(0x7fffffffb290) ; gh
 * Note: The helper is there to suppress MSVC warning 4190 about anything
 * with UDT return types in a "C" linkage function. */

static inline char *v4StackTrace(const ExecutionContext *context)
{
    QString result;
    QTextStream str(&result);
    str << "stack=[";
    if (context && context->engine()) {
        const QVector<StackFrame> stackTrace = context->engine()->stackTrace(20);
        for (int i = 0; i < stackTrace.size(); ++i) {
            if (i)
                str << ',';
            const QUrl url(stackTrace.at(i).source);
            const QString fileName = url.isLocalFile() ? url.toLocalFile() : url.toString();
            str << "frame={level=\"" << i << "\",func=\"" << stackTrace.at(i).function
                << "\",file=\"" << fileName << "\",fullname=\"" << fileName
                << "\",line=\"" << stackTrace.at(i).line << "\",language=\"js\"}";
        }
    }
    str << ']';
    return qstrdup(result.toLocal8Bit().constData());
}

extern "C" Q_QML_EXPORT char *qt_v4StackTrace(void *executionContext)
{
    return v4StackTrace(reinterpret_cast<const ExecutionContext *>(executionContext));
}

extern "C" Q_QML_EXPORT char *qt_v4StackTraceForEngine(void *executionEngine)
{
    auto engine = (reinterpret_cast<const ExecutionEngine *>(executionEngine));
    return v4StackTrace(engine->currentContext());
}

QUrl ExecutionEngine::resolvedUrl(const QString &file)
{
    QUrl src(file);
    if (!src.isRelative())
        return src;

    QUrl base;
    CppStackFrame *f = currentStackFrame;
    while (f) {
        if (f->v4Function) {
            base = f->v4Function->finalUrl();
            break;
        }
        f = f->parent;
    }

    if (base.isEmpty() && globalCode)
        base = globalCode->finalUrl();

    if (base.isEmpty())
        return src;

    return base.resolved(src);
}

void ExecutionEngine::markObjects(MarkStack *markStack)
{
    for (int i = 0; i < NClasses; ++i)
        if (classes[i])
            classes[i]->mark(markStack);
    markStack->drain();

    identifierTable->markObjects(markStack);

    for (auto compilationUnit: compilationUnits) {
        compilationUnit->markObjects(markStack);
        markStack->drain();
    }
}

ReturnedValue ExecutionEngine::throwError(const Value &value)
{
    // we can get in here with an exception already set, as the runtime
    // doesn't check after every operation that can throw.
    // in this case preserve the first exception to give correct error
    // information
    if (hasException)
        return Encode::undefined();

    hasException = true;
    *exceptionValue = value;
    QV4::Scope scope(this);
    QV4::Scoped<ErrorObject> error(scope, value);
    if (!!error)
        exceptionStackTrace = *error->d()->stackTrace;
    else
        exceptionStackTrace = stackTrace();

    if (QV4::Debugging::Debugger *debug = debugger())
        debug->aboutToThrow();

    return Encode::undefined();
}

ReturnedValue ExecutionEngine::catchException(StackTrace *trace)
{
    Q_ASSERT(hasException);
    if (trace)
        *trace = exceptionStackTrace;
    exceptionStackTrace.clear();
    hasException = false;
    ReturnedValue res = exceptionValue->asReturnedValue();
    *exceptionValue = Value::emptyValue();
    return res;
}

ReturnedValue ExecutionEngine::throwError(const QString &message)
{
    Scope scope(this);
    ScopedValue v(scope, newString(message));
    v = newErrorObject(v);
    return throwError(v);
}

ReturnedValue ExecutionEngine::throwSyntaxError(const QString &message, const QString &fileName, int line, int column)
{
    Scope scope(this);
    ScopedObject error(scope, newSyntaxErrorObject(message, fileName, line, column));
    return throwError(error);
}

ReturnedValue ExecutionEngine::throwSyntaxError(const QString &message)
{
    Scope scope(this);
    ScopedObject error(scope, newSyntaxErrorObject(message));
    return throwError(error);
}


ReturnedValue ExecutionEngine::throwTypeError()
{
    Scope scope(this);
    ScopedObject error(scope, newTypeErrorObject(QStringLiteral("Type error")));
    return throwError(error);
}

ReturnedValue ExecutionEngine::throwTypeError(const QString &message)
{
    Scope scope(this);
    ScopedObject error(scope, newTypeErrorObject(message));
    return throwError(error);
}

ReturnedValue ExecutionEngine::throwReferenceError(const QString &name)
{
    Scope scope(this);
    QString msg = name + QLatin1String(" is not defined");
    ScopedObject error(scope, newReferenceErrorObject(msg));
    return throwError(error);
}

ReturnedValue ExecutionEngine::throwReferenceError(const Value &value)
{
    Scope scope(this);
    ScopedString s(scope, value.toString(this));
    QString msg = s->toQString() + QLatin1String(" is not defined");
    ScopedObject error(scope, newReferenceErrorObject(msg));
    return throwError(error);
}

ReturnedValue ExecutionEngine::throwReferenceError(const QString &message, const QString &fileName, int line, int column)
{
    Scope scope(this);
    QString msg = message;
    ScopedObject error(scope, newReferenceErrorObject(msg, fileName, line, column));
    return throwError(error);
}

ReturnedValue ExecutionEngine::throwRangeError(const QString &message)
{
    Scope scope(this);
    ScopedObject error(scope, newRangeErrorObject(message));
    return throwError(error);
}

ReturnedValue ExecutionEngine::throwRangeError(const Value &value)
{
    Scope scope(this);
    ScopedString s(scope, value.toString(this));
    QString msg = s->toQString() + QLatin1String(" out of range");
    ScopedObject error(scope, newRangeErrorObject(msg));
    return throwError(error);
}

ReturnedValue ExecutionEngine::throwURIError(const Value &msg)
{
    Scope scope(this);
    ScopedObject error(scope, newURIErrorObject(msg));
    return throwError(error);
}

ReturnedValue ExecutionEngine::throwUnimplemented(const QString &message)
{
    Scope scope(this);
    ScopedValue v(scope, newString(QLatin1String("Unimplemented ") + message));
    v = newErrorObject(v);
    return throwError(v);
}


QQmlError ExecutionEngine::catchExceptionAsQmlError()
{
    QV4::StackTrace trace;
    QV4::Scope scope(this);
    QV4::ScopedValue exception(scope, catchException(&trace));
    QQmlError error;
    if (!trace.isEmpty()) {
        QV4::StackFrame frame = trace.constFirst();
        error.setUrl(QUrl(frame.source));
        error.setLine(frame.line);
        error.setColumn(frame.column);
    }
    QV4::Scoped<QV4::ErrorObject> errorObj(scope, exception);
    error.setDescription(exception->toQStringNoThrow());
    return error;
}

// Variant conversion code

typedef QSet<QV4::Heap::Object *> V4ObjectSet;
static QVariant toVariant(QV4::ExecutionEngine *e, const QV4::Value &value, int typeHint, bool createJSValueForObjects, V4ObjectSet *visitedObjects);
static QObject *qtObjectFromJS(QV4::ExecutionEngine *engine, const QV4::Value &value);
static QVariant objectToVariant(QV4::ExecutionEngine *e, const QV4::Object *o, V4ObjectSet *visitedObjects = nullptr);
static bool convertToNativeQObject(QV4::ExecutionEngine *e, const QV4::Value &value,
                            const QByteArray &targetType,
                            void **result);
static QV4::ReturnedValue variantListToJS(QV4::ExecutionEngine *v4, const QVariantList &lst);
static QV4::ReturnedValue sequentialIterableToJS(QV4::ExecutionEngine *v4, const QSequentialIterable &lst);
static QV4::ReturnedValue variantMapToJS(QV4::ExecutionEngine *v4, const QVariantMap &vmap);
static QV4::ReturnedValue variantToJS(QV4::ExecutionEngine *v4, const QVariant &value)
{
    return v4->metaTypeToJS(value.userType(), value.constData());
}


QVariant ExecutionEngine::toVariant(const Value &value, int typeHint, bool createJSValueForObjects)
{
    return ::toVariant(this, value, typeHint, createJSValueForObjects, nullptr);
}


static QVariant toVariant(QV4::ExecutionEngine *e, const QV4::Value &value, int typeHint, bool createJSValueForObjects, V4ObjectSet *visitedObjects)
{
    Q_ASSERT (!value.isEmpty());
    QV4::Scope scope(e);

    if (const QV4::VariantObject *v = value.as<QV4::VariantObject>())
        return v->d()->data();

    if (typeHint == QVariant::Bool)
        return QVariant(value.toBoolean());

    if (typeHint == QMetaType::QJsonValue)
        return QVariant::fromValue(QV4::JsonObject::toJsonValue(value));

    if (typeHint == qMetaTypeId<QJSValue>())
        return QVariant::fromValue(QJSValue(e, value.asReturnedValue()));

    if (value.as<QV4::Object>()) {
        QV4::ScopedObject object(scope, value);
        if (typeHint == QMetaType::QJsonObject
                   && !value.as<ArrayObject>() && !value.as<FunctionObject>()) {
            return QVariant::fromValue(QV4::JsonObject::toJsonObject(object));
        } else if (QV4::QObjectWrapper *wrapper = object->as<QV4::QObjectWrapper>()) {
            return QVariant::fromValue<QObject *>(wrapper->object());
        } else if (object->as<QV4::QQmlContextWrapper>()) {
            return QVariant();
        } else if (QV4::QQmlTypeWrapper *w = object->as<QV4::QQmlTypeWrapper>()) {
            return w->toVariant();
        } else if (QV4::QQmlValueTypeWrapper *v = object->as<QV4::QQmlValueTypeWrapper>()) {
            return v->toVariant();
        } else if (QV4::QmlListWrapper *l = object->as<QV4::QmlListWrapper>()) {
            return l->toVariant();
#if QT_CONFIG(qml_sequence_object)
        } else if (object->isListType()) {
            return QV4::SequencePrototype::toVariant(object);
#endif
        }
    }

    if (value.as<ArrayObject>()) {
        QV4::ScopedArrayObject a(scope, value);
        if (typeHint == qMetaTypeId<QList<QObject *> >()) {
            QList<QObject *> list;
            uint length = a->getLength();
            QV4::Scoped<QV4::QObjectWrapper> qobjectWrapper(scope);
            for (uint ii = 0; ii < length; ++ii) {
                qobjectWrapper = a->get(ii);
                if (!!qobjectWrapper) {
                    list << qobjectWrapper->object();
                } else {
                    list << 0;
                }
            }

            return QVariant::fromValue<QList<QObject*> >(list);
        } else if (typeHint == QMetaType::QJsonArray) {
            return QVariant::fromValue(QV4::JsonObject::toJsonArray(a));
        }

#if QT_CONFIG(qml_sequence_object)
        bool succeeded = false;
        QVariant retn = QV4::SequencePrototype::toVariant(value, typeHint, &succeeded);
        if (succeeded)
            return retn;
#endif
    }

    if (value.isUndefined())
        return QVariant();
    if (value.isNull())
        return QVariant::fromValue(nullptr);
    if (value.isBoolean())
        return value.booleanValue();
    if (value.isInteger())
        return value.integerValue();
    if (value.isNumber())
        return value.asDouble();
    if (String *s = value.stringValue()) {
        const QString &str = s->toQString();
        // QChars are stored as a strings
        if (typeHint == QVariant::Char && str.size() == 1)
            return str.at(0);
        return str;
    }
#if QT_CONFIG(qml_locale)
    if (const QV4::QQmlLocaleData *ld = value.as<QV4::QQmlLocaleData>())
        return *ld->d()->locale;
#endif
    if (const QV4::DateObject *d = value.as<DateObject>())
        return d->toQDateTime();
    if (const ArrayBuffer *d = value.as<ArrayBuffer>())
        return d->asByteArray();
    // NOTE: since we convert QTime to JS Date, round trip will change the variant type (to QDateTime)!

    QV4::ScopedObject o(scope, value);
    Q_ASSERT(o);

    if (QV4::RegExpObject *re = o->as<QV4::RegExpObject>()) {
#if QT_CONFIG(regularexpression)
        if (typeHint != QMetaType::QRegExp)
            return re->toQRegularExpression();
#endif
        return re->toQRegExp();
    }

    if (createJSValueForObjects)
        return QVariant::fromValue(QJSValue(scope.engine, o->asReturnedValue()));

    return objectToVariant(e, o, visitedObjects);
}

static QVariant objectToVariant(QV4::ExecutionEngine *e, const QV4::Object *o, V4ObjectSet *visitedObjects)
{
    Q_ASSERT(o);

    V4ObjectSet recursionGuardSet;
    if (!visitedObjects) {
        visitedObjects = &recursionGuardSet;
    } else if (visitedObjects->contains(o->d())) {
        // Avoid recursion.
        // For compatibility with QVariant{List,Map} conversion, we return an
        // empty object (and no error is thrown).
        if (o->as<ArrayObject>())
            return QVariantList();
        return QVariantMap();
    }
    visitedObjects->insert(o->d());

    QVariant result;

    if (o->as<ArrayObject>()) {
        QV4::Scope scope(e);
        QV4::ScopedArrayObject a(scope, o->asReturnedValue());
        QV4::ScopedValue v(scope);
        QVariantList list;

        int length = a->getLength();
        for (int ii = 0; ii < length; ++ii) {
            v = a->get(ii);
            list << ::toVariant(e, v, -1, /*createJSValueForObjects*/false, visitedObjects);
        }

        result = list;
    } else if (!o->as<FunctionObject>()) {
        QVariantMap map;
        QV4::Scope scope(e);
        QV4::ObjectIterator it(scope, o, QV4::ObjectIterator::EnumerableOnly);
        QV4::ScopedValue name(scope);
        QV4::ScopedValue val(scope);
        while (1) {
            name = it.nextPropertyNameAsString(val);
            if (name->isNull())
                break;

            QString key = name->toQStringNoThrow();
            map.insert(key, ::toVariant(e, val, /*type hint*/-1, /*createJSValueForObjects*/false, visitedObjects));
        }

        result = map;
    }

    visitedObjects->remove(o->d());
    return result;
}

QV4::ReturnedValue QV4::ExecutionEngine::fromVariant(const QVariant &variant)
{
    int type = variant.userType();
    const void *ptr = variant.constData();

    if (type < QMetaType::User) {
        switch (QMetaType::Type(type)) {
            case QMetaType::UnknownType:
            case QMetaType::Void:
                return QV4::Encode::undefined();
            case QMetaType::Nullptr:
            case QMetaType::VoidStar:
                return QV4::Encode::null();
            case QMetaType::Bool:
                return QV4::Encode(*reinterpret_cast<const bool*>(ptr));
            case QMetaType::Int:
                return QV4::Encode(*reinterpret_cast<const int*>(ptr));
            case QMetaType::UInt:
                return QV4::Encode(*reinterpret_cast<const uint*>(ptr));
            case QMetaType::LongLong:
                return QV4::Encode((double)*reinterpret_cast<const qlonglong*>(ptr));
            case QMetaType::ULongLong:
                return QV4::Encode((double)*reinterpret_cast<const qulonglong*>(ptr));
            case QMetaType::Double:
                return QV4::Encode(*reinterpret_cast<const double*>(ptr));
            case QMetaType::QString:
                return newString(*reinterpret_cast<const QString*>(ptr))->asReturnedValue();
            case QMetaType::QByteArray:
                return newArrayBuffer(*reinterpret_cast<const QByteArray*>(ptr))->asReturnedValue();
            case QMetaType::Float:
                return QV4::Encode(*reinterpret_cast<const float*>(ptr));
            case QMetaType::Short:
                return QV4::Encode((int)*reinterpret_cast<const short*>(ptr));
            case QMetaType::UShort:
                return QV4::Encode((int)*reinterpret_cast<const unsigned short*>(ptr));
            case QMetaType::Char:
                return QV4::Encode((int)*reinterpret_cast<const char*>(ptr));
            case QMetaType::UChar:
                return QV4::Encode((int)*reinterpret_cast<const unsigned char*>(ptr));
            case QMetaType::QChar:
                return newString(*reinterpret_cast<const QChar *>(ptr))->asReturnedValue();
            case QMetaType::QDateTime:
                return QV4::Encode(newDateObject(*reinterpret_cast<const QDateTime *>(ptr)));
            case QMetaType::QDate:
                return QV4::Encode(newDateObject(QDateTime(*reinterpret_cast<const QDate *>(ptr), QTime(0, 0, 0), Qt::UTC)));
            case QMetaType::QTime:
                return QV4::Encode(newDateObjectFromTime(*reinterpret_cast<const QTime *>(ptr)));
            case QMetaType::QRegExp:
                return QV4::Encode(newRegExpObject(*reinterpret_cast<const QRegExp *>(ptr)));
#if QT_CONFIG(regularexpression)
            case QMetaType::QRegularExpression:
                return QV4::Encode(newRegExpObject(*reinterpret_cast<const QRegularExpression *>(ptr)));
#endif
            case QMetaType::QObjectStar:
                return QV4::QObjectWrapper::wrap(this, *reinterpret_cast<QObject* const *>(ptr));
#if QT_CONFIG(qml_sequence_object)
            case QMetaType::QStringList:
                {
                bool succeeded = false;
                QV4::Scope scope(this);
                QV4::ScopedValue retn(scope, QV4::SequencePrototype::fromVariant(this, variant, &succeeded));
                if (succeeded)
                    return retn->asReturnedValue();
                return QV4::Encode(newArrayObject(*reinterpret_cast<const QStringList *>(ptr)));
                }
#endif
            case QMetaType::QVariantList:
                return variantListToJS(this, *reinterpret_cast<const QVariantList *>(ptr));
            case QMetaType::QVariantMap:
                return variantMapToJS(this, *reinterpret_cast<const QVariantMap *>(ptr));
            case QMetaType::QJsonValue:
                return QV4::JsonObject::fromJsonValue(this, *reinterpret_cast<const QJsonValue *>(ptr));
            case QMetaType::QJsonObject:
                return QV4::JsonObject::fromJsonObject(this, *reinterpret_cast<const QJsonObject *>(ptr));
            case QMetaType::QJsonArray:
                return QV4::JsonObject::fromJsonArray(this, *reinterpret_cast<const QJsonArray *>(ptr));
#if QT_CONFIG(qml_locale)
            case QMetaType::QLocale:
                return QQmlLocale::wrap(this, *reinterpret_cast<const QLocale*>(ptr));
#endif
            case QMetaType::QPixmap:
            case QMetaType::QImage:
                // Scarce value types
                return QV4::Encode(newVariantObject(variant));
            default:
                break;
        }

        if (const QMetaObject *vtmo = QQmlValueTypeFactory::metaObjectForMetaType(type))
            return QV4::QQmlValueTypeWrapper::create(this, variant, vtmo, type);
    } else {
        QV4::Scope scope(this);
        if (type == qMetaTypeId<QQmlListReference>()) {
            typedef QQmlListReferencePrivate QDLRP;
            QDLRP *p = QDLRP::get((QQmlListReference*)const_cast<void *>(ptr));
            if (p->object) {
                return QV4::QmlListWrapper::create(scope.engine, p->property, p->propertyType);
            } else {
                return QV4::Encode::null();
            }
        } else if (type == qMetaTypeId<QJSValue>()) {
            const QJSValue *value = reinterpret_cast<const QJSValue *>(ptr);
            return QJSValuePrivate::convertedToValue(this, *value);
        } else if (type == qMetaTypeId<QList<QObject *> >()) {
            // XXX Can this be made more by using Array as a prototype and implementing
            // directly against QList<QObject*>?
            const QList<QObject *> &list = *(const QList<QObject *>*)ptr;
            QV4::ScopedArrayObject a(scope, newArrayObject());
            a->arrayReserve(list.count());
            QV4::ScopedValue v(scope);
            for (int ii = 0; ii < list.count(); ++ii)
                a->arrayPut(ii, (v = QV4::QObjectWrapper::wrap(this, list.at(ii))));
            a->setArrayLengthUnchecked(list.count());
            return a.asReturnedValue();
        } else if (QMetaType::typeFlags(type) & QMetaType::PointerToQObject) {
            return QV4::QObjectWrapper::wrap(this, *reinterpret_cast<QObject* const *>(ptr));
        }

        bool objOk;
        QObject *obj = QQmlMetaType::toQObject(variant, &objOk);
        if (objOk)
            return QV4::QObjectWrapper::wrap(this, obj);

#if QT_CONFIG(qml_sequence_object)
        bool succeeded = false;
        QV4::ScopedValue retn(scope, QV4::SequencePrototype::fromVariant(this, variant, &succeeded));
        if (succeeded)
            return retn->asReturnedValue();
#endif

        if (QMetaType::hasRegisteredConverterFunction(type, qMetaTypeId<QtMetaTypePrivate::QSequentialIterableImpl>())) {
            QSequentialIterable lst = variant.value<QSequentialIterable>();
            return sequentialIterableToJS(this, lst);
        }

        if (const QMetaObject *vtmo = QQmlValueTypeFactory::metaObjectForMetaType(type))
            return QV4::QQmlValueTypeWrapper::create(this, variant, vtmo, type);
    }

    // XXX TODO: To be compatible, we still need to handle:
    //    + QObjectList
    //    + QList<int>

    return QV4::Encode(newVariantObject(variant));
}

QVariantMap ExecutionEngine::variantMapFromJS(const Object *o)
{
    return objectToVariant(this, o).toMap();
}


// Converts a QVariantList to JS.
// The result is a new Array object with length equal to the length
// of the QVariantList, and the elements being the QVariantList's
// elements converted to JS, recursively.
static QV4::ReturnedValue variantListToJS(QV4::ExecutionEngine *v4, const QVariantList &lst)
{
    QV4::Scope scope(v4);
    QV4::ScopedArrayObject a(scope, v4->newArrayObject());
    a->arrayReserve(lst.size());
    QV4::ScopedValue v(scope);
    for (int i = 0; i < lst.size(); i++)
        a->arrayPut(i, (v = variantToJS(v4, lst.at(i))));
    a->setArrayLengthUnchecked(lst.size());
    return a.asReturnedValue();
}

// Converts a QSequentialIterable to JS.
// The result is a new Array object with length equal to the length
// of the QSequentialIterable, and the elements being the QSequentialIterable's
// elements converted to JS, recursively.
static QV4::ReturnedValue sequentialIterableToJS(QV4::ExecutionEngine *v4, const QSequentialIterable &lst)
{
    QV4::Scope scope(v4);
    QV4::ScopedArrayObject a(scope, v4->newArrayObject());
    a->arrayReserve(lst.size());
    QV4::ScopedValue v(scope);
    for (int i = 0; i < lst.size(); i++)
        a->arrayPut(i, (v = variantToJS(v4, lst.at(i))));
    a->setArrayLengthUnchecked(lst.size());
    return a.asReturnedValue();
}

// Converts a QVariantMap to JS.
// The result is a new Object object with property names being
// the keys of the QVariantMap, and values being the values of
// the QVariantMap converted to JS, recursively.
static QV4::ReturnedValue variantMapToJS(QV4::ExecutionEngine *v4, const QVariantMap &vmap)
{
    QV4::Scope scope(v4);
    QV4::ScopedObject o(scope, v4->newObject());
    QV4::ScopedString s(scope);
    QV4::ScopedPropertyKey key(scope);
    QV4::ScopedValue v(scope);
    for (QVariantMap::const_iterator it = vmap.constBegin(), cend = vmap.constEnd(); it != cend; ++it) {
        s = v4->newIdentifier(it.key());
        key = s->propertyKey();
        v = variantToJS(v4, it.value());
        if (key->isArrayIndex())
            o->arraySet(key->asArrayIndex(), v);
        else
            o->insertMember(s, v);
    }
    return o.asReturnedValue();
}

// Converts the meta-type defined by the given type and data to JS.
// Returns the value if conversion succeeded, an empty handle otherwise.
QV4::ReturnedValue ExecutionEngine::metaTypeToJS(int type, const void *data)
{
    Q_ASSERT(data != nullptr);

    QVariant variant(type, data);
    if (QMetaType::Type(variant.type()) == QMetaType::QVariant) {
        // unwrap it: this is tested in QJSEngine, and makes the most sense for
        // end-user code too.
        return variantToJS(this, *reinterpret_cast<const QVariant*>(data));
    }
    return fromVariant(variant);
}

int ExecutionEngine::maxJSStackSize() const
{
    return m_maxJSStackSize;
}

int ExecutionEngine::maxGCStackSize() const
{
    return m_maxGCStackSize;
}

ReturnedValue ExecutionEngine::global()
{
    return globalObject->asReturnedValue();
}

QQmlRefPointer<ExecutableCompilationUnit> ExecutionEngine::compileModule(const QUrl &url)
{
    QQmlMetaType::CachedUnitLookupError cacheError = QQmlMetaType::CachedUnitLookupError::NoError;
    if (const QV4::CompiledData::Unit *cachedUnit = QQmlMetaType::findCachedCompilationUnit(url, &cacheError)) {
        return ExecutableCompilationUnit::create(
                    QV4::CompiledData::CompilationUnit(cachedUnit, url.fileName(), url.toString()));
    }

    QFile f(QQmlFile::urlToLocalFileOrQrc(url));
    if (!f.open(QIODevice::ReadOnly)) {
        throwError(QStringLiteral("Could not open module %1 for reading").arg(url.toString()));
        return nullptr;
    }

    const QDateTime timeStamp = QFileInfo(f).lastModified();

    const QString sourceCode = QString::fromUtf8(f.readAll());
    f.close();

    return compileModule(url, sourceCode, timeStamp);
}


QQmlRefPointer<ExecutableCompilationUnit> ExecutionEngine::compileModule(
        const QUrl &url, const QString &sourceCode, const QDateTime &sourceTimeStamp)
{
    QList<QQmlJS::DiagnosticMessage> diagnostics;
    auto unit = Compiler::Codegen::compileModule(/*debugMode*/debugger() != nullptr, url.toString(),
                                                 sourceCode, sourceTimeStamp, &diagnostics);
    for (const QQmlJS::DiagnosticMessage &m : diagnostics) {
        if (m.isError()) {
            throwSyntaxError(m.message, url.toString(), m.line, m.column);
            return nullptr;
        } else {
            qWarning() << url << ':' << m.line << ':' << m.column
                      << ": warning: " << m.message;
        }
    }

    return ExecutableCompilationUnit::create(std::move(unit));
}

void ExecutionEngine::injectModule(const QQmlRefPointer<ExecutableCompilationUnit> &moduleUnit)
{
    // Injection can happen from the QML type loader thread for example, but instantiation and
    // evaluation must be limited to the ExecutionEngine's thread.
    QMutexLocker moduleGuard(&moduleMutex);
    modules.insert(moduleUnit->finalUrl(), moduleUnit);
}

QQmlRefPointer<ExecutableCompilationUnit> ExecutionEngine::moduleForUrl(const QUrl &_url, const ExecutableCompilationUnit *referrer) const
{
    QUrl url = QQmlTypeLoader::normalize(_url);
    if (referrer)
        url = referrer->finalUrl().resolved(url);

    QMutexLocker moduleGuard(&moduleMutex);
    auto existingModule = modules.find(url);
    if (existingModule == modules.end())
        return nullptr;
    return *existingModule;
}

QQmlRefPointer<ExecutableCompilationUnit> ExecutionEngine::loadModule(const QUrl &_url, const ExecutableCompilationUnit *referrer)
{
    QUrl url = QQmlTypeLoader::normalize(_url);
    if (referrer)
        url = referrer->finalUrl().resolved(url);

    QMutexLocker moduleGuard(&moduleMutex);
    auto existingModule = modules.find(url);
    if (existingModule != modules.end())
        return *existingModule;

    moduleGuard.unlock();

    auto newModule = compileModule(url);
    if (newModule) {
        moduleGuard.relock();
        modules.insert(url, newModule);
    }

    return newModule;
}

void ExecutionEngine::initQmlGlobalObject()
{
    initializeGlobal();
    freezeObject(*globalObject);
}

void ExecutionEngine::initializeGlobal()
{
    QV4::Scope scope(this);
    QV4::GlobalExtensions::init(globalObject, QJSEngine::AllExtensions);

    QV4::ScopedObject qt(scope, memoryManager->allocate<QV4::QtObject>(qmlEngine()));
    globalObject->defineDefaultProperty(QStringLiteral("Qt"), qt);

#if QT_CONFIG(qml_locale)
    QQmlLocale::registerStringLocaleCompare(this);
    QQmlDateExtension::registerExtension(this);
    QQmlNumberExtension::registerExtension(this);
#endif

#if QT_CONFIG(qml_xml_http_request)
    qt_add_domexceptions(this);
    m_xmlHttpRequestData = qt_add_qmlxmlhttprequest(this);
#endif

    qt_add_sqlexceptions(this);

    {
        for (uint i = 0; i < globalObject->internalClass()->size; ++i) {
            if (globalObject->internalClass()->nameMap.at(i).isString()) {
                QV4::PropertyKey id = globalObject->internalClass()->nameMap.at(i);
                m_illegalNames.insert(id.toQString());
            }
        }
    }
}

const QSet<QString> &ExecutionEngine::illegalNames() const
{
    return m_illegalNames;
}

void ExecutionEngine::setQmlEngine(QQmlEngine *engine)
{
    m_qmlEngine = engine;
    initQmlGlobalObject();
}

static void freeze_recursive(QV4::ExecutionEngine *v4, QV4::Object *object)
{
    if (object->as<QV4::QObjectWrapper>() || object->internalClass()->isFrozen)
        return;

    QV4::Scope scope(v4);

    bool instanceOfObject = false;
    QV4::ScopedObject p(scope, object->getPrototypeOf());
    while (p) {
        if (p->d() == v4->objectPrototype()->d()) {
            instanceOfObject = true;
            break;
        }
        p = p->getPrototypeOf();
    }
    if (!instanceOfObject)
        return;

    Heap::InternalClass *frozen = object->internalClass()->frozen();
    object->setInternalClass(frozen); // Immediately assign frozen to prevent it from getting GC'd

    QV4::ScopedObject o(scope);
    for (uint i = 0; i < frozen->size; ++i) {
        if (!frozen->nameMap.at(i).isStringOrSymbol())
            continue;
        o = *object->propertyData(i);
        if (o)
            freeze_recursive(v4, o);
    }
}

void ExecutionEngine::freezeObject(const QV4::Value &value)
{
    QV4::Scope scope(this);
    QV4::ScopedObject o(scope, value);
    freeze_recursive(this, o);
}

void ExecutionEngine::startTimer(const QString &timerName)
{
    if (!m_time.isValid())
        m_time.start();
    m_startedTimers[timerName] = m_time.elapsed();
}

qint64 ExecutionEngine::stopTimer(const QString &timerName, bool *wasRunning)
{
    if (!m_startedTimers.contains(timerName)) {
        *wasRunning = false;
        return 0;
    }
    *wasRunning = true;
    qint64 startedAt = m_startedTimers.take(timerName);
    return m_time.elapsed() - startedAt;
}

int ExecutionEngine::consoleCountHelper(const QString &file, quint16 line, quint16 column)
{
    const QString key = file + QString::number(line) + QString::number(column);
    int number = m_consoleCount.value(key, 0);
    number++;
    m_consoleCount.insert(key, number);
    return number;
}

void ExecutionEngine::setExtensionData(int index, Deletable *data)
{
    if (m_extensionData.count() <= index)
        m_extensionData.resize(index + 1);

    if (m_extensionData.at(index))
        delete m_extensionData.at(index);

    m_extensionData[index] = data;
}

// Converts a JS value to a meta-type.
// data must point to a place that can store a value of the given type.
// Returns true if conversion succeeded, false otherwise.
bool ExecutionEngine::metaTypeFromJS(const Value *value, int type, void *data)
{
    // check if it's one of the types we know
    switch (QMetaType::Type(type)) {
    case QMetaType::Bool:
        *reinterpret_cast<bool*>(data) = value->toBoolean();
        return true;
    case QMetaType::Int:
        *reinterpret_cast<int*>(data) = value->toInt32();
        return true;
    case QMetaType::UInt:
        *reinterpret_cast<uint*>(data) = value->toUInt32();
        return true;
    case QMetaType::LongLong:
        *reinterpret_cast<qlonglong*>(data) = qlonglong(value->toInteger());
        return true;
    case QMetaType::ULongLong:
        *reinterpret_cast<qulonglong*>(data) = qulonglong(value->toInteger());
        return true;
    case QMetaType::Double:
        *reinterpret_cast<double*>(data) = value->toNumber();
        return true;
    case QMetaType::QString:
        if (value->isUndefined() || value->isNull())
            *reinterpret_cast<QString*>(data) = QString();
        else
            *reinterpret_cast<QString*>(data) = value->toQString();
        return true;
    case QMetaType::QByteArray:
        if (const ArrayBuffer *ab = value->as<ArrayBuffer>())
            *reinterpret_cast<QByteArray*>(data) = ab->asByteArray();
        else
            *reinterpret_cast<QByteArray*>(data) = QByteArray();
        return true;
    case QMetaType::Float:
        *reinterpret_cast<float*>(data) = value->toNumber();
        return true;
    case QMetaType::Short:
        *reinterpret_cast<short*>(data) = short(value->toInt32());
        return true;
    case QMetaType::UShort:
        *reinterpret_cast<unsigned short*>(data) = value->toUInt16();
        return true;
    case QMetaType::Char:
        *reinterpret_cast<char*>(data) = char(value->toInt32());
        return true;
    case QMetaType::UChar:
        *reinterpret_cast<unsigned char*>(data) = (unsigned char)(value->toInt32());
        return true;
    case QMetaType::QChar:
        if (String *s = value->stringValue()) {
            QString str = s->toQString();
            *reinterpret_cast<QChar*>(data) = str.isEmpty() ? QChar() : str.at(0);
        } else {
            *reinterpret_cast<QChar*>(data) = QChar(ushort(value->toUInt16()));
        }
        return true;
    case QMetaType::QDateTime:
        if (const QV4::DateObject *d = value->as<DateObject>()) {
            *reinterpret_cast<QDateTime *>(data) = d->toQDateTime();
            return true;
        } break;
    case QMetaType::QDate:
        if (const QV4::DateObject *d = value->as<DateObject>()) {
            *reinterpret_cast<QDate *>(data) = d->toQDateTime().date();
            return true;
        } break;
    case QMetaType::QRegExp:
        if (const QV4::RegExpObject *r = value->as<QV4::RegExpObject>()) {
            *reinterpret_cast<QRegExp *>(data) = r->toQRegExp();
            return true;
        } break;
#if QT_CONFIG(regularexpression)
    case QMetaType::QRegularExpression:
        if (const QV4::RegExpObject *r = value->as<QV4::RegExpObject>()) {
            *reinterpret_cast<QRegularExpression *>(data) = r->toQRegularExpression();
            return true;
        } break;
#endif
    case QMetaType::QObjectStar: {
        const QV4::QObjectWrapper *qobjectWrapper = value->as<QV4::QObjectWrapper>();
        if (qobjectWrapper || value->isNull()) {
            *reinterpret_cast<QObject* *>(data) = qtObjectFromJS(this, *value);
            return true;
        } break;
    }
    case QMetaType::QStringList: {
        const QV4::ArrayObject *a = value->as<QV4::ArrayObject>();
        if (a) {
            *reinterpret_cast<QStringList *>(data) = a->toQStringList();
            return true;
        }
        break;
    }
    case QMetaType::QVariantList: {
        const QV4::ArrayObject *a = value->as<QV4::ArrayObject>();
        if (a) {
            *reinterpret_cast<QVariantList *>(data) = toVariant(*a, /*typeHint*/-1, /*createJSValueForObjects*/false).toList();
            return true;
        }
        break;
    }
    case QMetaType::QVariantMap: {
        const QV4::Object *o = value->as<QV4::Object>();
        if (o) {
            *reinterpret_cast<QVariantMap *>(data) = variantMapFromJS(o);
            return true;
        }
        break;
    }
    case QMetaType::QVariant:
        *reinterpret_cast<QVariant*>(data) = toVariant(*value, /*typeHint*/-1, /*createJSValueForObjects*/false);
        return true;
    case QMetaType::QJsonValue:
        *reinterpret_cast<QJsonValue *>(data) = QV4::JsonObject::toJsonValue(*value);
        return true;
    case QMetaType::QJsonObject: {
        *reinterpret_cast<QJsonObject *>(data) = QV4::JsonObject::toJsonObject(value->as<Object>());
        return true;
    }
    case QMetaType::QJsonArray: {
        const QV4::ArrayObject *a = value->as<ArrayObject>();
        if (a) {
            *reinterpret_cast<QJsonArray *>(data) = JsonObject::toJsonArray(a);
            return true;
        }
        break;
    }
    default:
    ;
    }

    {
        const QQmlValueTypeWrapper *vtw = value->as<QQmlValueTypeWrapper>();
        if (vtw && vtw->typeId() == type) {
            return vtw->toGadget(data);
        }
    }

#if 0
    if (isQtVariant(value)) {
        const QVariant &var = variantValue(value);
        // ### Enable once constructInPlace() is in qt master.
        if (var.userType() == type) {
            QMetaType::constructInPlace(type, data, var.constData());
            return true;
        }
        if (var.canConvert(type)) {
            QVariant vv = var;
            vv.convert(type);
            Q_ASSERT(vv.userType() == type);
            QMetaType::constructInPlace(type, data, vv.constData());
            return true;
        }

    }
#endif

    // Try to use magic; for compatibility with qjsvalue_cast.

    QByteArray name = QMetaType::typeName(type);
    if (convertToNativeQObject(this, *value, name, reinterpret_cast<void* *>(data)))
        return true;
    if (value->as<QV4::VariantObject>() && name.endsWith('*')) {
        int valueType = QMetaType::type(name.left(name.size()-1));
        QVariant &var = value->as<QV4::VariantObject>()->d()->data();
        if (valueType == var.userType()) {
            // We have T t, T* is requested, so return &t.
            *reinterpret_cast<void* *>(data) = var.data();
            return true;
        } else if (Object *o = value->objectValue()) {
            // Look in the prototype chain.
            QV4::Scope scope(this);
            QV4::ScopedObject proto(scope, o->getPrototypeOf());
            while (proto) {
                bool canCast = false;
                if (QV4::VariantObject *vo = proto->as<QV4::VariantObject>()) {
                    const QVariant &v = vo->d()->data();
                    canCast = (type == v.userType()) || (valueType && (valueType == v.userType()));
                }
                else if (proto->as<QV4::QObjectWrapper>()) {
                    QByteArray className = name.left(name.size()-1);
                    QV4::ScopedObject p(scope, proto.getPointer());
                    if (QObject *qobject = qtObjectFromJS(this, p))
                        canCast = qobject->qt_metacast(className) != nullptr;
                }
                if (canCast) {
                    QByteArray varTypeName = QMetaType::typeName(var.userType());
                    if (varTypeName.endsWith('*'))
                        *reinterpret_cast<void* *>(data) = *reinterpret_cast<void* *>(var.data());
                    else
                        *reinterpret_cast<void* *>(data) = var.data();
                    return true;
                }
                proto = proto->getPrototypeOf();
            }
        }
    } else if (value->isNull() && name.endsWith('*')) {
        *reinterpret_cast<void* *>(data) = nullptr;
        return true;
    } else if (type == qMetaTypeId<QJSValue>()) {
        *reinterpret_cast<QJSValue*>(data) = QJSValue(this, value->asReturnedValue());
        return true;
    }

    return false;
}

static bool convertToNativeQObject(QV4::ExecutionEngine *e, const QV4::Value &value, const QByteArray &targetType, void **result)
{
    if (!targetType.endsWith('*'))
        return false;
    if (QObject *qobject = qtObjectFromJS(e, value)) {
        int start = targetType.startsWith("const ") ? 6 : 0;
        QByteArray className = targetType.mid(start, targetType.size()-start-1);
        if (void *instance = qobject->qt_metacast(className)) {
            *result = instance;
            return true;
        }
    }
    return false;
}

static QObject *qtObjectFromJS(QV4::ExecutionEngine *engine, const QV4::Value &value)
{
    if (!value.isObject())
        return nullptr;

    QV4::Scope scope(engine);
    QV4::Scoped<QV4::VariantObject> v(scope, value);

    if (v) {
        QVariant variant = v->d()->data();
        int type = variant.userType();
        if (type == QMetaType::QObjectStar)
            return *reinterpret_cast<QObject* const *>(variant.constData());
    }
    QV4::Scoped<QV4::QObjectWrapper> wrapper(scope, value);
    if (!wrapper)
        return nullptr;
    return wrapper->object();
}

struct QV4EngineRegistrationData
{
    QV4EngineRegistrationData() : extensionCount(0) {}

    QMutex mutex;
    int extensionCount;
};
Q_GLOBAL_STATIC(QV4EngineRegistrationData, registrationData);

QMutex *ExecutionEngine::registrationMutex()
{
    return &registrationData()->mutex;
}

int ExecutionEngine::registerExtension()
{
    return registrationData()->extensionCount++;
}

QT_END_NAMESPACE<|MERGE_RESOLUTION|>--- conflicted
+++ resolved
@@ -216,22 +216,14 @@
     memoryManager = new QV4::MemoryManager(this);
 
     if (maxCallDepth == -1) {
-<<<<<<< HEAD
         if (qEnvironmentVariableIsSet("QV4_CRASH_ON_STACKOVERFLOW")) {
             maxCallDepth = std::numeric_limits<qint32>::max();
         } else {
             ok = false;
             maxCallDepth = qEnvironmentVariableIntValue("QV4_MAX_CALL_DEPTH", &ok);
             if (!ok || maxCallDepth <= 0) {
-#if defined(QT_NO_DEBUG) && !defined(__SANITIZE_ADDRESS__) && !QT_HAS_FEATURE(address_sanitizer)
+#if defined(QT_NO_DEBUG) && !defined(__SANITIZE_ADDRESS__) && !__has_feature(address_sanitizer)
                 maxCallDepth = 1234;
-=======
-        ok = false;
-        maxCallDepth = qEnvironmentVariableIntValue("QV4_MAX_CALL_DEPTH", &ok);
-        if (!ok || maxCallDepth <= 0) {
-#if defined(QT_NO_DEBUG) && !defined(__SANITIZE_ADDRESS__) && !__has_feature(address_sanitizer)
-            maxCallDepth = 1234;
->>>>>>> 896f7725
 #else
                 // no (tail call) optimization is done, so there'll be a lot mare stack frames active
                 maxCallDepth = 200;
