--- conflicted
+++ resolved
@@ -1519,25 +1519,6 @@
         if (succeeded)
             return retn;
 #endif
-<<<<<<< HEAD
-        retn = QVariant(typeHint, QMetaType::create(typeHint));
-        auto retnAsIterable = retn.value<QtMetaTypePrivate::QSequentialIterableImpl>();
-        if (retnAsIterable._iteratorCapabilities & QtMetaTypePrivate::ContainerIsAppendable) {
-            auto const length = a->getLength();
-            QV4::ScopedValue arrayValue(scope);
-            for (qint64 i = 0; i < length; ++i) {
-                arrayValue = a->get(i);
-                QVariant asVariant = toVariant(e, arrayValue, retnAsIterable._metaType_id, false, visitedObjects);
-                auto originalType = asVariant.userType();
-                bool couldConvert = asVariant.convert(retnAsIterable._metaType_id);
-                if (!couldConvert) {
-                    qWarning() << QLatin1String("Could not convert array value at position %1 from %2 to %3")
-                                                .arg(QString::number(i),
-                                                     QString::fromUtf8(QMetaType::typeName(originalType)),
-                                                     QString::fromUtf8(QMetaType::typeName(retnAsIterable._metaType_id)));
-                    // create default constructed value
-                    asVariant = QVariant(retnAsIterable._metaType_id, nullptr);
-=======
         if (typeHint != -1) {
             retn = QVariant(typeHint, QMetaType::create(typeHint));
             auto retnAsIterable = retn.value<QtMetaTypePrivate::QSequentialIterableImpl>();
@@ -1558,7 +1539,6 @@
                         asVariant = QVariant(retnAsIterable._metaType_id, nullptr);
                     }
                     retnAsIterable.append(asVariant.constData());
->>>>>>> ac0ce38d
                 }
                 return retn;
             }
