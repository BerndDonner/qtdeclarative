/****************************************************************************
**
** Copyright (C) 2016 The Qt Company Ltd.
** Contact: https://www.qt.io/licensing/
**
** This file is part of the QtQml module of the Qt Toolkit.
**
** $QT_BEGIN_LICENSE:LGPL$
** Commercial License Usage
** Licensees holding valid commercial Qt licenses may use this file in
** accordance with the commercial license agreement provided with the
** Software or, alternatively, in accordance with the terms contained in
** a written agreement between you and The Qt Company. For licensing terms
** and conditions see https://www.qt.io/terms-conditions. For further
** information use the contact form at https://www.qt.io/contact-us.
**
** GNU Lesser General Public License Usage
** Alternatively, this file may be used under the terms of the GNU Lesser
** General Public License version 3 as published by the Free Software
** Foundation and appearing in the file LICENSE.LGPL3 included in the
** packaging of this file. Please review the following information to
** ensure the GNU Lesser General Public License version 3 requirements
** will be met: https://www.gnu.org/licenses/lgpl-3.0.html.
**
** GNU General Public License Usage
** Alternatively, this file may be used under the terms of the GNU
** General Public License version 2.0 or (at your option) the GNU General
** Public license version 3 or any later version approved by the KDE Free
** Qt Foundation. The licenses are as published by the Free Software
** Foundation and appearing in the file LICENSE.GPL2 and LICENSE.GPL3
** included in the packaging of this file. Please review the following
** information to ensure the GNU General Public License requirements will
** be met: https://www.gnu.org/licenses/gpl-2.0.html and
** https://www.gnu.org/licenses/gpl-3.0.html.
**
** $QT_END_LICENSE$
**
****************************************************************************/
#include <qv4engine_p.h>
#include <qv4qmlcontext_p.h>
#include <qv4value_p.h>
#include <qv4object_p.h>
#include <qv4objectproto_p.h>
#include <qv4objectiterator_p.h>
#include <qv4arrayobject_p.h>
#include <qv4booleanobject_p.h>
#include <qv4globalobject_p.h>
#include <qv4errorobject_p.h>
#include <qv4functionobject_p.h>
#include "qv4function_p.h"
#include <qv4mathobject_p.h>
#include <qv4numberobject_p.h>
#include <qv4regexpobject_p.h>
#include <qv4regexp_p.h>
#include <qv4variantobject_p.h>
#include <qv4runtime_p.h>
#include <private/qv4mm_p.h>
#include <qv4argumentsobject_p.h>
#include <qv4dateobject_p.h>
#include <qv4jsonobject_p.h>
#include <qv4stringobject_p.h>
#include <qv4identifiertable_p.h>
#include "qv4debugging_p.h"
#include "qv4profiling_p.h"
#include "qv4executableallocator_p.h"
#include "qv4sequenceobject_p.h"
#include "qv4qobjectwrapper_p.h"
#include "qv4memberdata_p.h"
#include "qv4arraybuffer_p.h"
#include "qv4dataview_p.h"
#include "qv4typedarray_p.h"
#include <private/qv8engine_p.h>
#include <private/qjsvalue_p.h>
#include <private/qqmltypewrapper_p.h>
#include <private/qqmlvaluetypewrapper_p.h>
#include <private/qqmlvaluetype_p.h>
#include <private/qqmllistwrapper_p.h>
#include <private/qqmllist_p.h>
#include <private/qqmllocale_p.h>

#include <QtCore/QTextStream>
#include <QDateTime>

#ifdef V4_ENABLE_JIT
#include "qv4isel_masm_p.h"
#endif // V4_ENABLE_JIT

#if QT_CONFIG(qml_interpreter)
#include "qv4isel_moth_p.h"
#endif

#if USE(PTHREADS)
#  include <pthread.h>
#if !defined(Q_OS_INTEGRITY)
#  include <sys/resource.h>
#endif
#if HAVE(PTHREAD_NP_H)
#  include <pthread_np.h>
#endif
#endif

#ifdef V4_USE_VALGRIND
#include <valgrind/memcheck.h>
#endif

QT_BEGIN_NAMESPACE

using namespace QV4;

static QBasicAtomicInt engineSerial = Q_BASIC_ATOMIC_INITIALIZER(1);

void throwTypeError(const BuiltinFunction *, Scope &scope, CallData *)
{
    scope.result = scope.engine->throwTypeError();
}


#ifdef V4_BOOTSTRAP
QJSEngine *ExecutionEngine::jsEngine() const
{
    return v8Engine->publicEngine();
}

QQmlEngine *ExecutionEngine::qmlEngine() const
{
    return v8Engine->engine();
}
#endif // V4_BOOTSTRAP

qint32 ExecutionEngine::maxCallDepth = -1;

ExecutionEngine::ExecutionEngine(EvalISelFactory *factory)
    : executableAllocator(new QV4::ExecutableAllocator)
    , regExpAllocator(new QV4::ExecutableAllocator)
    , bumperPointerAllocator(new WTF::BumpPointerAllocator)
    , jsStack(new WTF::PageAllocation)
    , gcStack(new WTF::PageAllocation)
    , globalCode(0)
    , v8Engine(0)
    , argumentsAccessors(0)
    , nArgumentsAccessors(0)
    , m_engineId(engineSerial.fetchAndAddOrdered(1))
    , regExpCache(0)
    , m_multiplyWrappedQObjects(0)
{
    memoryManager = new QV4::MemoryManager(this);

    if (maxCallDepth == -1) {
        bool ok = false;
        maxCallDepth = qEnvironmentVariableIntValue("QV4_MAX_CALL_DEPTH", &ok);
        if (!ok || maxCallDepth <= 0) {
            maxCallDepth = 1234;
        }
    }
    Q_ASSERT(maxCallDepth > 0);

    if (!factory) {
#if QT_CONFIG(qml_interpreter)
        bool jitDisabled = true;

#ifdef V4_ENABLE_JIT
        static const bool forceMoth = !qEnvironmentVariableIsEmpty("QV4_FORCE_INTERPRETER") ||
                                      !OSAllocator::canAllocateExecutableMemory();
        if (forceMoth) {
            factory = new Moth::ISelFactory;
        } else {
            factory = new JIT::ISelFactory<>;
            jitDisabled = false;
        }
#else // !V4_ENABLE_JIT
        factory = new Moth::ISelFactory;
#endif // V4_ENABLE_JIT

        if (jitDisabled) {
            qWarning("JIT is disabled for QML. Property bindings and animations will be "
                     "very slow. Visit https://wiki.qt.io/V4 to learn about possible "
                     "solutions for your platform.");
        }
#else
        factory = new JIT::ISelFactory<>;
#endif
    }
    iselFactory.reset(factory);

    // reserve space for the JS stack
    // we allow it to grow to a bit more than JSStackLimit, as we can overshoot due to ScopedValues
    // allocated outside of JIT'ed methods.
    *jsStack = WTF::PageAllocation::allocate(JSStackLimit + 256*1024, WTF::OSAllocator::JSVMStackPages,
                                             /* writable */ true, /* executable */ false,
                                             /* includesGuardPages */ true);
    jsStackBase = (Value *)jsStack->base();
#ifdef V4_USE_VALGRIND
    VALGRIND_MAKE_MEM_UNDEFINED(jsStackBase, JSStackLimit + 256*1024);
#endif

    jsStackTop = jsStackBase;

    *gcStack = WTF::PageAllocation::allocate(GCStackLimit, WTF::OSAllocator::JSVMStackPages,
                                             /* writable */ true, /* executable */ false,
                                             /* includesGuardPages */ true);

    exceptionValue = jsAlloca(1);
    globalObject = static_cast<Object *>(jsAlloca(1));
    jsObjects = jsAlloca(NJSObjects);
    typedArrayPrototype = static_cast<Object *>(jsAlloca(NTypedArrayTypes));
    typedArrayCtors = static_cast<FunctionObject *>(jsAlloca(NTypedArrayTypes));
    jsStrings = jsAlloca(NJSStrings);

    // set up stack limits
    jsStackLimit = jsStackBase + JSStackLimit/sizeof(Value);

    identifierTable = new IdentifierTable(this);

    classPool = new InternalClassPool;

    internalClasses[Class_Empty] =  new (classPool) InternalClass(this);
    internalClasses[Class_String] = internalClasses[EngineBase::Class_Empty]->changeVTable(QV4::String::staticVTable());
    internalClasses[Class_MemberData] = internalClasses[EngineBase::Class_Empty]->changeVTable(QV4::MemberData::staticVTable());
    internalClasses[Class_SimpleArrayData] = internalClasses[EngineBase::Class_Empty]->changeVTable(QV4::SimpleArrayData::staticVTable());
    internalClasses[Class_SparseArrayData] = internalClasses[EngineBase::Class_Empty]->changeVTable(QV4::SparseArrayData::staticVTable());
    internalClasses[Class_ExecutionContext] = internalClasses[EngineBase::Class_Empty]->changeVTable(QV4::ExecutionContext::staticVTable());
    internalClasses[Class_SimpleCallContext] = internalClasses[EngineBase::Class_Empty]->changeVTable(QV4::CallContext::staticVTable());

    jsStrings[String_Empty] = newIdentifier(QString());
    jsStrings[String_undefined] = newIdentifier(QStringLiteral("undefined"));
    jsStrings[String_null] = newIdentifier(QStringLiteral("null"));
    jsStrings[String_true] = newIdentifier(QStringLiteral("true"));
    jsStrings[String_false] = newIdentifier(QStringLiteral("false"));
    jsStrings[String_boolean] = newIdentifier(QStringLiteral("boolean"));
    jsStrings[String_number] = newIdentifier(QStringLiteral("number"));
    jsStrings[String_string] = newIdentifier(QStringLiteral("string"));
    jsStrings[String_object] = newIdentifier(QStringLiteral("object"));
    jsStrings[String_function] = newIdentifier(QStringLiteral("function"));
    jsStrings[String_length] = newIdentifier(QStringLiteral("length"));
    jsStrings[String_prototype] = newIdentifier(QStringLiteral("prototype"));
    jsStrings[String_constructor] = newIdentifier(QStringLiteral("constructor"));
    jsStrings[String_arguments] = newIdentifier(QStringLiteral("arguments"));
    jsStrings[String_caller] = newIdentifier(QStringLiteral("caller"));
    jsStrings[String_callee] = newIdentifier(QStringLiteral("callee"));
    jsStrings[String_this] = newIdentifier(QStringLiteral("this"));
    jsStrings[String___proto__] = newIdentifier(QStringLiteral("__proto__"));
    jsStrings[String_enumerable] = newIdentifier(QStringLiteral("enumerable"));
    jsStrings[String_configurable] = newIdentifier(QStringLiteral("configurable"));
    jsStrings[String_writable] = newIdentifier(QStringLiteral("writable"));
    jsStrings[String_value] = newIdentifier(QStringLiteral("value"));
    jsStrings[String_get] = newIdentifier(QStringLiteral("get"));
    jsStrings[String_set] = newIdentifier(QStringLiteral("set"));
    jsStrings[String_eval] = newIdentifier(QStringLiteral("eval"));
    jsStrings[String_uintMax] = newIdentifier(QStringLiteral("4294967295"));
    jsStrings[String_name] = newIdentifier(QStringLiteral("name"));
    jsStrings[String_index] = newIdentifier(QStringLiteral("index"));
    jsStrings[String_input] = newIdentifier(QStringLiteral("input"));
    jsStrings[String_toString] = newIdentifier(QStringLiteral("toString"));
    jsStrings[String_destroy] = newIdentifier(QStringLiteral("destroy"));
    jsStrings[String_valueOf] = newIdentifier(QStringLiteral("valueOf"));
    jsStrings[String_byteLength] = newIdentifier(QStringLiteral("byteLength"));
    jsStrings[String_byteOffset] = newIdentifier(QStringLiteral("byteOffset"));
    jsStrings[String_buffer] = newIdentifier(QStringLiteral("buffer"));
    jsStrings[String_lastIndex] = newIdentifier(QStringLiteral("lastIndex"));

    InternalClass *ic = internalClasses[Class_Empty]->changeVTable(QV4::Object::staticVTable());
    jsObjects[ObjectProto] = memoryManager->allocObject<ObjectPrototype>(ic);
    internalClasses[Class_Object] = ic->changePrototype(objectPrototype()->d());

    ic = newInternalClass(ArrayPrototype::staticVTable(), objectPrototype());
    Q_ASSERT(ic->prototype);
    ic = ic->addMember(id_length(), Attr_NotConfigurable|Attr_NotEnumerable);
    Q_ASSERT(ic->prototype);
    jsObjects[ArrayProto] = memoryManager->allocObject<ArrayPrototype>(ic, objectPrototype());
    internalClasses[Class_ArrayObject] = ic->changePrototype(arrayPrototype()->d());
    jsObjects[PropertyListProto] = memoryManager->allocObject<PropertyListPrototype>();

    InternalClass *argsClass = newInternalClass(ArgumentsObject::staticVTable(), objectPrototype());
    argsClass = argsClass->addMember(id_length(), Attr_NotEnumerable);
    internalClasses[EngineBase::Class_ArgumentsObject] = argsClass->addMember(id_callee(), Attr_Data|Attr_NotEnumerable);
    argsClass = argsClass->addMember(id_callee(), Attr_Accessor|Attr_NotConfigurable|Attr_NotEnumerable);
    internalClasses[EngineBase::Class_StrictArgumentsObject] = argsClass->addMember(id_caller(), Attr_Accessor|Attr_NotConfigurable|Attr_NotEnumerable);

    *static_cast<Value *>(globalObject) = newObject();
    Q_ASSERT(globalObject->d()->vtable());
    initRootContext();

    ic = newInternalClass(QV4::StringObject::staticVTable(), objectPrototype());
    ic = ic->addMember(id_length(), Attr_ReadOnly);
    jsObjects[StringProto] = memoryManager->allocObject<StringPrototype>(ic);
    internalClasses[Class_StringObject] = ic->changePrototype(stringPrototype()->d());
    Q_ASSERT(internalClasses[EngineBase::Class_StringObject]->find(id_length()) == Heap::StringObject::LengthPropertyIndex);

    jsObjects[NumberProto] = memoryManager->allocObject<NumberPrototype>();
    jsObjects[BooleanProto] = memoryManager->allocObject<BooleanPrototype>();
    jsObjects[DateProto] = memoryManager->allocObject<DatePrototype>();

    uint index;
    ic = newInternalClass(QV4::FunctionPrototype::staticVTable(), objectPrototype());
    ic = ic->addMember(id_prototype(), Attr_NotEnumerable, &index);
    Q_ASSERT(index == Heap::FunctionObject::Index_Prototype);
    jsObjects[FunctionProto] = memoryManager->allocObject<FunctionPrototype>(ic, objectPrototype());
    ic = newInternalClass(FunctionObject::staticVTable(), functionPrototype());
    ic = ic->addMember(id_prototype(), Attr_NotEnumerable|Attr_NotConfigurable, &index);
    Q_ASSERT(index == Heap::FunctionObject::Index_Prototype);
    internalClasses[EngineBase::Class_FunctionObject] = ic;
    ic = ic->addMember(id_name(), Attr_ReadOnly, &index);
    Q_ASSERT(index == Heap::ScriptFunction::Index_Name);
    ic = ic->changeVTable(ScriptFunction::staticVTable());
    internalClasses[EngineBase::Class_ScriptFunction] = ic->addMember(id_length(), Attr_ReadOnly, &index);
    Q_ASSERT(index == Heap::ScriptFunction::Index_Length);
    internalClasses[EngineBase::Class_BuiltinFunction] = ic->changeVTable(BuiltinFunction::staticVTable());
    Q_ASSERT(index == Heap::ScriptFunction::Index_Length);
    internalClasses[EngineBase::Class_ObjectProto] = internalClasses[Class_Object]->addMember(id_constructor(), Attr_NotEnumerable, &index);
    Q_ASSERT(index == Heap::FunctionObject::Index_ProtoConstructor);

    Scope scope(this);
    ScopedString str(scope);
    internalClasses[Class_RegExp] = internalClasses[EngineBase::Class_Empty]->changeVTable(QV4::RegExp::staticVTable());
    ic = newInternalClass(QV4::RegExpObject::staticVTable(), objectPrototype());
    ic = ic->addMember(id_lastIndex(), Attr_NotEnumerable|Attr_NotConfigurable, &index);
    Q_ASSERT(index == RegExpObject::Index_LastIndex);
    ic = ic->addMember((str = newIdentifier(QStringLiteral("source"))), Attr_ReadOnly, &index);
    Q_ASSERT(index == RegExpObject::Index_Source);
    ic = ic->addMember((str = newIdentifier(QStringLiteral("global"))), Attr_ReadOnly, &index);
    Q_ASSERT(index == RegExpObject::Index_Global);
    ic = ic->addMember((str = newIdentifier(QStringLiteral("ignoreCase"))), Attr_ReadOnly, &index);
    Q_ASSERT(index == RegExpObject::Index_IgnoreCase);
    ic = ic->addMember((str = newIdentifier(QStringLiteral("multiline"))), Attr_ReadOnly, &index);
    Q_ASSERT(index == RegExpObject::Index_Multiline);
    jsObjects[RegExpProto] = memoryManager->allocObject<RegExpPrototype>(ic, objectPrototype());
    internalClasses[Class_RegExpObject] = ic->changePrototype(regExpPrototype()->d());

    ic = internalClasses[Class_ArrayObject]->addMember(id_index(), Attr_Data, &index);
    Q_ASSERT(index == RegExpObject::Index_ArrayIndex);
    internalClasses[EngineBase::Class_RegExpExecArray] = ic->addMember(id_input(), Attr_Data, &index);
    Q_ASSERT(index == RegExpObject::Index_ArrayInput);

    ic = newInternalClass(ErrorObject::staticVTable(), 0);
    ic = ic->addMember((str = newIdentifier(QStringLiteral("stack"))), Attr_Accessor|Attr_NotConfigurable|Attr_NotEnumerable, &index);
    Q_ASSERT(index == ErrorObject::Index_Stack);
    ic = ic->addMember((str = newIdentifier(QStringLiteral("fileName"))), Attr_Data|Attr_NotEnumerable, &index);
    Q_ASSERT(index == ErrorObject::Index_FileName);
    ic = ic->addMember((str = newIdentifier(QStringLiteral("lineNumber"))), Attr_Data|Attr_NotEnumerable, &index);
    internalClasses[EngineBase::Class_ErrorObject] = ic;
    Q_ASSERT(index == ErrorObject::Index_LineNumber);
    internalClasses[EngineBase::Class_ErrorObjectWithMessage] = ic->addMember((str = newIdentifier(QStringLiteral("message"))), Attr_Data|Attr_NotEnumerable, &index);
    Q_ASSERT(index == ErrorObject::Index_Message);
    ic = newInternalClass(ErrorObject::staticVTable(), objectPrototype());
    ic = ic->addMember(id_constructor(), Attr_Data|Attr_NotEnumerable, &index);
    Q_ASSERT(index == ErrorPrototype::Index_Constructor);
    ic = ic->addMember((str = newIdentifier(QStringLiteral("message"))), Attr_Data|Attr_NotEnumerable, &index);
    Q_ASSERT(index == ErrorPrototype::Index_Message);
    internalClasses[EngineBase::Class_ErrorProto] = ic->addMember(id_name(), Attr_Data|Attr_NotEnumerable, &index);
    Q_ASSERT(index == ErrorPrototype::Index_Name);

    jsObjects[GetStack_Function] = BuiltinFunction::create(rootContext(), str = newIdentifier(QStringLiteral("stack")), ErrorObject::method_get_stack);
    getStackFunction()->defineReadonlyProperty(id_length(), Primitive::fromInt32(0));

    jsObjects[ErrorProto] = memoryManager->allocObject<ErrorPrototype>(internalClasses[EngineBase::Class_ErrorProto], objectPrototype());
    jsObjects[EvalErrorProto] = memoryManager->allocObject<EvalErrorPrototype>(internalClasses[EngineBase::Class_ErrorProto]->changePrototype(errorPrototype()->d()), errorPrototype());
    jsObjects[RangeErrorProto] = memoryManager->allocObject<RangeErrorPrototype>(internalClasses[EngineBase::Class_ErrorProto]->changePrototype(errorPrototype()->d()), errorPrototype());
    jsObjects[ReferenceErrorProto] = memoryManager->allocObject<ReferenceErrorPrototype>(internalClasses[EngineBase::Class_ErrorProto]->changePrototype(errorPrototype()->d()), errorPrototype());
    jsObjects[SyntaxErrorProto] = memoryManager->allocObject<SyntaxErrorPrototype>(internalClasses[EngineBase::Class_ErrorProto]->changePrototype(errorPrototype()->d()), errorPrototype());
    jsObjects[TypeErrorProto] = memoryManager->allocObject<TypeErrorPrototype>(internalClasses[EngineBase::Class_ErrorProto]->changePrototype(errorPrototype()->d()), errorPrototype());
    jsObjects[URIErrorProto] = memoryManager->allocObject<URIErrorPrototype>(internalClasses[EngineBase::Class_ErrorProto]->changePrototype(errorPrototype()->d()), errorPrototype());

    jsObjects[VariantProto] = memoryManager->allocObject<VariantPrototype>();
    Q_ASSERT(variantPrototype()->prototype() == objectPrototype()->d());

    ic = newInternalClass(SequencePrototype::staticVTable(), SequencePrototype::defaultPrototype(this));
    jsObjects[SequenceProto] = ScopedValue(scope, memoryManager->allocObject<SequencePrototype>(ic, SequencePrototype::defaultPrototype(this)));

    ExecutionContext *global = rootContext();
    jsObjects[Object_Ctor] = memoryManager->allocObject<ObjectCtor>(global);
    jsObjects[String_Ctor] = memoryManager->allocObject<StringCtor>(global);
    jsObjects[Number_Ctor] = memoryManager->allocObject<NumberCtor>(global);
    jsObjects[Boolean_Ctor] = memoryManager->allocObject<BooleanCtor>(global);
    jsObjects[Array_Ctor] = memoryManager->allocObject<ArrayCtor>(global);
    jsObjects[Function_Ctor] = memoryManager->allocObject<FunctionCtor>(global);
    jsObjects[Date_Ctor] = memoryManager->allocObject<DateCtor>(global);
    jsObjects[RegExp_Ctor] = memoryManager->allocObject<RegExpCtor>(global);
    jsObjects[Error_Ctor] = memoryManager->allocObject<ErrorCtor>(global);
    jsObjects[EvalError_Ctor] = memoryManager->allocObject<EvalErrorCtor>(global);
    jsObjects[RangeError_Ctor] = memoryManager->allocObject<RangeErrorCtor>(global);
    jsObjects[ReferenceError_Ctor] = memoryManager->allocObject<ReferenceErrorCtor>(global);
    jsObjects[SyntaxError_Ctor] = memoryManager->allocObject<SyntaxErrorCtor>(global);
    jsObjects[TypeError_Ctor] = memoryManager->allocObject<TypeErrorCtor>(global);
    jsObjects[URIError_Ctor] = memoryManager->allocObject<URIErrorCtor>(global);

    static_cast<ObjectPrototype *>(objectPrototype())->init(this, objectCtor());
    static_cast<StringPrototype *>(stringPrototype())->init(this, stringCtor());
    static_cast<NumberPrototype *>(numberPrototype())->init(this, numberCtor());
    static_cast<BooleanPrototype *>(booleanPrototype())->init(this, booleanCtor());
    static_cast<ArrayPrototype *>(arrayPrototype())->init(this, arrayCtor());
    static_cast<PropertyListPrototype *>(propertyListPrototype())->init(this);
    static_cast<DatePrototype *>(datePrototype())->init(this, dateCtor());
    static_cast<FunctionPrototype *>(functionPrototype())->init(this, functionCtor());
    static_cast<RegExpPrototype *>(regExpPrototype())->init(this, regExpCtor());
    static_cast<ErrorPrototype *>(errorPrototype())->init(this, errorCtor());
    static_cast<EvalErrorPrototype *>(evalErrorPrototype())->init(this, evalErrorCtor());
    static_cast<RangeErrorPrototype *>(rangeErrorPrototype())->init(this, rangeErrorCtor());
    static_cast<ReferenceErrorPrototype *>(referenceErrorPrototype())->init(this, referenceErrorCtor());
    static_cast<SyntaxErrorPrototype *>(syntaxErrorPrototype())->init(this, syntaxErrorCtor());
    static_cast<TypeErrorPrototype *>(typeErrorPrototype())->init(this, typeErrorCtor());
    static_cast<URIErrorPrototype *>(uRIErrorPrototype())->init(this, uRIErrorCtor());

    static_cast<VariantPrototype *>(variantPrototype())->init();
    sequencePrototype()->cast<SequencePrototype>()->init();


    // typed arrays

    jsObjects[ArrayBuffer_Ctor] = memoryManager->allocObject<ArrayBufferCtor>(global);
    jsObjects[ArrayBufferProto] = memoryManager->allocObject<ArrayBufferPrototype>();
    static_cast<ArrayBufferPrototype *>(arrayBufferPrototype())->init(this, arrayBufferCtor());

    jsObjects[DataView_Ctor] = memoryManager->allocObject<DataViewCtor>(global);
    jsObjects[DataViewProto] = memoryManager->allocObject<DataViewPrototype>();
    static_cast<DataViewPrototype *>(dataViewPrototype())->init(this, dataViewCtor());
    jsObjects[ValueTypeProto] = (Heap::Base *) 0;
    jsObjects[SignalHandlerProto] = (Heap::Base *) 0;

    for (int i = 0; i < Heap::TypedArray::NTypes; ++i) {
        static_cast<Value &>(typedArrayCtors[i]) = memoryManager->allocObject<TypedArrayCtor>(global, Heap::TypedArray::Type(i));
        static_cast<Value &>(typedArrayPrototype[i]) = memoryManager->allocObject<TypedArrayPrototype>(Heap::TypedArray::Type(i));
        typedArrayPrototype[i].as<TypedArrayPrototype>()->init(this, static_cast<TypedArrayCtor *>(typedArrayCtors[i].as<Object>()));
    }

    //
    // set up the global object
    //
    rootContext()->d()->global.set(scope.engine, globalObject->d());
    rootContext()->d()->callData->thisObject = globalObject;
    Q_ASSERT(globalObject->d()->vtable());

    globalObject->defineDefaultProperty(QStringLiteral("Object"), *objectCtor());
    globalObject->defineDefaultProperty(QStringLiteral("String"), *stringCtor());
    FunctionObject *numberObject = numberCtor();
    globalObject->defineDefaultProperty(QStringLiteral("Number"), *numberObject);
    globalObject->defineDefaultProperty(QStringLiteral("Boolean"), *booleanCtor());
    globalObject->defineDefaultProperty(QStringLiteral("Array"), *arrayCtor());
    globalObject->defineDefaultProperty(QStringLiteral("Function"), *functionCtor());
    globalObject->defineDefaultProperty(QStringLiteral("Date"), *dateCtor());
    globalObject->defineDefaultProperty(QStringLiteral("RegExp"), *regExpCtor());
    globalObject->defineDefaultProperty(QStringLiteral("Error"), *errorCtor());
    globalObject->defineDefaultProperty(QStringLiteral("EvalError"), *evalErrorCtor());
    globalObject->defineDefaultProperty(QStringLiteral("RangeError"), *rangeErrorCtor());
    globalObject->defineDefaultProperty(QStringLiteral("ReferenceError"), *referenceErrorCtor());
    globalObject->defineDefaultProperty(QStringLiteral("SyntaxError"), *syntaxErrorCtor());
    globalObject->defineDefaultProperty(QStringLiteral("TypeError"), *typeErrorCtor());
    globalObject->defineDefaultProperty(QStringLiteral("URIError"), *uRIErrorCtor());

    globalObject->defineDefaultProperty(QStringLiteral("ArrayBuffer"), *arrayBufferCtor());
    globalObject->defineDefaultProperty(QStringLiteral("DataView"), *dataViewCtor());
    for (int i = 0; i < Heap::TypedArray::NTypes; ++i)
        globalObject->defineDefaultProperty((str = typedArrayCtors[i].as<FunctionObject>()->name())->toQString(), typedArrayCtors[i]);
    ScopedObject o(scope);
    globalObject->defineDefaultProperty(QStringLiteral("Math"), (o = memoryManager->allocObject<MathObject>()));
    globalObject->defineDefaultProperty(QStringLiteral("JSON"), (o = memoryManager->allocObject<JsonObject>()));

    globalObject->defineReadonlyProperty(QStringLiteral("undefined"), Primitive::undefinedValue());
    globalObject->defineReadonlyProperty(QStringLiteral("NaN"), Primitive::fromDouble(std::numeric_limits<double>::quiet_NaN()));
    globalObject->defineReadonlyProperty(QStringLiteral("Infinity"), Primitive::fromDouble(Q_INFINITY));


    jsObjects[Eval_Function] = memoryManager->allocObject<EvalFunction>(global);
    globalObject->defineDefaultProperty(QStringLiteral("eval"), *evalFunction());

    // ES6: 20.1.2.12 &  20.1.2.13:
    // parseInt and parseFloat must be the same FunctionObject on the global &
    // Number object.
    {
        QString piString(QStringLiteral("parseInt"));
        QString pfString(QStringLiteral("parseFloat"));
        Scope scope(this);
        ScopedString pi(scope, newIdentifier(piString));
        ScopedString pf(scope, newIdentifier(pfString));
        ExecutionContext *global = rootContext();
        ScopedFunctionObject parseIntFn(scope, BuiltinFunction::create(global, pi, GlobalFunctions::method_parseInt));
        ScopedFunctionObject parseFloatFn(scope, BuiltinFunction::create(global, pf, GlobalFunctions::method_parseFloat));
        parseIntFn->defineReadonlyConfigurableProperty(id_length(), Primitive::fromInt32(2));
        parseFloatFn->defineReadonlyConfigurableProperty(id_length(), Primitive::fromInt32(1));
        globalObject->defineDefaultProperty(piString, parseIntFn);
        globalObject->defineDefaultProperty(pfString, parseFloatFn);
        numberObject->defineDefaultProperty(piString, parseIntFn);
        numberObject->defineDefaultProperty(pfString, parseFloatFn);
    }

    globalObject->defineDefaultProperty(QStringLiteral("isNaN"), GlobalFunctions::method_isNaN, 1);
    globalObject->defineDefaultProperty(QStringLiteral("isFinite"), GlobalFunctions::method_isFinite, 1);
    globalObject->defineDefaultProperty(QStringLiteral("decodeURI"), GlobalFunctions::method_decodeURI, 1);
    globalObject->defineDefaultProperty(QStringLiteral("decodeURIComponent"), GlobalFunctions::method_decodeURIComponent, 1);
    globalObject->defineDefaultProperty(QStringLiteral("encodeURI"), GlobalFunctions::method_encodeURI, 1);
    globalObject->defineDefaultProperty(QStringLiteral("encodeURIComponent"), GlobalFunctions::method_encodeURIComponent, 1);
    globalObject->defineDefaultProperty(QStringLiteral("escape"), GlobalFunctions::method_escape, 1);
    globalObject->defineDefaultProperty(QStringLiteral("unescape"), GlobalFunctions::method_unescape, 1);

    ScopedString name(scope, newString(QStringLiteral("thrower")));
    jsObjects[ThrowerObject] = BuiltinFunction::create(global, name, ::throwTypeError);
}

ExecutionEngine::~ExecutionEngine()
{
    delete m_multiplyWrappedQObjects;
    m_multiplyWrappedQObjects = 0;
    delete identifierTable;
    delete memoryManager;

    while (!compilationUnits.isEmpty())
        (*compilationUnits.begin())->unlink();

    internalClasses[Class_Empty]->destroy();
    delete classPool;
    delete bumperPointerAllocator;
    delete regExpCache;
    delete regExpAllocator;
    delete executableAllocator;
    jsStack->deallocate();
    delete jsStack;
    gcStack->deallocate();
    delete gcStack;
    delete [] argumentsAccessors;
}

#ifndef QT_NO_QML_DEBUGGER
void ExecutionEngine::setDebugger(Debugging::Debugger *debugger)
{
    Q_ASSERT(!m_debugger);
    m_debugger.reset(debugger);
}

void ExecutionEngine::setProfiler(Profiling::Profiler *profiler)
{
    Q_ASSERT(!m_profiler);
    m_profiler.reset(profiler);
}
#endif // QT_NO_QML_DEBUGGER

void ExecutionEngine::initRootContext()
{
    Scope scope(this);
    Scoped<GlobalContext> r(scope, memoryManager->allocManaged<GlobalContext>(
                                sizeof(GlobalContext::Data) + sizeof(CallData)));
    r->d_unchecked()->init(this);
    r->d()->callData = reinterpret_cast<CallData *>(r->d() + 1);
    r->d()->callData->tag = quint32(Value::ValueTypeInternal::Integer);
    r->d()->callData->argc = 0;
    r->d()->callData->thisObject = globalObject;
    r->d()->callData->args[0] = Encode::undefined();
    jsObjects[RootContext] = r;
    jsObjects[IntegerNull] = Encode((int)0);

    currentContext = static_cast<ExecutionContext *>(jsObjects + RootContext);
    current = currentContext->d();
}

InternalClass *ExecutionEngine::newClass(const InternalClass &other)
{
    return new (classPool) InternalClass(other);
}

ExecutionContext *ExecutionEngine::pushGlobalContext()
{
    pushContext(rootContext()->d());

    Q_ASSERT(current == rootContext()->d());
    return currentContext;
}

InternalClass *ExecutionEngine::newInternalClass(const VTable *vtable, Object *prototype)
{
    return internalClasses[EngineBase::Class_Empty]->changeVTable(vtable)->changePrototype(prototype ? prototype->d() : 0);
}

Heap::Object *ExecutionEngine::newObject()
{
    return memoryManager->allocObject<Object>();
}

Heap::Object *ExecutionEngine::newObject(InternalClass *internalClass, QV4::Object *prototype)
{
    return memoryManager->allocObject<Object>(internalClass, prototype);
}

Heap::String *ExecutionEngine::newString(const QString &s)
{
    Scope scope(this);
    return ScopedString(scope, memoryManager->allocWithStringData<String>(s.length() * sizeof(QChar), s))->d();
}

Heap::String *ExecutionEngine::newIdentifier(const QString &text)
{
    return identifierTable->insertString(text);
}

Heap::Object *ExecutionEngine::newStringObject(const String *string)
{
    return memoryManager->allocObject<StringObject>(string);
}

Heap::Object *ExecutionEngine::newNumberObject(double value)
{
    return memoryManager->allocObject<NumberObject>(value);
}

Heap::Object *ExecutionEngine::newBooleanObject(bool b)
{
    return memoryManager->allocObject<BooleanObject>(b);
}

Heap::ArrayObject *ExecutionEngine::newArrayObject(int count)
{
    Scope scope(this);
    ScopedArrayObject object(scope, memoryManager->allocObject<ArrayObject>());

    if (count) {
        if (count < 0x1000)
            object->arrayReserve(count);
        object->setArrayLengthUnchecked(count);
    }
    return object->d();
}

Heap::ArrayObject *ExecutionEngine::newArrayObject(const Value *values, int length)
{
    Scope scope(this);
    ScopedArrayObject a(scope, memoryManager->allocObject<ArrayObject>());

    if (length) {
        size_t size = sizeof(Heap::ArrayData) + (length-1)*sizeof(Value);
        Heap::SimpleArrayData *d = scope.engine->memoryManager->allocManaged<SimpleArrayData>(size);
        d->init();
        d->type = Heap::ArrayData::Simple;
        d->offset = 0;
        d->values.alloc = length;
        d->values.size = length;
        // this doesn't require a write barrier, things will be ok, when the new array data gets inserted into
        // the parent object
        memcpy(&d->values.values, values, length*sizeof(Value));
        a->d()->arrayData.set(this, d);
        a->setArrayLengthUnchecked(length);
    }
    return a->d();
}

Heap::ArrayObject *ExecutionEngine::newArrayObject(const QStringList &list)
{
    Scope scope(this);
    ScopedArrayObject object(scope, memoryManager->allocObject<ArrayObject>(list));
    return object->d();
}

Heap::ArrayObject *ExecutionEngine::newArrayObject(InternalClass *internalClass, Object *prototype)
{
    Scope scope(this);
    ScopedArrayObject object(scope, memoryManager->allocObject<ArrayObject>(internalClass, prototype));
    return object->d();
}

Heap::ArrayBuffer *ExecutionEngine::newArrayBuffer(const QByteArray &array)
{
    return memoryManager->allocObject<ArrayBuffer>(array);
}

Heap::ArrayBuffer *ExecutionEngine::newArrayBuffer(size_t length)
{
    return memoryManager->allocObject<ArrayBuffer>(length);
}


Heap::DateObject *ExecutionEngine::newDateObject(const Value &value)
{
    return memoryManager->allocObject<DateObject>(value);
}

Heap::DateObject *ExecutionEngine::newDateObject(const QDateTime &dt)
{
    Scope scope(this);
    Scoped<DateObject> object(scope, memoryManager->allocObject<DateObject>(dt));
    return object->d();
}

Heap::DateObject *ExecutionEngine::newDateObjectFromTime(const QTime &t)
{
    Scope scope(this);
    Scoped<DateObject> object(scope, memoryManager->allocObject<DateObject>(t));
    return object->d();
}

Heap::RegExpObject *ExecutionEngine::newRegExpObject(const QString &pattern, int flags)
{
    bool global = (flags & IR::RegExp::RegExp_Global);
    bool ignoreCase = (flags & IR::RegExp::RegExp_IgnoreCase);
    bool multiline = (flags & IR::RegExp::RegExp_Multiline);

    Scope scope(this);
    Scoped<RegExp> re(scope, RegExp::create(this, pattern, ignoreCase, multiline, global));
    return newRegExpObject(re);
}

Heap::RegExpObject *ExecutionEngine::newRegExpObject(RegExp *re)
{
    return memoryManager->allocObject<RegExpObject>(re);
}

Heap::RegExpObject *ExecutionEngine::newRegExpObject(const QRegExp &re)
{
    return memoryManager->allocObject<RegExpObject>(re);
}

Heap::Object *ExecutionEngine::newErrorObject(const Value &value)
{
    return ErrorObject::create<ErrorObject>(this, value);
}

Heap::Object *ExecutionEngine::newSyntaxErrorObject(const QString &message)
{
    return ErrorObject::create<SyntaxErrorObject>(this, message);
}

Heap::Object *ExecutionEngine::newSyntaxErrorObject(const QString &message, const QString &fileName, int line, int column)
{
    return ErrorObject::create<SyntaxErrorObject>(this, message, fileName, line, column);
}


Heap::Object *ExecutionEngine::newReferenceErrorObject(const QString &message)
{
    return ErrorObject::create<ReferenceErrorObject>(this, message);
}

Heap::Object *ExecutionEngine::newReferenceErrorObject(const QString &message, const QString &fileName, int line, int column)
{
    return ErrorObject::create<ReferenceErrorObject>(this, message, fileName, line, column);
}


Heap::Object *ExecutionEngine::newTypeErrorObject(const QString &message)
{
    return ErrorObject::create<TypeErrorObject>(this, message);
}

Heap::Object *ExecutionEngine::newRangeErrorObject(const QString &message)
{
    return ErrorObject::create<RangeErrorObject>(this, message);
}

Heap::Object *ExecutionEngine::newURIErrorObject(const Value &message)
{
    return ErrorObject::create<URIErrorObject>(this, message);
}

Heap::Object *ExecutionEngine::newVariantObject(const QVariant &v)
{
    return memoryManager->allocObject<VariantObject>(v);
}

Heap::Object *ExecutionEngine::newForEachIteratorObject(Object *o)
{
    Scope scope(this);
    ScopedObject obj(scope, memoryManager->allocObject<ForEachIteratorObject>(o));
    return obj->d();
}

Heap::QmlContext *ExecutionEngine::qmlContext() const
{
    Heap::ExecutionContext *ctx = current;

    // get the correct context when we're within a builtin function
    if (ctx->type == Heap::ExecutionContext::Type_SimpleCallContext && !ctx->outer)
        ctx = parentContext(currentContext)->d();

    if (ctx->type != Heap::ExecutionContext::Type_QmlContext && !ctx->outer)
        return 0;

    while (ctx->outer && ctx->outer->type != Heap::ExecutionContext::Type_GlobalContext)
        ctx = ctx->outer;

    Q_ASSERT(ctx);
    if (ctx->type != Heap::ExecutionContext::Type_QmlContext)
        return 0;

    return static_cast<Heap::QmlContext *>(ctx);
}

QObject *ExecutionEngine::qmlScopeObject() const
{
    Heap::QmlContext *ctx = qmlContext();
    if (!ctx)
        return 0;

    return ctx->qml->scopeObject;
}

ReturnedValue ExecutionEngine::qmlSingletonWrapper(String *name)
{
    QQmlContextData *ctx = callingQmlContext();
    if (!ctx->imports)
        return Encode::undefined();
    // Search for attached properties, enums and imported scripts
    QQmlTypeNameCache::Result r = ctx->imports->query(name);

    Q_ASSERT(r.isValid());
    Q_ASSERT(r.type.isValid());
    Q_ASSERT(r.type.isSingleton());

    QQmlType::SingletonInstanceInfo *siinfo = r.type.singletonInstanceInfo();
    QQmlEngine *e = qmlEngine();
    siinfo->init(e);

    if (QObject *qobjectSingleton = siinfo->qobjectApi(e))
        return QV4::QObjectWrapper::wrap(this, qobjectSingleton);
    return QJSValuePrivate::convertedToValue(this, siinfo->scriptApi(e));
}

QQmlContextData *ExecutionEngine::callingQmlContext() const
{
    Heap::QmlContext *ctx = qmlContext();
    if (!ctx)
        return 0;

    return ctx->qml->context->contextData();
}

QVector<StackFrame> ExecutionEngine::stackTrace(int frameLimit) const
{
    Scope scope(const_cast<ExecutionEngine *>(this));
    ScopedString name(scope);
    QVector<StackFrame> stack;

    ExecutionContext *c = currentContext;
    while (c && frameLimit) {
        QV4::Function *function = c->getFunction();
        if (function) {
            StackFrame frame;
            frame.source = function->sourceFile();
            name = function->name();
            frame.function = name->toQString();

            // line numbers can be negative for places where you can't set a real breakpoint
            frame.line = qAbs(c->d()->lineNumber);
            frame.column = -1;

            stack.append(frame);
            --frameLimit;
        }
        c = parentContext(c);
    }

    if (frameLimit && globalCode) {
        StackFrame frame;
        frame.source = globalCode->sourceFile();
        frame.function = globalCode->name()->toQString();
        frame.line = rootContext()->d()->lineNumber;
        frame.column = -1;

        stack.append(frame);
    }
    return stack;
}

StackFrame ExecutionEngine::currentStackFrame() const
{
    StackFrame frame;
    frame.line = -1;
    frame.column = -1;

    QVector<StackFrame> trace = stackTrace(/*limit*/ 1);
    if (!trace.isEmpty())
        frame = trace.first();

    return frame;
}

/* Helper and "C" linkage exported function to format a GDBMI stacktrace for
 * invocation by a debugger.
 * Sample GDB invocation: print qt_v4StackTrace((void*)0x7fffffffb290)
 * Sample CDB invocation: .call Qt5Qmld!qt_v4StackTrace(0x7fffffffb290) ; gh
 * Note: The helper is there to suppress MSVC warning 4190 about anything
 * with UDT return types in a "C" linkage function. */

static inline char *v4StackTrace(const ExecutionContext *context)
{
    QString result;
    QTextStream str(&result);
    str << "stack=[";
    if (context && context->engine()) {
        const QVector<StackFrame> stackTrace = context->engine()->stackTrace(20);
        for (int i = 0; i < stackTrace.size(); ++i) {
            if (i)
                str << ',';
            const QUrl url(stackTrace.at(i).source);
            const QString fileName = url.isLocalFile() ? url.toLocalFile() : url.toString();
            str << "frame={level=\"" << i << "\",func=\"" << stackTrace.at(i).function
                << "\",file=\"" << fileName << "\",fullname=\"" << fileName
                << "\",line=\"" << stackTrace.at(i).line << "\",language=\"js\"}";
        }
    }
    str << ']';
    return qstrdup(result.toLocal8Bit().constData());
}

extern "C" Q_QML_EXPORT char *qt_v4StackTrace(void *executionContext)
{
    return v4StackTrace(reinterpret_cast<const ExecutionContext *>(executionContext));
}

QUrl ExecutionEngine::resolvedUrl(const QString &file)
{
    QUrl src(file);
    if (!src.isRelative())
        return src;

    QUrl base;
    ExecutionContext *c = currentContext;
    while (c) {
        SimpleCallContext *callCtx = c->asSimpleCallContext();
        if (callCtx && callCtx->d()->v4Function) {
            base.setUrl(callCtx->d()->v4Function->sourceFile());
            break;
        }
        c = parentContext(c);
    }

    if (base.isEmpty() && globalCode)
        base.setUrl(globalCode->sourceFile());

    if (base.isEmpty())
        return src;

    return base.resolved(src);
}

void ExecutionEngine::requireArgumentsAccessors(int n)
{
    if (n <= nArgumentsAccessors)
        return;

    Scope scope(this);
    ScopedFunctionObject get(scope);
    ScopedFunctionObject set(scope);

    if (n >= nArgumentsAccessors) {
        Property *oldAccessors = argumentsAccessors;
        int oldSize = nArgumentsAccessors;
        nArgumentsAccessors = qMax(8, n);
        argumentsAccessors = new Property[nArgumentsAccessors];
        if (oldAccessors) {
            memcpy(argumentsAccessors, oldAccessors, oldSize*sizeof(Property));
            delete [] oldAccessors;
        }
        ExecutionContext *global = rootContext();
        for (int i = oldSize; i < nArgumentsAccessors; ++i) {
            argumentsAccessors[i].value = ScopedValue(scope, memoryManager->allocObject<ArgumentsGetterFunction>(global, i));
            argumentsAccessors[i].set = ScopedValue(scope, memoryManager->allocObject<ArgumentsSetterFunction>(global, i));
        }
    }
}

void ExecutionEngine::markObjects(MarkStack *markStack)
{
    identifierTable->mark(markStack);

    for (int i = 0; i < nArgumentsAccessors; ++i) {
        const Property &pd = argumentsAccessors[i];
        if (Heap::FunctionObject *getter = pd.getter())
            getter->mark(markStack);
        if (Heap::FunctionObject *setter = pd.setter())
            setter->mark(markStack);
    }

    classPool->markObjects(markStack);
    markStack->drain();

<<<<<<< HEAD
    for (QSet<CompiledData::CompilationUnit*>::ConstIterator it = compilationUnits.constBegin(), end = compilationUnits.constEnd();
         it != end; ++it) {
        (*it)->markObjects(markStack);
        markStack->drain();
=======
    for (auto compilationUnit: compilationUnits) {
        compilationUnit->markObjects(this);
        drainMarkStack(this, markBase);
>>>>>>> 0af2998c
    }
}

ReturnedValue ExecutionEngine::throwError(const Value &value)
{
    // we can get in here with an exception already set, as the runtime
    // doesn't check after every operation that can throw.
    // in this case preserve the first exception to give correct error
    // information
    if (hasException)
        return Encode::undefined();

    hasException = true;
    *exceptionValue = value;
    QV4::Scope scope(this);
    QV4::Scoped<ErrorObject> error(scope, value);
    if (!!error)
        exceptionStackTrace = *error->d()->stackTrace;
    else
        exceptionStackTrace = stackTrace();

    if (QV4::Debugging::Debugger *debug = debugger())
        debug->aboutToThrow();

    return Encode::undefined();
}

ReturnedValue ExecutionEngine::catchException(StackTrace *trace)
{
    Q_ASSERT(hasException);
    if (trace)
        *trace = exceptionStackTrace;
    exceptionStackTrace.clear();
    hasException = false;
    ReturnedValue res = exceptionValue->asReturnedValue();
    *exceptionValue = Primitive::emptyValue();
    return res;
}

ReturnedValue ExecutionEngine::throwError(const QString &message)
{
    Scope scope(this);
    ScopedValue v(scope, newString(message));
    v = newErrorObject(v);
    return throwError(v);
}

ReturnedValue ExecutionEngine::throwSyntaxError(const QString &message, const QString &fileName, int line, int column)
{
    Scope scope(this);
    ScopedObject error(scope, newSyntaxErrorObject(message, fileName, line, column));
    return throwError(error);
}

ReturnedValue ExecutionEngine::throwSyntaxError(const QString &message)
{
    Scope scope(this);
    ScopedObject error(scope, newSyntaxErrorObject(message));
    return throwError(error);
}


ReturnedValue ExecutionEngine::throwTypeError()
{
    Scope scope(this);
    ScopedObject error(scope, newTypeErrorObject(QStringLiteral("Type error")));
    return throwError(error);
}

ReturnedValue ExecutionEngine::throwTypeError(const QString &message)
{
    Scope scope(this);
    ScopedObject error(scope, newTypeErrorObject(message));
    return throwError(error);
}

ReturnedValue ExecutionEngine::throwReferenceError(const Value &value)
{
    Scope scope(this);
    ScopedString s(scope, value.toString(this));
    QString msg = s->toQString() + QLatin1String(" is not defined");
    ScopedObject error(scope, newReferenceErrorObject(msg));
    return throwError(error);
}

ReturnedValue ExecutionEngine::throwReferenceError(const QString &message, const QString &fileName, int line, int column)
{
    Scope scope(this);
    QString msg = message;
    ScopedObject error(scope, newReferenceErrorObject(msg, fileName, line, column));
    return throwError(error);
}

ReturnedValue ExecutionEngine::throwRangeError(const QString &message)
{
    Scope scope(this);
    ScopedObject error(scope, newRangeErrorObject(message));
    return throwError(error);
}

ReturnedValue ExecutionEngine::throwRangeError(const Value &value)
{
    Scope scope(this);
    ScopedString s(scope, value.toString(this));
    QString msg = s->toQString() + QLatin1String(" out of range");
    ScopedObject error(scope, newRangeErrorObject(msg));
    return throwError(error);
}

ReturnedValue ExecutionEngine::throwURIError(const Value &msg)
{
    Scope scope(this);
    ScopedObject error(scope, newURIErrorObject(msg));
    return throwError(error);
}

ReturnedValue ExecutionEngine::throwUnimplemented(const QString &message)
{
    Scope scope(this);
    ScopedValue v(scope, newString(QLatin1String("Unimplemented ") + message));
    v = newErrorObject(v);
    return throwError(v);
}


QQmlError ExecutionEngine::catchExceptionAsQmlError()
{
    QV4::StackTrace trace;
    QV4::Scope scope(this);
    QV4::ScopedValue exception(scope, catchException(&trace));
    QQmlError error;
    if (!trace.isEmpty()) {
        QV4::StackFrame frame = trace.constFirst();
        error.setUrl(QUrl(frame.source));
        error.setLine(frame.line);
        error.setColumn(frame.column);
    }
    QV4::Scoped<QV4::ErrorObject> errorObj(scope, exception);
    if (!!errorObj && errorObj->asSyntaxError()) {
        QV4::ScopedString m(scope, newString(QStringLiteral("message")));
        QV4::ScopedValue v(scope, errorObj->get(m));
        error.setDescription(v->toQStringNoThrow());
    } else
        error.setDescription(exception->toQStringNoThrow());
    return error;
}

// Variant conversion code

typedef QSet<QV4::Heap::Object *> V4ObjectSet;
static QVariant toVariant(QV4::ExecutionEngine *e, const QV4::Value &value, int typeHint, bool createJSValueForObjects, V4ObjectSet *visitedObjects);
static QObject *qtObjectFromJS(QV4::ExecutionEngine *engine, const QV4::Value &value);
static QVariant objectToVariant(QV4::ExecutionEngine *e, const QV4::Object *o, V4ObjectSet *visitedObjects = 0);
static bool convertToNativeQObject(QV4::ExecutionEngine *e, const QV4::Value &value,
                            const QByteArray &targetType,
                            void **result);
static QV4::ReturnedValue variantListToJS(QV4::ExecutionEngine *v4, const QVariantList &lst);
static QV4::ReturnedValue variantMapToJS(QV4::ExecutionEngine *v4, const QVariantMap &vmap);
static QV4::ReturnedValue variantToJS(QV4::ExecutionEngine *v4, const QVariant &value)
{
    return v4->metaTypeToJS(value.userType(), value.constData());
}


QVariant ExecutionEngine::toVariant(const Value &value, int typeHint, bool createJSValueForObjects)
{
    return ::toVariant(this, value, typeHint, createJSValueForObjects, 0);
}


static QVariant toVariant(QV4::ExecutionEngine *e, const QV4::Value &value, int typeHint, bool createJSValueForObjects, V4ObjectSet *visitedObjects)
{
    Q_ASSERT (!value.isEmpty());
    QV4::Scope scope(e);

    if (const QV4::VariantObject *v = value.as<QV4::VariantObject>())
        return v->d()->data();

    if (typeHint == QVariant::Bool)
        return QVariant(value.toBoolean());

    if (typeHint == QMetaType::QJsonValue)
        return QVariant::fromValue(QV4::JsonObject::toJsonValue(value));

    if (typeHint == qMetaTypeId<QJSValue>())
        return QVariant::fromValue(QJSValue(e, value.asReturnedValue()));

    if (value.as<QV4::Object>()) {
        QV4::ScopedObject object(scope, value);
        if (typeHint == QMetaType::QJsonObject
                   && !value.as<ArrayObject>() && !value.as<FunctionObject>()) {
            return QVariant::fromValue(QV4::JsonObject::toJsonObject(object));
        } else if (QV4::QObjectWrapper *wrapper = object->as<QV4::QObjectWrapper>()) {
            return qVariantFromValue<QObject *>(wrapper->object());
        } else if (object->as<QV4::QQmlContextWrapper>()) {
            return QVariant();
        } else if (QV4::QQmlTypeWrapper *w = object->as<QV4::QQmlTypeWrapper>()) {
            return w->toVariant();
        } else if (QV4::QQmlValueTypeWrapper *v = object->as<QV4::QQmlValueTypeWrapper>()) {
            return v->toVariant();
        } else if (QV4::QmlListWrapper *l = object->as<QV4::QmlListWrapper>()) {
            return l->toVariant();
        } else if (object->isListType())
            return QV4::SequencePrototype::toVariant(object);
    }

    if (value.as<ArrayObject>()) {
        QV4::ScopedArrayObject a(scope, value);
        if (typeHint == qMetaTypeId<QList<QObject *> >()) {
            QList<QObject *> list;
            uint length = a->getLength();
            QV4::Scoped<QV4::QObjectWrapper> qobjectWrapper(scope);
            for (uint ii = 0; ii < length; ++ii) {
                qobjectWrapper = a->getIndexed(ii);
                if (!!qobjectWrapper) {
                    list << qobjectWrapper->object();
                } else {
                    list << 0;
                }
            }

            return qVariantFromValue<QList<QObject*> >(list);
        } else if (typeHint == QMetaType::QJsonArray) {
            return QVariant::fromValue(QV4::JsonObject::toJsonArray(a));
        }

        bool succeeded = false;
        QVariant retn = QV4::SequencePrototype::toVariant(value, typeHint, &succeeded);
        if (succeeded)
            return retn;
    }

    if (value.isUndefined())
        return QVariant();
    if (value.isNull())
        return QVariant::fromValue(nullptr);
    if (value.isBoolean())
        return value.booleanValue();
    if (value.isInteger())
        return value.integerValue();
    if (value.isNumber())
        return value.asDouble();
    if (String *s = value.stringValue()) {
        const QString &str = s->toQString();
        // QChars are stored as a strings
        if (typeHint == QVariant::Char && str.size() == 1)
            return str.at(0);
        return str;
    }
    if (const QV4::QQmlLocaleData *ld = value.as<QV4::QQmlLocaleData>())
        return *ld->d()->locale;
    if (const QV4::DateObject *d = value.as<DateObject>())
        return d->toQDateTime();
    if (const ArrayBuffer *d = value.as<ArrayBuffer>())
        return d->asByteArray();
    // NOTE: since we convert QTime to JS Date, round trip will change the variant type (to QDateTime)!

    QV4::ScopedObject o(scope, value);
    Q_ASSERT(o);

    if (QV4::RegExpObject *re = o->as<QV4::RegExpObject>())
        return re->toQRegExp();

    if (createJSValueForObjects)
        return QVariant::fromValue(QJSValue(scope.engine, o->asReturnedValue()));

    return objectToVariant(e, o, visitedObjects);
}

static QVariant objectToVariant(QV4::ExecutionEngine *e, const QV4::Object *o, V4ObjectSet *visitedObjects)
{
    Q_ASSERT(o);

    V4ObjectSet recursionGuardSet;
    if (!visitedObjects) {
        visitedObjects = &recursionGuardSet;
    } else if (visitedObjects->contains(o->d())) {
        // Avoid recursion.
        // For compatibility with QVariant{List,Map} conversion, we return an
        // empty object (and no error is thrown).
        if (o->as<ArrayObject>())
            return QVariantList();
        return QVariantMap();
    }
    visitedObjects->insert(o->d());

    QVariant result;

    if (o->as<ArrayObject>()) {
        QV4::Scope scope(e);
        QV4::ScopedArrayObject a(scope, o->asReturnedValue());
        QV4::ScopedValue v(scope);
        QVariantList list;

        int length = a->getLength();
        for (int ii = 0; ii < length; ++ii) {
            v = a->getIndexed(ii);
            list << ::toVariant(e, v, -1, /*createJSValueForObjects*/false, visitedObjects);
        }

        result = list;
    } else if (!o->as<FunctionObject>()) {
        QVariantMap map;
        QV4::Scope scope(e);
        QV4::ObjectIterator it(scope, o, QV4::ObjectIterator::EnumerableOnly);
        QV4::ScopedValue name(scope);
        QV4::ScopedValue val(scope);
        while (1) {
            name = it.nextPropertyNameAsString(val);
            if (name->isNull())
                break;

            QString key = name->toQStringNoThrow();
            map.insert(key, ::toVariant(e, val, /*type hint*/-1, /*createJSValueForObjects*/false, visitedObjects));
        }

        result = map;
    }

    visitedObjects->remove(o->d());
    return result;
}

static QV4::ReturnedValue arrayFromVariantList(QV4::ExecutionEngine *e, const QVariantList &list)
{
    QV4::Scope scope(e);
    QV4::ScopedArrayObject a(scope, e->newArrayObject());
    int len = list.count();
    a->arrayReserve(len);
    QV4::ScopedValue v(scope);
    for (int ii = 0; ii < len; ++ii)
        a->arrayPut(ii, (v = scope.engine->fromVariant(list.at(ii))));

    a->setArrayLengthUnchecked(len);
    return a.asReturnedValue();
}

static QV4::ReturnedValue objectFromVariantMap(QV4::ExecutionEngine *e, const QVariantMap &map)
{
    QV4::Scope scope(e);
    QV4::ScopedObject o(scope, e->newObject());
    QV4::ScopedString s(scope);
    QV4::ScopedValue v(scope);
    for (QVariantMap::const_iterator iter = map.begin(), cend = map.end(); iter != cend; ++iter) {
        s = e->newString(iter.key());
        uint idx = s->asArrayIndex();
        if (idx > 16 && (!o->arrayData() || idx > o->arrayData()->length() * 2))
            o->initSparseArray();
        o->put(s, (v = e->fromVariant(iter.value())));
    }
    return o.asReturnedValue();
}

Q_CORE_EXPORT QString qt_regexp_toCanonical(const QString &, QRegExp::PatternSyntax);

QV4::ReturnedValue QV4::ExecutionEngine::fromVariant(const QVariant &variant)
{
    int type = variant.userType();
    const void *ptr = variant.constData();

    if (type < QMetaType::User) {
        switch (QMetaType::Type(type)) {
            case QMetaType::UnknownType:
            case QMetaType::Void:
                return QV4::Encode::undefined();
            case QMetaType::Nullptr:
            case QMetaType::VoidStar:
                return QV4::Encode::null();
            case QMetaType::Bool:
                return QV4::Encode(*reinterpret_cast<const bool*>(ptr));
            case QMetaType::Int:
                return QV4::Encode(*reinterpret_cast<const int*>(ptr));
            case QMetaType::UInt:
                return QV4::Encode(*reinterpret_cast<const uint*>(ptr));
            case QMetaType::LongLong:
                return QV4::Encode((double)*reinterpret_cast<const qlonglong*>(ptr));
            case QMetaType::ULongLong:
                return QV4::Encode((double)*reinterpret_cast<const qulonglong*>(ptr));
            case QMetaType::Double:
                return QV4::Encode(*reinterpret_cast<const double*>(ptr));
            case QMetaType::QString:
                return newString(*reinterpret_cast<const QString*>(ptr))->asReturnedValue();
            case QMetaType::QByteArray:
                return newArrayBuffer(*reinterpret_cast<const QByteArray*>(ptr))->asReturnedValue();
            case QMetaType::Float:
                return QV4::Encode(*reinterpret_cast<const float*>(ptr));
            case QMetaType::Short:
                return QV4::Encode((int)*reinterpret_cast<const short*>(ptr));
            case QMetaType::UShort:
                return QV4::Encode((int)*reinterpret_cast<const unsigned short*>(ptr));
            case QMetaType::Char:
                return QV4::Encode((int)*reinterpret_cast<const char*>(ptr));
            case QMetaType::UChar:
                return QV4::Encode((int)*reinterpret_cast<const unsigned char*>(ptr));
            case QMetaType::QChar:
                return newString(*reinterpret_cast<const QChar *>(ptr))->asReturnedValue();
            case QMetaType::QDateTime:
                return QV4::Encode(newDateObject(*reinterpret_cast<const QDateTime *>(ptr)));
            case QMetaType::QDate:
                return QV4::Encode(newDateObject(QDateTime(*reinterpret_cast<const QDate *>(ptr))));
            case QMetaType::QTime:
                return QV4::Encode(newDateObjectFromTime(*reinterpret_cast<const QTime *>(ptr)));
            case QMetaType::QRegExp:
                return QV4::Encode(newRegExpObject(*reinterpret_cast<const QRegExp *>(ptr)));
            case QMetaType::QObjectStar:
                return QV4::QObjectWrapper::wrap(this, *reinterpret_cast<QObject* const *>(ptr));
            case QMetaType::QStringList:
                {
                bool succeeded = false;
                QV4::Scope scope(this);
                QV4::ScopedValue retn(scope, QV4::SequencePrototype::fromVariant(this, variant, &succeeded));
                if (succeeded)
                    return retn->asReturnedValue();
                return QV4::Encode(newArrayObject(*reinterpret_cast<const QStringList *>(ptr)));
                }
            case QMetaType::QVariantList:
                return arrayFromVariantList(this, *reinterpret_cast<const QVariantList *>(ptr));
            case QMetaType::QVariantMap:
                return objectFromVariantMap(this, *reinterpret_cast<const QVariantMap *>(ptr));
            case QMetaType::QJsonValue:
                return QV4::JsonObject::fromJsonValue(this, *reinterpret_cast<const QJsonValue *>(ptr));
            case QMetaType::QJsonObject:
                return QV4::JsonObject::fromJsonObject(this, *reinterpret_cast<const QJsonObject *>(ptr));
            case QMetaType::QJsonArray:
                return QV4::JsonObject::fromJsonArray(this, *reinterpret_cast<const QJsonArray *>(ptr));
            case QMetaType::QLocale:
                return QQmlLocale::wrap(this, *reinterpret_cast<const QLocale*>(ptr));
            default:
                break;
        }

        if (const QMetaObject *vtmo = QQmlValueTypeFactory::metaObjectForMetaType(type))
            return QV4::QQmlValueTypeWrapper::create(this, variant, vtmo, type);
    } else {
        QV4::Scope scope(this);
        if (type == qMetaTypeId<QQmlListReference>()) {
            typedef QQmlListReferencePrivate QDLRP;
            QDLRP *p = QDLRP::get((QQmlListReference*)const_cast<void *>(ptr));
            if (p->object) {
                return QV4::QmlListWrapper::create(scope.engine, p->property, p->propertyType);
            } else {
                return QV4::Encode::null();
            }
        } else if (type == qMetaTypeId<QJSValue>()) {
            const QJSValue *value = reinterpret_cast<const QJSValue *>(ptr);
            return QJSValuePrivate::convertedToValue(this, *value);
        } else if (type == qMetaTypeId<QList<QObject *> >()) {
            // XXX Can this be made more by using Array as a prototype and implementing
            // directly against QList<QObject*>?
            const QList<QObject *> &list = *(const QList<QObject *>*)ptr;
            QV4::ScopedArrayObject a(scope, newArrayObject());
            a->arrayReserve(list.count());
            QV4::ScopedValue v(scope);
            for (int ii = 0; ii < list.count(); ++ii)
                a->arrayPut(ii, (v = QV4::QObjectWrapper::wrap(this, list.at(ii))));
            a->setArrayLengthUnchecked(list.count());
            return a.asReturnedValue();
        } else if (QMetaType::typeFlags(type) & QMetaType::PointerToQObject) {
            return QV4::QObjectWrapper::wrap(this, *reinterpret_cast<QObject* const *>(ptr));
        }

        bool objOk;
        QObject *obj = QQmlMetaType::toQObject(variant, &objOk);
        if (objOk)
            return QV4::QObjectWrapper::wrap(this, obj);

        bool succeeded = false;
        QV4::ScopedValue retn(scope, QV4::SequencePrototype::fromVariant(this, variant, &succeeded));
        if (succeeded)
            return retn->asReturnedValue();

        if (const QMetaObject *vtmo = QQmlValueTypeFactory::metaObjectForMetaType(type))
            return QV4::QQmlValueTypeWrapper::create(this, variant, vtmo, type);
    }

    // XXX TODO: To be compatible, we still need to handle:
    //    + QObjectList
    //    + QList<int>

    return QV4::Encode(newVariantObject(variant));
}

QVariantMap ExecutionEngine::variantMapFromJS(const Object *o)
{
    return objectToVariant(this, o).toMap();
}


// Converts a QVariantList to JS.
// The result is a new Array object with length equal to the length
// of the QVariantList, and the elements being the QVariantList's
// elements converted to JS, recursively.
static QV4::ReturnedValue variantListToJS(QV4::ExecutionEngine *v4, const QVariantList &lst)
{
    QV4::Scope scope(v4);
    QV4::ScopedArrayObject a(scope, v4->newArrayObject());
    a->arrayReserve(lst.size());
    QV4::ScopedValue v(scope);
    for (int i = 0; i < lst.size(); i++)
        a->arrayPut(i, (v = variantToJS(v4, lst.at(i))));
    a->setArrayLengthUnchecked(lst.size());
    return a.asReturnedValue();
}

// Converts a QVariantMap to JS.
// The result is a new Object object with property names being
// the keys of the QVariantMap, and values being the values of
// the QVariantMap converted to JS, recursively.
static QV4::ReturnedValue variantMapToJS(QV4::ExecutionEngine *v4, const QVariantMap &vmap)
{
    QV4::Scope scope(v4);
    QV4::ScopedObject o(scope, v4->newObject());
    QV4::ScopedString s(scope);
    QV4::ScopedValue v(scope);
    for (QVariantMap::const_iterator it = vmap.constBegin(), cend = vmap.constEnd(); it != cend; ++it) {
        s = v4->newIdentifier(it.key());
        v = variantToJS(v4, it.value());
        uint idx = s->asArrayIndex();
        if (idx < UINT_MAX)
            o->arraySet(idx, v);
        else
            o->insertMember(s, v);
    }
    return o.asReturnedValue();
}

// Converts the meta-type defined by the given type and data to JS.
// Returns the value if conversion succeeded, an empty handle otherwise.
QV4::ReturnedValue ExecutionEngine::metaTypeToJS(int type, const void *data)
{
    Q_ASSERT(data != 0);

    // check if it's one of the types we know
    switch (QMetaType::Type(type)) {
    case QMetaType::UnknownType:
    case QMetaType::Void:
        return QV4::Encode::undefined();
    case QMetaType::Nullptr:
    case QMetaType::VoidStar:
        return QV4::Encode::null();
    case QMetaType::Bool:
        return QV4::Encode(*reinterpret_cast<const bool*>(data));
    case QMetaType::Int:
        return QV4::Encode(*reinterpret_cast<const int*>(data));
    case QMetaType::UInt:
        return QV4::Encode(*reinterpret_cast<const uint*>(data));
    case QMetaType::LongLong:
        return QV4::Encode(double(*reinterpret_cast<const qlonglong*>(data)));
    case QMetaType::ULongLong:
#if defined(Q_OS_WIN) && defined(_MSC_FULL_VER) && _MSC_FULL_VER <= 12008804
#pragma message("** NOTE: You need the Visual Studio Processor Pack to compile support for 64bit unsigned integers.")
        return QV4::Encode(double((qlonglong)*reinterpret_cast<const qulonglong*>(data)));
#elif defined(Q_CC_MSVC) && !defined(Q_CC_MSVC_NET)
        return QV4::Encode(double((qlonglong)*reinterpret_cast<const qulonglong*>(data)));
#else
        return QV4::Encode(double(*reinterpret_cast<const qulonglong*>(data)));
#endif
    case QMetaType::Double:
        return QV4::Encode(*reinterpret_cast<const double*>(data));
    case QMetaType::QString:
        return newString(*reinterpret_cast<const QString*>(data))->asReturnedValue();
    case QMetaType::QByteArray:
        return newArrayBuffer(*reinterpret_cast<const QByteArray*>(data))->asReturnedValue();
    case QMetaType::Float:
        return QV4::Encode(*reinterpret_cast<const float*>(data));
    case QMetaType::Short:
        return QV4::Encode((int)*reinterpret_cast<const short*>(data));
    case QMetaType::UShort:
        return QV4::Encode((int)*reinterpret_cast<const unsigned short*>(data));
    case QMetaType::Char:
        return QV4::Encode((int)*reinterpret_cast<const char*>(data));
    case QMetaType::UChar:
        return QV4::Encode((int)*reinterpret_cast<const unsigned char*>(data));
    case QMetaType::QChar:
        return QV4::Encode((int)(*reinterpret_cast<const QChar*>(data)).unicode());
    case QMetaType::QStringList:
        return QV4::Encode(newArrayObject(*reinterpret_cast<const QStringList *>(data)));
    case QMetaType::QVariantList:
        return variantListToJS(this, *reinterpret_cast<const QVariantList *>(data));
    case QMetaType::QVariantMap:
        return variantMapToJS(this, *reinterpret_cast<const QVariantMap *>(data));
    case QMetaType::QDateTime:
        return QV4::Encode(newDateObject(*reinterpret_cast<const QDateTime *>(data)));
    case QMetaType::QDate:
        return QV4::Encode(newDateObject(QDateTime(*reinterpret_cast<const QDate *>(data))));
    case QMetaType::QRegExp:
        return QV4::Encode(newRegExpObject(*reinterpret_cast<const QRegExp *>(data)));
    case QMetaType::QObjectStar:
        return QV4::QObjectWrapper::wrap(this, *reinterpret_cast<QObject* const *>(data));
    case QMetaType::QVariant:
        return variantToJS(this, *reinterpret_cast<const QVariant*>(data));
    case QMetaType::QJsonValue:
        return QV4::JsonObject::fromJsonValue(this, *reinterpret_cast<const QJsonValue *>(data));
    case QMetaType::QJsonObject:
        return QV4::JsonObject::fromJsonObject(this, *reinterpret_cast<const QJsonObject *>(data));
    case QMetaType::QJsonArray:
        return QV4::JsonObject::fromJsonArray(this, *reinterpret_cast<const QJsonArray *>(data));
    default:
        if (type == qMetaTypeId<QJSValue>()) {
            return QJSValuePrivate::convertedToValue(this, *reinterpret_cast<const QJSValue*>(data));
        } else {
            QByteArray typeName = QMetaType::typeName(type);
            if (typeName.endsWith('*') && !*reinterpret_cast<void* const *>(data)) {
                return QV4::Encode::null();
            }
            QMetaType mt(type);
            if (mt.flags() & QMetaType::IsGadget) {
                Q_ASSERT(mt.metaObject());
                return QV4::QQmlValueTypeWrapper::create(this, QVariant(type, data), mt.metaObject(), type);
            }
            // Fall back to wrapping in a QVariant.
            return QV4::Encode(newVariantObject(QVariant(type, data)));
        }
    }
    Q_UNREACHABLE();
    return 0;
}

void ExecutionEngine::failStackLimitCheck(Scope &scope)
{
    scope.result = throwRangeError(QStringLiteral("Maximum call stack size exceeded."));
}

// Converts a JS value to a meta-type.
// data must point to a place that can store a value of the given type.
// Returns true if conversion succeeded, false otherwise.
bool ExecutionEngine::metaTypeFromJS(const Value *value, int type, void *data)
{
    // check if it's one of the types we know
    switch (QMetaType::Type(type)) {
    case QMetaType::Bool:
        *reinterpret_cast<bool*>(data) = value->toBoolean();
        return true;
    case QMetaType::Int:
        *reinterpret_cast<int*>(data) = value->toInt32();
        return true;
    case QMetaType::UInt:
        *reinterpret_cast<uint*>(data) = value->toUInt32();
        return true;
    case QMetaType::LongLong:
        *reinterpret_cast<qlonglong*>(data) = qlonglong(value->toInteger());
        return true;
    case QMetaType::ULongLong:
        *reinterpret_cast<qulonglong*>(data) = qulonglong(value->toInteger());
        return true;
    case QMetaType::Double:
        *reinterpret_cast<double*>(data) = value->toNumber();
        return true;
    case QMetaType::QString:
        if (value->isUndefined() || value->isNull())
            *reinterpret_cast<QString*>(data) = QString();
        else
            *reinterpret_cast<QString*>(data) = value->toQString();
        return true;
    case QMetaType::QByteArray:
        if (const ArrayBuffer *ab = value->as<ArrayBuffer>())
            *reinterpret_cast<QByteArray*>(data) = ab->asByteArray();
        else
            *reinterpret_cast<QByteArray*>(data) = QByteArray();
        return true;
    case QMetaType::Float:
        *reinterpret_cast<float*>(data) = value->toNumber();
        return true;
    case QMetaType::Short:
        *reinterpret_cast<short*>(data) = short(value->toInt32());
        return true;
    case QMetaType::UShort:
        *reinterpret_cast<unsigned short*>(data) = value->toUInt16();
        return true;
    case QMetaType::Char:
        *reinterpret_cast<char*>(data) = char(value->toInt32());
        return true;
    case QMetaType::UChar:
        *reinterpret_cast<unsigned char*>(data) = (unsigned char)(value->toInt32());
        return true;
    case QMetaType::QChar:
        if (String *s = value->stringValue()) {
            QString str = s->toQString();
            *reinterpret_cast<QChar*>(data) = str.isEmpty() ? QChar() : str.at(0);
        } else {
            *reinterpret_cast<QChar*>(data) = QChar(ushort(value->toUInt16()));
        }
        return true;
    case QMetaType::QDateTime:
        if (const QV4::DateObject *d = value->as<DateObject>()) {
            *reinterpret_cast<QDateTime *>(data) = d->toQDateTime();
            return true;
        } break;
    case QMetaType::QDate:
        if (const QV4::DateObject *d = value->as<DateObject>()) {
            *reinterpret_cast<QDate *>(data) = d->toQDateTime().date();
            return true;
        } break;
    case QMetaType::QRegExp:
        if (const QV4::RegExpObject *r = value->as<QV4::RegExpObject>()) {
            *reinterpret_cast<QRegExp *>(data) = r->toQRegExp();
            return true;
        } break;
    case QMetaType::QObjectStar: {
        const QV4::QObjectWrapper *qobjectWrapper = value->as<QV4::QObjectWrapper>();
        if (qobjectWrapper || value->isNull()) {
            *reinterpret_cast<QObject* *>(data) = qtObjectFromJS(this, *value);
            return true;
        } break;
    }
    case QMetaType::QStringList: {
        const QV4::ArrayObject *a = value->as<QV4::ArrayObject>();
        if (a) {
            *reinterpret_cast<QStringList *>(data) = a->toQStringList();
            return true;
        }
        break;
    }
    case QMetaType::QVariantList: {
        const QV4::ArrayObject *a = value->as<QV4::ArrayObject>();
        if (a) {
            *reinterpret_cast<QVariantList *>(data) = toVariant(*a, /*typeHint*/-1, /*createJSValueForObjects*/false).toList();
            return true;
        }
        break;
    }
    case QMetaType::QVariantMap: {
        const QV4::Object *o = value->as<QV4::Object>();
        if (o) {
            *reinterpret_cast<QVariantMap *>(data) = variantMapFromJS(o);
            return true;
        }
        break;
    }
    case QMetaType::QVariant:
        *reinterpret_cast<QVariant*>(data) = toVariant(*value, /*typeHint*/-1, /*createJSValueForObjects*/false);
        return true;
    case QMetaType::QJsonValue:
        *reinterpret_cast<QJsonValue *>(data) = QV4::JsonObject::toJsonValue(*value);
        return true;
    case QMetaType::QJsonObject: {
        *reinterpret_cast<QJsonObject *>(data) = QV4::JsonObject::toJsonObject(value->as<Object>());
        return true;
    }
    case QMetaType::QJsonArray: {
        const QV4::ArrayObject *a = value->as<ArrayObject>();
        if (a) {
            *reinterpret_cast<QJsonArray *>(data) = JsonObject::toJsonArray(a);
            return true;
        }
        break;
    }
    default:
    ;
    }

    {
        const QQmlValueTypeWrapper *vtw = value->as<QQmlValueTypeWrapper>();
        if (vtw && vtw->typeId() == type) {
            return vtw->toGadget(data);
        }
    }

#if 0
    if (isQtVariant(value)) {
        const QVariant &var = variantValue(value);
        // ### Enable once constructInPlace() is in qt master.
        if (var.userType() == type) {
            QMetaType::constructInPlace(type, data, var.constData());
            return true;
        }
        if (var.canConvert(type)) {
            QVariant vv = var;
            vv.convert(type);
            Q_ASSERT(vv.userType() == type);
            QMetaType::constructInPlace(type, data, vv.constData());
            return true;
        }

    }
#endif

    // Try to use magic; for compatibility with qjsvalue_cast.

    QByteArray name = QMetaType::typeName(type);
    if (convertToNativeQObject(this, *value, name, reinterpret_cast<void* *>(data)))
        return true;
    if (value->as<QV4::VariantObject>() && name.endsWith('*')) {
        int valueType = QMetaType::type(name.left(name.size()-1));
        QVariant &var = value->as<QV4::VariantObject>()->d()->data();
        if (valueType == var.userType()) {
            // We have T t, T* is requested, so return &t.
            *reinterpret_cast<void* *>(data) = var.data();
            return true;
        } else if (Object *o = value->objectValue()) {
            // Look in the prototype chain.
            QV4::Scope scope(this);
            QV4::ScopedObject proto(scope, o->prototype());
            while (proto) {
                bool canCast = false;
                if (QV4::VariantObject *vo = proto->as<QV4::VariantObject>()) {
                    const QVariant &v = vo->d()->data();
                    canCast = (type == v.userType()) || (valueType && (valueType == v.userType()));
                }
                else if (proto->as<QV4::QObjectWrapper>()) {
                    QByteArray className = name.left(name.size()-1);
                    QV4::ScopedObject p(scope, proto.getPointer());
                    if (QObject *qobject = qtObjectFromJS(this, p))
                        canCast = qobject->qt_metacast(className) != 0;
                }
                if (canCast) {
                    QByteArray varTypeName = QMetaType::typeName(var.userType());
                    if (varTypeName.endsWith('*'))
                        *reinterpret_cast<void* *>(data) = *reinterpret_cast<void* *>(var.data());
                    else
                        *reinterpret_cast<void* *>(data) = var.data();
                    return true;
                }
                proto = proto->prototype();
            }
        }
    } else if (value->isNull() && name.endsWith('*')) {
        *reinterpret_cast<void* *>(data) = 0;
        return true;
    } else if (type == qMetaTypeId<QJSValue>()) {
        *reinterpret_cast<QJSValue*>(data) = QJSValue(this, value->asReturnedValue());
        return true;
    }

    return false;
}

static bool convertToNativeQObject(QV4::ExecutionEngine *e, const QV4::Value &value, const QByteArray &targetType, void **result)
{
    if (!targetType.endsWith('*'))
        return false;
    if (QObject *qobject = qtObjectFromJS(e, value)) {
        int start = targetType.startsWith("const ") ? 6 : 0;
        QByteArray className = targetType.mid(start, targetType.size()-start-1);
        if (void *instance = qobject->qt_metacast(className)) {
            *result = instance;
            return true;
        }
    }
    return false;
}

static QObject *qtObjectFromJS(QV4::ExecutionEngine *engine, const QV4::Value &value)
{
    if (!value.isObject())
        return 0;

    QV4::Scope scope(engine);
    QV4::Scoped<QV4::VariantObject> v(scope, value);

    if (v) {
        QVariant variant = v->d()->data();
        int type = variant.userType();
        if (type == QMetaType::QObjectStar)
            return *reinterpret_cast<QObject* const *>(variant.constData());
    }
    QV4::Scoped<QV4::QObjectWrapper> wrapper(scope, value);
    if (!wrapper)
        return 0;
    return wrapper->object();
}


QT_END_NAMESPACE<|MERGE_RESOLUTION|>--- conflicted
+++ resolved
@@ -968,16 +968,9 @@
     classPool->markObjects(markStack);
     markStack->drain();
 
-<<<<<<< HEAD
-    for (QSet<CompiledData::CompilationUnit*>::ConstIterator it = compilationUnits.constBegin(), end = compilationUnits.constEnd();
-         it != end; ++it) {
-        (*it)->markObjects(markStack);
+    for (auto compilationUnit: compilationUnits) {
+        compilationUnit->markObjects(markStack);
         markStack->drain();
-=======
-    for (auto compilationUnit: compilationUnits) {
-        compilationUnit->markObjects(this);
-        drainMarkStack(this, markBase);
->>>>>>> 0af2998c
     }
 }
 
