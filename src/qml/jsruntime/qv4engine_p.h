--- conflicted
+++ resolved
@@ -392,7 +392,7 @@
     bool metaTypeFromJS(const Value &value, int type, void *data);
     QV4::ReturnedValue metaTypeToJS(int type, const void *data);
 
-    void assertObjectBelongsToEngine(const Value &v);
+    void assertObjectBelongsToEngine(const Heap::Base &baseObject);
 
 private:
     QmlExtensions *m_qmlExtensions;
@@ -428,30 +428,15 @@
 }
 
 
-<<<<<<< HEAD
-=======
-// ### Remove me
 inline
-void Managed::mark(QV4::ExecutionEngine *engine)
+void Heap::Base::mark(QV4::ExecutionEngine *engine)
 {
     Q_ASSERT(inUse());
-    if (markBit())
+    if (isMarked())
         return;
 #ifndef QT_NO_DEBUG
     engine->assertObjectBelongsToEngine(*this);
 #endif
-    d()->setMarkBit();
-    engine->pushForGC(d());
-}
-
-
->>>>>>> 1fd0cdc6
-inline
-void Heap::Base::mark(QV4::ExecutionEngine *engine)
-{
-    Q_ASSERT(inUse());
-    if (isMarked())
-        return;
     setMarkBit();
     engine->pushForGC(this);
 }
