/****************************************************************************
**
** Copyright (C) 2016 The Qt Company Ltd.
** Contact: https://www.qt.io/licensing/
**
** This file is part of the QtQml module of the Qt Toolkit.
**
** $QT_BEGIN_LICENSE:LGPL$
** Commercial License Usage
** Licensees holding valid commercial Qt licenses may use this file in
** accordance with the commercial license agreement provided with the
** Software or, alternatively, in accordance with the terms contained in
** a written agreement between you and The Qt Company. For licensing terms
** and conditions see https://www.qt.io/terms-conditions. For further
** information use the contact form at https://www.qt.io/contact-us.
**
** GNU Lesser General Public License Usage
** Alternatively, this file may be used under the terms of the GNU Lesser
** General Public License version 3 as published by the Free Software
** Foundation and appearing in the file LICENSE.LGPL3 included in the
** packaging of this file. Please review the following information to
** ensure the GNU Lesser General Public License version 3 requirements
** will be met: https://www.gnu.org/licenses/lgpl-3.0.html.
**
** GNU General Public License Usage
** Alternatively, this file may be used under the terms of the GNU
** General Public License version 2.0 or (at your option) the GNU General
** Public license version 3 or any later version approved by the KDE Free
** Qt Foundation. The licenses are as published by the Free Software
** Foundation and appearing in the file LICENSE.GPL2 and LICENSE.GPL3
** included in the packaging of this file. Please review the following
** information to ensure the GNU General Public License requirements will
** be met: https://www.gnu.org/licenses/gpl-2.0.html and
** https://www.gnu.org/licenses/gpl-3.0.html.
**
** $QT_END_LICENSE$
**
****************************************************************************/


#include "qv4errorobject_p.h"
#include <QtCore/qnumeric.h>
#include <QtCore/qmath.h>
#include <QtCore/QDateTime>
#include <QtCore/QStringList>
#include <QtCore/QDebug>

#include "qv4string_p.h"
#include <private/qv4mm_p.h>
#include <private/qqmljsengine_p.h>
#include <private/qqmljslexer_p.h>
#include <private/qqmljsparser_p.h>
#include <private/qqmljsast_p.h>
#include <qv4jsir_p.h>
#include <qv4codegen_p.h>

#ifndef Q_OS_WIN
#  include <time.h>
#  ifndef Q_OS_VXWORKS
#    include <sys/time.h>
#  else
#    include "qplatformdefs.h"
#  endif
#else
#  include <windows.h>
#endif

using namespace QV4;

void Heap::ErrorObject::init()
{
    Object::init();
    stackTrace = nullptr;

    Scope scope(internalClass->engine);
    Scoped<QV4::ErrorObject> e(scope, this);

    if (internalClass == scope.engine->internalClasses[EngineBase::Class_ErrorProto])
        return;

    setProperty(scope.engine, QV4::ErrorObject::Index_Stack, scope.engine->getStackFunction()->d());
    setProperty(scope.engine, QV4::ErrorObject::Index_Stack + QV4::Object::SetterOffset, Primitive::undefinedValue());
    setProperty(scope.engine, QV4::ErrorObject::Index_FileName, Primitive::undefinedValue());
    setProperty(scope.engine, QV4::ErrorObject::Index_LineNumber, Primitive::undefinedValue());
}

void Heap::ErrorObject::init(const Value &message, ErrorType t)
{
    Object::init();
    errorType = t;

    Scope scope(internalClass->engine);
    Scoped<QV4::ErrorObject> e(scope, this);

    setProperty(scope.engine, QV4::ErrorObject::Index_Stack, scope.engine->getStackFunction()->d());
    setProperty(scope.engine, QV4::ErrorObject::Index_Stack + QV4::Object::SetterOffset, Primitive::undefinedValue());

    e->d()->stackTrace = new StackTrace(scope.engine->stackTrace());
    if (!e->d()->stackTrace->isEmpty()) {
        setProperty(scope.engine, QV4::ErrorObject::Index_FileName, scope.engine->newString(e->d()->stackTrace->at(0).source));
        setProperty(scope.engine, QV4::ErrorObject::Index_LineNumber, Primitive::fromInt32(e->d()->stackTrace->at(0).line));
    }

    if (!message.isUndefined())
        setProperty(scope.engine, QV4::ErrorObject::Index_Message, message);
}

void Heap::ErrorObject::init(const Value &message, const QString &fileName, int line, int column, ErrorObject::ErrorType t)
{
    Object::init();
    errorType = t;

    Scope scope(internalClass->engine);
    Scoped<QV4::ErrorObject> e(scope, this);

    setProperty(scope.engine, QV4::ErrorObject::Index_Stack, scope.engine->getStackFunction()->d());
    setProperty(scope.engine, QV4::ErrorObject::Index_Stack + QV4::Object::SetterOffset, Primitive::undefinedValue());

    e->d()->stackTrace = new StackTrace(scope.engine->stackTrace());
    StackFrame frame;
    frame.source = fileName;
    frame.line = line;
    frame.column = column;
    e->d()->stackTrace->prepend(frame);

    if (!e->d()->stackTrace->isEmpty()) {
        setProperty(scope.engine, QV4::ErrorObject::Index_FileName, scope.engine->newString(e->d()->stackTrace->at(0).source));
        setProperty(scope.engine, QV4::ErrorObject::Index_LineNumber, Primitive::fromInt32(e->d()->stackTrace->at(0).line));
    }

    if (!message.isUndefined())
        setProperty(scope.engine, QV4::ErrorObject::Index_Message, message);
}

const char *ErrorObject::className(Heap::ErrorObject::ErrorType t)
{
    switch (t) {
    case Heap::ErrorObject::Error:
        return "Error";
    case Heap::ErrorObject::EvalError:
        return "EvalError";
    case Heap::ErrorObject::RangeError:
        return "RangeError";
    case Heap::ErrorObject::ReferenceError:
        return "ReferenceError";
    case Heap::ErrorObject::SyntaxError:
        return "SyntaxError";
    case Heap::ErrorObject::TypeError:
        return "TypeError";
    case Heap::ErrorObject::URIError:
        return "URIError";
    }
    Q_UNREACHABLE();
}

void ErrorObject::method_get_stack(const BuiltinFunction *, Scope &scope, CallData *callData)
{
    Scoped<ErrorObject> This(scope, callData->thisObject);
    if (!This)
        THROW_TYPE_ERROR();
    if (!This->d()->stack) {
        QString trace;
        for (int i = 0; i < This->d()->stackTrace->count(); ++i) {
            if (i > 0)
                trace += QLatin1Char('\n');
            const StackFrame &frame = This->d()->stackTrace->at(i);
            trace += frame.function + QLatin1Char('@') + frame.source;
            if (frame.line >= 0)
                trace += QLatin1Char(':') + QString::number(frame.line);
        }
        This->d()->stack.set(scope.engine, scope.engine->newString(trace));
    }
    scope.result = This->d()->stack;
}

DEFINE_OBJECT_VTABLE(ErrorObject);

void Heap::SyntaxErrorObject::init(const Value &msg)
{
    Heap::ErrorObject::init(msg, SyntaxError);
}

void Heap::SyntaxErrorObject::init(const Value &msg, const QString &fileName, int lineNumber, int columnNumber)
{
    Heap::ErrorObject::init(msg, fileName, lineNumber, columnNumber, SyntaxError);
}

void Heap::EvalErrorObject::init(const Value &message)
{
    Heap::ErrorObject::init(message, EvalError);
}

void Heap::RangeErrorObject::init(const Value &message)
{
    Heap::ErrorObject::init(message, RangeError);
}

void Heap::ReferenceErrorObject::init(const Value &message)
{
    Heap::ErrorObject::init(message, ReferenceError);
}

void Heap::ReferenceErrorObject::init(const Value &msg, const QString &fileName, int lineNumber, int columnNumber)
{
    Heap::ErrorObject::init(msg, fileName, lineNumber, columnNumber, ReferenceError);
}

void Heap::TypeErrorObject::init(const Value &message)
{
    Heap::ErrorObject::init(message, TypeError);
}

void Heap::URIErrorObject::init(const Value &message)
{
    Heap::ErrorObject::init(message, URIError);
}

DEFINE_OBJECT_VTABLE(ErrorCtor);
DEFINE_OBJECT_VTABLE(EvalErrorCtor);
DEFINE_OBJECT_VTABLE(RangeErrorCtor);
DEFINE_OBJECT_VTABLE(ReferenceErrorCtor);
DEFINE_OBJECT_VTABLE(SyntaxErrorCtor);
DEFINE_OBJECT_VTABLE(TypeErrorCtor);
DEFINE_OBJECT_VTABLE(URIErrorCtor);

void Heap::ErrorCtor::init(QV4::ExecutionContext *scope)
{
    Heap::FunctionObject::init(scope, QStringLiteral("Error"));
}

void Heap::ErrorCtor::init(QV4::ExecutionContext *scope, const QString &name)
{
    Heap::FunctionObject::init(scope, name);
}

void ErrorCtor::construct(const Managed *, Scope &scope, CallData *callData)
{
    ScopedValue v(scope, callData->argument(0));
    scope.result = ErrorObject::create<ErrorObject>(scope.engine, v);
}

void ErrorCtor::call(const Managed *that, Scope &scope, CallData *callData)
{
    static_cast<const Object *>(that)->construct(scope, callData);
}

void Heap::EvalErrorCtor::init(QV4::ExecutionContext *scope)
{
    Heap::ErrorCtor::init(scope, QStringLiteral("EvalError"));
}

void EvalErrorCtor::construct(const Managed *, Scope &scope, CallData *callData)
{
    ScopedValue v(scope, callData->argument(0));
    scope.result = ErrorObject::create<EvalErrorObject>(scope.engine, v);
}

void Heap::RangeErrorCtor::init(QV4::ExecutionContext *scope)
{
    Heap::ErrorCtor::init(scope, QStringLiteral("RangeError"));
}

void RangeErrorCtor::construct(const Managed *, Scope &scope, CallData *callData)
{
    ScopedValue v(scope, callData->argument(0));
    scope.result = ErrorObject::create<RangeErrorObject>(scope.engine, v);
}

void Heap::ReferenceErrorCtor::init(QV4::ExecutionContext *scope)
{
    Heap::ErrorCtor::init(scope, QStringLiteral("ReferenceError"));
}

void ReferenceErrorCtor::construct(const Managed *, Scope &scope, CallData *callData)
{
    ScopedValue v(scope, callData->argument(0));
    scope.result = ErrorObject::create<ReferenceErrorObject>(scope.engine, v);
}

void Heap::SyntaxErrorCtor::init(QV4::ExecutionContext *scope)
{
    Heap::ErrorCtor::init(scope, QStringLiteral("SyntaxError"));
}

void SyntaxErrorCtor::construct(const Managed *, Scope &scope, CallData *callData)
{
    ScopedValue v(scope, callData->argument(0));
    scope.result = ErrorObject::create<SyntaxErrorObject>(scope.engine, v);
}

void Heap::TypeErrorCtor::init(QV4::ExecutionContext *scope)
{
    Heap::ErrorCtor::init(scope, QStringLiteral("TypeError"));
}

void TypeErrorCtor::construct(const Managed *, Scope &scope, CallData *callData)
{
    ScopedValue v(scope, callData->argument(0));
    scope.result = ErrorObject::create<TypeErrorObject>(scope.engine, v);
}

void Heap::URIErrorCtor::init(QV4::ExecutionContext *scope)
{
    Heap::ErrorCtor::init(scope, QStringLiteral("URIError"));
}

void URIErrorCtor::construct(const Managed *, Scope &scope, CallData *callData)
{
    ScopedValue v(scope, callData->argument(0));
    scope.result = ErrorObject::create<URIErrorObject>(scope.engine, v);
}

void ErrorPrototype::init(ExecutionEngine *engine, Object *ctor, Object *obj, Heap::ErrorObject::ErrorType t)
{
    Scope scope(engine);
    ScopedString s(scope);
    ScopedObject o(scope);
    ctor->defineReadonlyProperty(engine->id_prototype(), (o = obj));
    ctor->defineReadonlyProperty(engine->id_length(), Primitive::fromInt32(1));
<<<<<<< HEAD
    obj->setProperty(Index_Constructor, ctor->d());
    obj->setProperty(Index_Message, engine->id_empty()->d());
    obj->setProperty(Index_Name, engine->newString(QString::fromLatin1(ErrorObject::className(t))));
    if (t == Heap::ErrorObject::Error)
        obj->defineDefaultProperty(engine->id_toString(), method_toString, 0);
=======
    *obj->propertyData(Index_Constructor) = ctor;
    *obj->propertyData(Index_Message) = engine->id_empty();
    *obj->propertyData(Index_Name) = engine->newString(QString::fromLatin1(ErrorObject::className(t)));
    obj->defineDefaultProperty(engine->id_toString(), method_toString, 0);
>>>>>>> 3f9367cb
}

void ErrorPrototype::method_toString(const BuiltinFunction *, Scope &scope, CallData *callData)
{
    Object *o = callData->thisObject.as<Object>();
    if (!o)
        THROW_TYPE_ERROR();

    ScopedValue name(scope, o->get(scope.engine->id_name()));
    QString qname;
    if (name->isUndefined())
        qname = QStringLiteral("Error");
    else
        qname = name->toQString();

    ScopedString s(scope, scope.engine->newString(QStringLiteral("message")));
    ScopedValue message(scope, o->get(s));
    QString qmessage;
    if (!message->isUndefined())
        qmessage = message->toQString();

    QString str;
    if (qname.isEmpty()) {
        str = qmessage;
    } else if (qmessage.isEmpty()) {
        str = qname;
    } else {
        str = qname + QLatin1String(": ") + qmessage;
    }

    scope.result = scope.engine->newString(str)->asReturnedValue();
}<|MERGE_RESOLUTION|>--- conflicted
+++ resolved
@@ -317,18 +317,10 @@
     ScopedObject o(scope);
     ctor->defineReadonlyProperty(engine->id_prototype(), (o = obj));
     ctor->defineReadonlyProperty(engine->id_length(), Primitive::fromInt32(1));
-<<<<<<< HEAD
     obj->setProperty(Index_Constructor, ctor->d());
     obj->setProperty(Index_Message, engine->id_empty()->d());
     obj->setProperty(Index_Name, engine->newString(QString::fromLatin1(ErrorObject::className(t))));
-    if (t == Heap::ErrorObject::Error)
-        obj->defineDefaultProperty(engine->id_toString(), method_toString, 0);
-=======
-    *obj->propertyData(Index_Constructor) = ctor;
-    *obj->propertyData(Index_Message) = engine->id_empty();
-    *obj->propertyData(Index_Name) = engine->newString(QString::fromLatin1(ErrorObject::className(t)));
     obj->defineDefaultProperty(engine->id_toString(), method_toString, 0);
->>>>>>> 3f9367cb
 }
 
 void ErrorPrototype::method_toString(const BuiltinFunction *, Scope &scope, CallData *callData)
