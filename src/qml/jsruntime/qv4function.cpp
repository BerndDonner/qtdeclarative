/****************************************************************************
**
** Copyright (C) 2016 The Qt Company Ltd.
** Contact: https://www.qt.io/licensing/
**
** This file is part of the QtQml module of the Qt Toolkit.
**
** $QT_BEGIN_LICENSE:LGPL$
** Commercial License Usage
** Licensees holding valid commercial Qt licenses may use this file in
** accordance with the commercial license agreement provided with the
** Software or, alternatively, in accordance with the terms contained in
** a written agreement between you and The Qt Company. For licensing terms
** and conditions see https://www.qt.io/terms-conditions. For further
** information use the contact form at https://www.qt.io/contact-us.
**
** GNU Lesser General Public License Usage
** Alternatively, this file may be used under the terms of the GNU Lesser
** General Public License version 3 as published by the Free Software
** Foundation and appearing in the file LICENSE.LGPL3 included in the
** packaging of this file. Please review the following information to
** ensure the GNU Lesser General Public License version 3 requirements
** will be met: https://www.gnu.org/licenses/lgpl-3.0.html.
**
** GNU General Public License Usage
** Alternatively, this file may be used under the terms of the GNU
** General Public License version 2.0 or (at your option) the GNU General
** Public license version 3 or any later version approved by the KDE Free
** Qt Foundation. The licenses are as published by the Free Software
** Foundation and appearing in the file LICENSE.GPL2 and LICENSE.GPL3
** included in the packaging of this file. Please review the following
** information to ensure the GNU General Public License requirements will
** be met: https://www.gnu.org/licenses/gpl-2.0.html and
** https://www.gnu.org/licenses/gpl-3.0.html.
**
** $QT_END_LICENSE$
**
****************************************************************************/

#include "qv4function_p.h"
#include "qv4functionobject_p.h"
#include "qv4managed_p.h"
#include "qv4string_p.h"
#include "qv4value_p.h"
#include "qv4engine_p.h"
#include "qv4lookup_p.h"
#include <private/qv4mm_p.h>
#include <private/qv4identifiertable_p.h>
#include <private/qv4functiontable_p.h>
#include <assembler/MacroAssemblerCodeRef.h>
#include <private/qv4vme_moth_p.h>
#include <private/qqmlglobal_p.h>

QT_BEGIN_NAMESPACE

using namespace QV4;

ReturnedValue Function::call(const Value *thisObject, const Value *argv, int argc, const ExecutionContext *context) {
    ExecutionEngine *engine = context->engine();
    CppStackFrame frame;
    frame.init(engine, this, argv, argc);
    frame.setupJSFrame(engine->jsStackTop, Value::undefinedValue(), context->d(),
                       thisObject ? *thisObject : Value::undefinedValue(),
                       Value::undefinedValue());

    frame.push();
    engine->jsStackTop += frame.requiredJSStackFrameSize();

    ReturnedValue result = Moth::VME::exec(&frame, engine);

    frame.pop();

    return result;
}

Function *Function::create(ExecutionEngine *engine, CompiledData::CompilationUnit *unit, const CompiledData::Function *function)
{
    quint16 traceSlotCount = 0;
#if QT_CONFIG(qml_tracing)
        traceSlotCount = function->nTraceInfos == CompiledData::Function::NoTracing()
                ? 1
                : function->nTraceInfos;
#endif
    quint8 *storage = new quint8[sizeof(Function) + traceSlotCount];
    return new(storage) Function(engine, unit, function);
}

void Function::destroy()
{
    delete[] reinterpret_cast<quint8 *>(this);
}

Function::Function(ExecutionEngine *engine, CompiledData::CompilationUnit *unit, const CompiledData::Function *function)
    : FunctionData(unit)
    , compiledFunction(function)
    , codeData(function->code())
<<<<<<< HEAD
    , jittedCode(nullptr)
    , codeRef(nullptr)
    , hasQmlDependencies(function->hasQmlDependencies())
=======
        , jittedCode(nullptr)
        , codeRef(nullptr)
>>>>>>> 937d8114
{
    Scope scope(engine);
    Scoped<InternalClass> ic(scope, engine->internalClasses(EngineBase::Class_CallContext));

    // first locals
    const quint32_le *localsIndices = compiledFunction->localsTable();
    for (quint32 i = 0; i < compiledFunction->nLocals; ++i)
        ic = ic->addMember(engine->identifierTable->asPropertyKey(compilationUnit->runtimeStrings[localsIndices[i]]), Attr_NotConfigurable);

    const quint32_le *formalsIndices = compiledFunction->formalsTable();
    for (quint32 i = 0; i < compiledFunction->nFormals; ++i)
        ic = ic->addMember(engine->identifierTable->asPropertyKey(compilationUnit->runtimeStrings[formalsIndices[i]]), Attr_NotConfigurable);
    internalClass = ic->d();

    nFormals = compiledFunction->nFormals;

#if QT_CONFIG(qml_tracing)
    if (tracingEnabled()) {
        for (uint i = 0; i < function->nTraceInfos; ++i)
            *traceInfo(i) = 0;
    }
#endif
}

Function::~Function()
{
    if (codeRef) {
        destroyFunctionTable(this, codeRef);
        delete codeRef;
    }
}

void Function::updateInternalClass(ExecutionEngine *engine, const QList<QByteArray> &parameters)
{
    QStringList parameterNames;

    // Resolve duplicate parameter names:
    for (int i = 0, ei = parameters.count(); i != ei; ++i) {
        const QByteArray &param = parameters.at(i);
        int duplicate = -1;

        for (int j = i - 1; j >= 0; --j) {
            const QByteArray &prevParam = parameters.at(j);
            if (param == prevParam) {
                duplicate = j;
                break;
            }
        }

        if (duplicate == -1) {
            parameterNames.append(QString::fromUtf8(param));
        } else {
            const QString &dup = parameterNames[duplicate];
            parameterNames.append(dup);
            parameterNames[duplicate] =
                    QString(0xfffe) + QString::number(duplicate) + dup;
        }

    }

    internalClass = engine->internalClasses(EngineBase::Class_CallContext);

    // first locals
    const quint32_le *localsIndices = compiledFunction->localsTable();
    for (quint32 i = 0; i < compiledFunction->nLocals; ++i)
        internalClass = internalClass->addMember(engine->identifierTable->asPropertyKey(compilationUnit->runtimeStrings[localsIndices[i]]), Attr_NotConfigurable);

    Scope scope(engine);
    ScopedString arg(scope);
    for (const QString &parameterName : parameterNames) {
        arg = engine->newIdentifier(parameterName);
        internalClass = internalClass->addMember(arg->propertyKey(), Attr_NotConfigurable);
    }
    nFormals = parameters.size();
}

QString Function::prettyName(const Function *function, const void *code)
{
    QString prettyName = function ? function->name()->toQString() : QString();
    if (prettyName.isEmpty()) {
        prettyName = QString::number(reinterpret_cast<quintptr>(code), 16);
        prettyName.prepend(QLatin1String("QV4::Function(0x"));
        prettyName.append(QLatin1Char(')'));
    }
    return prettyName;
}

QQmlSourceLocation Function::sourceLocation() const
{
    return QQmlSourceLocation(sourceFile(), compiledFunction->location.line, compiledFunction->location.column);
}

QString Function::traceInfoToString()
{
    QString info = QLatin1String("=== Trace information for ") + name()->toQString() + QLatin1Char(':');
    if (!tracingEnabled())
        return info + QStringLiteral(" disabled. Interpreter call count: %1\n").arg(interpreterCallCount);
    if (compiledFunction->nTraceInfos == 0)
        return info + QLatin1String(" none.\n");

    info += QLatin1Char('\n');
    for (uint i = 0, ei = compiledFunction->nTraceInfos; i < ei; ++i) {
        auto bits = QString::number(*traceInfo(i), 2);
        if (bits.size() < 8)
            bits.prepend(QString(8 - bits.size(), '0'));
        info += QStringLiteral("    %1: %2\n").arg(QString::number(i), bits);
    }
    return info;
}

QT_END_NAMESPACE<|MERGE_RESOLUTION|>--- conflicted
+++ resolved
@@ -94,14 +94,8 @@
     : FunctionData(unit)
     , compiledFunction(function)
     , codeData(function->code())
-<<<<<<< HEAD
     , jittedCode(nullptr)
     , codeRef(nullptr)
-    , hasQmlDependencies(function->hasQmlDependencies())
-=======
-        , jittedCode(nullptr)
-        , codeRef(nullptr)
->>>>>>> 937d8114
 {
     Scope scope(engine);
     Scoped<InternalClass> ic(scope, engine->internalClasses(EngineBase::Class_CallContext));
