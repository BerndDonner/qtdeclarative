/****************************************************************************
**
** Copyright (C) 2013 Digia Plc and/or its subsidiary(-ies).
** Contact: http://www.qt-project.org/legal
**
** This file is part of the QtQml module of the Qt Toolkit.
**
** $QT_BEGIN_LICENSE:LGPL$
** Commercial License Usage
** Licensees holding valid commercial Qt licenses may use this file in
** accordance with the commercial license agreement provided with the
** Software or, alternatively, in accordance with the terms contained in
** a written agreement between you and Digia.  For licensing terms and
** conditions see http://qt.digia.com/licensing.  For further information
** use the contact form at http://qt.digia.com/contact-us.
**
** GNU Lesser General Public License Usage
** Alternatively, this file may be used under the terms of the GNU Lesser
** General Public License version 2.1 as published by the Free Software
** Foundation and appearing in the file LICENSE.LGPL included in the
** packaging of this file.  Please review the following information to
** ensure the GNU Lesser General Public License version 2.1 requirements
** will be met: http://www.gnu.org/licenses/old-licenses/lgpl-2.1.html.
**
** In addition, as a special exception, Digia gives you certain additional
** rights.  These rights are described in the Digia Qt LGPL Exception
** version 1.1, included in the file LGPL_EXCEPTION.txt in this package.
**
** GNU General Public License Usage
** Alternatively, this file may be used under the terms of the GNU
** General Public License version 3.0 as published by the Free Software
** Foundation and appearing in the file LICENSE.GPL included in the
** packaging of this file.  Please review the following information to
** ensure the GNU General Public License version 3.0 requirements will be
** met: http://www.gnu.org/copyleft/gpl.html.
**
**
** $QT_END_LICENSE$
**
****************************************************************************/

#include "qv4object_p.h"
#include "qv4jsir_p.h"
#include "qv4isel_p.h"
#include "qv4objectproto_p.h"
#include "qv4stringobject_p.h"
#include "qv4function_p.h"
#include "qv4mm_p.h"
#include "qv4exception_p.h"
#include "qv4arrayobject_p.h"

#include <private/qqmljsengine_p.h>
#include <private/qqmljslexer_p.h>
#include <private/qqmljsparser_p.h>
#include <private/qqmljsast_p.h>
#include <qv4jsir_p.h>
#include <qv4codegen_p.h>
#include "private/qlocale_tools_p.h"

#include <QtCore/qmath.h>
#include <QtCore/QDebug>
#include <cassert>
#include <typeinfo>
#include <iostream>
#include "qv4alloca_p.h"

using namespace QV4;


DEFINE_MANAGED_VTABLE(FunctionObject);

FunctionObject::FunctionObject(ExecutionContext *scope, String *name)
    : Object(scope->engine)
    , scope(scope)
    , name(name)
    , formalParameterList(0)
    , varList(0)
    , formalParameterCount(0)
    , varCount(0)
    , function(0)
{
    vtbl = &static_vtbl;
    prototype = scope->engine->functionPrototype;

    type = Type_FunctionObject;
    needsActivation = true;
    usesArgumentsObject = false;
    strictMode = false;
#ifndef QT_NO_DEBUG
     assert(scope->next != (ExecutionContext *)0x1);
#endif

     if (name)
         defineReadonlyProperty(scope->engine->id_name, Value::fromString(name));
}

FunctionObject::~FunctionObject()
{
    if (function)
        function->compilationUnit->deref();
}

Value FunctionObject::newInstance()
{
    return construct(0, 0);
}

bool FunctionObject::hasInstance(Managed *that, const Value &value)
{
    FunctionObject *f = static_cast<FunctionObject *>(that);

    Object *v = value.asObject();
    if (!v)
        return false;

    ExecutionContext *ctx = f->engine()->current;
    Object *o = f->get(ctx->engine->id_prototype).asObject();
    if (!o)
        ctx->throwTypeError();

    while (v) {
        v = v->prototype;

        if (! v)
            break;
        else if (o == v)
            return true;
    }

    return false;
}

Value FunctionObject::construct(Managed *that, Value *, int)
{
    FunctionObject *f = static_cast<FunctionObject *>(that);
    ExecutionEngine *v4 = f->engine();

    Object *obj = v4->newObject();
    Value proto = f->get(v4->id_prototype);
    if (proto.isObject())
        obj->prototype = proto.objectValue();
    return Value::fromObject(obj);
}

Value FunctionObject::call(Managed *, const Value &, Value *, int)
{
    return Value::undefinedValue();
}

void FunctionObject::markObjects(Managed *that)
{
    FunctionObject *o = static_cast<FunctionObject *>(that);
    if (o->name)
        o->name->mark();
    // these are marked in VM::Function:
//    for (uint i = 0; i < formalParameterCount; ++i)
//        formalParameterList[i]->mark();
//    for (uint i = 0; i < varCount; ++i)
//        varList[i]->mark();
    o->scope->mark();
    if (o->function)
        o->function->mark();

    Object::markObjects(that);
}


DEFINE_MANAGED_VTABLE(FunctionCtor);

FunctionCtor::FunctionCtor(ExecutionContext *scope)
    : FunctionObject(scope, scope->engine->newIdentifier(QStringLiteral("Function")))
{
    vtbl = &static_vtbl;
}

// 15.3.2
Value FunctionCtor::construct(Managed *that, Value *args, int argc)
{
    FunctionCtor *f = static_cast<FunctionCtor *>(that);
    MemoryManager::GCBlocker gcBlocker(f->engine()->memoryManager);

    ExecutionContext *ctx = f->engine()->current;
    QString arguments;
    QString body;
    if (argc > 0) {
        for (uint i = 0; i < argc - 1; ++i) {
            if (i)
                arguments += QLatin1String(", ");
            arguments += args[i].toString(ctx)->toQString();
        }
        body = args[argc - 1].toString(ctx)->toQString();
    }

    QString function = QLatin1String("function(") + arguments + QLatin1String("){") + body + QLatin1String("}");

    QQmlJS::Engine ee, *engine = &ee;
    QQmlJS::Lexer lexer(engine);
    lexer.setCode(function, 1, false);
    QQmlJS::Parser parser(engine);

    const bool parsed = parser.parseExpression();

    if (!parsed)
        f->engine()->current->throwSyntaxError(0);

    using namespace QQmlJS::AST;
    FunctionExpression *fe = QQmlJS::AST::cast<FunctionExpression *>(parser.rootNode());
    ExecutionEngine *v4 = f->engine();
    if (!fe)
        v4->current->throwSyntaxError(0);

    QQmlJS::V4IR::Module module;

<<<<<<< HEAD
    QQmlJS::RuntimeCodegen cg(v4->current, f->strictMode);
    QQmlJS::V4IR::Function *irf = cg(QString(), function, fe, &module);
=======
    QQmlJS::Codegen cg(v4->current, f->strictMode);
    cg(QString(), function, fe, &module);
>>>>>>> 90aaff37

    QScopedPointer<QQmlJS::EvalInstructionSelection> isel(v4->iselFactory->create(v4->executableAllocator, &module));
    QV4::CompiledData::CompilationUnit *compilationUnit = isel->compile();
    QV4::Function *vmf = compilationUnit->linkToEngine(v4);

    return Value::fromObject(v4->newScriptFunction(v4->rootContext, vmf));
}

// 15.3.1: This is equivalent to new Function(...)
Value FunctionCtor::call(Managed *that, const Value &, Value *args, int argc)
{
    return construct(that, args, argc);
}

FunctionPrototype::FunctionPrototype(ExecutionContext *ctx)
    : FunctionObject(ctx)
{
}

void FunctionPrototype::init(ExecutionContext *ctx, const Value &ctor)
{
    ctor.objectValue()->defineReadonlyProperty(ctx->engine->id_length, Value::fromInt32(1));
    ctor.objectValue()->defineReadonlyProperty(ctx->engine->id_prototype, Value::fromObject(this));

    defineReadonlyProperty(ctx->engine->id_length, Value::fromInt32(0));
    defineDefaultProperty(ctx, QStringLiteral("constructor"), ctor);
    defineDefaultProperty(ctx, QStringLiteral("toString"), method_toString, 0);
    defineDefaultProperty(ctx, QStringLiteral("apply"), method_apply, 2);
    defineDefaultProperty(ctx, QStringLiteral("call"), method_call, 1);
    defineDefaultProperty(ctx, QStringLiteral("bind"), method_bind, 1);

}

Value FunctionPrototype::method_toString(SimpleCallContext *ctx)
{
    FunctionObject *fun = ctx->thisObject.asFunctionObject();
    if (!fun)
        ctx->throwTypeError();

    return Value::fromString(ctx, QStringLiteral("function() { [code] }"));
}

Value FunctionPrototype::method_apply(SimpleCallContext *ctx)
{
    FunctionObject *o = ctx->thisObject.asFunctionObject();
    if (!o)
        ctx->throwTypeError();

    Value thisArg = ctx->argument(0);
    Value arg = ctx->argument(1);

    Object *arr = arg.asObject();

    if (!arr) {
        if (!(arg.isUndefined() || arg.isNull())) {
            ctx->throwTypeError();
            return Value::undefinedValue();
        }
    }
    quint32 len = arr ? arr->get(ctx->engine->id_length).toUInt32() : 0;

    QVarLengthArray<Value, 32> args(len);
    for (quint32 i = 0; i < len; ++i)
        args[i] = arr->getIndexed(i);


    return o->call(thisArg, len ? args.data() : 0, len);
}

Value FunctionPrototype::method_call(SimpleCallContext *ctx)
{
    Value thisArg = ctx->argument(0);

    QVarLengthArray<Value, 32> args(ctx->argumentCount ? ctx->argumentCount - 1 : 0);
    if (ctx->argumentCount)
        qCopy(ctx->arguments + 1,
              ctx->arguments + ctx->argumentCount, args.begin());

    FunctionObject *o = ctx->thisObject.asFunctionObject();
    if (!o)
        ctx->throwTypeError();

    return o->call(thisArg, args.data(), args.size());
}

Value FunctionPrototype::method_bind(SimpleCallContext *ctx)
{
    FunctionObject *target = ctx->thisObject.asFunctionObject();
    if (!target)
        ctx->throwTypeError();

    Value boundThis = ctx->argument(0);
    QVector<Value> boundArgs;
    for (uint i = 1; i < ctx->argumentCount; ++i)
        boundArgs += ctx->argument(i);


    BoundFunction *f = ctx->engine->newBoundFunction(ctx->engine->rootContext, target, boundThis, boundArgs);
    return Value::fromObject(f);
}


static Value throwTypeError(SimpleCallContext *ctx)
{
    ctx->throwTypeError();
    return Value::undefinedValue();
}

DEFINE_MANAGED_VTABLE(ScriptFunction);

ScriptFunction::ScriptFunction(ExecutionContext *scope, Function *function)
    : FunctionObject(scope, function->name)
{
    vtbl = &static_vtbl;
    this->function = function;
    this->function->compilationUnit->ref();
    assert(function);
    assert(function->code);

    // global function
    if (!scope)
        return;

    MemoryManager::GCBlocker gcBlocker(scope->engine->memoryManager);

    needsActivation = function->needsActivation();
    usesArgumentsObject = function->usesArgumentsObject();
    strictMode = function->isStrict();
    formalParameterCount = function->formals.size();
    formalParameterList = function->formals.constData();
    defineReadonlyProperty(scope->engine->id_length, Value::fromInt32(formalParameterCount));

    varCount = function->locals.size();
    varList = function->locals.constData();

    Object *proto = scope->engine->newObject();
    proto->defineDefaultProperty(scope->engine->id_constructor, Value::fromObject(this));
    Property *pd = insertMember(scope->engine->id_prototype, Attr_NotEnumerable|Attr_NotConfigurable);
    pd->value = Value::fromObject(proto);

    if (scope->strictMode) {
        FunctionObject *thrower = scope->engine->newBuiltinFunction(scope, 0, throwTypeError);
        Property pd = Property::fromAccessor(thrower, thrower);
        __defineOwnProperty__(scope, QStringLiteral("caller"), pd, Attr_Accessor|Attr_NotEnumerable|Attr_NotConfigurable);
        __defineOwnProperty__(scope, QStringLiteral("arguments"), pd, Attr_Accessor|Attr_NotEnumerable|Attr_NotConfigurable);
    }
}

Value ScriptFunction::construct(Managed *that, Value *args, int argc)
{
    ScriptFunction *f = static_cast<ScriptFunction *>(that);
    assert(f->function->code);
    ExecutionEngine *v4 = f->engine();
    Object *obj = v4->newObject();
    Value proto = f->get(v4->id_prototype);
    if (proto.isObject())
        obj->prototype = proto.objectValue();

    ExecutionContext *context = v4->current;
    quintptr stackSpace[stackContextSize/sizeof(quintptr)];
    ExecutionContext *ctx = v4->newCallContext(stackSpace, f, Value::fromObject(obj), args, argc);

    Value result;
    try {
        result = f->function->code(ctx, f->function->codeData);
    } catch (Exception &ex) {
        ex.partiallyUnwindContext(context);
        throw;
    }
    ctx->engine->popContext();

    if (result.isObject())
        return result;
    return Value::fromObject(obj);
}

Value ScriptFunction::call(Managed *that, const Value &thisObject, Value *args, int argc)
{
    ScriptFunction *f = static_cast<ScriptFunction *>(that);
    assert(f->function->code);
    quintptr stackSpace[stackContextSize/sizeof(quintptr)];
    ExecutionContext *context = f->engine()->current;
    ExecutionContext *ctx = f->engine()->newCallContext(stackSpace, f, thisObject, args, argc);

    if (!f->strictMode && !thisObject.isObject()) {
        if (thisObject.isUndefined() || thisObject.isNull()) {
            ctx->thisObject = Value::fromObject(f->engine()->globalObject);
        } else {
            ctx->thisObject = Value::fromObject(thisObject.toObject(context));
        }
    }

    Value result;
    try {
        result = f->function->code(ctx, f->function->codeData);
    } catch (Exception &ex) {
        ex.partiallyUnwindContext(context);
        throw;
    }
    ctx->engine->popContext();
    return result;
}



DEFINE_MANAGED_VTABLE(BuiltinFunctionOld);

BuiltinFunctionOld::BuiltinFunctionOld(ExecutionContext *scope, String *name, Value (*code)(SimpleCallContext *))
    : FunctionObject(scope, name)
    , code(code)
{
    vtbl = &static_vtbl;
    isBuiltinFunction = true;
}

Value BuiltinFunctionOld::construct(Managed *f, Value *, int)
{
    f->engine()->current->throwTypeError();
    return Value::undefinedValue();
}

Value BuiltinFunctionOld::call(Managed *that, const Value &thisObject, Value *args, int argc)
{
    BuiltinFunctionOld *f = static_cast<BuiltinFunctionOld *>(that);
    ExecutionEngine *v4 = f->engine();
    ExecutionContext *context = v4->current;

    SimpleCallContext ctx;
    ctx.initSimpleCallContext(f->scope->engine);
    ctx.strictMode = f->scope->strictMode; // ### needed? scope or parent context?
    ctx.thisObject = thisObject;
    ctx.arguments = args;
    ctx.argumentCount = argc;
    v4->pushContext(&ctx);

    Value result;
    try {
        result = f->code(&ctx);
    } catch (Exception &ex) {
        ex.partiallyUnwindContext(context);
        throw;
    }

    context->engine->popContext();
    return result;
}

Value IndexedBuiltinFunction::call(Managed *that, const Value &thisObject, Value *args, int argc)
{
    IndexedBuiltinFunction *f = static_cast<IndexedBuiltinFunction *>(that);
    ExecutionEngine *v4 = f->engine();
    ExecutionContext *context = v4->current;

    SimpleCallContext ctx;
    ctx.initSimpleCallContext(f->scope->engine);
    ctx.strictMode = f->scope->strictMode; // ### needed? scope or parent context?
    ctx.thisObject = thisObject;
    ctx.arguments = args;
    ctx.argumentCount = argc;
    v4->pushContext(&ctx);

    Value result;
    try {
        result = f->code(&ctx, f->index);
    } catch (Exception &ex) {
        ex.partiallyUnwindContext(context);
        throw;
    }

    context->engine->popContext();
    return result;
}

DEFINE_MANAGED_VTABLE(IndexedBuiltinFunction);

DEFINE_MANAGED_VTABLE(BoundFunction);

BoundFunction::BoundFunction(ExecutionContext *scope, FunctionObject *target, Value boundThis, const QVector<Value> &boundArgs)
    : FunctionObject(scope, 0)
    , target(target)
    , boundThis(boundThis)
    , boundArgs(boundArgs)
{
    vtbl = &static_vtbl;
    int len = target->get(scope->engine->id_length).toUInt32();
    len -= boundArgs.size();
    if (len < 0)
        len = 0;
    defineReadonlyProperty(scope->engine->id_length, Value::fromInt32(len));

    FunctionObject *thrower = scope->engine->newBuiltinFunction(scope, 0, throwTypeError);
    Property pd = Property::fromAccessor(thrower, thrower);
    *insertMember(scope->engine->id_arguments, Attr_Accessor|Attr_NotConfigurable|Attr_NotEnumerable) = pd;
    *insertMember(scope->engine->id_caller, Attr_Accessor|Attr_NotConfigurable|Attr_NotEnumerable) = pd;
}

void BoundFunction::destroy(Managed *that)
{
    static_cast<BoundFunction *>(that)->~BoundFunction();
}

Value BoundFunction::call(Managed *that, const Value &, Value *args, int argc)
{
    BoundFunction *f = static_cast<BoundFunction *>(that);
    Value *newArgs = static_cast<Value *>(alloca(sizeof(Value)*(f->boundArgs.size() + argc)));
    memcpy(newArgs, f->boundArgs.constData(), f->boundArgs.size()*sizeof(Value));
    memcpy(newArgs + f->boundArgs.size(), args, argc*sizeof(Value));

    return f->target->call(f->boundThis, newArgs, f->boundArgs.size() + argc);
}

Value BoundFunction::construct(Managed *that, Value *args, int argc)
{
    BoundFunction *f = static_cast<BoundFunction *>(that);
    Value *newArgs = static_cast<Value *>(alloca(sizeof(Value)*(f->boundArgs.size() + argc)));
    memcpy(newArgs, f->boundArgs.constData(), f->boundArgs.size()*sizeof(Value));
    memcpy(newArgs + f->boundArgs.size(), args, argc*sizeof(Value));

    return f->target->construct(newArgs, f->boundArgs.size() + argc);
}

bool BoundFunction::hasInstance(Managed *that, const Value &value)
{
    BoundFunction *f = static_cast<BoundFunction *>(that);
    return FunctionObject::hasInstance(f->target, value);
}

void BoundFunction::markObjects(Managed *that)
{
    BoundFunction *o = static_cast<BoundFunction *>(that);
    o->target->mark();
    if (Managed *m = o->boundThis.asManaged())
        m->mark();
    for (int i = 0; i < o->boundArgs.size(); ++i)
        if (Managed *m = o->boundArgs.at(i).asManaged())
            m->mark();
    FunctionObject::markObjects(that);
}<|MERGE_RESOLUTION|>--- conflicted
+++ resolved
@@ -211,13 +211,8 @@
 
     QQmlJS::V4IR::Module module;
 
-<<<<<<< HEAD
     QQmlJS::RuntimeCodegen cg(v4->current, f->strictMode);
-    QQmlJS::V4IR::Function *irf = cg(QString(), function, fe, &module);
-=======
-    QQmlJS::Codegen cg(v4->current, f->strictMode);
     cg(QString(), function, fe, &module);
->>>>>>> 90aaff37
 
     QScopedPointer<QQmlJS::EvalInstructionSelection> isel(v4->iselFactory->create(v4->executableAllocator, &module));
     QV4::CompiledData::CompilationUnit *compilationUnit = isel->compile();
