--- conflicted
+++ resolved
@@ -448,16 +448,11 @@
     ExecutionContext *ctx = context->newCallContext(f.getPointer(), callData);
 
     ExecutionContextSaver ctxSaver(context);
-    ScopedValue result(scope, f->function->code(ctx, f->function->codeData));
+    ScopedValue result(scope, Q_V4_PROFILE(v4, ctx, f->function));
 
     if (f->function->compiledFunction->hasQmlDependencies())
         QmlContextWrapper::registerQmlDependencies(v4, f->function->compiledFunction);
 
-<<<<<<< HEAD
-    ExecutionContextSaver ctxSaver(context);
-    ScopedValue result(scope, Q_V4_PROFILE(v4, ctx, f->function));
-=======
->>>>>>> 464bd2bf
     if (result->isObject())
         return result.asReturnedValue();
     return obj.asReturnedValue();
@@ -477,17 +472,12 @@
     CallContext *ctx = context->newCallContext(f, callData);
 
     ExecutionContextSaver ctxSaver(context);
-    ScopedValue result(scope, f->function->code(ctx, f->function->codeData));
+    ScopedValue result(scope, Q_V4_PROFILE(v4, ctx, f->function));
 
     if (f->function->compiledFunction->hasQmlDependencies())
         QmlContextWrapper::registerQmlDependencies(ctx->engine, f->function->compiledFunction);
 
-<<<<<<< HEAD
-    ExecutionContextSaver ctxSaver(context);
-    return Q_V4_PROFILE(v4, ctx, f->function);
-=======
     return result.asReturnedValue();
->>>>>>> 464bd2bf
 }
 
 DEFINE_OBJECT_VTABLE(SimpleScriptFunction);
@@ -555,16 +545,11 @@
     }
     Q_ASSERT(v4->currentContext() == &ctx);
 
-    Scoped<Object> result(scope, f->function->code(&ctx, f->function->codeData));
+    Scoped<Object> result(scope, Q_V4_PROFILE(v4, &ctx, f->function));
 
     if (f->function->compiledFunction->hasQmlDependencies())
         QmlContextWrapper::registerQmlDependencies(v4, f->function->compiledFunction);
 
-<<<<<<< HEAD
-    Scoped<Object> result(scope, Q_V4_PROFILE(v4, &ctx, f->function));
-
-=======
->>>>>>> 464bd2bf
     if (!result)
         return callData->thisObject.asReturnedValue();
     return result.asReturnedValue();
@@ -597,16 +582,12 @@
     }
     Q_ASSERT(v4->currentContext() == &ctx);
 
-    ScopedValue result(scope, f->function->code(&ctx, f->function->codeData));
+    ScopedValue result(scope, Q_V4_PROFILE(v4, &ctx, f->function));
 
     if (f->function->compiledFunction->hasQmlDependencies())
         QmlContextWrapper::registerQmlDependencies(v4, f->function->compiledFunction);
 
-<<<<<<< HEAD
-    return Q_V4_PROFILE(v4, &ctx, f->function);
-=======
     return result.asReturnedValue();
->>>>>>> 464bd2bf
 }
 
 
