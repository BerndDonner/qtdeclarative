--- conflicted
+++ resolved
@@ -395,14 +395,6 @@
 
     ContextStateSaver stateSaver(ctx);
 
-<<<<<<< HEAD
-    Heap::ExecutionContext::EvalCode evalCode;
-    evalCode.function = function;
-    evalCode.next = ctx->d()->currentEvalCode;
-    ctx->d()->currentEvalCode = &evalCode;
-
-=======
->>>>>>> 4a3f6e58
     // set the correct strict mode flag on the context
     ctx->d()->strictMode = strictMode();
     ctx->d()->compilationUnit = function->compilationUnit;
