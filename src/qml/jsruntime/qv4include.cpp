/****************************************************************************
**
** Copyright (C) 2013 Digia Plc and/or its subsidiary(-ies).
** Contact: http://www.qt-project.org/legal
**
** This file is part of the QtQml module of the Qt Toolkit.
**
** $QT_BEGIN_LICENSE:LGPL$
** Commercial License Usage
** Licensees holding valid commercial Qt licenses may use this file in
** accordance with the commercial license agreement provided with the
** Software or, alternatively, in accordance with the terms contained in
** a written agreement between you and Digia.  For licensing terms and
** conditions see http://qt.digia.com/licensing.  For further information
** use the contact form at http://qt.digia.com/contact-us.
**
** GNU Lesser General Public License Usage
** Alternatively, this file may be used under the terms of the GNU Lesser
** General Public License version 2.1 as published by the Free Software
** Foundation and appearing in the file LICENSE.LGPL included in the
** packaging of this file.  Please review the following information to
** ensure the GNU Lesser General Public License version 2.1 requirements
** will be met: http://www.gnu.org/licenses/old-licenses/lgpl-2.1.html.
**
** In addition, as a special exception, Digia gives you certain additional
** rights.  These rights are described in the Digia Qt LGPL Exception
** version 1.1, included in the file LGPL_EXCEPTION.txt in this package.
**
** GNU General Public License Usage
** Alternatively, this file may be used under the terms of the GNU
** General Public License version 3.0 as published by the Free Software
** Foundation and appearing in the file LICENSE.GPL included in the
** packaging of this file.  Please review the following information to
** ensure the GNU General Public License version 3.0 requirements will be
** met: http://www.gnu.org/copyleft/gpl.html.
**
**
** $QT_END_LICENSE$
**
****************************************************************************/

#include "qv4include_p.h"
#include "qv4scopedvalue_p.h"

#include <QtQml/qjsengine.h>
#include <QtNetwork/qnetworkrequest.h>
#include <QtNetwork/qnetworkreply.h>
#include <QtCore/qfile.h>
#include <QtQml/qqmlfile.h>

#include <private/qqmlengine_p.h>
#include <private/qv4engine_p.h>
#include <private/qv4functionobject_p.h>
#include <private/qv4script_p.h>
#include <private/qv4context_p.h>
#include <private/qqmlcontextwrapper_p.h>

QT_BEGIN_NAMESPACE

QV4Include::QV4Include(const QUrl &url, QV8Engine *engine, QQmlContextData *context,
                       const QV4::ValueRef qmlglobal, const QV4::ValueRef callback)
    : v4(QV8Engine::getV4(engine)), m_network(0), m_reply(0), m_url(url), m_redirectCount(0), m_context(context)
{
    m_qmlglobal = qmlglobal;
    if (callback->asFunctionObject())
        m_callbackFunction = callback;

    m_resultObject = resultValue(v4);

    m_network = engine->networkAccessManager();

    QNetworkRequest request;
    request.setUrl(url);

    m_reply = m_network->get(request);
    QObject::connect(m_reply, SIGNAL(finished()), this, SLOT(finished()));
}

QV4Include::~QV4Include()
{
    delete m_reply; m_reply = 0;
}

QV4::ReturnedValue QV4Include::resultValue(QV4::ExecutionEngine *v4, Status status)
{
    QV4::Scope scope(v4);

    // XXX It seems inefficient to create this object from scratch each time.
    QV4::ScopedObject o(scope, v4->newObject());
    QV4::ScopedString s(scope);
    QV4::ScopedValue v(scope);
    o->put((s = v4->newString(QStringLiteral("OK"))).getPointer(), (v = QV4::Primitive::fromInt32(Ok)));
    o->put((s = v4->newString(QStringLiteral("LOADING"))).getPointer(), (v = QV4::Primitive::fromInt32(Loading)));
    o->put((s = v4->newString(QStringLiteral("NETWORK_ERROR"))).getPointer(), (v = QV4::Primitive::fromInt32(NetworkError)));
    o->put((s = v4->newString(QStringLiteral("EXCEPTION"))).getPointer(), (v = QV4::Primitive::fromInt32(Exception)));
    o->put((s = v4->newString(QStringLiteral("status"))).getPointer(), (v = QV4::Primitive::fromInt32(status)));

    return o.asReturnedValue();
}

void QV4Include::callback(const QV4::ValueRef callback, const QV4::ValueRef status)
{
    QV4::ExecutionEngine *v4 = callback->engine();
    if (!v4)
        return;
    QV4::Scope scope(v4);
    QV4::ScopedFunctionObject f(scope, callback);
    if (!f)
        return;

    QV4::ExecutionContext *ctx = v4->currentContext();
    QV4::ScopedCallData callData(scope, 1);
    callData->thisObject = v4->globalObject->asReturnedValue();
    callData->args[0] = status;
    f->call(callData);
    if (scope.hasException())
        ctx->catchException();
}

QV4::ReturnedValue QV4Include::result()
{
    return m_resultObject.value();
}

#define INCLUDE_MAXIMUM_REDIRECT_RECURSION 15
void QV4Include::finished()
{
    m_redirectCount++;

    if (m_redirectCount < INCLUDE_MAXIMUM_REDIRECT_RECURSION) {
        QVariant redirect = m_reply->attribute(QNetworkRequest::RedirectionTargetAttribute);
        if (redirect.isValid()) {
            m_url = m_url.resolved(redirect.toUrl());
            delete m_reply;

            QNetworkRequest request;
            request.setUrl(m_url);

            m_reply = m_network->get(request);
            QObject::connect(m_reply, SIGNAL(finished()), this, SLOT(finished()));
            return;
        }
    }

    QV4::Scope scope(v4);
    QV4::ScopedObject resultObj(scope, m_resultObject.value());
    if (m_reply->error() == QNetworkReply::NoError) {
        QByteArray data = m_reply->readAll();

        QString code = QString::fromUtf8(data);
        QmlIR::Document::removeScriptPragmas(code);

        QV4::ScopedObject qmlglobal(scope, m_qmlglobal.value());
        QV4::Script script(v4, qmlglobal, code, m_url.toString());

        QV4::ExecutionContext *ctx = v4->currentContext();
        QV4::ScopedString status(scope, v4->newString(QStringLiteral("status")));
        script.parse();
        if (!scope.engine->hasException)
            script.run();
        if (scope.engine->hasException) {
            QV4::ScopedValue ex(scope, ctx->catchException());
            resultObj->put(status.getPointer(), QV4::ScopedValue(scope, QV4::Primitive::fromInt32(Exception)));
            resultObj->put(v4->newString(QStringLiteral("exception"))->getPointer(), ex);
        } else {
            resultObj->put(status.getPointer(), QV4::ScopedValue(scope, QV4::Primitive::fromInt32(Ok)));
        }
    } else {
        resultObj->put(v4->newString(QStringLiteral("status"))->getPointer(), QV4::ScopedValue(scope, QV4::Primitive::fromInt32(NetworkError)));
    }

    QV4::ScopedValue cb(scope, m_callbackFunction.value());
    callback(cb, resultObj);

    disconnect();
    deleteLater();
}

/*
    Documented in qv8engine.cpp
*/
QV4::ReturnedValue QV4Include::method_include(QV4::CallContext *ctx)
{
    if (!ctx->d()->callData->argc)
        return QV4::Encode::undefined();

    QV4::Scope scope(ctx->engine());
    QV8Engine *engine = scope.engine->v8Engine;
    QQmlContextData *context = QV4::QmlContextWrapper::callingContext(scope.engine);

    if (!context || !context->isJSContext)
        V4THROW_ERROR("Qt.include(): Can only be called from JavaScript files");

    QUrl url(scope.engine->resolvedUrl(ctx->d()->callData->args[0].toQStringNoThrow()));

    QV4::ScopedValue callbackFunction(scope, QV4::Primitive::undefinedValue());
    if (ctx->d()->callData->argc >= 2 && ctx->d()->callData->args[1].asFunctionObject())
        callbackFunction = ctx->d()->callData->args[1];

    QString localFile = QQmlFile::urlToLocalFileOrQrc(url);

    QV4::ScopedValue result(scope);
    QV4::ScopedObject qmlcontextobject(scope, scope.engine->qmlContextObject());

    if (localFile.isEmpty()) {
        QV4Include *i = new QV4Include(url, engine, context,
                                       qmlcontextobject,
                                       callbackFunction);
        result = i->result();

    } else {
        QScopedPointer<QV4::Script> script;

        if (const QQmlPrivate::CachedQmlUnit *cachedUnit = QQmlMetaType::findCachedCompilationUnit(url)) {
            QV4::CompiledData::CompilationUnit *jsUnit = cachedUnit->createCompilationUnit();
            script.reset(new QV4::Script(v4, qmlcontextobject, jsUnit));
        } else {
            QFile f(localFile);

            if (f.open(QIODevice::ReadOnly)) {
                QByteArray data = f.readAll();
                QString code = QString::fromUtf8(data);
                QmlIR::Document::removeScriptPragmas(code);

<<<<<<< HEAD
            QV4::Script script(scope.engine, qmlcontextobject, code, url.toString());

            QV4::ExecutionContext *ctx = scope.engine->currentContext();
            script.parse();
            if (!scope.engine->hasException)
                script.run();
            if (scope.engine->hasException) {
=======
                script.reset(new QV4::Script(v4, qmlcontextobject, code, url.toString()));
            }
        }

        if (!script.isNull()) {
            QV4::ExecutionContext *ctx = v4->currentContext();
            script->parse();
            if (!v4->hasException)
                script->run();
            if (v4->hasException) {
>>>>>>> 01c6af3f
                QV4::ScopedValue ex(scope, ctx->catchException());
                result = resultValue(scope.engine, Exception);
                result->asObject()->put(scope.engine->newString(QStringLiteral("exception"))->getPointer(), ex);
            } else {
                result = resultValue(scope.engine, Ok);
            }
        } else {
            result = resultValue(scope.engine, NetworkError);
        }

        callback(callbackFunction, result);
    }

    return result.asReturnedValue();
}

QT_END_NAMESPACE<|MERGE_RESOLUTION|>--- conflicted
+++ resolved
@@ -213,7 +213,7 @@
 
         if (const QQmlPrivate::CachedQmlUnit *cachedUnit = QQmlMetaType::findCachedCompilationUnit(url)) {
             QV4::CompiledData::CompilationUnit *jsUnit = cachedUnit->createCompilationUnit();
-            script.reset(new QV4::Script(v4, qmlcontextobject, jsUnit));
+            script.reset(new QV4::Script(scope.engine, qmlcontextobject, jsUnit));
         } else {
             QFile f(localFile);
 
@@ -222,26 +222,16 @@
                 QString code = QString::fromUtf8(data);
                 QmlIR::Document::removeScriptPragmas(code);
 
-<<<<<<< HEAD
-            QV4::Script script(scope.engine, qmlcontextobject, code, url.toString());
-
+                script.reset(new QV4::Script(scope.engine, qmlcontextobject, code, url.toString()));
+            }
+        }
+
+        if (!script.isNull()) {
             QV4::ExecutionContext *ctx = scope.engine->currentContext();
-            script.parse();
+            script->parse();
             if (!scope.engine->hasException)
-                script.run();
+                script->run();
             if (scope.engine->hasException) {
-=======
-                script.reset(new QV4::Script(v4, qmlcontextobject, code, url.toString()));
-            }
-        }
-
-        if (!script.isNull()) {
-            QV4::ExecutionContext *ctx = v4->currentContext();
-            script->parse();
-            if (!v4->hasException)
-                script->run();
-            if (v4->hasException) {
->>>>>>> 01c6af3f
                 QV4::ScopedValue ex(scope, ctx->catchException());
                 result = resultValue(scope.engine, Exception);
                 result->asObject()->put(scope.engine->newString(QStringLiteral("exception"))->getPointer(), ex);
