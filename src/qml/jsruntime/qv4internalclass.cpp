/****************************************************************************
**
** Copyright (C) 2014 Digia Plc and/or its subsidiary(-ies).
** Contact: http://www.qt-project.org/legal
**
** This file is part of the QtQml module of the Qt Toolkit.
**
** $QT_BEGIN_LICENSE:LGPL21$
** Commercial License Usage
** Licensees holding valid commercial Qt licenses may use this file in
** accordance with the commercial license agreement provided with the
** Software or, alternatively, in accordance with the terms contained in
** a written agreement between you and Digia. For licensing terms and
** conditions see http://qt.digia.com/licensing. For further information
** use the contact form at http://qt.digia.com/contact-us.
**
** GNU Lesser General Public License Usage
** Alternatively, this file may be used under the terms of the GNU Lesser
** General Public License version 2.1 or version 3 as published by the Free
** Software Foundation and appearing in the file LICENSE.LGPLv21 and
** LICENSE.LGPLv3 included in the packaging of this file. Please review the
** following information to ensure the GNU Lesser General Public License
** requirements will be met: https://www.gnu.org/licenses/lgpl.html and
** http://www.gnu.org/licenses/old-licenses/lgpl-2.1.html.
**
** In addition, as a special exception, Digia gives you certain additional
** rights. These rights are described in the Digia Qt LGPL Exception
** version 1.1, included in the file LGPL_EXCEPTION.txt in this package.
**
** $QT_END_LICENSE$
**
****************************************************************************/

#include <qv4internalclass_p.h>
#include <qv4string_p.h>
#include <qv4engine_p.h>
#include <qv4identifier_p.h>
#include "qv4object_p.h"
#include "qv4identifiertable_p.h"

QT_BEGIN_NAMESPACE

uint QV4::qHash(const QV4::InternalClassTransition &t, uint)
{
    if (t.flags == QV4::InternalClassTransition::ProtoChange)
        // INT_MAX is prime, so this should give a decent distribution of keys
        return (uint)((quintptr)t.prototype * INT_MAX);
    return t.id->hashValue ^ t.flags;
}

using namespace QV4;

static const uchar prime_deltas[] = {
    0,  0,  1,  3,  1,  5,  3,  3,  1,  9,  7,  5,  3,  9, 25,  3,
    1, 21,  3, 21,  7, 15,  9,  5,  3, 29, 15,  0,  0,  0,  0,  0
};

static inline int primeForNumBits(int numBits)
{
    return (1 << numBits) + prime_deltas[numBits];
}

PropertyHashData::PropertyHashData(int numBits)
    : refCount(1)
    , size(0)
    , numBits(numBits)
{
    alloc = primeForNumBits(numBits);
    entries = (PropertyHash::Entry *)malloc(alloc*sizeof(PropertyHash::Entry));
    memset(entries, 0, alloc*sizeof(PropertyHash::Entry));
}

void PropertyHash::addEntry(const PropertyHash::Entry &entry, int classSize)
{
    // fill up to max 50%
    bool grow = (d->alloc <= d->size*2);

    if (classSize < d->size || grow) {
        PropertyHashData *dd = new PropertyHashData(grow ? d->numBits + 1 : d->numBits);
        for (int i = 0; i < d->alloc; ++i) {
            const Entry &e = d->entries[i];
            if (!e.identifier || e.index >= static_cast<unsigned>(classSize))
                continue;
            uint idx = e.identifier->hashValue % dd->alloc;
            while (dd->entries[idx].identifier) {
                ++idx;
                idx %= dd->alloc;
            }
            dd->entries[idx] = e;
        }
        dd->size = classSize;
        Q_ASSERT(d->refCount > 1);
        --d->refCount;
        d = dd;
    }

    uint idx = entry.identifier->hashValue % d->alloc;
    while (d->entries[idx].identifier) {
        ++idx;
        idx %= d->alloc;
    }
    d->entries[idx] = entry;
    ++d->size;
}

uint PropertyHash::lookup(const Identifier *identifier) const
{
    Q_ASSERT(d->entries);

    uint idx = identifier->hashValue % d->alloc;
    while (1) {
        if (d->entries[idx].identifier == identifier)
            return d->entries[idx].index;
        if (!d->entries[idx].identifier)
            return UINT_MAX;
        ++idx;
        idx %= d->alloc;
    }
}

InternalClass::InternalClass(ExecutionEngine *engine)
    : engine(engine)
    , prototype(0)
    , vtable(&QV4::Managed::static_vtbl)
    , m_sealed(0)
    , m_frozen(0)
    , size(0)
{
}


InternalClass::InternalClass(const QV4::InternalClass &other)
    : QQmlJS::Managed()
    , engine(other.engine)
    , prototype(other.prototype)
    , vtable(other.vtable)
    , propertyTable(other.propertyTable)
    , nameMap(other.nameMap)
    , propertyData(other.propertyData)
    , transitions()
    , m_sealed(0)
    , m_frozen(0)
    , size(other.size)
{
}

void InternalClass::changeMember(Object *object, String *string, PropertyAttributes data, uint *index)
{
    uint idx;
    InternalClass *newClass = object->internalClass()->changeMember(string->identifier(), data, &idx);
    if (index)
        *index = idx;

    if (newClass->size > object->internalClass()->size) {
        Q_ASSERT(newClass->size == object->internalClass()->size + 1);
        memmove(object->memberData()->data + idx + 2, object->memberData()->data + idx + 1, (object->internalClass()->size - idx - 1)*sizeof(Value));
    } else if (newClass->size < object->internalClass()->size) {
        Q_ASSERT(newClass->size == object->internalClass()->size - 1);
        memmove(object->memberData()->data + idx + 1, object->memberData()->data + idx + 2, (object->internalClass()->size - idx - 2)*sizeof(Value));
    }
    object->setInternalClass(newClass);
}

InternalClass *InternalClass::changeMember(Identifier *identifier, PropertyAttributes data, uint *index)
{
    data.resolve();
    uint idx = find(identifier);
    Q_ASSERT(idx != UINT_MAX);

    if (index)
        *index = idx;

    if (data == propertyData.at(idx))
        return this;

    Transition t = { { identifier }, (int)data.flags() };
    QHash<Transition, InternalClass *>::const_iterator tit = transitions.constFind(t);
    if (tit != transitions.constEnd())
        return tit.value();

    // create a new class and add it to the tree
    InternalClass *newClass = engine->emptyClass->changeVTable(vtable);
    newClass = newClass->changePrototype(prototype);
    for (uint i = 0; i < size; ++i) {
        if (i == idx) {
            newClass = newClass->addMember(nameMap.at(i), data);
        } else if (!propertyData.at(i).isEmpty()) {
            newClass = newClass->addMember(nameMap.at(i), propertyData.at(i));
        }
    }

    transitions.insert(t, newClass);
    return newClass;
}

InternalClass *InternalClass::create(ExecutionEngine *engine, const ManagedVTable *vtable, Object *proto)
{
    InternalClass *c = engine->emptyClass->changeVTable(vtable);
    if (!proto)
        return c;
    return c->changePrototype(proto);
}

InternalClass *InternalClass::changePrototype(Object *proto)
{
    if (prototype == proto)
        return this;

    Transition t;
    t.prototype = proto;
    t.flags = Transition::ProtoChange;

    QHash<Transition, InternalClass *>::const_iterator tit = transitions.constFind(t);
    if (tit != transitions.constEnd())
        return tit.value();

    // create a new class and add it to the tree
    InternalClass *newClass;
    if (!size) {
        newClass = engine->newClass(*this);
        newClass->prototype = proto;
    } else {
        newClass = engine->emptyClass->changeVTable(vtable);
        newClass = newClass->changePrototype(proto);
        for (uint i = 0; i < size; ++i) {
            if (!propertyData.at(i).isEmpty())
                newClass = newClass->addMember(nameMap.at(i), propertyData.at(i));
        }
    }

    transitions.insert(t, newClass);
    return newClass;
}

InternalClass *InternalClass::changeVTable(const ManagedVTable *vt)
{
    if (vtable == vt)
        return this;

    Transition t;
    t.vtable = vt;
    t.flags = Transition::VTableChange;

    QHash<Transition, InternalClass *>::const_iterator tit = transitions.constFind(t);
    if (tit != transitions.constEnd())
        return tit.value();

    // create a new class and add it to the tree
    InternalClass *newClass;
    if (this == engine->emptyClass) {
        newClass = engine->newClass(*this);
        newClass->vtable = vt;
    } else {
        newClass = engine->emptyClass->changeVTable(vt);
        newClass = newClass->changePrototype(prototype);
        for (uint i = 0; i < size; ++i) {
            if (!propertyData.at(i).isEmpty())
                newClass = newClass->addMember(nameMap.at(i), propertyData.at(i));
        }
    }

    transitions.insert(t, newClass);
    return newClass;
}

void InternalClass::addMember(Object *object, String *string, PropertyAttributes data, uint *index)
{
    data.resolve();
    object->internalClass()->engine->identifierTable->identifier(string);
    if (object->internalClass()->propertyTable.lookup(string->d()->identifier) < object->internalClass()->size) {
        changeMember(object, string, data, index);
        return;
    }

    uint idx;
    InternalClass *newClass = object->internalClass()->addMemberImpl(string->identifier(), data, &idx);
    if (index)
        *index = idx;

    object->setInternalClass(newClass);
}

InternalClass *InternalClass::addMember(String *string, PropertyAttributes data, uint *index)
{
    engine->identifierTable->identifier(string);
    return addMember(string->identifier(), data, index);
}

InternalClass *InternalClass::addMember(Identifier *identifier, PropertyAttributes data, uint *index)
{
    data.resolve();

    if (propertyTable.lookup(identifier) < size)
        return changeMember(identifier, data, index);

    return addMemberImpl(identifier, data, index);
}

InternalClass *InternalClass::addMemberImpl(Identifier *identifier, PropertyAttributes data, uint *index)
{
    Transition t = { { identifier }, (int)data.flags() };
    QHash<Transition, InternalClass *>::const_iterator tit = transitions.constFind(t);

    if (index)
        *index = size;
    if (tit != transitions.constEnd())
        return tit.value();

    // create a new class and add it to the tree
    InternalClass *newClass = engine->newClass(*this);
    PropertyHash::Entry e = { identifier, newClass->size };
    newClass->propertyTable.addEntry(e, newClass->size);

    newClass->nameMap.add(newClass->size, identifier);
    newClass->propertyData.add(newClass->size, data);
    ++newClass->size;
    if (data.isAccessor()) {
        // add a dummy entry, since we need two entries for accessors
        newClass->propertyTable.addEntry(e, newClass->size);
        newClass->nameMap.add(newClass->size, 0);
        newClass->propertyData.add(newClass->size, PropertyAttributes());
        ++newClass->size;
    }

    transitions.insert(t, newClass);
    return newClass;
}

void InternalClass::removeMember(Object *object, Identifier *id)
{
    InternalClass *oldClass = object->internalClass();
    uint propIdx = oldClass->propertyTable.lookup(id);
    Q_ASSERT(propIdx < oldClass->size);

    Transition t = { { id } , -1 };
    QHash<Transition, InternalClass *>::const_iterator tit = object->internalClass()->transitions.constFind(t);

    if (tit != object->internalClass()->transitions.constEnd()) {
        object->setInternalClass(tit.value());
    } else {
        // create a new class and add it to the tree
        InternalClass *newClass = oldClass->engine->emptyClass->changeVTable(oldClass->vtable);
        newClass = newClass->changePrototype(oldClass->prototype);
        for (uint i = 0; i < oldClass->size; ++i) {
            if (i == propIdx)
                continue;
            if (!oldClass->propertyData.at(i).isEmpty())
                newClass = newClass->addMember(oldClass->nameMap.at(i), oldClass->propertyData.at(i));
        }
        object->setInternalClass(newClass);
    }

    // remove the entry in memberdata
    memmove(object->memberData()->data + propIdx, object->memberData()->data + propIdx + 1, (object->internalClass()->size - propIdx)*sizeof(Value));

    oldClass->transitions.insert(t, object->internalClass());
}

uint InternalClass::find(const String *string)
{
    engine->identifierTable->identifier(string);
    const Identifier *id = string->d()->identifier;

    uint index = propertyTable.lookup(id);
    if (index < size)
        return index;

    return UINT_MAX;
}

uint InternalClass::find(const Identifier *id)
{
    uint index = propertyTable.lookup(id);
    if (index < size)
        return index;

    return UINT_MAX;
}

InternalClass *InternalClass::sealed()
{
    if (m_sealed)
        return m_sealed;

    m_sealed = engine->emptyClass;
    m_sealed = m_sealed->changeVTable(vtable);
    m_sealed = m_sealed->changePrototype(prototype);
    for (uint i = 0; i < size; ++i) {
        PropertyAttributes attrs = propertyData.at(i);
        if (attrs.isEmpty())
            continue;
        attrs.setConfigurable(false);
        m_sealed = m_sealed->addMember(nameMap.at(i), attrs);
    }

    m_sealed->m_sealed = m_sealed;
    return m_sealed;
}

InternalClass *InternalClass::frozen()
{
    if (m_frozen)
        return m_frozen;

    m_frozen = engine->emptyClass;
    m_frozen = m_frozen->changeVTable(vtable);
    m_frozen = m_frozen->changePrototype(prototype);
    for (uint i = 0; i < size; ++i) {
        PropertyAttributes attrs = propertyData.at(i);
        if (attrs.isEmpty())
            continue;
        attrs.setWritable(false);
        attrs.setConfigurable(false);
        m_frozen = m_frozen->addMember(nameMap.at(i), attrs);
    }

    m_frozen->m_frozen = m_frozen;
    m_frozen->m_sealed = m_frozen;
    return m_frozen;
}

void InternalClass::destroy()
{
<<<<<<< HEAD
    if (!engine)
        return;
    engine = 0;

    propertyTable.~PropertyHash();
    nameMap.~SharedInternalClassData<Identifier *>();
    propertyData.~SharedInternalClassData<PropertyAttributes>();
=======
    QList<InternalClass *> destroyStack;
    destroyStack.append(this);
>>>>>>> 4a3f6e58

    while (!destroyStack.isEmpty()) {
        InternalClass *next = destroyStack.takeLast();
        if (!next->engine)
            continue;
        next->engine = 0;
        next->propertyTable.~PropertyHash();
        next->nameMap.~SharedInternalClassData<String *>();
        next->propertyData.~SharedInternalClassData<PropertyAttributes>();
        if (next->m_sealed)
            destroyStack.append(next->m_sealed);
        if (next->m_frozen)
            destroyStack.append(next->m_frozen);
        destroyStack.append(next->transitions.values());
        next->transitions.clear();
    }
}

struct InternalClassPoolVisitor
{
    ExecutionEngine *engine;
    void operator()(InternalClass *klass)
    {
        // all prototype changes are done on the empty class
        Q_ASSERT(!klass->prototype || klass != engine->emptyClass);

        if (klass->prototype)
            klass->prototype->mark(engine);
    }
};

void InternalClassPool::markObjects(ExecutionEngine *engine)
{
    InternalClassPoolVisitor v;
    v.engine = engine;
    visitManagedPool<InternalClass, InternalClassPoolVisitor>(v);
}

QT_END_NAMESPACE<|MERGE_RESOLUTION|>--- conflicted
+++ resolved
@@ -421,18 +421,8 @@
 
 void InternalClass::destroy()
 {
-<<<<<<< HEAD
-    if (!engine)
-        return;
-    engine = 0;
-
-    propertyTable.~PropertyHash();
-    nameMap.~SharedInternalClassData<Identifier *>();
-    propertyData.~SharedInternalClassData<PropertyAttributes>();
-=======
     QList<InternalClass *> destroyStack;
     destroyStack.append(this);
->>>>>>> 4a3f6e58
 
     while (!destroyStack.isEmpty()) {
         InternalClass *next = destroyStack.takeLast();
@@ -440,7 +430,7 @@
             continue;
         next->engine = 0;
         next->propertyTable.~PropertyHash();
-        next->nameMap.~SharedInternalClassData<String *>();
+        next->nameMap.~SharedInternalClassData<Identifier *>();
         next->propertyData.~SharedInternalClassData<PropertyAttributes>();
         if (next->m_sealed)
             destroyStack.append(next->m_sealed);
