--- conflicted
+++ resolved
@@ -735,15 +735,11 @@
         return std::isfinite(d) ? scope.result.toQString() : QStringLiteral("null");
     }
 
-<<<<<<< HEAD
+    if (const QV4::VariantObject *v = scope.result.as<QV4::VariantObject>()) {
+        return v->d()->data().toString();
+    }
+
     o = scope.result.asReturnedValue();
-=======
-    if (const QV4::VariantObject *v = value->as<QV4::VariantObject>()) {
-        return v->d()->data.toString();
-    }
-
-    o = value->asReturnedValue();
->>>>>>> fff44776
     if (o) {
         if (!o->as<FunctionObject>()) {
             if (o->as<ArrayObject>()) {
