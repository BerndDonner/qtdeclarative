--- conflicted
+++ resolved
@@ -50,11 +50,7 @@
 ReturnedValue Lookup::lookup(const Value &thisObject, Object *o, PropertyAttributes *attrs)
 {
     ExecutionEngine *engine = o->engine();
-<<<<<<< HEAD
-    Identifier *name = engine->currentStackFrame->v4Function->compilationUnit->runtimeStrings[nameIndex]->identifier;
-=======
-    Identifier *name = engine->identifierTable->identifier(engine->current->compilationUnit->runtimeStrings[nameIndex]);
->>>>>>> 46ed14da
+    Identifier *name = engine->identifierTable->identifier(engine->currentStackFrame->v4Function->compilationUnit->runtimeStrings[nameIndex]);
     int i = 0;
     Heap::Object *obj = o->d();
     while (i < Size && obj) {
@@ -90,11 +86,7 @@
 {
     Heap::Object *obj = thisObject->d();
     ExecutionEngine *engine = thisObject->engine();
-<<<<<<< HEAD
-    Identifier *name = engine->currentStackFrame->v4Function->compilationUnit->runtimeStrings[nameIndex]->identifier;
-=======
-    Identifier *name = engine->identifierTable->identifier(engine->current->compilationUnit->runtimeStrings[nameIndex]);
->>>>>>> 46ed14da
+    Identifier *name = engine->identifierTable->identifier(engine->currentStackFrame->v4Function->compilationUnit->runtimeStrings[nameIndex]);
     int i = 0;
     while (i < Size && obj) {
         classList[i] = obj->internalClass;
