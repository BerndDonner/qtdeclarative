/****************************************************************************
**
** Copyright (C) 2016 The Qt Company Ltd.
** Contact: https://www.qt.io/licensing/
**
** This file is part of the QtQml module of the Qt Toolkit.
**
** $QT_BEGIN_LICENSE:LGPL$
** Commercial License Usage
** Licensees holding valid commercial Qt licenses may use this file in
** accordance with the commercial license agreement provided with the
** Software or, alternatively, in accordance with the terms contained in
** a written agreement between you and The Qt Company. For licensing terms
** and conditions see https://www.qt.io/terms-conditions. For further
** information use the contact form at https://www.qt.io/contact-us.
**
** GNU Lesser General Public License Usage
** Alternatively, this file may be used under the terms of the GNU Lesser
** General Public License version 3 as published by the Free Software
** Foundation and appearing in the file LICENSE.LGPL3 included in the
** packaging of this file. Please review the following information to
** ensure the GNU Lesser General Public License version 3 requirements
** will be met: https://www.gnu.org/licenses/lgpl-3.0.html.
**
** GNU General Public License Usage
** Alternatively, this file may be used under the terms of the GNU
** General Public License version 2.0 or (at your option) the GNU General
** Public license version 3 or any later version approved by the KDE Free
** Qt Foundation. The licenses are as published by the Free Software
** Foundation and appearing in the file LICENSE.GPL2 and LICENSE.GPL3
** included in the packaging of this file. Please review the following
** information to ensure the GNU General Public License requirements will
** be met: https://www.gnu.org/licenses/gpl-2.0.html and
** https://www.gnu.org/licenses/gpl-3.0.html.
**
** $QT_END_LICENSE$
**
****************************************************************************/
#include "qv4lookup_p.h"
#include "qv4functionobject_p.h"
#include "qv4jscall_p.h"
#include "qv4string_p.h"
#include <private/qv4identifiertable_p.h>

QT_BEGIN_NAMESPACE

using namespace QV4;


void Lookup::resolveProtoGetter(PropertyKey name, const Heap::Object *proto)
{
    while (proto) {
        auto index = proto->internalClass->findValueOrGetter(name);
        if (index.isValid()) {
            PropertyAttributes attrs = index.attrs;
            protoLookup.data = proto->propertyData(index.index);
            if (attrs.isData()) {
                getter = getterProto;
            } else {
                getter = getterProtoAccessor;
            }
            return;
        }
        proto = proto->prototype();
    }
    // ### put in a getterNotFound!
    getter = getterFallback;
}

ReturnedValue Lookup::resolveGetter(ExecutionEngine *engine, const Object *object)
{
    return object->resolveLookupGetter(engine, this);
}

ReturnedValue Lookup::resolvePrimitiveGetter(ExecutionEngine *engine, const Value &object)
{
    primitiveLookup.type = object.type();
    switch (primitiveLookup.type) {
    case Value::Undefined_Type:
    case Value::Null_Type:
        return engine->throwTypeError();
    case Value::Boolean_Type:
        primitiveLookup.proto = engine->booleanPrototype()->d();
        break;
    case Value::Managed_Type: {
        // ### Should move this over to the Object path, as strings also have an internalClass
        Q_ASSERT(object.isStringOrSymbol());
        primitiveLookup.proto = static_cast<const Managed &>(object).internalClass()->prototype;
        Q_ASSERT(primitiveLookup.proto);
        Scope scope(engine);
        ScopedString name(scope, engine->currentStackFrame->v4Function->compilationUnit->runtimeStrings[nameIndex]);
        if (object.isString() && name->equals(engine->id_length())) {
            // special case, as the property is on the object itself
            getter = stringLengthGetter;
            return stringLengthGetter(this, engine, object);
        }
        break;
    }
    case Value::Integer_Type:
    default: // Number
        primitiveLookup.proto = engine->numberPrototype()->d();
    }

    PropertyKey name = engine->identifierTable->asPropertyKey(engine->currentStackFrame->v4Function->compilationUnit->runtimeStrings[nameIndex]);
    protoLookup.protoId = primitiveLookup.proto->internalClass->protoId;
    resolveProtoGetter(name, primitiveLookup.proto);

    if (getter == getterProto)
        getter = primitiveGetterProto;
    else if (getter == getterProtoAccessor)
        getter = primitiveGetterAccessor;
    return getter(this, engine, object);
}

ReturnedValue Lookup::resolveGlobalGetter(ExecutionEngine *engine)
{
    Object *o = engine->globalObject;
    PropertyKey name = engine->identifierTable->asPropertyKey(engine->currentStackFrame->v4Function->compilationUnit->runtimeStrings[nameIndex]);
    protoLookup.protoId = o->internalClass()->protoId;
    resolveProtoGetter(name, o->d());

    if (getter == getterProto)
        globalGetter = globalGetterProto;
    else if (getter == getterProtoAccessor)
        globalGetter = globalGetterProtoAccessor;
    else {
        globalGetter = globalGetterGeneric;
        Scope scope(engine);
        ScopedString n(scope, engine->currentStackFrame->v4Function->compilationUnit->runtimeStrings[nameIndex]);
        return engine->throwReferenceError(n);
    }
    return globalGetter(this, engine);
}

ReturnedValue Lookup::getterGeneric(Lookup *l, ExecutionEngine *engine, const Value &object)
{
    if (const Object *o = object.as<Object>())
        return l->resolveGetter(engine, o);
    return l->resolvePrimitiveGetter(engine, object);
}

ReturnedValue Lookup::getterTwoClasses(Lookup *l, ExecutionEngine *engine, const Value &object)
{
    if (const Object *o = object.as<Object>()) {
        Lookup first = *l;
        Lookup second = *l;

        ReturnedValue result = second.resolveGetter(engine, o);

        if (first.getter == getter0Inline && (second.getter == getter0Inline || second.getter == getter0MemberData)) {
            l->objectLookupTwoClasses.ic = first.objectLookup.ic;
            l->objectLookupTwoClasses.ic2 = second.objectLookup.ic;
            l->objectLookupTwoClasses.offset = first.objectLookup.offset;
            l->objectLookupTwoClasses.offset2 = second.objectLookup.offset;
            l->getter = second.getter == getter0Inline ? getter0Inlinegetter0Inline : getter0Inlinegetter0MemberData;
            return result;
        }
        if (first.getter == getter0MemberData && (second.getter == getter0Inline || second.getter == getter0MemberData)) {
            l->objectLookupTwoClasses.ic = second.objectLookup.ic;
            l->objectLookupTwoClasses.ic2 = first.objectLookup.ic;
            l->objectLookupTwoClasses.offset = second.objectLookup.offset;
            l->objectLookupTwoClasses.offset2 = first.objectLookup.offset;
            l->getter = second.getter == getter0Inline ? getter0Inlinegetter0MemberData : getter0MemberDatagetter0MemberData;
            return result;
        }
        if (first.getter == getterProto && second.getter == getterProto) {
            l->protoLookupTwoClasses.protoId = first.protoLookup.protoId;
            l->protoLookupTwoClasses.protoId2 = second.protoLookup.protoId;
            l->protoLookupTwoClasses.data = first.protoLookup.data;
            l->protoLookupTwoClasses.data2 = second.protoLookup.data;
            l->getter = getterProtoTwoClasses;
            return result;
        }
        if (first.getter == getterProtoAccessor && second.getter == getterProtoAccessor) {
            l->protoLookupTwoClasses.protoId = first.protoLookup.protoId;
            l->protoLookupTwoClasses.protoId2 = second.protoLookup.protoId;
            l->protoLookupTwoClasses.data = first.protoLookup.data;
            l->protoLookupTwoClasses.data2 = second.protoLookup.data;
            l->getter = getterProtoAccessorTwoClasses;
            return result;
        }

    }

    l->getter = getterFallback;
    return getterFallback(l, engine, object);
}

ReturnedValue Lookup::getterFallback(Lookup *l, ExecutionEngine *engine, const Value &object)
{
    QV4::Scope scope(engine);
    QV4::ScopedObject o(scope, object.toObject(scope.engine));
    if (!o)
        return Encode::undefined();
    ScopedString name(scope, engine->currentStackFrame->v4Function->compilationUnit->runtimeStrings[l->nameIndex]);
    return o->get(name);
}

ReturnedValue Lookup::getter0MemberData(Lookup *l, ExecutionEngine *engine, const Value &object)
{
    // we can safely cast to a QV4::Object here. If object is actually a string,
    // the internal class won't match
    Heap::Object *o = static_cast<Heap::Object *>(object.heapObject());
    if (o) {
        if (l->objectLookup.ic == o->internalClass)
            return o->memberData->values.data()[l->objectLookup.offset].asReturnedValue();
    }
    return getterTwoClasses(l, engine, object);
}

ReturnedValue Lookup::getter0Inline(Lookup *l, ExecutionEngine *engine, const Value &object)
{
    // we can safely cast to a QV4::Object here. If object is actually a string,
    // the internal class won't match
    Heap::Object *o = static_cast<Heap::Object *>(object.heapObject());
    if (o) {
        if (l->objectLookup.ic == o->internalClass)
            return o->inlinePropertyDataWithOffset(l->objectLookup.offset)->asReturnedValue();
    }
    return getterTwoClasses(l, engine, object);
}

ReturnedValue Lookup::getterProto(Lookup *l, ExecutionEngine *engine, const Value &object)
{
    // we can safely cast to a QV4::Object here. If object is actually a string,
    // the internal class won't match
    Heap::Object *o = static_cast<Heap::Object *>(object.heapObject());
    if (o) {
        if (l->protoLookup.protoId == o->internalClass->protoId)
            return l->protoLookup.data->asReturnedValue();
    }
    return getterTwoClasses(l, engine, object);
}

ReturnedValue Lookup::getter0Inlinegetter0Inline(Lookup *l, ExecutionEngine *engine, const Value &object)
{
    // we can safely cast to a QV4::Object here. If object is actually a string,
    // the internal class won't match
    Heap::Object *o = static_cast<Heap::Object *>(object.heapObject());
    if (o) {
        if (l->objectLookupTwoClasses.ic == o->internalClass)
            return o->inlinePropertyDataWithOffset(l->objectLookupTwoClasses.offset)->asReturnedValue();
        if (l->objectLookupTwoClasses.ic2 == o->internalClass)
            return o->inlinePropertyDataWithOffset(l->objectLookupTwoClasses.offset2)->asReturnedValue();
        Value obj = Value::fromHeapObject(o);
        Value str = Value::fromHeapObject(engine->currentStackFrame->v4Function->compilationUnit->runtimeStrings[l->nameIndex]);
        return static_cast<Object &>(obj).get(&static_cast<String &>(str));
    }
    l->getter = getterFallback;
    return getterFallback(l, engine, object);
}

ReturnedValue Lookup::getter0Inlinegetter0MemberData(Lookup *l, ExecutionEngine *engine, const Value &object)
{
    // we can safely cast to a QV4::Object here. If object is actually a string,
    // the internal class won't match
    Heap::Object *o = static_cast<Heap::Object *>(object.heapObject());
    if (o) {
        if (l->objectLookupTwoClasses.ic == o->internalClass)
            return o->inlinePropertyDataWithOffset(l->objectLookupTwoClasses.offset)->asReturnedValue();
        if (l->objectLookupTwoClasses.ic2 == o->internalClass)
            return o->memberData->values.data()[l->objectLookupTwoClasses.offset2].asReturnedValue();
        Value obj = Value::fromHeapObject(o);
        Value str = Value::fromHeapObject(engine->currentStackFrame->v4Function->compilationUnit->runtimeStrings[l->nameIndex]);
        return static_cast<Object &>(obj).get(&static_cast<String &>(str));
    }
    l->getter = getterFallback;
    return getterFallback(l, engine, object);
}

ReturnedValue Lookup::getter0MemberDatagetter0MemberData(Lookup *l, ExecutionEngine *engine, const Value &object)
{
    // we can safely cast to a QV4::Object here. If object is actually a string,
    // the internal class won't match
    Heap::Object *o = static_cast<Heap::Object *>(object.heapObject());
    if (o) {
        if (l->objectLookupTwoClasses.ic == o->internalClass)
            return o->memberData->values.data()[l->objectLookupTwoClasses.offset].asReturnedValue();
        if (l->objectLookupTwoClasses.ic2 == o->internalClass)
            return o->memberData->values.data()[l->objectLookupTwoClasses.offset2].asReturnedValue();
        Value obj = Value::fromHeapObject(o);
        Value str = Value::fromHeapObject(engine->currentStackFrame->v4Function->compilationUnit->runtimeStrings[l->nameIndex]);
        return static_cast<Object &>(obj).get(&static_cast<String &>(str));
    }
    l->getter = getterFallback;
    return getterFallback(l, engine, object);
}

ReturnedValue Lookup::getterProtoTwoClasses(Lookup *l, ExecutionEngine *engine, const Value &object)
{
    // we can safely cast to a QV4::Object here. If object is actually a string,
    // the internal class won't match
    Heap::Object *o = static_cast<Heap::Object *>(object.heapObject());
    if (o) {
        if (l->protoLookupTwoClasses.protoId == o->internalClass->protoId)
            return l->protoLookupTwoClasses.data->asReturnedValue();
        if (l->protoLookupTwoClasses.protoId2 == o->internalClass->protoId)
            return l->protoLookupTwoClasses.data2->asReturnedValue();
        Value obj = Value::fromHeapObject(o);
        Value str = Value::fromHeapObject(engine->currentStackFrame->v4Function->compilationUnit->runtimeStrings[l->nameIndex]);
        return static_cast<Object &>(obj).get(&static_cast<String &>(str));
    }
    l->getter = getterFallback;
    return getterFallback(l, engine, object);
}

ReturnedValue Lookup::getterAccessor(Lookup *l, ExecutionEngine *engine, const Value &object)
{
    // we can safely cast to a QV4::Object here. If object is actually a string,
    // the internal class won't match
    Heap::Object *o = static_cast<Heap::Object *>(object.heapObject());
    if (o) {
        if (l->objectLookup.ic == o->internalClass) {
            const Value *getter = o->propertyData(l->objectLookup.offset);
            if (!getter->isFunctionObject()) // ### catch at resolve time
                return Encode::undefined();

            return static_cast<const FunctionObject *>(getter)->call(&object, nullptr, 0);
        }
    }
    l->getter = getterFallback;
    return getterFallback(l, engine, object);
}

ReturnedValue Lookup::getterProtoAccessor(Lookup *l, ExecutionEngine *engine, const Value &object)
{
    // we can safely cast to a QV4::Object here. If object is actually a string,
    // the internal class won't match
    Heap::Object *o = static_cast<Heap::Object *>(object.heapObject());
    if (o && l->protoLookup.protoId == o->internalClass->protoId) {
        const Value *getter = l->protoLookup.data;
        if (!getter->isFunctionObject()) // ### catch at resolve time
            return Encode::undefined();

        return static_cast<const FunctionObject *>(getter)->call(&object, nullptr, 0);
    }
    return getterTwoClasses(l, engine, object);
}

ReturnedValue Lookup::getterProtoAccessorTwoClasses(Lookup *l, ExecutionEngine *engine, const Value &object)
{
    // we can safely cast to a QV4::Object here. If object is actually a string,
    // the internal class won't match
    Heap::Object *o = static_cast<Heap::Object *>(object.heapObject());
    if (o) {
        const Value *getter = nullptr;
        if (l->protoLookupTwoClasses.protoId == o->internalClass->protoId)
            getter = l->protoLookupTwoClasses.data;
        else if (l->protoLookupTwoClasses.protoId2 == o->internalClass->protoId)
            getter = l->protoLookupTwoClasses.data2;
        if (getter) {
            if (!getter->isFunctionObject()) // ### catch at resolve time
                return Encode::undefined();

            return static_cast<const FunctionObject *>(getter)->call(&object, nullptr, 0);
        }
    }
    l->getter = getterFallback;
    return getterFallback(l, engine, object);
}

ReturnedValue Lookup::getterIndexed(Lookup *l, ExecutionEngine *engine, const Value &object)
{
    Object *o = object.objectValue();
    if (o) {
        Heap::Object *ho = o->d();
        if (ho->arrayData && ho->arrayData->type == Heap::ArrayData::Simple) {
            Heap::SimpleArrayData *s = ho->arrayData.cast<Heap::SimpleArrayData>();
            if (l->indexedLookup.index < s->values.size)
                if (!s->data(l->indexedLookup.index).isEmpty())
                    return s->data(l->indexedLookup.index).asReturnedValue();
        }
        return o->get(l->indexedLookup.index);
    }
    l->getter = getterFallback;
    return getterFallback(l, engine, object);

}

ReturnedValue Lookup::primitiveGetterProto(Lookup *l, ExecutionEngine *engine, const Value &object)
{
    if (object.type() == l->primitiveLookup.type && !object.isObject()) {
        Heap::Object *o = l->primitiveLookup.proto;
        if (l->primitiveLookup.protoId == o->internalClass->protoId)
            return l->primitiveLookup.data->asReturnedValue();
    }
    l->getter = getterGeneric;
    return getterGeneric(l, engine, object);
}

ReturnedValue Lookup::primitiveGetterAccessor(Lookup *l, ExecutionEngine *engine, const Value &object)
{
    if (object.type() == l->primitiveLookup.type && !object.isObject()) {
        Heap::Object *o = l->primitiveLookup.proto;
        if (l->primitiveLookup.protoId == o->internalClass->protoId) {
            const Value *getter = l->primitiveLookup.data;
            if (!getter->isFunctionObject()) // ### catch at resolve time
                return Encode::undefined();

            return static_cast<const FunctionObject *>(getter)->call(&object, nullptr, 0);
        }
    }
    l->getter = getterGeneric;
    return getterGeneric(l, engine, object);
}

ReturnedValue Lookup::stringLengthGetter(Lookup *l, ExecutionEngine *engine, const Value &object)
{
    if (const String *s = object.as<String>())
        return Encode(s->d()->length());

    l->getter = getterGeneric;
    return getterGeneric(l, engine, object);
}

ReturnedValue Lookup::globalGetterGeneric(Lookup *l, ExecutionEngine *engine)
{
    return l->resolveGlobalGetter(engine);
}

ReturnedValue Lookup::globalGetterProto(Lookup *l, ExecutionEngine *engine)
{
    Heap::Object *o = engine->globalObject->d();
    if (l->protoLookup.protoId == o->internalClass->protoId)
        return l->protoLookup.data->asReturnedValue();
    l->globalGetter = globalGetterGeneric;
    return globalGetterGeneric(l, engine);
}

ReturnedValue Lookup::globalGetterProtoAccessor(Lookup *l, ExecutionEngine *engine)
{
    Heap::Object *o = engine->globalObject->d();
    if (l->protoLookup.protoId == o->internalClass->protoId) {
        const Value *getter = l->protoLookup.data;
        if (!getter->isFunctionObject()) // ### catch at resolve time
            return Encode::undefined();

        return static_cast<const FunctionObject *>(getter)->call(engine->globalObject, nullptr, 0);
    }
    l->globalGetter = globalGetterGeneric;
    return globalGetterGeneric(l, engine);
}

bool Lookup::resolveSetter(ExecutionEngine *engine, Object *object, const Value &value)
{
<<<<<<< HEAD
    Scope scope(engine);
    ScopedString name(scope, scope.engine->currentStackFrame->v4Function->compilationUnit->runtimeStrings[nameIndex]);

    Heap::InternalClass *c = object->internalClass();
    PropertyKey key = name->toPropertyKey();
    auto idx = c->findValueOrSetter(key);
    if (idx.isValid()) {
        if (object->isArrayObject() && idx.index == Heap::ArrayObject::LengthPropertyIndex) {
            Q_ASSERT(!idx.attrs.isAccessor());
            setter = arrayLengthSetter;
            return setter(this, engine, *object, value);
        } else if (idx.attrs.isData() && idx.attrs.isWritable()) {
            objectLookup.ic = object->internalClass();
            objectLookup.index = idx.index;
            const auto nInline = object->d()->vtable()->nInlineProperties;
            if (idx.index < nInline) {
                setter = Lookup::setter0Inline;
                objectLookup.offset = idx.index + object->d()->vtable()->inlinePropertyOffset;
            } else {
                setter = Lookup::setter0MemberData;
                objectLookup.offset = idx.index - nInline;
            }
            return setter(this, engine, *object, value);
        } else {
            // ### handle setter
            setter = setterFallback;
        }
        return setter(this, engine, *object, value);
    }

    insertionLookup.protoId = c->protoId;
    if (!object->put(key, value)) {
        setter = Lookup::setterFallback;
        return false;
    }

    if (object->internalClass() == c) {
        // ### setter in the prototype, should handle this
        setter = setterFallback;
        return true;
    }
    idx = object->internalClass()->findValueOrSetter(key);
    if (!idx.isValid() || idx.attrs.isAccessor()) { // ### can this even happen?
        setter = setterFallback;
        return false;
    }
    insertionLookup.newClass = object->internalClass();
    insertionLookup.offset = idx.index;
    setter = setterInsert;
    return true;
=======
    return object->resolveLookupSetter(engine, this, value);
>>>>>>> 56b3232a
}

bool Lookup::setterGeneric(Lookup *l, ExecutionEngine *engine, Value &object, const Value &value)
{
    if (object.isObject())
        return l->resolveSetter(engine, static_cast<Object *>(&object), value);

    if (engine->currentStackFrame->v4Function->isStrict())
        return false;

    Scope scope(engine);
    ScopedObject o(scope, RuntimeHelpers::convertToObject(scope.engine, object));
    if (!o) // type error
        return false;
    ScopedString name(scope, engine->currentStackFrame->v4Function->compilationUnit->runtimeStrings[l->nameIndex]);
    return o->put(name, value);
}

bool Lookup::setterTwoClasses(Lookup *l, ExecutionEngine *engine, Value &object, const Value &value)
{
    Lookup first = *l;
    Lookup second = *l;

    if (object.isObject()) {
        if (!l->resolveSetter(engine, static_cast<Object *>(&object), value)) {
            l->setter = setterFallback;
            return false;
        }

        if (l->setter == Lookup::setter0MemberData || l->setter == Lookup::setter0Inline) {
            l->objectLookupTwoClasses.ic = first.objectLookup.ic;
            l->objectLookupTwoClasses.ic2 = second.objectLookup.ic;
            l->objectLookupTwoClasses.offset = first.objectLookup.index;
            l->objectLookupTwoClasses.offset2 = second.objectLookup.index;
            l->setter = setter0setter0;
            return true;
        }
    }

    l->setter = setterFallback;
    return setterFallback(l, engine, object, value);
}

bool Lookup::setterFallback(Lookup *l, ExecutionEngine *engine, Value &object, const Value &value)
{
    QV4::Scope scope(engine);
    QV4::ScopedObject o(scope, object.toObject(scope.engine));
    if (!o)
        return false;

    ScopedString name(scope, engine->currentStackFrame->v4Function->compilationUnit->runtimeStrings[l->nameIndex]);
    return o->put(name, value);
}

bool Lookup::setter0MemberData(Lookup *l, ExecutionEngine *engine, Value &object, const Value &value)
{
    Heap::Object *o = static_cast<Heap::Object *>(object.heapObject());
    if (o && o->internalClass == l->objectLookup.ic) {
        o->memberData->values.set(engine, l->objectLookup.offset, value);
        return true;
    }

    return setterTwoClasses(l, engine, object, value);
}

bool Lookup::setter0Inline(Lookup *l, ExecutionEngine *engine, Value &object, const Value &value)
{
    Heap::Object *o = static_cast<Heap::Object *>(object.heapObject());
    if (o && o->internalClass == l->objectLookup.ic) {
        o->setInlinePropertyWithOffset(engine, l->objectLookup.offset, value);
        return true;
    }

    return setterTwoClasses(l, engine, object, value);
}

bool Lookup::setter0setter0(Lookup *l, ExecutionEngine *engine, Value &object, const Value &value)
{
    Heap::Object *o = static_cast<Heap::Object *>(object.heapObject());
    if (o) {
        if (o->internalClass == l->objectLookupTwoClasses.ic) {
            o->setProperty(engine, l->objectLookupTwoClasses.offset, value);
            return true;
        }
        if (o->internalClass == l->objectLookupTwoClasses.ic2) {
            o->setProperty(engine, l->objectLookupTwoClasses.offset2, value);
            return true;
        }
    }

    l->setter = setterFallback;
    return setterFallback(l, engine, object, value);
}

bool Lookup::setterInsert(Lookup *l, ExecutionEngine *engine, Value &object, const Value &value)
{
    Object *o = static_cast<Object *>(object.managed());
    if (o && o->internalClass()->protoId == l->insertionLookup.protoId) {
        o->setInternalClass(l->insertionLookup.newClass);
        o->d()->setProperty(engine, l->insertionLookup.offset, value);
        return true;
    }

    l->setter = setterFallback;
    return setterFallback(l, engine, object, value);
}

bool Lookup::arrayLengthSetter(Lookup *, ExecutionEngine *engine, Value &object, const Value &value)
{
    Q_ASSERT(object.isObject() && static_cast<Object &>(object).isArrayObject());
    bool ok;
    uint len = value.asArrayLength(&ok);
    if (!ok) {
        engine->throwRangeError(value);
        return false;
    }
    ok = static_cast<Object &>(object).setArrayLength(len);
    if (!ok)
        return false;
    return true;
}

QT_END_NAMESPACE<|MERGE_RESOLUTION|>--- conflicted
+++ resolved
@@ -443,60 +443,7 @@
 
 bool Lookup::resolveSetter(ExecutionEngine *engine, Object *object, const Value &value)
 {
-<<<<<<< HEAD
-    Scope scope(engine);
-    ScopedString name(scope, scope.engine->currentStackFrame->v4Function->compilationUnit->runtimeStrings[nameIndex]);
-
-    Heap::InternalClass *c = object->internalClass();
-    PropertyKey key = name->toPropertyKey();
-    auto idx = c->findValueOrSetter(key);
-    if (idx.isValid()) {
-        if (object->isArrayObject() && idx.index == Heap::ArrayObject::LengthPropertyIndex) {
-            Q_ASSERT(!idx.attrs.isAccessor());
-            setter = arrayLengthSetter;
-            return setter(this, engine, *object, value);
-        } else if (idx.attrs.isData() && idx.attrs.isWritable()) {
-            objectLookup.ic = object->internalClass();
-            objectLookup.index = idx.index;
-            const auto nInline = object->d()->vtable()->nInlineProperties;
-            if (idx.index < nInline) {
-                setter = Lookup::setter0Inline;
-                objectLookup.offset = idx.index + object->d()->vtable()->inlinePropertyOffset;
-            } else {
-                setter = Lookup::setter0MemberData;
-                objectLookup.offset = idx.index - nInline;
-            }
-            return setter(this, engine, *object, value);
-        } else {
-            // ### handle setter
-            setter = setterFallback;
-        }
-        return setter(this, engine, *object, value);
-    }
-
-    insertionLookup.protoId = c->protoId;
-    if (!object->put(key, value)) {
-        setter = Lookup::setterFallback;
-        return false;
-    }
-
-    if (object->internalClass() == c) {
-        // ### setter in the prototype, should handle this
-        setter = setterFallback;
-        return true;
-    }
-    idx = object->internalClass()->findValueOrSetter(key);
-    if (!idx.isValid() || idx.attrs.isAccessor()) { // ### can this even happen?
-        setter = setterFallback;
-        return false;
-    }
-    insertionLookup.newClass = object->internalClass();
-    insertionLookup.offset = idx.index;
-    setter = setterInsert;
-    return true;
-=======
     return object->resolveLookupSetter(engine, this, value);
->>>>>>> 56b3232a
 }
 
 bool Lookup::setterGeneric(Lookup *l, ExecutionEngine *engine, Value &object, const Value &value)
