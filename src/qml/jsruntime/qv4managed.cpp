--- conflicted
+++ resolved
@@ -48,10 +48,8 @@
 {
     0,
     0,
-<<<<<<< HEAD
-=======
     0,
->>>>>>> 3f9367cb
+    0,
     Managed::IsExecutionContext,
     Managed::IsString,
     Managed::IsObject,
