/****************************************************************************
**
** Copyright (C) 2016 The Qt Company Ltd.
** Contact: https://www.qt.io/licensing/
**
** This file is part of the QtQml module of the Qt Toolkit.
**
** $QT_BEGIN_LICENSE:LGPL$
** Commercial License Usage
** Licensees holding valid commercial Qt licenses may use this file in
** accordance with the commercial license agreement provided with the
** Software or, alternatively, in accordance with the terms contained in
** a written agreement between you and The Qt Company. For licensing terms
** and conditions see https://www.qt.io/terms-conditions. For further
** information use the contact form at https://www.qt.io/contact-us.
**
** GNU Lesser General Public License Usage
** Alternatively, this file may be used under the terms of the GNU Lesser
** General Public License version 3 as published by the Free Software
** Foundation and appearing in the file LICENSE.LGPL3 included in the
** packaging of this file. Please review the following information to
** ensure the GNU Lesser General Public License version 3 requirements
** will be met: https://www.gnu.org/licenses/lgpl-3.0.html.
**
** GNU General Public License Usage
** Alternatively, this file may be used under the terms of the GNU
** General Public License version 2.0 or (at your option) the GNU General
** Public license version 3 or any later version approved by the KDE Free
** Qt Foundation. The licenses are as published by the Free Software
** Foundation and appearing in the file LICENSE.GPL2 and LICENSE.GPL3
** included in the packaging of this file. Please review the following
** information to ensure the GNU General Public License requirements will
** be met: https://www.gnu.org/licenses/gpl-2.0.html and
** https://www.gnu.org/licenses/gpl-3.0.html.
**
** $QT_END_LICENSE$
**
****************************************************************************/

#include "qv4memberdata_p.h"
#include <private/qv4mm_p.h>
#include "qv4value_p.h"

using namespace QV4;

DEFINE_MANAGED_VTABLE(MemberData);

static size_t nextPowerOfTwo(size_t s)
{
    --s;
    s |= s >> 1;
    s |= s >> 2;
    s |= s >> 4;
    s |= s >> 8;
    s |= s >> 16;
#if (QT_POINTER_SIZE == 8)
        s |= s >> 32;
#endif
    ++s;
    return s;
}

Heap::MemberData *MemberData::allocate(ExecutionEngine *e, uint n, Heap::MemberData *old)
{
    Q_ASSERT(!old || old->values.size <= n);
    if (!n)
        n = 4;

    size_t alloc = MemoryManager::align(sizeof(Heap::MemberData) + (n - 1)*sizeof(Value));
    // round up to next power of two to avoid quadratic behaviour for very large objects
    alloc = nextPowerOfTwo(alloc);

    // The above code can overflow in a number of interesting ways. All of those are unsigned,
    // and therefore defined behavior. Still, apply some sane bounds.
<<<<<<< HEAD
    if (alloc > size_t(std::numeric_limits<int>::max()))
        alloc = size_t(std::numeric_limits<int>::max());
=======
    const size_t intMax = std::numeric_limits<int>::max();
    if (alloc > intMax)
        alloc = intMax;
>>>>>>> edb4d0e1

    Heap::MemberData *m;
    if (old) {
        const size_t oldSize = sizeof(Heap::MemberData) + (old->values.size - 1) * sizeof(Value);
        if (oldSize > alloc)
            alloc = oldSize;
        m = e->memoryManager->allocManaged<MemberData>(alloc);
        // no write barrier required here
        memcpy(m, old, oldSize);
    } else {
        m = e->memoryManager->allocManaged<MemberData>(alloc);
        m->init();
    }

    m->values.alloc = static_cast<uint>((alloc - sizeof(Heap::MemberData) + sizeof(Value))/sizeof(Value));
    m->values.size = m->values.alloc;
    return m;
}<|MERGE_RESOLUTION|>--- conflicted
+++ resolved
@@ -72,14 +72,9 @@
 
     // The above code can overflow in a number of interesting ways. All of those are unsigned,
     // and therefore defined behavior. Still, apply some sane bounds.
-<<<<<<< HEAD
-    if (alloc > size_t(std::numeric_limits<int>::max()))
-        alloc = size_t(std::numeric_limits<int>::max());
-=======
     const size_t intMax = std::numeric_limits<int>::max();
     if (alloc > intMax)
         alloc = intMax;
->>>>>>> edb4d0e1
 
     Heap::MemberData *m;
     if (old) {
