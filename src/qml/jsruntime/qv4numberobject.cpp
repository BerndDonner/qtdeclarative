--- conflicted
+++ resolved
@@ -197,13 +197,9 @@
         return Encode(false);
 
     double v = callData->args[0].toNumber();
-<<<<<<< HEAD
-    return Encode(std::isnan(v));
-=======
     // cast to bool explicitly as std::isnan() may give us ::isnan(), which
     // sometimes returns an int and we don't want the Encode(int) overload.
-    scope.result = Encode(bool(std::isnan(v)));
->>>>>>> 7bedd555
+    return Encode(bool(std::isnan(v)));
 }
 
 ReturnedValue NumberPrototype::method_toString(const BuiltinFunction *b, CallData *callData)
