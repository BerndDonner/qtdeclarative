--- conflicted
+++ resolved
@@ -66,14 +66,9 @@
     if (ic->size <= nInline)
         return;
     bool hasMD = d()->memberData != nullptr;
-<<<<<<< HEAD
-    if ((!hasMD && ic->size) || (hasMD && d()->memberData->values.size < ic->size))
-        d()->memberData.set(engine(), MemberData::allocate(ic->engine, ic->size, d()->memberData));
-=======
     uint requiredSize = ic->size - nInline;
-    if (!hasMD || (hasMD && d()->memberData->size < requiredSize))
-        d()->memberData = MemberData::allocate(ic->engine, requiredSize, d()->memberData);
->>>>>>> 3f9367cb
+    if (!(hasMD && requiredSize) || (hasMD && d()->memberData->values.size < requiredSize))
+        d()->memberData.set(ic->engine, MemberData::allocate(ic->engine, requiredSize, d()->memberData));
 }
 
 void Object::getProperty(uint index, Property *p, PropertyAttributes *attrs) const
@@ -100,11 +95,7 @@
             return false;
         pp = pp->prototype();
     }
-<<<<<<< HEAD
-    d()->prototype.set(engine(), proto ? proto->d() : 0);
-=======
     setInternalClass(internalClass()->changePrototype(p));
->>>>>>> 3f9367cb
     return true;
 }
 
@@ -165,8 +156,7 @@
     defineDefaultProperty(s, value);
 }
 
-<<<<<<< HEAD
-void Object::defineDefaultProperty(const QString &name, ReturnedValue (*code)(CallContext *), int argumentCount)
+void Object::defineDefaultProperty(const QString &name, void (*code)(const BuiltinFunction *, Scope &, CallData *), int argumentCount)
 {
     ExecutionEngine *e = engine();
     Scope scope(e);
@@ -177,32 +167,6 @@
     defineDefaultProperty(s, function);
 }
 
-=======
->>>>>>> 3f9367cb
-void Object::defineDefaultProperty(const QString &name, void (*code)(const BuiltinFunction *, Scope &, CallData *), int argumentCount)
-{
-    ExecutionEngine *e = engine();
-    Scope scope(e);
-    ScopedString s(scope, e->newIdentifier(name));
-    ExecutionContext *global = e->rootContext();
-    ScopedFunctionObject function(scope, BuiltinFunction::create(global, s, code));
-    function->defineReadonlyConfigurableProperty(e->id_length(), Primitive::fromInt32(argumentCount));
-    defineDefaultProperty(s, function);
-}
-
-<<<<<<< HEAD
-void Object::defineDefaultProperty(String *name, ReturnedValue (*code)(CallContext *), int argumentCount)
-{
-    ExecutionEngine *e = engine();
-    Scope scope(e);
-    ExecutionContext *global = e->rootContext();
-    ScopedFunctionObject function(scope, BuiltinFunction::create(global, name, code));
-    function->defineReadonlyConfigurableProperty(e->id_length(), Primitive::fromInt32(argumentCount));
-    defineDefaultProperty(name, function);
-}
-
-=======
->>>>>>> 3f9367cb
 void Object::defineDefaultProperty(String *name, void (*code)(const BuiltinFunction *, Scope &, CallData *), int argumentCount)
 {
     ExecutionEngine *e = engine();
@@ -249,7 +213,6 @@
 
 void Object::defineReadonlyConfigurableProperty(const QString &name, const Value &value)
 {
-<<<<<<< HEAD
     QV4::ExecutionEngine *e = engine();
     Scope scope(e);
     ScopedString s(scope, e->newIdentifier(name));
@@ -259,21 +222,18 @@
 void Object::defineReadonlyConfigurableProperty(String *name, const Value &value)
 {
     insertMember(name, value, Attr_ReadOnly_ButConfigurable);
-=======
-    Heap::Object *o = static_cast<Heap::Object *>(that);
-
-    if (o->memberData)
-        o->memberData->mark(e);
-    if (o->arrayData)
-        o->arrayData->mark(e);
+}
+
+void Object::markObjects(Heap::Base *b, MarkStack *stack)
+{
+    Heap::Object *o = static_cast<Heap::Object *>(b);
     uint nInline = o->vtable()->nInlineProperties;
     Value *v = reinterpret_cast<Value *>(o) + o->vtable()->inlinePropertyOffset;
     const Value *end = v + nInline;
     while (v < end) {
-        v->mark(e);
+        v->mark(stack);
         ++v;
     }
->>>>>>> 3f9367cb
 }
 
 void Object::insertMember(String *s, const Property *p, PropertyAttributes attributes)
@@ -346,7 +306,7 @@
         uint idx = o->internalClass->find(id);
         if (idx < UINT_MAX) {
             *attrs = o->internalClass->propertyData[idx];
-            return MemberData::Index{ o->memberData, attrs->isAccessor() ? idx + SetterOffset : idx };
+            return o->writablePropertyData(attrs->isAccessor() ? idx + SetterOffset : idx );
         }
 
         o = o->prototype();
@@ -564,13 +524,8 @@
         if (idx != UINT_MAX && o->internalClass()->propertyData[idx].isData() && o->internalClass()->propertyData[idx].isWritable()) {
             l->classList[0] = o->internalClass();
             l->index = idx;
-<<<<<<< HEAD
-            l->setter = Lookup::setter0;
+            l->setter = idx < o->d()->vtable()->nInlineProperties ? Lookup::setter0Inline : Lookup::setter0;
             o->setProperty(idx, value);
-=======
-            l->setter = idx < o->d()->vtable()->nInlineProperties ? Lookup::setter0Inline : Lookup::setter0;
-            *o->propertyData(idx) = value;
->>>>>>> 3f9367cb
             return;
         }
 
@@ -754,22 +709,15 @@
     if (idx != UINT_MAX)
         return putIndexed(idx, value);
 
-<<<<<<< HEAD
-    name->makeIdentifier(engine);
-
-    MemberData::Index memberIndex{0, 0};
-    uint member = internalClass()->find(name);
-=======
     name->makeIdentifier();
     Identifier *id = name->identifier();
 
+    MemberData::Index memberIndex{0, 0};
     uint member = internalClass()->find(id);
-    Value *v = 0;
->>>>>>> 3f9367cb
     PropertyAttributes attrs;
     if (member < UINT_MAX) {
         attrs = internalClass()->propertyData[member];
-        memberIndex = { d()->memberData, (attrs.isAccessor() ? member + SetterOffset : member) };
+        memberIndex = d()->writablePropertyData(attrs.isAccessor() ? member + SetterOffset : member);
     }
 
     // clause 1
