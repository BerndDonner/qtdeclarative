/****************************************************************************
**
** Copyright (C) 2016 The Qt Company Ltd.
** Contact: https://www.qt.io/licensing/
**
** This file is part of the QtQml module of the Qt Toolkit.
**
** $QT_BEGIN_LICENSE:LGPL$
** Commercial License Usage
** Licensees holding valid commercial Qt licenses may use this file in
** accordance with the commercial license agreement provided with the
** Software or, alternatively, in accordance with the terms contained in
** a written agreement between you and The Qt Company. For licensing terms
** and conditions see https://www.qt.io/terms-conditions. For further
** information use the contact form at https://www.qt.io/contact-us.
**
** GNU Lesser General Public License Usage
** Alternatively, this file may be used under the terms of the GNU Lesser
** General Public License version 3 as published by the Free Software
** Foundation and appearing in the file LICENSE.LGPL3 included in the
** packaging of this file. Please review the following information to
** ensure the GNU Lesser General Public License version 3 requirements
** will be met: https://www.gnu.org/licenses/lgpl-3.0.html.
**
** GNU General Public License Usage
** Alternatively, this file may be used under the terms of the GNU
** General Public License version 2.0 or (at your option) the GNU General
** Public license version 3 or any later version approved by the KDE Free
** Qt Foundation. The licenses are as published by the Free Software
** Foundation and appearing in the file LICENSE.GPL2 and LICENSE.GPL3
** included in the packaging of this file. Please review the following
** information to ensure the GNU General Public License requirements will
** be met: https://www.gnu.org/licenses/gpl-2.0.html and
** https://www.gnu.org/licenses/gpl-3.0.html.
**
** $QT_END_LICENSE$
**
****************************************************************************/
#ifndef QV4_OBJECT_H
#define QV4_OBJECT_H

//
//  W A R N I N G
//  -------------
//
// This file is not part of the Qt API.  It exists purely as an
// implementation detail.  This header file may change from version to
// version without notice, or even be removed.
//
// We mean it.
//

#include "qv4managed_p.h"
#include "qv4memberdata_p.h"
#include "qv4arraydata_p.h"
#include "qv4engine_p.h"
#include "qv4scopedvalue_p.h"
#include "qv4value_p.h"
#include "qv4internalclass_p.h"

QT_BEGIN_NAMESPACE


namespace QV4 {

struct BuiltinFunction;

namespace Heap {

#define ObjectMembers(class, Member) \
    Member(class, NoMark, InternalClass *, internalClass) \
    Member(class, Pointer, Object *, prototype) \
    Member(class, Pointer, MemberData *, memberData) \
    Member(class, Pointer, ArrayData *, arrayData)

DECLARE_HEAP_OBJECT(Object, Base) {
    DECLARE_MARK_TABLE(Object);
    void init() { Base::init(); }
    void destroy() { Base::destroy(); }

<<<<<<< HEAD
    const Value *propertyData(uint index) const { return memberData->values.data() + index; }
    void setProperty(ExecutionEngine *e, uint index, Value v) const { memberData->values.set(e, index, v); }
    void setProperty(ExecutionEngine *e, uint index, Heap::Base *b) const { memberData->values.set(e, index, b); }
=======
    const Value *inlinePropertyData(uint index) const {
        Q_ASSERT(index < vtable()->nInlineProperties);
        return reinterpret_cast<const Value *>(this) + vtable()->inlinePropertyOffset + index;
    }
    Value *inlinePropertyData(uint index) {
        Q_ASSERT(index < vtable()->nInlineProperties);
        return reinterpret_cast<Value *>(this) + vtable()->inlinePropertyOffset + index;
    }

    const Value *propertyData(uint index) const {
        uint nInline = vtable()->nInlineProperties;
        if (index < nInline)
            return reinterpret_cast<const Value *>(this) + vtable()->inlinePropertyOffset + index;
        index -= nInline;
        return memberData->data + index;
    }
    Value *propertyData(uint index) {
        uint nInline = vtable()->nInlineProperties;
        if (index < nInline)
            return reinterpret_cast<Value *>(this) + vtable()->inlinePropertyOffset + index;
        index -= nInline;
        return memberData->data + index;
    }

    Heap::Object *prototype() const { return internalClass->prototype; }
    Pointer<MemberData> memberData;
    Pointer<ArrayData> arrayData;
>>>>>>> 3f9367cb
};

Q_STATIC_ASSERT(Object::markTable == ((2 << 4) | (2 << 6) | (2 << 8)));

}

#define V4_OBJECT(superClass) \
    public: \
        Q_MANAGED_CHECK \
        typedef superClass SuperClass; \
        static const QV4::ObjectVTable static_vtbl; \
        static inline const QV4::VTable *staticVTable() { return &static_vtbl.vTable; } \
        V4_MANAGED_SIZE_TEST \
        Data *d_unchecked() const { return static_cast<Data *>(m()); } \
        Data *d() const { \
            Data *dptr = d_unchecked(); \
            dptr->_checkIsInitialized(); \
            return dptr; \
        } \
        V4_ASSERT_IS_TRIVIAL(Data);

#define V4_OBJECT2(DataClass, superClass) \
    private: \
        DataClass() Q_DECL_EQ_DELETE; \
        Q_DISABLE_COPY(DataClass) \
    public: \
        Q_MANAGED_CHECK \
        typedef QV4::Heap::DataClass Data; \
        typedef superClass SuperClass; \
        static const QV4::ObjectVTable static_vtbl; \
        static inline const QV4::VTable *staticVTable() { return &static_vtbl.vTable; } \
        V4_MANAGED_SIZE_TEST \
        QV4::Heap::DataClass *d_unchecked() const { return static_cast<QV4::Heap::DataClass *>(m()); } \
        QV4::Heap::DataClass *d() const { \
            QV4::Heap::DataClass *dptr = d_unchecked(); \
            dptr->_checkIsInitialized(); \
            return dptr; \
        } \
        V4_ASSERT_IS_TRIVIAL(QV4::Heap::DataClass); \
        static Q_CONSTEXPR quint64 markTable = QV4::Heap::DataClass::markTable;

#define V4_PROTOTYPE(p) \
    static QV4::Object *defaultPrototype(QV4::ExecutionEngine *e) \
    { return e->p(); }

struct ObjectVTable
{
    VTable vTable;
    void (*call)(const Managed *, Scope &scope, CallData *data);
    void (*construct)(const Managed *, Scope &scope, CallData *data);
    ReturnedValue (*get)(const Managed *, String *name, bool *hasProperty);
    ReturnedValue (*getIndexed)(const Managed *, uint index, bool *hasProperty);
    bool (*put)(Managed *, String *name, const Value &value);
    bool (*putIndexed)(Managed *, uint index, const Value &value);
    PropertyAttributes (*query)(const Managed *, String *name);
    PropertyAttributes (*queryIndexed)(const Managed *, uint index);
    bool (*deleteProperty)(Managed *m, String *name);
    bool (*deleteIndexedProperty)(Managed *m, uint index);
    ReturnedValue (*getLookup)(const Managed *m, Lookup *l);
    void (*setLookup)(Managed *m, Lookup *l, const Value &v);
    uint (*getLength)(const Managed *m);
    void (*advanceIterator)(Managed *m, ObjectIterator *it, Value *name, uint *index, Property *p, PropertyAttributes *attributes);
    ReturnedValue (*instanceOf)(const Object *typeObject, const Value &var);
};

#define DEFINE_OBJECT_VTABLE_BASE(classname) \
const QV4::ObjectVTable classname::static_vtbl =    \
{     \
    DEFINE_MANAGED_VTABLE_INT(classname, (std::is_same<classname::SuperClass, Object>::value) ? nullptr : &classname::SuperClass::static_vtbl.vTable), \
    call,                                       \
    construct,                                  \
    get,                                        \
    getIndexed,                                 \
    put,                                        \
    putIndexed,                                 \
    query,                                      \
    queryIndexed,                               \
    deleteProperty,                             \
    deleteIndexedProperty,                      \
    getLookup,                                  \
    setLookup,                                  \
    getLength,                                  \
    advanceIterator,                            \
    instanceOf                                  \
}

#define DEFINE_OBJECT_VTABLE(classname) \
QT_WARNING_SUPPRESS_GCC_TAUTOLOGICAL_COMPARE_ON \
DEFINE_OBJECT_VTABLE_BASE(classname) \
QT_WARNING_SUPPRESS_GCC_TAUTOLOGICAL_COMPARE_OFF

#define DEFINE_OBJECT_TEMPLATE_VTABLE(classname) \
QT_WARNING_SUPPRESS_GCC_TAUTOLOGICAL_COMPARE_ON \
template<> DEFINE_OBJECT_VTABLE_BASE(classname) \
QT_WARNING_SUPPRESS_GCC_TAUTOLOGICAL_COMPARE_OFF

struct Q_QML_EXPORT Object: Managed {
    V4_OBJECT2(Object, Object)
    Q_MANAGED_TYPE(Object)
    V4_INTERNALCLASS(Object)
    V4_PROTOTYPE(objectPrototype)

    enum {
        IsObject = true,
        GetterOffset = 0,
        SetterOffset = 1
    };

    void setInternalClass(InternalClass *ic);

    const Value *propertyData(uint index) const { return d()->propertyData(index); }

    Heap::ArrayData *arrayData() const { return d()->arrayData; }
    void setArrayData(ArrayData *a) { d()->arrayData.set(engine(), a->d()); }

    void getProperty(uint index, Property *p, PropertyAttributes *attrs) const;
    void setProperty(uint index, const Property *p);
    void setProperty(uint index, Value v) const { d()->setProperty(engine(), index, v); }
    void setProperty(uint index, Heap::Base *b) const { d()->setProperty(engine(), index, b); }
    void setProperty(ExecutionEngine *engine, uint index, Value v) const { d()->setProperty(engine, index, v); }
    void setProperty(ExecutionEngine *engine, uint index, Heap::Base *b) const { d()->setProperty(engine, index, b); }

    const ObjectVTable *vtable() const { return reinterpret_cast<const ObjectVTable *>(d()->vtable()); }
    Heap::Object *prototype() const { return d()->prototype(); }
    bool setPrototype(Object *proto);

    void getOwnProperty(String *name, PropertyAttributes *attrs, Property *p = 0);
    void getOwnProperty(uint index, PropertyAttributes *attrs, Property *p = 0);

    MemberData::Index getValueOrSetter(String *name, PropertyAttributes *attrs);
    ArrayData::Index getValueOrSetter(uint index, PropertyAttributes *attrs);

    bool hasProperty(String *name) const;
    bool hasProperty(uint index) const;

    bool hasOwnProperty(String *name) const;
    bool hasOwnProperty(uint index) const;

    bool __defineOwnProperty__(ExecutionEngine *engine, uint index, String *member, const Property *p, PropertyAttributes attrs);
    bool __defineOwnProperty__(ExecutionEngine *engine, String *name, const Property *p, PropertyAttributes attrs);
    bool __defineOwnProperty__(ExecutionEngine *engine, uint index, const Property *p, PropertyAttributes attrs);
    bool __defineOwnProperty__(ExecutionEngine *engine, const QString &name, const Property *p, PropertyAttributes attrs);
    bool defineOwnProperty2(ExecutionEngine *engine, uint index, const Property *p, PropertyAttributes attrs);

    //
    // helpers
    //
    static ReturnedValue getValue(const Value &thisObject, const Value &v, PropertyAttributes attrs);
    ReturnedValue getValue(const Value &v, PropertyAttributes attrs) const {
        Scope scope(this->engine());
        ScopedValue t(scope, const_cast<Object *>(this));
        return getValue(t, v, attrs);
    }

    bool putValue(uint memberIndex, const Value &value);

    /* The spec default: Writable: true, Enumerable: false, Configurable: true */
    void defineDefaultProperty(String *name, const Value &value) {
        insertMember(name, value, Attr_Data|Attr_NotEnumerable);
    }
    void defineDefaultProperty(const QString &name, const Value &value);
    void defineDefaultProperty(const QString &name, void (*code)(const BuiltinFunction *, Scope &, CallData *), int argumentCount = 0);
    void defineDefaultProperty(String *name, void (*code)(const BuiltinFunction *, Scope &, CallData *), int argumentCount = 0);
    void defineAccessorProperty(const QString &name, void (*getter)(const BuiltinFunction *, Scope &, CallData *),
                                void (*setter)(const BuiltinFunction *, Scope &, CallData *));
    void defineAccessorProperty(String *name, void (*getter)(const BuiltinFunction *, Scope &, CallData *),
                                void (*setter)(const BuiltinFunction *, Scope &, CallData *));
    /* Fixed: Writable: false, Enumerable: false, Configurable: false */
    void defineReadonlyProperty(const QString &name, const Value &value);
    void defineReadonlyProperty(String *name, const Value &value);

    /* Fixed: Writable: false, Enumerable: false, Configurable: true */
    void defineReadonlyConfigurableProperty(const QString &name, const Value &value);
    void defineReadonlyConfigurableProperty(String *name, const Value &value);

    void insertMember(String *s, const Value &v, PropertyAttributes attributes = Attr_Data) {
        Scope scope(engine());
        ScopedProperty p(scope);
        p->value = v;
        insertMember(s, p, attributes);
    }
    void insertMember(String *s, const Property *p, PropertyAttributes attributes);

    bool isExtensible() const { return d()->internalClass->extensible; }

    // Array handling

public:
    void copyArrayData(Object *other);

    bool setArrayLength(uint newLen);
    void setArrayLengthUnchecked(uint l);

    void arraySet(uint index, const Property *p, PropertyAttributes attributes = Attr_Data);
    void arraySet(uint index, const Value &value);

    bool arrayPut(uint index, const Value &value) {
        return arrayData()->vtable()->put(this, index, value);
    }
    bool arrayPut(uint index, const Value *values, uint n) {
        return arrayData()->vtable()->putArray(this, index, values, n);
    }
    void setArrayAttributes(uint i, PropertyAttributes a) {
        Q_ASSERT(arrayData());
        if (d()->arrayData->attrs || a != Attr_Data) {
            ArrayData::ensureAttributes(this);
            a.resolve();
            arrayData()->vtable()->setAttribute(this, i, a);
        }
    }

    void push_back(const Value &v);

    ArrayData::Type arrayType() const {
        return arrayData() ? static_cast<ArrayData::Type>(d()->arrayData->type) : Heap::ArrayData::Simple;
    }
    // ### remove me
    void setArrayType(ArrayData::Type t) {
        Q_ASSERT(t != Heap::ArrayData::Simple && t != Heap::ArrayData::Sparse);
        arrayCreate();
        d()->arrayData->type = t;
    }

    inline void arrayReserve(uint n) {
        ArrayData::realloc(this, Heap::ArrayData::Simple, n, false);
    }

    void arrayCreate() {
        if (!arrayData())
            ArrayData::realloc(this, Heap::ArrayData::Simple, 0, false);
#ifdef CHECK_SPARSE_ARRAYS
        initSparseArray();
#endif
    }

    void initSparseArray();
    SparseArrayNode *sparseBegin() { return arrayType() == Heap::ArrayData::Sparse ? d()->arrayData->sparse->begin() : 0; }
    SparseArrayNode *sparseEnd() { return arrayType() == Heap::ArrayData::Sparse ? d()->arrayData->sparse->end() : 0; }

    inline bool protoHasArray() {
        Scope scope(engine());
        ScopedObject p(scope, this);

        while ((p = p->prototype()))
            if (p->arrayData())
                return true;

        return false;
    }

    inline ReturnedValue get(String *name, bool *hasProperty = 0) const
    { return vtable()->get(this, name, hasProperty); }
    inline ReturnedValue getIndexed(uint idx, bool *hasProperty = 0) const
    { return vtable()->getIndexed(this, idx, hasProperty); }

    // use the set variants instead, to customize throw behavior
    inline bool put(String *name, const Value &v)
    { return vtable()->put(this, name, v); }
    inline bool putIndexed(uint idx, const Value &v)
    { return vtable()->putIndexed(this, idx, v); }

    enum ThrowOnFailure {
        DoThrowOnRejection,
        DoNotThrow
    };

    // ES6: 7.3.3 Set (O, P, V, Throw)
    inline bool set(String *name, const Value &v, ThrowOnFailure shouldThrow)
    {
        bool ret = vtable()->put(this, name, v);
        // ES6: 7.3.3, 6: If success is false and Throw is true, throw a TypeError exception.
        if (!ret && shouldThrow == ThrowOnFailure::DoThrowOnRejection) {
            ExecutionEngine *e = engine();
            if (!e->hasException) { // allow a custom set impl to throw itself
                QString message = QLatin1String("Cannot assign to read-only property \"") +
                        name->toQString() + QLatin1Char('\"');
                e->throwTypeError(message);
            }
        }
        return ret;
    }

    inline bool setIndexed(uint idx, const Value &v, ThrowOnFailure shouldThrow)
    {
        bool ret = vtable()->putIndexed(this, idx, v);
        if (!ret && shouldThrow == ThrowOnFailure::DoThrowOnRejection) {
            ExecutionEngine *e = engine();
            if (!e->hasException) { // allow a custom set impl to throw itself
                e->throwTypeError();
            }
        }
        return ret;
    }


    PropertyAttributes query(String *name) const
    { return vtable()->query(this, name); }
    PropertyAttributes queryIndexed(uint index) const
    { return vtable()->queryIndexed(this, index); }
    bool deleteProperty(String *name)
    { return vtable()->deleteProperty(this, name); }
    bool deleteIndexedProperty(uint index)
    { return vtable()->deleteIndexedProperty(this, index); }
    ReturnedValue getLookup(Lookup *l) const
    { return vtable()->getLookup(this, l); }
    void setLookup(Lookup *l, const Value &v)
    { vtable()->setLookup(this, l, v); }
    void advanceIterator(ObjectIterator *it, Value *name, uint *index, Property *p, PropertyAttributes *attributes)
    { vtable()->advanceIterator(this, it, name, index, p, attributes); }
    uint getLength() const { return vtable()->getLength(this); }
    ReturnedValue instanceOf(const Value &var) const
    { return vtable()->instanceOf(this, var); }

    inline void construct(Scope &scope, CallData *d) const
    { return vtable()->construct(this, scope, d); }
    inline void call(Scope &scope, CallData *d) const
    { vtable()->call(this, scope, d); }
protected:
    static void construct(const Managed *m, Scope &scope, CallData *);
    static void call(const Managed *m, Scope &scope, CallData *);
    static ReturnedValue get(const Managed *m, String *name, bool *hasProperty);
    static ReturnedValue getIndexed(const Managed *m, uint index, bool *hasProperty);
    static bool put(Managed *m, String *name, const Value &value);
    static bool putIndexed(Managed *m, uint index, const Value &value);
    static PropertyAttributes query(const Managed *m, String *name);
    static PropertyAttributes queryIndexed(const Managed *m, uint index);
    static bool deleteProperty(Managed *m, String *name);
    static bool deleteIndexedProperty(Managed *m, uint index);
    static ReturnedValue getLookup(const Managed *m, Lookup *l);
    static void setLookup(Managed *m, Lookup *l, const Value &v);
    static void advanceIterator(Managed *m, ObjectIterator *it, Value *name, uint *index, Property *p, PropertyAttributes *attributes);
    static uint getLength(const Managed *m);
    static ReturnedValue instanceOf(const Object *typeObject, const Value &var);

private:
    ReturnedValue internalGet(String *name, bool *hasProperty) const;
    ReturnedValue internalGetIndexed(uint index, bool *hasProperty) const;
    bool internalPut(String *name, const Value &value);
    bool internalPutIndexed(uint index, const Value &value);
    bool internalDeleteProperty(String *name);
    bool internalDeleteIndexedProperty(uint index);

    friend struct ObjectIterator;
    friend struct ObjectPrototype;
};

namespace Heap {

struct BooleanObject : Object {
    void init() { Object::init(); }
    void init(bool b) {
        Object::init();
        this->b = b;
    }

    bool b;
};

struct NumberObject : Object {
    void init() { Object::init(); }
    void init(double val) {
        Object::init();
        value = val;
    }

    double value;
};

struct ArrayObject : Object {
    enum {
        LengthPropertyIndex = 0
    };

    void init() {
        Object::init();
        commonInit();
    }

    void init(const QStringList &list);

private:
    void commonInit()
    { setProperty(internalClass->engine, LengthPropertyIndex, Primitive::fromInt32(0)); }
};

}

struct BooleanObject: Object {
    V4_OBJECT2(BooleanObject, Object)
    Q_MANAGED_TYPE(BooleanObject)
    V4_PROTOTYPE(booleanPrototype)

    bool value() const { return d()->b; }

};

struct NumberObject: Object {
    V4_OBJECT2(NumberObject, Object)
    Q_MANAGED_TYPE(NumberObject)
    V4_PROTOTYPE(numberPrototype)

    double value() const { return d()->value; }
};

struct ArrayObject: Object {
    V4_OBJECT2(ArrayObject, Object)
    Q_MANAGED_TYPE(ArrayObject)
    V4_INTERNALCLASS(ArrayObject)
    V4_PROTOTYPE(arrayPrototype)

    void init(ExecutionEngine *engine);

    static ReturnedValue getLookup(const Managed *m, Lookup *l);
    using Object::getLength;
    static uint getLength(const Managed *m);

    QStringList toQStringList() const;
};

inline void Object::setArrayLengthUnchecked(uint l)
{
    if (isArrayObject())
        setProperty(Heap::ArrayObject::LengthPropertyIndex, Primitive::fromUInt32(l));
}

inline void Object::push_back(const Value &v)
{
    arrayCreate();

    uint idx = getLength();
    arrayReserve(idx + 1);
    arrayPut(idx, v);
    setArrayLengthUnchecked(idx + 1);
}

inline void Object::arraySet(uint index, const Property *p, PropertyAttributes attributes)
{
    // ### Clean up
    arrayCreate();
    if (attributes.isAccessor() || (index > 0x1000 && index > 2*d()->arrayData->values.alloc)) {
        initSparseArray();
    } else {
        arrayData()->vtable()->reallocate(this, index + 1, false);
    }
    setArrayAttributes(index, attributes);
    ArrayData::insert(this, index, &p->value, attributes.isAccessor());
    if (isArrayObject() && index >= getLength())
        setArrayLengthUnchecked(index + 1);
}


inline void Object::arraySet(uint index, const Value &value)
{
    arrayCreate();
    if (index > 0x1000 && index > 2*d()->arrayData->values.alloc) {
        initSparseArray();
    }
    ArrayData::insert(this, index, &value);
    if (isArrayObject() && index >= getLength())
        setArrayLengthUnchecked(index + 1);
}


template<>
inline const ArrayObject *Value::as() const {
    return isManaged() && m()->vtable()->type == Managed::Type_ArrayObject ? static_cast<const ArrayObject *>(this) : 0;
}

#ifndef V4_BOOTSTRAP
template<>
inline ReturnedValue value_convert<Object>(ExecutionEngine *e, const Value &v)
{
    return v.toObject(e)->asReturnedValue();
}
#endif

}

QT_END_NAMESPACE

#endif // QMLJS_OBJECTS_H<|MERGE_RESOLUTION|>--- conflicted
+++ resolved
@@ -68,8 +68,6 @@
 namespace Heap {
 
 #define ObjectMembers(class, Member) \
-    Member(class, NoMark, InternalClass *, internalClass) \
-    Member(class, Pointer, Object *, prototype) \
     Member(class, Pointer, MemberData *, memberData) \
     Member(class, Pointer, ArrayData *, arrayData)
 
@@ -78,18 +76,27 @@
     void init() { Base::init(); }
     void destroy() { Base::destroy(); }
 
-<<<<<<< HEAD
-    const Value *propertyData(uint index) const { return memberData->values.data() + index; }
-    void setProperty(ExecutionEngine *e, uint index, Value v) const { memberData->values.set(e, index, v); }
-    void setProperty(ExecutionEngine *e, uint index, Heap::Base *b) const { memberData->values.set(e, index, b); }
-=======
     const Value *inlinePropertyData(uint index) const {
         Q_ASSERT(index < vtable()->nInlineProperties);
         return reinterpret_cast<const Value *>(this) + vtable()->inlinePropertyOffset + index;
     }
-    Value *inlinePropertyData(uint index) {
+    void setInlineProperty(ExecutionEngine *e, uint index, Value v) {
         Q_ASSERT(index < vtable()->nInlineProperties);
-        return reinterpret_cast<Value *>(this) + vtable()->inlinePropertyOffset + index;
+        Value *prop = reinterpret_cast<Value *>(this) + vtable()->inlinePropertyOffset + index;
+        WriteBarrier::write(e, this, prop, v);
+    }
+    void setInlineProperty(ExecutionEngine *e, uint index, Heap::Base *b) {
+        Q_ASSERT(index < vtable()->nInlineProperties);
+        Value *prop = reinterpret_cast<Value *>(this) + vtable()->inlinePropertyOffset + index;
+        WriteBarrier::write(e, this, prop, b);
+    }
+
+    QV4::MemberData::Index writablePropertyData(uint index) {
+        uint nInline = vtable()->nInlineProperties;
+        if (index < nInline)
+            return { this, reinterpret_cast<Value *>(this) + vtable()->inlinePropertyOffset + index};
+        index -= nInline;
+        return { memberData, memberData->values.values + index };
     }
 
     const Value *propertyData(uint index) const {
@@ -97,23 +104,31 @@
         if (index < nInline)
             return reinterpret_cast<const Value *>(this) + vtable()->inlinePropertyOffset + index;
         index -= nInline;
-        return memberData->data + index;
-    }
-    Value *propertyData(uint index) {
+        return memberData->values.data() + index;
+    }
+    void setProperty(ExecutionEngine *e, uint index, Value v) {
         uint nInline = vtable()->nInlineProperties;
-        if (index < nInline)
-            return reinterpret_cast<Value *>(this) + vtable()->inlinePropertyOffset + index;
+        if (index < nInline) {
+            setInlineProperty(e, index, v);
+            return;
+        }
         index -= nInline;
-        return memberData->data + index;
+        memberData->values.set(e, index, v);
+    }
+    void setProperty(ExecutionEngine *e, uint index, Heap::Base *b) {
+        uint nInline = vtable()->nInlineProperties;
+        if (index < nInline) {
+            setInlineProperty(e, index, b);
+            return;
+        }
+        index -= nInline;
+        memberData->values.set(e, index, b);
     }
 
     Heap::Object *prototype() const { return internalClass->prototype; }
-    Pointer<MemberData> memberData;
-    Pointer<ArrayData> arrayData;
->>>>>>> 3f9367cb
-};
-
-Q_STATIC_ASSERT(Object::markTable == ((2 << 4) | (2 << 6) | (2 << 8)));
+};
+
+Q_STATIC_ASSERT(Object::markTable == ((2 << 2) | (2 << 4)));
 
 }
 
@@ -444,6 +459,7 @@
     static void advanceIterator(Managed *m, ObjectIterator *it, Value *name, uint *index, Property *p, PropertyAttributes *attributes);
     static uint getLength(const Managed *m);
     static ReturnedValue instanceOf(const Object *typeObject, const Value &var);
+    static void markObjects(Heap::Base *, MarkStack *);
 
 private:
     ReturnedValue internalGet(String *name, bool *hasProperty) const;
