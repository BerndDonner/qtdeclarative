/****************************************************************************
**
** Copyright (C) 2014 Digia Plc and/or its subsidiary(-ies).
** Contact: http://www.qt-project.org/legal
**
** This file is part of the QtQml module of the Qt Toolkit.
**
** $QT_BEGIN_LICENSE:LGPL21$
** Commercial License Usage
** Licensees holding valid commercial Qt licenses may use this file in
** accordance with the commercial license agreement provided with the
** Software or, alternatively, in accordance with the terms contained in
** a written agreement between you and Digia. For licensing terms and
** conditions see http://qt.digia.com/licensing. For further information
** use the contact form at http://qt.digia.com/contact-us.
**
** GNU Lesser General Public License Usage
** Alternatively, this file may be used under the terms of the GNU Lesser
** General Public License version 2.1 or version 3 as published by the Free
** Software Foundation and appearing in the file LICENSE.LGPLv21 and
** LICENSE.LGPLv3 included in the packaging of this file. Please review the
** following information to ensure the GNU Lesser General Public License
** requirements will be met: https://www.gnu.org/licenses/lgpl.html and
** http://www.gnu.org/licenses/old-licenses/lgpl-2.1.html.
**
** In addition, as a special exception, Digia gives you certain additional
** rights. These rights are described in the Digia Qt LGPL Exception
** version 1.1, included in the file LGPL_EXCEPTION.txt in this package.
**
** $QT_END_LICENSE$
**
****************************************************************************/
#include "qv4objectiterator_p.h"
#include "qv4object_p.h"
#include "qv4stringobject_p.h"
#include "qv4identifier_p.h"
#include "qv4argumentsobject_p.h"

using namespace QV4;

ObjectIterator::ObjectIterator(Value *scratch1, Value *scratch2, Object *o, uint flags)
    : object(scratch1)
    , current(scratch2)
    , arrayNode(0)
    , arrayIndex(0)
    , memberIndex(0)
    , flags(flags)
{
<<<<<<< HEAD
    object->o = o;
    current->o = o;
#if QT_POINTER_SIZE == 4
    object->tag = QV4::Value::Managed_Type;
    current->tag = QV4::Value::Managed_Type;
#endif

    if (object->as<ArgumentsObject>()) {
        Scope scope(object->engine());
        Scoped<ArgumentsObject> (scope, object->asReturnedValue())->fullyCreate();
    }
=======
    init(o);
>>>>>>> 5a9f0131
}

ObjectIterator::ObjectIterator(Scope &scope, Object *o, uint flags)
    : object(scope.alloc(1))
    , current(scope.alloc(1))
    , arrayNode(0)
    , arrayIndex(0)
    , memberIndex(0)
    , flags(flags)
{
<<<<<<< HEAD
    object->o = o;
    current->o = o;
#if QT_POINTER_SIZE == 4
    object->tag = QV4::Value::Managed_Type;
    current->tag = QV4::Value::Managed_Type;
#endif

    if (object->as<ArgumentsObject>()) {
=======
    init(o);
}

ObjectIterator::ObjectIterator(Value *scratch1, Value *scratch2, uint flags)
    : object(ObjectRef::fromValuePointer(scratch1))
    , current(ObjectRef::fromValuePointer(scratch2))
    , arrayNode(0)
    , arrayIndex(0)
    , memberIndex(0)
    , flags(flags)
{
    object = (Object*)0;
    current = (Object*)0;
    // Caller needs to call init!
}

void ObjectIterator::init(const ObjectRef o)
{
    object = o.getPointer();
    current = o.getPointer();

    if (!!object && object->asArgumentsObject()) {
>>>>>>> 5a9f0131
        Scope scope(object->engine());
        Scoped<ArgumentsObject> (scope, object->asReturnedValue())->fullyCreate();
    }
}

void ObjectIterator::next(String *&name, uint *index, Property *pd, PropertyAttributes *attrs)
{
    name = (String *)0;
    *index = UINT_MAX;

    if (!object->asObject()) {
        *attrs = PropertyAttributes();
        return;
    }

    while (1) {
        if (!current->asObject())
            break;

        while (1) {
            current->asObject()->advanceIterator(this, name, index, pd, attrs);
            if (attrs->isEmpty())
                break;
            // check the property is not already defined earlier in the proto chain
            if (current->asObject() != object->asObject()) {
                Object *o = object->asObject();
                bool shadowed = false;
                while (o != current->asObject()) {
                    if ((!!name && o->hasOwnProperty(name)) ||
                        (*index != UINT_MAX && o->hasOwnProperty(*index))) {
                        shadowed = true;
                        break;
                    }
                    o = o->prototype();
                }
                if (shadowed)
                    continue;
            }
            return;
        }

        if (flags & WithProtoChain)
            current->o = current->objectValue()->prototype();
        else
            current->o = (Object *)0;

        arrayIndex = 0;
        memberIndex = 0;
    }
    *attrs = PropertyAttributes();
}

ReturnedValue ObjectIterator::nextPropertyName(ValueRef value)
{
    if (!object->asObject())
        return Encode::null();

    PropertyAttributes attrs;
    Property p;
    uint index;
    Scope scope(object->engine());
    ScopedString name(scope);
    String *n;
    next(n, &index, &p, &attrs);
    name = n;
    if (attrs.isEmpty())
        return Encode::null();

    value = object->objectValue()->getValue(&p, attrs);

    if (!!name)
        return name->asReturnedValue();
    assert(index < UINT_MAX);
    return Encode(index);
}

ReturnedValue ObjectIterator::nextPropertyNameAsString(ValueRef value)
{
    if (!object->asObject())
        return Encode::null();

    PropertyAttributes attrs;
    Property p;
    uint index;
    Scope scope(object->engine());
    ScopedString name(scope);
    String *n;
    next(n, &index, &p, &attrs);
    name = n;
    if (attrs.isEmpty())
        return Encode::null();

    value = object->objectValue()->getValue(&p, attrs);

    if (!!name)
        return name->asReturnedValue();
    assert(index < UINT_MAX);
    return Encode(object->engine()->newString(QString::number(index)));
}

ReturnedValue ObjectIterator::nextPropertyNameAsString()
{
    if (!object->asObject())
        return Encode::null();

    PropertyAttributes attrs;
    Property p;
    uint index;
    Scope scope(object->engine());
    ScopedString name(scope);
    String *n;
    next(n, &index, &p, &attrs);
    name = n;
    if (attrs.isEmpty())
        return Encode::null();

    if (!!name)
        return name->asReturnedValue();
    assert(index < UINT_MAX);
    return Encode(object->engine()->newString(QString::number(index)));
}


DEFINE_OBJECT_VTABLE(ForEachIteratorObject);

ForEachIteratorObject::ForEachIteratorObject(ExecutionContext *ctx, const ObjectRef o)
    : Object(ctx->engine), it(workArea, workArea + 1, ObjectIterator::EnumerableOnly|ObjectIterator::WithProtoChain)
{
    Scope scope(ctx);
    ScopedObject protectThis(scope, this);

    setVTable(staticVTable());
    it.init(o);
}

void ForEachIteratorObject::markObjects(Managed *that, ExecutionEngine *e)
{
    ForEachIteratorObject *o = static_cast<ForEachIteratorObject *>(that);
    o->d()->workArea[0].mark(e);
    o->d()->workArea[1].mark(e);
    Object::markObjects(that, e);
}<|MERGE_RESOLUTION|>--- conflicted
+++ resolved
@@ -46,21 +46,7 @@
     , memberIndex(0)
     , flags(flags)
 {
-<<<<<<< HEAD
-    object->o = o;
-    current->o = o;
-#if QT_POINTER_SIZE == 4
-    object->tag = QV4::Value::Managed_Type;
-    current->tag = QV4::Value::Managed_Type;
-#endif
-
-    if (object->as<ArgumentsObject>()) {
-        Scope scope(object->engine());
-        Scoped<ArgumentsObject> (scope, object->asReturnedValue())->fullyCreate();
-    }
-=======
     init(o);
->>>>>>> 5a9f0131
 }
 
 ObjectIterator::ObjectIterator(Scope &scope, Object *o, uint flags)
@@ -71,39 +57,33 @@
     , memberIndex(0)
     , flags(flags)
 {
-<<<<<<< HEAD
+    init(o);
+}
+
+ObjectIterator::ObjectIterator(Value *scratch1, Value *scratch2, uint flags)
+    : object(scratch1)
+    , current(scratch2)
+    , arrayNode(0)
+    , arrayIndex(0)
+    , memberIndex(0)
+    , flags(flags)
+{
+    object->o = (Object*)0;
+    current->o = (Object*)0;
+    // Caller needs to call init!
+}
+
+void ObjectIterator::init(Object *o)
+{
     object->o = o;
     current->o = o;
+
 #if QT_POINTER_SIZE == 4
     object->tag = QV4::Value::Managed_Type;
     current->tag = QV4::Value::Managed_Type;
 #endif
 
     if (object->as<ArgumentsObject>()) {
-=======
-    init(o);
-}
-
-ObjectIterator::ObjectIterator(Value *scratch1, Value *scratch2, uint flags)
-    : object(ObjectRef::fromValuePointer(scratch1))
-    , current(ObjectRef::fromValuePointer(scratch2))
-    , arrayNode(0)
-    , arrayIndex(0)
-    , memberIndex(0)
-    , flags(flags)
-{
-    object = (Object*)0;
-    current = (Object*)0;
-    // Caller needs to call init!
-}
-
-void ObjectIterator::init(const ObjectRef o)
-{
-    object = o.getPointer();
-    current = o.getPointer();
-
-    if (!!object && object->asArgumentsObject()) {
->>>>>>> 5a9f0131
         Scope scope(object->engine());
         Scoped<ArgumentsObject> (scope, object->asReturnedValue())->fullyCreate();
     }
@@ -229,16 +209,6 @@
 
 DEFINE_OBJECT_VTABLE(ForEachIteratorObject);
 
-ForEachIteratorObject::ForEachIteratorObject(ExecutionContext *ctx, const ObjectRef o)
-    : Object(ctx->engine), it(workArea, workArea + 1, ObjectIterator::EnumerableOnly|ObjectIterator::WithProtoChain)
-{
-    Scope scope(ctx);
-    ScopedObject protectThis(scope, this);
-
-    setVTable(staticVTable());
-    it.init(o);
-}
-
 void ForEachIteratorObject::markObjects(Managed *that, ExecutionEngine *e)
 {
     ForEachIteratorObject *o = static_cast<ForEachIteratorObject *>(that);
