--- conflicted
+++ resolved
@@ -297,20 +297,15 @@
 
 void Heap::QmlContext::init(QV4::ExecutionContext *outerContext, QV4::QQmlContextWrapper *qml)
 {
-<<<<<<< HEAD
-    Heap::ExecutionContext::init(outerContext->engine(), Heap::ExecutionContext::Type_QmlContext);
-    outer.set(engine, outerContext->d());
-=======
     Heap::ExecutionContext::init(Heap::ExecutionContext::Type_QmlContext);
-    outer = outerContext->d();
->>>>>>> 3f9367cb
+    outer.set(internalClass->engine, outerContext->d());
     strictMode = false;
     callData = outer->callData;
     lookups = outer->lookups;
     constantTable = outer->constantTable;
     compilationUnit = outer->compilationUnit;
 
-    this->qml.set(engine, qml->d());
+    this->qml.set(internalClass->engine, qml->d());
 }
 
 Heap::QmlContext *QmlContext::createWorkerContext(ExecutionContext *parent, const QUrl &source, Value *sendFunction)
@@ -341,14 +336,9 @@
 {
     Scope scope(parent);
 
-<<<<<<< HEAD
     Scoped<QQmlContextWrapper> qml(scope, scope.engine->memoryManager->allocObject<QQmlContextWrapper>(context, scopeObject));
-    Heap::QmlContext *c = parent->d()->engine->memoryManager->alloc<QmlContext>(parent, qml);
-=======
-    Scoped<QmlContextWrapper> qml(scope, scope.engine->memoryManager->allocObject<QmlContextWrapper>(context, scopeObject));
     Heap::QmlContext *c = scope.engine->memoryManager->alloc<QmlContext>(parent, qml);
     Q_ASSERT(c->vtable() == staticVTable());
->>>>>>> 3f9367cb
     return c;
 }
 
