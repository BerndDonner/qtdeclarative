/****************************************************************************
**
** Copyright (C) 2016 The Qt Company Ltd.
** Contact: https://www.qt.io/licensing/
**
** This file is part of the QtQml module of the Qt Toolkit.
**
** $QT_BEGIN_LICENSE:LGPL$
** Commercial License Usage
** Licensees holding valid commercial Qt licenses may use this file in
** accordance with the commercial license agreement provided with the
** Software or, alternatively, in accordance with the terms contained in
** a written agreement between you and The Qt Company. For licensing terms
** and conditions see https://www.qt.io/terms-conditions. For further
** information use the contact form at https://www.qt.io/contact-us.
**
** GNU Lesser General Public License Usage
** Alternatively, this file may be used under the terms of the GNU Lesser
** General Public License version 3 as published by the Free Software
** Foundation and appearing in the file LICENSE.LGPL3 included in the
** packaging of this file. Please review the following information to
** ensure the GNU Lesser General Public License version 3 requirements
** will be met: https://www.gnu.org/licenses/lgpl-3.0.html.
**
** GNU General Public License Usage
** Alternatively, this file may be used under the terms of the GNU
** General Public License version 2.0 or (at your option) the GNU General
** Public license version 3 or any later version approved by the KDE Free
** Qt Foundation. The licenses are as published by the Free Software
** Foundation and appearing in the file LICENSE.GPL2 and LICENSE.GPL3
** included in the packaging of this file. Please review the following
** information to ensure the GNU General Public License requirements will
** be met: https://www.gnu.org/licenses/gpl-2.0.html and
** https://www.gnu.org/licenses/gpl-3.0.html.
**
** $QT_END_LICENSE$
**
****************************************************************************/

#include "qv4qmlcontext_p.h"
#include <private/qv8engine_p.h>

#include <private/qqmlengine_p.h>
#include <private/qqmlcontext_p.h>

#include <private/qv4engine_p.h>
#include <private/qv4value_p.h>
#include <private/qv4objectproto_p.h>
#include <private/qv4mm_p.h>
#include <private/qv4function_p.h>
#include <private/qv4compileddata_p.h>
#include <private/qqmltypewrapper_p.h>
#include <private/qqmllistwrapper_p.h>
#include <private/qqmljavascriptexpression_p.h>
#include <private/qjsvalue_p.h>
#include <private/qv4qobjectwrapper_p.h>

QT_BEGIN_NAMESPACE

using namespace QV4;

DEFINE_OBJECT_VTABLE(QQmlContextWrapper);
DEFINE_MANAGED_VTABLE(QmlContext);

void Heap::QQmlContextWrapper::init(QQmlContextData *context, QObject *scopeObject, bool ownsContext)
{
    Object::init();
    readOnly = true;
    this->ownsContext = ownsContext;
    isNullWrapper = false;
    this->context = new QQmlGuardedContextData(context);
    this->scopeObject.init(scopeObject);
}

void Heap::QQmlContextWrapper::destroy()
{
    if (*context && ownsContext)
        (*context)->destroy();
    delete context;
    scopeObject.destroy();
    Object::destroy();
}

ReturnedValue QQmlContextWrapper::get(const Managed *m, String *name, bool *hasProperty)
{
    Q_ASSERT(m->as<QQmlContextWrapper>());
    const QQmlContextWrapper *resource = static_cast<const QQmlContextWrapper *>(m);
    QV4::ExecutionEngine *v4 = resource->engine();
    QV4::Scope scope(v4);

    // In V8 the JS global object would come _before_ the QML global object,
    // so simulate that here.
    bool hasProp;
    QV4::ScopedValue result(scope, v4->globalObject->get(name, &hasProp));
    if (hasProp) {
        if (hasProperty)
            *hasProperty = hasProp;
        return result->asReturnedValue();
    }

    if (resource->d()->isNullWrapper)
        return Object::get(m, name, hasProperty);

    if (v4->callingQmlContext() != *resource->d()->context)
        return Object::get(m, name, hasProperty);

    result = Object::get(m, name, &hasProp);
    if (hasProp) {
        if (hasProperty)
            *hasProperty = hasProp;
        return result->asReturnedValue();
    }

    // Its possible we could delay the calculation of the "actual" context (in the case
    // of sub contexts) until it is definately needed.
    QQmlContextData *context = resource->getContext();
    QQmlContextData *expressionContext = context;

    if (!context) {
        if (hasProperty)
            *hasProperty = true;
        return result->asReturnedValue();
    }

    // Search type (attached property/enum/imported scripts) names
    // while (context) {
    //     Search context properties
    //     Search scope object
    //     Search context object
    //     context = context->parent
    // }

    QObject *scopeObject = resource->getScopeObject();

    if (context->imports && name->startsWithUpper()) {
        // Search for attached properties, enums and imported scripts
        QQmlTypeNameCache::Result r = context->imports->query(name, QQmlImport::AllowRecursion);

        if (r.isValid()) {
            if (hasProperty)
                *hasProperty = true;
            if (r.scriptIndex != -1) {
                QV4::ScopedObject scripts(scope, context->importedScripts.valueRef());
                return scripts->getIndexed(r.scriptIndex);
<<<<<<< HEAD
            } else if (r.type) {
                return QQmlTypeWrapper::create(v4, scopeObject, r.type);
=======
            } else if (r.type.isValid()) {
                return QmlTypeWrapper::create(v4, scopeObject, r.type);
>>>>>>> 3513995d
            } else if (r.importNamespace) {
                return QQmlTypeWrapper::create(v4, scopeObject, context->imports, r.importNamespace);
            }
            Q_ASSERT(!"Unreachable");
        }

        // Fall through
    }

    QQmlEnginePrivate *ep = QQmlEnginePrivate::get(v4->qmlEngine());

    while (context) {
        // Search context properties
        const QV4::IdentifierHash<int> &properties = context->propertyNames();
        if (properties.count()) {
            int propertyIdx = properties.value(name);

            if (propertyIdx != -1) {

                if (propertyIdx < context->idValueCount) {

                    if (ep->propertyCapture)
                        ep->propertyCapture->captureProperty(&context->idValues[propertyIdx].bindings);
                    if (hasProperty)
                        *hasProperty = true;
                    return QV4::QObjectWrapper::wrap(v4, context->idValues[propertyIdx]);
                } else {

                    QQmlContextPrivate *cp = context->asQQmlContextPrivate();

                    if (ep->propertyCapture)
                        ep->propertyCapture->captureProperty(context->asQQmlContext(), -1, propertyIdx + cp->notifyIndex);

                    const QVariant &value = cp->propertyValues.at(propertyIdx);
                    if (hasProperty)
                        *hasProperty = true;
                    if (value.userType() == qMetaTypeId<QList<QObject*> >()) {
                        QQmlListProperty<QObject> prop(context->asQQmlContext(), (void*) qintptr(propertyIdx),
                                                               QQmlContextPrivate::context_count,
                                                               QQmlContextPrivate::context_at);
                        return QmlListWrapper::create(v4, prop, qMetaTypeId<QQmlListProperty<QObject> >());
                    } else {
                        return scope.engine->fromVariant(cp->propertyValues.at(propertyIdx));
                    }
                }
            }
        }

        // Search scope object
        if (scopeObject) {
            bool hasProp = false;
            QV4::ScopedValue result(scope, QV4::QObjectWrapper::getQmlProperty(v4, context, scopeObject,
                                                                               name, QV4::QObjectWrapper::CheckRevision, &hasProp));
            if (hasProp) {
                if (hasProperty)
                    *hasProperty = true;
                return result->asReturnedValue();
            }
        }
        scopeObject = 0;


        // Search context object
        if (context->contextObject) {
            bool hasProp = false;
            result = QV4::QObjectWrapper::getQmlProperty(v4, context, context->contextObject, name, QV4::QObjectWrapper::CheckRevision, &hasProp);
            if (hasProp) {
                if (hasProperty)
                    *hasProperty = true;
                return result->asReturnedValue();
            }
        }

        context = context->parent;
    }

    expressionContext->unresolvedNames = true;

    return Encode::undefined();
}

bool QQmlContextWrapper::put(Managed *m, String *name, const Value &value)
{
    Q_ASSERT(m->as<QQmlContextWrapper>());
    QQmlContextWrapper *resource = static_cast<QQmlContextWrapper *>(m);
    ExecutionEngine *v4 = resource->engine();
    QV4::Scope scope(v4);
    if (scope.hasException())
        return false;
    QV4::Scoped<QQmlContextWrapper> wrapper(scope, resource);

    uint member = wrapper->internalClass()->find(name);
    if (member < UINT_MAX)
        return wrapper->putValue(member, value);

    if (wrapper->d()->isNullWrapper) {
        if (wrapper && wrapper->d()->readOnly) {
            QString error = QLatin1String("Invalid write to global property \"") + name->toQString() +
                            QLatin1Char('"');
            ScopedString e(scope, v4->newString(error));
            v4->throwError(e);
            return false;
        }

        return Object::put(m, name, value);
    }

    // Its possible we could delay the calculation of the "actual" context (in the case
    // of sub contexts) until it is definately needed.
    QQmlContextData *context = wrapper->getContext();
    QQmlContextData *expressionContext = context;

    if (!context)
        return false;

    // See QV8ContextWrapper::Getter for resolution order

    QObject *scopeObject = wrapper->getScopeObject();

    while (context) {
        const QV4::IdentifierHash<int> &properties = context->propertyNames();
        // Search context properties
        if (properties.count() && properties.value(name) != -1)
            return false;

        // Search scope object
        if (scopeObject &&
            QV4::QObjectWrapper::setQmlProperty(v4, context, scopeObject, name, QV4::QObjectWrapper::CheckRevision, value))
            return true;
        scopeObject = 0;

        // Search context object
        if (context->contextObject &&
            QV4::QObjectWrapper::setQmlProperty(v4, context, context->contextObject, name, QV4::QObjectWrapper::CheckRevision, value))
            return true;

        context = context->parent;
    }

    expressionContext->unresolvedNames = true;

    if (wrapper->d()->readOnly) {
        QString error = QLatin1String("Invalid write to global property \"") + name->toQString() +
                        QLatin1Char('"');
        v4->throwError(error);
        return false;
    }

    return Object::put(m, name, value);
}

void Heap::QmlContext::init(QV4::ExecutionContext *outerContext, QV4::QQmlContextWrapper *qml)
{
    Heap::ExecutionContext::init(Heap::ExecutionContext::Type_QmlContext);
    outer.set(internalClass->engine, outerContext->d());
    strictMode = false;
    callData = outer->callData;
    lookups = outer->lookups;
    constantTable = outer->constantTable;
    compilationUnit = outer->compilationUnit;

    this->qml.set(internalClass->engine, qml->d());
}

Heap::QmlContext *QmlContext::createWorkerContext(ExecutionContext *parent, const QUrl &source, Value *sendFunction)
{
    Scope scope(parent);

    QQmlContextData *context = new QQmlContextData;
    context->baseUrl = source;
    context->baseUrlString = source.toString();
    context->isInternal = true;
    context->isJSContext = true;

    Scoped<QQmlContextWrapper> qml(scope, scope.engine->memoryManager->allocObject<QQmlContextWrapper>(context, (QObject*)0, true));
    qml->d()->isNullWrapper = true;

    qml->setReadOnly(false);
    QV4::ScopedObject api(scope, scope.engine->newObject());
    api->put(QV4::ScopedString(scope, scope.engine->newString(QStringLiteral("sendMessage"))), *sendFunction);
    qml->QV4::Object::put(QV4::ScopedString(scope, scope.engine->newString(QStringLiteral("WorkerScript"))), api);
    qml->setReadOnly(true);

    Heap::QmlContext *c = scope.engine->memoryManager->alloc<QmlContext>(parent, qml);
    Q_ASSERT(c->vtable() == staticVTable());
    return c;
}

Heap::QmlContext *QmlContext::create(ExecutionContext *parent, QQmlContextData *context, QObject *scopeObject)
{
    Scope scope(parent);

    Scoped<QQmlContextWrapper> qml(scope, scope.engine->memoryManager->allocObject<QQmlContextWrapper>(context, scopeObject));
    Heap::QmlContext *c = scope.engine->memoryManager->alloc<QmlContext>(parent, qml);
    Q_ASSERT(c->vtable() == staticVTable());
    return c;
}

QT_END_NAMESPACE<|MERGE_RESOLUTION|>--- conflicted
+++ resolved
@@ -142,13 +142,8 @@
             if (r.scriptIndex != -1) {
                 QV4::ScopedObject scripts(scope, context->importedScripts.valueRef());
                 return scripts->getIndexed(r.scriptIndex);
-<<<<<<< HEAD
-            } else if (r.type) {
+            } else if (r.type.isValid()) {
                 return QQmlTypeWrapper::create(v4, scopeObject, r.type);
-=======
-            } else if (r.type.isValid()) {
-                return QmlTypeWrapper::create(v4, scopeObject, r.type);
->>>>>>> 3513995d
             } else if (r.importNamespace) {
                 return QQmlTypeWrapper::create(v4, scopeObject, context->imports, r.importNamespace);
             }
