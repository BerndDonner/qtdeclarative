/****************************************************************************
**
** Copyright (C) 2016 The Qt Company Ltd.
** Contact: https://www.qt.io/licensing/
**
** This file is part of the QtQml module of the Qt Toolkit.
**
** $QT_BEGIN_LICENSE:LGPL$
** Commercial License Usage
** Licensees holding valid commercial Qt licenses may use this file in
** accordance with the commercial license agreement provided with the
** Software or, alternatively, in accordance with the terms contained in
** a written agreement between you and The Qt Company. For licensing terms
** and conditions see https://www.qt.io/terms-conditions. For further
** information use the contact form at https://www.qt.io/contact-us.
**
** GNU Lesser General Public License Usage
** Alternatively, this file may be used under the terms of the GNU Lesser
** General Public License version 3 as published by the Free Software
** Foundation and appearing in the file LICENSE.LGPL3 included in the
** packaging of this file. Please review the following information to
** ensure the GNU Lesser General Public License version 3 requirements
** will be met: https://www.gnu.org/licenses/lgpl-3.0.html.
**
** GNU General Public License Usage
** Alternatively, this file may be used under the terms of the GNU
** General Public License version 2.0 or (at your option) the GNU General
** Public license version 3 or any later version approved by the KDE Free
** Qt Foundation. The licenses are as published by the Free Software
** Foundation and appearing in the file LICENSE.GPL2 and LICENSE.GPL3
** included in the packaging of this file. Please review the following
** information to ensure the GNU General Public License requirements will
** be met: https://www.gnu.org/licenses/gpl-2.0.html and
** https://www.gnu.org/licenses/gpl-3.0.html.
**
** $QT_END_LICENSE$
**
****************************************************************************/

#ifndef QV4QMLCONTEXT_P_H
#define QV4QMLCONTEXT_P_H

//
//  W A R N I N G
//  -------------
//
// This file is not part of the Qt API.  It exists purely as an
// implementation detail.  This header file may change from version to
// version without notice, or even be removed.
//
// We mean it.
//

#include <QtCore/qglobal.h>
#include <private/qtqmlglobal_p.h>

#include <private/qv4object_p.h>
#include <private/qv4context_p.h>
#include <private/qqmlcontext_p.h>

QT_BEGIN_NAMESPACE

namespace QV4 {

struct QQmlContextWrapper;

namespace Heap {

<<<<<<< HEAD
struct QQmlContextWrapper : Object {
    void init(QQmlContextData *context, QObject *scopeObject, bool ownsContext = false);
=======
struct QmlContextWrapper : Object {
    void init(QQmlContextData *context, QObject *scopeObject);
>>>>>>> 61716e2b
    void destroy();
    bool readOnly;
    bool isNullWrapper;

    QQmlContextDataRef *context;
    QQmlQPointer<QObject> scopeObject;
};

#define QmlContextMembers(class, Member) \
    Member(class, Pointer, QQmlContextWrapper *, qml)

DECLARE_HEAP_OBJECT(QmlContext, ExecutionContext) {
    DECLARE_MARK_TABLE(QmlContext);

    void init(QV4::ExecutionContext *outerContext, QV4::QQmlContextWrapper *qml);
};

}

struct Q_QML_EXPORT QQmlContextWrapper : Object
{
    V4_OBJECT2(QQmlContextWrapper, Object)
    V4_NEEDS_DESTROY

    inline QObject *getScopeObject() const { return d()->scopeObject; }
    inline QQmlContextData *getContext() const { return *d()->context; }

    void setReadOnly(bool b) { d()->readOnly = b; }

    static ReturnedValue get(const Managed *m, String *name, bool *hasProperty);
    static bool put(Managed *m, String *name, const Value &value);
};

struct Q_QML_EXPORT QmlContext : public ExecutionContext
{
    V4_MANAGED(QmlContext, ExecutionContext)

    static Heap::QmlContext *createWorkerContext(QV4::ExecutionContext *parent, const QUrl &source, Value *sendFunction);
    static Heap::QmlContext *create(QV4::ExecutionContext *parent, QQmlContextData *context, QObject *scopeObject);

    QObject *qmlScope() const {
        return d()->qml->scopeObject;
    }
    QQmlContextData *qmlContext() const {
        return *d()->qml->context;
    }
};

}

QT_END_NAMESPACE

#endif
<|MERGE_RESOLUTION|>--- conflicted
+++ resolved
@@ -66,13 +66,8 @@
 
 namespace Heap {
 
-<<<<<<< HEAD
 struct QQmlContextWrapper : Object {
-    void init(QQmlContextData *context, QObject *scopeObject, bool ownsContext = false);
-=======
-struct QmlContextWrapper : Object {
     void init(QQmlContextData *context, QObject *scopeObject);
->>>>>>> 61716e2b
     void destroy();
     bool readOnly;
     bool isNullWrapper;
