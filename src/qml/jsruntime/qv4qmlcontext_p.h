--- conflicted
+++ resolved
@@ -114,13 +114,6 @@
     QQmlContextData *qmlContext() const {
         return *d()->qml()->context;
     }
-<<<<<<< HEAD
-
-    void takeContextOwnership() {
-        d()->qml()->ownsContext = true;
-    }
-=======
->>>>>>> 1bb9c7b5
 };
 
 }
