--- conflicted
+++ resolved
@@ -813,23 +813,13 @@
             }
 
             f->call(callData);
-<<<<<<< HEAD
             if (scope.hasException()) {
-                if (QQmlEngine *qmlEngine = v4->qmlEngine()) {
-                    QQmlError error = v4->catchExceptionAsQmlError();
-                    if (error.description().isEmpty()) {
-                        QV4::ScopedString name(scope, f->name());
-                        error.setDescription(QString(QLatin1String("Unknown exception occurred during evaluation of connected function: %1")).arg(name->toQString()));
-                    }
-=======
-            if (scope.hasException() && v4->v8Engine) {
-                QQmlError error = QV4::ExecutionEngine::catchExceptionAsQmlError(ctx);
+                QQmlError error = v4->catchExceptionAsQmlError();
                 if (error.description().isEmpty()) {
                     QV4::ScopedString name(scope, f->name());
                     error.setDescription(QString::fromLatin1("Unknown exception occurred during evaluation of connected function: %1").arg(name->toQString()));
                 }
-                if (QQmlEngine *qmlEngine = v4->v8Engine->engine()) {
->>>>>>> 88e87647
+                if (QQmlEngine *qmlEngine = v4->qmlEngine()) {
                     QQmlEnginePrivate::get(qmlEngine)->warning(error);
                 } else {
                     QMessageLogger(error.url().toString().toLatin1().constData(),
