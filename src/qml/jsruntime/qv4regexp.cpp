/****************************************************************************
**
** Copyright (C) 2016 The Qt Company Ltd.
** Contact: https://www.qt.io/licensing/
**
** This file is part of the QtQml module of the Qt Toolkit.
**
** $QT_BEGIN_LICENSE:LGPL$
** Commercial License Usage
** Licensees holding valid commercial Qt licenses may use this file in
** accordance with the commercial license agreement provided with the
** Software or, alternatively, in accordance with the terms contained in
** a written agreement between you and The Qt Company. For licensing terms
** and conditions see https://www.qt.io/terms-conditions. For further
** information use the contact form at https://www.qt.io/contact-us.
**
** GNU Lesser General Public License Usage
** Alternatively, this file may be used under the terms of the GNU Lesser
** General Public License version 3 as published by the Free Software
** Foundation and appearing in the file LICENSE.LGPL3 included in the
** packaging of this file. Please review the following information to
** ensure the GNU Lesser General Public License version 3 requirements
** will be met: https://www.gnu.org/licenses/lgpl-3.0.html.
**
** GNU General Public License Usage
** Alternatively, this file may be used under the terms of the GNU
** General Public License version 2.0 or (at your option) the GNU General
** Public license version 3 or any later version approved by the KDE Free
** Qt Foundation. The licenses are as published by the Free Software
** Foundation and appearing in the file LICENSE.GPL2 and LICENSE.GPL3
** included in the packaging of this file. Please review the following
** information to ensure the GNU General Public License requirements will
** be met: https://www.gnu.org/licenses/gpl-2.0.html and
** https://www.gnu.org/licenses/gpl-3.0.html.
**
** $QT_END_LICENSE$
**
****************************************************************************/

#include "qv4regexp_p.h"
#include "qv4engine_p.h"
#include "qv4scopedvalue_p.h"
#include <private/qv4mm_p.h>

using namespace QV4;

RegExpCache::~RegExpCache()
{
    for (RegExpCache::Iterator it = begin(), e = end(); it != e; ++it) {
        if (RegExp *re = it.value().as<RegExp>())
            re->d()->cache = 0;
    }
}

DEFINE_MANAGED_VTABLE(RegExp);

uint RegExp::match(const QString &string, int start, uint *matchOffsets)
{
    if (!isValid())
        return JSC::Yarr::offsetNoMatch;

    WTF::String s(string);

#if ENABLE(YARR_JIT)
    if (d()->hasValidJITCode())
        return uint(jitCode()->execute(s.characters16(), start, s.length(), (int*)matchOffsets).start);
#endif

    return JSC::Yarr::interpret(byteCode(), s.characters16(), string.length(), start, matchOffsets);
}

Heap::RegExp *RegExp::create(ExecutionEngine* engine, const QString& pattern, bool ignoreCase, bool multiline, bool global)
{
    RegExpCacheKey key(pattern, ignoreCase, multiline, global);

    RegExpCache *cache = engine->regExpCache;
    if (!cache)
        cache = engine->regExpCache = new RegExpCache;

    QV4::WeakValue &cachedValue = (*cache)[key];
    if (QV4::RegExp *result = cachedValue.as<RegExp>())
        return result->d();

    Scope scope(engine);
<<<<<<< HEAD
    Scoped<RegExp> result(scope, engine->memoryManager->alloc<RegExp>(pattern, ignoreCase, multiline));
=======
    Scoped<RegExp> result(scope, engine->memoryManager->alloc<RegExp>(engine, pattern, ignoreCase, multiline, global));
>>>>>>> 1bb9c7b5

    result->d()->cache = cache;
    cachedValue.set(engine, result);

    return result->d();
}

<<<<<<< HEAD
void Heap::RegExp::init(const QString &pattern, bool ignoreCase, bool multiline)
=======
void Heap::RegExp::init(ExecutionEngine* engine, const QString &pattern, bool ignoreCase, bool multiline, bool global)
>>>>>>> 1bb9c7b5
{
    Base::init();
    this->pattern = new QString(pattern);
    this->ignoreCase = ignoreCase;
    this->multiLine = multiline;
<<<<<<< HEAD
    valid = false;
=======
    this->global = global;
>>>>>>> 1bb9c7b5

    const char* error = 0;
    JSC::Yarr::YarrPattern yarrPattern(WTF::String(pattern), ignoreCase, multiLine, &error);
    if (error)
        return;
    subPatternCount = yarrPattern.m_numSubpatterns;
#if ENABLE(YARR_JIT)
    if (!yarrPattern.m_containsBackreferences) {
        jitCode = new JSC::Yarr::YarrCodeBlock;
        JSC::JSGlobalData dummy(internalClass->engine->regExpAllocator);
        JSC::Yarr::jitCompile(yarrPattern, JSC::Yarr::Char16, &dummy, *jitCode);
    }
#endif
    if (hasValidJITCode()) {
        valid = true;
        return;
    }
    OwnPtr<JSC::Yarr::BytecodePattern> p = JSC::Yarr::byteCompile(yarrPattern, internalClass->engine->bumperPointerAllocator);
    byteCode = p.take();
    if (byteCode)
        valid = true;
}

void Heap::RegExp::destroy()
{
    if (cache) {
        RegExpCacheKey key(this);
        cache->remove(key);
    }
#if ENABLE(YARR_JIT)
    delete jitCode;
#endif
    delete byteCode;
    delete pattern;
    Base::destroy();
}<|MERGE_RESOLUTION|>--- conflicted
+++ resolved
@@ -82,11 +82,7 @@
         return result->d();
 
     Scope scope(engine);
-<<<<<<< HEAD
-    Scoped<RegExp> result(scope, engine->memoryManager->alloc<RegExp>(pattern, ignoreCase, multiline));
-=======
-    Scoped<RegExp> result(scope, engine->memoryManager->alloc<RegExp>(engine, pattern, ignoreCase, multiline, global));
->>>>>>> 1bb9c7b5
+    Scoped<RegExp> result(scope, engine->memoryManager->alloc<RegExp>(pattern, ignoreCase, multiline, global));
 
     result->d()->cache = cache;
     cachedValue.set(engine, result);
@@ -94,21 +90,15 @@
     return result->d();
 }
 
-<<<<<<< HEAD
-void Heap::RegExp::init(const QString &pattern, bool ignoreCase, bool multiline)
-=======
-void Heap::RegExp::init(ExecutionEngine* engine, const QString &pattern, bool ignoreCase, bool multiline, bool global)
->>>>>>> 1bb9c7b5
+void Heap::RegExp::init(const QString &pattern, bool ignoreCase, bool multiline, bool global)
 {
     Base::init();
     this->pattern = new QString(pattern);
     this->ignoreCase = ignoreCase;
     this->multiLine = multiline;
-<<<<<<< HEAD
+    this->global = global;
+
     valid = false;
-=======
-    this->global = global;
->>>>>>> 1bb9c7b5
 
     const char* error = 0;
     JSC::Yarr::YarrPattern yarrPattern(WTF::String(pattern), ignoreCase, multiLine, &error);
