/****************************************************************************
**
** Copyright (C) 2016 The Qt Company Ltd.
** Contact: https://www.qt.io/licensing/
**
** This file is part of the QtQml module of the Qt Toolkit.
**
** $QT_BEGIN_LICENSE:LGPL$
** Commercial License Usage
** Licensees holding valid commercial Qt licenses may use this file in
** accordance with the commercial license agreement provided with the
** Software or, alternatively, in accordance with the terms contained in
** a written agreement between you and The Qt Company. For licensing terms
** and conditions see https://www.qt.io/terms-conditions. For further
** information use the contact form at https://www.qt.io/contact-us.
**
** GNU Lesser General Public License Usage
** Alternatively, this file may be used under the terms of the GNU Lesser
** General Public License version 3 as published by the Free Software
** Foundation and appearing in the file LICENSE.LGPL3 included in the
** packaging of this file. Please review the following information to
** ensure the GNU Lesser General Public License version 3 requirements
** will be met: https://www.gnu.org/licenses/lgpl-3.0.html.
**
** GNU General Public License Usage
** Alternatively, this file may be used under the terms of the GNU
** General Public License version 2.0 or (at your option) the GNU General
** Public license version 3 or any later version approved by the KDE Free
** Qt Foundation. The licenses are as published by the Free Software
** Foundation and appearing in the file LICENSE.GPL2 and LICENSE.GPL3
** included in the packaging of this file. Please review the following
** information to ensure the GNU General Public License requirements will
** be met: https://www.gnu.org/licenses/gpl-2.0.html and
** https://www.gnu.org/licenses/gpl-3.0.html.
**
** $QT_END_LICENSE$
**
****************************************************************************/
#ifndef QV4REGEXP_H
#define QV4REGEXP_H

//
//  W A R N I N G
//  -------------
//
// This file is not part of the Qt API.  It exists purely as an
// implementation detail.  This header file may change from version to
// version without notice, or even be removed.
//
// We mean it.
//

#include <QString>
#include <QVector>

#include <wtf/RefPtr.h>
#include <wtf/FastAllocBase.h>
#include <wtf/BumpPointerAllocator.h>

#include <limits.h>

#include <yarr/Yarr.h>
#include <yarr/YarrInterpreter.h>
#include <yarr/YarrJIT.h>

#include "qv4managed_p.h"
#include "qv4engine_p.h"

QT_BEGIN_NAMESPACE

namespace QV4 {

struct ExecutionEngine;
struct RegExpCacheKey;

namespace Heap {

struct RegExp : Base {
<<<<<<< HEAD
    void init(const QString& pattern, bool ignoreCase, bool multiline);
=======
    void init(ExecutionEngine* engine, const QString& pattern, bool ignoreCase, bool multiline, bool global);
>>>>>>> 1bb9c7b5
    void destroy();

    QString *pattern;
    JSC::Yarr::BytecodePattern *byteCode;
#if ENABLE(YARR_JIT)
    JSC::Yarr::YarrCodeBlock *jitCode;
#endif
    bool hasValidJITCode() const {
#if ENABLE(YARR_JIT)
        return jitCode && !jitCode->isFallBack() && jitCode->has16BitCode();
#else
        return false;
#endif
    }
    RegExpCache *cache;
    int subPatternCount;
    bool ignoreCase;
    bool multiLine;
<<<<<<< HEAD
    bool valid;
=======
    bool global;
>>>>>>> 1bb9c7b5

    int captureCount() const { return subPatternCount + 1; }
};
V4_ASSERT_IS_TRIVIAL(RegExp)

}

struct RegExp : public Managed
{
    V4_MANAGED(RegExp, Managed)
    Q_MANAGED_TYPE(RegExp)
    V4_NEEDS_DESTROY
    V4_INTERNALCLASS(RegExp)

    QString pattern() const { return *d()->pattern; }
    JSC::Yarr::BytecodePattern *byteCode() { return d()->byteCode; }
#if ENABLE(YARR_JIT)
    JSC::Yarr::YarrCodeBlock *jitCode() const { return d()->jitCode; }
#endif
    RegExpCache *cache() const { return d()->cache; }
    int subPatternCount() const { return d()->subPatternCount; }
    bool ignoreCase() const { return d()->ignoreCase; }
    bool multiLine() const { return d()->multiLine; }
    bool global() const { return d()->global; }

    static Heap::RegExp *create(ExecutionEngine* engine, const QString& pattern, bool ignoreCase = false, bool multiline = false, bool global = false);

    bool isValid() const { return d()->valid; }

    uint match(const QString& string, int start, uint *matchOffsets);

    int captureCount() const { return subPatternCount() + 1; }

    friend class RegExpCache;
};

struct RegExpCacheKey
{
    RegExpCacheKey(const QString &pattern, bool ignoreCase, bool multiLine, bool global)
        : pattern(pattern)
        , ignoreCase(ignoreCase)
        , multiLine(multiLine)
        , global(global)
    { }
    explicit inline RegExpCacheKey(const RegExp::Data *re);

    bool operator==(const RegExpCacheKey &other) const
    { return pattern == other.pattern && ignoreCase == other.ignoreCase && multiLine == other.multiLine && global == other.global; }
    bool operator!=(const RegExpCacheKey &other) const
    { return !operator==(other); }

    QString pattern;
    uint ignoreCase : 1;
    uint multiLine : 1;
    uint global : 1;
};

inline RegExpCacheKey::RegExpCacheKey(const RegExp::Data *re)
    : pattern(*re->pattern)
    , ignoreCase(re->ignoreCase)
    , multiLine(re->multiLine)
    , global(re->global)
{}

inline uint qHash(const RegExpCacheKey& key, uint seed = 0) Q_DECL_NOTHROW
{ return qHash(key.pattern, seed); }

class RegExpCache : public QHash<RegExpCacheKey, WeakValue>
{
public:
    ~RegExpCache();
};



}

QT_END_NAMESPACE

#endif // QV4REGEXP_H<|MERGE_RESOLUTION|>--- conflicted
+++ resolved
@@ -76,11 +76,7 @@
 namespace Heap {
 
 struct RegExp : Base {
-<<<<<<< HEAD
-    void init(const QString& pattern, bool ignoreCase, bool multiline);
-=======
-    void init(ExecutionEngine* engine, const QString& pattern, bool ignoreCase, bool multiline, bool global);
->>>>>>> 1bb9c7b5
+    void init(const QString& pattern, bool ignoreCase, bool multiline, bool global);
     void destroy();
 
     QString *pattern;
@@ -99,11 +95,8 @@
     int subPatternCount;
     bool ignoreCase;
     bool multiLine;
-<<<<<<< HEAD
+    bool global;
     bool valid;
-=======
-    bool global;
->>>>>>> 1bb9c7b5
 
     int captureCount() const { return subPatternCount + 1; }
 };
