/****************************************************************************
**
** Copyright (C) 2013 Digia Plc and/or its subsidiary(-ies).
** Contact: http://www.qt-project.org/legal
**
** This file is part of the QtQml module of the Qt Toolkit.
**
** $QT_BEGIN_LICENSE:LGPL$
** Commercial License Usage
** Licensees holding valid commercial Qt licenses may use this file in
** accordance with the commercial license agreement provided with the
** Software or, alternatively, in accordance with the terms contained in
** a written agreement between you and Digia.  For licensing terms and
** conditions see http://qt.digia.com/licensing.  For further information
** use the contact form at http://qt.digia.com/contact-us.
**
** GNU Lesser General Public License Usage
** Alternatively, this file may be used under the terms of the GNU Lesser
** General Public License version 2.1 as published by the Free Software
** Foundation and appearing in the file LICENSE.LGPL included in the
** packaging of this file.  Please review the following information to
** ensure the GNU Lesser General Public License version 2.1 requirements
** will be met: http://www.gnu.org/licenses/old-licenses/lgpl-2.1.html.
**
** In addition, as a special exception, Digia gives you certain additional
** rights.  These rights are described in the Digia Qt LGPL Exception
** version 1.1, included in the file LGPL_EXCEPTION.txt in this package.
**
** GNU General Public License Usage
** Alternatively, this file may be used under the terms of the GNU
** General Public License version 3.0 as published by the Free Software
** Foundation and appearing in the file LICENSE.GPL included in the
** packaging of this file.  Please review the following information to
** ensure the GNU General Public License version 3.0 requirements will be
** met: http://www.gnu.org/copyleft/gpl.html.
**
**
** $QT_END_LICENSE$
**
****************************************************************************/

#include "qv4regexpobject_p.h"
#include "qv4jsir_p.h"
#include "qv4isel_p.h"
#include "qv4objectproto_p.h"
#include "qv4stringobject_p.h"
#include "qv4mm_p.h"
#include "qv4scopedvalue_p.h"

#include <private/qqmljsengine_p.h>
#include <private/qqmljslexer_p.h>
#include <private/qqmljsparser_p.h>
#include <private/qqmljsast_p.h>
#include <qv4jsir_p.h>
#include <qv4codegen_p.h>
#include "private/qlocale_tools_p.h"

#include <QtCore/qmath.h>
#include <QtCore/QDebug>
#include <QtCore/qregexp.h>
#include <cassert>
#include <typeinfo>
#include <iostream>
#include "qv4alloca_p.h"

QT_BEGIN_NAMESPACE

Q_CORE_EXPORT QString qt_regexp_toCanonical(const QString &, QRegExp::PatternSyntax);

using namespace QV4;

DEFINE_OBJECT_VTABLE(RegExpObject);

RegExpObject::RegExpObject(InternalClass *ic)
    : Object(ic)
    , value(RegExp::create(ic->engine, QString(), false, false))
    , global(false)
{
    Q_ASSERT(internalClass->vtable == staticVTable());
    init(ic->engine);
}

RegExpObject::RegExpObject(ExecutionEngine *engine, Referenced<RegExp> value, bool global)
    : Object(engine->regExpClass)
    , value(value)
    , global(global)
{
    init(engine);
}

// Converts a QRegExp to a JS RegExp.
// The conversion is not 100% exact since ECMA regexp and QRegExp
// have different semantics/flags, but we try to do our best.
RegExpObject::RegExpObject(ExecutionEngine *engine, const QRegExp &re)
    : Object(engine->regExpClass)
    , value(0)
    , global(false)
{
    // Convert the pattern to a ECMAScript pattern.
    QString pattern = QT_PREPEND_NAMESPACE(qt_regexp_toCanonical)(re.pattern(), re.patternSyntax());
    if (re.isMinimal()) {
        QString ecmaPattern;
        int len = pattern.length();
        ecmaPattern.reserve(len);
        int i = 0;
        const QChar *wc = pattern.unicode();
        bool inBracket = false;
        while (i < len) {
            QChar c = wc[i++];
            ecmaPattern += c;
            switch (c.unicode()) {
            case '?':
            case '+':
            case '*':
            case '}':
                if (!inBracket)
                    ecmaPattern += QLatin1Char('?');
                break;
            case '\\':
                if (i < len)
                    ecmaPattern += wc[i++];
                break;
            case '[':
                inBracket = true;
                break;
            case ']':
                inBracket = false;
                break;
            default:
                break;
            }
        }
        pattern = ecmaPattern;
    }

    Scope scope(engine);
    ScopedObject protectThis(scope, this);

    value = RegExp::create(engine, pattern, re.caseSensitivity() == Qt::CaseInsensitive, false);

    init(engine);
}

void RegExpObject::init(ExecutionEngine *engine)
{
    setVTable(staticVTable());

    Scope scope(engine);
    ScopedObject protectThis(scope, this);

    ScopedString lastIndex(scope, engine->newIdentifier(QStringLiteral("lastIndex")));
    ScopedValue v(scope, Primitive::fromInt32(0));
    insertMember(lastIndex, v, Attr_NotEnumerable|Attr_NotConfigurable);
    if (!this->value)
        return;

    QString p = this->value->pattern();
    if (p.isEmpty()) {
        p = QStringLiteral("(?:)");
    } else {
        // escape certain parts, see ch. 15.10.4
        p.replace('/', QLatin1String("\\/"));
    }

    defineReadonlyProperty(QStringLiteral("source"), (v = engine->newString(p)));
    defineReadonlyProperty(QStringLiteral("global"), Primitive::fromBoolean(global));
    defineReadonlyProperty(QStringLiteral("ignoreCase"), Primitive::fromBoolean(this->value->ignoreCase()));
    defineReadonlyProperty(QStringLiteral("multiline"), Primitive::fromBoolean(this->value->multiLine()));
}


void RegExpObject::destroy(Managed *that)
{
    static_cast<RegExpObject *>(that)->~RegExpObject();
}

void RegExpObject::markObjects(Managed *that, ExecutionEngine *e)
{
    RegExpObject *re = static_cast<RegExpObject*>(that);
    if (re->value)
        re->value->mark(e);
    Object::markObjects(that, e);
}

Property *RegExpObject::lastIndexProperty(ExecutionContext *ctx)
{
    Q_UNUSED(ctx);
    Q_ASSERT(0 == internalClass->find(ctx->engine->newIdentifier(QStringLiteral("lastIndex"))));
    return &memberData[0];
}

// Converts a JS RegExp to a QRegExp.
// The conversion is not 100% exact since ECMA regexp and QRegExp
// have different semantics/flags, but we try to do our best.
QRegExp RegExpObject::toQRegExp() const
{
    Qt::CaseSensitivity caseSensitivity = value->ignoreCase() ? Qt::CaseInsensitive : Qt::CaseSensitive;
    return QRegExp(value->pattern(), caseSensitivity, QRegExp::RegExp2);
}

QString RegExpObject::toString() const
{
    QString result = QLatin1Char('/') + source();
    result += QLatin1Char('/');
    if (global)
        result += QLatin1Char('g');
    if (value->ignoreCase())
        result += QLatin1Char('i');
    if (value->multiLine())
        result += QLatin1Char('m');
    return result;
}

QString RegExpObject::source() const
{
    Scope scope(engine());
    ScopedString source(scope, scope.engine->newIdentifier(QStringLiteral("source")));
    ScopedValue s(scope, const_cast<RegExpObject *>(this)->get(source));
    return s->toQString();
}

uint RegExpObject::flags() const
{
    uint f = 0;
    if (global)
        f |= QV4::RegExpObject::RegExp_Global;
    if (value->ignoreCase())
        f |= QV4::RegExpObject::RegExp_IgnoreCase;
    if (value->multiLine())
        f |= QV4::RegExpObject::RegExp_Multiline;
    return f;
}

DEFINE_OBJECT_VTABLE(RegExpCtor);

RegExpCtor::RegExpCtor(ExecutionContext *scope)
    : FunctionObject(scope, QStringLiteral("RegExp"))
{
<<<<<<< HEAD
    setVTable(staticVTable());
=======
    setVTable(&static_vtbl);
    clearLastMatch();
}

void RegExpCtor::clearLastMatch()
{
    lastMatch = Primitive::nullValue();
    lastInput = engine()->newIdentifier(QString());
    lastMatchStart = 0;
    lastMatchEnd = 0;
>>>>>>> 2407cd29
}

ReturnedValue RegExpCtor::construct(Managed *m, CallData *callData)
{
    ExecutionContext *ctx = m->engine()->currentContext();
    Scope scope(ctx);

    ScopedValue r(scope, callData->argument(0));
    ScopedValue f(scope, callData->argument(1));
    Scoped<RegExpObject> re(scope, r);
    if (re) {
        if (!f->isUndefined())
            return ctx->throwTypeError();

        Scoped<RegExp> newRe(scope, re->value);
        return Encode(ctx->engine->newRegExpObject(newRe, re->global));
    }

    QString pattern;
    if (!r->isUndefined())
        pattern = r->toString(ctx)->toQString();
    if (scope.hasException())
        return Encode::undefined();

    bool global = false;
    bool ignoreCase = false;
    bool multiLine = false;
    if (!f->isUndefined()) {
        f = __qmljs_to_string(ctx, f);
        if (scope.hasException())
            return Encode::undefined();
        QString str = f->stringValue()->toQString();
        for (int i = 0; i < str.length(); ++i) {
            if (str.at(i) == QLatin1Char('g') && !global) {
                global = true;
            } else if (str.at(i) == QLatin1Char('i') && !ignoreCase) {
                ignoreCase = true;
            } else if (str.at(i) == QLatin1Char('m') && !multiLine) {
                multiLine = true;
            } else {
                return ctx->throwSyntaxError(QStringLiteral("Invalid flags supplied to RegExp constructor"));
            }
        }
    }

    Scoped<RegExp> regexp(scope, RegExp::create(ctx->engine, pattern, ignoreCase, multiLine));
    if (!regexp->isValid())
        return ctx->throwSyntaxError(QStringLiteral("Invalid regular expression"));

    return Encode(ctx->engine->newRegExpObject(regexp, global));
}

ReturnedValue RegExpCtor::call(Managed *that, CallData *callData)
{
    if (callData->argc > 0 && callData->args[0].as<RegExpObject>()) {
        if (callData->argc == 1 || callData->args[1].isUndefined())
            return callData->args[0].asReturnedValue();
    }

    return construct(that, callData);
}

void RegExpCtor::markObjects(Managed *that, ExecutionEngine *e)
{
    RegExpCtor *This = static_cast<RegExpCtor*>(that);
    This->lastMatch.mark(e);
    This->lastInput.mark(e);
    FunctionObject::markObjects(that, e);
}

void RegExpPrototype::init(ExecutionEngine *engine, ObjectRef ctor)
{
    Scope scope(engine);
    ScopedObject o(scope);

    ctor->defineReadonlyProperty(engine->id_prototype, (o = this));
    ctor->defineReadonlyProperty(engine->id_length, Primitive::fromInt32(2));

    // Properties deprecated in the spec but required by "the web" :(
    ctor->defineAccessorProperty(QStringLiteral("lastMatch"), method_get_lastMatch_n<0>, 0);
    ctor->defineAccessorProperty(QStringLiteral("$&"), method_get_lastMatch_n<0>, 0);
    ctor->defineAccessorProperty(QStringLiteral("$1"), method_get_lastMatch_n<1>, 0);
    ctor->defineAccessorProperty(QStringLiteral("$2"), method_get_lastMatch_n<2>, 0);
    ctor->defineAccessorProperty(QStringLiteral("$3"), method_get_lastMatch_n<3>, 0);
    ctor->defineAccessorProperty(QStringLiteral("$4"), method_get_lastMatch_n<4>, 0);
    ctor->defineAccessorProperty(QStringLiteral("$5"), method_get_lastMatch_n<5>, 0);
    ctor->defineAccessorProperty(QStringLiteral("$6"), method_get_lastMatch_n<6>, 0);
    ctor->defineAccessorProperty(QStringLiteral("$7"), method_get_lastMatch_n<7>, 0);
    ctor->defineAccessorProperty(QStringLiteral("$8"), method_get_lastMatch_n<8>, 0);
    ctor->defineAccessorProperty(QStringLiteral("$9"), method_get_lastMatch_n<9>, 0);
    ctor->defineAccessorProperty(QStringLiteral("lastParen"), method_get_lastParen, 0);
    ctor->defineAccessorProperty(QStringLiteral("$+"), method_get_lastParen, 0);
    ctor->defineAccessorProperty(QStringLiteral("input"), method_get_input, 0);
    ctor->defineAccessorProperty(QStringLiteral("$_"), method_get_input, 0);
    ctor->defineAccessorProperty(QStringLiteral("leftContext"), method_get_leftContext, 0);
    ctor->defineAccessorProperty(QStringLiteral("$`"), method_get_leftContext, 0);
    ctor->defineAccessorProperty(QStringLiteral("rightContext"), method_get_rightContext, 0);
    ctor->defineAccessorProperty(QStringLiteral("$'"), method_get_rightContext, 0);

    defineDefaultProperty(QStringLiteral("constructor"), (o = ctor));
    defineDefaultProperty(QStringLiteral("exec"), method_exec, 1);
    defineDefaultProperty(QStringLiteral("test"), method_test, 1);
    defineDefaultProperty(engine->id_toString, method_toString, 0);
    defineDefaultProperty(QStringLiteral("compile"), method_compile, 2);
}

ReturnedValue RegExpPrototype::method_exec(CallContext *ctx)
{
    Scope scope(ctx);
    Scoped<RegExpObject> r(scope, ctx->callData->thisObject.as<RegExpObject>());
    if (!r)
        return ctx->throwTypeError();

    ScopedValue arg(scope, ctx->argument(0));
    arg = __qmljs_to_string(ctx, arg);
    if (scope.hasException())
        return Encode::undefined();
    QString s = arg->stringValue()->toQString();

    int offset = r->global ? r->lastIndexProperty(ctx)->value.toInt32() : 0;
    if (offset < 0 || offset > s.length()) {
        r->lastIndexProperty(ctx)->value = Primitive::fromInt32(0);
        return Encode::null();
    }

    uint* matchOffsets = (uint*)alloca(r->value->captureCount() * 2 * sizeof(uint));
    const int result = r->value->match(s, offset, matchOffsets);

    Scoped<RegExpCtor> regExpCtor(scope, ctx->engine->regExpCtor);
    regExpCtor->clearLastMatch();

    if (result == -1) {
        r->lastIndexProperty(ctx)->value = Primitive::fromInt32(0);
        return Encode::null();
    }

    // fill in result data
    Scoped<ArrayObject> array(scope, ctx->engine->newArrayObject(ctx->engine->regExpExecArrayClass));
    int len = r->value->captureCount();
    array->arrayReserve(len);
    ScopedValue v(scope);
    for (int i = 0; i < len; ++i) {
        int start = matchOffsets[i * 2];
        int end = matchOffsets[i * 2 + 1];
        v = (start != -1 && end != -1) ? ctx->engine->newString(s.mid(start, end - start))->asReturnedValue() : Encode::undefined();
        array->arrayData->put(i, v);
    }
    array->setArrayLengthUnchecked(len);
    array->memberData[Index_ArrayIndex].value = Primitive::fromInt32(result);
    array->memberData[Index_ArrayInput].value = arg.asReturnedValue();

    regExpCtor->lastMatch = array;
    regExpCtor->lastInput = arg->stringValue();
    regExpCtor->lastMatchStart = matchOffsets[0];
    regExpCtor->lastMatchEnd = matchOffsets[1];

    if (r->global)
        r->lastIndexProperty(ctx)->value = Primitive::fromInt32(matchOffsets[1]);

    return array.asReturnedValue();
}

ReturnedValue RegExpPrototype::method_test(CallContext *ctx)
{
    Scope scope(ctx);
    ScopedValue r(scope, method_exec(ctx));
    return Encode(!r->isNull());
}

ReturnedValue RegExpPrototype::method_toString(CallContext *ctx)
{
    Scope scope(ctx);
    Scoped<RegExpObject> r(scope, ctx->callData->thisObject.as<RegExpObject>());
    if (!r)
        return ctx->throwTypeError();

    return ctx->engine->newString(r->toString())->asReturnedValue();
}

ReturnedValue RegExpPrototype::method_compile(CallContext *ctx)
{
    Scope scope(ctx);
    Scoped<RegExpObject> r(scope, ctx->callData->thisObject.as<RegExpObject>());
    if (!r)
        return ctx->throwTypeError();

    ScopedCallData callData(scope, ctx->callData->argc);
    memcpy(callData->args, ctx->callData->args, ctx->callData->argc*sizeof(SafeValue));

    Scoped<RegExpObject> re(scope, ctx->engine->regExpCtor.asFunctionObject()->construct(callData));

    r->value = re->value;
    r->global = re->global;
    return Encode::undefined();
}

template <int index>
ReturnedValue RegExpPrototype::method_get_lastMatch_n(CallContext *ctx)
{
    Scope scope(ctx);
    ScopedArrayObject lastMatch(scope, static_cast<RegExpCtor*>(ctx->engine->regExpCtor.objectValue())->lastMatch);
    ScopedValue result(scope, lastMatch ? lastMatch->getIndexed(index) : Encode::undefined());
    if (result->isUndefined())
        return ctx->engine->newString(QString())->asReturnedValue();
    return result.asReturnedValue();
}

ReturnedValue RegExpPrototype::method_get_lastParen(CallContext *ctx)
{
    Scope scope(ctx);
    ScopedArrayObject lastMatch(scope, static_cast<RegExpCtor*>(ctx->engine->regExpCtor.objectValue())->lastMatch);
    ScopedValue result(scope, lastMatch ? lastMatch->getIndexed(lastMatch->arrayLength() - 1) : Encode::undefined());
    if (result->isUndefined())
        return ctx->engine->newString(QString())->asReturnedValue();
    return result.asReturnedValue();
}

ReturnedValue RegExpPrototype::method_get_input(CallContext *ctx)
{
    return static_cast<RegExpCtor*>(ctx->engine->regExpCtor.objectValue())->lastInput.asReturnedValue();
}

ReturnedValue RegExpPrototype::method_get_leftContext(CallContext *ctx)
{
    Scope scope(ctx);
    Scoped<RegExpCtor> regExpCtor(scope, ctx->engine->regExpCtor);
    QString lastInput = regExpCtor->lastInput->toQString();
    return ctx->engine->newString(lastInput.left(regExpCtor->lastMatchStart))->asReturnedValue();
}

ReturnedValue RegExpPrototype::method_get_rightContext(CallContext *ctx)
{
    Scope scope(ctx);
    Scoped<RegExpCtor> regExpCtor(scope, ctx->engine->regExpCtor);
    QString lastInput = regExpCtor->lastInput->toQString();
    return ctx->engine->newString(lastInput.mid(regExpCtor->lastMatchEnd))->asReturnedValue();
}

QT_END_NAMESPACE<|MERGE_RESOLUTION|>--- conflicted
+++ resolved
@@ -236,10 +236,7 @@
 RegExpCtor::RegExpCtor(ExecutionContext *scope)
     : FunctionObject(scope, QStringLiteral("RegExp"))
 {
-<<<<<<< HEAD
     setVTable(staticVTable());
-=======
-    setVTable(&static_vtbl);
     clearLastMatch();
 }
 
@@ -249,7 +246,6 @@
     lastInput = engine()->newIdentifier(QString());
     lastMatchStart = 0;
     lastMatchEnd = 0;
->>>>>>> 2407cd29
 }
 
 ReturnedValue RegExpCtor::construct(Managed *m, CallData *callData)
@@ -461,7 +457,7 @@
 {
     Scope scope(ctx);
     ScopedArrayObject lastMatch(scope, static_cast<RegExpCtor*>(ctx->engine->regExpCtor.objectValue())->lastMatch);
-    ScopedValue result(scope, lastMatch ? lastMatch->getIndexed(lastMatch->arrayLength() - 1) : Encode::undefined());
+    ScopedValue result(scope, lastMatch ? lastMatch->getIndexed(lastMatch->getLength() - 1) : Encode::undefined());
     if (result->isUndefined())
         return ctx->engine->newString(QString())->asReturnedValue();
     return result.asReturnedValue();
