/****************************************************************************
**
** Copyright (C) 2016 The Qt Company Ltd.
** Contact: https://www.qt.io/licensing/
**
** This file is part of the QtQml module of the Qt Toolkit.
**
** $QT_BEGIN_LICENSE:LGPL$
** Commercial License Usage
** Licensees holding valid commercial Qt licenses may use this file in
** accordance with the commercial license agreement provided with the
** Software or, alternatively, in accordance with the terms contained in
** a written agreement between you and The Qt Company. For licensing terms
** and conditions see https://www.qt.io/terms-conditions. For further
** information use the contact form at https://www.qt.io/contact-us.
**
** GNU Lesser General Public License Usage
** Alternatively, this file may be used under the terms of the GNU Lesser
** General Public License version 3 as published by the Free Software
** Foundation and appearing in the file LICENSE.LGPL3 included in the
** packaging of this file. Please review the following information to
** ensure the GNU Lesser General Public License version 3 requirements
** will be met: https://www.gnu.org/licenses/lgpl-3.0.html.
**
** GNU General Public License Usage
** Alternatively, this file may be used under the terms of the GNU
** General Public License version 2.0 or (at your option) the GNU General
** Public license version 3 or any later version approved by the KDE Free
** Qt Foundation. The licenses are as published by the Free Software
** Foundation and appearing in the file LICENSE.GPL2 and LICENSE.GPL3
** included in the packaging of this file. Please review the following
** information to ensure the GNU General Public License requirements will
** be met: https://www.gnu.org/licenses/gpl-2.0.html and
** https://www.gnu.org/licenses/gpl-3.0.html.
**
** $QT_END_LICENSE$
**
****************************************************************************/
#ifndef QV4REGEXPOBJECT_H
#define QV4REGEXPOBJECT_H

//
//  W A R N I N G
//  -------------
//
// This file is not part of the Qt API.  It exists purely as an
// implementation detail.  This header file may change from version to
// version without notice, or even be removed.
//
// We mean it.
//

#include "qv4runtime_p.h"
#include "qv4engine_p.h"
#include "qv4context_p.h"
#include "qv4functionobject_p.h"
#include "qv4string_p.h"
#include "qv4codegen_p.h"
#include "qv4isel_p.h"
#include "qv4managed_p.h"
#include "qv4property_p.h"
#include "qv4objectiterator_p.h"
#include "qv4regexp_p.h"

#include <QtCore/QString>
#include <QtCore/QHash>
#include <QtCore/QScopedPointer>
#include <cstdio>
#include <cassert>

QT_BEGIN_NAMESPACE

namespace QV4 {

namespace Heap {

#define RegExpObjectMembers(class, Member) \
    Member(class, Pointer, RegExp *, value) \
    Member(class, NoMark, bool, global)

DECLARE_HEAP_OBJECT(RegExpObject, Object) {
    DECLARE_MARK_TABLE(RegExpObject);

    void init();
    void init(QV4::RegExp *value);
    void init(const QRegExp &re);
<<<<<<< HEAD
=======

    Pointer<RegExp> value;
>>>>>>> 61716e2b
};

#define RegExpCtorMembers(class, Member) \
    Member(class, HeapValue, HeapValue, lastMatch) \
    Member(class, Pointer, String *, lastInput) \
    Member(class, NoMark, int, lastMatchStart) \
    Member(class, NoMark, int, lastMatchEnd)

DECLARE_HEAP_OBJECT(RegExpCtor, FunctionObject) {
    DECLARE_MARK_TABLE(RegExpCtor);

    void init(QV4::ExecutionContext *scope);
    void clearLastMatch();
};

}

struct RegExpObject: Object {
    V4_OBJECT2(RegExpObject, Object)
    Q_MANAGED_TYPE(RegExpObject)
    V4_INTERNALCLASS(RegExpObject)
    V4_PROTOTYPE(regExpPrototype)

    // needs to be compatible with the flags in qv4jsir_p.h
    enum Flags {
        RegExp_Global     = 0x01,
        RegExp_IgnoreCase = 0x02,
        RegExp_Multiline  = 0x04
    };

    enum {
        Index_LastIndex = 0,
        Index_Source = 1,
        Index_Global = 2,
        Index_IgnoreCase = 3,
        Index_Multiline = 4,
        Index_ArrayIndex = Heap::ArrayObject::LengthPropertyIndex + 1,
        Index_ArrayInput = Index_ArrayIndex + 1
    };

    Heap::RegExp *value() const { return d()->value; }
    bool global() const { return d()->value->global; }

    void initProperties();

    int lastIndex() const {
        Q_ASSERT(Index_LastIndex == internalClass()->find(engine()->id_lastIndex()));
        return propertyData(Index_LastIndex)->toInt32();
    }
    void setLastIndex(int index) {
        Q_ASSERT(Index_LastIndex == internalClass()->find(engine()->id_lastIndex()));
        return setProperty(Index_LastIndex, Primitive::fromInt32(index));
    }

    QRegExp toQRegExp() const;
    QString toString() const;
    QString source() const;
    uint flags() const;
};

struct RegExpCtor: FunctionObject
{
    V4_OBJECT2(RegExpCtor, FunctionObject)

    Value lastMatch() { return d()->lastMatch; }
    Heap::String *lastInput() { return d()->lastInput; }
    int lastMatchStart() { return d()->lastMatchStart; }
    int lastMatchEnd() { return d()->lastMatchEnd; }

    static void construct(const Managed *m, Scope &scope, CallData *callData);
    static void call(const Managed *that, Scope &scope, CallData *callData);
};

struct RegExpPrototype: RegExpObject
{
    void init(ExecutionEngine *engine, Object *ctor);

    static void method_exec(const BuiltinFunction *, Scope &scope, CallData *callData);
    static void method_test(const BuiltinFunction *, Scope &scope, CallData *callData);
    static void method_toString(const BuiltinFunction *, Scope &scope, CallData *callData);
    static void method_compile(const BuiltinFunction *, Scope &scope, CallData *callData);

    template <int index>
    static void method_get_lastMatch_n(const BuiltinFunction *, Scope &scope, CallData *callData);
    static void method_get_lastParen(const BuiltinFunction *, Scope &scope, CallData *callData);
    static void method_get_input(const BuiltinFunction *, Scope &scope, CallData *callData);
    static void method_get_leftContext(const BuiltinFunction *, Scope &scope, CallData *callData);
    static void method_get_rightContext(const BuiltinFunction *, Scope &scope, CallData *callData);
};

}

QT_END_NAMESPACE

#endif // QMLJS_OBJECTS_H<|MERGE_RESOLUTION|>--- conflicted
+++ resolved
@@ -75,8 +75,7 @@
 namespace Heap {
 
 #define RegExpObjectMembers(class, Member) \
-    Member(class, Pointer, RegExp *, value) \
-    Member(class, NoMark, bool, global)
+    Member(class, Pointer, RegExp *, value)
 
 DECLARE_HEAP_OBJECT(RegExpObject, Object) {
     DECLARE_MARK_TABLE(RegExpObject);
@@ -84,11 +83,6 @@
     void init();
     void init(QV4::RegExp *value);
     void init(const QRegExp &re);
-<<<<<<< HEAD
-=======
-
-    Pointer<RegExp> value;
->>>>>>> 61716e2b
 };
 
 #define RegExpCtorMembers(class, Member) \
