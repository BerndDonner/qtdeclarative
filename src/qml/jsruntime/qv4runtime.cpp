--- conflicted
+++ resolved
@@ -1230,7 +1230,6 @@
     }
 }
 
-<<<<<<< HEAD
 int __qmljs_value_to_int32(const Value &value)
 {
     return value.toInt32();
@@ -1249,7 +1248,8 @@
 unsigned __qmljs_double_to_uint32(double d)
 {
     return Value::toUInt32(d);
-=======
+}
+
 void __qmljs_value_from_string(Value *result, String *string)
 {
     *result = Value::fromString(string);
@@ -1258,7 +1258,6 @@
 void __qmljs_lookup_runtime_regexp(ExecutionContext *ctx, Value *result, int id)
 {
     *result = ctx->compilationUnit->runtimeRegularExpressions[id];
->>>>>>> 90aaff37
 }
 
 } // namespace QV4
