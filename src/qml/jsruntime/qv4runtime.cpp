/****************************************************************************
**
** Copyright (C) 2016 The Qt Company Ltd.
** Contact: https://www.qt.io/licensing/
**
** This file is part of the QtQml module of the Qt Toolkit.
**
** $QT_BEGIN_LICENSE:LGPL$
** Commercial License Usage
** Licensees holding valid commercial Qt licenses may use this file in
** accordance with the commercial license agreement provided with the
** Software or, alternatively, in accordance with the terms contained in
** a written agreement between you and The Qt Company. For licensing terms
** and conditions see https://www.qt.io/terms-conditions. For further
** information use the contact form at https://www.qt.io/contact-us.
**
** GNU Lesser General Public License Usage
** Alternatively, this file may be used under the terms of the GNU Lesser
** General Public License version 3 as published by the Free Software
** Foundation and appearing in the file LICENSE.LGPL3 included in the
** packaging of this file. Please review the following information to
** ensure the GNU Lesser General Public License version 3 requirements
** will be met: https://www.gnu.org/licenses/lgpl-3.0.html.
**
** GNU General Public License Usage
** Alternatively, this file may be used under the terms of the GNU
** General Public License version 2.0 or (at your option) the GNU General
** Public license version 3 or any later version approved by the KDE Free
** Qt Foundation. The licenses are as published by the Free Software
** Foundation and appearing in the file LICENSE.GPL2 and LICENSE.GPL3
** included in the packaging of this file. Please review the following
** information to ensure the GNU General Public License requirements will
** be met: https://www.gnu.org/licenses/gpl-2.0.html and
** https://www.gnu.org/licenses/gpl-3.0.html.
**
** $QT_END_LICENSE$
**
****************************************************************************/

#include "qv4global_p.h"
#include "qv4engine_p.h"
#include "qv4runtime_p.h"
#ifndef V4_BOOTSTRAP
#include "qv4object_p.h"
#include "qv4objectproto_p.h"
#include "qv4globalobject_p.h"
#include "qv4stringobject_p.h"
#include "qv4argumentsobject_p.h"
#include "qv4objectiterator_p.h"
#include "qv4dateobject_p.h"
#include "qv4lookup_p.h"
#include "qv4function_p.h"
#include "qv4numberobject_p.h"
#include "private/qlocale_tools_p.h"
#include "qv4scopedvalue_p.h"
#include <private/qv4qmlcontext_p.h>
#include <private/qqmltypewrapper_p.h>
#include <private/qqmlengine_p.h>
#include <private/qqmljavascriptexpression_p.h>
#include "qv4qobjectwrapper_p.h"
#include <private/qv8engine_p.h>
#endif

#include <QtCore/QDebug>
#include <cassert>
#include <cstdio>
#include <stdlib.h>

#include <wtf/MathExtras.h>

#ifdef QV4_COUNT_RUNTIME_FUNCTIONS
#  include <QtCore/QBuffer>
#  include <QtCore/QDebug>
#endif // QV4_COUNT_RUNTIME_FUNCTIONS

QT_BEGIN_NAMESPACE

namespace QV4 {

#ifdef QV4_COUNT_RUNTIME_FUNCTIONS
struct RuntimeCounters::Data {
    enum Type {
        None = 0,
        Undefined = 1,
        Null = 2,
        Boolean = 3,
        Integer = 4,
        Managed = 5,
        Double = 7
    };

    static const char *pretty(Type t) {
        switch (t) {
        case None: return "";
        case Undefined: return "Undefined";
        case Null: return "Null";
        case Boolean: return "Boolean";
        case Integer: return "Integer";
        case Managed: return "Managed";
        case Double: return "Double";
        default: return "Unknown";
        }
    }

    static unsigned mangle(unsigned tag) {
        switch (tag) {
        case Value::Undefined_Type: return Undefined;
        case Value::Null_Type: return Null;
        case Value::Boolean_Type: return Boolean;
        case Value::Integer_Type: return Integer;
        case Value::Managed_Type: return Managed;
        default: return Double;
        }
    }

    static unsigned mangle(unsigned tag1, unsigned tag2) {
        return (mangle(tag1) << 3) | mangle(tag2);
    }

    static void unmangle(unsigned signature, Type &tag1, Type &tag2) {
        tag1 = Type((signature >> 3) & 7);
        tag2 = Type(signature & 7);
    }

    typedef QVector<quint64> Counters;
    QHash<const char *, Counters> counters;

    inline void count(const char *func) {
        QVector<quint64> &cnt = counters[func];
        if (cnt.isEmpty())
            cnt.resize(64);
        cnt[0] += 1;
    }

    inline void count(const char *func, unsigned tag) {
        QVector<quint64> &cnt = counters[func];
        if (cnt.isEmpty())
            cnt.resize(64);
        cnt[mangle(tag)] += 1;
    }

    inline void count(const char *func, unsigned tag1, unsigned tag2) {
        QVector<quint64> &cnt = counters[func];
        if (cnt.isEmpty())
            cnt.resize(64);
        cnt[mangle(tag1, tag2)] += 1;
    }

    struct Line {
        const char *func;
        Type tag1, tag2;
        quint64 count;

        static bool less(const Line &line1, const Line &line2) {
            return line1.count > line2.count;
        }
    };

    void dump() const {
        QBuffer buf;
        buf.open(QIODevice::WriteOnly);
        QTextStream outs(&buf);
        QList<Line> lines;
        for (auto it = counters.cbegin(), end = counters.cend(); it != end; ++it) {
            const Counters &fCount = it.value();
            for (int i = 0, ei = fCount.size(); i != ei; ++i) {
                quint64 count = fCount[i];
                if (!count)
                    continue;
                Line line;
                line.func = it.key();
                unmangle(i, line.tag1, line.tag2);
                line.count = count;
                lines.append(line);
            }
        }
        std::sort(lines.begin(), lines.end(), Line::less);
        outs << lines.size() << " counters:" << endl;
        for (const Line &line : qAsConst(lines))
            outs << qSetFieldWidth(10) << line.count << qSetFieldWidth(0)
                 << " | " << line.func
                 << " | " << pretty(line.tag1)
                 << " | " << pretty(line.tag2)
                 << endl;
        qDebug("%s", buf.data().constData());
    }
};

RuntimeCounters *RuntimeCounters::instance = 0;
static RuntimeCounters runtimeCountersInstance;
RuntimeCounters::RuntimeCounters()
    : d(new Data)
{
    if (!instance)
        instance = this;
}

RuntimeCounters::~RuntimeCounters()
{
    d->dump();
    delete d;
}

void RuntimeCounters::count(const char *func)
{
    d->count(func);
}

void RuntimeCounters::count(const char *func, uint tag)
{
    d->count(func, tag);
}

void RuntimeCounters::count(const char *func, uint tag1, uint tag2)
{
    d->count(func, tag1, tag2);
}

#endif // QV4_COUNT_RUNTIME_FUNCTIONS

#ifndef V4_BOOTSTRAP

Runtime::Runtime()
{
#define INIT_METHOD(returnvalue, name, args) runtimeMethods[name] = reinterpret_cast<void*>(&method_##name);
FOR_EACH_RUNTIME_METHOD(INIT_METHOD)
#undef INIT_METHOD
}

void RuntimeHelpers::numberToString(QString *result, double num, int radix)
{
    Q_ASSERT(result);

    if (std::isnan(num)) {
        *result = QStringLiteral("NaN");
        return;
    } else if (qt_is_inf(num)) {
        *result = num < 0 ? QStringLiteral("-Infinity") : QStringLiteral("Infinity");
        return;
    }

    if (radix == 10) {
        // We cannot use our usual locale->toString(...) here, because EcmaScript has special rules
        // about the longest permissible number, depending on if it's <0 or >0.
        const int ecma_shortest_low = -6;
        const int ecma_shortest_high = 21;

        const QLatin1Char zero('0');
        const QLatin1Char dot('.');

        int decpt = 0;
        int sign = 0;
        *result = qdtoa(num, &decpt, &sign);

        if (decpt <= ecma_shortest_low || decpt > ecma_shortest_high) {
            if (result->length() > 1)
                result->insert(1, dot);
            result->append(QLatin1Char('e'));
            if (decpt > 0)
                result->append(QLatin1Char('+'));
            result->append(QString::number(decpt - 1));
        } else if (decpt <= 0) {
            result->prepend(QLatin1String("0.") + QString(-decpt, zero));
        } else if (decpt < result->length()) {
            result->insert(decpt, dot);
        } else {
            result->append(QString(decpt - result->length(), zero));
        }

        if (sign && num)
            result->prepend(QLatin1Char('-'));

        return;
    }

    result->clear();
    bool negative = false;

    if (num < 0) {
        negative = true;
        num = -num;
    }

    double frac = num - ::floor(num);
    num = Primitive::toInteger(num);

    do {
        char c = (char)::fmod(num, radix);
        c = (c < 10) ? (c + '0') : (c - 10 + 'a');
        result->prepend(QLatin1Char(c));
        num = ::floor(num / radix);
    } while (num != 0);

    if (frac != 0) {
        result->append(QLatin1Char('.'));
        do {
            frac = frac * radix;
            char c = (char)::floor(frac);
            c = (c < 10) ? (c + '0') : (c - 10 + 'a');
            result->append(QLatin1Char(c));
            frac = frac - ::floor(frac);
        } while (frac != 0);
    }

    if (negative)
        result->prepend(QLatin1Char('-'));
}

ReturnedValue Runtime::method_closure(ExecutionEngine *engine, int functionId)
{
    QV4::Function *clos = static_cast<CompiledData::CompilationUnit*>(engine->current->compilationUnit)->runtimeFunctions[functionId];
    Q_ASSERT(clos);
    return FunctionObject::createScriptFunction(engine->currentContext, clos)->asReturnedValue();
}

ReturnedValue Runtime::method_deleteElement(ExecutionEngine *engine, const Value &base, const Value &index)
{
    Scope scope(engine);
    ScopedObject o(scope, base);
    if (o) {
        uint n = index.asArrayIndex();
        if (n < UINT_MAX) {
            return Encode((bool)o->deleteIndexedProperty(n));
        }
    }

    ScopedString name(scope, index.toString(engine));
    return method_deleteMemberString(engine, base, name);
}

ReturnedValue Runtime::method_deleteMember(ExecutionEngine *engine, const Value &base, int nameIndex)
{
    Scope scope(engine);
    ScopedString name(scope, engine->current->compilationUnit->runtimeStrings[nameIndex]);
    return method_deleteMemberString(engine, base, name);
}

ReturnedValue Runtime::method_deleteMemberString(ExecutionEngine *engine, const Value &base, String *name)
{
    Scope scope(engine);
    ScopedObject obj(scope, base.toObject(engine));
    if (scope.engine->hasException)
        return Encode::undefined();
    return Encode(obj->deleteProperty(name));
}

ReturnedValue Runtime::method_deleteName(ExecutionEngine *engine, int nameIndex)
{
    Scope scope(engine);
    ScopedString name(scope, engine->current->compilationUnit->runtimeStrings[nameIndex]);
    return Encode(engine->currentContext->deleteProperty(name));
}

QV4::ReturnedValue Runtime::method_instanceof(ExecutionEngine *engine, const Value &lval, const Value &rval)
{
    // 11.8.6, 5: rval must be an Object
    const Object *rhs = rval.as<Object>();
    if (!rhs)
       return engine->throwTypeError();

    // 11.8.6, 7: call "HasInstance", which we term instanceOf, and return the result.
    return rhs->instanceOf(lval);
}

QV4::ReturnedValue Runtime::method_in(ExecutionEngine *engine, const Value &left, const Value &right)
{
    Object *ro = right.objectValue();
    if (!ro)
        return engine->throwTypeError();
    Scope scope(engine);
    ScopedString s(scope, left.toString(engine));
    if (scope.hasException())
        return Encode::undefined();
    bool r = ro->hasProperty(s);
    return Encode(r);
}

double RuntimeHelpers::stringToNumber(const QString &string)
{
    const QStringRef s = QStringRef(&string).trimmed();
    if (s.startsWith(QLatin1String("0x")) || s.startsWith(QLatin1String("0X")))
        return s.toLong(0, 16);
    bool ok;
    QByteArray ba = s.toLatin1();
    const char *begin = ba.constData();
    const char *end = 0;
    double d = qstrtod(begin, &end, &ok);
    if (end - begin != ba.size()) {
        if (ba == "Infinity" || ba == "+Infinity")
            d = Q_INFINITY;
        else if (ba == "-Infinity")
            d = -Q_INFINITY;
        else
            d = std::numeric_limits<double>::quiet_NaN();
    }
    return d;
}

Heap::String *RuntimeHelpers::stringFromNumber(ExecutionEngine *engine, double number)
{
    QString qstr;
    RuntimeHelpers::numberToString(&qstr, number, 10);
    return engine->newString(qstr);
}

ReturnedValue RuntimeHelpers::objectDefaultValue(const Object *object, int typeHint)
{
    if (typeHint == PREFERREDTYPE_HINT) {
        if (object->as<DateObject>())
            typeHint = STRING_HINT;
        else
            typeHint = NUMBER_HINT;
    }

    ExecutionEngine *engine = object->internalClass()->engine;
    if (engine->hasException)
        return Encode::undefined();

    String *meth1 = engine->id_toString();
    String *meth2 = engine->id_valueOf();

    if (typeHint == NUMBER_HINT)
        qSwap(meth1, meth2);

    Scope scope(engine);
    ScopedCallData callData(scope, 0);
    callData->thisObject = *object;

    ScopedValue conv(scope, object->get(meth1));
    if (FunctionObject *o = conv->as<FunctionObject>()) {
        o->call(scope, callData);
        if (scope.result.isPrimitive())
            return scope.result.asReturnedValue();
    }

    if (engine->hasException)
        return Encode::undefined();

    conv = object->get(meth2);
    if (FunctionObject *o = conv->as<FunctionObject>()) {
        o->call(scope, callData);
        if (scope.result.isPrimitive())
            return scope.result.asReturnedValue();
    }

    return engine->throwTypeError();
}



Heap::Object *RuntimeHelpers::convertToObject(ExecutionEngine *engine, const Value &value)
{
    Q_ASSERT(!value.isObject());
    switch (value.type()) {
    case Value::Undefined_Type:
    case Value::Null_Type:
        engine->throwTypeError();
        return 0;
    case Value::Boolean_Type:
        return engine->newBooleanObject(value.booleanValue());
    case Value::Managed_Type:
        Q_ASSERT(value.isString());
        return engine->newStringObject(value.stringValue());
    case Value::Integer_Type:
    default: // double
        return engine->newNumberObject(value.asDouble());
    }
}

Heap::String *RuntimeHelpers::convertToString(ExecutionEngine *engine, const Value &value)
{
    switch (value.type()) {
    case Value::Empty_Type:
        Q_ASSERT(!"empty Value encountered");
        Q_UNREACHABLE();
    case Value::Undefined_Type:
        return engine->id_undefined()->d();
    case Value::Null_Type:
        return engine->id_null()->d();
    case Value::Boolean_Type:
        if (value.booleanValue())
            return engine->id_true()->d();
        else
            return engine->id_false()->d();
    case Value::Managed_Type:
        if (String *s = value.stringValue())
            return s->d();
        {
            Scope scope(engine);
            ScopedValue prim(scope, RuntimeHelpers::toPrimitive(value, STRING_HINT));
            Q_ASSERT(!prim->isManaged() || prim->isString());
            return RuntimeHelpers::convertToString(engine, prim);
        }
    case Value::Integer_Type:
        return RuntimeHelpers::stringFromNumber(engine, value.int_32());
    default: // double
        return RuntimeHelpers::stringFromNumber(engine, value.doubleValue());
    } // switch
}

// This is slightly different from the method above, as
// the + operator requires a slightly different conversion
static Heap::String *convert_to_string_add(ExecutionEngine *engine, const Value &value)
{
    switch (value.type()) {
    case Value::Empty_Type:
        Q_ASSERT(!"empty Value encountered");
        Q_UNREACHABLE();
    case Value::Undefined_Type:
        return engine->id_undefined()->d();
    case Value::Null_Type:
        return engine->id_null()->d();
    case Value::Boolean_Type:
        if (value.booleanValue())
            return engine->id_true()->d();
        else
            return engine->id_false()->d();
    case Value::Managed_Type:
        if (String *s = value.stringValue())
            return s->d();
        {
            Scope scope(engine);
            ScopedValue prim(scope, RuntimeHelpers::toPrimitive(value, PREFERREDTYPE_HINT));
            return RuntimeHelpers::convertToString(engine, prim);
        }
    case Value::Integer_Type:
        return RuntimeHelpers::stringFromNumber(engine, value.int_32());
    default: // double
        return RuntimeHelpers::stringFromNumber(engine, value.doubleValue());
    } // switch
}

QV4::ReturnedValue RuntimeHelpers::addHelper(ExecutionEngine *engine, const Value &left, const Value &right)
{
    Scope scope(engine);

    ScopedValue pleft(scope, RuntimeHelpers::toPrimitive(left, PREFERREDTYPE_HINT));
    ScopedValue pright(scope, RuntimeHelpers::toPrimitive(right, PREFERREDTYPE_HINT));
    String *sleft = pleft->stringValue();
    String *sright = pright->stringValue();
    if (sleft || sright) {
        if (!sleft) {
            pleft = convert_to_string_add(engine, pleft);
            sleft = static_cast<String *>(pleft.ptr);
        }
        if (!sright) {
            pright = convert_to_string_add(engine, pright);
            sright = static_cast<String *>(pright.ptr);
        }
        if (scope.engine->hasException)
            return Encode::undefined();
        if (!sleft->d()->length())
            return sright->asReturnedValue();
        if (!sright->d()->length())
            return sleft->asReturnedValue();
        MemoryManager *mm = engine->memoryManager;
        return (mm->alloc<String>(sleft->d(), sright->d()))->asReturnedValue();
    }
    double x = RuntimeHelpers::toNumber(pleft);
    double y = RuntimeHelpers::toNumber(pright);
    return Encode(x + y);
}

QV4::ReturnedValue Runtime::method_addString(ExecutionEngine *engine, const Value &left, const Value &right)
{
    Q_ASSERT(left.isString() || right.isString());

    Scope scope(engine);
    ScopedValue pleft(scope, left);
    ScopedValue pright(scope, right);
    String *sleft = pleft->stringValue();
    String *sright = pright->stringValue();

    if (!sleft) {
        pleft = convert_to_string_add(engine, pleft);
        sleft = static_cast<String *>(pleft.ptr);
    }
    if (!sright) {
        pright = convert_to_string_add(engine, pright);
        sright = static_cast<String *>(pright.ptr);
    }
    if (scope.engine->hasException)
        return Encode::undefined();
    if (!sleft->d()->length())
        return pright->asReturnedValue();
    if (!sright->d()->length())
        return pleft->asReturnedValue();
    MemoryManager *mm = engine->memoryManager;
    return (mm->alloc<String>(sleft->d(), sright->d()))->asReturnedValue();
}

void Runtime::method_setProperty(ExecutionEngine *engine, const Value &object, int nameIndex, const Value &value)
{
    Scope scope(engine);
    ScopedString name(scope, engine->current->compilationUnit->runtimeStrings[nameIndex]);
    ScopedObject o(scope, object.toObject(engine));
    if (!o)
        return;
    o->put(name, value);
}

static Q_NEVER_INLINE ReturnedValue getElementIntFallback(ExecutionEngine *engine, const Value &object, uint idx)
{
    Q_ASSERT(idx < UINT_MAX);
    Scope scope(engine);

    ScopedObject o(scope, object);
    if (!o) {
        if (const String *str = object.as<String>()) {
            if (idx >= (uint)str->toQString().length()) {
                return Encode::undefined();
            }
            const QString s = str->toQString().mid(idx, 1);
            return scope.engine->newString(s)->asReturnedValue();
        }

        if (object.isNullOrUndefined()) {
            QString message = QStringLiteral("Cannot read property '%1' of %2").arg(idx).arg(object.toQStringNoThrow());
            return engine->throwTypeError(message);
        }

        o = RuntimeHelpers::convertToObject(scope.engine, object);
        Q_ASSERT(!!o); // can't fail as null/undefined is covered above
    }

    if (o->arrayData() && !o->arrayData()->attrs) {
        ScopedValue v(scope, o->arrayData()->get(idx));
        if (!v->isEmpty())
            return v->asReturnedValue();
    }

    return o->getIndexed(idx);
}

static Q_NEVER_INLINE ReturnedValue getElementFallback(ExecutionEngine *engine, const Value &object, const Value &index)
{
    Q_ASSERT(index.asArrayIndex() == UINT_MAX);
    Scope scope(engine);

    ScopedObject o(scope, object);
    if (!o) {
        if (object.isNullOrUndefined()) {
            QString message = QStringLiteral("Cannot read property '%1' of %2").arg(index.toQStringNoThrow()).arg(object.toQStringNoThrow());
            return engine->throwTypeError(message);
        }

        o = RuntimeHelpers::convertToObject(scope.engine, object);
        Q_ASSERT(!!o); // can't fail as null/undefined is covered above
    }

    ScopedString name(scope, index.toString(engine));
    if (scope.hasException())
        return Encode::undefined();
    return o->get(name);
}

ReturnedValue Runtime::method_getElement(ExecutionEngine *engine, const Value &object, const Value &index)
{
    uint idx;
    if (index.asArrayIndex(idx)) {
        if (Heap::Base *b = object.heapObject()) {
            if (b->vtable()->isObject) {
                Heap::Object *o = static_cast<Heap::Object *>(b);
                if (o->arrayData && o->arrayData->type == Heap::ArrayData::Simple) {
                    Heap::SimpleArrayData *s = o->arrayData.cast<Heap::SimpleArrayData>();
                    if (idx < s->len)
                        if (!s->data(idx).isEmpty())
                            return s->data(idx).asReturnedValue();
                }
            }
        }
        return getElementIntFallback(engine, object, idx);
    }

    return getElementFallback(engine, object, index);
}

static Q_NEVER_INLINE void setElementFallback(ExecutionEngine *engine, const Value &object, const Value &index, const Value &value)
{
    Scope scope(engine);
    ScopedObject o(scope, object.toObject(engine));
    if (engine->hasException)
        return;

<<<<<<< HEAD
    uint idx = index.asArrayIndex();
    if (idx < UINT_MAX) {
        if (o->arrayType() == Heap::ArrayData::Simple) {
            Heap::SimpleArrayData *s = static_cast<Heap::SimpleArrayData *>(o->arrayData());
            if (s && idx < s->values.size && !s->data(idx).isEmpty()) {
                s->setData(engine, idx, value);
=======
    uint idx;
    if (index.asArrayIndex(idx)) {
        if (o->d()->arrayData && o->d()->arrayData->type == Heap::ArrayData::Simple) {
            Heap::SimpleArrayData *s = o->d()->arrayData.cast<Heap::SimpleArrayData>();
            if (idx < s->len) {
                s->data(idx) = value;
>>>>>>> 3f9367cb
                return;
            }
        }
        o->putIndexed(idx, value);
        return;
    }

    ScopedString name(scope, index.toString(engine));
    o->put(name, value);
}

void Runtime::method_setElement(ExecutionEngine *engine, const Value &object, const Value &index, const Value &value)
{
    uint idx;
    if (index.asArrayIndex(idx)) {
        if (Heap::Base *b = object.heapObject()) {
            if (b->vtable()->isObject) {
                Heap::Object *o = static_cast<Heap::Object *>(b);
                if (o->arrayData && o->arrayData->type == Heap::ArrayData::Simple) {
                    Heap::SimpleArrayData *s = o->arrayData.cast<Heap::SimpleArrayData>();
                    if (idx < s->len) {
                        s->data(idx) = value;
                        return;
                    }
                }
            }
        }
    }

    return setElementFallback(engine, object, index, value);
}

ReturnedValue Runtime::method_foreachIterator(ExecutionEngine *engine, const Value &in)
{
    Scope scope(engine);
    ScopedObject o(scope, (Object *)0);
    if (!in.isNullOrUndefined())
        o = in.toObject(engine);
    return engine->newForEachIteratorObject(o)->asReturnedValue();
}

ReturnedValue Runtime::method_foreachNextPropertyName(const Value &foreach_iterator)
{
    Q_ASSERT(foreach_iterator.isObject());

    ForEachIteratorObject *it = static_cast<ForEachIteratorObject *>(foreach_iterator.objectValue());
    Q_ASSERT(it->as<ForEachIteratorObject>());

    return it->nextPropertyName();
}


void Runtime::method_setActivationProperty(ExecutionEngine *engine, int nameIndex, const Value &value)
{
    Scope scope(engine);
    ScopedString name(scope, engine->current->compilationUnit->runtimeStrings[nameIndex]);
    engine->currentContext->setProperty(name, value);
}

ReturnedValue Runtime::method_getProperty(ExecutionEngine *engine, const Value &object, int nameIndex)
{
    Scope scope(engine);
    ScopedString name(scope, engine->current->compilationUnit->runtimeStrings[nameIndex]);

    ScopedObject o(scope, object);
    if (o)
        return o->get(name);

    if (object.isNullOrUndefined()) {
        QString message = QStringLiteral("Cannot read property '%1' of %2").arg(name->toQString()).arg(object.toQStringNoThrow());
        return engine->throwTypeError(message);
    }

    o = RuntimeHelpers::convertToObject(scope.engine, object);
    if (!o) // type error
        return Encode::undefined();
    return o->get(name);
}

ReturnedValue Runtime::method_getActivationProperty(ExecutionEngine *engine, int nameIndex)
{
    Scope scope(engine);
    ScopedString name(scope, engine->current->compilationUnit->runtimeStrings[nameIndex]);
    return engine->currentContext->getProperty(name);
}

#endif // V4_BOOTSTRAP

uint RuntimeHelpers::equalHelper(const Value &x, const Value &y)
{
    Q_ASSERT(x.type() != y.type() || (x.isManaged() && (x.isString() != y.isString())));

    if (x.isNumber() && y.isNumber())
        return x.asDouble() == y.asDouble();
    if (x.isNull() && y.isUndefined()) {
        return true;
    } else if (x.isUndefined() && y.isNull()) {
        return true;
    } else if (x.isNumber() && y.isString()) {
        double dy = RuntimeHelpers::toNumber(y);
        return x.asDouble() == dy;
    } else if (x.isString() && y.isNumber()) {
        double dx = RuntimeHelpers::toNumber(x);
        return dx == y.asDouble();
    } else if (x.isBoolean()) {
        return Runtime::method_compareEqual(Primitive::fromDouble((double) x.booleanValue()), y);
    } else if (y.isBoolean()) {
        return Runtime::method_compareEqual(x, Primitive::fromDouble((double) y.booleanValue()));
    } else {
#ifdef V4_BOOTSTRAP
        Q_UNIMPLEMENTED();
#else
        Object *xo = x.objectValue();
        Object *yo = y.objectValue();
        if (yo && (x.isNumber() || x.isString())) {
            Scope scope(yo->engine());
            ScopedValue py(scope, RuntimeHelpers::objectDefaultValue(yo, PREFERREDTYPE_HINT));
            return Runtime::method_compareEqual(x, py);
        } else if (xo && (y.isNumber() || y.isString())) {
            Scope scope(xo->engine());
            ScopedValue px(scope, RuntimeHelpers::objectDefaultValue(xo, PREFERREDTYPE_HINT));
            return Runtime::method_compareEqual(px, y);
        }
#endif
    }

    return false;
}

Bool RuntimeHelpers::strictEqual(const Value &x, const Value &y)
{
    TRACE2(x, y);

    if (x.rawValue() == y.rawValue())
        // NaN != NaN
        return !x.isNaN();

    if (x.isNumber())
        return y.isNumber() && x.asDouble() == y.asDouble();
    if (x.isManaged())
        return y.isManaged() && x.cast<Managed>()->isEqualTo(y.cast<Managed>());
    return false;
}

QV4::Bool Runtime::method_compareGreaterThan(const Value &l, const Value &r)
{
    TRACE2(l, r);
    if (l.isInteger() && r.isInteger())
        return l.integerValue() > r.integerValue();
    if (l.isNumber() && r.isNumber())
        return l.asDouble() > r.asDouble();
    String *sl = l.stringValue();
    String *sr = r.stringValue();
    if (sl && sr) {
#ifdef V4_BOOTSTRAP
        Q_UNIMPLEMENTED();
        return false;
#else
        return sr->compare(sl);
#endif
    }

    Object *ro = r.objectValue();
    Object *lo = l.objectValue();
    if (ro || lo) {
#ifdef V4_BOOTSTRAP
        Q_UNIMPLEMENTED();
#else
        QV4::ExecutionEngine *e = (lo ? lo : ro)->engine();
        QV4::Scope scope(e);
        QV4::ScopedValue pl(scope, lo ? RuntimeHelpers::objectDefaultValue(lo, QV4::NUMBER_HINT) : l.asReturnedValue());
        QV4::ScopedValue pr(scope, ro ? RuntimeHelpers::objectDefaultValue(ro, QV4::NUMBER_HINT) : r.asReturnedValue());
        return Runtime::method_compareGreaterThan(pl, pr);
#endif
    }

    double dl = RuntimeHelpers::toNumber(l);
    double dr = RuntimeHelpers::toNumber(r);
    return dl > dr;
}

QV4::Bool Runtime::method_compareLessThan(const Value &l, const Value &r)
{
    TRACE2(l, r);
    if (l.isInteger() && r.isInteger())
        return l.integerValue() < r.integerValue();
    if (l.isNumber() && r.isNumber())
        return l.asDouble() < r.asDouble();
    String *sl = l.stringValue();
    String *sr = r.stringValue();
    if (sl && sr) {
#ifdef V4_BOOTSTRAP
        Q_UNIMPLEMENTED();
        return false;
#else
        return sl->compare(sr);
#endif
    }

    Object *ro = r.objectValue();
    Object *lo = l.objectValue();
    if (ro || lo) {
#ifdef V4_BOOTSTRAP
        Q_UNIMPLEMENTED();
#else
        QV4::ExecutionEngine *e = (lo ? lo : ro)->engine();
        QV4::Scope scope(e);
        QV4::ScopedValue pl(scope, lo ? RuntimeHelpers::objectDefaultValue(lo, QV4::NUMBER_HINT) : l.asReturnedValue());
        QV4::ScopedValue pr(scope, ro ? RuntimeHelpers::objectDefaultValue(ro, QV4::NUMBER_HINT) : r.asReturnedValue());
        return Runtime::method_compareLessThan(pl, pr);
#endif
    }

    double dl = RuntimeHelpers::toNumber(l);
    double dr = RuntimeHelpers::toNumber(r);
    return dl < dr;
}

QV4::Bool Runtime::method_compareGreaterEqual(const Value &l, const Value &r)
{
    TRACE2(l, r);
    if (l.isInteger() && r.isInteger())
        return l.integerValue() >= r.integerValue();
    if (l.isNumber() && r.isNumber())
        return l.asDouble() >= r.asDouble();
    String *sl = l.stringValue();
    String *sr = r.stringValue();
    if (sl && sr) {
#ifdef V4_BOOTSTRAP
        Q_UNIMPLEMENTED();
        return false;
#else
        return !sl->compare(sr);
#endif
    }

    Object *ro = r.objectValue();
    Object *lo = l.objectValue();
    if (ro || lo) {
#ifdef V4_BOOTSTRAP
        Q_UNIMPLEMENTED();
#else
        QV4::ExecutionEngine *e = (lo ? lo : ro)->engine();
        QV4::Scope scope(e);
        QV4::ScopedValue pl(scope, lo ? RuntimeHelpers::objectDefaultValue(lo, QV4::NUMBER_HINT) : l.asReturnedValue());
        QV4::ScopedValue pr(scope, ro ? RuntimeHelpers::objectDefaultValue(ro, QV4::NUMBER_HINT) : r.asReturnedValue());
        return Runtime::method_compareGreaterEqual(pl, pr);
#endif
    }

    double dl = RuntimeHelpers::toNumber(l);
    double dr = RuntimeHelpers::toNumber(r);
    return dl >= dr;
}

QV4::Bool Runtime::method_compareLessEqual(const Value &l, const Value &r)
{
    TRACE2(l, r);
    if (l.isInteger() && r.isInteger())
        return l.integerValue() <= r.integerValue();
    if (l.isNumber() && r.isNumber())
        return l.asDouble() <= r.asDouble();
    String *sl = l.stringValue();
    String *sr = r.stringValue();
    if (sl && sr) {
#ifdef V4_BOOTSTRAP
        Q_UNIMPLEMENTED();
        return false;
#else
        return !sr->compare(sl);
#endif
    }

    Object *ro = r.objectValue();
    Object *lo = l.objectValue();
    if (ro || lo) {
#ifdef V4_BOOTSTRAP
        Q_UNIMPLEMENTED();
#else
        QV4::ExecutionEngine *e = (lo ? lo : ro)->engine();
        QV4::Scope scope(e);
        QV4::ScopedValue pl(scope, lo ? RuntimeHelpers::objectDefaultValue(lo, QV4::NUMBER_HINT) : l.asReturnedValue());
        QV4::ScopedValue pr(scope, ro ? RuntimeHelpers::objectDefaultValue(ro, QV4::NUMBER_HINT) : r.asReturnedValue());
        return Runtime::method_compareLessEqual(pl, pr);
#endif
    }

    double dl = RuntimeHelpers::toNumber(l);
    double dr = RuntimeHelpers::toNumber(r);
    return dl <= dr;
}

#ifndef V4_BOOTSTRAP
Bool Runtime::method_compareInstanceof(ExecutionEngine *engine, const Value &left, const Value &right)
{
    TRACE2(left, right);

    Scope scope(engine);
    ScopedValue v(scope, method_instanceof(engine, left, right));
    return v->booleanValue();
}

uint Runtime::method_compareIn(ExecutionEngine *engine, const Value &left, const Value &right)
{
    TRACE2(left, right);

    Scope scope(engine);
    ScopedValue v(scope, method_in(engine, left, right));
    return v->booleanValue();
}


ReturnedValue Runtime::method_callGlobalLookup(ExecutionEngine *engine, uint index, CallData *callData)
{
    Scope scope(engine);
    Q_ASSERT(callData->thisObject.isUndefined());

    Lookup *l = engine->current->lookups + index;
    ScopedFunctionObject o(scope, l->globalGetter(l, engine));
    if (!o)
        return engine->throwTypeError();

    ScopedString name(scope, engine->current->compilationUnit->runtimeStrings[l->nameIndex]);
    if (o->d() == scope.engine->evalFunction()->d() && name->equals(scope.engine->id_eval())) {
        static_cast<EvalFunction *>(o.getPointer())->evalCall(scope, callData, true);
    } else {
        o->call(scope, callData);
    }

    return scope.result.asReturnedValue();
}


ReturnedValue Runtime::method_callActivationProperty(ExecutionEngine *engine, int nameIndex, CallData *callData)
{
    Q_ASSERT(callData->thisObject.isUndefined());
    Scope scope(engine);
    ScopedString name(scope, engine->current->compilationUnit->runtimeStrings[nameIndex]);

    ScopedObject base(scope);
    ScopedValue func(scope, engine->currentContext->getPropertyAndBase(name, base.getRef()));
    if (scope.engine->hasException)
        return Encode::undefined();

    if (base)
        callData->thisObject = base;

    FunctionObject *o = func->as<FunctionObject>();
    if (!o) {
        QString objectAsString = QStringLiteral("[null]");
        if (base)
            objectAsString = ScopedValue(scope, base.asReturnedValue())->toQStringNoThrow();
        QString msg = QStringLiteral("Property '%1' of object %2 is not a function").arg(name->toQString()).arg(objectAsString);
        return engine->throwTypeError(msg);
    }

    if (o->d() == scope.engine->evalFunction()->d() && name->equals(scope.engine->id_eval())) {
        static_cast<EvalFunction *>(o)->evalCall(scope, callData, true);
    } else {
        o->call(scope, callData);
    }

    return scope.result.asReturnedValue();
}

ReturnedValue Runtime::method_callQmlScopeObjectProperty(ExecutionEngine *engine, int propertyIndex, CallData *callData)
{
    Scope scope(engine);
    ScopedFunctionObject o(scope, method_getQmlScopeObjectProperty(engine, callData->thisObject, propertyIndex, /*captureRequired*/true));
    if (!o) {
        QString error = QStringLiteral("Property '%1' of scope object is not a function").arg(propertyIndex);
        return engine->throwTypeError(error);
    }

    o->call(scope, callData);
    return scope.result.asReturnedValue();
}

ReturnedValue Runtime::method_callQmlContextObjectProperty(ExecutionEngine *engine, int propertyIndex, CallData *callData)
{
    Scope scope(engine);
    ScopedFunctionObject o(scope, method_getQmlContextObjectProperty(engine, callData->thisObject, propertyIndex, /*captureRequired*/true));
    if (!o) {
        QString error = QStringLiteral("Property '%1' of context object is not a function").arg(propertyIndex);
        return engine->throwTypeError(error);
    }

    o->call(scope, callData);
    return scope.result.asReturnedValue();
}

ReturnedValue Runtime::method_callProperty(ExecutionEngine *engine, int nameIndex, CallData *callData)
{
    Scope scope(engine);
    ScopedString name(scope, engine->current->compilationUnit->runtimeStrings[nameIndex]);
    ScopedObject baseObject(scope, callData->thisObject);
    if (!baseObject) {
        Q_ASSERT(!callData->thisObject.isEmpty());
        if (callData->thisObject.isNullOrUndefined()) {
            QString message = QStringLiteral("Cannot call method '%1' of %2").arg(name->toQString()).arg(callData->thisObject.toQStringNoThrow());
            return engine->throwTypeError(message);
        }

        baseObject = RuntimeHelpers::convertToObject(scope.engine, callData->thisObject);
        if (!baseObject) // type error
            return Encode::undefined();
        callData->thisObject = baseObject.asReturnedValue();
    }

    ScopedFunctionObject o(scope, baseObject->get(name));
    if (o) {
        o->call(scope, callData);
        return scope.result.asReturnedValue();
    } else {
        QString error = QStringLiteral("Property '%1' of object %2 is not a function").arg(name->toQString(), callData->thisObject.toQStringNoThrow());
        return engine->throwTypeError(error);
    }

}

ReturnedValue Runtime::method_callPropertyLookup(ExecutionEngine *engine, uint index, CallData *callData)
{
    Lookup *l = engine->current->lookups + index;
    Value v;
    v = l->getter(l, engine, callData->thisObject);
    Object *o = v.objectValue();
    if (Q_LIKELY(o)) {
        Scope scope(engine);
        o->call(scope, callData);
        return scope.result.asReturnedValue();
    }
    return engine->throwTypeError();
}

ReturnedValue Runtime::method_callElement(ExecutionEngine *engine, const Value &index, CallData *callData)
{
    Scope scope(engine);
    ScopedObject baseObject(scope, callData->thisObject.toObject(engine));
    ScopedString s(scope, index.toString(engine));

    if (scope.engine->hasException)
        return Encode::undefined();
    callData->thisObject = baseObject;

    ScopedObject o(scope, baseObject->get(s));
    if (!o)
        return engine->throwTypeError();

    o->call(scope, callData);
    return scope.result.asReturnedValue();
}

ReturnedValue Runtime::method_callValue(ExecutionEngine *engine, const Value &func, CallData *callData)
{
    if (Object *o = func.objectValue()) {
        Scope scope(engine);
        o->call(scope, callData);
        return scope.result.asReturnedValue();
    }
    return engine->throwTypeError(QStringLiteral("%1 is not a function").arg(func.toQStringNoThrow()));
}


ReturnedValue Runtime::method_constructGlobalLookup(ExecutionEngine *engine, uint index, CallData *callData)
{
    Scope scope(engine);
    Q_ASSERT(callData->thisObject.isUndefined());

    Lookup *l = engine->current->lookups + index;
    ScopedObject f(scope, l->globalGetter(l, engine));
    if (f) {
        f->construct(scope, callData);
        return scope.result.asReturnedValue();
    } else {
        return engine->throwTypeError();
    }
}


ReturnedValue Runtime::method_constructActivationProperty(ExecutionEngine *engine, int nameIndex, CallData *callData)
{
    Scope scope(engine);
    ScopedString name(scope, engine->current->compilationUnit->runtimeStrings[nameIndex]);
    ScopedValue func(scope, engine->currentContext->getProperty(name));
    if (scope.engine->hasException)
        return Encode::undefined();

    Object *f = func->as<Object>();
    if (!f)
        return engine->throwTypeError();

    f->construct(scope, callData);
    return scope.result.asReturnedValue();
}

ReturnedValue Runtime::method_constructValue(ExecutionEngine *engine, const Value &func, CallData *callData)
{
    const Object *f = func.as<Object>();
    if (!f)
        return engine->throwTypeError();

    Scope scope(engine);
    f->construct(scope, callData);
    return scope.result.asReturnedValue();
}

ReturnedValue Runtime::method_constructProperty(ExecutionEngine *engine, int nameIndex, CallData *callData)
{
    Scope scope(engine);
    ScopedObject thisObject(scope, callData->thisObject.toObject(engine));
    ScopedString name(scope, engine->current->compilationUnit->runtimeStrings[nameIndex]);
    if (scope.engine->hasException)
        return Encode::undefined();

    ScopedObject f(scope, thisObject->get(name));
    if (f) {
        Scope scope(engine);
        f->construct(scope, callData);
        return scope.result.asReturnedValue();
    } else {
        return engine->throwTypeError();
    }
}

ReturnedValue Runtime::method_constructPropertyLookup(ExecutionEngine *engine, uint index, CallData *callData)
{
    Lookup *l = engine->current->lookups + index;
    Value v;
    v = l->getter(l, engine, callData->thisObject);
    Object *o = v.objectValue();
    if (Q_LIKELY(o)) {
        Scope scope(engine);
        o->construct(scope, callData);
        return scope.result.asReturnedValue();
    }
    return engine->throwTypeError();
}


void Runtime::method_throwException(ExecutionEngine *engine, const Value &value)
{
    if (!value.isEmpty())
        engine->throwError(value);
}

ReturnedValue Runtime::method_typeofValue(ExecutionEngine *engine, const Value &value)
{
    Scope scope(engine);
    ScopedString res(scope);
    switch (value.type()) {
    case Value::Undefined_Type:
        res = engine->id_undefined();
        break;
    case Value::Null_Type:
        res = engine->id_object();
        break;
    case Value::Boolean_Type:
        res = engine->id_boolean();
        break;
    case Value::Managed_Type:
        if (value.isString())
            res = engine->id_string();
        else if (value.objectValue()->as<FunctionObject>())
            res = engine->id_function();
        else
            res = engine->id_object(); // ### implementation-defined
        break;
    default:
        res = engine->id_number();
        break;
    }
    return res.asReturnedValue();
}

QV4::ReturnedValue Runtime::method_typeofName(ExecutionEngine *engine, int nameIndex)
{
    Scope scope(engine);
    ScopedString name(scope, engine->current->compilationUnit->runtimeStrings[nameIndex]);
    ScopedValue prop(scope, engine->currentContext->getProperty(name));
    // typeof doesn't throw. clear any possible exception
    scope.engine->hasException = false;
    return method_typeofValue(engine, prop);
}

#ifndef V4_BOOTSTRAP
ReturnedValue Runtime::method_typeofScopeObjectProperty(ExecutionEngine *engine, const Value &context, int propertyIndex)
{
    Scope scope(engine);
    ScopedValue prop(scope, method_getQmlScopeObjectProperty(engine, context, propertyIndex, /*captureRequired*/true));
    if (scope.engine->hasException)
        return Encode::undefined();
    return method_typeofValue(engine, prop);
}

ReturnedValue Runtime::method_typeofContextObjectProperty(ExecutionEngine *engine, const Value &context, int propertyIndex)
{
    Scope scope(engine);
    ScopedValue prop(scope, method_getQmlContextObjectProperty(engine, context, propertyIndex, /*captureRequired*/true));
    if (scope.engine->hasException)
        return Encode::undefined();
    return method_typeofValue(engine, prop);
}
#endif // V4_BOOTSTRAP

QV4::ReturnedValue Runtime::method_typeofMember(ExecutionEngine *engine, const Value &base, int nameIndex)
{
    Scope scope(engine);
    ScopedString name(scope, engine->current->compilationUnit->runtimeStrings[nameIndex]);
    ScopedObject obj(scope, base.toObject(engine));
    if (scope.engine->hasException)
        return Encode::undefined();
    ScopedValue prop(scope, obj->get(name));
    return method_typeofValue(engine, prop);
}

QV4::ReturnedValue Runtime::method_typeofElement(ExecutionEngine *engine, const Value &base, const Value &index)
{
    Scope scope(engine);
    ScopedString name(scope, index.toString(engine));
    ScopedObject obj(scope, base.toObject(engine));
    if (scope.engine->hasException)
        return Encode::undefined();
    ScopedValue prop(scope, obj->get(name));
    return method_typeofValue(engine, prop);
}

ReturnedValue Runtime::method_unwindException(ExecutionEngine *engine)
{
    if (!engine->hasException)
        return Primitive::emptyValue().asReturnedValue();
    return engine->catchException(0);
}

/* The next three methods are a bit tricky. They can't open up a Scope, as that
 * would mess up the pushing of the context.
 *
 * Instead the push/pop pair acts as a non local scope.
 */
void Runtime::method_pushWithScope(const Value &o, NoThrowEngine *engine)
{
    QV4::Value *v = engine->jsAlloca(1);
    Heap::Object *withObject = o.toObject(engine);
    *v = withObject;
    engine->pushContext(engine->currentContext->newWithContext(withObject));
    Q_ASSERT(engine->jsStackTop == engine->currentContext + 2);
}

void Runtime::method_pushCatchScope(NoThrowEngine *engine, int exceptionVarNameIndex)
{
    engine->jsAlloca(1); // keep this symmetric with pushWithScope
    ExecutionContext *c = engine->currentContext;
    engine->pushContext(c->newCatchContext(c->d()->compilationUnit->runtimeStrings[exceptionVarNameIndex], engine->catchException(0)));
    Q_ASSERT(engine->jsStackTop == engine->currentContext + 2);
}

void Runtime::method_popScope(NoThrowEngine *engine)
{
    Q_ASSERT(engine->jsStackTop == engine->currentContext + 2);
    engine->popContext();
    engine->jsStackTop -= 3;
}

void Runtime::method_declareVar(ExecutionEngine *engine, bool deletable, int nameIndex)
{
    Scope scope(engine);
    ScopedString name(scope, engine->current->compilationUnit->runtimeStrings[nameIndex]);
    engine->currentContext->createMutableBinding(name, deletable);
}

ReturnedValue Runtime::method_arrayLiteral(ExecutionEngine *engine, Value *values, uint length)
{
    return engine->newArrayObject(values, length)->asReturnedValue();
}

ReturnedValue Runtime::method_objectLiteral(ExecutionEngine *engine, const QV4::Value *args, int classId, int arrayValueCount, int arrayGetterSetterCountAndFlags)
{
    Scope scope(engine);
    QV4::InternalClass *klass = static_cast<CompiledData::CompilationUnit*>(engine->current->compilationUnit)->runtimeClasses[classId];
    ScopedObject o(scope, engine->newObject(klass, engine->objectPrototype()));

    {
        bool needSparseArray = arrayGetterSetterCountAndFlags >> 30;
        if (needSparseArray)
            o->initSparseArray();
    }

    for (uint i = 0; i < klass->size; ++i)
        o->setProperty(i, *args++);

    if (arrayValueCount > 0) {
        ScopedValue entry(scope);
        for (int i = 0; i < arrayValueCount; ++i) {
            uint idx = args->toUInt32();
            ++args;
            entry = *args++;
            o->arraySet(idx, entry);
        }
    }

    uint arrayGetterSetterCount = arrayGetterSetterCountAndFlags & ((1 << 30) - 1);
    if (arrayGetterSetterCount > 0) {
        ScopedProperty pd(scope);
        for (uint i = 0; i < arrayGetterSetterCount; ++i) {
            uint idx = args->toUInt32();
            ++args;
            pd->value = *args;
            ++args;
            pd->set = *args;
            ++args;
            o->arraySet(idx, pd, Attr_Accessor);
        }
    }

    return o.asReturnedValue();
}

QV4::ReturnedValue Runtime::method_setupArgumentsObject(ExecutionEngine *engine)
{
    Q_ASSERT(engine->current->type == Heap::ExecutionContext::Type_CallContext);
    QV4::CallContext *c = static_cast<QV4::CallContext *>(engine->currentContext);
    QV4::InternalClass *ic = engine->internalClasses[c->d()->strictMode ? EngineBase::Class_StrictArgumentsObject : EngineBase::Class_ArgumentsObject];
    return engine->memoryManager->allocObject<ArgumentsObject>(ic, engine->objectPrototype(), c)->asReturnedValue();
}

#endif // V4_BOOTSTRAP

QV4::ReturnedValue Runtime::method_increment(const Value &value)
{
    TRACE1(value);

    if (value.isInteger() && value.integerValue() < INT_MAX)
        return Encode(value.integerValue() + 1);
    else {
        double d = value.toNumber();
        return Encode(d + 1.);
    }
}

QV4::ReturnedValue Runtime::method_decrement(const Value &value)
{
    TRACE1(value);

    if (value.isInteger() && value.integerValue() > INT_MIN)
        return Encode(value.integerValue() - 1);
    else {
        double d = value.toNumber();
        return Encode(d - 1.);
    }
}

ReturnedValue Runtime::method_toDouble(const Value &value)
{
    TRACE1(value);
    return Encode(value.toNumber());
}

int Runtime::method_toInt(const Value &value)
{
    TRACE1(value);
    return value.toInt32();
}

int Runtime::method_doubleToInt(const double &d)
{
    TRACE0();
    return Primitive::toInt32(d);
}

unsigned Runtime::method_toUInt(const Value &value)
{
    TRACE1(value);
    return value.toUInt32();
}

unsigned Runtime::method_doubleToUInt(const double &d)
{
    TRACE0();
    return Primitive::toUInt32(d);
}

#ifndef V4_BOOTSTRAP

ReturnedValue Runtime::method_getQmlContext(NoThrowEngine *engine)
{
    return engine->qmlContext()->asReturnedValue();
}

ReturnedValue Runtime::method_regexpLiteral(ExecutionEngine *engine, int id)
{
    return static_cast<CompiledData::CompilationUnit*>(engine->current->compilationUnit)->runtimeRegularExpressions[id].asReturnedValue();
}

ReturnedValue Runtime::method_getQmlQObjectProperty(ExecutionEngine *engine, const Value &object, int propertyIndex, bool captureRequired)
{
    Scope scope(engine);
    QV4::Scoped<QObjectWrapper> wrapper(scope, object);
    if (!wrapper) {
        engine->throwTypeError(QStringLiteral("Cannot read property of null"));
        return Encode::undefined();
    }
    return QV4::QObjectWrapper::getProperty(scope.engine, wrapper->object(), propertyIndex, captureRequired);
}

QV4::ReturnedValue Runtime::method_getQmlAttachedProperty(ExecutionEngine *engine, int attachedPropertiesId, int propertyIndex)
{
    QObject *scopeObject = engine->qmlScopeObject();
    QObject *attachedObject = qmlAttachedPropertiesObjectById(attachedPropertiesId, scopeObject);

    QJSEngine *jsEngine = engine->jsEngine();
    QQmlData::ensurePropertyCache(jsEngine, attachedObject);
    return QV4::QObjectWrapper::getProperty(engine, attachedObject, propertyIndex, /*captureRequired*/true);
}

ReturnedValue Runtime::method_getQmlScopeObjectProperty(ExecutionEngine *engine, const Value &context, int propertyIndex, bool captureRequired)
{
    const QmlContext &c = static_cast<const QmlContext &>(context);
    return QV4::QObjectWrapper::getProperty(engine, c.d()->qml->scopeObject, propertyIndex, captureRequired);
}

ReturnedValue Runtime::method_getQmlContextObjectProperty(ExecutionEngine *engine, const Value &context, int propertyIndex, bool captureRequired)
{
    const QmlContext &c = static_cast<const QmlContext &>(context);
    return QV4::QObjectWrapper::getProperty(engine, (*c.d()->qml->context)->contextObject, propertyIndex, captureRequired);
}

ReturnedValue Runtime::method_getQmlSingletonQObjectProperty(ExecutionEngine *engine, const Value &object, int propertyIndex, bool captureRequired)
{
    Scope scope(engine);
    QV4::Scoped<QQmlTypeWrapper> wrapper(scope, object);
    if (!wrapper) {
        scope.engine->throwTypeError(QStringLiteral("Cannot read property of null"));
        return Encode::undefined();
    }
    return QV4::QObjectWrapper::getProperty(scope.engine, wrapper->singletonObject(), propertyIndex, captureRequired);
}

ReturnedValue Runtime::method_getQmlIdObject(ExecutionEngine *engine, const Value &c, uint index)
{
    Scope scope(engine);
    const QmlContext &qmlContext = static_cast<const QmlContext &>(c);
    QQmlContextData *context = *qmlContext.d()->qml->context;
    if (!context || index >= (uint)context->idValueCount)
        return Encode::undefined();

    QQmlEnginePrivate *ep = engine->qmlEngine() ? QQmlEnginePrivate::get(engine->qmlEngine()) : 0;
    if (ep && ep->propertyCapture)
        ep->propertyCapture->captureProperty(&context->idValues[index].bindings);

    return QObjectWrapper::wrap(engine, context->idValues[index].data());
}

void Runtime::method_setQmlScopeObjectProperty(ExecutionEngine *engine, const Value &context, int propertyIndex, const Value &value)
{
    const QmlContext &c = static_cast<const QmlContext &>(context);
    return QV4::QObjectWrapper::setProperty(engine, c.d()->qml->scopeObject, propertyIndex, value);
}

void Runtime::method_setQmlContextObjectProperty(ExecutionEngine *engine, const Value &context, int propertyIndex, const Value &value)
{
    const QmlContext &c = static_cast<const QmlContext &>(context);
    return QV4::QObjectWrapper::setProperty(engine, (*c.d()->qml->context)->contextObject, propertyIndex, value);
}

void Runtime::method_setQmlQObjectProperty(ExecutionEngine *engine, const Value &object, int propertyIndex, const Value &value)
{
    Scope scope(engine);
    QV4::Scoped<QObjectWrapper> wrapper(scope, object);
    if (!wrapper) {
        engine->throwTypeError(QStringLiteral("Cannot write property of null"));
        return;
    }
    wrapper->setProperty(engine, propertyIndex, value);
}

ReturnedValue Runtime::method_getQmlImportedScripts(NoThrowEngine *engine)
{
    QQmlContextData *context = engine->callingQmlContext();
    if (!context)
        return Encode::undefined();
    return context->importedScripts.value();
}

QV4::ReturnedValue Runtime::method_getQmlSingleton(QV4::NoThrowEngine *engine, int nameIndex)
{
    Scope scope(engine);
    ScopedString name(scope, engine->current->compilationUnit->runtimeStrings[nameIndex]);
    return engine->qmlSingletonWrapper(name);
}

void Runtime::method_convertThisToObject(ExecutionEngine *engine)
{
    Value *t = &engine->current->callData->thisObject;
    if (t->isObject())
        return;
    if (t->isNullOrUndefined()) {
        *t = engine->globalObject->asReturnedValue();
    } else {
        *t = t->toObject(engine)->asReturnedValue();
    }
}

ReturnedValue Runtime::method_uPlus(const Value &value)
{
    TRACE1(value);

    if (value.isNumber())
        return value.asReturnedValue();
    if (value.integerCompatible())
        return Encode(value.int_32());

    double n = value.toNumberImpl();
    return Encode(n);
}

ReturnedValue Runtime::method_uMinus(const Value &value)
{
    TRACE1(value);

    // +0 != -0, so we need to convert to double when negating 0
    if (value.isInteger() && value.integerValue())
        return Encode(-value.integerValue());
    else {
        double n = RuntimeHelpers::toNumber(value);
        return Encode(-n);
    }
}

ReturnedValue Runtime::method_complement(const Value &value)
{
    TRACE1(value);

    int n = value.toInt32();
    return Encode((int)~n);
}

ReturnedValue Runtime::method_uNot(const Value &value)
{
    TRACE1(value);

    bool b = value.toBoolean();
    return Encode(!b);
}

// binary operators
ReturnedValue Runtime::method_bitOr(const Value &left, const Value &right)
{
    TRACE2(left, right);

    int lval = left.toInt32();
    int rval = right.toInt32();
    return Encode(lval | rval);
}

ReturnedValue Runtime::method_bitXor(const Value &left, const Value &right)
{
    TRACE2(left, right);

    int lval = left.toInt32();
    int rval = right.toInt32();
    return Encode(lval ^ rval);
}

ReturnedValue Runtime::method_bitAnd(const Value &left, const Value &right)
{
    TRACE2(left, right);

    int lval = left.toInt32();
    int rval = right.toInt32();
    return Encode(lval & rval);
}

#ifndef V4_BOOTSTRAP
ReturnedValue Runtime::method_add(ExecutionEngine *engine, const Value &left, const Value &right)
{
    TRACE2(left, right);

    if (Q_LIKELY(left.isInteger() && right.isInteger()))
        return add_int32(left.integerValue(), right.integerValue());
    if (left.isNumber() && right.isNumber())
        return Primitive::fromDouble(left.asDouble() + right.asDouble()).asReturnedValue();

    return RuntimeHelpers::addHelper(engine, left, right);
}
#endif // V4_BOOTSTRAP

ReturnedValue Runtime::method_sub(const Value &left, const Value &right)
{
    TRACE2(left, right);

    if (Q_LIKELY(left.isInteger() && right.isInteger()))
        return sub_int32(left.integerValue(), right.integerValue());

    double lval = left.isNumber() ? left.asDouble() : left.toNumberImpl();
    double rval = right.isNumber() ? right.asDouble() : right.toNumberImpl();

    return Primitive::fromDouble(lval - rval).asReturnedValue();
}

ReturnedValue Runtime::method_mul(const Value &left, const Value &right)
{
    TRACE2(left, right);

    if (Q_LIKELY(left.isInteger() && right.isInteger()))
        return mul_int32(left.integerValue(), right.integerValue());

    double lval = left.isNumber() ? left.asDouble() : left.toNumberImpl();
    double rval = right.isNumber() ? right.asDouble() : right.toNumberImpl();

    return Primitive::fromDouble(lval * rval).asReturnedValue();
}

ReturnedValue Runtime::method_div(const Value &left, const Value &right)
{
    TRACE2(left, right);

    if (Value::integerCompatible(left, right)) {
        int lval = left.integerValue();
        int rval = right.integerValue();
        if (rval != 0 && (lval % rval == 0))
            return Encode(int(lval / rval));
        else
            return Encode(double(lval) / rval);
    }

    double lval = left.toNumber();
    double rval = right.toNumber();
    return Primitive::fromDouble(lval / rval).asReturnedValue();
}

ReturnedValue Runtime::method_mod(const Value &left, const Value &right)
{
    TRACE2(left, right);

    if (Value::integerCompatible(left, right) && right.integerValue() != 0) {
        int intRes = left.integerValue() % right.integerValue();
        if (intRes != 0 || left.integerValue() >= 0)
            return Encode(intRes);
    }

    double lval = RuntimeHelpers::toNumber(left);
    double rval = RuntimeHelpers::toNumber(right);
#ifdef fmod
#  undef fmod
#endif
    return Primitive::fromDouble(std::fmod(lval, rval)).asReturnedValue();
}

ReturnedValue Runtime::method_shl(const Value &left, const Value &right)
{
    TRACE2(left, right);

    int lval = left.toInt32();
    int rval = right.toInt32() & 0x1f;
    return Encode((int)(lval << rval));
}

ReturnedValue Runtime::method_shr(const Value &left, const Value &right)
{
    TRACE2(left, right);

    int lval = left.toInt32();
    unsigned rval = right.toUInt32() & 0x1f;
    return Encode((int)(lval >> rval));
}

ReturnedValue Runtime::method_ushr(const Value &left, const Value &right)
{
    TRACE2(left, right);

    unsigned lval = left.toUInt32();
    unsigned rval = right.toUInt32() & 0x1f;
    uint res = lval >> rval;

    return Encode(res);
}

#endif // V4_BOOTSTRAP

ReturnedValue Runtime::method_greaterThan(const Value &left, const Value &right)
{
    TRACE2(left, right);

    bool r = method_compareGreaterThan(left, right);
    return Encode(r);
}

ReturnedValue Runtime::method_lessThan(const Value &left, const Value &right)
{
    TRACE2(left, right);

    bool r = method_compareLessThan(left, right);
    return Encode(r);
}

ReturnedValue Runtime::method_greaterEqual(const Value &left, const Value &right)
{
    TRACE2(left, right);

    bool r = method_compareGreaterEqual(left, right);
    return Encode(r);
}

ReturnedValue Runtime::method_lessEqual(const Value &left, const Value &right)
{
    TRACE2(left, right);

    bool r = method_compareLessEqual(left, right);
    return Encode(r);
}

Bool Runtime::method_compareEqual(const Value &left, const Value &right)
{
    TRACE2(left, right);

    if (left.rawValue() == right.rawValue())
        // NaN != NaN
        return !left.isNaN();

    if (left.type() == right.type()) {
        if (left.isDouble() && left.doubleValue() == 0 && right.doubleValue() == 0)
            return true; // this takes care of -0 == +0 (which obviously have different raw values)
        if (!left.isManaged())
            return false;
        if (left.isString() == right.isString())
            return left.cast<Managed>()->isEqualTo(right.cast<Managed>());
    }

    return RuntimeHelpers::equalHelper(left, right);
}

ReturnedValue Runtime::method_equal(const Value &left, const Value &right)
{
    TRACE2(left, right);

    bool r = method_compareEqual(left, right);
    return Encode(r);
}

ReturnedValue Runtime::method_notEqual(const Value &left, const Value &right)
{
    TRACE2(left, right);

    bool r = !method_compareEqual(left, right);
    return Encode(r);
}

ReturnedValue Runtime::method_strictEqual(const Value &left, const Value &right)
{
    TRACE2(left, right);

    bool r = RuntimeHelpers::strictEqual(left, right);
    return Encode(r);
}

ReturnedValue Runtime::method_strictNotEqual(const Value &left, const Value &right)
{
    TRACE2(left, right);

    bool r = ! RuntimeHelpers::strictEqual(left, right);
    return Encode(r);
}

Bool Runtime::method_compareNotEqual(const Value &left, const Value &right)
{
    TRACE2(left, right);

    return !Runtime::method_compareEqual(left, right);
}

Bool Runtime::method_compareStrictEqual(const Value &left, const Value &right)
{
    TRACE2(left, right);

    return RuntimeHelpers::strictEqual(left, right);
}

Bool Runtime::method_compareStrictNotEqual(const Value &left, const Value &right)
{
    TRACE2(left, right);

    return ! RuntimeHelpers::strictEqual(left, right);
}

Bool Runtime::method_toBoolean(const Value &value)
{
    return value.toBoolean();
}

} // namespace QV4

QT_END_NAMESPACE<|MERGE_RESOLUTION|>--- conflicted
+++ resolved
@@ -663,7 +663,7 @@
                 Heap::Object *o = static_cast<Heap::Object *>(b);
                 if (o->arrayData && o->arrayData->type == Heap::ArrayData::Simple) {
                     Heap::SimpleArrayData *s = o->arrayData.cast<Heap::SimpleArrayData>();
-                    if (idx < s->len)
+                    if (idx < s->values.size)
                         if (!s->data(idx).isEmpty())
                             return s->data(idx).asReturnedValue();
                 }
@@ -682,21 +682,12 @@
     if (engine->hasException)
         return;
 
-<<<<<<< HEAD
-    uint idx = index.asArrayIndex();
-    if (idx < UINT_MAX) {
-        if (o->arrayType() == Heap::ArrayData::Simple) {
-            Heap::SimpleArrayData *s = static_cast<Heap::SimpleArrayData *>(o->arrayData());
-            if (s && idx < s->values.size && !s->data(idx).isEmpty()) {
-                s->setData(engine, idx, value);
-=======
     uint idx;
     if (index.asArrayIndex(idx)) {
         if (o->d()->arrayData && o->d()->arrayData->type == Heap::ArrayData::Simple) {
             Heap::SimpleArrayData *s = o->d()->arrayData.cast<Heap::SimpleArrayData>();
-            if (idx < s->len) {
-                s->data(idx) = value;
->>>>>>> 3f9367cb
+            if (idx < s->values.size) {
+                s->setData(engine, idx, value);
                 return;
             }
         }
@@ -717,8 +708,8 @@
                 Heap::Object *o = static_cast<Heap::Object *>(b);
                 if (o->arrayData && o->arrayData->type == Heap::ArrayData::Simple) {
                     Heap::SimpleArrayData *s = o->arrayData.cast<Heap::SimpleArrayData>();
-                    if (idx < s->len) {
-                        s->data(idx) = value;
+                    if (idx < s->values.size) {
+                        s->setData(engine, idx, value);
                         return;
                     }
                 }
