/****************************************************************************
**
** Copyright (C) 2016 The Qt Company Ltd.
** Contact: https://www.qt.io/licensing/
**
** This file is part of the QtQml module of the Qt Toolkit.
**
** $QT_BEGIN_LICENSE:LGPL$
** Commercial License Usage
** Licensees holding valid commercial Qt licenses may use this file in
** accordance with the commercial license agreement provided with the
** Software or, alternatively, in accordance with the terms contained in
** a written agreement between you and The Qt Company. For licensing terms
** and conditions see https://www.qt.io/terms-conditions. For further
** information use the contact form at https://www.qt.io/contact-us.
**
** GNU Lesser General Public License Usage
** Alternatively, this file may be used under the terms of the GNU Lesser
** General Public License version 3 as published by the Free Software
** Foundation and appearing in the file LICENSE.LGPL3 included in the
** packaging of this file. Please review the following information to
** ensure the GNU Lesser General Public License version 3 requirements
** will be met: https://www.gnu.org/licenses/lgpl-3.0.html.
**
** GNU General Public License Usage
** Alternatively, this file may be used under the terms of the GNU
** General Public License version 2.0 or (at your option) the GNU General
** Public license version 3 or any later version approved by the KDE Free
** Qt Foundation. The licenses are as published by the Free Software
** Foundation and appearing in the file LICENSE.GPL2 and LICENSE.GPL3
** included in the packaging of this file. Please review the following
** information to ensure the GNU General Public License requirements will
** be met: https://www.gnu.org/licenses/gpl-2.0.html and
** https://www.gnu.org/licenses/gpl-3.0.html.
**
** $QT_END_LICENSE$
**
****************************************************************************/

#include "qv4global_p.h"
#include "qv4engine_p.h"
#include "qv4runtime_p.h"
#ifndef V4_BOOTSTRAP
#include "qv4object_p.h"
#include "qv4objectproto_p.h"
#include "qv4globalobject_p.h"
#include "qv4stringobject_p.h"
#include "qv4argumentsobject_p.h"
#include "qv4objectiterator_p.h"
#include "qv4dateobject_p.h"
#include "qv4lookup_p.h"
#include "qv4function_p.h"
#include "qv4numberobject_p.h"
#include "qv4regexp_p.h"
#include "qv4regexpobject_p.h"
#include "private/qlocale_tools_p.h"
#include "qv4scopedvalue_p.h"
#include "qv4jscall_p.h"
#include <private/qv4qmlcontext_p.h>
#include <private/qqmltypewrapper_p.h>
#include <private/qqmlengine_p.h>
#include <private/qqmljavascriptexpression_p.h>
#include "qv4qobjectwrapper_p.h"
#include <private/qv8engine_p.h>
#endif

#include <QtCore/QDebug>
#include <cassert>
#include <cstdio>
#include <stdlib.h>

#include <wtf/MathExtras.h>

#ifdef QV4_COUNT_RUNTIME_FUNCTIONS
#  include <QtCore/QBuffer>
#  include <QtCore/QDebug>
#endif // QV4_COUNT_RUNTIME_FUNCTIONS

QT_BEGIN_NAMESPACE

namespace QV4 {

#ifdef QV4_COUNT_RUNTIME_FUNCTIONS
struct RuntimeCounters::Data {
    enum Type {
        None = 0,
        Undefined = 1,
        Null = 2,
        Boolean = 3,
        Integer = 4,
        Managed = 5,
        Double = 7
    };

    static const char *pretty(Type t) {
        switch (t) {
        case None: return "";
        case Undefined: return "Undefined";
        case Null: return "Null";
        case Boolean: return "Boolean";
        case Integer: return "Integer";
        case Managed: return "Managed";
        case Double: return "Double";
        default: return "Unknown";
        }
    }

    static unsigned mangle(unsigned tag) {
        switch (tag) {
        case Value::Undefined_Type: return Undefined;
        case Value::Null_Type: return Null;
        case Value::Boolean_Type: return Boolean;
        case Value::Integer_Type: return Integer;
        case Value::Managed_Type: return Managed;
        default: return Double;
        }
    }

    static unsigned mangle(unsigned tag1, unsigned tag2) {
        return (mangle(tag1) << 3) | mangle(tag2);
    }

    static void unmangle(unsigned signature, Type &tag1, Type &tag2) {
        tag1 = Type((signature >> 3) & 7);
        tag2 = Type(signature & 7);
    }

    typedef QVector<quint64> Counters;
    QHash<const char *, Counters> counters;

    inline void count(const char *func) {
        QVector<quint64> &cnt = counters[func];
        if (cnt.isEmpty())
            cnt.resize(64);
        cnt[0] += 1;
    }

    inline void count(const char *func, unsigned tag) {
        QVector<quint64> &cnt = counters[func];
        if (cnt.isEmpty())
            cnt.resize(64);
        cnt[mangle(tag)] += 1;
    }

    inline void count(const char *func, unsigned tag1, unsigned tag2) {
        QVector<quint64> &cnt = counters[func];
        if (cnt.isEmpty())
            cnt.resize(64);
        cnt[mangle(tag1, tag2)] += 1;
    }

    struct Line {
        const char *func;
        Type tag1, tag2;
        quint64 count;

        static bool less(const Line &line1, const Line &line2) {
            return line1.count > line2.count;
        }
    };

    void dump() const {
        QBuffer buf;
        buf.open(QIODevice::WriteOnly);
        QTextStream outs(&buf);
        QList<Line> lines;
        for (auto it = counters.cbegin(), end = counters.cend(); it != end; ++it) {
            const Counters &fCount = it.value();
            for (int i = 0, ei = fCount.size(); i != ei; ++i) {
                quint64 count = fCount[i];
                if (!count)
                    continue;
                Line line;
                line.func = it.key();
                unmangle(i, line.tag1, line.tag2);
                line.count = count;
                lines.append(line);
            }
        }
        std::sort(lines.begin(), lines.end(), Line::less);
        outs << lines.size() << " counters:" << endl;
        for (const Line &line : qAsConst(lines))
            outs << qSetFieldWidth(10) << line.count << qSetFieldWidth(0)
                 << " | " << line.func
                 << " | " << pretty(line.tag1)
                 << " | " << pretty(line.tag2)
                 << endl;
        qDebug("%s", buf.data().constData());
    }
};

RuntimeCounters *RuntimeCounters::instance = 0;
static RuntimeCounters runtimeCountersInstance;
RuntimeCounters::RuntimeCounters()
    : d(new Data)
{
    if (!instance)
        instance = this;
}

RuntimeCounters::~RuntimeCounters()
{
    d->dump();
    delete d;
}

void RuntimeCounters::count(const char *func)
{
    d->count(func);
}

void RuntimeCounters::count(const char *func, uint tag)
{
    d->count(func, tag);
}

void RuntimeCounters::count(const char *func, uint tag1, uint tag2)
{
    d->count(func, tag1, tag2);
}

#endif // QV4_COUNT_RUNTIME_FUNCTIONS

#ifndef V4_BOOTSTRAP

Runtime::Runtime()
{
#define INIT_METHOD(returnvalue, name, args) runtimeMethods[name] = reinterpret_cast<void*>(&method_##name);
FOR_EACH_RUNTIME_METHOD(INIT_METHOD)
#undef INIT_METHOD
}

void RuntimeHelpers::numberToString(QString *result, double num, int radix)
{
    Q_ASSERT(result);

    if (std::isnan(num)) {
        *result = QStringLiteral("NaN");
        return;
    } else if (qt_is_inf(num)) {
        *result = num < 0 ? QStringLiteral("-Infinity") : QStringLiteral("Infinity");
        return;
    }

    if (radix == 10) {
        // We cannot use our usual locale->toString(...) here, because EcmaScript has special rules
        // about the longest permissible number, depending on if it's <0 or >0.
        const int ecma_shortest_low = -6;
        const int ecma_shortest_high = 21;

        const QLatin1Char zero('0');
        const QLatin1Char dot('.');

        int decpt = 0;
        int sign = 0;
        *result = qdtoa(num, &decpt, &sign);

        if (decpt <= ecma_shortest_low || decpt > ecma_shortest_high) {
            if (result->length() > 1)
                result->insert(1, dot);
            result->append(QLatin1Char('e'));
            if (decpt > 0)
                result->append(QLatin1Char('+'));
            result->append(QString::number(decpt - 1));
        } else if (decpt <= 0) {
            result->prepend(QLatin1String("0.") + QString(-decpt, zero));
        } else if (decpt < result->length()) {
            result->insert(decpt, dot);
        } else {
            result->append(QString(decpt - result->length(), zero));
        }

        if (sign && num)
            result->prepend(QLatin1Char('-'));

        return;
    }

    result->clear();
    bool negative = false;

    if (num < 0) {
        negative = true;
        num = -num;
    }

    double frac = num - ::floor(num);
    num = Primitive::toInteger(num);

    do {
        char c = (char)::fmod(num, radix);
        c = (c < 10) ? (c + '0') : (c - 10 + 'a');
        result->prepend(QLatin1Char(c));
        num = ::floor(num / radix);
    } while (num != 0);

    if (frac != 0) {
        result->append(QLatin1Char('.'));
        do {
            frac = frac * radix;
            char c = (char)::floor(frac);
            c = (c < 10) ? (c + '0') : (c - 10 + 'a');
            result->append(QLatin1Char(c));
            frac = frac - ::floor(frac);
        } while (frac != 0);
    }

    if (negative)
        result->prepend(QLatin1Char('-'));
}

ReturnedValue Runtime::method_closure(ExecutionEngine *engine, int functionId)
{
    QV4::Function *clos = static_cast<CompiledData::CompilationUnit*>(engine->currentStackFrame->v4Function->compilationUnit)->runtimeFunctions[functionId];
    Q_ASSERT(clos);
    ExecutionContext *current = static_cast<ExecutionContext *>(&engine->currentStackFrame->jsFrame->context);
    return FunctionObject::createScriptFunction(current, clos)->asReturnedValue();
}

bool Runtime::method_deleteElement(ExecutionEngine *engine, const Value &base, const Value &index)
{
    Scope scope(engine);
    ScopedObject o(scope, base);
    if (o) {
        uint n = index.asArrayIndex();
        if (n < UINT_MAX)
            return o->deleteIndexedProperty(n);
    }

    ScopedString name(scope, index.toString(engine));
    return method_deleteMemberString(engine, base, name);
}

bool Runtime::method_deleteMember(ExecutionEngine *engine, const Value &base, int nameIndex)
{
    Scope scope(engine);
    ScopedString name(scope, engine->currentStackFrame->v4Function->compilationUnit->runtimeStrings[nameIndex]);
    return method_deleteMemberString(engine, base, name);
}

bool Runtime::method_deleteMemberString(ExecutionEngine *engine, const Value &base, String *name)
{
    Scope scope(engine);
    ScopedObject obj(scope, base.toObject(engine));
    if (scope.engine->hasException)
        return Encode::undefined();
    return obj->deleteProperty(name);
}

bool Runtime::method_deleteName(ExecutionEngine *engine, int nameIndex)
{
    Scope scope(engine);
    ScopedString name(scope, engine->currentStackFrame->v4Function->compilationUnit->runtimeStrings[nameIndex]);
    return static_cast<ExecutionContext &>(engine->currentStackFrame->jsFrame->context).deleteProperty(name);
}

QV4::ReturnedValue Runtime::method_instanceof(ExecutionEngine *engine, const Value &lval, const Value &rval)
{
    // 11.8.6, 5: rval must be an Object
    const Object *rhs = rval.as<Object>();
    if (!rhs)
       return engine->throwTypeError();

    // 11.8.6, 7: call "HasInstance", which we term instanceOf, and return the result.
    return rhs->instanceOf(lval);
}

QV4::ReturnedValue Runtime::method_in(ExecutionEngine *engine, const Value &left, const Value &right)
{
    Object *ro = right.objectValue();
    if (!ro)
        return engine->throwTypeError();
    Scope scope(engine);
    ScopedString s(scope, left.toString(engine));
    if (scope.hasException())
        return Encode::undefined();
    bool r = ro->hasProperty(s);
    return Encode(r);
}

double RuntimeHelpers::stringToNumber(const QString &string)
{
    const QStringRef s = QStringRef(&string).trimmed();
    if (s.startsWith(QLatin1String("0x")) || s.startsWith(QLatin1String("0X")))
        return s.toLong(0, 16);
    bool ok;
    QByteArray ba = s.toLatin1();
    const char *begin = ba.constData();
    const char *end = 0;
    double d = qstrtod(begin, &end, &ok);
    if (end - begin != ba.size()) {
        if (ba == "Infinity" || ba == "+Infinity")
            d = Q_INFINITY;
        else if (ba == "-Infinity")
            d = -Q_INFINITY;
        else
            d = std::numeric_limits<double>::quiet_NaN();
    }
    return d;
}

Heap::String *RuntimeHelpers::stringFromNumber(ExecutionEngine *engine, double number)
{
    QString qstr;
    RuntimeHelpers::numberToString(&qstr, number, 10);
    return engine->newString(qstr);
}

ReturnedValue RuntimeHelpers::objectDefaultValue(const Object *object, int typeHint)
{
    if (typeHint == PREFERREDTYPE_HINT) {
        if (object->as<DateObject>())
            typeHint = STRING_HINT;
        else
            typeHint = NUMBER_HINT;
    }

    ExecutionEngine *engine = object->internalClass()->engine;
    if (engine->hasException)
        return Encode::undefined();

    String *meth1 = engine->id_toString();
    String *meth2 = engine->id_valueOf();

    if (typeHint == NUMBER_HINT)
        qSwap(meth1, meth2);

    Scope scope(engine);
    JSCall jsCall(scope, nullptr, 0);
    jsCall->thisObject = *object;

    ScopedValue conv(scope, object->get(meth1));
    if (FunctionObject *o = conv->as<FunctionObject>()) {
        jsCall->function = o;
        jsCall->accumulator = jsCall.call();
        if (jsCall->accumulator.isPrimitive())
            return jsCall->accumulator.asReturnedValue();
    }

    if (engine->hasException)
        return Encode::undefined();

    conv = object->get(meth2);
    if (FunctionObject *o = conv->as<FunctionObject>()) {
        jsCall->function = o;
        jsCall->accumulator = jsCall.call();
        if (jsCall->accumulator.isPrimitive())
            return jsCall->accumulator.asReturnedValue();
    }

    return engine->throwTypeError();
}



Heap::Object *RuntimeHelpers::convertToObject(ExecutionEngine *engine, const Value &value)
{
    Q_ASSERT(!value.isObject());
    switch (value.type()) {
    case Value::Undefined_Type:
    case Value::Null_Type:
        engine->throwTypeError();
        return 0;
    case Value::Boolean_Type:
        return engine->newBooleanObject(value.booleanValue());
    case Value::Managed_Type:
        Q_ASSERT(value.isString());
        return engine->newStringObject(value.stringValue());
    case Value::Integer_Type:
    default: // double
        return engine->newNumberObject(value.asDouble());
    }
}

Heap::String *RuntimeHelpers::convertToString(ExecutionEngine *engine, Value value, TypeHint hint)
{
  redo:
    switch (value.type()) {
    case Value::Empty_Type:
        Q_ASSERT(!"empty Value encountered");
        Q_UNREACHABLE();
    case Value::Undefined_Type:
        return engine->id_undefined()->d();
    case Value::Null_Type:
        return engine->id_null()->d();
    case Value::Boolean_Type:
        if (value.booleanValue())
            return engine->id_true()->d();
        else
            return engine->id_false()->d();
    case Value::Managed_Type: {
        if (value.isString())
            return static_cast<const String &>(value).d();
        value = Primitive::fromReturnedValue(RuntimeHelpers::toPrimitive(value, hint));
        Q_ASSERT(value.isPrimitive());
        if (value.isString())
            return static_cast<const String &>(value).d();
        goto redo;
    }
    case Value::Integer_Type:
        return RuntimeHelpers::stringFromNumber(engine, value.int_32());
    default: // double
        return RuntimeHelpers::stringFromNumber(engine, value.doubleValue());
    } // switch
}

// This is slightly different from the method above, as
// the + operator requires a slightly different conversion
static Heap::String *convert_to_string_add(ExecutionEngine *engine, Value value)
{
    return RuntimeHelpers::convertToString(engine, value, PREFERREDTYPE_HINT);
}

QV4::ReturnedValue RuntimeHelpers::addHelper(ExecutionEngine *engine, const Value &left, const Value &right)
{
    Scope scope(engine);

    ScopedValue pleft(scope, RuntimeHelpers::toPrimitive(left, PREFERREDTYPE_HINT));
    ScopedValue pright(scope, RuntimeHelpers::toPrimitive(right, PREFERREDTYPE_HINT));
    String *sleft = pleft->stringValue();
    String *sright = pright->stringValue();
    if (sleft || sright) {
        if (!sleft) {
            pleft = convert_to_string_add(engine, pleft);
            sleft = static_cast<String *>(pleft.ptr);
        }
        if (!sright) {
            pright = convert_to_string_add(engine, pright);
            sright = static_cast<String *>(pright.ptr);
        }
        if (engine->hasException)
            return Encode::undefined();
        if (!sleft->d()->length())
            return sright->asReturnedValue();
        if (!sright->d()->length())
            return sleft->asReturnedValue();
        MemoryManager *mm = engine->memoryManager;
        return (mm->alloc<String>(sleft->d(), sright->d()))->asReturnedValue();
    }
    double x = RuntimeHelpers::toNumber(pleft);
    double y = RuntimeHelpers::toNumber(pright);
    return Encode(x + y);
}

bool Runtime::method_storeProperty(ExecutionEngine *engine, const Value &object, int nameIndex, const Value &value)
{
    Scope scope(engine);
    ScopedString name(scope, engine->currentStackFrame->v4Function->compilationUnit->runtimeStrings[nameIndex]);
    ScopedObject o(scope, object.toObject(engine));
    if (!o)
        return false;
    return o->put(name, value);
}

static Q_NEVER_INLINE ReturnedValue getElementIntFallback(ExecutionEngine *engine, const Value &object, uint idx)
{
    Q_ASSERT(idx < UINT_MAX);
    Scope scope(engine);

    ScopedObject o(scope, object);
    if (!o) {
        if (const String *str = object.as<String>()) {
            if (idx >= (uint)str->toQString().length()) {
                return Encode::undefined();
            }
            const QString s = str->toQString().mid(idx, 1);
            return scope.engine->newString(s)->asReturnedValue();
        }

        if (object.isNullOrUndefined()) {
            QString message = QStringLiteral("Cannot read property '%1' of %2").arg(idx).arg(object.toQStringNoThrow());
            return engine->throwTypeError(message);
        }

        o = RuntimeHelpers::convertToObject(scope.engine, object);
        Q_ASSERT(!!o); // can't fail as null/undefined is covered above
    }

    if (o->arrayData() && !o->arrayData()->attrs) {
        ScopedValue v(scope, o->arrayData()->get(idx));
        if (!v->isEmpty())
            return v->asReturnedValue();
    }

    return o->getIndexed(idx);
}

static Q_NEVER_INLINE ReturnedValue getElementFallback(ExecutionEngine *engine, const Value &object, const Value &index)
{
    Q_ASSERT(index.asArrayIndex() == UINT_MAX);
    Scope scope(engine);

    ScopedObject o(scope, object);
    if (!o) {
        if (object.isNullOrUndefined()) {
            QString message = QStringLiteral("Cannot read property '%1' of %2").arg(index.toQStringNoThrow()).arg(object.toQStringNoThrow());
            return engine->throwTypeError(message);
        }

        o = RuntimeHelpers::convertToObject(scope.engine, object);
        Q_ASSERT(!!o); // can't fail as null/undefined is covered above
    }

    ScopedString name(scope, index.toString(engine));
    if (scope.hasException())
        return Encode::undefined();
    return o->get(name);
}

ReturnedValue Runtime::method_loadElement(ExecutionEngine *engine, const Value &object, const Value &index)
{
    uint idx;
    if (index.asArrayIndex(idx)) {
        if (Heap::Base *b = object.heapObject()) {
            if (b->vtable()->isObject) {
                Heap::Object *o = static_cast<Heap::Object *>(b);
                if (o->arrayData && o->arrayData->type == Heap::ArrayData::Simple) {
                    Heap::SimpleArrayData *s = o->arrayData.cast<Heap::SimpleArrayData>();
                    if (idx < s->values.size)
                        if (!s->data(idx).isEmpty())
                            return s->data(idx).asReturnedValue();
                }
            }
        }
        return getElementIntFallback(engine, object, idx);
    }

    return getElementFallback(engine, object, index);
}

static Q_NEVER_INLINE bool setElementFallback(ExecutionEngine *engine, const Value &object, const Value &index, const Value &value)
{
    Scope scope(engine);
    ScopedObject o(scope, object.toObject(engine));
    if (engine->hasException)
        return false;

    uint idx;
    if (index.asArrayIndex(idx)) {
        if (o->d()->arrayData && o->d()->arrayData->type == Heap::ArrayData::Simple) {
            Heap::SimpleArrayData *s = o->d()->arrayData.cast<Heap::SimpleArrayData>();
            if (idx < s->values.size) {
                s->setData(engine, idx, value);
                return true;
            }
        }
        return o->putIndexed(idx, value);
    }

    ScopedString name(scope, index.toString(engine));
    return o->put(name, value);
}

bool Runtime::method_storeElement(ExecutionEngine *engine, const Value &object, const Value &index, const Value &value)
{
    uint idx;
    if (index.asArrayIndex(idx)) {
        if (Heap::Base *b = object.heapObject()) {
            if (b->vtable()->isObject) {
                Heap::Object *o = static_cast<Heap::Object *>(b);
                if (o->arrayData && o->arrayData->type == Heap::ArrayData::Simple) {
                    Heap::SimpleArrayData *s = o->arrayData.cast<Heap::SimpleArrayData>();
                    if (idx < s->values.size) {
                        s->setData(engine, idx, value);
                        return true;
                    }
                }
            }
        }
    }

    return setElementFallback(engine, object, index, value);
}

ReturnedValue Runtime::method_foreachIterator(ExecutionEngine *engine, const Value &in)
{
    Scope scope(engine);
    ScopedObject o(scope, (Object *)0);
    if (!in.isNullOrUndefined())
        o = in.toObject(engine);
    return engine->newForEachIteratorObject(o)->asReturnedValue();
}

ReturnedValue Runtime::method_foreachNextPropertyName(const Value &foreach_iterator)
{
    Q_ASSERT(foreach_iterator.isObject());

    ForEachIteratorObject *it = static_cast<ForEachIteratorObject *>(foreach_iterator.objectValue());
    Q_ASSERT(it->as<ForEachIteratorObject>());

    return it->nextPropertyName();
}


void Runtime::method_storeNameSloppy(ExecutionEngine *engine, int nameIndex, const Value &value)
{
    Scope scope(engine);
    ScopedString name(scope, engine->currentStackFrame->v4Function->compilationUnit->runtimeStrings[nameIndex]);
    ExecutionContext::Error e = static_cast<ExecutionContext &>(engine->currentStackFrame->jsFrame->context).setProperty(name, value);

    if (e == ExecutionContext::RangeError)
        engine->globalObject->put(name, value);
}

void Runtime::method_storeNameStrict(ExecutionEngine *engine, int nameIndex, const Value &value)
{
    Scope scope(engine);
    ScopedString name(scope, engine->currentStackFrame->v4Function->compilationUnit->runtimeStrings[nameIndex]);
    ExecutionContext::Error e = static_cast<ExecutionContext &>(engine->currentStackFrame->jsFrame->context).setProperty(name, value);
    if (e == ExecutionContext::TypeError)
        engine->throwTypeError();
    else if (e == ExecutionContext::RangeError)
        engine->throwReferenceError(name);
}

ReturnedValue Runtime::method_loadProperty(ExecutionEngine *engine, const Value &object, int nameIndex)
{
    Scope scope(engine);
    ScopedString name(scope, engine->currentStackFrame->v4Function->compilationUnit->runtimeStrings[nameIndex]);

    ScopedObject o(scope, object);
    if (o)
        return o->get(name);

    if (object.isNullOrUndefined()) {
        QString message = QStringLiteral("Cannot read property '%1' of %2").arg(name->toQString()).arg(object.toQStringNoThrow());
        return engine->throwTypeError(message);
    }

    o = RuntimeHelpers::convertToObject(scope.engine, object);
    if (!o) // type error
        return Encode::undefined();
    return o->get(name);
}

ReturnedValue Runtime::method_loadName(ExecutionEngine *engine, int nameIndex)
{
    Scope scope(engine);
    ScopedString name(scope, engine->currentStackFrame->v4Function->compilationUnit->runtimeStrings[nameIndex]);
    return static_cast<ExecutionContext &>(engine->currentStackFrame->jsFrame->context).getProperty(name);
}

#endif // V4_BOOTSTRAP

uint RuntimeHelpers::equalHelper(const Value &x, const Value &y)
{
    Q_ASSERT(x.type() != y.type() || (x.isManaged() && (x.isString() != y.isString())));

    if (x.isNumber() && y.isNumber())
        return x.asDouble() == y.asDouble();
    if (x.isNull() && y.isUndefined()) {
        return true;
    } else if (x.isUndefined() && y.isNull()) {
        return true;
    } else if (x.isNumber() && y.isString()) {
        double dy = RuntimeHelpers::toNumber(y);
        return x.asDouble() == dy;
    } else if (x.isString() && y.isNumber()) {
        double dx = RuntimeHelpers::toNumber(x);
        return dx == y.asDouble();
    } else if (x.isBoolean()) {
        return Runtime::method_compareEqual(Primitive::fromDouble((double) x.booleanValue()), y);
    } else if (y.isBoolean()) {
        return Runtime::method_compareEqual(x, Primitive::fromDouble((double) y.booleanValue()));
    } else {
#ifdef V4_BOOTSTRAP
        Q_UNIMPLEMENTED();
#else
        Object *xo = x.objectValue();
        Object *yo = y.objectValue();
        if (yo && (x.isNumber() || x.isString())) {
            Scope scope(yo->engine());
            ScopedValue py(scope, RuntimeHelpers::objectDefaultValue(yo, PREFERREDTYPE_HINT));
            return Runtime::method_compareEqual(x, py);
        } else if (xo && (y.isNumber() || y.isString())) {
            Scope scope(xo->engine());
            ScopedValue px(scope, RuntimeHelpers::objectDefaultValue(xo, PREFERREDTYPE_HINT));
            return Runtime::method_compareEqual(px, y);
        }
#endif
    }

    return false;
}

Bool RuntimeHelpers::strictEqual(const Value &x, const Value &y)
{
    TRACE2(x, y);

    if (x.rawValue() == y.rawValue())
        // NaN != NaN
        return !x.isNaN();

    if (x.isNumber())
        return y.isNumber() && x.asDouble() == y.asDouble();
    if (x.isManaged())
        return y.isManaged() && x.cast<Managed>()->isEqualTo(y.cast<Managed>());
    return false;
}

QV4::Bool Runtime::method_compareGreaterThan(const Value &l, const Value &r)
{
    TRACE2(l, r);
    if (l.isInteger() && r.isInteger())
        return l.integerValue() > r.integerValue();
    if (l.isNumber() && r.isNumber())
        return l.asDouble() > r.asDouble();
    String *sl = l.stringValue();
    String *sr = r.stringValue();
    if (sl && sr) {
#ifdef V4_BOOTSTRAP
        Q_UNIMPLEMENTED();
        return false;
#else
        return sr->compare(sl);
#endif
    }

    Object *ro = r.objectValue();
    Object *lo = l.objectValue();
    if (ro || lo) {
#ifdef V4_BOOTSTRAP
        Q_UNIMPLEMENTED();
#else
        QV4::ExecutionEngine *e = (lo ? lo : ro)->engine();
        QV4::Scope scope(e);
        QV4::ScopedValue pl(scope, lo ? RuntimeHelpers::objectDefaultValue(lo, QV4::NUMBER_HINT) : l.asReturnedValue());
        QV4::ScopedValue pr(scope, ro ? RuntimeHelpers::objectDefaultValue(ro, QV4::NUMBER_HINT) : r.asReturnedValue());
        return Runtime::method_compareGreaterThan(pl, pr);
#endif
    }

    double dl = RuntimeHelpers::toNumber(l);
    double dr = RuntimeHelpers::toNumber(r);
    return dl > dr;
}

QV4::Bool Runtime::method_compareLessThan(const Value &l, const Value &r)
{
    TRACE2(l, r);
    if (l.isInteger() && r.isInteger())
        return l.integerValue() < r.integerValue();
    if (l.isNumber() && r.isNumber())
        return l.asDouble() < r.asDouble();
    String *sl = l.stringValue();
    String *sr = r.stringValue();
    if (sl && sr) {
#ifdef V4_BOOTSTRAP
        Q_UNIMPLEMENTED();
        return false;
#else
        return sl->compare(sr);
#endif
    }

    Object *ro = r.objectValue();
    Object *lo = l.objectValue();
    if (ro || lo) {
#ifdef V4_BOOTSTRAP
        Q_UNIMPLEMENTED();
#else
        QV4::ExecutionEngine *e = (lo ? lo : ro)->engine();
        QV4::Scope scope(e);
        QV4::ScopedValue pl(scope, lo ? RuntimeHelpers::objectDefaultValue(lo, QV4::NUMBER_HINT) : l.asReturnedValue());
        QV4::ScopedValue pr(scope, ro ? RuntimeHelpers::objectDefaultValue(ro, QV4::NUMBER_HINT) : r.asReturnedValue());
        return Runtime::method_compareLessThan(pl, pr);
#endif
    }

    double dl = RuntimeHelpers::toNumber(l);
    double dr = RuntimeHelpers::toNumber(r);
    return dl < dr;
}

QV4::Bool Runtime::method_compareGreaterEqual(const Value &l, const Value &r)
{
    TRACE2(l, r);
    if (l.isInteger() && r.isInteger())
        return l.integerValue() >= r.integerValue();
    if (l.isNumber() && r.isNumber())
        return l.asDouble() >= r.asDouble();
    String *sl = l.stringValue();
    String *sr = r.stringValue();
    if (sl && sr) {
#ifdef V4_BOOTSTRAP
        Q_UNIMPLEMENTED();
        return false;
#else
        return !sl->compare(sr);
#endif
    }

    Object *ro = r.objectValue();
    Object *lo = l.objectValue();
    if (ro || lo) {
#ifdef V4_BOOTSTRAP
        Q_UNIMPLEMENTED();
#else
        QV4::ExecutionEngine *e = (lo ? lo : ro)->engine();
        QV4::Scope scope(e);
        QV4::ScopedValue pl(scope, lo ? RuntimeHelpers::objectDefaultValue(lo, QV4::NUMBER_HINT) : l.asReturnedValue());
        QV4::ScopedValue pr(scope, ro ? RuntimeHelpers::objectDefaultValue(ro, QV4::NUMBER_HINT) : r.asReturnedValue());
        return Runtime::method_compareGreaterEqual(pl, pr);
#endif
    }

    double dl = RuntimeHelpers::toNumber(l);
    double dr = RuntimeHelpers::toNumber(r);
    return dl >= dr;
}

QV4::Bool Runtime::method_compareLessEqual(const Value &l, const Value &r)
{
    TRACE2(l, r);
    if (l.isInteger() && r.isInteger())
        return l.integerValue() <= r.integerValue();
    if (l.isNumber() && r.isNumber())
        return l.asDouble() <= r.asDouble();
    String *sl = l.stringValue();
    String *sr = r.stringValue();
    if (sl && sr) {
#ifdef V4_BOOTSTRAP
        Q_UNIMPLEMENTED();
        return false;
#else
        return !sr->compare(sl);
#endif
    }

    Object *ro = r.objectValue();
    Object *lo = l.objectValue();
    if (ro || lo) {
#ifdef V4_BOOTSTRAP
        Q_UNIMPLEMENTED();
#else
        QV4::ExecutionEngine *e = (lo ? lo : ro)->engine();
        QV4::Scope scope(e);
        QV4::ScopedValue pl(scope, lo ? RuntimeHelpers::objectDefaultValue(lo, QV4::NUMBER_HINT) : l.asReturnedValue());
        QV4::ScopedValue pr(scope, ro ? RuntimeHelpers::objectDefaultValue(ro, QV4::NUMBER_HINT) : r.asReturnedValue());
        return Runtime::method_compareLessEqual(pl, pr);
#endif
    }

    double dl = RuntimeHelpers::toNumber(l);
    double dr = RuntimeHelpers::toNumber(r);
    return dl <= dr;
}

#ifndef V4_BOOTSTRAP
Bool Runtime::method_compareInstanceof(ExecutionEngine *engine, const Value &left, const Value &right)
{
    TRACE2(left, right);

    Scope scope(engine);
    ScopedValue v(scope, method_instanceof(engine, left, right));
    return v->booleanValue();
}

uint Runtime::method_compareIn(ExecutionEngine *engine, const Value &left, const Value &right)
{
    TRACE2(left, right);

    Scope scope(engine);
    ScopedValue v(scope, method_in(engine, left, right));
    return v->booleanValue();
}


ReturnedValue Runtime::method_callGlobalLookup(ExecutionEngine *engine, uint index, CallData *callData)
{
    callData->thisObject = Encode::undefined();

    Lookup *l = engine->currentStackFrame->v4Function->compilationUnit->runtimeLookups + index;
    callData->function = l->globalGetter(l, engine);
    if (!callData->function.isFunctionObject())
        return engine->throwTypeError();

    return static_cast<FunctionObject &>(callData->function).call(callData);
}

ReturnedValue Runtime::method_callPossiblyDirectEval(ExecutionEngine *engine, CallData *callData)
{
    callData->thisObject = Encode::undefined();
    ExecutionContext &ctx = static_cast<ExecutionContext &>(engine->currentStackFrame->jsFrame->context);
    callData->function = ctx.getPropertyAndBase(engine->id_eval(), &callData->thisObject);
    if (engine->hasException)
        return Encode::undefined();

    if (!callData->function.isFunctionObject()) {
        QString objectAsString = QStringLiteral("[null]");
        if (!callData->thisObject.isUndefined())
            objectAsString = callData->thisObject.toQStringNoThrow();
        QString msg = QStringLiteral("Property 'eval' of object %2 is not a function").arg(objectAsString);
        return engine->throwTypeError(msg);
    }

    FunctionObject &f = static_cast<FunctionObject &>(callData->function);

    if (f.d() == engine->evalFunction()->d())
        return static_cast<EvalFunction &>(f).evalCall(callData, true);

    return f.call(callData);
}

ReturnedValue Runtime::method_callName(ExecutionEngine *engine, int nameIndex, CallData *callData)
{
    callData->thisObject = Encode::undefined();
    callData->function = engine->currentStackFrame->v4Function->compilationUnit->runtimeStrings[nameIndex];

    ExecutionContext &ctx = static_cast<ExecutionContext &>(engine->currentStackFrame->jsFrame->context);
    callData->function = ctx.getPropertyAndBase(static_cast<String *>(&callData->function), &callData->thisObject);
    if (engine->hasException)
        return Encode::undefined();

    if (!callData->function.isFunctionObject()) {
        QString objectAsString = QStringLiteral("[null]");
        if (!callData->thisObject.isUndefined())
            objectAsString = callData->thisObject.toQStringNoThrow();
        QString msg = QStringLiteral("Property '%1' of object %2 is not a function")
                .arg(engine->currentStackFrame->v4Function->compilationUnit->runtimeStrings[nameIndex]->toQString(),
                     objectAsString);
        return engine->throwTypeError(msg);
    }

    FunctionObject &f = static_cast<FunctionObject &>(callData->function);
    return f.call(callData);
}

ReturnedValue Runtime::method_callProperty(ExecutionEngine *engine, int nameIndex, CallData *callData)
{
    if (!callData->thisObject.isObject()) {
        Q_ASSERT(!callData->thisObject.isEmpty());
        if (callData->thisObject.isNullOrUndefined()) {
            QString message = QStringLiteral("Cannot call method '%1' of %2")
                    .arg(engine->currentStackFrame->v4Function->compilationUnit->runtimeStrings[nameIndex]->toQString(),
                         callData->thisObject.toQStringNoThrow());
            return engine->throwTypeError(message);
        }

        callData->thisObject = RuntimeHelpers::convertToObject(engine, callData->thisObject);
        if (engine->hasException) // type error
            return Encode::undefined();
    }

    callData->function = engine->currentStackFrame->v4Function->compilationUnit->runtimeStrings[nameIndex];
    callData->function = static_cast<Object &>(callData->thisObject).get(static_cast<String *>(&callData->function));

    if (!callData->function.isFunctionObject()) {
        QString error = QStringLiteral("Property '%1' of object %2 is not a function")
                .arg(engine->currentStackFrame->v4Function->compilationUnit->runtimeStrings[nameIndex]->toQString(),
                     callData->thisObject.toQStringNoThrow());
        return engine->throwTypeError(error);
    }

    FunctionObject &f = static_cast<FunctionObject &>(callData->function);
    return f.call(callData);
}

ReturnedValue Runtime::method_callPropertyLookup(ExecutionEngine *engine, uint index, CallData *callData)
{
    Lookup *l = engine->currentStackFrame->v4Function->compilationUnit->runtimeLookups + index;
    callData->function = l->getter(l, engine, callData->thisObject);

    if (!callData->function.isFunctionObject())
        return engine->throwTypeError();

    FunctionObject &f = static_cast<FunctionObject &>(callData->function);
    return f.call(callData);
}

ReturnedValue Runtime::method_callElement(ExecutionEngine *engine, const Value &index, CallData *callData)
{
    callData->thisObject = callData->thisObject.toObject(engine);
    callData->function = index.toString(engine);
    if (engine->hasException)
        return Encode::undefined();

    callData->function = static_cast<Object &>(callData->thisObject).get(static_cast<String *>(&callData->function));
    if (!callData->function.isFunctionObject())
        return engine->throwTypeError();

    return static_cast<FunctionObject &>(callData->function).call(callData);
}

ReturnedValue Runtime::method_callValue(ExecutionEngine *engine, const Value &func, CallData *callData)
{
    callData->thisObject = Encode::undefined();
    callData->function = func;
    if (!func.isFunctionObject())
        return engine->throwTypeError(QStringLiteral("%1 is not a function").arg(func.toQStringNoThrow()));

    return static_cast<FunctionObject &>(callData->function).call(callData);
}


ReturnedValue Runtime::method_construct(ExecutionEngine *engine, const Value &func, CallData *callData)
{
    callData->function = func;
    if (!func.isFunctionObject())
        return engine->throwTypeError();

    return static_cast<FunctionObject &>(callData->function).construct(callData);
}

void Runtime::method_throwException(ExecutionEngine *engine, const Value &value)
{
    if (!value.isEmpty())
        engine->throwError(value);
}

ReturnedValue Runtime::method_typeofValue(ExecutionEngine *engine, const Value &value)
{
    Scope scope(engine);
    ScopedString res(scope);
    switch (value.type()) {
    case Value::Undefined_Type:
        res = engine->id_undefined();
        break;
    case Value::Null_Type:
        res = engine->id_object();
        break;
    case Value::Boolean_Type:
        res = engine->id_boolean();
        break;
    case Value::Managed_Type:
        if (value.isString())
            res = engine->id_string();
        else if (value.objectValue()->as<FunctionObject>())
            res = engine->id_function();
        else
            res = engine->id_object(); // ### implementation-defined
        break;
    default:
        res = engine->id_number();
        break;
    }
    return res.asReturnedValue();
}

QV4::ReturnedValue Runtime::method_typeofName(ExecutionEngine *engine, int nameIndex)
{
    Scope scope(engine);
    ScopedString name(scope, engine->currentStackFrame->v4Function->compilationUnit->runtimeStrings[nameIndex]);
    ScopedValue prop(scope, static_cast<ExecutionContext &>(engine->currentStackFrame->jsFrame->context).getProperty(name));
    // typeof doesn't throw. clear any possible exception
    scope.engine->hasException = false;
    return method_typeofValue(engine, prop);
}

/* The next three methods are a bit tricky. They can't open up a Scope, as that
 * would mess up the pushing of the context.
 *
 * Instead the push/pop pair acts as a non local scope.
 */
ReturnedValue Runtime::method_createWithContext(ExecutionContext *parent, const Value &o)
{
    Q_ASSERT(o.isObject());
    const Object &obj = static_cast<const Object &>(o);
    return parent->newWithContext(obj.d())->asReturnedValue();
}

ReturnedValue Runtime::method_createCatchContext(ExecutionContext *parent, int exceptionVarNameIndex)
{
    ExecutionEngine *e = parent->engine();
    return parent->newCatchContext(e->currentStackFrame->v4Function->compilationUnit->runtimeStrings[exceptionVarNameIndex],
                                   e->catchException(0))->asReturnedValue();
}

void Runtime::method_declareVar(ExecutionEngine *engine, bool deletable, int nameIndex)
{
    Scope scope(engine);
    ScopedString name(scope, engine->currentStackFrame->v4Function->compilationUnit->runtimeStrings[nameIndex]);
    static_cast<ExecutionContext &>(engine->currentStackFrame->jsFrame->context).createMutableBinding(name, deletable);
}

ReturnedValue Runtime::method_arrayLiteral(ExecutionEngine *engine, Value *values, uint length)
{
    return engine->newArrayObject(values, length)->asReturnedValue();
}

ReturnedValue Runtime::method_objectLiteral(ExecutionEngine *engine, const QV4::Value *args, int classId, int arrayValueCount, int arrayGetterSetterCountAndFlags)
{
    Scope scope(engine);
    QV4::InternalClass *klass = static_cast<CompiledData::CompilationUnit*>(engine->currentStackFrame->v4Function->compilationUnit)->runtimeClasses[classId];
    ScopedObject o(scope, engine->newObject(klass, engine->objectPrototype()));

    {
        bool needSparseArray = arrayGetterSetterCountAndFlags >> 30;
        if (needSparseArray)
            o->initSparseArray();
    }

    for (uint i = 0; i < klass->size; ++i)
        o->setProperty(i, *args++);

    if (arrayValueCount > 0) {
        ScopedValue entry(scope);
        for (int i = 0; i < arrayValueCount; ++i) {
            uint idx = args->toUInt32();
            ++args;
            entry = *args++;
            o->arraySet(idx, entry);
        }
    }

    uint arrayGetterSetterCount = arrayGetterSetterCountAndFlags & ((1 << 30) - 1);
    if (arrayGetterSetterCount > 0) {
        ScopedProperty pd(scope);
        for (uint i = 0; i < arrayGetterSetterCount; ++i) {
            uint idx = args->toUInt32();
            ++args;
            pd->value = *args;
            ++args;
            pd->set = *args;
            ++args;
            o->arraySet(idx, pd, Attr_Accessor);
        }
    }

    return o.asReturnedValue();
}

QV4::ReturnedValue Runtime::method_createMappedArgumentsObject(ExecutionEngine *engine)
{
    Q_ASSERT(engine->currentContext()->d()->type == Heap::ExecutionContext::Type_CallContext);
    QV4::CallContext *c = static_cast<QV4::CallContext *>(&engine->currentStackFrame->jsFrame->context);
    QV4::InternalClass *ic = engine->internalClasses[EngineBase::Class_ArgumentsObject];
    return engine->memoryManager->allocObject<ArgumentsObject>(ic, engine->objectPrototype(), c, false)->asReturnedValue();
}

QV4::ReturnedValue Runtime::method_createUnmappedArgumentsObject(ExecutionEngine *engine)
{
    Q_ASSERT(engine->currentContext()->d()->type == Heap::ExecutionContext::Type_CallContext);
    QV4::CallContext *c = static_cast<QV4::CallContext *>(&engine->currentStackFrame->jsFrame->context);
    QV4::InternalClass *ic = engine->internalClasses[EngineBase::Class_StrictArgumentsObject];
    return engine->memoryManager->allocObject<ArgumentsObject>(ic, engine->objectPrototype(), c, true)->asReturnedValue();
}

ReturnedValue Runtime::method_loadQmlContext(NoThrowEngine *engine)
{
    return engine->qmlContext()->asReturnedValue();
}

<<<<<<< HEAD
ReturnedValue Runtime::method_loadQmlScopeObjectProperty(ExecutionEngine *engine, const Value &context, int propertyIndex, bool captureRequired)
=======
ReturnedValue Runtime::method_regexpLiteral(ExecutionEngine *engine, int id)
{
    Heap::RegExpObject *ro = engine->newRegExpObject(
            static_cast<CompiledData::CompilationUnit*>(engine->current->compilationUnit)
                    ->runtimeRegularExpressions[id].as<RegExp>());
    return ro->asReturnedValue();
}

ReturnedValue Runtime::method_getQmlQObjectProperty(ExecutionEngine *engine, const Value &object, int propertyIndex, bool captureRequired)
{
    Scope scope(engine);
    QV4::Scoped<QObjectWrapper> wrapper(scope, object);
    if (!wrapper) {
        engine->throwTypeError(QStringLiteral("Cannot read property of null"));
        return Encode::undefined();
    }
    return QV4::QObjectWrapper::getProperty(scope.engine, wrapper->object(), propertyIndex, captureRequired);
}

QV4::ReturnedValue Runtime::method_getQmlAttachedProperty(ExecutionEngine *engine, int attachedPropertiesId, int propertyIndex)
{
    QObject *scopeObject = engine->qmlScopeObject();
    QObject *attachedObject = qmlAttachedPropertiesObjectById(attachedPropertiesId, scopeObject);

    QJSEngine *jsEngine = engine->jsEngine();
    QQmlData::ensurePropertyCache(jsEngine, attachedObject);
    return QV4::QObjectWrapper::getProperty(engine, attachedObject, propertyIndex, /*captureRequired*/true);
}

ReturnedValue Runtime::method_getQmlScopeObjectProperty(ExecutionEngine *engine, const Value &context, int propertyIndex, bool captureRequired)
>>>>>>> 1bb9c7b5
{
    const QmlContext &c = static_cast<const QmlContext &>(context);
    return QV4::QObjectWrapper::getProperty(engine, c.d()->qml()->scopeObject, propertyIndex, captureRequired);
}

ReturnedValue Runtime::method_loadQmlContextObjectProperty(ExecutionEngine *engine, const Value &context, int propertyIndex, bool captureRequired)
{
    const QmlContext &c = static_cast<const QmlContext &>(context);
    return QV4::QObjectWrapper::getProperty(engine, (*c.d()->qml()->context)->contextObject, propertyIndex, captureRequired);
}

ReturnedValue Runtime::method_loadQmlIdObject(ExecutionEngine *engine, const Value &c, uint index)
{
    const QmlContext &qmlContext = static_cast<const QmlContext &>(c);
    QQmlContextData *context = *qmlContext.d()->qml()->context;
    if (!context || index >= (uint)context->idValueCount)
        return Encode::undefined();

    QQmlEnginePrivate *ep = engine->qmlEngine() ? QQmlEnginePrivate::get(engine->qmlEngine()) : 0;
    if (ep && ep->propertyCapture)
        ep->propertyCapture->captureProperty(&context->idValues[index].bindings);

    return QObjectWrapper::wrap(engine, context->idValues[index].data());
}

void Runtime::method_storeQmlScopeObjectProperty(ExecutionEngine *engine, const Value &context, int propertyIndex, const Value &value)
{
    const QmlContext &c = static_cast<const QmlContext &>(context);
    return QV4::QObjectWrapper::setProperty(engine, c.d()->qml()->scopeObject, propertyIndex, value);
}

void Runtime::method_storeQmlContextObjectProperty(ExecutionEngine *engine, const Value &context, int propertyIndex, const Value &value)
{
    const QmlContext &c = static_cast<const QmlContext &>(context);
    return QV4::QObjectWrapper::setProperty(engine, (*c.d()->qml()->context)->contextObject, propertyIndex, value);
}

ReturnedValue Runtime::method_loadQmlImportedScripts(NoThrowEngine *engine)
{
    QQmlContextData *context = engine->callingQmlContext();
    if (!context)
        return Encode::undefined();
    return context->importedScripts.value();
}

QV4::ReturnedValue Runtime::method_loadQmlSingleton(QV4::NoThrowEngine *engine, int nameIndex)
{
    Scope scope(engine);
    ScopedString name(scope, engine->currentStackFrame->v4Function->compilationUnit->runtimeStrings[nameIndex]);
    return engine->qmlSingletonWrapper(name);
}

ReturnedValue Runtime::method_uMinus(const Value &value)
{
    TRACE1(value);

    // +0 != -0, so we need to convert to double when negating 0
    if (value.isInteger() && value.integerValue() &&
            value.integerValue() != std::numeric_limits<int>::min())
        return Encode(-value.integerValue());
    else {
        double n = RuntimeHelpers::toNumber(value);
        return Encode(-n);
    }
}

// binary operators

#ifndef V4_BOOTSTRAP
ReturnedValue Runtime::method_add(ExecutionEngine *engine, const Value &left, const Value &right)
{
    TRACE2(left, right);

    if (Q_LIKELY(left.isInteger() && right.isInteger()))
        return add_int32(left.integerValue(), right.integerValue());
    if (left.isNumber() && right.isNumber())
        return Primitive::fromDouble(left.asDouble() + right.asDouble()).asReturnedValue();

    return RuntimeHelpers::addHelper(engine, left, right);
}
#endif // V4_BOOTSTRAP

ReturnedValue Runtime::method_sub(const Value &left, const Value &right)
{
    TRACE2(left, right);

    if (Q_LIKELY(left.isInteger() && right.isInteger()))
        return sub_int32(left.integerValue(), right.integerValue());

    double lval = left.isNumber() ? left.asDouble() : left.toNumberImpl();
    double rval = right.isNumber() ? right.asDouble() : right.toNumberImpl();

    return Primitive::fromDouble(lval - rval).asReturnedValue();
}

ReturnedValue Runtime::method_mul(const Value &left, const Value &right)
{
    TRACE2(left, right);

    if (Q_LIKELY(left.isInteger() && right.isInteger()))
        return mul_int32(left.integerValue(), right.integerValue());

    double lval = left.isNumber() ? left.asDouble() : left.toNumberImpl();
    double rval = right.isNumber() ? right.asDouble() : right.toNumberImpl();

    return Primitive::fromDouble(lval * rval).asReturnedValue();
}

ReturnedValue Runtime::method_div(const Value &left, const Value &right)
{
    TRACE2(left, right);

    if (Value::integerCompatible(left, right)) {
        int lval = left.integerValue();
        int rval = right.integerValue();
        if (rval != 0 // division by zero should result in a NaN
                && (lval % rval == 0)  // fractions can't be stored in an int
                && !(lval == 0 && rval < 0)) // 0 / -something results in -0.0
            return Encode(int(lval / rval));
        else
            return Encode(double(lval) / rval);
    }

    double lval = left.toNumber();
    double rval = right.toNumber();
    return Primitive::fromDouble(lval / rval).asReturnedValue();
}

ReturnedValue Runtime::method_mod(const Value &left, const Value &right)
{
    TRACE2(left, right);

    if (Value::integerCompatible(left, right) && right.integerValue() != 0) {
        int intRes = left.integerValue() % right.integerValue();
        if (intRes != 0 || left.integerValue() >= 0)
            return Encode(intRes);
    }

    double lval = RuntimeHelpers::toNumber(left);
    double rval = RuntimeHelpers::toNumber(right);
#ifdef fmod
#  undef fmod
#endif
    return Primitive::fromDouble(std::fmod(lval, rval)).asReturnedValue();
}

ReturnedValue Runtime::method_shl(const Value &left, const Value &right)
{
    TRACE2(left, right);

    int lval = left.toInt32();
    int rval = right.toInt32() & 0x1f;
    return Encode((int)(lval << rval));
}

ReturnedValue Runtime::method_shr(const Value &left, const Value &right)
{
    TRACE2(left, right);

    int lval = left.toInt32();
    unsigned rval = right.toUInt32() & 0x1f;
    return Encode((int)(lval >> rval));
}

ReturnedValue Runtime::method_ushr(const Value &left, const Value &right)
{
    TRACE2(left, right);

    unsigned lval = left.toUInt32();
    unsigned rval = right.toUInt32() & 0x1f;
    uint res = lval >> rval;

    return Encode(res);
}

#endif // V4_BOOTSTRAP

ReturnedValue Runtime::method_greaterThan(const Value &left, const Value &right)
{
    TRACE2(left, right);

    bool r = method_compareGreaterThan(left, right);
    return Encode(r);
}

ReturnedValue Runtime::method_lessThan(const Value &left, const Value &right)
{
    TRACE2(left, right);

    bool r = method_compareLessThan(left, right);
    return Encode(r);
}

ReturnedValue Runtime::method_greaterEqual(const Value &left, const Value &right)
{
    TRACE2(left, right);

    bool r = method_compareGreaterEqual(left, right);
    return Encode(r);
}

ReturnedValue Runtime::method_lessEqual(const Value &left, const Value &right)
{
    TRACE2(left, right);

    bool r = method_compareLessEqual(left, right);
    return Encode(r);
}

Bool Runtime::method_compareEqual(const Value &left, const Value &right)
{
    TRACE2(left, right);

    if (left.rawValue() == right.rawValue())
        // NaN != NaN
        return !left.isNaN();

    if (left.type() == right.type()) {
        if (left.isDouble() && left.doubleValue() == 0 && right.doubleValue() == 0)
            return true; // this takes care of -0 == +0 (which obviously have different raw values)
        if (!left.isManaged())
            return false;
        if (left.isString() == right.isString())
            return left.cast<Managed>()->isEqualTo(right.cast<Managed>());
    }

    return RuntimeHelpers::equalHelper(left, right);
}

ReturnedValue Runtime::method_equal(const Value &left, const Value &right)
{
    TRACE2(left, right);

    bool r = method_compareEqual(left, right);
    return Encode(r);
}

ReturnedValue Runtime::method_notEqual(const Value &left, const Value &right)
{
    TRACE2(left, right);

    bool r = !method_compareEqual(left, right);
    return Encode(r);
}

ReturnedValue Runtime::method_strictEqual(const Value &left, const Value &right)
{
    TRACE2(left, right);

    bool r = RuntimeHelpers::strictEqual(left, right);
    return Encode(r);
}

ReturnedValue Runtime::method_strictNotEqual(const Value &left, const Value &right)
{
    TRACE2(left, right);

    bool r = ! RuntimeHelpers::strictEqual(left, right);
    return Encode(r);
}

Bool Runtime::method_compareNotEqual(const Value &left, const Value &right)
{
    TRACE2(left, right);

    return !Runtime::method_compareEqual(left, right);
}

Bool Runtime::method_compareStrictEqual(const Value &left, const Value &right)
{
    TRACE2(left, right);

    return RuntimeHelpers::strictEqual(left, right);
}

Bool Runtime::method_compareStrictNotEqual(const Value &left, const Value &right)
{
    TRACE2(left, right);

    return ! RuntimeHelpers::strictEqual(left, right);
}

} // namespace QV4

QT_END_NAMESPACE<|MERGE_RESOLUTION|>--- conflicted
+++ resolved
@@ -1241,40 +1241,13 @@
     return engine->qmlContext()->asReturnedValue();
 }
 
-<<<<<<< HEAD
+ReturnedValue Runtime::method_regexpLiteral(ExecutionEngine *engine, int id)
+{
+    Heap::RegExpObject *ro = engine->newRegExpObject(engine->currentStackFrame->v4Function->compilationUnit->runtimeRegularExpressions[id].as<RegExp>());
+    return ro->asReturnedValue();
+}
+
 ReturnedValue Runtime::method_loadQmlScopeObjectProperty(ExecutionEngine *engine, const Value &context, int propertyIndex, bool captureRequired)
-=======
-ReturnedValue Runtime::method_regexpLiteral(ExecutionEngine *engine, int id)
-{
-    Heap::RegExpObject *ro = engine->newRegExpObject(
-            static_cast<CompiledData::CompilationUnit*>(engine->current->compilationUnit)
-                    ->runtimeRegularExpressions[id].as<RegExp>());
-    return ro->asReturnedValue();
-}
-
-ReturnedValue Runtime::method_getQmlQObjectProperty(ExecutionEngine *engine, const Value &object, int propertyIndex, bool captureRequired)
-{
-    Scope scope(engine);
-    QV4::Scoped<QObjectWrapper> wrapper(scope, object);
-    if (!wrapper) {
-        engine->throwTypeError(QStringLiteral("Cannot read property of null"));
-        return Encode::undefined();
-    }
-    return QV4::QObjectWrapper::getProperty(scope.engine, wrapper->object(), propertyIndex, captureRequired);
-}
-
-QV4::ReturnedValue Runtime::method_getQmlAttachedProperty(ExecutionEngine *engine, int attachedPropertiesId, int propertyIndex)
-{
-    QObject *scopeObject = engine->qmlScopeObject();
-    QObject *attachedObject = qmlAttachedPropertiesObjectById(attachedPropertiesId, scopeObject);
-
-    QJSEngine *jsEngine = engine->jsEngine();
-    QQmlData::ensurePropertyCache(jsEngine, attachedObject);
-    return QV4::QObjectWrapper::getProperty(engine, attachedObject, propertyIndex, /*captureRequired*/true);
-}
-
-ReturnedValue Runtime::method_getQmlScopeObjectProperty(ExecutionEngine *engine, const Value &context, int propertyIndex, bool captureRequired)
->>>>>>> 1bb9c7b5
 {
     const QmlContext &c = static_cast<const QmlContext &>(context);
     return QV4::QObjectWrapper::getProperty(engine, c.d()->qml()->scopeObject, propertyIndex, captureRequired);
