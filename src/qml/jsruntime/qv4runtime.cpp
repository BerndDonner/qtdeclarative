/****************************************************************************
**
** Copyright (C) 2015 The Qt Company Ltd.
** Contact: http://www.qt.io/licensing/
**
** This file is part of the QtQml module of the Qt Toolkit.
**
** $QT_BEGIN_LICENSE:LGPL21$
** Commercial License Usage
** Licensees holding valid commercial Qt licenses may use this file in
** accordance with the commercial license agreement provided with the
** Software or, alternatively, in accordance with the terms contained in
** a written agreement between you and The Qt Company. For licensing terms
** and conditions see http://www.qt.io/terms-conditions. For further
** information use the contact form at http://www.qt.io/contact-us.
**
** GNU Lesser General Public License Usage
** Alternatively, this file may be used under the terms of the GNU Lesser
** General Public License version 2.1 or version 3 as published by the Free
** Software Foundation and appearing in the file LICENSE.LGPLv21 and
** LICENSE.LGPLv3 included in the packaging of this file. Please review the
** following information to ensure the GNU Lesser General Public License
** requirements will be met: https://www.gnu.org/licenses/lgpl.html and
** http://www.gnu.org/licenses/old-licenses/lgpl-2.1.html.
**
** As a special exception, The Qt Company gives you certain additional
** rights. These rights are described in The Qt Company LGPL Exception
** version 1.1, included in the file LGPL_EXCEPTION.txt in this package.
**
** $QT_END_LICENSE$
**
****************************************************************************/

#include "qv4global_p.h"
#include "qv4runtime_p.h"
#ifndef V4_BOOTSTRAP
#include "qv4object_p.h"
#include "qv4objectproto_p.h"
#include "qv4globalobject_p.h"
#include "qv4stringobject_p.h"
#include "qv4argumentsobject_p.h"
#include "qv4objectiterator_p.h"
#include "qv4lookup_p.h"
#include "qv4function_p.h"
#include "private/qlocale_tools_p.h"
#include "qv4scopedvalue_p.h"
#include <private/qqmlcontextwrapper_p.h>
#include <private/qqmltypewrapper_p.h>
#include "qv4qobjectwrapper_p.h"
#include <private/qv8engine_p.h>
#endif

#include <QtCore/QDebug>
#include <cassert>
#include <cstdio>
#include <stdlib.h>

#include <wtf/MathExtras.h>

#include "../../3rdparty/double-conversion/double-conversion.h"

#ifdef QV4_COUNT_RUNTIME_FUNCTIONS
#  include <QtCore/QBuffer>
#  include <QtCore/QDebug>
#endif // QV4_COUNT_RUNTIME_FUNCTIONS

QT_BEGIN_NAMESPACE

namespace QV4 {

#ifdef QV4_COUNT_RUNTIME_FUNCTIONS
struct RuntimeCounters::Data {
    enum Type {
        None = 0,
        Undefined = 1,
        Null = 2,
        Boolean = 3,
        Integer = 4,
        Managed = 5,
        Double = 7
    };

    static const char *pretty(Type t) {
        switch (t) {
        case None: return "";
        case Undefined: return "Undefined";
        case Null: return "Null";
        case Boolean: return "Boolean";
        case Integer: return "Integer";
        case Managed: return "Managed";
        case Double: return "Double";
        default: return "Unknown";
        }
    }

    static unsigned mangle(unsigned tag) {
        switch (tag) {
        case Value::Undefined_Type: return Undefined;
        case Value::Null_Type: return Null;
        case Value::Boolean_Type: return Boolean;
        case Value::Integer_Type: return Integer;
        case Value::Managed_Type: return Managed;
        default: return Double;
        }
    }

    static unsigned mangle(unsigned tag1, unsigned tag2) {
        return (mangle(tag1) << 3) | mangle(tag2);
    }

    static void unmangle(unsigned signature, Type &tag1, Type &tag2) {
        tag1 = Type((signature >> 3) & 7);
        tag2 = Type(signature & 7);
    }

    typedef QVector<quint64> Counters;
    QHash<const char *, Counters> counters;

    inline void count(const char *func) {
        QVector<quint64> &cnt = counters[func];
        if (cnt.isEmpty())
            cnt.resize(64);
        cnt[0] += 1;
    }

    inline void count(const char *func, unsigned tag) {
        QVector<quint64> &cnt = counters[func];
        if (cnt.isEmpty())
            cnt.resize(64);
        cnt[mangle(tag)] += 1;
    }

    inline void count(const char *func, unsigned tag1, unsigned tag2) {
        QVector<quint64> &cnt = counters[func];
        if (cnt.isEmpty())
            cnt.resize(64);
        cnt[mangle(tag1, tag2)] += 1;
    }

    struct Line {
        const char *func;
        Type tag1, tag2;
        quint64 count;

        static bool less(const Line &line1, const Line &line2) {
            return line1.count > line2.count;
        }
    };

    void dump() const {
        QBuffer buf;
        buf.open(QIODevice::WriteOnly);
        QTextStream outs(&buf);
        QList<Line> lines;
        foreach (const char *func, counters.keys()) {
            const Counters &fCount = counters[func];
            for (int i = 0, ei = fCount.size(); i != ei; ++i) {
                quint64 count = fCount[i];
                if (!count)
                    continue;
                Line line;
                line.func = func;
                unmangle(i, line.tag1, line.tag2);
                line.count = count;
                lines.append(line);
            }
        }
        std::sort(lines.begin(), lines.end(), Line::less);
        outs << lines.size() << " counters:" << endl;
        foreach (const Line &line, lines)
            outs << qSetFieldWidth(10) << line.count << qSetFieldWidth(0)
                 << " | " << line.func
                 << " | " << pretty(line.tag1)
                 << " | " << pretty(line.tag2)
                 << endl;
        qDebug("%s", buf.data().constData());
    }
};

RuntimeCounters *RuntimeCounters::instance = 0;
static RuntimeCounters runtimeCountersInstance;
RuntimeCounters::RuntimeCounters()
    : d(new Data)
{
    if (!instance)
        instance = this;
}

RuntimeCounters::~RuntimeCounters()
{
    d->dump();
    delete d;
}

void RuntimeCounters::count(const char *func)
{
    d->count(func);
}

void RuntimeCounters::count(const char *func, uint tag)
{
    d->count(func, tag);
}

void RuntimeCounters::count(const char *func, uint tag1, uint tag2)
{
    d->count(func, tag1, tag2);
}

#endif // QV4_COUNT_RUNTIME_FUNCTIONS

#ifndef V4_BOOTSTRAP
void RuntimeHelpers::numberToString(QString *result, double num, int radix)
{
    Q_ASSERT(result);

    if (std::isnan(num)) {
        *result = QStringLiteral("NaN");
        return;
    } else if (qIsInf(num)) {
        *result = num < 0 ? QStringLiteral("-Infinity") : QStringLiteral("Infinity");
        return;
    }

    if (radix == 10) {
        char str[100];
        double_conversion::StringBuilder builder(str, sizeof(str));
        double_conversion::DoubleToStringConverter::EcmaScriptConverter().ToShortest(num, &builder);
        *result = QString::fromLatin1(builder.Finalize());
        return;
    }

    result->clear();
    bool negative = false;

    if (num < 0) {
        negative = true;
        num = -num;
    }

    double frac = num - ::floor(num);
    num = Primitive::toInteger(num);

    do {
        char c = (char)::fmod(num, radix);
        c = (c < 10) ? (c + '0') : (c - 10 + 'a');
        result->prepend(QLatin1Char(c));
        num = ::floor(num / radix);
    } while (num != 0);

    if (frac != 0) {
        result->append(QLatin1Char('.'));
        do {
            frac = frac * radix;
            char c = (char)::floor(frac);
            c = (c < 10) ? (c + '0') : (c - 10 + 'a');
            result->append(QLatin1Char(c));
            frac = frac - ::floor(frac);
        } while (frac != 0);
    }

    if (negative)
        result->prepend(QLatin1Char('-'));
}

ReturnedValue Runtime::closure(ExecutionEngine *engine, int functionId)
{
    QV4::Function *clos = engine->currentContext()->compilationUnit->runtimeFunctions[functionId];
    Q_ASSERT(clos);
    Scope scope(engine);
    return FunctionObject::createScriptFunction(ScopedContext(scope, engine->currentContext()), clos)->asReturnedValue();
}

ReturnedValue Runtime::deleteElement(ExecutionEngine *engine, const Value &base, const Value &index)
{
    Scope scope(engine);
    ScopedObject o(scope, base);
    if (o) {
        uint n = index.asArrayIndex();
        if (n < UINT_MAX) {
            return Encode((bool)o->deleteIndexedProperty(n));
        }
    }

    ScopedString name(scope, index.toString(engine));
    return Runtime::deleteMemberString(engine, base, name);
}

ReturnedValue Runtime::deleteMember(ExecutionEngine *engine, const Value &base, int nameIndex)
{
    Scope scope(engine);
    ScopedString name(scope, engine->currentContext()->compilationUnit->runtimeStrings[nameIndex]);
    return deleteMemberString(engine, base, name);
}

ReturnedValue Runtime::deleteMemberString(ExecutionEngine *engine, const Value &base, String *name)
{
    Scope scope(engine);
    ScopedObject obj(scope, base.toObject(engine));
    if (scope.engine->hasException)
        return Encode::undefined();
    return Encode(obj->deleteProperty(name));
}

ReturnedValue Runtime::deleteName(ExecutionEngine *engine, int nameIndex)
{
    Scope scope(engine);
    ScopedString name(scope, engine->currentContext()->compilationUnit->runtimeStrings[nameIndex]);
    ScopedContext ctx(scope, engine->currentContext());
    return Encode(ctx->deleteProperty(name));
}

QV4::ReturnedValue Runtime::instanceof(ExecutionEngine *engine, const Value &left, const Value &right)
{
    Scope scope(engine);
    ScopedFunctionObject f(scope, right.asFunctionObject());
    if (!f)
        return engine->throwTypeError();

    if (f->isBoundFunction())
        f = static_cast<BoundFunction *>(f.getPointer())->target();

    ScopedObject v(scope, left.asObject());
    if (!v)
        return Encode(false);

    ScopedObject o(scope, f->protoProperty());
    if (!o)
        return engine->throwTypeError();

    while (v) {
        v = v->prototype();

        if (!v)
            break;
        else if (o->d() == v->d())
            return Encode(true);
    }

    return Encode(false);
}

QV4::ReturnedValue Runtime::in(ExecutionEngine *engine, const Value &left, const Value &right)
{
    if (!right.isObject())
        return engine->throwTypeError();
    Scope scope(engine);
    ScopedString s(scope, left.toString(engine));
    if (scope.hasException())
        return Encode::undefined();
    bool r = right.objectValue()->hasProperty(s);
    return Encode(r);
}

double RuntimeHelpers::stringToNumber(const QString &string)
{
    QString s = string.trimmed();
    if (s.startsWith(QLatin1String("0x")) || s.startsWith(QLatin1String("0X")))
        return s.toLong(0, 16);
    bool ok;
    QByteArray ba = s.toLatin1();
    const char *begin = ba.constData();
    const char *end = 0;
    double d = qstrtod(begin, &end, &ok);
    if (end - begin != ba.size()) {
        if (ba == "Infinity" || ba == "+Infinity")
            d = Q_INFINITY;
        else if (ba == "-Infinity")
            d = -Q_INFINITY;
        else
            d = std::numeric_limits<double>::quiet_NaN();
    }
    return d;
}

Heap::String *RuntimeHelpers::stringFromNumber(ExecutionEngine *engine, double number)
{
    QString qstr;
    RuntimeHelpers::numberToString(&qstr, number, 10);
    return engine->newString(qstr);
}

ReturnedValue RuntimeHelpers::objectDefaultValue(Object *object, int typeHint)
{
    if (typeHint == PREFERREDTYPE_HINT) {
        if (object->asDateObject())
            typeHint = STRING_HINT;
        else
            typeHint = NUMBER_HINT;
    }

    ExecutionEngine *engine = object->internalClass()->engine;
    if (engine->hasException)
        return Encode::undefined();

    StringValue *meth1 = &engine->id_toString;
    StringValue *meth2 = &engine->id_valueOf;

    if (typeHint == NUMBER_HINT)
        qSwap(meth1, meth2);

    Scope scope(engine);
    ScopedCallData callData(scope, 0);
    callData->thisObject = object;

    ScopedValue conv(scope, object->get(*meth1));
    if (FunctionObject *o = conv->asFunctionObject()) {
        ScopedValue r(scope, o->call(callData));
        if (r->isPrimitive())
            return r->asReturnedValue();
    }

    if (engine->hasException)
        return Encode::undefined();

    conv = object->get(*meth2);
    if (FunctionObject *o = conv->asFunctionObject()) {
        ScopedValue r(scope, o->call(callData));
        if (r->isPrimitive())
            return r->asReturnedValue();
    }

    return engine->throwTypeError();
}



Heap::Object *RuntimeHelpers::convertToObject(ExecutionEngine *engine, const Value &value)
{
    Q_ASSERT(!value.isObject());
    switch (value.type()) {
    case Value::Undefined_Type:
    case Value::Null_Type:
        engine->throwTypeError();
        return 0;
    case Value::Boolean_Type:
        return engine->newBooleanObject(value.booleanValue());
    case Value::Managed_Type:
        Q_ASSERT(value.isString());
        return engine->newStringObject(value);
    case Value::Integer_Type:
    default: // double
        return engine->newNumberObject(value.asDouble());
    }
}

Heap::String *RuntimeHelpers::convertToString(ExecutionEngine *engine, const Value &value)
{
    switch (value.type()) {
    case Value::Empty_Type:
        Q_ASSERT(!"empty Value encountered");
    case Value::Undefined_Type:
        return engine->id_undefined->d();
    case Value::Null_Type:
        return engine->id_null->d();
    case Value::Boolean_Type:
        if (value.booleanValue())
            return engine->id_true->d();
        else
            return engine->id_false->d();
    case Value::Managed_Type:
        if (value.isString())
            return value.stringValue()->d();
        {
            Scope scope(engine);
            ScopedValue prim(scope, RuntimeHelpers::toPrimitive(value, STRING_HINT));
            return RuntimeHelpers::convertToString(engine, prim);
        }
    case Value::Integer_Type:
        return RuntimeHelpers::stringFromNumber(engine, value.int_32);
    default: // double
        return RuntimeHelpers::stringFromNumber(engine, value.doubleValue());
    } // switch
}

// This is slightly different from the method above, as
// the + operator requires a slightly different conversion
static Heap::String *convert_to_string_add(ExecutionEngine *engine, const Value &value)
{
    switch (value.type()) {
    case Value::Empty_Type:
        Q_ASSERT(!"empty Value encountered");
    case Value::Undefined_Type:
        return engine->id_undefined->d();
    case Value::Null_Type:
        return engine->id_null->d();
    case Value::Boolean_Type:
        if (value.booleanValue())
            return engine->id_true->d();
        else
            return engine->id_false->d();
    case Value::Managed_Type:
        if (value.isString())
            return value.stringValue()->d();
        {
            Scope scope(engine);
            ScopedValue prim(scope, RuntimeHelpers::toPrimitive(value, PREFERREDTYPE_HINT));
            return RuntimeHelpers::convertToString(engine, prim);
        }
    case Value::Integer_Type:
        return RuntimeHelpers::stringFromNumber(engine, value.int_32);
    default: // double
        return RuntimeHelpers::stringFromNumber(engine, value.doubleValue());
    } // switch
}

QV4::ReturnedValue RuntimeHelpers::addHelper(ExecutionEngine *engine, const Value &left, const Value &right)
{
    Scope scope(engine);

    ScopedValue pleft(scope, RuntimeHelpers::toPrimitive(left, PREFERREDTYPE_HINT));
    ScopedValue pright(scope, RuntimeHelpers::toPrimitive(right, PREFERREDTYPE_HINT));
    if (pleft->isString() || pright->isString()) {
        if (!pleft->isString())
            pleft = convert_to_string_add(engine, pleft);
        if (!pright->isString())
            pright = convert_to_string_add(engine, pright);
        if (scope.engine->hasException)
            return Encode::undefined();
        if (!pleft->stringValue()->d()->length())
            return pright->asReturnedValue();
        if (!pright->stringValue()->d()->length())
            return pleft->asReturnedValue();
        return (engine->memoryManager->alloc<String>(pleft->stringValue()->d(), pright->stringValue()->d()))->asReturnedValue();
    }
    double x = RuntimeHelpers::toNumber(pleft);
    double y = RuntimeHelpers::toNumber(pright);
    return Encode(x + y);
}

QV4::ReturnedValue Runtime::addString(ExecutionEngine *engine, const Value &left, const Value &right)
{
    Q_ASSERT(left.isString() || right.isString());

    if (left.isString() && right.isString()) {
        if (!left.stringValue()->d()->length())
            return right.asReturnedValue();
        if (!right.stringValue()->d()->length())
            return left.asReturnedValue();
        return (engine->memoryManager->alloc<String>(left.stringValue()->d(), right.stringValue()->d()))->asReturnedValue();
    }

    Scope scope(engine);
    ScopedValue pleft(scope, left);
    ScopedValue pright(scope, right);

    if (!pleft->isString())
        pleft = convert_to_string_add(engine, left);
    if (!pright->isString())
        pright = convert_to_string_add(engine, right);
    if (scope.engine->hasException)
        return Encode::undefined();
    if (!pleft->stringValue()->d()->length())
        return pright->asReturnedValue();
    if (!pright->stringValue()->d()->length())
        return pleft->asReturnedValue();
    return (engine->memoryManager->alloc<String>(pleft->stringValue()->d(), pright->stringValue()->d()))->asReturnedValue();
}

void Runtime::setProperty(ExecutionEngine *engine, const Value &object, int nameIndex, const Value &value)
{
    Scope scope(engine);
    ScopedString name(scope, engine->currentContext()->compilationUnit->runtimeStrings[nameIndex]);
    ScopedObject o(scope, object.toObject(engine));
    if (!o)
        return;
    o->put(name, value);
}

ReturnedValue Runtime::getElement(ExecutionEngine *engine, const Value &object, const Value &index)
{
    Scope scope(engine);
    uint idx = index.asArrayIndex();

    ScopedObject o(scope, object);
    if (!o) {
        if (idx < UINT_MAX) {
            if (String *str = object.asString()) {
                if (idx >= (uint)str->toQString().length()) {
                    return Encode::undefined();
                }
                const QString s = str->toQString().mid(idx, 1);
                return scope.engine->newString(s)->asReturnedValue();
            }
        }

        if (object.isNullOrUndefined()) {
            QString message = QStringLiteral("Cannot read property '%1' of %2").arg(index.toQStringNoThrow()).arg(object.toQStringNoThrow());
            return engine->throwTypeError(message);
        }

        o = RuntimeHelpers::convertToObject(scope.engine, object);
        if (!o) // type error
            return Encode::undefined();
    }

    if (idx < UINT_MAX) {
        if (o->arrayData() && !o->arrayData()->attrs) {
            ScopedValue v(scope, o->arrayData()->get(idx));
            if (!v->isEmpty())
                return v->asReturnedValue();
        }

        return o->getIndexed(idx);
    }

    ScopedString name(scope, index.toString(engine));
    if (scope.hasException())
        return Encode::undefined();
    return o->get(name);
}

void Runtime::setElement(ExecutionEngine *engine, const Value &object, const Value &index, const Value &value)
{
    Scope scope(engine);
    ScopedObject o(scope, object.toObject(engine));
    if (scope.engine->hasException)
        return;

    uint idx = index.asArrayIndex();
    if (idx < UINT_MAX) {
        if (o->arrayType() == Heap::ArrayData::Simple) {
            Heap::SimpleArrayData *s = static_cast<Heap::SimpleArrayData *>(o->arrayData());
            if (s && idx < s->len && !s->data(idx).isEmpty()) {
                s->data(idx) = value;
                return;
            }
        }
        o->putIndexed(idx, value);
        return;
    }

    ScopedString name(scope, index.toString(engine));
    o->put(name, value);
}

ReturnedValue Runtime::foreachIterator(ExecutionEngine *engine, const Value &in)
{
    Scope scope(engine);
    ScopedObject o(scope, (Object *)0);
    if (!in.isNullOrUndefined())
        o = in.toObject(engine);
    return engine->newForEachIteratorObject(o)->asReturnedValue();
}

ReturnedValue Runtime::foreachNextPropertyName(const Value &foreach_iterator)
{
    Q_ASSERT(foreach_iterator.isObject());

    ForEachIteratorObject *it = static_cast<ForEachIteratorObject *>(foreach_iterator.objectValue());
    Q_ASSERT(it->as<ForEachIteratorObject>());

    return it->nextPropertyName();
}


void Runtime::setActivationProperty(ExecutionEngine *engine, int nameIndex, const Value &value)
{
    Scope scope(engine);
    ScopedString name(scope, engine->currentContext()->compilationUnit->runtimeStrings[nameIndex]);
    ScopedContext ctx(scope, engine->currentContext());
    ctx->setProperty(name, value);
}

ReturnedValue Runtime::getProperty(ExecutionEngine *engine, const Value &object, int nameIndex)
{
    Scope scope(engine);
    ScopedString name(scope, engine->currentContext()->compilationUnit->runtimeStrings[nameIndex]);

    ScopedObject o(scope, object);
    if (o)
        return o->get(name);

    if (object.isNullOrUndefined()) {
        QString message = QStringLiteral("Cannot read property '%1' of %2").arg(name->toQString()).arg(object.toQStringNoThrow());
        return engine->throwTypeError(message);
    }

    o = RuntimeHelpers::convertToObject(scope.engine, object);
    if (!o) // type error
        return Encode::undefined();
    return o->get(name);
}

ReturnedValue Runtime::getActivationProperty(ExecutionEngine *engine, int nameIndex)
{
    Scope scope(engine);
    ScopedString name(scope, engine->currentContext()->compilationUnit->runtimeStrings[nameIndex]);
    ScopedContext ctx(scope, engine->currentContext());
    return ctx->getProperty(name);
}

#endif // V4_BOOTSTRAP

uint RuntimeHelpers::equalHelper(const Value &x, const Value &y)
{
    Q_ASSERT(x.type() != y.type() || (x.isManaged() && (x.isString() != y.isString())));

    if (x.isNumber() && y.isNumber())
        return x.asDouble() == y.asDouble();
    if (x.isNull() && y.isUndefined()) {
        return true;
    } else if (x.isUndefined() && y.isNull()) {
        return true;
    } else if (x.isNumber() && y.isString()) {
        double dy = RuntimeHelpers::toNumber(y);
        return x.asDouble() == dy;
    } else if (x.isString() && y.isNumber()) {
        double dx = RuntimeHelpers::toNumber(x);
        return dx == y.asDouble();
    } else if (x.isBoolean()) {
        return Runtime::compareEqual(Primitive::fromDouble((double) x.booleanValue()), y);
    } else if (y.isBoolean()) {
        return Runtime::compareEqual(x, Primitive::fromDouble((double) y.booleanValue()));
    } else {
#ifdef V4_BOOTSTRAP
        Q_UNIMPLEMENTED();
#else
        if ((x.isNumber() || x.isString()) && y.isObject()) {
            Scope scope(y.objectValue()->engine());
            ScopedValue py(scope, RuntimeHelpers::toPrimitive(y, PREFERREDTYPE_HINT));
            return Runtime::compareEqual(x, py);
        } else if (x.isObject() && (y.isNumber() || y.isString())) {
            Scope scope(x.objectValue()->engine());
            ScopedValue px(scope, RuntimeHelpers::toPrimitive(x, PREFERREDTYPE_HINT));
            return Runtime::compareEqual(px, y);
        }
#endif
    }

    return false;
}

Bool RuntimeHelpers::strictEqual(const Value &x, const Value &y)
{
    TRACE2(x, y);

    if (x.rawValue() == y.rawValue())
        // NaN != NaN
        return !x.isNaN();

    if (x.isNumber())
        return y.isNumber() && x.asDouble() == y.asDouble();
    if (x.isManaged())
        return y.isManaged() && x.cast<Managed>()->isEqualTo(y.cast<Managed>());
    return false;
}

QV4::Bool Runtime::compareGreaterThan(const Value &l, const Value &r)
{
    TRACE2(l, r);
    if (l.isInteger() && r.isInteger())
        return l.integerValue() > r.integerValue();
    if (l.isNumber() && r.isNumber())
        return l.asDouble() > r.asDouble();
    if (l.isString() && r.isString()) {
#ifdef V4_BOOTSTRAP
        Q_UNIMPLEMENTED();
        return false;
#else
        return r.stringValue()->compare(l.stringValue());
#endif
    }

    if (l.isObject() || r.isObject()) {
#ifdef V4_BOOTSTRAP
        Q_UNIMPLEMENTED();
#else
        QV4::ExecutionEngine *e = (l.isObject() ? l.objectValue() : r.objectValue())->engine();
        QV4::Scope scope(e);
        QV4::ScopedValue pl(scope, RuntimeHelpers::toPrimitive(l, QV4::NUMBER_HINT));
        QV4::ScopedValue pr(scope, RuntimeHelpers::toPrimitive(r, QV4::NUMBER_HINT));
        return Runtime::compareGreaterThan(pl, pr);
#endif
    }

    double dl = RuntimeHelpers::toNumber(l);
    double dr = RuntimeHelpers::toNumber(r);
    return dl > dr;
}

QV4::Bool Runtime::compareLessThan(const Value &l, const Value &r)
{
    TRACE2(l, r);
    if (l.isInteger() && r.isInteger())
        return l.integerValue() < r.integerValue();
    if (l.isNumber() && r.isNumber())
        return l.asDouble() < r.asDouble();
    if (l.isString() && r.isString()) {
#ifdef V4_BOOTSTRAP
        Q_UNIMPLEMENTED();
        return false;
#else
        return l.stringValue()->compare(r.stringValue());
#endif
    }

    if (l.isObject() || r.isObject()) {
#ifdef V4_BOOTSTRAP
        Q_UNIMPLEMENTED();
#else
        QV4::ExecutionEngine *e = (l.isObject() ? l.objectValue() : r.objectValue())->engine();
        QV4::Scope scope(e);
        QV4::ScopedValue pl(scope, RuntimeHelpers::toPrimitive(l, QV4::NUMBER_HINT));
        QV4::ScopedValue pr(scope, RuntimeHelpers::toPrimitive(r, QV4::NUMBER_HINT));
        return Runtime::compareLessThan(pl, pr);
#endif
    }

    double dl = RuntimeHelpers::toNumber(l);
    double dr = RuntimeHelpers::toNumber(r);
    return dl < dr;
}

QV4::Bool Runtime::compareGreaterEqual(const Value &l, const Value &r)
{
    TRACE2(l, r);
    if (l.isInteger() && r.isInteger())
        return l.integerValue() >= r.integerValue();
    if (l.isNumber() && r.isNumber())
        return l.asDouble() >= r.asDouble();
    if (l.isString() && r.isString()) {
#ifdef V4_BOOTSTRAP
        Q_UNIMPLEMENTED();
        return false;
#else
        return !l.stringValue()->compare(r.stringValue());
#endif
    }

    if (l.isObject() || r.isObject()) {
#ifdef V4_BOOTSTRAP
        Q_UNIMPLEMENTED();
#else
        QV4::ExecutionEngine *e = (l.isObject() ? l.objectValue() : r.objectValue())->engine();
        QV4::Scope scope(e);
        QV4::ScopedValue pl(scope, RuntimeHelpers::toPrimitive(l, QV4::NUMBER_HINT));
        QV4::ScopedValue pr(scope, RuntimeHelpers::toPrimitive(r, QV4::NUMBER_HINT));
        return Runtime::compareGreaterEqual(pl, pr);
#endif
    }

    double dl = RuntimeHelpers::toNumber(l);
    double dr = RuntimeHelpers::toNumber(r);
    return dl >= dr;
}

QV4::Bool Runtime::compareLessEqual(const Value &l, const Value &r)
{
    TRACE2(l, r);
    if (l.isInteger() && r.isInteger())
        return l.integerValue() <= r.integerValue();
    if (l.isNumber() && r.isNumber())
        return l.asDouble() <= r.asDouble();
    if (l.isString() && r.isString()) {
#ifdef V4_BOOTSTRAP
        Q_UNIMPLEMENTED();
        return false;
#else
        return !r.stringValue()->compare(l.stringValue());
#endif
    }

    if (l.isObject() || r.isObject()) {
#ifdef V4_BOOTSTRAP
        Q_UNIMPLEMENTED();
#else
        QV4::ExecutionEngine *e = (l.isObject() ? l.objectValue() : r.objectValue())->engine();
        QV4::Scope scope(e);
        QV4::ScopedValue pl(scope, RuntimeHelpers::toPrimitive(l, QV4::NUMBER_HINT));
        QV4::ScopedValue pr(scope, RuntimeHelpers::toPrimitive(r, QV4::NUMBER_HINT));
        return Runtime::compareLessEqual(pl, pr);
#endif
    }

    double dl = RuntimeHelpers::toNumber(l);
    double dr = RuntimeHelpers::toNumber(r);
    return dl <= dr;
}

#ifndef V4_BOOTSTRAP
Bool Runtime::compareInstanceof(ExecutionEngine *engine, const Value &left, const Value &right)
{
    TRACE2(left, right);

    Scope scope(engine);
    ScopedValue v(scope, Runtime::instanceof(engine, left, right));
    return v->booleanValue();
}

uint Runtime::compareIn(ExecutionEngine *engine, const Value &left, const Value &right)
{
    TRACE2(left, right);

    Scope scope(engine);
    ScopedValue v(scope, Runtime::in(engine, left, right));
    return v->booleanValue();
}


ReturnedValue Runtime::callGlobalLookup(ExecutionEngine *engine, uint index, CallData *callData)
{
    Scope scope(engine);
    Q_ASSERT(callData->thisObject.isUndefined());

    Lookup *l = engine->currentContext()->lookups + index;
    ScopedFunctionObject o(scope, l->globalGetter(l, engine));
    if (!o)
        return engine->throwTypeError();

    ScopedString name(scope, engine->currentContext()->compilationUnit->runtimeStrings[l->nameIndex]);
    if (o->d() == scope.engine->evalFunction && name->equals(scope.engine->id_eval))
        return static_cast<EvalFunction *>(o.getPointer())->evalCall(callData, true);

    return o->call(callData);
}


ReturnedValue Runtime::callActivationProperty(ExecutionEngine *engine, int nameIndex, CallData *callData)
{
    Q_ASSERT(callData->thisObject.isUndefined());
    Scope scope(engine);
    ScopedString name(scope, engine->currentContext()->compilationUnit->runtimeStrings[nameIndex]);

    ScopedObject base(scope);
    ScopedContext ctx(scope, engine->currentContext());
    ScopedValue func(scope, ctx->getPropertyAndBase(name, base.getRef()));
    if (scope.engine->hasException)
        return Encode::undefined();

    if (base)
        callData->thisObject = base;

    FunctionObject *o = func->asFunctionObject();
    if (!o) {
        QString objectAsString = QStringLiteral("[null]");
        if (base)
            objectAsString = ScopedValue(scope, base.asReturnedValue())->toQStringNoThrow();
        QString msg = QStringLiteral("Property '%1' of object %2 is not a function").arg(name->toQString()).arg(objectAsString);
        return engine->throwTypeError(msg);
    }

    if (o->d() == scope.engine->evalFunction && name->equals(scope.engine->id_eval)) {
        return static_cast<EvalFunction *>(o)->evalCall(callData, true);
    }

    return o->call(callData);
}

ReturnedValue Runtime::callProperty(ExecutionEngine *engine, int nameIndex, CallData *callData)
{
    Scope scope(engine);
    ScopedString name(scope, engine->currentContext()->compilationUnit->runtimeStrings[nameIndex]);
    ScopedObject baseObject(scope, callData->thisObject);
    if (!baseObject) {
        Q_ASSERT(!callData->thisObject.isEmpty());
        if (callData->thisObject.isNullOrUndefined()) {
            QString message = QStringLiteral("Cannot call method '%1' of %2").arg(name->toQString()).arg(callData->thisObject.toQStringNoThrow());
            return engine->throwTypeError(message);
        }

        baseObject = RuntimeHelpers::convertToObject(scope.engine, callData->thisObject);
        if (!baseObject) // type error
            return Encode::undefined();
        callData->thisObject = baseObject.asReturnedValue();
    }

    ScopedFunctionObject o(scope, baseObject->get(name));
    if (!o) {
        QString error = QStringLiteral("Property '%1' of object %2 is not a function").arg(name->toQString(), callData->thisObject.toQStringNoThrow());
        return engine->throwTypeError(error);
    }

    return o->call(callData);
}

ReturnedValue Runtime::callPropertyLookup(ExecutionEngine *engine, uint index, CallData *callData)
{
    Lookup *l = engine->currentContext()->lookups + index;
    Value v;
    v = l->getter(l, engine, callData->thisObject);
    if (!v.isObject())
        return engine->throwTypeError();

    return v.objectValue()->call(callData);
}

ReturnedValue Runtime::callElement(ExecutionEngine *engine, const Value &index, CallData *callData)
{
    Scope scope(engine);
    ScopedObject baseObject(scope, callData->thisObject.toObject(engine));
    ScopedString s(scope, index.toString(engine));

    if (scope.engine->hasException)
        return Encode::undefined();
    callData->thisObject = baseObject;

    ScopedObject o(scope, baseObject->get(s));
    if (!o)
        return engine->throwTypeError();

    return o->call(callData);
}

ReturnedValue Runtime::callValue(ExecutionEngine *engine, const Value &func, CallData *callData)
{
<<<<<<< HEAD
    if (!func.isObject())
        return engine->throwTypeError();
=======
    if (!func->isObject())
        return context->throwTypeError(QStringLiteral("%1 is not a function").arg(func->toQStringNoThrow()));
>>>>>>> 20d160d0

    return func.objectValue()->call(callData);
}


ReturnedValue Runtime::constructGlobalLookup(ExecutionEngine *engine, uint index, CallData *callData)
{
    Scope scope(engine);
    Q_ASSERT(callData->thisObject.isUndefined());

    Lookup *l = engine->currentContext()->lookups + index;
    ScopedObject f(scope, l->globalGetter(l, engine));
    if (!f)
        return engine->throwTypeError();

    return f->construct(callData);
}


ReturnedValue Runtime::constructActivationProperty(ExecutionEngine *engine, int nameIndex, CallData *callData)
{
    Scope scope(engine);
    ScopedContext ctx(scope, engine->currentContext());
    ScopedString name(scope, engine->currentContext()->compilationUnit->runtimeStrings[nameIndex]);
    ScopedValue func(scope, ctx->getProperty(name));
    if (scope.engine->hasException)
        return Encode::undefined();

    Object *f = func->asObject();
    if (!f)
        return engine->throwTypeError();

    return f->construct(callData);
}

ReturnedValue Runtime::constructValue(ExecutionEngine *engine, const Value &func, CallData *callData)
{
    Object *f = func.asObject();
    if (!f)
        return engine->throwTypeError();

    return f->construct(callData);
}

ReturnedValue Runtime::constructProperty(ExecutionEngine *engine, int nameIndex, CallData *callData)
{
    Scope scope(engine);
    ScopedObject thisObject(scope, callData->thisObject.toObject(engine));
    ScopedString name(scope, engine->currentContext()->compilationUnit->runtimeStrings[nameIndex]);
    if (scope.engine->hasException)
        return Encode::undefined();

    ScopedObject f(scope, thisObject->get(name));
    if (!f)
        return engine->throwTypeError();

    return f->construct(callData);
}

ReturnedValue Runtime::constructPropertyLookup(ExecutionEngine *engine, uint index, CallData *callData)
{
    Lookup *l = engine->currentContext()->lookups + index;
    Value v;
    v = l->getter(l, engine, callData->thisObject);
    if (!v.isObject())
        return engine->throwTypeError();

    return v.objectValue()->construct(callData);
}


void Runtime::throwException(ExecutionEngine *engine, const Value &value)
{
    if (!value.isEmpty())
        engine->throwError(value);
}

ReturnedValue Runtime::typeofValue(ExecutionEngine *engine, const Value &value)
{
    Scope scope(engine);
    ScopedString res(scope);
    switch (value.type()) {
    case Value::Undefined_Type:
        res = engine->id_undefined;
        break;
    case Value::Null_Type:
        res = engine->id_object;
        break;
    case Value::Boolean_Type:
        res = engine->id_boolean;
        break;
    case Value::Managed_Type:
        if (value.isString())
            res = engine->id_string;
        else if (value.objectValue()->asFunctionObject())
            res = engine->id_function;
        else
            res = engine->id_object; // ### implementation-defined
        break;
    default:
        res = engine->id_number;
        break;
    }
    return res.asReturnedValue();
}

QV4::ReturnedValue Runtime::typeofName(ExecutionEngine *engine, int nameIndex)
{
    Scope scope(engine);
    ScopedString name(scope, engine->currentContext()->compilationUnit->runtimeStrings[nameIndex]);
    ScopedContext ctx(scope, engine->currentContext());
    ScopedValue prop(scope, ctx->getProperty(name));
    // typeof doesn't throw. clear any possible exception
    scope.engine->hasException = false;
    return Runtime::typeofValue(engine, prop);
}

QV4::ReturnedValue Runtime::typeofMember(ExecutionEngine *engine, const Value &base, int nameIndex)
{
    Scope scope(engine);
    ScopedString name(scope, engine->currentContext()->compilationUnit->runtimeStrings[nameIndex]);
    ScopedObject obj(scope, base.toObject(engine));
    if (scope.engine->hasException)
        return Encode::undefined();
    ScopedValue prop(scope, obj->get(name));
    return Runtime::typeofValue(engine, prop);
}

QV4::ReturnedValue Runtime::typeofElement(ExecutionEngine *engine, const Value &base, const Value &index)
{
    Scope scope(engine);
    ScopedString name(scope, index.toString(engine));
    ScopedObject obj(scope, base.toObject(engine));
    if (scope.engine->hasException)
        return Encode::undefined();
    ScopedValue prop(scope, obj->get(name));
    return Runtime::typeofValue(engine, prop);
}

void Runtime::pushWithScope(const Value &o, ExecutionEngine *engine)
{
    Scope scope(engine);
    ScopedObject obj(scope, o.toObject(engine));
    ScopedContext ctx(scope, engine->currentContext());
    ctx->newWithContext(obj);
}

ReturnedValue Runtime::unwindException(ExecutionEngine *engine)
{
    if (!engine->hasException)
        return Primitive::emptyValue().asReturnedValue();
    return engine->catchException(0);
}

void Runtime::pushCatchScope(NoThrowEngine *engine, int exceptionVarNameIndex)
{
    Scope scope(engine);
    ScopedValue v(scope, engine->catchException(0));
    ScopedString exceptionVarName(scope, engine->currentContext()->compilationUnit->runtimeStrings[exceptionVarNameIndex]);
    ScopedContext ctx(scope, engine->currentContext());
    ctx->newCatchContext(exceptionVarName, v);
}

void Runtime::popScope(ExecutionEngine *engine)
{
    engine->popContext();
}

void Runtime::declareVar(ExecutionEngine *engine, bool deletable, int nameIndex)
{
    Scope scope(engine);
    ScopedString name(scope, engine->currentContext()->compilationUnit->runtimeStrings[nameIndex]);
    ScopedContext ctx(scope, engine->currentContext());
    ctx->createMutableBinding(name, deletable);
}

ReturnedValue Runtime::arrayLiteral(ExecutionEngine *engine, Value *values, uint length)
{
    Scope scope(engine);
    ScopedArrayObject a(scope, engine->newArrayObject());

    if (length) {
        a->arrayReserve(length);
        a->arrayPut(0, values, length);
        a->setArrayLengthUnchecked(length);
    }
    return a.asReturnedValue();
}

ReturnedValue Runtime::objectLiteral(ExecutionEngine *engine, const QV4::Value *args, int classId, int arrayValueCount, int arrayGetterSetterCountAndFlags)
{
    Scope scope(engine);
    QV4::InternalClass *klass = engine->currentContext()->compilationUnit->runtimeClasses[classId];
    ScopedObject o(scope, engine->newObject(klass, engine->objectPrototype.asObject()));

    {
        bool needSparseArray = arrayGetterSetterCountAndFlags >> 30;
        if (needSparseArray)
            o->initSparseArray();
    }

    for (uint i = 0; i < klass->size; ++i)
        o->memberData()->data[i] = *args++;

    if (arrayValueCount > 0) {
        ScopedValue entry(scope);
        for (int i = 0; i < arrayValueCount; ++i) {
            uint idx = args->toUInt32();
            ++args;
            entry = *args++;
            o->arraySet(idx, entry);
        }
    }

    uint arrayGetterSetterCount = arrayGetterSetterCountAndFlags & ((1 << 30) - 1);
    if (arrayGetterSetterCount > 0) {
        ScopedProperty pd(scope);
        for (uint i = 0; i < arrayGetterSetterCount; ++i) {
            uint idx = args->toUInt32();
            ++args;
            pd->value = *args;
            ++args;
            pd->set = *args;
            ++args;
            o->arraySet(idx, pd, Attr_Accessor);
        }
    }

    return o.asReturnedValue();
}

QV4::ReturnedValue Runtime::setupArgumentsObject(ExecutionEngine *engine)
{
    Q_ASSERT(engine->currentContext()->type >= Heap::ExecutionContext::Type_CallContext);
    Scope scope(engine);
    Scoped<CallContext> c(scope, static_cast<Heap::CallContext *>(engine->currentContext()));
    return (engine->memoryManager->alloc<ArgumentsObject>(c))->asReturnedValue();
}

#endif // V4_BOOTSTRAP

QV4::ReturnedValue Runtime::increment(const Value &value)
{
    TRACE1(value);

    if (value.isInteger() && value.integerValue() < INT_MAX)
        return Encode(value.integerValue() + 1);
    else {
        double d = value.toNumber();
        return Encode(d + 1.);
    }
}

QV4::ReturnedValue Runtime::decrement(const Value &value)
{
    TRACE1(value);

    if (value.isInteger() && value.integerValue() > INT_MIN)
        return Encode(value.integerValue() - 1);
    else {
        double d = value.toNumber();
        return Encode(d - 1.);
    }
}

#ifndef V4_BOOTSTRAP

QV4::ReturnedValue RuntimeHelpers::toString(ExecutionEngine *engine, const Value &value)
{
    if (value.isString())
        return value.asReturnedValue();
    return RuntimeHelpers::convertToString(engine, value)->asReturnedValue();
}

QV4::ReturnedValue RuntimeHelpers::toObject(ExecutionEngine *engine, const Value &value)
{
    if (value.isObject())
        return value.asReturnedValue();

    Heap::Object *o = RuntimeHelpers::convertToObject(engine, value);
    if (!o) // type error
        return Encode::undefined();

    return Encode(o);
}

#endif // V4_BOOTSTRAP

ReturnedValue Runtime::toDouble(const Value &value)
{
    TRACE1(value);
    return Encode(value.toNumber());
}

int Runtime::toInt(const Value &value)
{
    TRACE1(value);
    return value.toInt32();
}

int Runtime::doubleToInt(const double &d)
{
    TRACE0();
    return Primitive::toInt32(d);
}

unsigned Runtime::toUInt(const Value &value)
{
    TRACE1(value);
    return value.toUInt32();
}

unsigned Runtime::doubleToUInt(const double &d)
{
    TRACE0();
    return Primitive::toUInt32(d);
}

#ifndef V4_BOOTSTRAP

ReturnedValue Runtime::regexpLiteral(ExecutionEngine *engine, int id)
{
    return engine->currentContext()->compilationUnit->runtimeRegularExpressions[id].asReturnedValue();
}

ReturnedValue Runtime::getQmlIdArray(NoThrowEngine *engine)
{
    Q_ASSERT(engine->qmlContextObject());
    Scope scope(engine);
    Scoped<QmlContextWrapper> wrapper(scope, engine->qmlContextObject());
    return wrapper->idObjectsArray();
}

ReturnedValue Runtime::getQmlContextObject(NoThrowEngine *engine)
{
    QQmlContextData *context = QmlContextWrapper::callingContext(engine);
    if (!context)
        return Encode::undefined();
    return QObjectWrapper::wrap(engine, context->contextObject);
}

ReturnedValue Runtime::getQmlScopeObject(NoThrowEngine *engine)
{
    Scope scope(engine);
    QV4::Scoped<QmlContextWrapper> c(scope, engine->qmlContextObject());
    return QObjectWrapper::wrap(engine, c->getScopeObject());
}

ReturnedValue Runtime::getQmlQObjectProperty(ExecutionEngine *engine, const Value &object, int propertyIndex, bool captureRequired)
{
    Scope scope(engine);
    QV4::Scoped<QObjectWrapper> wrapper(scope, object);
    if (!wrapper) {
        engine->throwTypeError(QStringLiteral("Cannot read property of null"));
        return Encode::undefined();
    }
    ScopedContext ctx(scope, engine->currentContext());
    return QV4::QObjectWrapper::getProperty(wrapper->object(), ctx, propertyIndex, captureRequired);
}

QV4::ReturnedValue Runtime::getQmlAttachedProperty(ExecutionEngine *engine, int attachedPropertiesId, int propertyIndex)
{
    Scope scope(engine);
    QV4::Scoped<QmlContextWrapper> c(scope, engine->qmlContextObject());
    QObject *scopeObject = c->getScopeObject();
    QObject *attachedObject = qmlAttachedPropertiesObjectById(attachedPropertiesId, scopeObject);

    QJSEngine *jsEngine = engine->jsEngine();
    QQmlData::ensurePropertyCache(jsEngine, attachedObject);
    ScopedContext ctx(scope, engine->currentContext());
    return QV4::QObjectWrapper::getProperty(attachedObject, ctx, propertyIndex, /*captureRequired*/true);
}

ReturnedValue Runtime::getQmlSingletonQObjectProperty(ExecutionEngine *engine, const Value &object, int propertyIndex, bool captureRequired)
{
    Scope scope(engine);
    QV4::Scoped<QmlTypeWrapper> wrapper(scope, object);
    if (!wrapper) {
        scope.engine->throwTypeError(QStringLiteral("Cannot read property of null"));
        return Encode::undefined();
    }
    ScopedContext ctx(scope, engine->currentContext());
    return QV4::QObjectWrapper::getProperty(wrapper->singletonObject(), ctx, propertyIndex, captureRequired);
}

void Runtime::setQmlQObjectProperty(ExecutionEngine *engine, const Value &object, int propertyIndex, const Value &value)
{
    Scope scope(engine);
    QV4::Scoped<QObjectWrapper> wrapper(scope, object);
    if (!wrapper) {
        engine->throwTypeError(QStringLiteral("Cannot write property of null"));
        return;
    }
    ScopedContext ctx(scope, engine->currentContext());
    wrapper->setProperty(ctx, propertyIndex, value);
}

ReturnedValue Runtime::getQmlImportedScripts(NoThrowEngine *engine)
{
    QQmlContextData *context = QmlContextWrapper::callingContext(engine);
    if (!context)
        return Encode::undefined();
    return context->importedScripts.value();
}

QV4::ReturnedValue Runtime::getQmlSingleton(QV4::NoThrowEngine *engine, int nameIndex)
{
    Scope scope(engine);
    ScopedString name(scope, engine->currentContext()->compilationUnit->runtimeStrings[nameIndex]);
    Scoped<QmlContextWrapper> wrapper(scope, engine->qmlContextObject());
    return wrapper->qmlSingletonWrapper(engine, name);
}

void Runtime::convertThisToObject(ExecutionEngine *engine)
{
    Value *t = &engine->currentContext()->callData->thisObject;
    if (t->isObject())
        return;
    if (t->isNullOrUndefined()) {
        *t = engine->globalObject()->asReturnedValue();
    } else {
        *t = t->toObject(engine)->asReturnedValue();
    }
}

#endif // V4_BOOTSTRAP

} // namespace QV4

QT_END_NAMESPACE<|MERGE_RESOLUTION|>--- conflicted
+++ resolved
@@ -1004,13 +1004,8 @@
 
 ReturnedValue Runtime::callValue(ExecutionEngine *engine, const Value &func, CallData *callData)
 {
-<<<<<<< HEAD
     if (!func.isObject())
-        return engine->throwTypeError();
-=======
-    if (!func->isObject())
-        return context->throwTypeError(QStringLiteral("%1 is not a function").arg(func->toQStringNoThrow()));
->>>>>>> 20d160d0
+        return engine->throwTypeError(QStringLiteral("%1 is not a function").arg(func.toQStringNoThrow()));
 
     return func.objectValue()->call(callData);
 }
