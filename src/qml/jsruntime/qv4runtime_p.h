--- conflicted
+++ resolved
@@ -104,159 +104,6 @@
     STRING_HINT
 };
 
-<<<<<<< HEAD
-=======
-// This is a trick to tell the code generators that functions taking a NoThrowContext won't
-// throw exceptions and therefore don't need a check after the call.
-
-#ifndef V4_BOOTSTRAP
-struct NoThrowEngine : public ExecutionEngine
-{
-};
-#else
-struct NoThrowEngine;
-#endif
-
-struct Q_QML_PRIVATE_EXPORT Runtime {
-    // call
-    static ReturnedValue callGlobalLookup(ExecutionEngine *engine, uint index, CallData *callData);
-    static ReturnedValue callActivationProperty(ExecutionEngine *engine, int nameIndex, CallData *callData);
-    static ReturnedValue callQmlScopeObjectProperty(ExecutionEngine *engine, int propertyIndex, CallData *callData);
-    static ReturnedValue callQmlContextObjectProperty(ExecutionEngine *engine, int propertyIndex, CallData *callData);
-    static ReturnedValue callProperty(ExecutionEngine *engine, int nameIndex, CallData *callData);
-    static ReturnedValue callPropertyLookup(ExecutionEngine *engine, uint index, CallData *callData);
-    static ReturnedValue callElement(ExecutionEngine *engine, const Value &index, CallData *callData);
-    static ReturnedValue callValue(ExecutionEngine *engine, const Value &func, CallData *callData);
-
-    // construct
-    static ReturnedValue constructGlobalLookup(ExecutionEngine *engine, uint index, CallData *callData);
-    static ReturnedValue constructActivationProperty(ExecutionEngine *engine, int nameIndex, CallData *callData);
-    static ReturnedValue constructProperty(ExecutionEngine *engine, int nameIndex, CallData *callData);
-    static ReturnedValue constructPropertyLookup(ExecutionEngine *engine, uint index, CallData *callData);
-    static ReturnedValue constructValue(ExecutionEngine *engine, const Value &func, CallData *callData);
-
-    // set & get
-    static void setActivationProperty(ExecutionEngine *engine, int nameIndex, const Value &value);
-    static void setProperty(ExecutionEngine *engine, const Value &object, int nameIndex, const Value &value);
-    static void setElement(ExecutionEngine *engine, const Value &object, const Value &index, const Value &value);
-    static ReturnedValue getProperty(ExecutionEngine *engine, const Value &object, int nameIndex);
-    static ReturnedValue getActivationProperty(ExecutionEngine *engine, int nameIndex);
-    static ReturnedValue getElement(ExecutionEngine *engine, const Value &object, const Value &index);
-
-    // typeof
-    static ReturnedValue typeofValue(ExecutionEngine *engine, const Value &val);
-    static ReturnedValue typeofName(ExecutionEngine *engine, int nameIndex);
-    static ReturnedValue typeofScopeObjectProperty(ExecutionEngine *engine, const Value &context, int propertyIndex);
-    static ReturnedValue typeofContextObjectProperty(ExecutionEngine *engine, const Value &context, int propertyIndex);
-    static ReturnedValue typeofMember(ExecutionEngine *engine, const Value &base, int nameIndex);
-    static ReturnedValue typeofElement(ExecutionEngine *engine, const Value &base, const Value &index);
-
-    // delete
-    static ReturnedValue deleteElement(ExecutionEngine *engine, const Value &base, const Value &index);
-    static ReturnedValue deleteMember(ExecutionEngine *engine, const Value &base, int nameIndex);
-    static ReturnedValue deleteMemberString(ExecutionEngine *engine, const Value &base, String *name);
-    static ReturnedValue deleteName(ExecutionEngine *engine, int nameIndex);
-
-    // exceptions & scopes
-    static void throwException(ExecutionEngine *engine, const Value &value);
-    static ReturnedValue unwindException(ExecutionEngine *engine);
-    static void pushWithScope(const Value &o, ExecutionEngine *engine);
-    static void pushCatchScope(NoThrowEngine *engine, int exceptionVarNameIndex);
-    static void popScope(ExecutionEngine *engine);
-
-    // closures
-    static ReturnedValue closure(ExecutionEngine *engine, int functionId);
-
-    // function header
-    static void declareVar(ExecutionEngine *engine, bool deletable, int nameIndex);
-    static ReturnedValue setupArgumentsObject(ExecutionEngine *engine);
-    static void convertThisToObject(ExecutionEngine *engine);
-
-    // literals
-    static ReturnedValue arrayLiteral(ExecutionEngine *engine, Value *values, uint length);
-    static ReturnedValue objectLiteral(ExecutionEngine *engine, const Value *args, int classId, int arrayValueCount, int arrayGetterSetterCountAndFlags);
-    static ReturnedValue regexpLiteral(ExecutionEngine *engine, int id);
-
-    // foreach
-    static ReturnedValue foreachIterator(ExecutionEngine *engine, const Value &in);
-    static ReturnedValue foreachNextPropertyName(const Value &foreach_iterator);
-
-    // unary operators
-    typedef ReturnedValue (*UnaryOperation)(const Value &value);
-    static ReturnedValue uPlus(const Value &value);
-    static ReturnedValue uMinus(const Value &value);
-    static ReturnedValue uNot(const Value &value);
-    static ReturnedValue complement(const Value &value);
-    static ReturnedValue increment(const Value &value);
-    static ReturnedValue decrement(const Value &value);
-
-    // binary operators
-    typedef ReturnedValue (*BinaryOperation)(const Value &left, const Value &right);
-    typedef ReturnedValue (*BinaryOperationContext)(ExecutionEngine *engine, const Value &left, const Value &right);
-
-    static ReturnedValue instanceof(ExecutionEngine *engine, const Value &left, const Value &right);
-    static ReturnedValue in(ExecutionEngine *engine, const Value &left, const Value &right);
-    static ReturnedValue add(ExecutionEngine *engine, const Value &left, const Value &right);
-    static ReturnedValue addString(ExecutionEngine *engine, const Value &left, const Value &right);
-    static ReturnedValue bitOr(const Value &left, const Value &right);
-    static ReturnedValue bitXor(const Value &left, const Value &right);
-    static ReturnedValue bitAnd(const Value &left, const Value &right);
-    static ReturnedValue sub(const Value &left, const Value &right);
-    static ReturnedValue mul(const Value &left, const Value &right);
-    static ReturnedValue div(const Value &left, const Value &right);
-    static ReturnedValue mod(const Value &left, const Value &right);
-    static ReturnedValue shl(const Value &left, const Value &right);
-    static ReturnedValue shr(const Value &left, const Value &right);
-    static ReturnedValue ushr(const Value &left, const Value &right);
-    static ReturnedValue greaterThan(const Value &left, const Value &right);
-    static ReturnedValue lessThan(const Value &left, const Value &right);
-    static ReturnedValue greaterEqual(const Value &left, const Value &right);
-    static ReturnedValue lessEqual(const Value &left, const Value &right);
-    static ReturnedValue equal(const Value &left, const Value &right);
-    static ReturnedValue notEqual(const Value &left, const Value &right);
-    static ReturnedValue strictEqual(const Value &left, const Value &right);
-    static ReturnedValue strictNotEqual(const Value &left, const Value &right);
-
-    // comparisons
-    typedef Bool (*CompareOperation)(const Value &left, const Value &right);
-    static Bool compareGreaterThan(const Value &l, const Value &r);
-    static Bool compareLessThan(const Value &l, const Value &r);
-    static Bool compareGreaterEqual(const Value &l, const Value &r);
-    static Bool compareLessEqual(const Value &l, const Value &r);
-    static Bool compareEqual(const Value &left, const Value &right);
-    static Bool compareNotEqual(const Value &left, const Value &right);
-    static Bool compareStrictEqual(const Value &left, const Value &right);
-    static Bool compareStrictNotEqual(const Value &left, const Value &right);
-
-    typedef Bool (*CompareOperationContext)(ExecutionEngine *engine, const Value &left, const Value &right);
-    static Bool compareInstanceof(ExecutionEngine *engine, const Value &left, const Value &right);
-    static Bool compareIn(ExecutionEngine *engine, const Value &left, const Value &right);
-
-    // conversions
-    static Bool toBoolean(const Value &value);
-    static ReturnedValue toDouble(const Value &value);
-    static int toInt(const Value &value);
-    static int doubleToInt(const double &d);
-    static unsigned toUInt(const Value &value);
-    static unsigned doubleToUInt(const double &d);
-
-    // qml
-    static ReturnedValue getQmlContext(NoThrowEngine *engine);
-    static ReturnedValue getQmlImportedScripts(NoThrowEngine *engine);
-    static ReturnedValue getQmlSingleton(NoThrowEngine *engine, int nameIndex);
-    static ReturnedValue getQmlAttachedProperty(ExecutionEngine *engine, int attachedPropertiesId, int propertyIndex);
-    static ReturnedValue getQmlScopeObjectProperty(ExecutionEngine *engine, const Value &context, int propertyIndex);
-    static ReturnedValue getQmlContextObjectProperty(ExecutionEngine *engine, const Value &context, int propertyIndex);
-    static ReturnedValue getQmlQObjectProperty(ExecutionEngine *engine, const Value &object, int propertyIndex, bool captureRequired);
-    static ReturnedValue getQmlSingletonQObjectProperty(ExecutionEngine *engine, const Value &object, int propertyIndex, bool captureRequired);
-    static ReturnedValue getQmlIdObject(ExecutionEngine *engine, const Value &context, uint index);
-
-    static void setQmlScopeObjectProperty(ExecutionEngine *engine, const Value &context, int propertyIndex, const Value &value);
-    static void setQmlContextObjectProperty(ExecutionEngine *engine, const Value &context, int propertyIndex, const Value &value);
-    static void setQmlQObjectProperty(ExecutionEngine *engine, const Value &object, int propertyIndex, const Value &value);
-};
->>>>>>> 607320ca
-
 struct Q_QML_PRIVATE_EXPORT RuntimeHelpers {
     static ReturnedValue objectDefaultValue(const Object *object, int typeHint);
     static ReturnedValue toPrimitive(const Value &value, int typeHint);
