--- conflicted
+++ resolved
@@ -75,28 +75,16 @@
     scope->engine->popContext();
 }
 
-Value QmlBindingWrapper::call(Managed *that, const CallData &)
+Value QmlBindingWrapper::call(Managed *that, CallData *)
 {
     ExecutionEngine *engine = that->engine();
     QmlBindingWrapper *This = static_cast<QmlBindingWrapper *>(that);
 
-<<<<<<< HEAD
     CallContext *ctx = This->qmlContext;
     std::fill(ctx->locals, ctx->locals + ctx->function->varCount, Value::undefinedValue());
     engine->pushContext(ctx);
     Value result = This->function->code(ctx, This->function->codeData);
     engine->popContext();
-=======
-    static Value call(Managed *that, CallData *);
-    static void markObjects(Managed *m)
-    {
-        QmlBindingWrapper *wrapper = static_cast<QmlBindingWrapper*>(m);
-        if (wrapper->qml)
-            wrapper->qml->mark();
-        FunctionObject::markObjects(m);
-        wrapper->qmlContext->mark();
-    }
->>>>>>> 262d7261
 
     return result;
 
@@ -139,25 +127,6 @@
 
 DEFINE_MANAGED_VTABLE(CompilationUnitHolder);
 
-<<<<<<< HEAD
-=======
-Value QmlBindingWrapper::call(Managed *that, CallData *)
-{
-    ExecutionEngine *engine = that->engine();
-    QmlBindingWrapper *This = static_cast<QmlBindingWrapper *>(that);
-
-    CallContext *ctx = This->qmlContext;
-    std::fill(ctx->locals, ctx->locals + ctx->function->varCount, Value::undefinedValue());
-    engine->pushContext(ctx);
-    Value result = This->function->code(ctx, This->function->codeData);
-    engine->popContext();
-
-    return result;
-
-}
-
-
->>>>>>> 262d7261
 Script::~Script()
 {
 }
