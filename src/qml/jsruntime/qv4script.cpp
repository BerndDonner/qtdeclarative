--- conflicted
+++ resolved
@@ -240,12 +240,8 @@
     QString sourceCode = QString::fromUtf8(data);
     QmlIR::Document::removeScriptPragmas(sourceCode);
 
-<<<<<<< HEAD
     auto result = new QV4::Script(engine, qmlContext, /*parseAsBinding*/false, sourceCode, originalUrl.toString());
-=======
-    auto result = new QV4::Script(engine, qmlContext, sourceCode, originalUrl.toString());
     result->contextType = QV4::Compiler::ContextType::ScriptImportedByQML;
->>>>>>> 64ee4968
     result->parse();
     return result;
 }