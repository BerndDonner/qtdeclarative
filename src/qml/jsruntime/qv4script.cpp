--- conflicted
+++ resolved
@@ -75,31 +75,19 @@
     scope->engine->popContext();
 }
 
-Value QmlBindingWrapper::call(Managed *that, CallData *)
+ReturnedValue QmlBindingWrapper::call(Managed *that, CallData *)
 {
     ExecutionEngine *engine = that->engine();
+    Scope scope(engine);
     QmlBindingWrapper *This = static_cast<QmlBindingWrapper *>(that);
 
-<<<<<<< HEAD
     CallContext *ctx = This->qmlContext;
     std::fill(ctx->locals, ctx->locals + ctx->function->varCount, Value::undefinedValue());
     engine->pushContext(ctx);
-    Value result = This->function->code(ctx, This->function->codeData);
+    ScopedValue result(scope, This->function->code(ctx, This->function->codeData));
     engine->popContext();
-=======
-    static ReturnedValue call(Managed *that, CallData *);
-    static void markObjects(Managed *m)
-    {
-        QmlBindingWrapper *wrapper = static_cast<QmlBindingWrapper*>(m);
-        if (wrapper->qml)
-            wrapper->qml->mark();
-        FunctionObject::markObjects(m);
-        wrapper->qmlContext->mark();
-    }
->>>>>>> 8ed38c70
-
-    return result;
-
+
+    return result.asReturnedValue();
 }
 
 void QmlBindingWrapper::markObjects(Managed *m)
@@ -139,26 +127,6 @@
 
 DEFINE_MANAGED_VTABLE(CompilationUnitHolder);
 
-<<<<<<< HEAD
-=======
-ReturnedValue QmlBindingWrapper::call(Managed *that, CallData *)
-{
-    ExecutionEngine *engine = that->engine();
-    Scope scope(engine);
-    QmlBindingWrapper *This = static_cast<QmlBindingWrapper *>(that);
-
-    CallContext *ctx = This->qmlContext;
-    std::fill(ctx->locals, ctx->locals + ctx->function->varCount, Value::undefinedValue());
-    engine->pushContext(ctx);
-    ScopedValue result(scope, This->function->code(ctx, This->function->codeData));
-    engine->popContext();
-
-    return result.asReturnedValue();
-
-}
-
-
->>>>>>> 8ed38c70
 Script::~Script()
 {
 }
