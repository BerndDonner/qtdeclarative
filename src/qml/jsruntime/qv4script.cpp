--- conflicted
+++ resolved
@@ -162,17 +162,10 @@
             for (String * const *i = scope->variables(), * const *ei = i + scope->variableCount(); i < ei; ++i)
                 inheritedLocals.append(*i ? (*i)->toQString() : QString());
 
-<<<<<<< HEAD
         RuntimeCodegen cg(scope, strictMode);
-        V4IR::Function *globalIRCode = cg(sourceFile, sourceCode, program, &module,
-                                          parseAsBinding ? QQmlJS::Codegen::QmlBinding : QQmlJS::Codegen::EvalCode, inheritedLocals);
-        QScopedPointer<EvalInstructionSelection> isel(v4->iselFactory->create(v4, &module));
-=======
-        Codegen cg(scope, strictMode);
         cg(sourceFile, sourceCode, program, &module,
            parseAsBinding ? QQmlJS::Codegen::QmlBinding : QQmlJS::Codegen::EvalCode, inheritedLocals);
         QScopedPointer<EvalInstructionSelection> isel(v4->iselFactory->create(v4->executableAllocator, &module));
->>>>>>> 90aaff37
         if (inheritContext)
             isel->setUseFastLookups(false);
         QV4::CompiledData::CompilationUnit *compilationUnit = isel->compile();
