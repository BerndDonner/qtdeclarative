/****************************************************************************
**
** Copyright (C) 2016 The Qt Company Ltd.
** Contact: https://www.qt.io/licensing/
**
** This file is part of the QtQml module of the Qt Toolkit.
**
** $QT_BEGIN_LICENSE:LGPL$
** Commercial License Usage
** Licensees holding valid commercial Qt licenses may use this file in
** accordance with the commercial license agreement provided with the
** Software or, alternatively, in accordance with the terms contained in
** a written agreement between you and The Qt Company. For licensing terms
** and conditions see https://www.qt.io/terms-conditions. For further
** information use the contact form at https://www.qt.io/contact-us.
**
** GNU Lesser General Public License Usage
** Alternatively, this file may be used under the terms of the GNU Lesser
** General Public License version 3 as published by the Free Software
** Foundation and appearing in the file LICENSE.LGPL3 included in the
** packaging of this file. Please review the following information to
** ensure the GNU Lesser General Public License version 3 requirements
** will be met: https://www.gnu.org/licenses/lgpl-3.0.html.
**
** GNU General Public License Usage
** Alternatively, this file may be used under the terms of the GNU
** General Public License version 2.0 or (at your option) the GNU General
** Public license version 3 or any later version approved by the KDE Free
** Qt Foundation. The licenses are as published by the Free Software
** Foundation and appearing in the file LICENSE.GPL2 and LICENSE.GPL3
** included in the packaging of this file. Please review the following
** information to ensure the GNU General Public License requirements will
** be met: https://www.gnu.org/licenses/gpl-2.0.html and
** https://www.gnu.org/licenses/gpl-3.0.html.
**
** $QT_END_LICENSE$
**
****************************************************************************/
#ifndef QV4SCRIPT_H
#define QV4SCRIPT_H

//
//  W A R N I N G
//  -------------
//
// This file is not part of the Qt API.  It exists purely as an
// implementation detail.  This header file may change from version to
// version without notice, or even be removed.
//
// We mean it.
//

#include "qv4global_p.h"
#include "qv4engine_p.h"
#include "qv4functionobject_p.h"
#include "qv4qmlcontext_p.h"
#include "private/qv4compilercontext_p.h"

#include <QQmlError>

QT_BEGIN_NAMESPACE

class QQmlContextData;

namespace QV4 {

struct Q_QML_EXPORT Script {
    Script(ExecutionContext *scope, QV4::Compiler::CompilationMode mode, const QString &sourceCode, const QString &source = QString(), int line = 1, int column = 0)
        : sourceFile(source), line(line), column(column), sourceCode(sourceCode)
        , context(scope), strictMode(false), inheritContext(false), parsed(false), compilationMode(mode)
        , vmFunction(0), parseAsBinding(false) {}
    Script(ExecutionEngine *engine, QmlContext *qml, const QString &sourceCode, const QString &source = QString(), int line = 1, int column = 0)
        : sourceFile(source), line(line), column(column), sourceCode(sourceCode)
        , context(engine->rootContext()), strictMode(false), inheritContext(true), parsed(false)
        , vmFunction(0), parseAsBinding(true) {
        if (qml)
            qmlContext.set(engine, *qml);
    }
    Script(ExecutionEngine *engine, QmlContext *qml, CompiledData::CompilationUnit *compilationUnit);
    ~Script();
    QString sourceFile;
    int line;
    int column;
    QString sourceCode;
    ExecutionContext *context;
    bool strictMode;
    bool inheritContext;
    bool parsed;
    QV4::Compiler::CompilationMode compilationMode = QV4::Compiler::EvalCode;
    QV4::PersistentValue qmlContext;
    QQmlRefPointer<CompiledData::CompilationUnit> compilationUnit;
    Function *vmFunction;
    bool parseAsBinding;

    void parse();
    ReturnedValue run();

    Function *function();

<<<<<<< HEAD
    static QQmlRefPointer<CompiledData::CompilationUnit> precompile(QV4::Compiler::Module *module, Compiler::JSUnitGenerator *unitGenerator, const QUrl &url, const QString &source,
                                                                    QList<QQmlError> *reportedErrors = 0, QQmlJS::Directives *directivesCollector = 0);
    static Script *createFromFileOrCache(ExecutionEngine *engine, QmlContext *qmlContext, const QString &fileName, const QUrl &originalUrl);
=======
    static QQmlRefPointer<CompiledData::CompilationUnit> precompile(
            IR::Module *module, Compiler::JSUnitGenerator *unitGenerator, ExecutionEngine *engine,
            const QString &fileName, const QString &finalUrl, const QString &source,
            QList<QQmlError> *reportedErrors = 0, QQmlJS::Directives *directivesCollector = 0);
>>>>>>> e6d4df15

    static ReturnedValue evaluate(ExecutionEngine *engine, const QString &script, QmlContext *qmlContext);
};

}

QT_END_NAMESPACE

#endif<|MERGE_RESOLUTION|>--- conflicted
+++ resolved
@@ -97,16 +97,11 @@
 
     Function *function();
 
-<<<<<<< HEAD
-    static QQmlRefPointer<CompiledData::CompilationUnit> precompile(QV4::Compiler::Module *module, Compiler::JSUnitGenerator *unitGenerator, const QUrl &url, const QString &source,
-                                                                    QList<QQmlError> *reportedErrors = 0, QQmlJS::Directives *directivesCollector = 0);
-    static Script *createFromFileOrCache(ExecutionEngine *engine, QmlContext *qmlContext, const QString &fileName, const QUrl &originalUrl);
-=======
     static QQmlRefPointer<CompiledData::CompilationUnit> precompile(
-            IR::Module *module, Compiler::JSUnitGenerator *unitGenerator, ExecutionEngine *engine,
+            QV4::Compiler::Module *module, Compiler::JSUnitGenerator *unitGenerator,
             const QString &fileName, const QString &finalUrl, const QString &source,
             QList<QQmlError> *reportedErrors = 0, QQmlJS::Directives *directivesCollector = 0);
->>>>>>> e6d4df15
+    static Script *createFromFileOrCache(ExecutionEngine *engine, QmlContext *qmlContext, const QString &fileName, const QUrl &originalUrl);
 
     static ReturnedValue evaluate(ExecutionEngine *engine, const QString &script, QmlContext *qmlContext);
 };
