/****************************************************************************
**
** Copyright (C) 2016 The Qt Company Ltd.
** Contact: https://www.qt.io/licensing/
**
** This file is part of the QtQml module of the Qt Toolkit.
**
** $QT_BEGIN_LICENSE:LGPL$
** Commercial License Usage
** Licensees holding valid commercial Qt licenses may use this file in
** accordance with the commercial license agreement provided with the
** Software or, alternatively, in accordance with the terms contained in
** a written agreement between you and The Qt Company. For licensing terms
** and conditions see https://www.qt.io/terms-conditions. For further
** information use the contact form at https://www.qt.io/contact-us.
**
** GNU Lesser General Public License Usage
** Alternatively, this file may be used under the terms of the GNU Lesser
** General Public License version 3 as published by the Free Software
** Foundation and appearing in the file LICENSE.LGPL3 included in the
** packaging of this file. Please review the following information to
** ensure the GNU Lesser General Public License version 3 requirements
** will be met: https://www.gnu.org/licenses/lgpl-3.0.html.
**
** GNU General Public License Usage
** Alternatively, this file may be used under the terms of the GNU
** General Public License version 2.0 or (at your option) the GNU General
** Public license version 3 or any later version approved by the KDE Free
** Qt Foundation. The licenses are as published by the Free Software
** Foundation and appearing in the file LICENSE.GPL2 and LICENSE.GPL3
** included in the packaging of this file. Please review the following
** information to ensure the GNU General Public License requirements will
** be met: https://www.gnu.org/licenses/gpl-2.0.html and
** https://www.gnu.org/licenses/gpl-3.0.html.
**
** $QT_END_LICENSE$
**
****************************************************************************/

#include "qv4string_p.h"
#include "qv4value_p.h"
#ifndef V4_BOOTSTRAP
#include "qv4identifiertable_p.h"
#include "qv4runtime_p.h"
#include "qv4objectproto_p.h"
#include "qv4stringobject_p.h"
#endif
#include <QtCore/QHash>
#include <QtCore/private/qnumeric_p.h>

using namespace QV4;

<<<<<<< HEAD
=======
static uint toArrayIndex(const QChar *ch, const QChar *end)
{
    uint i = ch->unicode() - '0';
    if (i > 9)
        return UINT_MAX;
    ++ch;
    // reject "01", "001", ...
    if (i == 0 && ch != end)
        return UINT_MAX;

    while (ch < end) {
        uint x = ch->unicode() - '0';
        if (x > 9)
            return UINT_MAX;

        uint n;
        // n = i * 10 + x, with overflow checking
        if (mul_overflow(i, 10u, &n))
            return UINT_MAX;

        if (add_overflow(n, x, &n))
            return UINT_MAX;

        i = n;
        ++ch;
    }
    return i;
}

>>>>>>> 365a3ac6
#ifndef V4_BOOTSTRAP

DEFINE_MANAGED_VTABLE(String);

void String::markObjects(Heap::Base *that, ExecutionEngine *e)
{
    String::Data *s = static_cast<String::Data *>(that);
    if (s->largestSubLength) {
        s->left->mark(e);
        s->right->mark(e);
    }
}

bool String::isEqualTo(Managed *t, Managed *o)
{
    if (t == o)
        return true;

    if (!o->d()->vtable()->isString)
        return false;

    return static_cast<String *>(t)->isEqualTo(static_cast<String *>(o));
}


void Heap::String::init(MemoryManager *mm, const QString &t)
{
    Base::init();
    this->mm = mm;

    subtype = String::StringType_Unknown;

    text = const_cast<QString &>(t).data_ptr();
    text->ref.ref();
    identifier = 0;
    stringHash = UINT_MAX;
    largestSubLength = 0;
    len = text->size;
}

void Heap::String::init(MemoryManager *mm, String *l, String *r)
{
    Base::init();
    this->mm = mm;

    subtype = String::StringType_Unknown;

    left = l;
    right = r;
    stringHash = UINT_MAX;
    largestSubLength = qMax(l->largestSubLength, r->largestSubLength);
    len = l->len + r->len;

    if (!l->largestSubLength && l->len > largestSubLength)
        largestSubLength = l->len;
    if (!r->largestSubLength && r->len > largestSubLength)
        largestSubLength = r->len;

    // make sure we don't get excessive depth in our strings
    if (len > 256 && len >= 2*largestSubLength)
        simplifyString();
}

uint String::toUInt(bool *ok) const
{
    *ok = true;

    if (subtype() == Heap::String::StringType_Unknown)
        d()->createHashValue();
    if (subtype() == Heap::String::StringType_ArrayIndex)
        return d()->stringHash;

    // required for UINT_MAX or numbers starting with a leading 0
    double d = RuntimeHelpers::stringToNumber(toQString());
    uint l = (uint)d;
    if (d == l)
        return l;
    *ok = false;
    return UINT_MAX;
}

void String::makeIdentifierImpl(ExecutionEngine *e) const
{
    if (d()->largestSubLength)
        d()->simplifyString();
    Q_ASSERT(!d()->largestSubLength);
    e->identifierTable->identifier(this);
}

void Heap::String::simplifyString() const
{
    Q_ASSERT(largestSubLength);

    int l = length();
    QString result(l, Qt::Uninitialized);
    QChar *ch = const_cast<QChar *>(result.constData());
    append(this, ch);
    text = result.data_ptr();
    text->ref.ref();
    identifier = 0;
    largestSubLength = 0;
    mm->growUnmanagedHeapSizeUsage(size_t(text->size) * sizeof(QChar));
}

void Heap::String::append(const String *data, QChar *ch)
{
    std::vector<const String *> worklist;
    worklist.reserve(32);
    worklist.push_back(data);

    while (!worklist.empty()) {
        const String *item = worklist.back();
        worklist.pop_back();

        if (item->largestSubLength) {
            worklist.push_back(item->right);
            worklist.push_back(item->left);
        } else {
            memcpy(ch, item->text->data(), item->text->size * sizeof(QChar));
            ch += item->text->size;
        }
    }
}

void Heap::String::createHashValue() const
{
    if (largestSubLength)
        simplifyString();
    Q_ASSERT(!largestSubLength);
    const QChar *ch = reinterpret_cast<const QChar *>(text->data());
    const QChar *end = ch + text->size;
    stringHash = QV4::String::calculateHashValue(ch, end, &subtype);
}

uint String::getLength(const Managed *m)
{
    return static_cast<const String *>(m)->d()->length();
}

#endif // V4_BOOTSTRAP

uint String::toArrayIndex(const QString &str)
{
    return QV4::String::toArrayIndex(str.constData(), str.constData() + str.length());
}
<|MERGE_RESOLUTION|>--- conflicted
+++ resolved
@@ -50,38 +50,6 @@
 
 using namespace QV4;
 
-<<<<<<< HEAD
-=======
-static uint toArrayIndex(const QChar *ch, const QChar *end)
-{
-    uint i = ch->unicode() - '0';
-    if (i > 9)
-        return UINT_MAX;
-    ++ch;
-    // reject "01", "001", ...
-    if (i == 0 && ch != end)
-        return UINT_MAX;
-
-    while (ch < end) {
-        uint x = ch->unicode() - '0';
-        if (x > 9)
-            return UINT_MAX;
-
-        uint n;
-        // n = i * 10 + x, with overflow checking
-        if (mul_overflow(i, 10u, &n))
-            return UINT_MAX;
-
-        if (add_overflow(n, x, &n))
-            return UINT_MAX;
-
-        i = n;
-        ++ch;
-    }
-    return i;
-}
-
->>>>>>> 365a3ac6
 #ifndef V4_BOOTSTRAP
 
 DEFINE_MANAGED_VTABLE(String);
