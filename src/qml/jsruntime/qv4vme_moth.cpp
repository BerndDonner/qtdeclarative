/****************************************************************************
**
** Copyright (C) 2016 The Qt Company Ltd.
** Contact: https://www.qt.io/licensing/
**
** This file is part of the QtQml module of the Qt Toolkit.
**
** $QT_BEGIN_LICENSE:LGPL$
** Commercial License Usage
** Licensees holding valid commercial Qt licenses may use this file in
** accordance with the commercial license agreement provided with the
** Software or, alternatively, in accordance with the terms contained in
** a written agreement between you and The Qt Company. For licensing terms
** and conditions see https://www.qt.io/terms-conditions. For further
** information use the contact form at https://www.qt.io/contact-us.
**
** GNU Lesser General Public License Usage
** Alternatively, this file may be used under the terms of the GNU Lesser
** General Public License version 3 as published by the Free Software
** Foundation and appearing in the file LICENSE.LGPL3 included in the
** packaging of this file. Please review the following information to
** ensure the GNU Lesser General Public License version 3 requirements
** will be met: https://www.gnu.org/licenses/lgpl-3.0.html.
**
** GNU General Public License Usage
** Alternatively, this file may be used under the terms of the GNU
** General Public License version 2.0 or (at your option) the GNU General
** Public license version 3 or any later version approved by the KDE Free
** Qt Foundation. The licenses are as published by the Free Software
** Foundation and appearing in the file LICENSE.GPL2 and LICENSE.GPL3
** included in the packaging of this file. Please review the following
** information to ensure the GNU General Public License requirements will
** be met: https://www.gnu.org/licenses/gpl-2.0.html and
** https://www.gnu.org/licenses/gpl-3.0.html.
**
** $QT_END_LICENSE$
**
****************************************************************************/

#include "qv4vme_moth_p.h"
#include "qv4instr_moth_p.h"

#include <QtCore/qjsondocument.h>
#include <QtCore/qjsonobject.h>

#include <private/qv4value_p.h>
#include <private/qv4debugging_p.h>
#include <private/qv4function_p.h>
#include <private/qv4functionobject_p.h>
#include <private/qv4math_p.h>
#include <private/qv4scopedvalue_p.h>
#include <private/qv4lookup_p.h>
#include <private/qv4regexp_p.h>
#include <private/qv4regexpobject_p.h>
#include <private/qv4string_p.h>
#include <private/qv4profiling_p.h>
#include <private/qv4jscall_p.h>
#include <private/qv4generatorobject_p.h>
#include <private/qqmljavascriptexpression_p.h>
#include <iostream>

#include "qv4alloca_p.h"

#include <private/qv4baselinejit_p.h>

#undef COUNT_INSTRUCTIONS

extern "C" {

// This is the interface to Qt Creator's (new) QML debugger.

/*! \internal
    \since 5.5

    This function is called uncondionally from VME::run().

    An attached debugger can set a breakpoint here to
    intercept calls to VME::run().
 */

Q_QML_EXPORT void qt_v4ResolvePendingBreakpointsHook()
{
}

/*! \internal
    \since 5.5

    This function is called when a QML interpreter breakpoint
    is hit.

    An attached debugger can set a breakpoint here.
*/
Q_QML_EXPORT void qt_v4TriggeredBreakpointHook()
{
}

/*! \internal
    \since 5.5

    The main entry point into "Native Mixed" Debugging.

    Commands are passed as UTF-8 encoded JSON data.
    The data has two compulsory fields:
    \list
    \li \c version: Version of the protocol (currently 1)
    \li \c command: Name of the command
    \endlist

    Depending on \c command, more fields can be present.

    Error is indicated by negative return values,
    success by non-negative return values.

    \c protocolVersion:
    Returns version of implemented protocol.

    \c insertBreakpoint:
    Sets a breakpoint on a given file and line.
    \list
    \li \c fullName: Name of the QML/JS file
    \li \c lineNumber: Line number in the file
    \li \c condition: Breakpoint condition
    \endlist
    Returns a unique positive number as handle.

    \c removeBreakpoint:
    Removes a breakpoint from a given file and line.
    \list
    \li \c fullName: Name of the QML/JS file
    \li \c lineNumber: Line number in the file
    \li \c condition: Breakpoint condition
    \endlist
    Returns zero on success, a negative number on failure.

    \c prepareStep:
    Puts the interpreter in stepping mode.
    Returns zero.

*/
Q_QML_EXPORT int qt_v4DebuggerHook(const char *json);


} // extern "C"

#if QT_CONFIG(qml_debug)
static int qt_v4BreakpointCount = 0;
static bool qt_v4IsDebugging = false;
static bool qt_v4IsStepping = false;

class Breakpoint
{
public:
    Breakpoint() : bpNumber(0), lineNumber(-1) {}

    bool matches(const QString &file, int line) const
    {
        return fullName == file && lineNumber == line;
    }

    int bpNumber;
    int lineNumber;
    QString fullName;      // e.g. /opt/project/main.qml
    QString engineName;    // e.g. qrc:/main.qml
    QString condition;     // optional
};

static QVector<Breakpoint> qt_v4Breakpoints;
static Breakpoint qt_v4LastStop;

static void qt_v4TriggerBreakpoint(const Breakpoint &bp, QV4::Function *function)
{
    qt_v4LastStop = bp;

    // Set up some auxiliary data for informational purpose.
    // This is not part of the protocol.
    QV4::Heap::String *functionName = function->name();
    QByteArray functionNameUtf8;
    if (functionName)
        functionNameUtf8 = functionName->toQString().toUtf8();

    qt_v4TriggeredBreakpointHook(); // Trigger Breakpoint.
}

int qt_v4DebuggerHook(const char *json)
{
    const int ProtocolVersion = 1;

    enum {
        Success = 0,
        WrongProtocol,
        NoSuchCommand,
        NoSuchBreakpoint
    };

    QJsonDocument doc = QJsonDocument::fromJson(json);
    QJsonObject ob = doc.object();
    QByteArray command = ob.value(QLatin1String("command")).toString().toUtf8();

    if (command == "protocolVersion") {
        return ProtocolVersion; // Version number.
    }

    int version = ob.value(QLatin1Literal("version")).toString().toInt();
    if (version != ProtocolVersion) {
        return -WrongProtocol;
    }

    if (command == "insertBreakpoint") {
        Breakpoint bp;
        bp.bpNumber = ++qt_v4BreakpointCount;
        bp.lineNumber = ob.value(QLatin1String("lineNumber")).toString().toInt();
        bp.engineName = ob.value(QLatin1String("engineName")).toString();
        bp.fullName = ob.value(QLatin1String("fullName")).toString();
        bp.condition = ob.value(QLatin1String("condition")).toString();
        qt_v4Breakpoints.append(bp);
        qt_v4IsDebugging = true;
        return bp.bpNumber;
    }

    if (command == "removeBreakpoint") {
        int lineNumber = ob.value(QLatin1String("lineNumber")).toString().toInt();
        QString fullName = ob.value(QLatin1String("fullName")).toString();
        if (qt_v4Breakpoints.last().matches(fullName, lineNumber)) {
            qt_v4Breakpoints.removeLast();
            qt_v4IsDebugging = !qt_v4Breakpoints.isEmpty();
            return Success;
        }
        for (int i = 0; i + 1 < qt_v4Breakpoints.size(); ++i) {
            if (qt_v4Breakpoints.at(i).matches(fullName, lineNumber)) {
                qt_v4Breakpoints[i] = qt_v4Breakpoints.takeLast();
                return Success; // Ok.
            }
        }
        return -NoSuchBreakpoint; // Failure
    }

    if (command == "prepareStep") {
        qt_v4IsStepping = true;
        return Success; // Ok.
    }


    return -NoSuchCommand; // Failure.
}

Q_NEVER_INLINE static void qt_v4CheckForBreak(QV4::CppStackFrame *frame)
{
    if (!qt_v4IsStepping && !qt_v4Breakpoints.size())
        return;

    const int lineNumber = frame->lineNumber();
    QV4::Function *function = frame->v4Function;
    QString engineName = function->sourceFile();

    if (engineName.isEmpty())
        return;

    if (qt_v4IsStepping) {
        if (qt_v4LastStop.lineNumber != lineNumber
                || qt_v4LastStop.engineName != engineName) {
            qt_v4IsStepping = false;
            Breakpoint bp;
            bp.bpNumber = 0;
            bp.lineNumber = lineNumber;
            bp.engineName = engineName;
            qt_v4TriggerBreakpoint(bp, function);
            return;
        }
    }

    for (int i = qt_v4Breakpoints.size(); --i >= 0; ) {
        const Breakpoint &bp = qt_v4Breakpoints.at(i);
        if (bp.lineNumber != lineNumber)
            continue;
        if (bp.engineName != engineName)
            continue;

        qt_v4TriggerBreakpoint(bp, function);
    }
}

Q_NEVER_INLINE static void debug_slowPath(QV4::ExecutionEngine *engine)
{
    QV4::Debugging::Debugger *debugger = engine->debugger();
    if (debugger && debugger->pauseAtNextOpportunity())
        debugger->maybeBreakAtInstruction();
    if (qt_v4IsDebugging)
        qt_v4CheckForBreak(engine->currentStackFrame);
}

#endif // QT_CONFIG(qml_debug)
// End of debugger interface

using namespace QV4;
using namespace QV4::Moth;

#ifdef COUNT_INSTRUCTIONS
static struct InstrCount {
    InstrCount() {
        fprintf(stderr, "Counting instructions...\n");
        for (int i = 0; i < MOTH_NUM_INSTRUCTIONS(); ++i)
            hits[i] = 0;
    }
    ~InstrCount() {
        fprintf(stderr, "Instruction count:\n");
#define BLAH(I) \
        fprintf(stderr, "%llu : %s\n", hits[int(Instr::Type::I)], #I);
        FOR_EACH_MOTH_INSTR(BLAH)
        #undef BLAH
    }
    quint64 hits[MOTH_NUM_INSTRUCTIONS()];
    void hit(Instr::Type i) { hits[int(i)]++; }
} instrCount;
#endif // COUNT_INSTRUCTIONS

#define MOTH_BEGIN_INSTR_COMMON(instr) \
    { \
        INSTR_##instr(MOTH_DECODE)

#ifdef COUNT_INSTRUCTIONS
#  define MOTH_BEGIN_INSTR(instr) \
    MOTH_BEGIN_INSTR_COMMON(instr) \
    instrCount.hit(Instr::Type::instr);
#else // !COUNT_INSTRUCTIONS
#  define MOTH_BEGIN_INSTR(instr) \
    MOTH_BEGIN_INSTR_COMMON(instr)
#endif // COUNT_INSTRUCTIONS

#ifdef MOTH_COMPUTED_GOTO
#define MOTH_END_INSTR(instr) \
        MOTH_DISPATCH_SINGLE() \
    }
#else // !MOTH_COMPUTED_GOTO
#define MOTH_END_INSTR(instr) \
        continue; \
    }
#endif

#define STACK_VALUE(temp) stack[temp]

// qv4scopedvalue_p.h also defines a CHECK_EXCEPTION macro
#ifdef CHECK_EXCEPTION
#undef CHECK_EXCEPTION
#endif
#define CHECK_EXCEPTION \
    if (engine->hasException) \
        goto handleUnwind

static inline void traceJumpTakesTruePath(bool truePathTaken, Function *f, int slot)
{
#if QT_CONFIG(qml_tracing)
    quint8 *traceInfo = f->traceInfo(slot);
    Q_ASSERT(traceInfo);
    *traceInfo |= truePathTaken ? quint8(ObservedTraceValues::TruePathTaken)
                                : quint8(ObservedTraceValues::FalsePathTaken);
#else
    Q_UNUSED(truePathTaken);
    Q_UNUSED(f);
    Q_UNUSED(slot);
#endif
}

static inline void traceValue(ReturnedValue acc, Function *f, int slot)
{
#if QT_CONFIG(qml_tracing)
    quint8 *traceInfo = f->traceInfo(slot);
    Q_ASSERT(traceInfo);
    switch (Primitive::fromReturnedValue(acc).type()) {
    case QV4::Value::Integer_Type:
        *traceInfo |= quint8(ObservedTraceValues::Integer);
        break;
    case QV4::Value::Boolean_Type:
        *traceInfo |= quint8(ObservedTraceValues::Boolean);
        break;
    case QV4::Value::Double_Type:
        *traceInfo |= quint8(ObservedTraceValues::Double);
        break;
    default:
        *traceInfo |= quint8(ObservedTraceValues::Other);
        break;
    }
#else
    Q_UNUSED(acc);
    Q_UNUSED(f);
    Q_UNUSED(slot);
#endif
}

static inline void traceDoubleValue(Function *f, int slot)
{
#if QT_CONFIG(qml_tracing)
    quint8 *traceInfo = f->traceInfo(slot);
    Q_ASSERT(traceInfo);
    *traceInfo |= quint8(ObservedTraceValues::Double);
#else
    Q_UNUSED(f);
    Q_UNUSED(slot);
#endif
}

static inline void traceOtherValue(Function *f, int slot)
{
#if QT_CONFIG(qml_tracing)
    quint8 *traceInfo = f->traceInfo(slot);
    Q_ASSERT(traceInfo);
    *traceInfo |= quint8(ObservedTraceValues::Other);
#else
    Q_UNUSED(f);
    Q_UNUSED(slot);
#endif
}

static inline Heap::CallContext *getScope(QV4::Value *stack, int level)
{
    Heap::ExecutionContext *scope = static_cast<ExecutionContext &>(stack[CallData::Context]).d();
    while (level > 0) {
        --level;
        scope = scope->outer;
    }
    Q_ASSERT(scope);
    return static_cast<Heap::CallContext *>(scope);
}

static inline const QV4::Value &constant(Function *function, int index)
{
    return function->compilationUnit->constants[index];
}

static bool compareEqualInt(QV4::Value &accumulator, QV4::Value lhs, int rhs)
{
  redo:
    switch (lhs.quickType()) {
    case QV4::Value::QT_ManagedOrUndefined:
        if (lhs.isUndefined())
            return false;
        Q_FALLTHROUGH();
    case QV4::Value::QT_ManagedOrUndefined1:
    case QV4::Value::QT_ManagedOrUndefined2:
    case QV4::Value::QT_ManagedOrUndefined3:
        // LHS: Managed
        if (lhs.m()->internalClass->vtable->isString)
            return RuntimeHelpers::stringToNumber(static_cast<String &>(lhs).toQString()) == rhs;
        accumulator = lhs;
        lhs = QV4::Value::fromReturnedValue(RuntimeHelpers::objectDefaultValue(&static_cast<QV4::Object &>(accumulator), PREFERREDTYPE_HINT));
        goto redo;
    case QV4::Value::QT_Empty:
        Q_UNREACHABLE();
    case QV4::Value::QT_Null:
        return false;
    case QV4::Value::QT_Bool:
    case QV4::Value::QT_Int:
        return lhs.int_32() == rhs;
    default: // double
        return lhs.doubleValue() == rhs;
    }
}

#define STORE_IP() frame->instructionPointer = int(code - function->codeData);
#define STORE_ACC() accumulator = acc;
#define ACC Value::fromReturnedValue(acc)
#define VALUE_TO_INT(i, val) \
    int i; \
    do { \
        if (Q_LIKELY(val.integerCompatible())) { \
            i = val.int_32(); \
        } else { \
            double d; \
            if (val.isDouble()) \
                d = val.doubleValue(); \
            else { \
                STORE_ACC(); \
                d = val.toNumberImpl(); \
                CHECK_EXCEPTION; \
            } \
            i = Double::toInt32(d); \
        } \
    } while (false)

ReturnedValue VME::exec(CppStackFrame *frame, ExecutionEngine *engine)
{
    qt_v4ResolvePendingBreakpointsHook();
    CHECK_STACK_LIMITS(engine);

    Function *function = frame->v4Function;
    Profiling::FunctionCallProfiler profiler(engine, function); // start execution profiling
    QV4::Debugging::Debugger *debugger = engine->debugger();

#ifdef V4_ENABLE_JIT
    if (debugger == nullptr) {
        if (function->jittedCode == nullptr) {
            if (engine->canJIT(function))
                QV4::JIT::BaselineJIT(function).generate();
            else
                ++function->interpreterCallCount;
        }
        if (function->jittedCode != nullptr)
            return function->jittedCode(frame, engine);
    }
#endif // V4_ENABLE_JIT

    // interpreter
    if (debugger)
        debugger->enteringFunction();

    ReturnedValue result = interpret(frame, engine, function->codeData);

    if (debugger)
        debugger->leavingFunction(result);

    return result;
}

QV4::ReturnedValue VME::interpret(CppStackFrame *frame, ExecutionEngine *engine, const char *code)
{
    QV4::Function *function = frame->v4Function;
    QV4::Value &accumulator = frame->jsFrame->accumulator;
    QV4::ReturnedValue acc = accumulator.asReturnedValue();
    Value *stack = reinterpret_cast<Value *>(frame->jsFrame);

    if (function->tracingEnabled()) {
        for (int i = 0; i < int(function->nFormals); ++i)
            traceValue(frame->jsFrame->argument(i), function, i);
    }

    MOTH_JUMP_TABLE;

    for (;;) {
    MOTH_DISPATCH()
    Q_UNREACHABLE(); // only reached when the dispatch doesn't jump somewhere

    MOTH_BEGIN_INSTR(LoadConst)
        acc = constant(function, index).asReturnedValue();
    MOTH_END_INSTR(LoadConst)

    MOTH_BEGIN_INSTR(LoadNull)
        acc = Encode::null();
    MOTH_END_INSTR(LoadNull)

    MOTH_BEGIN_INSTR(LoadZero)
        acc = Encode(static_cast<int>(0));
    MOTH_END_INSTR(LoadZero)

    MOTH_BEGIN_INSTR(LoadTrue)
        acc = Encode(true);
    MOTH_END_INSTR(LoadTrue)

    MOTH_BEGIN_INSTR(LoadFalse)
        acc = Encode(false);
    MOTH_END_INSTR(LoadFalse)

    MOTH_BEGIN_INSTR(LoadUndefined)
        acc = Encode::undefined();
    MOTH_END_INSTR(LoadUndefined)

    MOTH_BEGIN_INSTR(LoadInt)
        acc = Encode(value);
    MOTH_END_INSTR(LoadInt)

    MOTH_BEGIN_INSTR(MoveConst)
        STACK_VALUE(destTemp) = constant(function, constIndex);
    MOTH_END_INSTR(MoveConst)

    MOTH_BEGIN_INSTR(LoadReg)
        acc = STACK_VALUE(reg).asReturnedValue();
    MOTH_END_INSTR(LoadReg)

    MOTH_BEGIN_INSTR(StoreReg)
        STACK_VALUE(reg) = acc;
    MOTH_END_INSTR(StoreReg)

    MOTH_BEGIN_INSTR(MoveReg)
        STACK_VALUE(destReg) = STACK_VALUE(srcReg);
    MOTH_END_INSTR(MoveReg)

    MOTH_BEGIN_INSTR(LoadImport)
        acc = function->compilationUnit->imports[index]->asReturnedValue();
    MOTH_END_INSTR(LoadImport)

    MOTH_BEGIN_INSTR(LoadLocal)
        auto cc = static_cast<Heap::CallContext *>(stack[CallData::Context].m());
        Q_ASSERT(cc->type != QV4::Heap::CallContext::Type_GlobalContext);
        acc = cc->locals[index].asReturnedValue();
        traceValue(acc, function, traceSlot);
    MOTH_END_INSTR(LoadLocal)

    MOTH_BEGIN_INSTR(StoreLocal)
        CHECK_EXCEPTION;
        auto cc = static_cast<Heap::CallContext *>(stack[CallData::Context].m());
        Q_ASSERT(cc->type != QV4::Heap::CallContext::Type_GlobalContext);
        QV4::WriteBarrier::write(engine, cc, cc->locals.values[index].data_ptr(), acc);
    MOTH_END_INSTR(StoreLocal)

    MOTH_BEGIN_INSTR(LoadScopedLocal)
        auto cc = getScope(stack, scope);
        acc = cc->locals[index].asReturnedValue();
        traceValue(acc, function, traceSlot);
    MOTH_END_INSTR(LoadScopedLocal)

    MOTH_BEGIN_INSTR(StoreScopedLocal)
        CHECK_EXCEPTION;
        auto cc = getScope(stack, scope);
        QV4::WriteBarrier::write(engine, cc, cc->locals.values[index].data_ptr(), acc);
    MOTH_END_INSTR(StoreScopedLocal)

    MOTH_BEGIN_INSTR(LoadRuntimeString)
        acc = function->compilationUnit->runtimeStrings[stringId]->asReturnedValue();
    MOTH_END_INSTR(LoadRuntimeString)

    MOTH_BEGIN_INSTR(MoveRegExp)
        STACK_VALUE(destReg) = Runtime::method_regexpLiteral(engine, regExpId);
    MOTH_END_INSTR(MoveRegExp)

    MOTH_BEGIN_INSTR(LoadClosure)
        acc = Runtime::method_closure(engine, value);
    MOTH_END_INSTR(LoadClosure)

    MOTH_BEGIN_INSTR(LoadName)
        STORE_IP();
        acc = Runtime::method_loadName(engine, name);
        CHECK_EXCEPTION;
        traceValue(acc, function, traceSlot);
    MOTH_END_INSTR(LoadName)

    MOTH_BEGIN_INSTR(LoadGlobalLookup)
        STORE_IP();
        QV4::Lookup *l = function->compilationUnit->runtimeLookups + index;
        acc = l->globalGetter(l, engine);
        CHECK_EXCEPTION;
        traceValue(acc, function, traceSlot);
    MOTH_END_INSTR(LoadGlobalLookup)

    MOTH_BEGIN_INSTR(LoadQmlContextPropertyLookup)
        STORE_IP();
        QV4::Lookup *l = function->compilationUnit->runtimeLookups + index;
        acc = l->qmlContextPropertyGetter(l, engine, nullptr);
        CHECK_EXCEPTION;
    MOTH_END_INSTR(LoadQmlContextPropertyLookup)

    MOTH_BEGIN_INSTR(StoreNameStrict)
        STORE_IP();
        STORE_ACC();
        Runtime::method_storeNameStrict(engine, name, accumulator);
        CHECK_EXCEPTION;
    MOTH_END_INSTR(StoreNameStrict)

    MOTH_BEGIN_INSTR(StoreNameSloppy)
        STORE_IP();
        STORE_ACC();
        Runtime::method_storeNameSloppy(engine, name, accumulator);
        CHECK_EXCEPTION;
    MOTH_END_INSTR(StoreNameSloppy)

    MOTH_BEGIN_INSTR(LoadElement)
        STORE_IP();
        STORE_ACC();
#if QT_CONFIG(qml_tracing)
        acc = Runtime::method_loadElement_traced(engine, STACK_VALUE(base), accumulator, function->traceInfo(traceSlot));
        traceValue(acc, function, traceSlot);
#else
        Q_UNUSED(traceSlot);
        acc = Runtime::method_loadElement(engine, STACK_VALUE(base), accumulator);
#endif
        CHECK_EXCEPTION;
    MOTH_END_INSTR(LoadElement)

    MOTH_BEGIN_INSTR(StoreElement)
        STORE_IP();
        STORE_ACC();
#if QT_CONFIG(qml_tracing)
        Runtime::method_storeElement_traced(engine, STACK_VALUE(base), STACK_VALUE(index), accumulator, function->traceInfo(traceSlot));
#else
        Q_UNUSED(traceSlot);
        Runtime::method_storeElement(engine, STACK_VALUE(base), STACK_VALUE(index), accumulator);
#endif
        CHECK_EXCEPTION;
    MOTH_END_INSTR(StoreElement)

    MOTH_BEGIN_INSTR(LoadProperty)
        STORE_IP();
        STORE_ACC();
        acc = Runtime::method_loadProperty(engine, accumulator, name);
        CHECK_EXCEPTION;
        traceValue(acc, function, traceSlot);
    MOTH_END_INSTR(LoadProperty)

    MOTH_BEGIN_INSTR(GetLookup)
        STORE_IP();
        STORE_ACC();

        QV4::Lookup *l = function->compilationUnit->runtimeLookups + index;

        if (accumulator.isNullOrUndefined()) {
            QString message = QStringLiteral("Cannot read property '%1' of %2")
                    .arg(engine->currentStackFrame->v4Function->compilationUnit->runtimeStrings[l->nameIndex]->toQString())
                    .arg(accumulator.toQStringNoThrow());
            acc = engine->throwTypeError(message);
            goto handleUnwind;
        }

        acc = l->getter(l, engine, accumulator);
        CHECK_EXCEPTION;
        traceValue(acc, function, traceSlot);
    MOTH_END_INSTR(GetLookup)

    MOTH_BEGIN_INSTR(StoreProperty)
        STORE_IP();
        STORE_ACC();
        Runtime::method_storeProperty(engine, STACK_VALUE(base), name, accumulator);
        CHECK_EXCEPTION;
    MOTH_END_INSTR(StoreProperty)

    MOTH_BEGIN_INSTR(SetLookup)
        STORE_IP();
        STORE_ACC();
        QV4::Lookup *l = function->compilationUnit->runtimeLookups + index;
        if (!l->setter(l, engine, STACK_VALUE(base), accumulator) && function->isStrict())
            engine->throwTypeError();
        CHECK_EXCEPTION;
    MOTH_END_INSTR(SetLookup)

    MOTH_BEGIN_INSTR(LoadSuperProperty)
        STORE_IP();
        STORE_ACC();
        acc = Runtime::method_loadSuperProperty(engine, STACK_VALUE(property));
        CHECK_EXCEPTION;
    MOTH_END_INSTR(LoadSuperProperty)

    MOTH_BEGIN_INSTR(StoreSuperProperty)
        STORE_IP();
        STORE_ACC();
        Runtime::method_storeSuperProperty(engine, STACK_VALUE(property), accumulator);
        CHECK_EXCEPTION;
    MOTH_END_INSTR(StoreSuperProperty)

    MOTH_BEGIN_INSTR(Yield)
        frame->yield = code;
        frame->yieldIsIterator = false;
        return acc;
    MOTH_END_INSTR(Yield)

    MOTH_BEGIN_INSTR(YieldStar)
        frame->yield = code;
        frame->yieldIsIterator = true;
        return acc;
    MOTH_END_INSTR(YieldStar)

    MOTH_BEGIN_INSTR(Resume)
        // check exception, in case the generator was called with throw() or return()
        if (engine->hasException) {
            // an empty value indicates that the generator was called with return()
            if (engine->exceptionValue->asReturnedValue() != Value::emptyValue().asReturnedValue())
                goto handleUnwind;
            engine->hasException = false;
            *engine->exceptionValue = Value::undefinedValue();
        } else {
            code += offset;
        }
    MOTH_END_INSTR(Resume)

    MOTH_BEGIN_INSTR(IteratorNextForYieldStar)
        STORE_ACC();
        acc = Runtime::method_iteratorNextForYieldStar(engine, accumulator, STACK_VALUE(iterator), &STACK_VALUE(object));
        CHECK_EXCEPTION;
    MOTH_END_INSTR(IteratorNextForYieldStar)

    MOTH_BEGIN_INSTR(CallValue)
        STORE_IP();
        Value func = STACK_VALUE(name);
        if (Q_UNLIKELY(!func.isFunctionObject())) {
            acc = engine->throwTypeError(QStringLiteral("%1 is not a function").arg(func.toQStringNoThrow()));
            goto handleUnwind;
        }
        Value undef = Value::undefinedValue();
        acc = static_cast<const FunctionObject &>(func).call(&undef, stack + argv, argc);
        CHECK_EXCEPTION;
        traceValue(acc, function, traceSlot);
    MOTH_END_INSTR(CallValue)

    MOTH_BEGIN_INSTR(CallWithReceiver)
        STORE_IP();
        Value func = STACK_VALUE(name);
        if (Q_UNLIKELY(!func.isFunctionObject())) {
            acc = engine->throwTypeError(QStringLiteral("%1 is not a function").arg(func.toQStringNoThrow()));
            goto handleUnwind;
        }
        acc = static_cast<const FunctionObject &>(func).call(stack + thisObject, stack + argv, argc);
        CHECK_EXCEPTION;
        traceValue(acc, function, traceSlot);
    MOTH_END_INSTR(CallWithReceiver)

    MOTH_BEGIN_INSTR(CallProperty)
        STORE_IP();
        acc = Runtime::method_callProperty(engine, stack + base, name, stack + argv, argc);
        CHECK_EXCEPTION;
        traceValue(acc, function, traceSlot);
    MOTH_END_INSTR(CallProperty)

    MOTH_BEGIN_INSTR(CallPropertyLookup)
        STORE_IP();
        Lookup *l = function->compilationUnit->runtimeLookups + lookupIndex;

        if (stack[base].isNullOrUndefined()) {
            QString message = QStringLiteral("Cannot call method '%1' of %2")
                    .arg(engine->currentStackFrame->v4Function->compilationUnit->runtimeStrings[l->nameIndex]->toQString())
                    .arg(stack[base].toQStringNoThrow());
            acc = engine->throwTypeError(message);
            goto handleUnwind;
        }

        // ok to have the value on the stack here
        Value f = Value::fromReturnedValue(l->getter(l, engine, stack[base]));

        if (Q_UNLIKELY(!f.isFunctionObject())) {
            QString message = QStringLiteral("Property '%1' of object %2 is not a function")
                    .arg(engine->currentStackFrame->v4Function->compilationUnit->runtimeStrings[l->nameIndex]->toQString())
                    .arg(stack[base].toQStringNoThrow());
            acc = engine->throwTypeError(message);
            goto handleUnwind;
        }

        acc = static_cast<FunctionObject &>(f).call(stack + base, stack + argv, argc);
        CHECK_EXCEPTION;
        traceValue(acc, function, traceSlot);
    MOTH_END_INSTR(CallPropertyLookup)

    MOTH_BEGIN_INSTR(CallElement)
        STORE_IP();
        acc = Runtime::method_callElement(engine, stack + base, STACK_VALUE(index), stack + argv, argc);
        CHECK_EXCEPTION;
        traceValue(acc, function, traceSlot);
    MOTH_END_INSTR(CallElement)

    MOTH_BEGIN_INSTR(CallName)
        STORE_IP();
        acc = Runtime::method_callName(engine, name, stack + argv, argc);
        CHECK_EXCEPTION;
        traceValue(acc, function, traceSlot);
    MOTH_END_INSTR(CallName)

    MOTH_BEGIN_INSTR(CallPossiblyDirectEval)
        STORE_IP();
        acc = Runtime::method_callPossiblyDirectEval(engine, stack + argv, argc);
        CHECK_EXCEPTION;
        traceValue(acc, function, traceSlot);
    MOTH_END_INSTR(CallPossiblyDirectEval)

    MOTH_BEGIN_INSTR(CallGlobalLookup)
        STORE_IP();
        acc = Runtime::method_callGlobalLookup(engine, index, stack + argv, argc);
        CHECK_EXCEPTION;
        traceValue(acc, function, traceSlot);
    MOTH_END_INSTR(CallGlobalLookup)

<<<<<<< HEAD
    MOTH_BEGIN_INSTR(CallScopeObjectProperty)
        STORE_IP();
        acc = Runtime::method_callQmlScopeObjectProperty(engine, stack + base, name, stack + argv, argc);
        CHECK_EXCEPTION;
        traceValue(acc, function, traceSlot);
    MOTH_END_INSTR(CallScopeObjectProperty)

    MOTH_BEGIN_INSTR(CallContextObjectProperty)
=======
    MOTH_BEGIN_INSTR(CallQmlContextPropertyLookup)
>>>>>>> 937d8114
        STORE_IP();
        acc = Runtime::method_callQmlContextPropertyLookup(engine, index, stack + argv, argc);
        CHECK_EXCEPTION;
<<<<<<< HEAD
        traceValue(acc, function, traceSlot);
    MOTH_END_INSTR(CallContextObjectProperty)
=======
    MOTH_END_INSTR(CallQmlContextPropertyLookup)
>>>>>>> 937d8114

    MOTH_BEGIN_INSTR(CallWithSpread)
        STORE_IP();
        acc = Runtime::method_callWithSpread(engine, STACK_VALUE(func), STACK_VALUE(thisObject), stack + argv, argc);
        CHECK_EXCEPTION;
        traceValue(acc, function, traceSlot);
    MOTH_END_INSTR(CallWithSpread)

    MOTH_BEGIN_INSTR(TailCall)
        STORE_IP();
        *engine->jsAlloca(1) = Primitive::fromInt32(argc);
        *engine->jsAlloca(1) = Primitive::fromInt32(argv);
        *engine->jsAlloca(1) = STACK_VALUE(thisObject);
        *engine->jsAlloca(1) = STACK_VALUE(func);
        return Runtime::method_tailCall(frame, engine);
        CHECK_EXCEPTION;
    MOTH_END_INSTR(TailCall)

    MOTH_BEGIN_INSTR(Construct)
        STORE_IP();
        acc = Runtime::method_construct(engine, STACK_VALUE(func), ACC, stack + argv, argc);
        CHECK_EXCEPTION;
    MOTH_END_INSTR(Construct)

    MOTH_BEGIN_INSTR(ConstructWithSpread)
        STORE_IP();
        acc = Runtime::method_constructWithSpread(engine, STACK_VALUE(func), ACC, stack + argv, argc);
        CHECK_EXCEPTION;
    MOTH_END_INSTR(ConstructWithSpread)

    MOTH_BEGIN_INSTR(SetUnwindHandler)
        frame->unwindHandler = offset ? code + offset : nullptr;
    MOTH_END_INSTR(SetUnwindHandler)

    MOTH_BEGIN_INSTR(UnwindDispatch)
        CHECK_EXCEPTION;
        if (frame->unwindLevel) {
            --frame->unwindLevel;
            if (frame->unwindLevel)
                goto handleUnwind;
            code = frame->unwindLabel;
        }
    MOTH_END_INSTR(UnwindDispatch)

    MOTH_BEGIN_INSTR(UnwindToLabel)
        frame->unwindLevel = level;
        frame->unwindLabel = code + offset;
        goto handleUnwind;
    MOTH_END_INSTR(UnwindToLabel)

    MOTH_BEGIN_INSTR(DeadTemporalZoneCheck)
        if (ACC.isEmpty()) {
            STORE_IP();
            STORE_ACC();
            Runtime::method_throwReferenceError(engine, name);
            goto handleUnwind;
        }
    MOTH_END_INSTR(DeadTemporalZoneCheck)

    MOTH_BEGIN_INSTR(ThrowException)
        STORE_IP();
        STORE_ACC();
        Runtime::method_throwException(engine, accumulator);
        goto handleUnwind;
    MOTH_END_INSTR(ThrowException)

    MOTH_BEGIN_INSTR(GetException)
        acc = engine->hasException ? engine->exceptionValue->asReturnedValue()
                                   : Value::emptyValue().asReturnedValue();
        engine->hasException = false;
    MOTH_END_INSTR(HasException)

    MOTH_BEGIN_INSTR(SetException)
        if (acc != Value::emptyValue().asReturnedValue()) {
            *engine->exceptionValue = acc;
            engine->hasException = true;
        }
    MOTH_END_INSTR(SetException)

    MOTH_BEGIN_INSTR(PushCatchContext)
        ExecutionContext *c = static_cast<ExecutionContext *>(stack + CallData::Context);
        STACK_VALUE(CallData::Context) = Runtime::method_createCatchContext(c, index, name);
    MOTH_END_INSTR(PushCatchContext)

    MOTH_BEGIN_INSTR(CreateCallContext)
        stack[CallData::Context] = ExecutionContext::newCallContext(frame);
    MOTH_END_INSTR(CreateCallContext)

    MOTH_BEGIN_INSTR(PushWithContext)
        STORE_IP();
        STORE_ACC();
        auto ctx = Runtime::method_createWithContext(engine, stack);
        CHECK_EXCEPTION;
        STACK_VALUE(CallData::Context) = ctx;
    MOTH_END_INSTR(PushWithContext)

    MOTH_BEGIN_INSTR(PushBlockContext)
        STORE_ACC();
        ExecutionContext *c = static_cast<ExecutionContext *>(stack + CallData::Context);
        STACK_VALUE(CallData::Context) = Runtime::method_createBlockContext(c, index);
    MOTH_END_INSTR(PushBlockContext)

    MOTH_BEGIN_INSTR(CloneBlockContext)
        STORE_ACC();
        ExecutionContext *c = static_cast<ExecutionContext *>(stack + CallData::Context);
        STACK_VALUE(CallData::Context) = Runtime::method_cloneBlockContext(c);
    MOTH_END_INSTR(CloneBlockContext)

    MOTH_BEGIN_INSTR(PushScriptContext)
        STACK_VALUE(CallData::Context) = Runtime::method_createScriptContext(engine, index);
    MOTH_END_INSTR(PushScriptContext)

    MOTH_BEGIN_INSTR(PopScriptContext)
        STACK_VALUE(CallData::Context) = Runtime::method_popScriptContext(engine);
    MOTH_END_INSTR(PopScriptContext)

    MOTH_BEGIN_INSTR(PopContext)
        ExecutionContext *c = static_cast<ExecutionContext *>(stack + CallData::Context);
        STACK_VALUE(CallData::Context) = c->d()->outer;
    MOTH_END_INSTR(PopContext)

    MOTH_BEGIN_INSTR(GetIterator)
        STORE_IP();
        STORE_ACC();
        acc = Runtime::method_getIterator(engine, accumulator, iterator);
        CHECK_EXCEPTION;
    MOTH_END_INSTR(GetIterator)

    MOTH_BEGIN_INSTR(IteratorNext)
        STORE_IP();
        STORE_ACC();
        acc = Runtime::method_iteratorNext(engine, accumulator, &STACK_VALUE(value));
        STACK_VALUE(done) = acc;
        CHECK_EXCEPTION;
    MOTH_END_INSTR(IteratorNext)

    MOTH_BEGIN_INSTR(IteratorClose)
        STORE_IP();
        STORE_ACC();
        acc = Runtime::method_iteratorClose(engine, accumulator, STACK_VALUE(done));
        CHECK_EXCEPTION;
    MOTH_END_INSTR(IteratorClose)

    MOTH_BEGIN_INSTR(DestructureRestElement)
        STORE_IP();
        STORE_ACC();
        acc = Runtime::method_destructureRestElement(engine, ACC);
        CHECK_EXCEPTION;
    MOTH_END_INSTR(DestructureRestElement)

    MOTH_BEGIN_INSTR(DeleteProperty)
        if (!Runtime::method_deleteProperty(engine, STACK_VALUE(base), STACK_VALUE(index))) {
            if (function->isStrict()) {
                STORE_IP();
                engine->throwTypeError();
                goto handleUnwind;
            }
            acc = Encode(false);
        } else {
            acc = Encode(true);
        }
    MOTH_END_INSTR(DeleteProperty)

    MOTH_BEGIN_INSTR(DeleteName)
        if (!Runtime::method_deleteName(engine, name)) {
            if (function->isStrict()) {
                STORE_IP();
                QString n = function->compilationUnit->runtimeStrings[name]->toQString();
                engine->throwSyntaxError(QStringLiteral("Can't delete property %1").arg(n));
                goto handleUnwind;
            }
            acc = Encode(false);
        } else {
            acc = Encode(true);
        }
    MOTH_END_INSTR(DeleteName)

    MOTH_BEGIN_INSTR(TypeofName)
        acc = Runtime::method_typeofName(engine, name);
    MOTH_END_INSTR(TypeofName)

    MOTH_BEGIN_INSTR(TypeofValue)
        STORE_ACC();
        acc = Runtime::method_typeofValue(engine, accumulator);
    MOTH_END_INSTR(TypeofValue)

    MOTH_BEGIN_INSTR(DeclareVar)
        Runtime::method_declareVar(engine, isDeletable, varName);
    MOTH_END_INSTR(DeclareVar)

    MOTH_BEGIN_INSTR(DefineArray)
        QV4::Value *arguments = stack + args;
        acc = Runtime::method_arrayLiteral(engine, arguments, argc);
    MOTH_END_INSTR(DefineArray)

    MOTH_BEGIN_INSTR(DefineObjectLiteral)
        QV4::Value *arguments = stack + args;
        acc = Runtime::method_objectLiteral(engine, internalClassId, arguments, argc);
    MOTH_END_INSTR(DefineObjectLiteral)

    MOTH_BEGIN_INSTR(CreateClass)
        acc = Runtime::method_createClass(engine, classIndex, STACK_VALUE(heritage), stack + computedNames);
    MOTH_END_INSTR(CreateClass)

    MOTH_BEGIN_INSTR(CreateMappedArgumentsObject)
        acc = Runtime::method_createMappedArgumentsObject(engine);
    MOTH_END_INSTR(CreateMappedArgumentsObject)

    MOTH_BEGIN_INSTR(CreateUnmappedArgumentsObject)
        acc = Runtime::method_createUnmappedArgumentsObject(engine);
    MOTH_END_INSTR(CreateUnmappedArgumentsObject)

    MOTH_BEGIN_INSTR(CreateRestParameter)
        acc = Runtime::method_createRestParameter(engine, argIndex);
    MOTH_END_INSTR(CreateRestParameter)

    MOTH_BEGIN_INSTR(ConvertThisToObject)
        Value *t = &stack[CallData::This];
        if (!t->isObject()) {
            if (t->isNullOrUndefined()) {
                *t = engine->globalObject->asReturnedValue();
            } else {
                *t = t->toObject(engine)->asReturnedValue();
                CHECK_EXCEPTION;
            }
        }
    MOTH_END_INSTR(ConvertThisToObject)

    MOTH_BEGIN_INSTR(LoadSuperConstructor)
        acc = Runtime::method_loadSuperConstructor(engine, stack[CallData::Function]);
        CHECK_EXCEPTION;
    MOTH_END_INSTR(LoadSuperConstructor)

    MOTH_BEGIN_INSTR(ToObject)
        acc = ACC.toObject(engine)->asReturnedValue();
        CHECK_EXCEPTION;
    MOTH_END_INSTR(ToObject)

    MOTH_BEGIN_INSTR(Jump)
        code += offset;
    MOTH_END_INSTR(Jump)

    MOTH_BEGIN_INSTR(JumpTrue)
        bool takeJump;
        if (Q_LIKELY(ACC.integerCompatible()))
            takeJump = ACC.int_32();
        else
            takeJump = ACC.toBoolean();
        traceJumpTakesTruePath(takeJump, function, traceSlot);
        if (takeJump)
            code += offset;
    MOTH_END_INSTR(JumpTrue)

    MOTH_BEGIN_INSTR(JumpFalse)
        bool takeJump;
        if (Q_LIKELY(ACC.integerCompatible()))
            takeJump = !ACC.int_32();
        else
            takeJump = !ACC.toBoolean();
        traceJumpTakesTruePath(!takeJump, function, traceSlot);
        if (takeJump)
            code += offset;
    MOTH_END_INSTR(JumpFalse)

    MOTH_BEGIN_INSTR(JumpNoException)
        if (!engine->hasException)
            code += offset;
    MOTH_END_INSTR(JumpNoException)

    MOTH_BEGIN_INSTR(JumpNotUndefined)
        if (Q_LIKELY(acc != QV4::Encode::undefined()))
            code += offset;
    MOTH_END_INSTR(JumpNotUndefined)

    MOTH_BEGIN_INSTR(CmpEqNull)
        acc = Encode(ACC.isNullOrUndefined());
    MOTH_END_INSTR(CmpEqNull)

    MOTH_BEGIN_INSTR(CmpNeNull)
        acc = Encode(!ACC.isNullOrUndefined());
    MOTH_END_INSTR(CmpNeNull)

    MOTH_BEGIN_INSTR(CmpEqInt)
        if (ACC.isIntOrBool()) {
            acc = Encode(ACC.int_32() == lhs);
        } else {
            STORE_ACC();
            acc = Encode(compareEqualInt(accumulator, ACC, lhs));
            CHECK_EXCEPTION;
        }
    MOTH_END_INSTR(CmpEqInt)

    MOTH_BEGIN_INSTR(CmpNeInt)
        if (ACC.isIntOrBool()) {
            acc = Encode(bool(ACC.int_32() != lhs));
        } else {
            STORE_ACC();
            acc = Encode(!compareEqualInt(accumulator, ACC, lhs));
            CHECK_EXCEPTION;
        }
    MOTH_END_INSTR(CmpNeInt)

    MOTH_BEGIN_INSTR(CmpEq)
        const Value left = STACK_VALUE(lhs);
        if (Q_LIKELY(left.asReturnedValue() == ACC.asReturnedValue())) {
            acc = Encode(!ACC.isNaN());
        } else if (Q_LIKELY(left.isInteger() && ACC.isInteger())) {
            acc = Encode(left.int_32() == ACC.int_32());
        } else {
            STORE_ACC();
            acc = Encode(bool(Runtime::method_compareEqual(left, accumulator)));
            CHECK_EXCEPTION;
        }
    MOTH_END_INSTR(CmpEq)

    MOTH_BEGIN_INSTR(CmpNe)
        const Value left = STACK_VALUE(lhs);
        if (Q_LIKELY(left.isInteger() && ACC.isInteger())) {
            acc = Encode(bool(left.int_32() != ACC.int_32()));
        } else {
            STORE_ACC();
            acc = Encode(bool(!Runtime::method_compareEqual(left, accumulator)));
            CHECK_EXCEPTION;
        }
    MOTH_END_INSTR(CmpNe)

    MOTH_BEGIN_INSTR(CmpGt)
        const Value left = STACK_VALUE(lhs);
        if (Q_LIKELY(left.isInteger() && ACC.isInteger())) {
            acc = Encode(left.int_32() > ACC.int_32());
        } else if (left.isNumber() && ACC.isNumber()) {
            acc = Encode(left.asDouble() > ACC.asDouble());
        } else {
            STORE_ACC();
            acc = Encode(bool(Runtime::method_compareGreaterThan(left, accumulator)));
            CHECK_EXCEPTION;
        }
    MOTH_END_INSTR(CmpGt)

    MOTH_BEGIN_INSTR(CmpGe)
        const Value left = STACK_VALUE(lhs);
        if (Q_LIKELY(left.isInteger() && ACC.isInteger())) {
            acc = Encode(left.int_32() >= ACC.int_32());
        } else if (left.isNumber() && ACC.isNumber()) {
            acc = Encode(left.asDouble() >= ACC.asDouble());
        } else {
            STORE_ACC();
            acc = Encode(bool(Runtime::method_compareGreaterEqual(left, accumulator)));
            CHECK_EXCEPTION;
        }
    MOTH_END_INSTR(CmpGe)

    MOTH_BEGIN_INSTR(CmpLt)
        const Value left = STACK_VALUE(lhs);
        if (Q_LIKELY(left.isInteger() && ACC.isInteger())) {
            acc = Encode(left.int_32() < ACC.int_32());
        } else if (left.isNumber() && ACC.isNumber()) {
            acc = Encode(left.asDouble() < ACC.asDouble());
        } else {
            STORE_ACC();
            acc = Encode(bool(Runtime::method_compareLessThan(left, accumulator)));
            CHECK_EXCEPTION;
        }
    MOTH_END_INSTR(CmpLt)

    MOTH_BEGIN_INSTR(CmpLe)
        const Value left = STACK_VALUE(lhs);
        if (Q_LIKELY(left.isInteger() && ACC.isInteger())) {
            acc = Encode(left.int_32() <= ACC.int_32());
        } else if (left.isNumber() && ACC.isNumber()) {
            acc = Encode(left.asDouble() <= ACC.asDouble());
        } else {
            STORE_ACC();
            acc = Encode(bool(Runtime::method_compareLessEqual(left, accumulator)));
            CHECK_EXCEPTION;
        }
    MOTH_END_INSTR(CmpLe)

    MOTH_BEGIN_INSTR(CmpStrictEqual)
        if (STACK_VALUE(lhs).rawValue() == ACC.rawValue() && !ACC.isNaN()) {
            acc = Encode(true);
        } else {
            STORE_ACC();
            acc = Encode(bool(RuntimeHelpers::strictEqual(STACK_VALUE(lhs), accumulator)));
            CHECK_EXCEPTION;
        }
    MOTH_END_INSTR(CmpStrictEqual)

    MOTH_BEGIN_INSTR(CmpStrictNotEqual)
        if (STACK_VALUE(lhs).rawValue() != ACC.rawValue() || ACC.isNaN()) {
            STORE_ACC();
            acc = Encode(!RuntimeHelpers::strictEqual(STACK_VALUE(lhs), accumulator));
            CHECK_EXCEPTION;
        } else {
            acc = Encode(false);
        }
    MOTH_END_INSTR(CmpStrictNotEqual)

    MOTH_BEGIN_INSTR(CmpIn)
        STORE_ACC();
        acc = Runtime::method_in(engine, STACK_VALUE(lhs), accumulator);
        CHECK_EXCEPTION;
    MOTH_END_INSTR(CmpIn)

    MOTH_BEGIN_INSTR(CmpInstanceOf)
        STORE_ACC();
        acc = Runtime::method_instanceof(engine, STACK_VALUE(lhs), ACC);
        CHECK_EXCEPTION;
    MOTH_END_INSTR(CmpInstanceOf)

    MOTH_BEGIN_INSTR(UNot)
        if (ACC.integerCompatible()) {
            acc = Encode(!static_cast<bool>(ACC.int_32()));
        } else {
            acc = Encode(!Value::toBooleanImpl(ACC));
        }
    MOTH_END_INSTR(UNot)

    MOTH_BEGIN_INSTR(UPlus)
        if (Q_UNLIKELY(!ACC.isNumber())) {
            acc = Encode(ACC.toNumberImpl());
            CHECK_EXCEPTION;
        }
    MOTH_END_INSTR(UPlus)

    MOTH_BEGIN_INSTR(UMinus)
        if (Q_LIKELY(ACC.integerCompatible())) {
            int a = ACC.int_32();
            if (a == 0 || a == std::numeric_limits<int>::min()) {
                acc = Encode(-static_cast<double>(a));
                traceDoubleValue(function, traceSlot);
            } else {
                acc = sub_int32(0, ACC.int_32(), function->traceInfo(traceSlot));
            }
        } else if (ACC.isDouble()) {
            acc ^= (1ull << 63); // simply flip sign bit
            traceDoubleValue(function, traceSlot);
        } else {
            acc = Encode(-ACC.toNumberImpl());
            CHECK_EXCEPTION;
            traceOtherValue(function, traceSlot);
        }
    MOTH_END_INSTR(UMinus)

    MOTH_BEGIN_INSTR(UCompl)
        VALUE_TO_INT(a, ACC);
        acc = Encode(~a);
    MOTH_END_INSTR(UCompl)

    MOTH_BEGIN_INSTR(Increment)
        if (Q_LIKELY(ACC.integerCompatible())) {
            acc = add_int32(ACC.int_32(), 1, function->traceInfo(traceSlot));
        } else if (ACC.isDouble()) {
            acc = QV4::Encode(ACC.doubleValue() + 1.);
            traceDoubleValue(function, traceSlot);
        } else {
            acc = Encode(ACC.toNumberImpl() + 1.);
            CHECK_EXCEPTION;
            traceDoubleValue(function, traceSlot);
        }
    MOTH_END_INSTR(Increment)

    MOTH_BEGIN_INSTR(Decrement)
        if (Q_LIKELY(ACC.integerCompatible())) {
            acc = sub_int32(ACC.int_32(), 1, function->traceInfo(traceSlot));
        } else if (ACC.isDouble()) {
            acc = QV4::Encode(ACC.doubleValue() - 1.);
            traceDoubleValue(function, traceSlot);
        } else {
            acc = Encode(ACC.toNumberImpl() - 1.);
            CHECK_EXCEPTION;
            traceDoubleValue(function, traceSlot);
        }
    MOTH_END_INSTR(Decrement)

    MOTH_BEGIN_INSTR(Add)
        const Value left = STACK_VALUE(lhs);
        if (Q_LIKELY(Value::integerCompatible(left, ACC))) {
            acc = add_int32(left.int_32(), ACC.int_32(), function->traceInfo(traceSlot));
        } else if (left.isNumber() && ACC.isNumber()) {
            acc = Encode(left.asDouble() + ACC.asDouble());
            traceDoubleValue(function, traceSlot);
        } else {
            STORE_ACC();
            acc = Runtime::method_add(engine, left, accumulator);
            CHECK_EXCEPTION;
            traceOtherValue(function, traceSlot);
        }
    MOTH_END_INSTR(Add)

    MOTH_BEGIN_INSTR(Sub)
        const Value left = STACK_VALUE(lhs);
        if (Q_LIKELY(Value::integerCompatible(left, ACC))) {
            acc = sub_int32(left.int_32(), ACC.int_32(), function->traceInfo(traceSlot));
        } else if (left.isNumber() && ACC.isNumber()) {
            acc = Encode(left.asDouble() - ACC.asDouble());
            traceDoubleValue(function, traceSlot);
        } else {
            STORE_ACC();
            acc = Runtime::method_sub(left, accumulator);
            CHECK_EXCEPTION;
            traceOtherValue(function, traceSlot);
        }
    MOTH_END_INSTR(Sub)

    MOTH_BEGIN_INSTR(Exp)
        const Value left = STACK_VALUE(lhs);
        double base = left.toNumber();
        double exp = ACC.toNumber();
        if (qIsInf(exp) && (base == 1 || base == -1))
            acc = Encode(qSNaN());
        else
            acc = Encode(pow(base,exp));
    MOTH_END_INSTR(Exp)

    MOTH_BEGIN_INSTR(Mul)
        const Value left = STACK_VALUE(lhs);
        if (Q_LIKELY(Value::integerCompatible(left, ACC))) {
            acc = mul_int32(left.int_32(), ACC.int_32(), function->traceInfo(traceSlot));
        } else if (left.isNumber() && ACC.isNumber()) {
            acc = Encode(left.asDouble() * ACC.asDouble());
            traceDoubleValue(function, traceSlot);
        } else {
            STORE_ACC();
            acc = Runtime::method_mul(left, accumulator);
            CHECK_EXCEPTION;
            traceOtherValue(function, traceSlot);
        }
    MOTH_END_INSTR(Mul)

    MOTH_BEGIN_INSTR(Div)
        STORE_ACC();
        acc = Runtime::method_div(STACK_VALUE(lhs), accumulator);
        CHECK_EXCEPTION;
    MOTH_END_INSTR(Div)

    MOTH_BEGIN_INSTR(Mod)
        STORE_ACC();
        acc = Runtime::method_mod(STACK_VALUE(lhs), accumulator);
        CHECK_EXCEPTION;
        traceValue(acc, function, traceSlot);
    MOTH_END_INSTR(Mod)

    MOTH_BEGIN_INSTR(BitAnd)
        VALUE_TO_INT(l, STACK_VALUE(lhs));
        VALUE_TO_INT(a, ACC);
        acc = Encode(l & a);
    MOTH_END_INSTR(BitAnd)

    MOTH_BEGIN_INSTR(BitOr)
        VALUE_TO_INT(l, STACK_VALUE(lhs));
        VALUE_TO_INT(a, ACC);
        acc = Encode(l | a);
    MOTH_END_INSTR(BitOr)

    MOTH_BEGIN_INSTR(BitXor)
        VALUE_TO_INT(l, STACK_VALUE(lhs));
        VALUE_TO_INT(a, ACC);
        acc = Encode(l ^ a);
    MOTH_END_INSTR(BitXor)

    MOTH_BEGIN_INSTR(UShr)
        VALUE_TO_INT(l, STACK_VALUE(lhs));
        VALUE_TO_INT(a, ACC);
        acc = Encode(static_cast<uint>(l) >> uint(a & 0x1f));
    MOTH_END_INSTR(UShr)

    MOTH_BEGIN_INSTR(Shr)
        VALUE_TO_INT(l, STACK_VALUE(lhs));
        VALUE_TO_INT(a, ACC);
        acc = Encode(l >> (a & 0x1f));
    MOTH_END_INSTR(Shr)

    MOTH_BEGIN_INSTR(Shl)
        VALUE_TO_INT(l, STACK_VALUE(lhs));
        VALUE_TO_INT(a, ACC);
        acc = Encode(l << (a & 0x1f));
    MOTH_END_INSTR(Shl)

    MOTH_BEGIN_INSTR(BitAndConst)
        VALUE_TO_INT(a, ACC);
        acc = Encode(a & rhs);
        CHECK_EXCEPTION;
    MOTH_END_INSTR(BitAndConst)

    MOTH_BEGIN_INSTR(BitOrConst)
        VALUE_TO_INT(a, ACC);
        acc = Encode(a | rhs);
    MOTH_END_INSTR(BitOrConst)

    MOTH_BEGIN_INSTR(BitXorConst)
        VALUE_TO_INT(a, ACC);
        acc = Encode(a ^ rhs);
    MOTH_END_INSTR(BitXorConst)

    MOTH_BEGIN_INSTR(UShrConst)
        acc = Encode(ACC.toUInt32() >> uint(rhs));
    MOTH_END_INSTR(UShrConst)

    MOTH_BEGIN_INSTR(ShrConst)
        VALUE_TO_INT(a, ACC);
        acc = Encode(a >> rhs);
    MOTH_END_INSTR(ShrConst)

    MOTH_BEGIN_INSTR(ShlConst)
        VALUE_TO_INT(a, ACC);
        acc = Encode(a << rhs);
    MOTH_END_INSTR(ShlConst)

    MOTH_BEGIN_INSTR(Ret)
        return acc;
    MOTH_END_INSTR(Ret)

    MOTH_BEGIN_INSTR(InitializeBlockDeadTemporalZone)
        acc = Encode(Value::emptyValue());
        for (int i = firstReg, end = firstReg + count; i < end; ++i)
            STACK_VALUE(i) = acc;
    MOTH_END_INSTR(InitializeBlockDeadTemporalZone)

    MOTH_BEGIN_INSTR(ThrowOnNullOrUndefined)
        if (Value::fromReturnedValue(acc).isNullOrUndefined()) {
            engine->throwTypeError();
            goto handleUnwind;
        }
    MOTH_END_INSTR(ThrowOnNullOrUndefined)

    MOTH_BEGIN_INSTR(GetTemplateObject)
        acc = RuntimeHelpers::getTemplateObject(function, index);
    MOTH_END_INSTR(GetTemplateObject)

    MOTH_BEGIN_INSTR(Debug)
#if QT_CONFIG(qml_debug)
        STORE_IP();
        debug_slowPath(engine);
#endif // QT_CONFIG(qml_debug)
    MOTH_END_INSTR(Debug)

    handleUnwind:
        Q_ASSERT(engine->hasException || frame->unwindLevel);
        if (!frame->unwindHandler) {
            acc = Encode::undefined();
            return acc;
        }
        code = frame->unwindHandler;
    }
}<|MERGE_RESOLUTION|>--- conflicted
+++ resolved
@@ -634,6 +634,7 @@
         QV4::Lookup *l = function->compilationUnit->runtimeLookups + index;
         acc = l->qmlContextPropertyGetter(l, engine, nullptr);
         CHECK_EXCEPTION;
+        traceValue(acc, function, traceSlot);
     MOTH_END_INSTR(LoadQmlContextPropertyLookup)
 
     MOTH_BEGIN_INSTR(StoreNameStrict)
@@ -851,27 +852,12 @@
         traceValue(acc, function, traceSlot);
     MOTH_END_INSTR(CallGlobalLookup)
 
-<<<<<<< HEAD
-    MOTH_BEGIN_INSTR(CallScopeObjectProperty)
-        STORE_IP();
-        acc = Runtime::method_callQmlScopeObjectProperty(engine, stack + base, name, stack + argv, argc);
-        CHECK_EXCEPTION;
-        traceValue(acc, function, traceSlot);
-    MOTH_END_INSTR(CallScopeObjectProperty)
-
-    MOTH_BEGIN_INSTR(CallContextObjectProperty)
-=======
     MOTH_BEGIN_INSTR(CallQmlContextPropertyLookup)
->>>>>>> 937d8114
         STORE_IP();
         acc = Runtime::method_callQmlContextPropertyLookup(engine, index, stack + argv, argc);
         CHECK_EXCEPTION;
-<<<<<<< HEAD
-        traceValue(acc, function, traceSlot);
-    MOTH_END_INSTR(CallContextObjectProperty)
-=======
+        traceValue(acc, function, traceSlot);
     MOTH_END_INSTR(CallQmlContextPropertyLookup)
->>>>>>> 937d8114
 
     MOTH_BEGIN_INSTR(CallWithSpread)
         STORE_IP();
