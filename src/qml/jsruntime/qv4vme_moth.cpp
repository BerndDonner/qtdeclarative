/****************************************************************************
**
** Copyright (C) 2016 The Qt Company Ltd.
** Contact: https://www.qt.io/licensing/
**
** This file is part of the QtQml module of the Qt Toolkit.
**
** $QT_BEGIN_LICENSE:LGPL$
** Commercial License Usage
** Licensees holding valid commercial Qt licenses may use this file in
** accordance with the commercial license agreement provided with the
** Software or, alternatively, in accordance with the terms contained in
** a written agreement between you and The Qt Company. For licensing terms
** and conditions see https://www.qt.io/terms-conditions. For further
** information use the contact form at https://www.qt.io/contact-us.
**
** GNU Lesser General Public License Usage
** Alternatively, this file may be used under the terms of the GNU Lesser
** General Public License version 3 as published by the Free Software
** Foundation and appearing in the file LICENSE.LGPL3 included in the
** packaging of this file. Please review the following information to
** ensure the GNU Lesser General Public License version 3 requirements
** will be met: https://www.gnu.org/licenses/lgpl-3.0.html.
**
** GNU General Public License Usage
** Alternatively, this file may be used under the terms of the GNU
** General Public License version 2.0 or (at your option) the GNU General
** Public license version 3 or any later version approved by the KDE Free
** Qt Foundation. The licenses are as published by the Free Software
** Foundation and appearing in the file LICENSE.GPL2 and LICENSE.GPL3
** included in the packaging of this file. Please review the following
** information to ensure the GNU General Public License requirements will
** be met: https://www.gnu.org/licenses/gpl-2.0.html and
** https://www.gnu.org/licenses/gpl-3.0.html.
**
** $QT_END_LICENSE$
**
****************************************************************************/

#include "qv4vme_moth_p.h"

#include <QtCore/qjsondocument.h>
#include <QtCore/qjsonobject.h>

#include <private/qv4instr_moth_p.h>
#include <private/qv4value_p.h>
#include <private/qv4debugging_p.h>
#include <private/qv4function_p.h>
#include <private/qv4functionobject_p.h>
#include <private/qv4math_p.h>
#include <private/qv4scopedvalue_p.h>
#include <private/qv4lookup_p.h>
#include <private/qv4regexp_p.h>
#include <private/qv4regexpobject_p.h>
#include <private/qv4string_p.h>
#include <private/qv4profiling_p.h>
#include <private/qv4jscall_p.h>
#include <private/qv4generatorobject_p.h>
#include <private/qv4alloca_p.h>
#include <private/qqmljavascriptexpression_p.h>
#include <iostream>

#if QT_CONFIG(qml_jit)
#include <private/qv4baselinejit_p.h>
#endif

#include <qtqml_tracepoints_p.h>

#undef COUNT_INSTRUCTIONS

enum { ShowWhenDeoptimiationHappens = 0 };

extern "C" {

// This is the interface to Qt Creator's (new) QML debugger.

/*! \internal
    \since 5.5

    This function is called uncondionally from VME::run().

    An attached debugger can set a breakpoint here to
    intercept calls to VME::run().
 */

Q_QML_EXPORT void qt_v4ResolvePendingBreakpointsHook()
{
}

/*! \internal
    \since 5.5

    This function is called when a QML interpreter breakpoint
    is hit.

    An attached debugger can set a breakpoint here.
*/
Q_QML_EXPORT void qt_v4TriggeredBreakpointHook()
{
}

/*! \internal
    \since 5.5

    The main entry point into "Native Mixed" Debugging.

    Commands are passed as UTF-8 encoded JSON data.
    The data has two compulsory fields:
    \list
    \li \c version: Version of the protocol (currently 1)
    \li \c command: Name of the command
    \endlist

    Depending on \c command, more fields can be present.

    Error is indicated by negative return values,
    success by non-negative return values.

    \c protocolVersion:
    Returns version of implemented protocol.

    \c insertBreakpoint:
    Sets a breakpoint on a given file and line.
    \list
    \li \c fullName: Name of the QML/JS file
    \li \c lineNumber: Line number in the file
    \li \c condition: Breakpoint condition
    \endlist
    Returns a unique positive number as handle.

    \c removeBreakpoint:
    Removes a breakpoint from a given file and line.
    \list
    \li \c fullName: Name of the QML/JS file
    \li \c lineNumber: Line number in the file
    \li \c condition: Breakpoint condition
    \endlist
    Returns zero on success, a negative number on failure.

    \c prepareStep:
    Puts the interpreter in stepping mode.
    Returns zero.

*/
Q_QML_EXPORT int qt_v4DebuggerHook(const char *json);


} // extern "C"

#if QT_CONFIG(qml_debug)
static int qt_v4BreakpointCount = 0;
static bool qt_v4IsDebugging = false;
static bool qt_v4IsStepping = false;

class Breakpoint
{
public:
    Breakpoint() : bpNumber(0), lineNumber(-1) {}

    bool matches(const QString &file, int line) const
    {
        return fullName == file && lineNumber == line;
    }

    int bpNumber;
    int lineNumber;
    QString fullName;      // e.g. /opt/project/main.qml
    QString engineName;    // e.g. qrc:/main.qml
    QString condition;     // optional
};

static QVector<Breakpoint> qt_v4Breakpoints;
static Breakpoint qt_v4LastStop;

static void qt_v4TriggerBreakpoint(const Breakpoint &bp, QV4::Function *function)
{
    qt_v4LastStop = bp;

    // Set up some auxiliary data for informational purpose.
    // This is not part of the protocol.
    QV4::Heap::String *functionName = function->name();
    QByteArray functionNameUtf8;
    if (functionName)
        functionNameUtf8 = functionName->toQString().toUtf8();

    qt_v4TriggeredBreakpointHook(); // Trigger Breakpoint.
}

int qt_v4DebuggerHook(const char *json)
{
    const int ProtocolVersion = 1;

    enum {
        Success = 0,
        WrongProtocol,
        NoSuchCommand,
        NoSuchBreakpoint
    };

    QJsonDocument doc = QJsonDocument::fromJson(json);
    QJsonObject ob = doc.object();
    QByteArray command = ob.value(QLatin1String("command")).toString().toUtf8();

    if (command == "protocolVersion") {
        return ProtocolVersion; // Version number.
    }

    int version = ob.value(QLatin1String("version")).toString().toInt();
    if (version != ProtocolVersion) {
        return -WrongProtocol;
    }

    if (command == "insertBreakpoint") {
        Breakpoint bp;
        bp.bpNumber = ++qt_v4BreakpointCount;
        bp.lineNumber = ob.value(QLatin1String("lineNumber")).toString().toInt();
        bp.engineName = ob.value(QLatin1String("engineName")).toString();
        bp.fullName = ob.value(QLatin1String("fullName")).toString();
        bp.condition = ob.value(QLatin1String("condition")).toString();
        qt_v4Breakpoints.append(bp);
        qt_v4IsDebugging = true;
        return bp.bpNumber;
    }

    if (command == "removeBreakpoint") {
        int lineNumber = ob.value(QLatin1String("lineNumber")).toString().toInt();
        QString fullName = ob.value(QLatin1String("fullName")).toString();
        if (qt_v4Breakpoints.last().matches(fullName, lineNumber)) {
            qt_v4Breakpoints.removeLast();
            qt_v4IsDebugging = !qt_v4Breakpoints.isEmpty();
            return Success;
        }
        for (int i = 0; i + 1 < qt_v4Breakpoints.size(); ++i) {
            if (qt_v4Breakpoints.at(i).matches(fullName, lineNumber)) {
                qt_v4Breakpoints[i] = qt_v4Breakpoints.takeLast();
                return Success; // Ok.
            }
        }
        return -NoSuchBreakpoint; // Failure
    }

    if (command == "prepareStep") {
        qt_v4IsStepping = true;
        return Success; // Ok.
    }


    return -NoSuchCommand; // Failure.
}

Q_NEVER_INLINE static void qt_v4CheckForBreak(QV4::CppStackFrame *frame)
{
    if (!qt_v4IsStepping && !qt_v4Breakpoints.size())
        return;

    const int lineNumber = frame->lineNumber();
    QV4::Function *function = frame->v4Function;
    QString engineName = function->sourceFile();

    if (engineName.isEmpty())
        return;

    if (qt_v4IsStepping) {
        if (qt_v4LastStop.lineNumber != lineNumber
                || qt_v4LastStop.engineName != engineName) {
            qt_v4IsStepping = false;
            Breakpoint bp;
            bp.bpNumber = 0;
            bp.lineNumber = lineNumber;
            bp.engineName = engineName;
            qt_v4TriggerBreakpoint(bp, function);
            return;
        }
    }

    for (int i = qt_v4Breakpoints.size(); --i >= 0; ) {
        const Breakpoint &bp = qt_v4Breakpoints.at(i);
        if (bp.lineNumber != lineNumber)
            continue;
        if (bp.engineName != engineName)
            continue;

        qt_v4TriggerBreakpoint(bp, function);
    }
}

Q_NEVER_INLINE static void debug_slowPath(QV4::ExecutionEngine *engine)
{
    QV4::Debugging::Debugger *debugger = engine->debugger();
    if (debugger && debugger->pauseAtNextOpportunity())
        debugger->maybeBreakAtInstruction();
    if (qt_v4IsDebugging)
        qt_v4CheckForBreak(engine->currentStackFrame);
}

#endif // QT_CONFIG(qml_debug)
// End of debugger interface

using namespace QV4;
using namespace QV4::Moth;

#ifdef COUNT_INSTRUCTIONS
static struct InstrCount {
    InstrCount() {
        fprintf(stderr, "Counting instructions...\n");
        for (int i = 0; i < MOTH_NUM_INSTRUCTIONS(); ++i)
            hits[i] = 0;
    }
    ~InstrCount() {
        fprintf(stderr, "Instruction count:\n");
#define BLAH(I) \
        fprintf(stderr, "%llu : %s\n", hits[int(Instr::Type::I)], #I);
        FOR_EACH_MOTH_INSTR(BLAH)
        #undef BLAH
    }
    quint64 hits[MOTH_NUM_INSTRUCTIONS()];
    void hit(Instr::Type i) { hits[int(i)]++; }
} instrCount;
#endif // COUNT_INSTRUCTIONS

#define MOTH_BEGIN_INSTR_COMMON(instr) \
    { \
        INSTR_##instr(MOTH_DECODE)

#ifdef COUNT_INSTRUCTIONS
#  define MOTH_BEGIN_INSTR(instr) \
    MOTH_BEGIN_INSTR_COMMON(instr) \
    instrCount.hit(Instr::Type::instr);
#else // !COUNT_INSTRUCTIONS
#  define MOTH_BEGIN_INSTR(instr) \
    MOTH_BEGIN_INSTR_COMMON(instr)
#endif // COUNT_INSTRUCTIONS

#ifdef MOTH_COMPUTED_GOTO
#define MOTH_END_INSTR(instr) \
        MOTH_DISPATCH_SINGLE() \
    }
#else // !MOTH_COMPUTED_GOTO
#define MOTH_END_INSTR(instr) \
        continue; \
    }
#endif

#define STACK_VALUE(temp) stack[temp]

// qv4scopedvalue_p.h also defines a CHECK_EXCEPTION macro
#ifdef CHECK_EXCEPTION
#undef CHECK_EXCEPTION
#endif
#define CHECK_EXCEPTION \
    if (engine->hasException || engine->isInterrupted.loadAcquire()) \
        goto handleUnwind

static inline Heap::CallContext *getScope(QV4::Value *stack, int level)
{
    Heap::ExecutionContext *scope = static_cast<ExecutionContext &>(stack[CallData::Context]).d();
    while (level > 0) {
        --level;
        scope = scope->outer;
    }
    Q_ASSERT(scope);
    return static_cast<Heap::CallContext *>(scope);
}

static inline const QV4::Value &constant(Function *function, int index)
{
    return function->compilationUnit->constants[index].asValue<Value>();
}

static bool compareEqualInt(QV4::Value &accumulator, QV4::Value lhs, int rhs)
{
  redo:
    switch (lhs.quickType()) {
    case QV4::Value::QT_ManagedOrUndefined:
        if (lhs.isUndefined())
            return false;
        Q_FALLTHROUGH();
    case QV4::Value::QT_ManagedOrUndefined1:
    case QV4::Value::QT_ManagedOrUndefined2:
    case QV4::Value::QT_ManagedOrUndefined3:
        // LHS: Managed
        if (lhs.m()->internalClass->vtable->isString)
            return RuntimeHelpers::stringToNumber(static_cast<String &>(lhs).toQString()) == rhs;
        accumulator = lhs;
        lhs = QV4::Value::fromReturnedValue(RuntimeHelpers::objectDefaultValue(&static_cast<QV4::Object &>(accumulator), PREFERREDTYPE_HINT));
        goto redo;
    case QV4::Value::QT_Empty:
        Q_UNREACHABLE();
    case QV4::Value::QT_Null:
        return false;
    case QV4::Value::QT_Bool:
    case QV4::Value::QT_Int:
        return lhs.int_32() == rhs;
    default: // double
        return lhs.doubleValue() == rhs;
    }
}

#define STORE_IP() frame->instructionPointer = int(code - function->codeData);
#define STORE_ACC() accumulator = acc;
#define ACC Value::fromReturnedValue(acc)
#define VALUE_TO_INT(i, val) \
    int i; \
    do { \
        if (Q_LIKELY(val.integerCompatible())) { \
            i = val.int_32(); \
        } else { \
            double d; \
            if (val.isDouble()) \
                d = val.doubleValue(); \
            else { \
                STORE_ACC(); \
                d = val.toNumberImpl(); \
                CHECK_EXCEPTION; \
            } \
            i = Double::toInt32(d); \
        } \
    } while (false)

ReturnedValue VME::exec(CppStackFrame *frame, ExecutionEngine *engine)
{
    qt_v4ResolvePendingBreakpointsHook();
    CHECK_STACK_LIMITS(engine);

    Function *function = frame->v4Function;
    Q_TRACE_SCOPE(QQmlV4_function_call, engine, function->name()->toQString(),
                  function->compilationUnit->fileName(),
                  function->compiledFunction->location.line,
                  function->compiledFunction->location.column);
    Profiling::FunctionCallProfiler profiler(engine, function); // start execution profiling
    QV4::Debugging::Debugger *debugger = engine->debugger();

#if QT_CONFIG(qml_jit)
    if (debugger == nullptr) {
        if (function->jittedCode == nullptr) {
            if (engine->canJIT(function))
                QV4::JIT::BaselineJIT(function).generate();
            else
                ++function->interpreterCallCount;
        }
    }
#endif // QT_CONFIG(qml_jit)

    // interpreter
    if (debugger)
        debugger->enteringFunction();

    ReturnedValue result;
    if (function->jittedCode != nullptr && debugger == nullptr) {
        result = function->jittedCode(frame, engine);
    } else {
        // interpreter
        result = interpret(frame, engine, function->codeData);
    }

    if (debugger)
        debugger->leavingFunction(result);

    return result;
}

QV4::ReturnedValue VME::interpret(CppStackFrame *frame, ExecutionEngine *engine, const char *code)
{
    QV4::Function *function = frame->v4Function;
    QV4::Value &accumulator = frame->jsFrame->accumulator.asValue<Value>();
    QV4::ReturnedValue acc = accumulator.asReturnedValue();
    Value *stack = reinterpret_cast<Value *>(frame->jsFrame);

    MOTH_JUMP_TABLE;

    for (;;) {
    MOTH_DISPATCH()
    Q_UNREACHABLE(); // only reached when the dispatch doesn't jump somewhere

    MOTH_BEGIN_INSTR(LoadConst)
        acc = constant(function, index).asReturnedValue();
    MOTH_END_INSTR(LoadConst)

    MOTH_BEGIN_INSTR(LoadNull)
        acc = Encode::null();
    MOTH_END_INSTR(LoadNull)

    MOTH_BEGIN_INSTR(LoadZero)
        acc = Encode(static_cast<int>(0));
    MOTH_END_INSTR(LoadZero)

    MOTH_BEGIN_INSTR(LoadTrue)
        acc = Encode(true);
    MOTH_END_INSTR(LoadTrue)

    MOTH_BEGIN_INSTR(LoadFalse)
        acc = Encode(false);
    MOTH_END_INSTR(LoadFalse)

    MOTH_BEGIN_INSTR(LoadUndefined)
        acc = Encode::undefined();
    MOTH_END_INSTR(LoadUndefined)

    MOTH_BEGIN_INSTR(LoadInt)
        acc = Encode(value);
    MOTH_END_INSTR(LoadInt)

    MOTH_BEGIN_INSTR(MoveConst)
        STACK_VALUE(destTemp) = constant(function, constIndex);
    MOTH_END_INSTR(MoveConst)

    MOTH_BEGIN_INSTR(LoadReg)
        acc = STACK_VALUE(reg).asReturnedValue();
    MOTH_END_INSTR(LoadReg)

    MOTH_BEGIN_INSTR(StoreReg)
        STACK_VALUE(reg) = acc;
    MOTH_END_INSTR(StoreReg)

    MOTH_BEGIN_INSTR(MoveReg)
        STACK_VALUE(destReg) = STACK_VALUE(srcReg);
    MOTH_END_INSTR(MoveReg)

    MOTH_BEGIN_INSTR(LoadImport)
        acc = function->compilationUnit->imports[index]->asReturnedValue();
    MOTH_END_INSTR(LoadImport)

    MOTH_BEGIN_INSTR(LoadLocal)
        auto cc = static_cast<Heap::CallContext *>(stack[CallData::Context].m());
        Q_ASSERT(cc->type != QV4::Heap::CallContext::Type_GlobalContext);
        acc = cc->locals[index].asReturnedValue();
    MOTH_END_INSTR(LoadLocal)

    MOTH_BEGIN_INSTR(StoreLocal)
        CHECK_EXCEPTION;
        auto cc = static_cast<Heap::CallContext *>(stack[CallData::Context].m());
        Q_ASSERT(cc->type != QV4::Heap::CallContext::Type_GlobalContext);
        QV4::WriteBarrier::write(engine, cc, cc->locals.values[index].data_ptr(), acc);
    MOTH_END_INSTR(StoreLocal)

    MOTH_BEGIN_INSTR(LoadScopedLocal)
        auto cc = getScope(stack, scope);
        acc = cc->locals[index].asReturnedValue();
    MOTH_END_INSTR(LoadScopedLocal)

    MOTH_BEGIN_INSTR(StoreScopedLocal)
        CHECK_EXCEPTION;
        auto cc = getScope(stack, scope);
        QV4::WriteBarrier::write(engine, cc, cc->locals.values[index].data_ptr(), acc);
    MOTH_END_INSTR(StoreScopedLocal)

    MOTH_BEGIN_INSTR(LoadRuntimeString)
        acc = function->compilationUnit->runtimeStrings[stringId]->asReturnedValue();
    MOTH_END_INSTR(LoadRuntimeString)

    MOTH_BEGIN_INSTR(MoveRegExp)
        STACK_VALUE(destReg) = Runtime::RegexpLiteral::call(engine, regExpId);
    MOTH_END_INSTR(MoveRegExp)

    MOTH_BEGIN_INSTR(LoadClosure)
        acc = Runtime::Closure::call(engine, value);
    MOTH_END_INSTR(LoadClosure)

    MOTH_BEGIN_INSTR(LoadName)
        STORE_IP();
        acc = Runtime::LoadName::call(engine, name);
        CHECK_EXCEPTION;
    MOTH_END_INSTR(LoadName)

    MOTH_BEGIN_INSTR(LoadGlobalLookup)
        STORE_IP();
        QV4::Lookup *l = function->executableCompilationUnit()->runtimeLookups + index;
        acc = l->globalGetter(l, engine);
        CHECK_EXCEPTION;
    MOTH_END_INSTR(LoadGlobalLookup)

    MOTH_BEGIN_INSTR(LoadQmlContextPropertyLookup)
        STORE_IP();
        QV4::Lookup *l = function->executableCompilationUnit()->runtimeLookups + index;
        acc = l->qmlContextPropertyGetter(l, engine, nullptr);
        CHECK_EXCEPTION;
    MOTH_END_INSTR(LoadQmlContextPropertyLookup)

    MOTH_BEGIN_INSTR(StoreNameStrict)
        STORE_IP();
        STORE_ACC();
        Runtime::StoreNameStrict::call(engine, name, accumulator);
        CHECK_EXCEPTION;
    MOTH_END_INSTR(StoreNameStrict)

    MOTH_BEGIN_INSTR(StoreNameSloppy)
        STORE_IP();
        STORE_ACC();
        Runtime::StoreNameSloppy::call(engine, name, accumulator);
        CHECK_EXCEPTION;
    MOTH_END_INSTR(StoreNameSloppy)

    MOTH_BEGIN_INSTR(LoadElement)
        STORE_IP();
        STORE_ACC();
        acc = Runtime::LoadElement::call(engine, STACK_VALUE(base), accumulator);
        CHECK_EXCEPTION;
    MOTH_END_INSTR(LoadElement)

    MOTH_BEGIN_INSTR(StoreElement)
        STORE_IP();
        STORE_ACC();
        Runtime::StoreElement::call(engine, STACK_VALUE(base), STACK_VALUE(index), accumulator);
        CHECK_EXCEPTION;
    MOTH_END_INSTR(StoreElement)

    MOTH_BEGIN_INSTR(LoadProperty)
        STORE_IP();
        STORE_ACC();
        acc = Runtime::LoadProperty::call(engine, accumulator, name);
        CHECK_EXCEPTION;
    MOTH_END_INSTR(LoadProperty)

    MOTH_BEGIN_INSTR(GetLookup)
        STORE_IP();
        STORE_ACC();

        QV4::Lookup *l = function->executableCompilationUnit()->runtimeLookups + index;

        if (accumulator.isNullOrUndefined()) {
            QString message = QStringLiteral("Cannot read property '%1' of %2")
                    .arg(engine->currentStackFrame->v4Function->compilationUnit->runtimeStrings[l->nameIndex]->toQString())
                    .arg(accumulator.toQStringNoThrow());
            acc = engine->throwTypeError(message);
            goto handleUnwind;
        }

        acc = l->getter(l, engine, accumulator);
        CHECK_EXCEPTION;
    MOTH_END_INSTR(GetLookup)

    MOTH_BEGIN_INSTR(StoreProperty)
        STORE_IP();
        STORE_ACC();
        Runtime::StoreProperty::call(engine, STACK_VALUE(base), name, accumulator);
        CHECK_EXCEPTION;
    MOTH_END_INSTR(StoreProperty)

    MOTH_BEGIN_INSTR(SetLookup)
        STORE_IP();
        STORE_ACC();
        QV4::Lookup *l = function->executableCompilationUnit()->runtimeLookups + index;
        if (!l->setter(l, engine, STACK_VALUE(base), accumulator) && function->isStrict())
            engine->throwTypeError();
        CHECK_EXCEPTION;
    MOTH_END_INSTR(SetLookup)

    MOTH_BEGIN_INSTR(LoadSuperProperty)
        STORE_IP();
<<<<<<< HEAD
        STORE_ACC();
        acc = Runtime::LoadSuperProperty::call(engine, STACK_VALUE(property));
=======
        acc = Runtime::method_loadSuperProperty(engine, STACK_VALUE(property));
>>>>>>> 14419354
        CHECK_EXCEPTION;
    MOTH_END_INSTR(LoadSuperProperty)

    MOTH_BEGIN_INSTR(StoreSuperProperty)
        STORE_IP();
        STORE_ACC();
        Runtime::StoreSuperProperty::call(engine, STACK_VALUE(property), accumulator);
        CHECK_EXCEPTION;
    MOTH_END_INSTR(StoreSuperProperty)

    MOTH_BEGIN_INSTR(Yield)
        frame->yield = code;
        frame->yieldIsIterator = false;
        return acc;
    MOTH_END_INSTR(Yield)

    MOTH_BEGIN_INSTR(YieldStar)
        frame->yield = code;
        frame->yieldIsIterator = true;
        return acc;
    MOTH_END_INSTR(YieldStar)

    MOTH_BEGIN_INSTR(Resume)
        // check exception, in case the generator was called with throw() or return()
        if (engine->hasException) {
            // an empty value indicates that the generator was called with return()
            if (engine->exceptionValue->asReturnedValue() != Value::emptyValue().asReturnedValue())
                goto handleUnwind;
            engine->hasException = false;
            *engine->exceptionValue = Value::undefinedValue();
        } else {
            code += offset;
        }
    MOTH_END_INSTR(Resume)

    MOTH_BEGIN_INSTR(IteratorNextForYieldStar)
        STORE_ACC();
        acc = Runtime::IteratorNextForYieldStar::call(engine, accumulator, STACK_VALUE(iterator), &STACK_VALUE(object));
        CHECK_EXCEPTION;
    MOTH_END_INSTR(IteratorNextForYieldStar)

    MOTH_BEGIN_INSTR(CallValue)
        STORE_IP();
        Value func = STACK_VALUE(name);
        if (Q_UNLIKELY(!func.isFunctionObject())) {
            acc = engine->throwTypeError(QStringLiteral("%1 is not a function").arg(func.toQStringNoThrow()));
            goto handleUnwind;
        }
        Value undef = Value::undefinedValue();
        acc = static_cast<const FunctionObject &>(func).call(&undef, stack + argv, argc);
        CHECK_EXCEPTION;
    MOTH_END_INSTR(CallValue)

    MOTH_BEGIN_INSTR(CallWithReceiver)
        STORE_IP();
        Value func = STACK_VALUE(name);
        if (Q_UNLIKELY(!func.isFunctionObject())) {
            acc = engine->throwTypeError(QStringLiteral("%1 is not a function").arg(func.toQStringNoThrow()));
            goto handleUnwind;
        }
        acc = static_cast<const FunctionObject &>(func).call(stack + thisObject, stack + argv, argc);
        CHECK_EXCEPTION;
    MOTH_END_INSTR(CallWithReceiver)

    MOTH_BEGIN_INSTR(CallProperty)
        STORE_IP();
        acc = Runtime::CallProperty::call(engine, stack[base], name, stack + argv, argc);
        CHECK_EXCEPTION;
    MOTH_END_INSTR(CallProperty)

    MOTH_BEGIN_INSTR(CallPropertyLookup)
        STORE_IP();
        Lookup *l = function->executableCompilationUnit()->runtimeLookups + lookupIndex;

        if (stack[base].isNullOrUndefined()) {
            QString message = QStringLiteral("Cannot call method '%1' of %2")
                    .arg(engine->currentStackFrame->v4Function->compilationUnit->runtimeStrings[l->nameIndex]->toQString())
                    .arg(stack[base].toQStringNoThrow());
            acc = engine->throwTypeError(message);
            goto handleUnwind;
        }

        // ok to have the value on the stack here
        Value f = Value::fromReturnedValue(l->getter(l, engine, stack[base]));

        if (Q_UNLIKELY(!f.isFunctionObject())) {
            QString message = QStringLiteral("Property '%1' of object %2 is not a function")
                    .arg(engine->currentStackFrame->v4Function->compilationUnit->runtimeStrings[l->nameIndex]->toQString())
                    .arg(stack[base].toQStringNoThrow());
            acc = engine->throwTypeError(message);
            goto handleUnwind;
        }

        acc = static_cast<FunctionObject &>(f).call(stack + base, stack + argv, argc);
        CHECK_EXCEPTION;
    MOTH_END_INSTR(CallPropertyLookup)

    MOTH_BEGIN_INSTR(CallElement)
        STORE_IP();
        acc = Runtime::CallElement::call(engine, stack[base], STACK_VALUE(index), stack + argv, argc);
        CHECK_EXCEPTION;
    MOTH_END_INSTR(CallElement)

    MOTH_BEGIN_INSTR(CallName)
        STORE_IP();
        acc = Runtime::CallName::call(engine, name, stack + argv, argc);
        CHECK_EXCEPTION;
    MOTH_END_INSTR(CallName)

    MOTH_BEGIN_INSTR(CallPossiblyDirectEval)
        STORE_IP();
        acc = Runtime::CallPossiblyDirectEval::call(engine, stack + argv, argc);
        CHECK_EXCEPTION;
    MOTH_END_INSTR(CallPossiblyDirectEval)

    MOTH_BEGIN_INSTR(CallGlobalLookup)
        STORE_IP();
        acc = Runtime::CallGlobalLookup::call(engine, index, stack + argv, argc);
        CHECK_EXCEPTION;
    MOTH_END_INSTR(CallGlobalLookup)

    MOTH_BEGIN_INSTR(CallQmlContextPropertyLookup)
        STORE_IP();
        acc = Runtime::CallQmlContextPropertyLookup::call(engine, index, stack + argv, argc);
        CHECK_EXCEPTION;
    MOTH_END_INSTR(CallQmlContextPropertyLookup)

    MOTH_BEGIN_INSTR(CallWithSpread)
        STORE_IP();
        acc = Runtime::CallWithSpread::call(engine, STACK_VALUE(func), STACK_VALUE(thisObject), stack + argv, argc);
        CHECK_EXCEPTION;
    MOTH_END_INSTR(CallWithSpread)

    MOTH_BEGIN_INSTR(TailCall)
        STORE_IP();
        *engine->jsAlloca(1) = Primitive::fromInt32(argc);
        *engine->jsAlloca(1) = Primitive::fromInt32(argv);
        *engine->jsAlloca(1) = STACK_VALUE(thisObject);
        *engine->jsAlloca(1) = STACK_VALUE(func);
        return Runtime::TailCall::call(frame, engine);
        CHECK_EXCEPTION;
    MOTH_END_INSTR(TailCall)

    MOTH_BEGIN_INSTR(Construct)
        STORE_IP();
<<<<<<< HEAD
        acc = Runtime::Construct::call(engine, STACK_VALUE(func), ACC, stack + argv, argc);
=======
        STORE_ACC();
        acc = Runtime::method_construct(engine, STACK_VALUE(func), ACC, stack + argv, argc);
>>>>>>> 14419354
        CHECK_EXCEPTION;
    MOTH_END_INSTR(Construct)

    MOTH_BEGIN_INSTR(ConstructWithSpread)
        STORE_IP();
<<<<<<< HEAD
        acc = Runtime::ConstructWithSpread::call(engine, STACK_VALUE(func), ACC, stack + argv, argc);
=======
        STORE_ACC();
        acc = Runtime::method_constructWithSpread(engine, STACK_VALUE(func), ACC, stack + argv, argc);
>>>>>>> 14419354
        CHECK_EXCEPTION;
    MOTH_END_INSTR(ConstructWithSpread)

    MOTH_BEGIN_INSTR(SetUnwindHandler)
        frame->unwindHandler = offset ? code + offset : nullptr;
    MOTH_END_INSTR(SetUnwindHandler)

    MOTH_BEGIN_INSTR(UnwindDispatch)
        CHECK_EXCEPTION;
        if (frame->unwindLevel) {
            --frame->unwindLevel;
            if (frame->unwindLevel)
                goto handleUnwind;
            code = frame->unwindLabel;
        }
    MOTH_END_INSTR(UnwindDispatch)

    MOTH_BEGIN_INSTR(UnwindToLabel)
        frame->unwindLevel = level;
        frame->unwindLabel = code + offset;
        goto handleUnwind;
    MOTH_END_INSTR(UnwindToLabel)

    MOTH_BEGIN_INSTR(DeadTemporalZoneCheck)
        if (ACC.isEmpty()) {
            STORE_IP();
<<<<<<< HEAD
            STORE_ACC();
            Runtime::ThrowReferenceError::call(engine, name);
=======
            Runtime::method_throwReferenceError(engine, name);
>>>>>>> 14419354
            goto handleUnwind;
        }
    MOTH_END_INSTR(DeadTemporalZoneCheck)

    MOTH_BEGIN_INSTR(ThrowException)
        STORE_IP();
        STORE_ACC();
        Runtime::ThrowException::call(engine, accumulator);
        goto handleUnwind;
    MOTH_END_INSTR(ThrowException)

    MOTH_BEGIN_INSTR(GetException)
        acc = engine->hasException ? engine->exceptionValue->asReturnedValue()
                                   : Value::emptyValue().asReturnedValue();
        engine->hasException = false;
    MOTH_END_INSTR(HasException)

    MOTH_BEGIN_INSTR(SetException)
        if (acc != Value::emptyValue().asReturnedValue()) {
            *engine->exceptionValue = acc;
            engine->hasException = true;
        }
    MOTH_END_INSTR(SetException)

    MOTH_BEGIN_INSTR(PushCatchContext)
        Runtime::PushCatchContext::call(engine, index, name);
    MOTH_END_INSTR(PushCatchContext)

    MOTH_BEGIN_INSTR(CreateCallContext)
        Runtime::PushCallContext::call(frame);
    MOTH_END_INSTR(CreateCallContext)

    MOTH_BEGIN_INSTR(PushWithContext)
        STORE_IP();
        STORE_ACC();
        acc = Runtime::PushWithContext::call(engine, stack[CallData::Accumulator]);
        CHECK_EXCEPTION;
    MOTH_END_INSTR(PushWithContext)

    MOTH_BEGIN_INSTR(PushBlockContext)
        STORE_ACC();
        Runtime::PushBlockContext::call(engine, index);
    MOTH_END_INSTR(PushBlockContext)

    MOTH_BEGIN_INSTR(CloneBlockContext)
        STORE_ACC();
        Runtime::CloneBlockContext::call(engine);
    MOTH_END_INSTR(CloneBlockContext)

    MOTH_BEGIN_INSTR(PushScriptContext)
        Runtime::PushScriptContext::call(engine, index);
    MOTH_END_INSTR(PushScriptContext)

    MOTH_BEGIN_INSTR(PopScriptContext)
        Runtime::PopScriptContext::call(engine);
    MOTH_END_INSTR(PopScriptContext)

    MOTH_BEGIN_INSTR(PopContext)
        ExecutionContext *c = static_cast<ExecutionContext *>(stack + CallData::Context);
        STACK_VALUE(CallData::Context) = c->d()->outer;
    MOTH_END_INSTR(PopContext)

    MOTH_BEGIN_INSTR(GetIterator)
        STORE_IP();
        STORE_ACC();
        acc = Runtime::GetIterator::call(engine, accumulator, iterator);
        CHECK_EXCEPTION;
    MOTH_END_INSTR(GetIterator)

    MOTH_BEGIN_INSTR(IteratorNext)
        STORE_IP();
        STORE_ACC();
        acc = Runtime::IteratorNext::call(engine, accumulator, &STACK_VALUE(value));
        STACK_VALUE(done) = acc;
        CHECK_EXCEPTION;
    MOTH_END_INSTR(IteratorNext)

    MOTH_BEGIN_INSTR(IteratorClose)
        STORE_IP();
        STORE_ACC();
        acc = Runtime::IteratorClose::call(engine, accumulator, STACK_VALUE(done));
        CHECK_EXCEPTION;
    MOTH_END_INSTR(IteratorClose)

    MOTH_BEGIN_INSTR(DestructureRestElement)
        STORE_IP();
        STORE_ACC();
        acc = Runtime::DestructureRestElement::call(engine, ACC);
        CHECK_EXCEPTION;
    MOTH_END_INSTR(DestructureRestElement)

    MOTH_BEGIN_INSTR(DeleteProperty)
        acc = Runtime::DeleteProperty::call(engine, function, STACK_VALUE(base), STACK_VALUE(index));
        CHECK_EXCEPTION;
    MOTH_END_INSTR(DeleteProperty)

    MOTH_BEGIN_INSTR(DeleteName)
        acc = Runtime::DeleteName::call(engine, function, name);
        CHECK_EXCEPTION;
    MOTH_END_INSTR(DeleteName)

    MOTH_BEGIN_INSTR(TypeofName)
        acc = Runtime::TypeofName::call(engine, name);
    MOTH_END_INSTR(TypeofName)

    MOTH_BEGIN_INSTR(TypeofValue)
        STORE_ACC();
        acc = Runtime::TypeofValue::call(engine, accumulator);
    MOTH_END_INSTR(TypeofValue)

    MOTH_BEGIN_INSTR(DeclareVar)
        Runtime::DeclareVar::call(engine, isDeletable, varName);
    MOTH_END_INSTR(DeclareVar)

    MOTH_BEGIN_INSTR(DefineArray)
        QV4::Value *arguments = stack + args;
        acc = Runtime::ArrayLiteral::call(engine, arguments, argc);
    MOTH_END_INSTR(DefineArray)

    MOTH_BEGIN_INSTR(DefineObjectLiteral)
        QV4::Value *arguments = stack + args;
        acc = Runtime::ObjectLiteral::call(engine, internalClassId, arguments, argc);
    MOTH_END_INSTR(DefineObjectLiteral)

    MOTH_BEGIN_INSTR(CreateClass)
        acc = Runtime::CreateClass::call(engine, classIndex, STACK_VALUE(heritage), stack + computedNames);
    MOTH_END_INSTR(CreateClass)

    MOTH_BEGIN_INSTR(CreateMappedArgumentsObject)
        acc = Runtime::CreateMappedArgumentsObject::call(engine);
    MOTH_END_INSTR(CreateMappedArgumentsObject)

    MOTH_BEGIN_INSTR(CreateUnmappedArgumentsObject)
        acc = Runtime::CreateUnmappedArgumentsObject::call(engine);
    MOTH_END_INSTR(CreateUnmappedArgumentsObject)

    MOTH_BEGIN_INSTR(CreateRestParameter)
        acc = Runtime::CreateRestParameter::call(engine, argIndex);
    MOTH_END_INSTR(CreateRestParameter)

    MOTH_BEGIN_INSTR(ConvertThisToObject)
<<<<<<< HEAD
        stack[CallData::This] = Runtime::ConvertThisToObject::call(engine, stack[CallData::This]);
        CHECK_EXCEPTION;
=======
        Value *t = &stack[CallData::This];
        if (!t->isObject()) {
            if (t->isNullOrUndefined()) {
                *t = engine->globalObject->asReturnedValue();
            } else {
                STORE_ACC();
                *t = t->toObject(engine)->asReturnedValue();
                CHECK_EXCEPTION;
            }
        }
>>>>>>> 14419354
    MOTH_END_INSTR(ConvertThisToObject)

    MOTH_BEGIN_INSTR(LoadSuperConstructor)
        acc = Runtime::LoadSuperConstructor::call(engine, stack[CallData::Function]);
        CHECK_EXCEPTION;
    MOTH_END_INSTR(LoadSuperConstructor)

    MOTH_BEGIN_INSTR(ToObject)
        STORE_ACC();
        acc = ACC.toObject(engine)->asReturnedValue();
        CHECK_EXCEPTION;
    MOTH_END_INSTR(ToObject)

    MOTH_BEGIN_INSTR(Jump)
        code += offset;
    MOTH_END_INSTR(Jump)

    MOTH_BEGIN_INSTR(JumpTrue)
        bool takeJump;
        if (Q_LIKELY(ACC.integerCompatible()))
            takeJump = ACC.int_32();
        else
            takeJump = ACC.toBoolean();
        if (takeJump)
            code += offset;
    MOTH_END_INSTR(JumpTrue)

    MOTH_BEGIN_INSTR(JumpFalse)
        bool takeJump;
        if (Q_LIKELY(ACC.integerCompatible()))
            takeJump = !ACC.int_32();
        else
            takeJump = !ACC.toBoolean();
        if (takeJump)
            code += offset;
    MOTH_END_INSTR(JumpFalse)

    MOTH_BEGIN_INSTR(JumpNoException)
        if (!engine->hasException)
            code += offset;
    MOTH_END_INSTR(JumpNoException)

    MOTH_BEGIN_INSTR(JumpNotUndefined)
        if (Q_LIKELY(acc != QV4::Encode::undefined()))
            code += offset;
    MOTH_END_INSTR(JumpNotUndefined)

    MOTH_BEGIN_INSTR(CheckException)
        CHECK_EXCEPTION;
    MOTH_END_INSTR(CheckException)

    MOTH_BEGIN_INSTR(CmpEqNull)
        acc = Encode(ACC.isNullOrUndefined());
    MOTH_END_INSTR(CmpEqNull)

    MOTH_BEGIN_INSTR(CmpNeNull)
        acc = Encode(!ACC.isNullOrUndefined());
    MOTH_END_INSTR(CmpNeNull)

    MOTH_BEGIN_INSTR(CmpEqInt)
        if (ACC.isIntOrBool()) {
            acc = Encode(ACC.int_32() == lhs);
        } else {
            STORE_ACC();
            acc = Encode(compareEqualInt(accumulator, ACC, lhs));
            CHECK_EXCEPTION;
        }
    MOTH_END_INSTR(CmpEqInt)

    MOTH_BEGIN_INSTR(CmpNeInt)
        if (ACC.isIntOrBool()) {
            acc = Encode(bool(ACC.int_32() != lhs));
        } else {
            STORE_ACC();
            acc = Encode(!compareEqualInt(accumulator, ACC, lhs));
            CHECK_EXCEPTION;
        }
    MOTH_END_INSTR(CmpNeInt)

    MOTH_BEGIN_INSTR(CmpEq)
        const Value left = STACK_VALUE(lhs);
        if (Q_LIKELY(left.asReturnedValue() == ACC.asReturnedValue())) {
            acc = Encode(!ACC.isNaN());
        } else if (Q_LIKELY(left.isInteger() && ACC.isInteger())) {
            acc = Encode(left.int_32() == ACC.int_32());
        } else {
            STORE_ACC();
            acc = Encode(bool(Runtime::CompareEqual::call(left, accumulator)));
            CHECK_EXCEPTION;
        }
    MOTH_END_INSTR(CmpEq)

    MOTH_BEGIN_INSTR(CmpNe)
        const Value left = STACK_VALUE(lhs);
        if (Q_LIKELY(left.isInteger() && ACC.isInteger())) {
            acc = Encode(bool(left.int_32() != ACC.int_32()));
        } else {
            STORE_ACC();
            acc = Encode(bool(!Runtime::CompareEqual::call(left, accumulator)));
            CHECK_EXCEPTION;
        }
    MOTH_END_INSTR(CmpNe)

    MOTH_BEGIN_INSTR(CmpGt)
        const Value left = STACK_VALUE(lhs);
        if (Q_LIKELY(left.isInteger() && ACC.isInteger())) {
            acc = Encode(left.int_32() > ACC.int_32());
        } else if (left.isNumber() && ACC.isNumber()) {
            acc = Encode(left.asDouble() > ACC.asDouble());
        } else {
            STORE_ACC();
            acc = Encode(bool(Runtime::CompareGreaterThan::call(left, accumulator)));
            CHECK_EXCEPTION;
        }
    MOTH_END_INSTR(CmpGt)

    MOTH_BEGIN_INSTR(CmpGe)
        const Value left = STACK_VALUE(lhs);
        if (Q_LIKELY(left.isInteger() && ACC.isInteger())) {
            acc = Encode(left.int_32() >= ACC.int_32());
        } else if (left.isNumber() && ACC.isNumber()) {
            acc = Encode(left.asDouble() >= ACC.asDouble());
        } else {
            STORE_ACC();
            acc = Encode(bool(Runtime::CompareGreaterEqual::call(left, accumulator)));
            CHECK_EXCEPTION;
        }
    MOTH_END_INSTR(CmpGe)

    MOTH_BEGIN_INSTR(CmpLt)
        const Value left = STACK_VALUE(lhs);
        if (Q_LIKELY(left.isInteger() && ACC.isInteger())) {
            acc = Encode(left.int_32() < ACC.int_32());
        } else if (left.isNumber() && ACC.isNumber()) {
            acc = Encode(left.asDouble() < ACC.asDouble());
        } else {
            STORE_ACC();
            acc = Encode(bool(Runtime::CompareLessThan::call(left, accumulator)));
            CHECK_EXCEPTION;
        }
    MOTH_END_INSTR(CmpLt)

    MOTH_BEGIN_INSTR(CmpLe)
        const Value left = STACK_VALUE(lhs);
        if (Q_LIKELY(left.isInteger() && ACC.isInteger())) {
            acc = Encode(left.int_32() <= ACC.int_32());
        } else if (left.isNumber() && ACC.isNumber()) {
            acc = Encode(left.asDouble() <= ACC.asDouble());
        } else {
            STORE_ACC();
            acc = Encode(bool(Runtime::CompareLessEqual::call(left, accumulator)));
            CHECK_EXCEPTION;
        }
    MOTH_END_INSTR(CmpLe)

    MOTH_BEGIN_INSTR(CmpStrictEqual)
        if (STACK_VALUE(lhs).rawValue() == ACC.rawValue() && !ACC.isNaN()) {
            acc = Encode(true);
        } else {
            STORE_ACC();
            acc = Runtime::StrictEqual::call(STACK_VALUE(lhs), accumulator);
            CHECK_EXCEPTION;
        }
    MOTH_END_INSTR(CmpStrictEqual)

    MOTH_BEGIN_INSTR(CmpStrictNotEqual)
        if (STACK_VALUE(lhs).rawValue() != ACC.rawValue() || ACC.isNaN()) {
            STORE_ACC();
            acc = Runtime::StrictNotEqual::call(STACK_VALUE(lhs), accumulator);
            CHECK_EXCEPTION;
        } else {
            acc = Encode(false);
        }
    MOTH_END_INSTR(CmpStrictNotEqual)

    MOTH_BEGIN_INSTR(CmpIn)
        STORE_ACC();
        acc = Runtime::In::call(engine, STACK_VALUE(lhs), accumulator);
        CHECK_EXCEPTION;
    MOTH_END_INSTR(CmpIn)

    MOTH_BEGIN_INSTR(CmpInstanceOf)
        STORE_ACC();
        acc = Runtime::Instanceof::call(engine, STACK_VALUE(lhs), ACC);
        CHECK_EXCEPTION;
    MOTH_END_INSTR(CmpInstanceOf)

    MOTH_BEGIN_INSTR(UNot)
        if (ACC.integerCompatible()) {
            acc = Encode(!static_cast<bool>(ACC.int_32()));
        } else {
            acc = Encode(!Value::toBooleanImpl(ACC));
        }
    MOTH_END_INSTR(UNot)

    MOTH_BEGIN_INSTR(UPlus)
        if (Q_UNLIKELY(!ACC.isNumber())) {
            acc = Encode(ACC.toNumberImpl());
            CHECK_EXCEPTION;
        }
    MOTH_END_INSTR(UPlus)

    MOTH_BEGIN_INSTR(UMinus)
        if (Q_LIKELY(ACC.integerCompatible())) {
            int a = ACC.int_32();
            if (a == 0 || a == std::numeric_limits<int>::min()) {
                acc = Encode(-static_cast<double>(a));
            } else {
                acc = sub_int32(0, ACC.int_32());
            }
        } else if (ACC.isDouble()) {
            acc ^= (1ull << 63); // simply flip sign bit
        } else {
            acc = Encode(-ACC.toNumberImpl());
            CHECK_EXCEPTION;
        }
    MOTH_END_INSTR(UMinus)

    MOTH_BEGIN_INSTR(UCompl)
        VALUE_TO_INT(a, ACC);
        acc = Encode(~a);
    MOTH_END_INSTR(UCompl)

    MOTH_BEGIN_INSTR(Increment)
        if (Q_LIKELY(ACC.integerCompatible())) {
            acc = add_int32(ACC.int_32(), 1);
        } else if (ACC.isDouble()) {
            acc = QV4::Encode(ACC.doubleValue() + 1.);
        } else {
            acc = Encode(ACC.toNumberImpl() + 1.);
            CHECK_EXCEPTION;
        }
    MOTH_END_INSTR(Increment)

    MOTH_BEGIN_INSTR(Decrement)
        if (Q_LIKELY(ACC.integerCompatible())) {
            acc = sub_int32(ACC.int_32(), 1);
        } else if (ACC.isDouble()) {
            acc = QV4::Encode(ACC.doubleValue() - 1.);
        } else {
            acc = Encode(ACC.toNumberImpl() - 1.);
            CHECK_EXCEPTION;
        }
    MOTH_END_INSTR(Decrement)

    MOTH_BEGIN_INSTR(Add)
        const Value left = STACK_VALUE(lhs);
        if (Q_LIKELY(Value::integerCompatible(left, ACC))) {
            acc = add_int32(left.int_32(), ACC.int_32());
        } else if (left.isNumber() && ACC.isNumber()) {
            acc = Encode(left.asDouble() + ACC.asDouble());
        } else {
            STORE_ACC();
            acc = Runtime::Add::call(engine, left, accumulator);
            CHECK_EXCEPTION;
        }
    MOTH_END_INSTR(Add)

    MOTH_BEGIN_INSTR(Sub)
        const Value left = STACK_VALUE(lhs);
        if (Q_LIKELY(Value::integerCompatible(left, ACC))) {
            acc = sub_int32(left.int_32(), ACC.int_32());
        } else if (left.isNumber() && ACC.isNumber()) {
            acc = Encode(left.asDouble() - ACC.asDouble());
        } else {
            STORE_ACC();
            acc = Runtime::Sub::call(left, accumulator);
            CHECK_EXCEPTION;
        }
    MOTH_END_INSTR(Sub)

    MOTH_BEGIN_INSTR(Exp)
        const Value left = STACK_VALUE(lhs);
        double base = left.toNumber();
        double exp = ACC.toNumber();
        if (qIsInf(exp) && (base == 1 || base == -1))
            acc = Encode(qQNaN());
        else
            acc = Encode(pow(base,exp));
    MOTH_END_INSTR(Exp)

    MOTH_BEGIN_INSTR(Mul)
        const Value left = STACK_VALUE(lhs);
        if (Q_LIKELY(Value::integerCompatible(left, ACC))) {
            acc = mul_int32(left.int_32(), ACC.int_32());
        } else if (left.isNumber() && ACC.isNumber()) {
            acc = Encode(left.asDouble() * ACC.asDouble());
        } else {
            STORE_ACC();
            acc = Runtime::Mul::call(left, accumulator);
            CHECK_EXCEPTION;
        }
    MOTH_END_INSTR(Mul)

    MOTH_BEGIN_INSTR(Div)
        STORE_ACC();
        acc = Runtime::Div::call(STACK_VALUE(lhs), accumulator);
        CHECK_EXCEPTION;
    MOTH_END_INSTR(Div)

    MOTH_BEGIN_INSTR(Mod)
        STORE_ACC();
        acc = Runtime::Mod::call(STACK_VALUE(lhs), accumulator);
        CHECK_EXCEPTION;
    MOTH_END_INSTR(Mod)

    MOTH_BEGIN_INSTR(BitAnd)
        VALUE_TO_INT(l, STACK_VALUE(lhs));
        VALUE_TO_INT(a, ACC);
        acc = Encode(l & a);
    MOTH_END_INSTR(BitAnd)

    MOTH_BEGIN_INSTR(BitOr)
        VALUE_TO_INT(l, STACK_VALUE(lhs));
        VALUE_TO_INT(a, ACC);
        acc = Encode(l | a);
    MOTH_END_INSTR(BitOr)

    MOTH_BEGIN_INSTR(BitXor)
        VALUE_TO_INT(l, STACK_VALUE(lhs));
        VALUE_TO_INT(a, ACC);
        acc = Encode(l ^ a);
    MOTH_END_INSTR(BitXor)

    MOTH_BEGIN_INSTR(UShr)
        VALUE_TO_INT(l, STACK_VALUE(lhs));
        VALUE_TO_INT(a, ACC);
        acc = Encode(static_cast<uint>(l) >> uint(a & 0x1f));
    MOTH_END_INSTR(UShr)

    MOTH_BEGIN_INSTR(Shr)
        VALUE_TO_INT(l, STACK_VALUE(lhs));
        VALUE_TO_INT(a, ACC);
        acc = Encode(l >> (a & 0x1f));
    MOTH_END_INSTR(Shr)

    MOTH_BEGIN_INSTR(Shl)
        VALUE_TO_INT(l, STACK_VALUE(lhs));
        VALUE_TO_INT(a, ACC);
        acc = Encode(l << (a & 0x1f));
    MOTH_END_INSTR(Shl)

    MOTH_BEGIN_INSTR(BitAndConst)
        VALUE_TO_INT(a, ACC);
        acc = Encode(a & rhs);
        CHECK_EXCEPTION;
    MOTH_END_INSTR(BitAndConst)

    MOTH_BEGIN_INSTR(BitOrConst)
        VALUE_TO_INT(a, ACC);
        acc = Encode(a | rhs);
    MOTH_END_INSTR(BitOrConst)

    MOTH_BEGIN_INSTR(BitXorConst)
        VALUE_TO_INT(a, ACC);
        acc = Encode(a ^ rhs);
    MOTH_END_INSTR(BitXorConst)

    MOTH_BEGIN_INSTR(UShrConst)
        acc = Encode(ACC.toUInt32() >> uint(rhs));
    MOTH_END_INSTR(UShrConst)

    MOTH_BEGIN_INSTR(ShrConst)
        VALUE_TO_INT(a, ACC);
        acc = Encode(a >> rhs);
    MOTH_END_INSTR(ShrConst)

    MOTH_BEGIN_INSTR(ShlConst)
        VALUE_TO_INT(a, ACC);
        acc = Encode(a << rhs);
    MOTH_END_INSTR(ShlConst)

    MOTH_BEGIN_INSTR(Ret)
        return acc;
    MOTH_END_INSTR(Ret)

    MOTH_BEGIN_INSTR(InitializeBlockDeadTemporalZone)
        acc = Encode(Value::emptyValue());
        for (int i = firstReg, end = firstReg + count; i < end; ++i)
            STACK_VALUE(i) = acc;
    MOTH_END_INSTR(InitializeBlockDeadTemporalZone)

    MOTH_BEGIN_INSTR(ThrowOnNullOrUndefined)
        if (Value::fromReturnedValue(acc).isNullOrUndefined()) {
            engine->throwTypeError();
            goto handleUnwind;
        }
    MOTH_END_INSTR(ThrowOnNullOrUndefined)

    MOTH_BEGIN_INSTR(GetTemplateObject)
        acc = Runtime::GetTemplateObject::call(function, index);
    MOTH_END_INSTR(GetTemplateObject)

    MOTH_BEGIN_INSTR(Debug)
#if QT_CONFIG(qml_debug)
        STORE_IP();
        debug_slowPath(engine);
#endif // QT_CONFIG(qml_debug)
    MOTH_END_INSTR(Debug)

    handleUnwind:
        // We do start the exception handler in case of isInterrupted. The exception handler will
        // immediately abort, due to the same isInterrupted. We don't skip the exception handler
        // because the current behavior is easier to implement in the JIT.
        Q_ASSERT(engine->hasException || engine->isInterrupted.loadAcquire() || frame->unwindLevel);
        if (!frame->unwindHandler) {
            acc = Encode::undefined();
            return acc;
        }
        code = frame->unwindHandler;
    }
}<|MERGE_RESOLUTION|>--- conflicted
+++ resolved
@@ -647,12 +647,7 @@
 
     MOTH_BEGIN_INSTR(LoadSuperProperty)
         STORE_IP();
-<<<<<<< HEAD
-        STORE_ACC();
         acc = Runtime::LoadSuperProperty::call(engine, STACK_VALUE(property));
-=======
-        acc = Runtime::method_loadSuperProperty(engine, STACK_VALUE(property));
->>>>>>> 14419354
         CHECK_EXCEPTION;
     MOTH_END_INSTR(LoadSuperProperty)
 
@@ -798,23 +793,15 @@
 
     MOTH_BEGIN_INSTR(Construct)
         STORE_IP();
-<<<<<<< HEAD
+        STORE_ACC();
         acc = Runtime::Construct::call(engine, STACK_VALUE(func), ACC, stack + argv, argc);
-=======
-        STORE_ACC();
-        acc = Runtime::method_construct(engine, STACK_VALUE(func), ACC, stack + argv, argc);
->>>>>>> 14419354
         CHECK_EXCEPTION;
     MOTH_END_INSTR(Construct)
 
     MOTH_BEGIN_INSTR(ConstructWithSpread)
         STORE_IP();
-<<<<<<< HEAD
+        STORE_ACC();
         acc = Runtime::ConstructWithSpread::call(engine, STACK_VALUE(func), ACC, stack + argv, argc);
-=======
-        STORE_ACC();
-        acc = Runtime::method_constructWithSpread(engine, STACK_VALUE(func), ACC, stack + argv, argc);
->>>>>>> 14419354
         CHECK_EXCEPTION;
     MOTH_END_INSTR(ConstructWithSpread)
 
@@ -841,12 +828,7 @@
     MOTH_BEGIN_INSTR(DeadTemporalZoneCheck)
         if (ACC.isEmpty()) {
             STORE_IP();
-<<<<<<< HEAD
-            STORE_ACC();
             Runtime::ThrowReferenceError::call(engine, name);
-=======
-            Runtime::method_throwReferenceError(engine, name);
->>>>>>> 14419354
             goto handleUnwind;
         }
     MOTH_END_INSTR(DeadTemporalZoneCheck)
@@ -988,21 +970,9 @@
     MOTH_END_INSTR(CreateRestParameter)
 
     MOTH_BEGIN_INSTR(ConvertThisToObject)
-<<<<<<< HEAD
+        STORE_ACC();
         stack[CallData::This] = Runtime::ConvertThisToObject::call(engine, stack[CallData::This]);
         CHECK_EXCEPTION;
-=======
-        Value *t = &stack[CallData::This];
-        if (!t->isObject()) {
-            if (t->isNullOrUndefined()) {
-                *t = engine->globalObject->asReturnedValue();
-            } else {
-                STORE_ACC();
-                *t = t->toObject(engine)->asReturnedValue();
-                CHECK_EXCEPTION;
-            }
-        }
->>>>>>> 14419354
     MOTH_END_INSTR(ConvertThisToObject)
 
     MOTH_BEGIN_INSTR(LoadSuperConstructor)
