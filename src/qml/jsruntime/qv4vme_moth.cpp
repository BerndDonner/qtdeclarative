--- conflicted
+++ resolved
@@ -412,11 +412,7 @@
     };
     Q_ALLOCA_VAR(Scopes, scopes, sizeof(Scopes)*(2 + 2*scopeDepth));
     {
-<<<<<<< HEAD
-        scopes[0] = { const_cast<QV4::Value *>(context->d()->compilationUnit->constants), 0 };
-=======
-        scopes[0] = const_cast<QV4::Value *>(static_cast<CompiledData::CompilationUnit*>(context->d()->compilationUnit)->constants);
->>>>>>> 8f5366ae
+        scopes[0] = { const_cast<QV4::Value *>(static_cast<CompiledData::CompilationUnit*>(context->d()->compilationUnit)->constants), 0 };
         // stack gets setup in push instruction
         scopes[1] = { 0, 0 };
         QV4::Heap::ExecutionContext *scope = context->d();
