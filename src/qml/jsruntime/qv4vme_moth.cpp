/****************************************************************************
**
** Copyright (C) 2016 The Qt Company Ltd.
** Contact: https://www.qt.io/licensing/
**
** This file is part of the QtQml module of the Qt Toolkit.
**
** $QT_BEGIN_LICENSE:LGPL$
** Commercial License Usage
** Licensees holding valid commercial Qt licenses may use this file in
** accordance with the commercial license agreement provided with the
** Software or, alternatively, in accordance with the terms contained in
** a written agreement between you and The Qt Company. For licensing terms
** and conditions see https://www.qt.io/terms-conditions. For further
** information use the contact form at https://www.qt.io/contact-us.
**
** GNU Lesser General Public License Usage
** Alternatively, this file may be used under the terms of the GNU Lesser
** General Public License version 3 as published by the Free Software
** Foundation and appearing in the file LICENSE.LGPL3 included in the
** packaging of this file. Please review the following information to
** ensure the GNU Lesser General Public License version 3 requirements
** will be met: https://www.gnu.org/licenses/lgpl-3.0.html.
**
** GNU General Public License Usage
** Alternatively, this file may be used under the terms of the GNU
** General Public License version 2.0 or (at your option) the GNU General
** Public license version 3 or any later version approved by the KDE Free
** Qt Foundation. The licenses are as published by the Free Software
** Foundation and appearing in the file LICENSE.GPL2 and LICENSE.GPL3
** included in the packaging of this file. Please review the following
** information to ensure the GNU General Public License requirements will
** be met: https://www.gnu.org/licenses/gpl-2.0.html and
** https://www.gnu.org/licenses/gpl-3.0.html.
**
** $QT_END_LICENSE$
**
****************************************************************************/

#include "qv4vme_moth_p.h"
#include "qv4instr_moth_p.h"

#include <QtCore/qjsondocument.h>
#include <QtCore/qjsonobject.h>

#include <private/qv4value_p.h>
#include <private/qv4debugging_p.h>
#include <private/qv4function_p.h>
#include <private/qv4functionobject_p.h>
#include <private/qv4math_p.h>
#include <private/qv4scopedvalue_p.h>
#include <private/qv4lookup_p.h>
#include <private/qv4string_p.h>
#include <iostream>

#include "qv4alloca_p.h"

#undef DO_TRACE_INSTR // define to enable instruction tracing

#ifdef DO_TRACE_INSTR
#  define TRACE_INSTR(I) qDebug("executing a %s\n", #I);
#  define TRACE(n, str, ...) { char buf[4096]; snprintf(buf, 4096, str, __VA_ARGS__); qDebug("    %s : %s", #n, buf); }
#else
#  define TRACE_INSTR(I)
#  define TRACE(n, str, ...)
#endif // DO_TRACE_INSTR

extern "C" {

// This is the interface to Qt Creator's (new) QML debugger.

/*! \internal
    \since 5.5

    This function is called uncondionally from VME::run().

    An attached debugger can set a breakpoint here to
    intercept calls to VME::run().
 */

Q_QML_EXPORT void qt_v4ResolvePendingBreakpointsHook()
{
}

/*! \internal
    \since 5.5

    This function is called when a QML interpreter breakpoint
    is hit.

    An attached debugger can set a breakpoint here.
*/
Q_QML_EXPORT void qt_v4TriggeredBreakpointHook()
{
}

/*! \internal
    \since 5.5

    The main entry point into "Native Mixed" Debugging.

    Commands are passed as UTF-8 encoded JSON data.
    The data has two compulsory fields:
    \list
    \li \c version: Version of the protocol (currently 1)
    \li \c command: Name of the command
    \endlist

    Depending on \c command, more fields can be present.

    Error is indicated by negative return values,
    success by non-negative return values.

    \c protocolVersion:
    Returns version of implemented protocol.

    \c insertBreakpoint:
    Sets a breakpoint on a given file and line.
    \list
    \li \c fullName: Name of the QML/JS file
    \li \c lineNumber: Line number in the file
    \li \c condition: Breakpoint condition
    \endlist
    Returns a unique positive number as handle.

    \c removeBreakpoint:
    Removes a breakpoint from a given file and line.
    \list
    \li \c fullName: Name of the QML/JS file
    \li \c lineNumber: Line number in the file
    \li \c condition: Breakpoint condition
    \endlist
    Returns zero on success, a negative number on failure.

    \c prepareStep:
    Puts the interpreter in stepping mode.
    Returns zero.

*/
Q_QML_EXPORT int qt_v4DebuggerHook(const char *json);


} // extern "C"

#ifndef QT_NO_QML_DEBUGGER
static int qt_v4BreakpointCount = 0;
static bool qt_v4IsDebugging = true;
static bool qt_v4IsStepping = false;

class Breakpoint
{
public:
    Breakpoint() : bpNumber(0), lineNumber(-1) {}

    bool matches(const QString &file, int line) const
    {
        return fullName == file && lineNumber == line;
    }

    int bpNumber;
    int lineNumber;
    QString fullName;      // e.g. /opt/project/main.qml
    QString engineName;    // e.g. qrc:/main.qml
    QString condition;     // optional
};

static QVector<Breakpoint> qt_v4Breakpoints;
static Breakpoint qt_v4LastStop;

static QV4::Function *qt_v4ExtractFunction(QV4::ExecutionContext *context)
{
    if (QV4::Function *function = context->getFunction())
        return function;
    else
        return context->engine()->globalCode;
}

static void qt_v4TriggerBreakpoint(const Breakpoint &bp, QV4::Function *function)
{
    qt_v4LastStop = bp;

    // Set up some auxiliary data for informational purpose.
    // This is not part of the protocol.
    QV4::Heap::String *functionName = function->name();
    QByteArray functionNameUtf8;
    if (functionName)
        functionNameUtf8 = functionName->toQString().toUtf8();

    qt_v4TriggeredBreakpointHook(); // Trigger Breakpoint.
}

int qt_v4DebuggerHook(const char *json)
{
    const int ProtocolVersion = 1;

    enum {
        Success = 0,
        WrongProtocol,
        NoSuchCommand,
        NoSuchBreakpoint
    };

    QJsonDocument doc = QJsonDocument::fromJson(json);
    QJsonObject ob = doc.object();
    QByteArray command = ob.value(QLatin1String("command")).toString().toUtf8();

    if (command == "protocolVersion") {
        return ProtocolVersion; // Version number.
    }

    int version = ob.value(QLatin1Literal("version")).toString().toInt();
    if (version != ProtocolVersion) {
        return -WrongProtocol;
    }

    if (command == "insertBreakpoint") {
        Breakpoint bp;
        bp.bpNumber = ++qt_v4BreakpointCount;
        bp.lineNumber = ob.value(QLatin1String("lineNumber")).toString().toInt();
        bp.engineName = ob.value(QLatin1String("engineName")).toString();
        bp.fullName = ob.value(QLatin1String("fullName")).toString();
        bp.condition = ob.value(QLatin1String("condition")).toString();
        qt_v4Breakpoints.append(bp);
        return bp.bpNumber;
    }

    if (command == "removeBreakpoint") {
        int lineNumber = ob.value(QLatin1String("lineNumber")).toString().toInt();
        QString fullName = ob.value(QLatin1String("fullName")).toString();
        if (qt_v4Breakpoints.last().matches(fullName, lineNumber)) {
            qt_v4Breakpoints.removeLast();
            return Success;
        }
        for (int i = 0; i + 1 < qt_v4Breakpoints.size(); ++i) {
            if (qt_v4Breakpoints.at(i).matches(fullName, lineNumber)) {
                qt_v4Breakpoints[i] = qt_v4Breakpoints.takeLast();
                return Success; // Ok.
            }
        }
        return -NoSuchBreakpoint; // Failure
    }

    if (command == "prepareStep") {
        qt_v4IsStepping = true;
        return Success; // Ok.
    }


    return -NoSuchCommand; // Failure.
}

static void qt_v4CheckForBreak(QV4::ExecutionContext *context)
{
    if (!qt_v4IsStepping && !qt_v4Breakpoints.size())
        return;

    const int lineNumber = context->d()->lineNumber;
    QV4::Function *function = qt_v4ExtractFunction(context);
    QString engineName = function->sourceFile();

    if (engineName.isEmpty())
        return;

    if (qt_v4IsStepping) {
        if (qt_v4LastStop.lineNumber != lineNumber
                || qt_v4LastStop.engineName != engineName) {
            qt_v4IsStepping = false;
            Breakpoint bp;
            bp.bpNumber = 0;
            bp.lineNumber = lineNumber;
            bp.engineName = engineName;
            qt_v4TriggerBreakpoint(bp, function);
            return;
        }
    }

    for (int i = qt_v4Breakpoints.size(); --i >= 0; ) {
        const Breakpoint &bp = qt_v4Breakpoints.at(i);
        if (bp.lineNumber != lineNumber)
            continue;
        if (bp.engineName != engineName)
            continue;

        qt_v4TriggerBreakpoint(bp, function);
    }
}

#endif // QT_NO_QML_DEBUGGER
// End of debugger interface

using namespace QV4;
using namespace QV4::Moth;

#define MOTH_BEGIN_INSTR_COMMON(I) { \
    const InstrMeta<(int)Instr::I>::DataType &instr = InstrMeta<(int)Instr::I>::data(*genericInstr); \
    code += InstrMeta<(int)Instr::I>::Size; \
    Q_UNUSED(instr); \
    TRACE_INSTR(I)

#ifdef MOTH_THREADED_INTERPRETER

#  define MOTH_BEGIN_INSTR(I) op_##I: \
    MOTH_BEGIN_INSTR_COMMON(I)

#  define MOTH_END_INSTR(I) } \
    genericInstr = reinterpret_cast<const Instr *>(code); \
    goto *jumpTable[genericInstr->common.instructionType]; \

#else

#  define MOTH_BEGIN_INSTR(I) \
    case Instr::I: \
    MOTH_BEGIN_INSTR_COMMON(I)

#  define MOTH_END_INSTR(I) } \
    continue;

#endif

#ifdef DO_TRACE_INSTR
Param traceParam(const Param &param)
{
    if (param.isConstant()) {
        qDebug("    constant\n");
    } else if (param.isArgument()) {
        qDebug("    argument %d@%d\n", param.index, param.scope);
    } else if (param.isLocal()) {
        qDebug("    local %d\n", param.index);
    } else if (param.isTemp()) {
        qDebug("    temp %d\n", param.index);
    } else if (param.isScopedLocal()) {
        qDebug("    temp %d@%d\n", param.index, param.scope);
    } else {
        Q_ASSERT(!"INVALID");
    }
    return param;
}
# define VALUE(param) (*VALUEPTR(param))
# define VALUEPTR(param) (scopes[traceParam(param).scope].values + param.index)
#else
# define VALUE(param) (*VALUEPTR(param))
# define VALUEPTR(param) (scopes[param.scope].values + param.index)
#endif

// ### add write barrier here
#define STOREVALUE(param, value) { \
    QV4::ReturnedValue tmp = (value); \
    if (engine->hasException) \
        goto catchException; \
    if (Q_LIKELY(!engine->writeBarrierActive || !scopes[param.scope].base)) { \
        VALUE(param) = tmp; \
    } else { \
        QV4::WriteBarrier::write(engine, scopes[param.scope].base, VALUEPTR(param), QV4::Value::fromReturnedValue(tmp)); \
    } \
}

// qv4scopedvalue_p.h also defines a CHECK_EXCEPTION macro
#ifdef CHECK_EXCEPTION
#undef CHECK_EXCEPTION
#endif
#define CHECK_EXCEPTION \
    if (engine->hasException) \
        goto catchException

QV4::ReturnedValue VME::run(ExecutionEngine *engine, const uchar *code)
{
#ifdef DO_TRACE_INSTR
    qDebug("Starting VME with context=%p and code=%p", context, code);
#endif // DO_TRACE_INSTR

    qt_v4ResolvePendingBreakpointsHook();

#ifdef MOTH_THREADED_INTERPRETER
#define MOTH_INSTR_ADDR(I, FMT) &&op_##I,
    static void *jumpTable[] = {
        FOR_EACH_MOTH_INSTR(MOTH_INSTR_ADDR)
    };
#undef MOTH_INSTR_ADDR
#endif

    QV4::Value *stack = 0;
    unsigned stackSize = 0;

    const uchar *exceptionHandler = 0;

    QV4::Scope scope(engine);
    engine->current->lineNumber = -1;

#ifdef DO_TRACE_INSTR
    qDebug("Starting VME with context=%p and code=%p", context, code);
#endif // DO_TRACE_INSTR

    // setup lookup scopes
    int scopeDepth = 0;
    {
        QV4::Heap::ExecutionContext *scope = engine->current;
        while (scope) {
            ++scopeDepth;
            scope = scope->outer;
        }
    }

    struct Scopes {
        QV4::Value *values;
        QV4::Heap::Base *base; // non 0 if a write barrier is required
    };
    Q_ALLOCA_VAR(Scopes, scopes, sizeof(Scopes)*(2 + 2*scopeDepth));
    {
<<<<<<< HEAD
        scopes[0] = { const_cast<QV4::Value *>(static_cast<CompiledData::CompilationUnit*>(context->d()->compilationUnit)->constants), 0 };
        // stack gets setup in push instruction
        scopes[1] = { 0, 0 };
        QV4::Heap::ExecutionContext *scope = context->d();
=======
        scopes[0] = const_cast<QV4::Value *>(static_cast<CompiledData::CompilationUnit*>(engine->current->compilationUnit)->constants);
        // stack gets setup in push instruction
        scopes[1] = 0;
        QV4::Heap::ExecutionContext *scope = engine->current;
>>>>>>> 3f9367cb
        int i = 0;
        while (scope) {
            if (scope->type == QV4::Heap::ExecutionContext::Type_SimpleCallContext) {
                QV4::Heap::SimpleCallContext *cc = static_cast<QV4::Heap::SimpleCallContext *>(scope);
                scopes[2*i + 2] = { cc->callData->args, 0 };
                scopes[2*i + 3] = { 0, 0 };
            } else if (scope->type == QV4::Heap::ExecutionContext::Type_CallContext) {
                QV4::Heap::CallContext *cc = static_cast<QV4::Heap::CallContext *>(scope);
                scopes[2*i + 2] = { cc->callData->args, cc };
                scopes[2*i + 3] = { cc->locals.values, cc };
            } else {
                scopes[2*i + 2] = { 0, 0 };
                scopes[2*i + 3] = { 0, 0 };
            }
            ++i;
            scope = scope->outer;
        }
    }


    for (;;) {
        const Instr *genericInstr = reinterpret_cast<const Instr *>(code);
#ifdef MOTH_THREADED_INTERPRETER
        goto *jumpTable[genericInstr->common.instructionType];
#else
        switch (genericInstr->common.instructionType) {
#endif

    MOTH_BEGIN_INSTR(Move)
        VALUE(instr.result) = VALUE(instr.source);
    MOTH_END_INSTR(Move)

    MOTH_BEGIN_INSTR(MoveConst)
        VALUE(instr.result) = instr.source;
    MOTH_END_INSTR(MoveConst)

    MOTH_BEGIN_INSTR(SwapTemps)
        qSwap(VALUE(instr.left),  VALUE(instr.right));
    MOTH_END_INSTR(MoveTemp)

    MOTH_BEGIN_INSTR(LoadRuntimeString)
//        TRACE(value, "%s", instr.value.toString(context)->toQString().toUtf8().constData());
        VALUE(instr.result) = engine->current->compilationUnit->runtimeStrings[instr.stringId];
    MOTH_END_INSTR(LoadRuntimeString)

    MOTH_BEGIN_INSTR(LoadRegExp)
//        TRACE(value, "%s", instr.value.toString(context)->toQString().toUtf8().constData());
        VALUE(instr.result) = static_cast<CompiledData::CompilationUnit*>(engine->current->compilationUnit)->runtimeRegularExpressions[instr.regExpId];
    MOTH_END_INSTR(LoadRegExp)

    MOTH_BEGIN_INSTR(LoadClosure)
        STOREVALUE(instr.result, Runtime::method_closure(engine, instr.value));
    MOTH_END_INSTR(LoadClosure)

    MOTH_BEGIN_INSTR(LoadName)
        TRACE(inline, "property name = %s", runtimeStrings[instr.name]->toQString().toUtf8().constData());
        STOREVALUE(instr.result, Runtime::method_getActivationProperty(engine, instr.name));
    MOTH_END_INSTR(LoadName)

    MOTH_BEGIN_INSTR(GetGlobalLookup)
        QV4::Lookup *l = engine->current->lookups + instr.index;
        STOREVALUE(instr.result, l->globalGetter(l, engine));
    MOTH_END_INSTR(GetGlobalLookup)

    MOTH_BEGIN_INSTR(StoreName)
        TRACE(inline, "property name = %s", runtimeStrings[instr.name]->toQString().toUtf8().constData());
        Runtime::method_setActivationProperty(engine, instr.name, VALUE(instr.source));
        CHECK_EXCEPTION;
    MOTH_END_INSTR(StoreName)

    MOTH_BEGIN_INSTR(LoadElement)
        STOREVALUE(instr.result, Runtime::method_getElement(engine, VALUE(instr.base), VALUE(instr.index)));
    MOTH_END_INSTR(LoadElement)

    MOTH_BEGIN_INSTR(LoadElementLookup)
<<<<<<< HEAD
        QV4::Lookup *l = context->d()->lookups + instr.lookup;
        STOREVALUE(instr.result, l->indexedGetter(l, engine, VALUE(instr.base), VALUE(instr.index)));
=======
        QV4::Lookup *l = engine->current->lookups + instr.lookup;
        STOREVALUE(instr.result, l->indexedGetter(l, VALUE(instr.base), VALUE(instr.index)));
>>>>>>> 3f9367cb
    MOTH_END_INSTR(LoadElementLookup)

    MOTH_BEGIN_INSTR(StoreElement)
        Runtime::method_setElement(engine, VALUE(instr.base), VALUE(instr.index), VALUE(instr.source));
        CHECK_EXCEPTION;
    MOTH_END_INSTR(StoreElement)

    MOTH_BEGIN_INSTR(StoreElementLookup)
<<<<<<< HEAD
        QV4::Lookup *l = context->d()->lookups + instr.lookup;
        l->indexedSetter(l, engine, VALUE(instr.base), VALUE(instr.index), VALUE(instr.source));
=======
        QV4::Lookup *l = engine->current->lookups + instr.lookup;
        l->indexedSetter(l, VALUE(instr.base), VALUE(instr.index), VALUE(instr.source));
>>>>>>> 3f9367cb
        CHECK_EXCEPTION;
    MOTH_END_INSTR(StoreElementLookup)

    MOTH_BEGIN_INSTR(LoadProperty)
        STOREVALUE(instr.result, Runtime::method_getProperty(engine, VALUE(instr.base), instr.name));
    MOTH_END_INSTR(LoadProperty)

    MOTH_BEGIN_INSTR(GetLookup)
        QV4::Lookup *l = engine->current->lookups + instr.index;
        STOREVALUE(instr.result, l->getter(l, engine, VALUE(instr.base)));
    MOTH_END_INSTR(GetLookup)

    MOTH_BEGIN_INSTR(StoreProperty)
        Runtime::method_setProperty(engine, VALUE(instr.base), instr.name, VALUE(instr.source));
        CHECK_EXCEPTION;
    MOTH_END_INSTR(StoreProperty)

    MOTH_BEGIN_INSTR(SetLookup)
        QV4::Lookup *l = engine->current->lookups + instr.index;
        l->setter(l, engine, VALUE(instr.base), VALUE(instr.source));
        CHECK_EXCEPTION;
    MOTH_END_INSTR(SetLookup)

    MOTH_BEGIN_INSTR(StoreQObjectProperty)
        Runtime::method_setQmlQObjectProperty(engine, VALUE(instr.base), instr.propertyIndex, VALUE(instr.source));
        CHECK_EXCEPTION;
    MOTH_END_INSTR(StoreQObjectProperty)

    MOTH_BEGIN_INSTR(LoadQObjectProperty)
        STOREVALUE(instr.result, Runtime::method_getQmlQObjectProperty(engine, VALUE(instr.base), instr.propertyIndex, instr.captureRequired));
    MOTH_END_INSTR(LoadQObjectProperty)

    MOTH_BEGIN_INSTR(StoreScopeObjectProperty)
        Runtime::method_setQmlScopeObjectProperty(engine, VALUE(instr.base), instr.propertyIndex, VALUE(instr.source));
        CHECK_EXCEPTION;
    MOTH_END_INSTR(StoreScopeObjectProperty)

    MOTH_BEGIN_INSTR(LoadScopeObjectProperty)
        STOREVALUE(instr.result, Runtime::method_getQmlScopeObjectProperty(engine, VALUE(instr.base), instr.propertyIndex, instr.captureRequired));
    MOTH_END_INSTR(LoadScopeObjectProperty)

    MOTH_BEGIN_INSTR(StoreContextObjectProperty)
        Runtime::method_setQmlContextObjectProperty(engine, VALUE(instr.base), instr.propertyIndex, VALUE(instr.source));
        CHECK_EXCEPTION;
    MOTH_END_INSTR(StoreContextObjectProperty)

    MOTH_BEGIN_INSTR(LoadContextObjectProperty)
        STOREVALUE(instr.result, Runtime::method_getQmlContextObjectProperty(engine, VALUE(instr.base), instr.propertyIndex, instr.captureRequired));
    MOTH_END_INSTR(LoadContextObjectProperty)

    MOTH_BEGIN_INSTR(LoadIdObject)
        STOREVALUE(instr.result, Runtime::method_getQmlIdObject(engine, VALUE(instr.base), instr.index));
    MOTH_END_INSTR(LoadIdObject)

    MOTH_BEGIN_INSTR(LoadAttachedQObjectProperty)
        STOREVALUE(instr.result, Runtime::method_getQmlAttachedProperty(engine, instr.attachedPropertiesId, instr.propertyIndex));
    MOTH_END_INSTR(LoadAttachedQObjectProperty)

    MOTH_BEGIN_INSTR(LoadSingletonQObjectProperty)
        STOREVALUE(instr.result, Runtime::method_getQmlSingletonQObjectProperty(engine, VALUE(instr.base), instr.propertyIndex, instr.captureRequired));
    MOTH_END_INSTR(LoadSingletonQObjectProperty)

    MOTH_BEGIN_INSTR(Push)
        TRACE(inline, "stack size: %u", instr.value);
        stackSize = instr.value;
        stack = scope.alloc(stackSize);
        scopes[1].values = stack;
    MOTH_END_INSTR(Push)

    MOTH_BEGIN_INSTR(CallValue)
#if 0 //def DO_TRACE_INSTR
        if (Debugging::Debugger *debugger = context->engine()->debugger) {
            if (QV4::FunctionObject *o = (VALUE(instr.dest)).asFunctionObject()) {
                if (Debugging::FunctionDebugInfo *info = debugger->debugInfo(o)) {
                    QString n = debugger->name(o);
                    std::cerr << "*** Call to \"" << (n.isNull() ? "<no name>" : qPrintable(n)) << "\" defined @" << info->startLine << ":" << info->startColumn << std::endl;
                }
            }
        }
#endif // DO_TRACE_INSTR
        Q_ASSERT(instr.callData + instr.argc + offsetof(QV4::CallData, args)/sizeof(QV4::Value) <= stackSize);
        QV4::CallData *callData = reinterpret_cast<QV4::CallData *>(stack + instr.callData);
        callData->tag = quint32(Value::ValueTypeInternal::Integer);
        callData->argc = instr.argc;
        callData->thisObject = QV4::Primitive::undefinedValue();
        STOREVALUE(instr.result, Runtime::method_callValue(engine, VALUE(instr.dest), callData));
    MOTH_END_INSTR(CallValue)

    MOTH_BEGIN_INSTR(CallProperty)
        TRACE(property name, "%s, args=%u, argc=%u, this=%s", qPrintable(runtimeStrings[instr.name]->toQString()), instr.callData, instr.argc, (VALUE(instr.base)).toString(engine)->toQString().toUtf8().constData());
        Q_ASSERT(instr.callData + instr.argc + offsetof(QV4::CallData, args)/sizeof(QV4::Value) <= stackSize);
        QV4::CallData *callData = reinterpret_cast<QV4::CallData *>(stack + instr.callData);
        callData->tag = quint32(Value::ValueTypeInternal::Integer);
        callData->argc = instr.argc;
        callData->thisObject = VALUE(instr.base);
        STOREVALUE(instr.result, Runtime::method_callProperty(engine, instr.name, callData));
    MOTH_END_INSTR(CallProperty)

    MOTH_BEGIN_INSTR(CallPropertyLookup)
        Q_ASSERT(instr.callData + instr.argc + offsetof(QV4::CallData, args)/sizeof(QV4::Value) <= stackSize);
        QV4::CallData *callData = reinterpret_cast<QV4::CallData *>(stack + instr.callData);
        callData->tag = quint32(Value::ValueTypeInternal::Integer);
        callData->argc = instr.argc;
        callData->thisObject = VALUE(instr.base);
        STOREVALUE(instr.result, Runtime::method_callPropertyLookup(engine, instr.lookupIndex, callData));
    MOTH_END_INSTR(CallPropertyLookup)

    MOTH_BEGIN_INSTR(CallScopeObjectProperty)
        TRACE(property name, "%s, args=%u, argc=%u, this=%s", qPrintable(runtimeStrings[instr.name]->toQString()), instr.callData, instr.argc, (VALUE(instr.base)).toString(engine)->toQString().toUtf8().constData());
        Q_ASSERT(instr.callData + instr.argc + offsetof(QV4::CallData, args)/sizeof(QV4::Value) <= stackSize);
        QV4::CallData *callData = reinterpret_cast<QV4::CallData *>(stack + instr.callData);
        callData->tag = quint32(Value::ValueTypeInternal::Integer);
        callData->argc = instr.argc;
        callData->thisObject = VALUE(instr.base);
        STOREVALUE(instr.result, Runtime::method_callQmlScopeObjectProperty(engine, instr.index, callData));
    MOTH_END_INSTR(CallScopeObjectProperty)

    MOTH_BEGIN_INSTR(CallContextObjectProperty)
        TRACE(property name, "%s, args=%u, argc=%u, this=%s", qPrintable(runtimeStrings[instr.name]->toQString()), instr.callData, instr.argc, (VALUE(instr.base)).toString(engine)->toQString().toUtf8().constData());
        Q_ASSERT(instr.callData + instr.argc + offsetof(QV4::CallData, args)/sizeof(QV4::Value) <= stackSize);
        QV4::CallData *callData = reinterpret_cast<QV4::CallData *>(stack + instr.callData);
        callData->tag = quint32(Value::ValueTypeInternal::Integer);
        callData->argc = instr.argc;
        callData->thisObject = VALUE(instr.base);
        STOREVALUE(instr.result, Runtime::method_callQmlContextObjectProperty(engine, instr.index, callData));
    MOTH_END_INSTR(CallContextObjectProperty)

    MOTH_BEGIN_INSTR(CallElement)
        Q_ASSERT(instr.callData + instr.argc + offsetof(QV4::CallData, args)/sizeof(QV4::Value) <= stackSize);
        QV4::CallData *callData = reinterpret_cast<QV4::CallData *>(stack + instr.callData);
        callData->tag = quint32(Value::ValueTypeInternal::Integer);
        callData->argc = instr.argc;
        callData->thisObject = VALUE(instr.base);
        STOREVALUE(instr.result, Runtime::method_callElement(engine, VALUE(instr.index), callData));
    MOTH_END_INSTR(CallElement)

    MOTH_BEGIN_INSTR(CallActivationProperty)
        Q_ASSERT(instr.callData + instr.argc + offsetof(QV4::CallData, args)/sizeof(QV4::Value) <= stackSize);
        QV4::CallData *callData = reinterpret_cast<QV4::CallData *>(stack + instr.callData);
        callData->tag = quint32(Value::ValueTypeInternal::Integer);
        callData->argc = instr.argc;
        callData->thisObject = QV4::Primitive::undefinedValue();
        STOREVALUE(instr.result, Runtime::method_callActivationProperty(engine, instr.name, callData));
    MOTH_END_INSTR(CallActivationProperty)

    MOTH_BEGIN_INSTR(CallGlobalLookup)
        Q_ASSERT(instr.callData + instr.argc + offsetof(QV4::CallData, args)/sizeof(QV4::Value) <= stackSize);
        QV4::CallData *callData = reinterpret_cast<QV4::CallData *>(stack + instr.callData);
        callData->tag = quint32(Value::ValueTypeInternal::Integer);
        callData->argc = instr.argc;
        callData->thisObject = QV4::Primitive::undefinedValue();
        STOREVALUE(instr.result, Runtime::method_callGlobalLookup(engine, instr.index, callData));
    MOTH_END_INSTR(CallGlobalLookup)

    MOTH_BEGIN_INSTR(SetExceptionHandler)
        exceptionHandler = instr.offset ? ((const uchar *)&instr.offset) + instr.offset : 0;
    MOTH_END_INSTR(SetExceptionHandler)

    MOTH_BEGIN_INSTR(CallBuiltinThrow)
        Runtime::method_throwException(engine, VALUE(instr.arg));
        CHECK_EXCEPTION;
    MOTH_END_INSTR(CallBuiltinThrow)

    MOTH_BEGIN_INSTR(CallBuiltinUnwindException)
        STOREVALUE(instr.result, Runtime::method_unwindException(engine));
    MOTH_END_INSTR(CallBuiltinUnwindException)

    MOTH_BEGIN_INSTR(CallBuiltinPushCatchScope)
        Runtime::method_pushCatchScope(static_cast<QV4::NoThrowEngine*>(engine), instr.name);
    MOTH_END_INSTR(CallBuiltinPushCatchScope)

    MOTH_BEGIN_INSTR(CallBuiltinPushScope)
        Runtime::method_pushWithScope(VALUE(instr.arg), static_cast<QV4::NoThrowEngine*>(engine));
        CHECK_EXCEPTION;
    MOTH_END_INSTR(CallBuiltinPushScope)

    MOTH_BEGIN_INSTR(CallBuiltinPopScope)
        Runtime::method_popScope(static_cast<QV4::NoThrowEngine*>(engine));
    MOTH_END_INSTR(CallBuiltinPopScope)

    MOTH_BEGIN_INSTR(CallBuiltinForeachIteratorObject)
        STOREVALUE(instr.result, Runtime::method_foreachIterator(engine, VALUE(instr.arg)));
    MOTH_END_INSTR(CallBuiltinForeachIteratorObject)

    MOTH_BEGIN_INSTR(CallBuiltinForeachNextPropertyName)
        STOREVALUE(instr.result, Runtime::method_foreachNextPropertyName(VALUE(instr.arg)));
    MOTH_END_INSTR(CallBuiltinForeachNextPropertyName)

    MOTH_BEGIN_INSTR(CallBuiltinDeleteMember)
        STOREVALUE(instr.result, Runtime::method_deleteMember(engine, VALUE(instr.base), instr.member));
    MOTH_END_INSTR(CallBuiltinDeleteMember)

    MOTH_BEGIN_INSTR(CallBuiltinDeleteSubscript)
        STOREVALUE(instr.result, Runtime::method_deleteElement(engine, VALUE(instr.base), VALUE(instr.index)));
    MOTH_END_INSTR(CallBuiltinDeleteSubscript)

    MOTH_BEGIN_INSTR(CallBuiltinDeleteName)
        STOREVALUE(instr.result, Runtime::method_deleteName(engine, instr.name));
    MOTH_END_INSTR(CallBuiltinDeleteName)

    MOTH_BEGIN_INSTR(CallBuiltinTypeofScopeObjectProperty)
        STOREVALUE(instr.result, Runtime::method_typeofScopeObjectProperty(engine, VALUE(instr.base), instr.index));
    MOTH_END_INSTR(CallBuiltinTypeofMember)

    MOTH_BEGIN_INSTR(CallBuiltinTypeofContextObjectProperty)
        STOREVALUE(instr.result, Runtime::method_typeofContextObjectProperty(engine, VALUE(instr.base), instr.index));
    MOTH_END_INSTR(CallBuiltinTypeofMember)

    MOTH_BEGIN_INSTR(CallBuiltinTypeofMember)
        STOREVALUE(instr.result, Runtime::method_typeofMember(engine, VALUE(instr.base), instr.member));
    MOTH_END_INSTR(CallBuiltinTypeofMember)

    MOTH_BEGIN_INSTR(CallBuiltinTypeofSubscript)
        STOREVALUE(instr.result, Runtime::method_typeofElement(engine, VALUE(instr.base), VALUE(instr.index)));
    MOTH_END_INSTR(CallBuiltinTypeofSubscript)

    MOTH_BEGIN_INSTR(CallBuiltinTypeofName)
        STOREVALUE(instr.result, Runtime::method_typeofName(engine, instr.name));
    MOTH_END_INSTR(CallBuiltinTypeofName)

    MOTH_BEGIN_INSTR(CallBuiltinTypeofValue)
        STOREVALUE(instr.result, Runtime::method_typeofValue(engine, VALUE(instr.value)));
    MOTH_END_INSTR(CallBuiltinTypeofValue)

    MOTH_BEGIN_INSTR(CallBuiltinDeclareVar)
        Runtime::method_declareVar(engine, instr.isDeletable, instr.varName);
    MOTH_END_INSTR(CallBuiltinDeclareVar)

    MOTH_BEGIN_INSTR(CallBuiltinDefineArray)
        Q_ASSERT(instr.args + instr.argc <= stackSize);
        QV4::Value *args = stack + instr.args;
        STOREVALUE(instr.result, Runtime::method_arrayLiteral(engine, args, instr.argc));
    MOTH_END_INSTR(CallBuiltinDefineArray)

    MOTH_BEGIN_INSTR(CallBuiltinDefineObjectLiteral)
        QV4::Value *args = stack + instr.args;
    STOREVALUE(instr.result, Runtime::method_objectLiteral(engine, args, instr.internalClassId, instr.arrayValueCount, instr.arrayGetterSetterCountAndFlags));
    MOTH_END_INSTR(CallBuiltinDefineObjectLiteral)

    MOTH_BEGIN_INSTR(CallBuiltinSetupArgumentsObject)
        STOREVALUE(instr.result, Runtime::method_setupArgumentsObject(engine));
    MOTH_END_INSTR(CallBuiltinSetupArgumentsObject)

    MOTH_BEGIN_INSTR(CallBuiltinConvertThisToObject)
        Runtime::method_convertThisToObject(engine);
        CHECK_EXCEPTION;
    MOTH_END_INSTR(CallBuiltinConvertThisToObject)

    MOTH_BEGIN_INSTR(CreateValue)
        Q_ASSERT(instr.callData + instr.argc + offsetof(QV4::CallData, args)/sizeof(QV4::Value) <= stackSize);
        QV4::CallData *callData = reinterpret_cast<QV4::CallData *>(stack + instr.callData);
        callData->tag = quint32(Value::ValueTypeInternal::Integer);
        callData->argc = instr.argc;
        callData->thisObject = QV4::Primitive::undefinedValue();
        STOREVALUE(instr.result, Runtime::method_constructValue(engine, VALUE(instr.func), callData));
    MOTH_END_INSTR(CreateValue)

    MOTH_BEGIN_INSTR(CreateProperty)
        Q_ASSERT(instr.callData + instr.argc + offsetof(QV4::CallData, args)/sizeof(QV4::Value) <= stackSize);
        QV4::CallData *callData = reinterpret_cast<QV4::CallData *>(stack + instr.callData);
        callData->tag = quint32(Value::ValueTypeInternal::Integer);
        callData->argc = instr.argc;
        callData->thisObject = VALUE(instr.base);
        STOREVALUE(instr.result, Runtime::method_constructProperty(engine, instr.name, callData));
    MOTH_END_INSTR(CreateProperty)

    MOTH_BEGIN_INSTR(ConstructPropertyLookup)
        Q_ASSERT(instr.callData + instr.argc + offsetof(QV4::CallData, args)/sizeof(QV4::Value) <= stackSize);
        QV4::CallData *callData = reinterpret_cast<QV4::CallData *>(stack + instr.callData);
        callData->tag = quint32(Value::ValueTypeInternal::Integer);
        callData->argc = instr.argc;
        callData->thisObject = VALUE(instr.base);
        STOREVALUE(instr.result, Runtime::method_constructPropertyLookup(engine, instr.index, callData));
    MOTH_END_INSTR(ConstructPropertyLookup)

    MOTH_BEGIN_INSTR(CreateActivationProperty)
        Q_ASSERT(instr.callData + instr.argc + offsetof(QV4::CallData, args)/sizeof(QV4::Value) <= stackSize);
        QV4::CallData *callData = reinterpret_cast<QV4::CallData *>(stack + instr.callData);
        callData->tag = quint32(Value::ValueTypeInternal::Integer);
        callData->argc = instr.argc;
        callData->thisObject = QV4::Primitive::undefinedValue();
        STOREVALUE(instr.result, Runtime::method_constructActivationProperty(engine, instr.name, callData));
    MOTH_END_INSTR(CreateActivationProperty)

    MOTH_BEGIN_INSTR(ConstructGlobalLookup)
        Q_ASSERT(instr.callData + instr.argc + offsetof(QV4::CallData, args)/sizeof(QV4::Value) <= stackSize);
        QV4::CallData *callData = reinterpret_cast<QV4::CallData *>(stack + instr.callData);
        callData->tag = quint32(Value::ValueTypeInternal::Integer);
        callData->argc = instr.argc;
        callData->thisObject = QV4::Primitive::undefinedValue();
        STOREVALUE(instr.result, Runtime::method_constructGlobalLookup(engine, instr.index, callData));
    MOTH_END_INSTR(ConstructGlobalLookup)

    MOTH_BEGIN_INSTR(Jump)
        code = ((const uchar *)&instr.offset) + instr.offset;
    MOTH_END_INSTR(Jump)

    MOTH_BEGIN_INSTR(JumpEq)
        bool cond = VALUEPTR(instr.condition)->toBoolean();
        TRACE(condition, "%s", cond ? "TRUE" : "FALSE");
        if (cond)
            code = ((const uchar *)&instr.offset) + instr.offset;
    MOTH_END_INSTR(JumpEq)

    MOTH_BEGIN_INSTR(JumpNe)
        bool cond = VALUEPTR(instr.condition)->toBoolean();
        TRACE(condition, "%s", cond ? "TRUE" : "FALSE");
        if (!cond)
            code = ((const uchar *)&instr.offset) + instr.offset;
    MOTH_END_INSTR(JumpNe)

    MOTH_BEGIN_INSTR(UNot)
        STOREVALUE(instr.result, Runtime::method_uNot(VALUE(instr.source)));
    MOTH_END_INSTR(UNot)

    MOTH_BEGIN_INSTR(UNotBool)
        bool b = VALUE(instr.source).booleanValue();
        VALUE(instr.result) = QV4::Encode(!b);
    MOTH_END_INSTR(UNotBool)

    MOTH_BEGIN_INSTR(UPlus)
        STOREVALUE(instr.result, Runtime::method_uPlus(VALUE(instr.source)));
    MOTH_END_INSTR(UPlus)

    MOTH_BEGIN_INSTR(UMinus)
        STOREVALUE(instr.result, Runtime::method_uMinus(VALUE(instr.source)));
    MOTH_END_INSTR(UMinus)

    MOTH_BEGIN_INSTR(UCompl)
        STOREVALUE(instr.result, Runtime::method_complement(VALUE(instr.source)));
    MOTH_END_INSTR(UCompl)

    MOTH_BEGIN_INSTR(UComplInt)
        VALUE(instr.result) = QV4::Encode((int)~VALUE(instr.source).integerValue());
    MOTH_END_INSTR(UComplInt)

    MOTH_BEGIN_INSTR(Increment)
        STOREVALUE(instr.result, Runtime::method_increment(VALUE(instr.source)));
    MOTH_END_INSTR(Increment)

    MOTH_BEGIN_INSTR(Decrement)
        STOREVALUE(instr.result, Runtime::method_decrement(VALUE(instr.source)));
    MOTH_END_INSTR(Decrement)

    MOTH_BEGIN_INSTR(Binop)
        QV4::Runtime::BinaryOperation op = *reinterpret_cast<QV4::Runtime::BinaryOperation *>(reinterpret_cast<char *>(&engine->runtime.runtimeMethods[instr.alu]));
        STOREVALUE(instr.result, op(VALUE(instr.lhs), VALUE(instr.rhs)));
    MOTH_END_INSTR(Binop)

    MOTH_BEGIN_INSTR(Add)
        STOREVALUE(instr.result, Runtime::method_add(engine, VALUE(instr.lhs), VALUE(instr.rhs)));
    MOTH_END_INSTR(Add)

    MOTH_BEGIN_INSTR(BitAnd)
        STOREVALUE(instr.result, Runtime::method_bitAnd(VALUE(instr.lhs), VALUE(instr.rhs)));
    MOTH_END_INSTR(BitAnd)

    MOTH_BEGIN_INSTR(BitOr)
        STOREVALUE(instr.result, Runtime::method_bitOr(VALUE(instr.lhs), VALUE(instr.rhs)));
    MOTH_END_INSTR(BitOr)

    MOTH_BEGIN_INSTR(BitXor)
        STOREVALUE(instr.result, Runtime::method_bitXor(VALUE(instr.lhs), VALUE(instr.rhs)));
    MOTH_END_INSTR(BitXor)

    MOTH_BEGIN_INSTR(Shr)
        STOREVALUE(instr.result, QV4::Encode((int)(VALUEPTR(instr.lhs)->toInt32() >> (VALUEPTR(instr.rhs)->toInt32() & 0x1f))));
    MOTH_END_INSTR(Shr)

    MOTH_BEGIN_INSTR(Shl)
        STOREVALUE(instr.result, QV4::Encode((int)(VALUEPTR(instr.lhs)->toInt32() << (VALUEPTR(instr.rhs)->toInt32() & 0x1f))));
    MOTH_END_INSTR(Shl)

    MOTH_BEGIN_INSTR(BitAndConst)
        int lhs = VALUEPTR(instr.lhs)->toInt32();
        STOREVALUE(instr.result, QV4::Encode((int)(lhs & instr.rhs)));
    MOTH_END_INSTR(BitAnd)

    MOTH_BEGIN_INSTR(BitOrConst)
        int lhs = VALUEPTR(instr.lhs)->toInt32();
        STOREVALUE(instr.result, QV4::Encode((int)(lhs | instr.rhs)));
    MOTH_END_INSTR(BitOr)

    MOTH_BEGIN_INSTR(BitXorConst)
        int lhs = VALUEPTR(instr.lhs)->toInt32();
        STOREVALUE(instr.result, QV4::Encode((int)(lhs ^ instr.rhs)));
    MOTH_END_INSTR(BitXor)

    MOTH_BEGIN_INSTR(ShrConst)
        STOREVALUE(instr.result, QV4::Encode((int)(VALUEPTR(instr.lhs)->toInt32() >> instr.rhs)));
    MOTH_END_INSTR(ShrConst)

    MOTH_BEGIN_INSTR(ShlConst)
        STOREVALUE(instr.result, QV4::Encode((int)(VALUEPTR(instr.lhs)->toInt32() << instr.rhs)));
    MOTH_END_INSTR(ShlConst)

    MOTH_BEGIN_INSTR(Mul)
        STOREVALUE(instr.result, Runtime::method_mul(VALUE(instr.lhs), VALUE(instr.rhs)));
    MOTH_END_INSTR(Mul)

    MOTH_BEGIN_INSTR(Sub)
        STOREVALUE(instr.result, Runtime::method_sub(VALUE(instr.lhs), VALUE(instr.rhs)));
    MOTH_END_INSTR(Sub)

    MOTH_BEGIN_INSTR(BinopContext)
        QV4::Runtime::BinaryOperationContext op = *reinterpret_cast<QV4::Runtime::BinaryOperationContext *>(reinterpret_cast<char *>(&engine->runtime.runtimeMethods[instr.alu]));
        STOREVALUE(instr.result, op(engine, VALUE(instr.lhs), VALUE(instr.rhs)));
    MOTH_END_INSTR(BinopContext)

    MOTH_BEGIN_INSTR(Ret)
//        TRACE(Ret, "returning value %s", result.toString(context)->toQString().toUtf8().constData());
        return VALUE(instr.result).asReturnedValue();
    MOTH_END_INSTR(Ret)

#ifndef QT_NO_QML_DEBUGGER
    MOTH_BEGIN_INSTR(Debug)
        engine->current->lineNumber = instr.lineNumber;
        QV4::Debugging::Debugger *debugger = engine->debugger();
        if (debugger && debugger->pauseAtNextOpportunity())
            debugger->maybeBreakAtInstruction();
        if (qt_v4IsDebugging)
            qt_v4CheckForBreak(engine->currentContext);
    MOTH_END_INSTR(Debug)

    MOTH_BEGIN_INSTR(Line)
        engine->current->lineNumber = instr.lineNumber;
        if (qt_v4IsDebugging)
            qt_v4CheckForBreak(engine->currentContext);
    MOTH_END_INSTR(Line)
#endif // QT_NO_QML_DEBUGGER

    MOTH_BEGIN_INSTR(LoadThis)
        VALUE(instr.result) = engine->currentContext->thisObject();
    MOTH_END_INSTR(LoadThis)

    MOTH_BEGIN_INSTR(LoadQmlContext)
        VALUE(instr.result) = Runtime::method_getQmlContext(static_cast<QV4::NoThrowEngine*>(engine));
    MOTH_END_INSTR(LoadQmlContext)

    MOTH_BEGIN_INSTR(LoadQmlImportedScripts)
        VALUE(instr.result) = Runtime::method_getQmlImportedScripts(static_cast<QV4::NoThrowEngine*>(engine));
    MOTH_END_INSTR(LoadQmlImportedScripts)

    MOTH_BEGIN_INSTR(LoadQmlSingleton)
        VALUE(instr.result) = Runtime::method_getQmlSingleton(static_cast<QV4::NoThrowEngine*>(engine), instr.name);
    MOTH_END_INSTR(LoadQmlSingleton)

#ifdef MOTH_THREADED_INTERPRETER
    // nothing to do
#else
        default:
            qFatal("QQmlJS::Moth::VME: Internal error - unknown instruction %d", genericInstr->common.instructionType);
            break;
        }
#endif

        Q_ASSERT(false);
    catchException:
        Q_ASSERT(engine->hasException);
        if (!exceptionHandler)
            return QV4::Encode::undefined();
        code = exceptionHandler;
    }
}

QV4::ReturnedValue VME::exec(ExecutionEngine *engine, const uchar *code)
{
    VME vme;
    QV4::Debugging::Debugger *debugger = engine->debugger();
    if (debugger)
        debugger->enteringFunction();
    QV4::ReturnedValue retVal = vme.run(engine, code);
    if (debugger)
        debugger->leavingFunction(retVal);
    return retVal;
}<|MERGE_RESOLUTION|>--- conflicted
+++ resolved
@@ -406,17 +406,10 @@
     };
     Q_ALLOCA_VAR(Scopes, scopes, sizeof(Scopes)*(2 + 2*scopeDepth));
     {
-<<<<<<< HEAD
-        scopes[0] = { const_cast<QV4::Value *>(static_cast<CompiledData::CompilationUnit*>(context->d()->compilationUnit)->constants), 0 };
+        scopes[0] = { const_cast<QV4::Value *>(static_cast<CompiledData::CompilationUnit*>(engine->current->compilationUnit)->constants), 0 };
         // stack gets setup in push instruction
         scopes[1] = { 0, 0 };
-        QV4::Heap::ExecutionContext *scope = context->d();
-=======
-        scopes[0] = const_cast<QV4::Value *>(static_cast<CompiledData::CompilationUnit*>(engine->current->compilationUnit)->constants);
-        // stack gets setup in push instruction
-        scopes[1] = 0;
         QV4::Heap::ExecutionContext *scope = engine->current;
->>>>>>> 3f9367cb
         int i = 0;
         while (scope) {
             if (scope->type == QV4::Heap::ExecutionContext::Type_SimpleCallContext) {
@@ -492,13 +485,8 @@
     MOTH_END_INSTR(LoadElement)
 
     MOTH_BEGIN_INSTR(LoadElementLookup)
-<<<<<<< HEAD
-        QV4::Lookup *l = context->d()->lookups + instr.lookup;
+        QV4::Lookup *l = engine->current->lookups + instr.lookup;
         STOREVALUE(instr.result, l->indexedGetter(l, engine, VALUE(instr.base), VALUE(instr.index)));
-=======
-        QV4::Lookup *l = engine->current->lookups + instr.lookup;
-        STOREVALUE(instr.result, l->indexedGetter(l, VALUE(instr.base), VALUE(instr.index)));
->>>>>>> 3f9367cb
     MOTH_END_INSTR(LoadElementLookup)
 
     MOTH_BEGIN_INSTR(StoreElement)
@@ -507,13 +495,8 @@
     MOTH_END_INSTR(StoreElement)
 
     MOTH_BEGIN_INSTR(StoreElementLookup)
-<<<<<<< HEAD
-        QV4::Lookup *l = context->d()->lookups + instr.lookup;
+        QV4::Lookup *l = engine->current->lookups + instr.lookup;
         l->indexedSetter(l, engine, VALUE(instr.base), VALUE(instr.index), VALUE(instr.source));
-=======
-        QV4::Lookup *l = engine->current->lookups + instr.lookup;
-        l->indexedSetter(l, VALUE(instr.base), VALUE(instr.index), VALUE(instr.source));
->>>>>>> 3f9367cb
         CHECK_EXCEPTION;
     MOTH_END_INSTR(StoreElementLookup)
 
