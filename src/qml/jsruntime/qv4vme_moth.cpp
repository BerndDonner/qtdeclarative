--- conflicted
+++ resolved
@@ -251,12 +251,9 @@
 
 static void qt_v4CheckForBreak(QV4::ExecutionContext *context)
 {
-<<<<<<< HEAD
-=======
     if (!qt_v4IsStepping && !qt_v4Breakpoints.size())
         return;
 
->>>>>>> 67d1d784
     const int lineNumber = context->d()->lineNumber;
     QV4::Function *function = qt_v4ExtractFunction(context);
     QString engineName = function->sourceFile();
