--- conflicted
+++ resolved
@@ -773,40 +773,6 @@
         CHECK_EXCEPTION;
     MOTH_END_INSTR(StoreSuperProperty)
 
-<<<<<<< HEAD
-    MOTH_BEGIN_INSTR(StoreScopeObjectProperty)
-        STORE_ACC();
-        Runtime::StoreQmlScopeObjectProperty::call(engine, STACK_VALUE(base), propertyIndex, accumulator);
-        CHECK_EXCEPTION;
-    MOTH_END_INSTR(StoreScopeObjectProperty)
-
-    MOTH_BEGIN_INSTR(LoadScopeObjectProperty)
-        STORE_IP();
-        acc = Runtime::LoadQmlScopeObjectProperty::call(engine, STACK_VALUE(base), propertyIndex, captureRequired);
-        CHECK_EXCEPTION;
-    MOTH_END_INSTR(LoadScopeObjectProperty)
-
-    MOTH_BEGIN_INSTR(StoreContextObjectProperty)
-        STORE_IP();
-        STORE_ACC();
-        Runtime::StoreQmlContextObjectProperty::call(engine, STACK_VALUE(base), propertyIndex, accumulator);
-        CHECK_EXCEPTION;
-    MOTH_END_INSTR(StoreContextObjectProperty)
-
-    MOTH_BEGIN_INSTR(LoadContextObjectProperty)
-        STORE_IP();
-        acc = Runtime::LoadQmlContextObjectProperty::call(engine, STACK_VALUE(base), propertyIndex, captureRequired);
-        CHECK_EXCEPTION;
-    MOTH_END_INSTR(LoadContextObjectProperty)
-
-    MOTH_BEGIN_INSTR(LoadIdObject)
-        STORE_IP();
-        acc = Runtime::LoadQmlIdObject::call(engine, STACK_VALUE(base), index);
-        CHECK_EXCEPTION;
-    MOTH_END_INSTR(LoadIdObject)
-
-=======
->>>>>>> 56b3232a
     MOTH_BEGIN_INSTR(Yield)
         frame->yield = code;
         frame->yieldIsIterator = false;
@@ -928,24 +894,10 @@
 
     MOTH_BEGIN_INSTR(CallQmlContextPropertyLookup)
         STORE_IP();
-<<<<<<< HEAD
-        acc = Runtime::CallQmlScopeObjectProperty::call(engine, stack[base], name, stack + argv, argc);
-        CHECK_EXCEPTION;
-        traceValue(acc, function, traceSlot);
-    MOTH_END_INSTR(CallScopeObjectProperty)
-
-    MOTH_BEGIN_INSTR(CallContextObjectProperty)
-        STORE_IP();
-        acc = Runtime::CallQmlContextObjectProperty::call(engine, stack[base], name, stack + argv, argc);
-        CHECK_EXCEPTION;
-        traceValue(acc, function, traceSlot);
-    MOTH_END_INSTR(CallContextObjectProperty)
-=======
-        acc = Runtime::method_callQmlContextPropertyLookup(engine, index, stack + argv, argc);
+        acc = Runtime::CallQmlContextPropertyLookup::call(engine, index, stack + argv, argc);
         CHECK_EXCEPTION;
         traceValue(acc, function, traceSlot);
     MOTH_END_INSTR(CallQmlContextPropertyLookup)
->>>>>>> 56b3232a
 
     MOTH_BEGIN_INSTR(CallWithSpread)
         STORE_IP();
@@ -1560,17 +1512,6 @@
 #endif // QT_CONFIG(qml_debug)
     MOTH_END_INSTR(Debug)
 
-<<<<<<< HEAD
-    MOTH_BEGIN_INSTR(LoadQmlContext)
-        STACK_VALUE(result) = Runtime::LoadQmlContext::call(engine);
-    MOTH_END_INSTR(LoadQmlContext)
-
-    MOTH_BEGIN_INSTR(LoadQmlImportedScripts)
-        STACK_VALUE(result) = Runtime::LoadQmlImportedScripts::call(engine);
-    MOTH_END_INSTR(LoadQmlImportedScripts)
-
-=======
->>>>>>> 56b3232a
     handleUnwind:
         Q_ASSERT(engine->hasException || frame->unwindLevel);
         if (!frame->unwindHandler) {
