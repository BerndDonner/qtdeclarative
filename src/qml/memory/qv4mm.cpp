--- conflicted
+++ resolved
@@ -748,14 +748,8 @@
 MemoryManager::MemoryManager(ExecutionEngine *engine)
     : engine(engine)
     , chunkAllocator(new ChunkAllocator)
-<<<<<<< HEAD
-    , blockAllocator(chunkAllocator)
-    , hugeItemAllocator(chunkAllocator)
-=======
-    , stackAllocator(chunkAllocator)
     , blockAllocator(chunkAllocator, engine)
     , hugeItemAllocator(chunkAllocator, engine)
->>>>>>> 2e8a45d9
     , m_persistentValues(new PersistentValueStorage(engine))
     , m_weakValues(new PersistentValueStorage(engine))
     , unmanagedHeapSizeGCLimit(MIN_UNMANAGED_HEAPSIZE_GC_LIMIT)
