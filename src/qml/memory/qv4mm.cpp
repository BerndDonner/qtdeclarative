--- conflicted
+++ resolved
@@ -279,7 +279,6 @@
 #define SDUMP if (1) ; else qDebug
 #endif
 
-<<<<<<< HEAD
 void Heap::Base::markChildren(MarkStack *markStack)
 {
     if (vtable()->markObjects)
@@ -349,10 +348,7 @@
     (*freedObjectStatsGlobal())[className]++;
 }
 
-void Chunk::sweep(ClassDestroyStatsCallback classCountPtr)
-=======
-bool Chunk::sweep()
->>>>>>> 3f9367cb
+bool Chunk::sweep(ClassDestroyStatsCallback classCountPtr)
 {
     bool hasUsedSlots = false;
     SDUMP() << "sweeping chunk" << this;
@@ -399,12 +395,8 @@
             }
         }
         objectBitmap[i] = blackBitmap[i];
-<<<<<<< HEAD
         grayBitmap[i] = 0;
-=======
         hasUsedSlots |= (blackBitmap[i] != 0);
-        blackBitmap[i] = 0;
->>>>>>> 3f9367cb
         extendsBitmap[i] = e;
         lastSlotFree = !((objectBitmap[i]|extendsBitmap[i]) >> (sizeof(quintptr)*8 - 1));
         SDUMP() << "        new extends =" << binary(e);
@@ -711,17 +703,9 @@
 
 //    qDebug() << "BlockAlloc: sweep";
     usedSlotsAfterLastSweep = 0;
-<<<<<<< HEAD
-    for (auto c : chunks) {
-        c->sweep(classCountPtr);
-        c->sortIntoBins(freeBins, NumBins);
-//        qDebug() << "used slots in chunk" << c << ":" << c->nUsedSlots();
-        usedSlotsAfterLastSweep += c->nUsedSlots();
-    }
-=======
-
-    auto isFree = [this] (Chunk *c) {
-        bool isUsed = c->sweep();
+
+    auto isFree = [this, classCountPtr] (Chunk *c) {
+        bool isUsed = c->sweep(classCountPtr);
 
         if (isUsed) {
             c->sortIntoBins(freeBins, NumBins);
@@ -734,7 +718,6 @@
 
     auto newEnd = std::remove_if(chunks.begin(), chunks.end(), isFree);
     chunks.erase(newEnd, chunks.end());
->>>>>>> 3f9367cb
 }
 
 void BlockAllocator::freeAll()
@@ -953,12 +936,15 @@
 
 Heap::Object *MemoryManager::allocObjectWithMemberData(const QV4::VTable *vtable, uint nMembers)
 {
-<<<<<<< HEAD
+    uint size = (vtable->nInlineProperties + vtable->inlinePropertyOffset)*sizeof(Value);
+    Q_ASSERT(!(size % sizeof(HeapItem)));
+
     Heap::Object *o;
-    if (!nMembers) {
+    if (nMembers <= vtable->nInlineProperties) {
         o = static_cast<Heap::Object *>(allocData(size));
     } else {
         // Allocate both in one go through the block allocator
+        nMembers -= vtable->nInlineProperties;
         std::size_t memberSize = align(sizeof(Heap::MemberData) + (nMembers - 1)*sizeof(Value));
         size_t totalSize = size + memberSize;
         Heap::MemberData *m;
@@ -977,32 +963,11 @@
             Chunk::clearBit(c->extendsBitmap, index);
         }
         o->memberData.set(engine, m);
-        m->setVtable(MemberData::staticVTable());
+        m->internalClass = engine->internalClasses[EngineBase::Class_MemberData];
+        Q_ASSERT(o->memberData->internalClass);
         m->values.alloc = static_cast<uint>((memberSize - sizeof(Heap::MemberData) + sizeof(Value))/sizeof(Value));
         m->values.size = o->memberData->values.alloc;
         m->init();
-=======
-    uint size = (vtable->nInlineProperties + vtable->inlinePropertyOffset)*sizeof(Value);
-    Q_ASSERT(!(size % sizeof(HeapItem)));
-    Heap::Object *o = static_cast<Heap::Object *>(allocData(size));
-
-    // ### Could optimize this and allocate both in one go through the block allocator
-    if (nMembers > vtable->nInlineProperties) {
-        nMembers -= vtable->nInlineProperties;
-        std::size_t memberSize = align(sizeof(Heap::MemberData) + (nMembers - 1)*sizeof(Value));
-//        qDebug() << "allocating member data for" << o << nMembers << memberSize;
-        Heap::Base *m;
-        if (memberSize > Chunk::DataSize)
-            m = *hugeItemAllocator.allocate(memberSize);
-        else
-            m = *blockAllocator.allocate(memberSize, true);
-        memset(m, 0, memberSize);
-        o->memberData = static_cast<Heap::MemberData *>(m);
-        o->memberData->internalClass = engine->internalClasses[EngineBase::Class_MemberData];
-        Q_ASSERT(o->memberData->internalClass);
-        o->memberData->size = static_cast<uint>((memberSize - sizeof(Heap::MemberData) + sizeof(Value))/sizeof(Value));
-        o->memberData->init();
->>>>>>> 3f9367cb
 //        qDebug() << "    got" << o->memberData << o->memberData->size;
     }
 //    qDebug() << "allocating object with memberData" << o << o->memberData.operator->();
@@ -1243,14 +1208,9 @@
         });
 
         qDebug() << "Used memory before GC:" << usedBefore;
-<<<<<<< HEAD
-        qDebug() << "Used memory after GC :" << usedAfter;
-        qDebug() << "Freed up bytes       :" << (usedBefore - usedAfter);
-=======
         qDebug() << "Used memory after GC:" << usedAfter;
-        qDebug() << "Freed up bytes:" << (usedBefore - usedAfter);
-        qDebug() << "Freed up chunks:" << (oldChunks - blockAllocator.chunks.size());
->>>>>>> 3f9367cb
+        qDebug() << "Freed up bytes      :" << (usedBefore - usedAfter);
+        qDebug() << "Freed up chunks     :" << (oldChunks - blockAllocator.chunks.size());
         size_t lost = blockAllocator.allocatedMem() - memInBins - usedAfter;
         if (lost)
             qDebug() << "!!!!!!!!!!!!!!!!!!!!! LOST MEM:" << lost << "!!!!!!!!!!!!!!!!!!!!!!!!!!!!!!!!";
