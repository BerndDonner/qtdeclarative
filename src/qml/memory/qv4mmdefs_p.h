--- conflicted
+++ resolved
@@ -267,21 +267,32 @@
 
 // Base class for the execution engine
 
-<<<<<<< HEAD
-=======
 #if defined(Q_CC_MSVC) || defined(Q_CC_GNU)
 #pragma pack(push, 1)
 #endif
->>>>>>> 8f5366ae
 struct EngineBase {
     Heap::ExecutionContext *current = 0;
 
     Value *jsStackTop = 0;
-<<<<<<< HEAD
     quint8 hasException = false;
     quint8 writeBarrierActive = false;
     quint16 unused = 0;
-};
+#if QT_POINTER_SIZE == 8
+    quint8 padding[4];
+#endif
+    MemoryManager *memoryManager = 0;
+    Runtime runtime;
+};
+#if defined(Q_CC_MSVC) || defined(Q_CC_GNU)
+#pragma pack(pop)
+#endif
+
+Q_STATIC_ASSERT(std::is_standard_layout<EngineBase>::value);
+Q_STATIC_ASSERT(offsetof(EngineBase, current) == 0);
+Q_STATIC_ASSERT(offsetof(EngineBase, jsStackTop) == offsetof(EngineBase, current) + QT_POINTER_SIZE);
+Q_STATIC_ASSERT(offsetof(EngineBase, hasException) == offsetof(EngineBase, jsStackTop) + QT_POINTER_SIZE);
+Q_STATIC_ASSERT(offsetof(EngineBase, memoryManager) == offsetof(EngineBase, hasException) + QT_POINTER_SIZE);
+Q_STATIC_ASSERT(offsetof(EngineBase, runtime) == offsetof(EngineBase, memoryManager) + QT_POINTER_SIZE);
 
 // Some helper classes and macros to automate the generation of our
 // tables used for marking objects
@@ -349,25 +360,6 @@
 struct name : base, name##Data
 
 #define DECLARE_MARK_TABLE(class) static Q_CONSTEXPR quint64 markTable = class##_markTable
-=======
-    quint32 hasException = false;
-#if QT_POINTER_SIZE == 8
-    quint8 padding[4];
-#endif
-    MemoryManager *memoryManager = 0;
-    Runtime runtime;
-};
-#if defined(Q_CC_MSVC) || defined(Q_CC_GNU)
-#pragma pack(pop)
-#endif
-
-Q_STATIC_ASSERT(std::is_standard_layout<EngineBase>::value);
-Q_STATIC_ASSERT(offsetof(EngineBase, current) == 0);
-Q_STATIC_ASSERT(offsetof(EngineBase, jsStackTop) == offsetof(EngineBase, current) + QT_POINTER_SIZE);
-Q_STATIC_ASSERT(offsetof(EngineBase, hasException) == offsetof(EngineBase, jsStackTop) + QT_POINTER_SIZE);
-Q_STATIC_ASSERT(offsetof(EngineBase, memoryManager) == offsetof(EngineBase, hasException) + QT_POINTER_SIZE);
-Q_STATIC_ASSERT(offsetof(EngineBase, runtime) == offsetof(EngineBase, memoryManager) + QT_POINTER_SIZE);
->>>>>>> 8f5366ae
 
 }
 
