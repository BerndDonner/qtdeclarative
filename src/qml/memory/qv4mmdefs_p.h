--- conflicted
+++ resolved
@@ -186,11 +186,7 @@
         return usedSlots;
     }
 
-<<<<<<< HEAD
-    void sweep(ClassDestroyStatsCallback classCountPtr);
-=======
-    bool sweep();
->>>>>>> 3f9367cb
+    bool sweep(ClassDestroyStatsCallback classCountPtr);
     void freeAll();
     void resetBlackBits();
     void collectGrayItems(QV4::MarkStack *markStack);
@@ -273,8 +269,7 @@
 Q_STATIC_ASSERT(QT_POINTER_SIZE*8 == Chunk::Bits);
 Q_STATIC_ASSERT((1 << Chunk::BitShift) == Chunk::Bits);
 
-<<<<<<< HEAD
-struct MarkStack {\
+struct MarkStack {
     MarkStack(ExecutionEngine *engine);
     Heap::Base **top = 0;
     Heap::Base **base = 0;
@@ -291,35 +286,6 @@
     void drain();
 
 };
-
-// Base class for the execution engine
-
-#if defined(Q_CC_MSVC) || defined(Q_CC_GNU)
-#pragma pack(push, 1)
-#endif
-struct EngineBase {
-    Heap::ExecutionContext *current = 0;
-
-    Value *jsStackTop = 0;
-    quint8 hasException = false;
-    quint8 writeBarrierActive = false;
-    quint16 unused = 0;
-#if QT_POINTER_SIZE == 8
-    quint8 padding[4];
-#endif
-    MemoryManager *memoryManager = 0;
-    Runtime runtime;
-};
-#if defined(Q_CC_MSVC) || defined(Q_CC_GNU)
-#pragma pack(pop)
-#endif
-
-Q_STATIC_ASSERT(std::is_standard_layout<EngineBase>::value);
-Q_STATIC_ASSERT(offsetof(EngineBase, current) == 0);
-Q_STATIC_ASSERT(offsetof(EngineBase, jsStackTop) == offsetof(EngineBase, current) + QT_POINTER_SIZE);
-Q_STATIC_ASSERT(offsetof(EngineBase, hasException) == offsetof(EngineBase, jsStackTop) + QT_POINTER_SIZE);
-Q_STATIC_ASSERT(offsetof(EngineBase, memoryManager) == offsetof(EngineBase, hasException) + QT_POINTER_SIZE);
-Q_STATIC_ASSERT(offsetof(EngineBase, runtime) == offsetof(EngineBase, memoryManager) + QT_POINTER_SIZE);
 
 // Some helper classes and macros to automate the generation of our
 // tables used for marking objects
@@ -388,8 +354,6 @@
 
 #define DECLARE_MARK_TABLE(class) static Q_CONSTEXPR quint64 markTable = class##_markTable
 
-=======
->>>>>>> 3f9367cb
 }
 
 QT_END_NAMESPACE
