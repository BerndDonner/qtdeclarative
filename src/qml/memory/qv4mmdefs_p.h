--- conflicted
+++ resolved
@@ -186,15 +186,12 @@
         return usedSlots;
     }
 
-<<<<<<< HEAD
     bool sweep(ClassDestroyStatsCallback classCountPtr);
     void freeAll();
     void resetBlackBits();
     void collectGrayItems(QV4::MarkStack *markStack);
-=======
     bool sweep(ExecutionEngine *engine);
     void freeAll(ExecutionEngine *engine);
->>>>>>> 41293196
 
     void sortIntoBins(HeapItem **bins, uint nBins);
 };
