--- conflicted
+++ resolved
@@ -85,17 +85,9 @@
 
 Lexer::Lexer(Engine *engine)
     : _engine(engine)
-<<<<<<< HEAD
-    , _codePtr(0)
-    , _endPtr(0)
-    , _tokenStartPtr(0)
-=======
     , _codePtr(nullptr)
     , _endPtr(nullptr)
-    , _lastLinePtr(nullptr)
-    , _tokenLinePtr(nullptr)
     , _tokenStartPtr(nullptr)
->>>>>>> e41d0672
     , _char(QLatin1Char('\n'))
     , _errorCode(NoError)
     , _currentLineNumber(0)
@@ -602,56 +594,8 @@
         return T_DIVIDE_;
 
     case '.':
-<<<<<<< HEAD
         if (isDecimalDigit(_char.unicode()))
             return scanNumber(ch);
-=======
-        if (_char.isDigit()) {
-            QVarLengthArray<char,32> chars;
-
-            chars.append(ch.unicode()); // append the `.'
-
-            while (_char.isDigit()) {
-                chars.append(_char.unicode());
-                scanChar();
-            }
-
-            if (_char == QLatin1Char('e') || _char == QLatin1Char('E')) {
-                if (_codePtr[0].isDigit() || ((_codePtr[0] == QLatin1Char('+') || _codePtr[0] == QLatin1Char('-')) &&
-                                              _codePtr[1].isDigit())) {
-
-                    chars.append(_char.unicode());
-                    scanChar(); // consume `e'
-
-                    if (_char == QLatin1Char('+') || _char == QLatin1Char('-')) {
-                        chars.append(_char.unicode());
-                        scanChar(); // consume the sign
-                    }
-
-                    while (_char.isDigit()) {
-                        chars.append(_char.unicode());
-                        scanChar();
-                    }
-                }
-            }
-
-            chars.append('\0');
-
-            const char *begin = chars.constData();
-            const char *end = nullptr;
-            bool ok = false;
-
-            _tokenValue = qstrtod(begin, &end, &ok);
-
-            if (end - begin != chars.size() - 1) {
-                _errorCode = IllegalExponentIndicator;
-                _errorMessage = QCoreApplication::translate("QQmlParser", "Illegal syntax for exponential number");
-                return T_ERROR;
-            }
-
-            return T_NUMERIC_LITERAL;
-        }
->>>>>>> e41d0672
         return T_DOT;
 
     case '-':
@@ -996,13 +940,8 @@
                 d += digit;
                 scanChar();
             }
-<<<<<<< HEAD
 
             _tokenValue = d;
-=======
-            buf.append('\0');
-            _tokenValue = strtod(buf.constData(), nullptr);
->>>>>>> e41d0672
             return T_NUMERIC_LITERAL;
         } else if (_char == QLatin1Char('o') || _char == QLatin1Char('O')) {
             ch = _char; // remember the o or O to use it in the error message below.
