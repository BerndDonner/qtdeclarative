--- conflicted
+++ resolved
@@ -329,11 +329,7 @@
       if (s[2].unicode() == 'p') {
         if (s[3].unicode() == 'e') {
           if (s[4].unicode() == 'r') {
-<<<<<<< HEAD
-            return qmlMode ? Lexer::T_SUPER : Lexer::T_RESERVED_WORD;
-=======
-            return qmlMode ? int(Lexer::T_SUPER) : int(Lexer::T_IDENTIFIER);
->>>>>>> ef92d6f8
+            return qmlMode ? int(Lexer::T_SUPER) : int(Lexer::T_RESERVED_WORD);
           }
         }
       }
