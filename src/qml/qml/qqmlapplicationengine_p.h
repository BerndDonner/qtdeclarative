/****************************************************************************
**
** Copyright (C) 2016 Research In Motion.
** Contact: https://www.qt.io/licensing/
**
** This file is part of the QtQml module of the Qt Toolkit.
**
** $QT_BEGIN_LICENSE:LGPL$
** Commercial License Usage
** Licensees holding valid commercial Qt licenses may use this file in
** accordance with the commercial license agreement provided with the
** Software or, alternatively, in accordance with the terms contained in
** a written agreement between you and The Qt Company. For licensing terms
** and conditions see https://www.qt.io/terms-conditions. For further
** information use the contact form at https://www.qt.io/contact-us.
**
** GNU Lesser General Public License Usage
** Alternatively, this file may be used under the terms of the GNU Lesser
** General Public License version 3 as published by the Free Software
** Foundation and appearing in the file LICENSE.LGPL3 included in the
** packaging of this file. Please review the following information to
** ensure the GNU Lesser General Public License version 3 requirements
** will be met: https://www.gnu.org/licenses/lgpl-3.0.html.
**
** GNU General Public License Usage
** Alternatively, this file may be used under the terms of the GNU
** General Public License version 2.0 or (at your option) the GNU General
** Public license version 3 or any later version approved by the KDE Free
** Qt Foundation. The licenses are as published by the Free Software
** Foundation and appearing in the file LICENSE.GPL2 and LICENSE.GPL3
** included in the packaging of this file. Please review the following
** information to ensure the GNU General Public License requirements will
** be met: https://www.gnu.org/licenses/gpl-2.0.html and
** https://www.gnu.org/licenses/gpl-3.0.html.
**
** $QT_END_LICENSE$
**
****************************************************************************/

#ifndef QQMLAPPLICATIONENGINE_P_H
#define QQMLAPPLICATIONENGINE_P_H

#include "qqmlapplicationengine.h"
#include "qqmlengine_p.h"
#include <QCoreApplication>
#include <QFileInfo>
#include <QLibraryInfo>

//
//  W A R N I N G
//  -------------
//
// This file is not part of the Qt API.  It exists purely as an
// implementation detail.  This header file may change from version to
// version without notice, or even be removed.
//
// We mean it.
//

QT_BEGIN_NAMESPACE

class QFileSelector;
class Q_QML_PRIVATE_EXPORT QQmlApplicationEnginePrivate : public QQmlEnginePrivate
{
    Q_DECLARE_PUBLIC(QQmlApplicationEngine)
public:
    QQmlApplicationEnginePrivate(QQmlEngine *e);
    ~QQmlApplicationEnginePrivate();
    void init();
    void cleanUp();

    void startLoad(const QUrl &url, const QByteArray &data = QByteArray(), bool dataFlag = false);
    void _q_loadTranslations();
    void finishLoad(QQmlComponent *component);
    QList<QObject *> objects;
    QVariantMap initialProperties;
    QStringList extraFileSelectors;
    QString translationsDirectory;
#if QT_CONFIG(translation)
    QScopedPointer<QTranslator> activeTranslator;
<<<<<<< HEAD
    bool isInitialized = false;
=======
#endif
>>>>>>> bf205b45
};

QT_END_NAMESPACE

#endif<|MERGE_RESOLUTION|>--- conflicted
+++ resolved
@@ -78,11 +78,8 @@
     QString translationsDirectory;
 #if QT_CONFIG(translation)
     QScopedPointer<QTranslator> activeTranslator;
-<<<<<<< HEAD
     bool isInitialized = false;
-=======
 #endif
->>>>>>> bf205b45
 };
 
 QT_END_NAMESPACE
