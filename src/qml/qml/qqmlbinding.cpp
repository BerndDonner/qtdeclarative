/****************************************************************************
**
** Copyright (C) 2016 The Qt Company Ltd.
** Contact: https://www.qt.io/licensing/
**
** This file is part of the QtQml module of the Qt Toolkit.
**
** $QT_BEGIN_LICENSE:LGPL$
** Commercial License Usage
** Licensees holding valid commercial Qt licenses may use this file in
** accordance with the commercial license agreement provided with the
** Software or, alternatively, in accordance with the terms contained in
** a written agreement between you and The Qt Company. For licensing terms
** and conditions see https://www.qt.io/terms-conditions. For further
** information use the contact form at https://www.qt.io/contact-us.
**
** GNU Lesser General Public License Usage
** Alternatively, this file may be used under the terms of the GNU Lesser
** General Public License version 3 as published by the Free Software
** Foundation and appearing in the file LICENSE.LGPL3 included in the
** packaging of this file. Please review the following information to
** ensure the GNU Lesser General Public License version 3 requirements
** will be met: https://www.gnu.org/licenses/lgpl-3.0.html.
**
** GNU General Public License Usage
** Alternatively, this file may be used under the terms of the GNU
** General Public License version 2.0 or (at your option) the GNU General
** Public license version 3 or any later version approved by the KDE Free
** Qt Foundation. The licenses are as published by the Free Software
** Foundation and appearing in the file LICENSE.GPL2 and LICENSE.GPL3
** included in the packaging of this file. Please review the following
** information to ensure the GNU General Public License requirements will
** be met: https://www.gnu.org/licenses/gpl-2.0.html and
** https://www.gnu.org/licenses/gpl-3.0.html.
**
** $QT_END_LICENSE$
**
****************************************************************************/

#include "qqmlbinding_p.h"

#include "qqml.h"
#include "qqmlcontext.h"
#include "qqmlinfo.h"
#include "qqmldata_p.h"
#include <private/qqmlprofiler_p.h>
#include <private/qqmlexpression_p.h>
#include <private/qqmlscriptstring_p.h>
#include <private/qqmlbuiltinfunctions_p.h>
#include <private/qqmlvmemetaobject_p.h>
#include <private/qqmlvaluetypewrapper_p.h>
#include <private/qv4qobjectwrapper_p.h>
#include <private/qv4variantobject_p.h>

#include <QVariant>
#include <QtCore/qdebug.h>
#include <QVector>

QT_BEGIN_NAMESPACE

QQmlBinding *QQmlBinding::create(const QQmlPropertyData *property, const QQmlScriptString &script, QObject *obj, QQmlContext *ctxt)
{
    QQmlBinding *b = newBinding(QQmlEnginePrivate::get(ctxt), property);

    if (ctxt && !ctxt->isValid())
        return b;

    const QQmlScriptStringPrivate *scriptPrivate = script.d.data();
    if (!ctxt && (!scriptPrivate->context || !scriptPrivate->context->isValid()))
        return b;

    QString url;
    QV4::Function *runtimeFunction = 0;

    QQmlContextData *ctxtdata = QQmlContextData::get(scriptPrivate->context);
    QQmlEnginePrivate *engine = QQmlEnginePrivate::get(scriptPrivate->context->engine());
    if (engine && ctxtdata && !ctxtdata->urlString().isEmpty() && ctxtdata->typeCompilationUnit) {
        url = ctxtdata->urlString();
        if (scriptPrivate->bindingId != QQmlBinding::Invalid)
            runtimeFunction = ctxtdata->typeCompilationUnit->runtimeFunctions.at(scriptPrivate->bindingId);
    }

    b->setNotifyOnValueChanged(true);
    b->QQmlJavaScriptExpression::setContext(QQmlContextData::get(ctxt ? ctxt : scriptPrivate->context));
    b->setScopeObject(obj ? obj : scriptPrivate->scope);

    QV4::ExecutionEngine *v4 = QQmlEnginePrivate::get(b->context()->engine)->v4engine();
    if (runtimeFunction) {
        QV4::Scope scope(v4);
        QV4::Scoped<QV4::QmlContext> qmlContext(scope, QV4::QmlContext::create(v4->rootContext(), ctxtdata, b->scopeObject()));
        b->setupFunction(qmlContext, runtimeFunction);
    } else {
        QString code = scriptPrivate->script;
        b->createQmlBinding(b->context(), b->scopeObject(), code, url, scriptPrivate->lineNumber);
    }

    return b;
}

QQmlBinding *QQmlBinding::create(const QQmlPropertyData *property, const QString &str, QObject *obj,
                                 QQmlContextData *ctxt, const QString &url, quint16 lineNumber)
{
    QQmlBinding *b = newBinding(QQmlEnginePrivate::get(ctxt), property);

    b->setNotifyOnValueChanged(true);
    b->QQmlJavaScriptExpression::setContext(ctxt);
    b->setScopeObject(obj);

    b->createQmlBinding(ctxt, obj, str, url, lineNumber);

    return b;
}

QQmlBinding *QQmlBinding::create(const QQmlPropertyData *property, QV4::Function *function,
                                 QObject *obj, QQmlContextData *ctxt, QV4::ExecutionContext *scope)
{
    QQmlBinding *b = newBinding(QQmlEnginePrivate::get(ctxt), property);

    b->setNotifyOnValueChanged(true);
    b->QQmlJavaScriptExpression::setContext(ctxt);
    b->setScopeObject(obj);

    Q_ASSERT(scope);
    b->setupFunction(scope, function);

    return b;
}

QQmlBinding::~QQmlBinding()
{
}

void QQmlBinding::setNotifyOnValueChanged(bool v)
{
    QQmlJavaScriptExpression::setNotifyOnValueChanged(v);
}

void QQmlBinding::update(QQmlPropertyData::WriteFlags flags)
{
    if (!enabledFlag() || !context() || !context()->isValid())
        return;

    // Check that the target has not been deleted
    if (QQmlData::wasDeleted(targetObject()))
        return;

    // Check for a binding update loop
    if (Q_UNLIKELY(updatingFlag())) {
        QQmlPropertyData *d = nullptr;
        QQmlPropertyData vtd;
        getPropertyData(&d, &vtd);
        Q_ASSERT(d);
        QQmlProperty p = QQmlPropertyPrivate::restore(targetObject(), *d, &vtd, 0);
        QQmlAbstractBinding::printBindingLoopError(p);
        return;
    }
    setUpdatingFlag(true);

    DeleteWatcher watcher(this);

    QQmlEnginePrivate *ep = QQmlEnginePrivate::get(context()->engine);
    QV4::Scope scope(ep->v4engine());

    if (canUseAccessor())
        flags.setFlag(QQmlPropertyData::BypassInterceptor);

    QQmlBindingProfiler prof(ep->profiler, function());
    doUpdate(watcher, flags, scope);

    if (!watcher.wasDeleted())
        setUpdatingFlag(false);
}

// QQmlBindingBinding is for target properties which are of type "binding" (instead of, say, int or
// double). The reason for being is that GenericBinding::fastWrite needs a compile-time constant
// expression for the switch for the compiler to generate the optimal code, but
// qMetaTypeId<QQmlBinding *>() needs to be used for the ID. So QQmlBinding::newBinding uses that
// to instantiate this class.
class QQmlBindingBinding: public QQmlBinding
{
protected:
    void doUpdate(const DeleteWatcher &,
                  QQmlPropertyData::WriteFlags flags, QV4::Scope &) override final
    {
        Q_ASSERT(!m_targetIndex.hasValueTypeIndex());
        QQmlPropertyData *pd = nullptr;
        getPropertyData(&pd, nullptr);
        QQmlBinding *thisPtr = this;
        pd->writeProperty(*m_target, &thisPtr, flags);
    }
};

// For any target that's not a binding, we have a common doUpdate. However, depending on the type
// of the target property, there is a specialized write method.
class QQmlNonbindingBinding: public QQmlBinding
{
protected:
    void doUpdate(const DeleteWatcher &watcher,
                  QQmlPropertyData::WriteFlags flags, QV4::Scope &scope) override
    {
        auto ep = QQmlEnginePrivate::get(scope.engine);
        ep->referenceScarceResources();

        bool isUndefined = false;

        QV4::ScopedValue result(scope, QQmlJavaScriptExpression::evaluate(&isUndefined));

        bool error = false;
        if (!watcher.wasDeleted() && isAddedToObject() && !hasError())
            error = !write(result, isUndefined, flags);

        if (!watcher.wasDeleted()) {

            if (error) {
                delayedError()->setErrorLocation(sourceLocation());
                delayedError()->setErrorObject(m_target.data());
            }

            if (hasError()) {
                if (!delayedError()->addError(ep)) ep->warning(this->error(context()->engine));
            } else {
                clearError();
            }

            cancelPermanentGuards();
        }

        ep->dereferenceScarceResources();
    }

    virtual bool write(const QV4::Value &result, bool isUndefined, QQmlPropertyData::WriteFlags flags) = 0;
};

template<int StaticPropType>
class GenericBinding: public QQmlNonbindingBinding
{
protected:
    // Returns true if successful, false if an error description was set on expression
    Q_ALWAYS_INLINE bool write(const QV4::Value &result, bool isUndefined,
                               QQmlPropertyData::WriteFlags flags) override final
    {
        Q_ASSERT(targetObject());

        QQmlPropertyData *pd;
        QQmlPropertyData vpd;
        getPropertyData(&pd, &vpd);
        Q_ASSERT(pd);

        int propertyType = StaticPropType; // If the binding is specialized to a type, the if and switch below will be constant-folded.
        if (propertyType == QMetaType::UnknownType)
            propertyType = pd->propType();

        if (Q_LIKELY(!isUndefined && !vpd.isValid())) {
            switch (propertyType) {
            case QMetaType::Bool:
                if (result.isBoolean())
                    return doStore<bool>(result.booleanValue(), pd, flags);
                else
                    return doStore<bool>(result.toBoolean(), pd, flags);
            case QMetaType::Int:
                if (result.isInteger())
                    return doStore<int>(result.integerValue(), pd, flags);
                else if (result.isNumber())
                    return doStore<int>(result.doubleValue(), pd, flags);
                break;
            case QMetaType::Double:
                if (result.isNumber())
                    return doStore<double>(result.asDouble(), pd, flags);
                break;
            case QMetaType::Float:
                if (result.isNumber())
                    return doStore<float>(result.asDouble(), pd, flags);
                break;
            case QMetaType::QString:
                if (result.isString())
                    return doStore<QString>(result.toQStringNoThrow(), pd, flags);
                break;
            default:
                if (const QV4::QQmlValueTypeWrapper *vtw = result.as<const QV4::QQmlValueTypeWrapper>()) {
                    if (vtw->d()->valueType->typeId == pd->propType()) {
                        return vtw->write(m_target.data(), pd->coreIndex());
                    }
                }
                break;
            }
        }

        return slowWrite(*pd, vpd, result, isUndefined, flags);
    }

    template <typename T>
    Q_ALWAYS_INLINE bool doStore(T value, const QQmlPropertyData *pd, QQmlPropertyData::WriteFlags flags) const
    {
        void *o = &value;
        return pd->writeProperty(targetObject(), o, flags);
    }
};

class QQmlTranslationBinding : public GenericBinding<QMetaType::QString> {
public:
    QQmlTranslationBinding(QV4::CompiledData::CompilationUnit *compilationUnit, const QV4::CompiledData::Binding *binding)
    {
        setCompilationUnit(compilationUnit);
        m_binding = binding;
        setSourceLocation(QQmlSourceLocation(compilationUnit->fileName(), binding->valueLocation.line, binding->valueLocation.column));
    }

    void doUpdate(const DeleteWatcher &watcher,
<<<<<<< HEAD
                  QQmlPropertyData::WriteFlags flags, QV4::Scope &) override final
=======
                  QQmlPropertyData::WriteFlags flags, QV4::Scope &scope) Q_DECL_OVERRIDE Q_DECL_FINAL
>>>>>>> 2e8a45d9
    {
        if (watcher.wasDeleted())
            return;

        if (!isAddedToObject() || hasError())
            return;

        const QString result = m_binding->valueAsString(m_compilationUnit->data);

        Q_ASSERT(targetObject());

        QQmlPropertyData *pd;
        QQmlPropertyData vpd;
        getPropertyData(&pd, &vpd);
        Q_ASSERT(pd);
        if (pd->propType() == QMetaType::QString) {
            doStore(result, pd, flags);
        } else {
            QV4::ScopedString value(scope, scope.engine->newString(result));
            slowWrite(*pd, vpd, value, /*isUndefined*/false, flags);
        }
    }

private:
    const QV4::CompiledData::Binding *m_binding;
};

QQmlBinding *QQmlBinding::createTranslationBinding(QV4::CompiledData::CompilationUnit *unit, const QV4::CompiledData::Binding *binding, QObject *obj, QQmlContextData *ctxt)
{
    QQmlTranslationBinding *b = new QQmlTranslationBinding(unit, binding);

    b->setNotifyOnValueChanged(true);
    b->QQmlJavaScriptExpression::setContext(ctxt);
    b->setScopeObject(obj);

    return b;
}

Q_NEVER_INLINE bool QQmlBinding::slowWrite(const QQmlPropertyData &core,
                                           const QQmlPropertyData &valueTypeData,
                                           const QV4::Value &result,
                                           bool isUndefined, QQmlPropertyData::WriteFlags flags)
{
    QQmlEngine *engine = context()->engine;
    QV8Engine *v8engine = QQmlEnginePrivate::getV8Engine(engine);

    int type = valueTypeData.isValid() ? valueTypeData.propType() : core.propType();

    QQmlJavaScriptExpression::DeleteWatcher watcher(this);

    QVariant value;
    bool isVarProperty = core.isVarProperty();

    if (isUndefined) {
    } else if (core.isQList()) {
        value = QV8Engine::getV4(v8engine)->toVariant(result, qMetaTypeId<QList<QObject *> >());
    } else if (result.isNull() && core.isQObject()) {
        value = QVariant::fromValue((QObject *)0);
    } else if (core.propType() == qMetaTypeId<QList<QUrl> >()) {
        value = QQmlPropertyPrivate::resolvedUrlSequence(QV8Engine::getV4(v8engine)->toVariant(result, qMetaTypeId<QList<QUrl> >()), context());
    } else if (!isVarProperty && type != qMetaTypeId<QJSValue>()) {
        value = QV8Engine::getV4(v8engine)->toVariant(result, type);
    }

    if (hasError()) {
        return false;
    } else if (isVarProperty) {
        const QV4::FunctionObject *f = result.as<QV4::FunctionObject>();
        if (f && f->isBinding()) {
            // we explicitly disallow this case to avoid confusion.  Users can still store one
            // in an array in a var property if they need to, but the common case is user error.
            delayedError()->setErrorDescription(QLatin1String("Invalid use of Qt.binding() in a binding declaration."));
            return false;
        }

        QQmlVMEMetaObject *vmemo = QQmlVMEMetaObject::get(m_target.data());
        Q_ASSERT(vmemo);
        vmemo->setVMEProperty(core.coreIndex(), result);
    } else if (isUndefined && core.isResettable()) {
        void *args[] = { 0 };
        QMetaObject::metacall(m_target.data(), QMetaObject::ResetProperty, core.coreIndex(), args);
    } else if (isUndefined && type == qMetaTypeId<QVariant>()) {
        QQmlPropertyPrivate::writeValueProperty(m_target.data(), core, valueTypeData, QVariant(), context(), flags);
    } else if (type == qMetaTypeId<QJSValue>()) {
        const QV4::FunctionObject *f = result.as<QV4::FunctionObject>();
        if (f && f->isBinding()) {
            delayedError()->setErrorDescription(QLatin1String("Invalid use of Qt.binding() in a binding declaration."));
            return false;
        }
        QQmlPropertyPrivate::writeValueProperty(m_target.data(), core, valueTypeData, QVariant::fromValue(
                               QJSValue(QV8Engine::getV4(v8engine), result.asReturnedValue())),
                           context(), flags);
    } else if (isUndefined) {
        const QLatin1String typeName(QMetaType::typeName(type)
                                     ? QMetaType::typeName(type)
                                     : "[unknown property type]");
        delayedError()->setErrorDescription(QLatin1String("Unable to assign [undefined] to ")
                                            + typeName);
        return false;
    } else if (const QV4::FunctionObject *f = result.as<QV4::FunctionObject>()) {
        if (f->isBinding())
            delayedError()->setErrorDescription(QLatin1String("Invalid use of Qt.binding() in a binding declaration."));
        else
            delayedError()->setErrorDescription(QLatin1String("Unable to assign a function to a property of any type other than var."));
        return false;
    } else if (!QQmlPropertyPrivate::writeValueProperty(m_target.data(), core, valueTypeData, value, context(), flags)) {

        if (watcher.wasDeleted())
            return true;

        const char *valueType = 0;
        const char *propertyType = 0;

        const int userType = value.userType();
        if (userType == QMetaType::QObjectStar) {
            if (QObject *o = *(QObject *const *)value.constData()) {
                valueType = o->metaObject()->className();

                QQmlMetaObject propertyMetaObject = QQmlPropertyPrivate::rawMetaObjectForType(QQmlEnginePrivate::get(engine), type);
                if (!propertyMetaObject.isNull())
                    propertyType = propertyMetaObject.className();
            }
        } else if (userType != QVariant::Invalid) {
            if (userType == QMetaType::Nullptr || userType == QMetaType::VoidStar)
                valueType = "null";
            else
                valueType = QMetaType::typeName(userType);
        }

        if (!valueType)
            valueType = "undefined";
        if (!propertyType)
            propertyType = QMetaType::typeName(type);
        if (!propertyType)
            propertyType = "[unknown property type]";

        delayedError()->setErrorDescription(QLatin1String("Unable to assign ") +
                                                        QLatin1String(valueType) +
                                                        QLatin1String(" to ") +
                                                        QLatin1String(propertyType));
        return false;
    }

    return true;
}

QVariant QQmlBinding::evaluate()
{
    QQmlEnginePrivate *ep = QQmlEnginePrivate::get(context()->engine);
    ep->referenceScarceResources();

    bool isUndefined = false;

    QV4::Scope scope(ep->v4engine());
    QV4::ScopedValue result(scope, QQmlJavaScriptExpression::evaluate(&isUndefined));

    ep->dereferenceScarceResources();

    return scope.engine->toVariant(result, qMetaTypeId<QList<QObject*> >());
}

QString QQmlBinding::expressionIdentifier() const
{
    auto f = function();
    QString url = f->sourceFile();
    quint16 lineNumber = f->compiledFunction->location.line;
    quint16 columnNumber = f->compiledFunction->location.column;
    return url + QString::asprintf(":%u:%u", uint(lineNumber), uint(columnNumber));
}

void QQmlBinding::expressionChanged()
{
    update();
}

void QQmlBinding::refresh()
{
    update();
}

void QQmlBinding::setEnabled(bool e, QQmlPropertyData::WriteFlags flags)
{
    setEnabledFlag(e);
    setNotifyOnValueChanged(e);

    m_nextBinding.setFlag2(); // Always use accessors, only not when:
    if (auto interceptorMetaObject = QQmlInterceptorMetaObject::get(targetObject())) {
        if (!m_targetIndex.isValid() || interceptorMetaObject->intercepts(m_targetIndex))
            m_nextBinding.clearFlag2();
    }

    if (e)
        update(flags);
}

QString QQmlBinding::expression() const
{
    return QStringLiteral("function() { [code] }");
}

void QQmlBinding::setTarget(const QQmlProperty &prop)
{
    auto pd = QQmlPropertyPrivate::get(prop);
    setTarget(prop.object(), pd->core, &pd->valueTypeData);
}

void QQmlBinding::setTarget(QObject *object, const QQmlPropertyData &core, const QQmlPropertyData *valueType)
{
    m_target = object;

    if (!object) {
        m_targetIndex = QQmlPropertyIndex();
        return;
    }

    int coreIndex = core.coreIndex();
    int valueTypeIndex = valueType ? valueType->coreIndex() : -1;
    for (bool isAlias = core.isAlias(); isAlias; ) {
        QQmlVMEMetaObject *vme = QQmlVMEMetaObject::getForProperty(object, coreIndex);

        int aValueTypeIndex;
        if (!vme->aliasTarget(coreIndex, &object, &coreIndex, &aValueTypeIndex)) {
            m_target = 0;
            m_targetIndex = QQmlPropertyIndex();
            return;
        }
        if (valueTypeIndex == -1)
            valueTypeIndex = aValueTypeIndex;

        QQmlData *data = QQmlData::get(object, false);
        if (!data || !data->propertyCache) {
            m_target = 0;
            m_targetIndex = QQmlPropertyIndex();
            return;
        }
        QQmlPropertyData *propertyData = data->propertyCache->property(coreIndex);
        Q_ASSERT(propertyData);

        m_target = object;
        isAlias = propertyData->isAlias();
        coreIndex = propertyData->coreIndex();
    }
    m_targetIndex = QQmlPropertyIndex(coreIndex, valueTypeIndex);

    QQmlData *data = QQmlData::get(*m_target, true);
    if (!data->propertyCache) {
        data->propertyCache = QQmlEnginePrivate::get(context()->engine)->cache(m_target->metaObject());
        data->propertyCache->addref();
    }
}

void QQmlBinding::getPropertyData(QQmlPropertyData **propertyData, QQmlPropertyData *valueTypeData) const
{
    Q_ASSERT(propertyData);

    QQmlData *data = QQmlData::get(*m_target, false);
    Q_ASSERT(data);

    if (Q_UNLIKELY(!data->propertyCache)) {
        data->propertyCache = QQmlEnginePrivate::get(context()->engine)->cache(m_target->metaObject());
        data->propertyCache->addref();
    }

    *propertyData = data->propertyCache->property(m_targetIndex.coreIndex());
    Q_ASSERT(*propertyData);

    if (Q_UNLIKELY(m_targetIndex.hasValueTypeIndex() && valueTypeData)) {
        const QMetaObject *valueTypeMetaObject = QQmlValueTypeFactory::metaObjectForMetaType((*propertyData)->propType());
        Q_ASSERT(valueTypeMetaObject);
        QMetaProperty vtProp = valueTypeMetaObject->property(m_targetIndex.valueTypeIndex());
        valueTypeData->setFlags(QQmlPropertyData::flagsForProperty(vtProp));
        valueTypeData->setPropType(vtProp.userType());
        valueTypeData->setCoreIndex(m_targetIndex.valueTypeIndex());
    }
}

QVector<QQmlProperty> QQmlBinding::dependencies() const
{
    QVector<QQmlProperty> dependencies;
    if (!m_target.data())
        return dependencies;

    for (const auto &guardList : { permanentGuards, activeGuards }) {
        for (QQmlJavaScriptExpressionGuard *guard = guardList.first(); guard; guard = guardList.next(guard)) {
            if (guard->signalIndex() == -1) // guard's sender is a QQmlNotifier, not a QObject*.
                continue;

            QObject *senderObject = guard->senderAsObject();
            if (!senderObject)
                continue;

            const QMetaObject *senderMeta = senderObject->metaObject();
            if (!senderMeta)
                continue;

            for (int i = 0; i < senderMeta->propertyCount(); i++) {
                QMetaProperty property = senderMeta->property(i);
                if (property.notifySignalIndex() == QMetaObjectPrivate::signal(senderMeta, guard->signalIndex()).methodIndex()) {
                    dependencies.push_back(QQmlProperty(senderObject, QString::fromUtf8(senderObject->metaObject()->property(i).name())));
                }
            }
        }
    }

    return dependencies;
}

class QObjectPointerBinding: public QQmlNonbindingBinding
{
    QQmlMetaObject targetMetaObject;

public:
    QObjectPointerBinding(QQmlEnginePrivate *engine, int propertyType)
        : targetMetaObject(QQmlPropertyPrivate::rawMetaObjectForType(engine, propertyType))
    {}

protected:
    Q_ALWAYS_INLINE bool write(const QV4::Value &result, bool isUndefined,
                               QQmlPropertyData::WriteFlags flags) override final
    {
        QQmlPropertyData *pd;
        QQmlPropertyData vtpd;
        getPropertyData(&pd, &vtpd);
        if (Q_UNLIKELY(isUndefined || vtpd.isValid()))
            return slowWrite(*pd, vtpd, result, isUndefined, flags);

        // Check if the result is a QObject:
        QObject *resultObject = nullptr;
        QQmlMetaObject resultMo;
        if (result.isNull()) {
            // Special case: we can always write a nullptr. Don't bother checking anything else.
            return pd->writeProperty(targetObject(), &resultObject, flags);
        } else if (auto wrapper = result.as<QV4::QObjectWrapper>()) {
            resultObject = wrapper->object();
            if (!resultObject)
                return pd->writeProperty(targetObject(), &resultObject, flags);
            if (QQmlData *ddata = QQmlData::get(resultObject, false))
                resultMo = ddata->propertyCache;
            if (resultMo.isNull()) {
                resultMo = resultObject->metaObject();
            }
        } else if (auto variant = result.as<QV4::VariantObject>()) {
            QVariant value = variant->d()->data();
            QQmlEnginePrivate *ep = QQmlEnginePrivate::get(context());
            resultMo = QQmlPropertyPrivate::rawMetaObjectForType(ep, value.userType());
            if (resultMo.isNull())
                return slowWrite(*pd, vtpd, result, isUndefined, flags);
            resultObject = *static_cast<QObject *const *>(value.constData());
        } else {
            return slowWrite(*pd, vtpd, result, isUndefined, flags);
        }

        // Compare & set:
        if (QQmlMetaObject::canConvert(resultMo, targetMetaObject)) {
            return pd->writeProperty(targetObject(), &resultObject, flags);
        } else if (!resultObject && QQmlMetaObject::canConvert(targetMetaObject, resultMo)) {
            // In the case of a null QObject, we assign the null if there is
            // any change that the null variant type could be up or down cast to
            // the property type.
            return pd->writeProperty(targetObject(), &resultObject, flags);
        } else {
            return slowWrite(*pd, vtpd, result, isUndefined, flags);
        }
    }
};

QQmlBinding *QQmlBinding::newBinding(QQmlEnginePrivate *engine, const QQmlPropertyData *property)
{
    if (property && property->isQObject())
        return new QObjectPointerBinding(engine, property->propType());

    const int type = (property && property->isFullyResolved()) ? property->propType() : QMetaType::UnknownType;

    if (type == qMetaTypeId<QQmlBinding *>()) {
        return new QQmlBindingBinding;
    }

    switch (type) {
    case QMetaType::Bool:
        return new GenericBinding<QMetaType::Bool>;
    case QMetaType::Int:
        return new GenericBinding<QMetaType::Int>;
    case QMetaType::Double:
        return new GenericBinding<QMetaType::Double>;
    case QMetaType::Float:
        return new GenericBinding<QMetaType::Float>;
    case QMetaType::QString:
        return new GenericBinding<QMetaType::QString>;
    default:
        return new GenericBinding<QMetaType::UnknownType>;
    }
}

QT_END_NAMESPACE<|MERGE_RESOLUTION|>--- conflicted
+++ resolved
@@ -306,11 +306,7 @@
     }
 
     void doUpdate(const DeleteWatcher &watcher,
-<<<<<<< HEAD
-                  QQmlPropertyData::WriteFlags flags, QV4::Scope &) override final
-=======
-                  QQmlPropertyData::WriteFlags flags, QV4::Scope &scope) Q_DECL_OVERRIDE Q_DECL_FINAL
->>>>>>> 2e8a45d9
+                  QQmlPropertyData::WriteFlags flags, QV4::Scope &scope) override final
     {
         if (watcher.wasDeleted())
             return;
