--- conflicted
+++ resolved
@@ -401,74 +401,6 @@
     }
 }
 
-<<<<<<< HEAD
-////////////////////////////////////////////////////////////////////////
-
-QQmlBoundSignalNoParams::QQmlBoundSignalNoParams(QObject *scope, const QMetaMethod &signal,
-                               QObject *owner)
-: m_expression(0), m_owner(owner), m_index(signal.methodIndex()), m_isEvaluating(false)
-{
-    callback = &subscriptionCallback;
-    QQmlNotifierEndpoint::connect(scope, m_index);
-}
-
-QQmlBoundSignalNoParams::~QQmlBoundSignalNoParams()
-{
-    delete m_expression;
-    m_expression = 0;
-}
-
-int QQmlBoundSignalNoParams::index() const
-{
-    return m_index;
-}
-
-/*!
-    Returns the signal expression.
-*/
-QQmlExpression *QQmlBoundSignalNoParams::expression() const
-{
-    return m_expression;
-}
-
-/*!
-    Sets the signal expression to \a e.  Returns the current signal expression,
-    or null if there is no signal expression.
-
-    The QQmlBoundSignalNoParams instance takes ownership of \a e.  The caller is
-    assumes ownership of the returned QQmlExpression.
-*/
-QQmlExpression *QQmlBoundSignalNoParams::setExpression(QQmlExpression *e)
-{
-    QQmlExpression *rv = m_expression;
-    m_expression = e;
-    if (m_expression) m_expression->setNotifyOnValueChanged(false);
-    return rv;
-}
-
-void QQmlBoundSignalNoParams::subscriptionCallback(QQmlNotifierEndpoint *e)
-{
-    QQmlBoundSignalNoParams *s = static_cast<QQmlBoundSignalNoParams*>(e);
-    if (!s->m_expression)
-        return;
-
-    if (QQmlDebugService::isDebuggingEnabled())
-        QV8DebugService::instance()->signalEmitted(QString::fromAscii(s->m_owner->metaObject()->method(s->m_index).methodSignature()));
-
-    QQmlHandlingSignalProfiler prof(s->m_owner, s->m_index, s->m_expression);
-
-    s->m_isEvaluating = true;
-
-    if (s->m_expression && s->m_expression->engine()) {
-        QQmlExpressionPrivate::get(s->m_expression)->value();
-        if (s->m_expression && s->m_expression->hasError())
-            QQmlEnginePrivate::warning(s->m_expression->engine(), s->m_expression->error());
-    }
-    s->m_isEvaluating = false;
-}
-
-=======
->>>>>>> 65bfc354
 QT_END_NAMESPACE
 
 #include <qqmlboundsignal.moc>