--- conflicted
+++ resolved
@@ -174,17 +174,7 @@
         if (QQmlDebugService::isDebuggingEnabled())
             QV8DebugService::instance()->signalEmitted(QString::fromAscii(m_signal.methodSignature().constData()));
 
-<<<<<<< HEAD
-        QQmlHandlingSignalProfiler prof;
-        if (prof.enabled) {
-            prof.setSignalInfo(QString::fromLatin1(m_signal.methodSignature().constData()),
-                               m_expression->expression());
-            prof.setLocation(m_expression->sourceFile(), m_expression->lineNumber(),
-                             m_expression->columnNumber());
-        }
-=======
         QQmlHandlingSignalProfiler prof(m_signal, m_expression);
->>>>>>> 3d8f103c
 
         m_isEvaluating = true;
         if (!m_paramsValid) {
@@ -237,14 +227,10 @@
             prop.setWritable(false);
         } else {
             QByteArray propType = type;
-<<<<<<< HEAD
-            if (t >= int(QVariant::UserType) || t == QMetaType::UnknownType || t == QMetaType::Void) {
-=======
             if ((QMetaType::typeFlags(t) & QMetaType::IsEnumeration) == QMetaType::IsEnumeration) {
                 t = QVariant::Int;
                 propType = "int";
-            } else if (t == QVariant::Invalid) {
->>>>>>> 3d8f103c
+            } else if (t == QMetaType::UnknownType) {
                 QByteArray scope;
                 QByteArray name;
                 int scopeIdx = propType.lastIndexOf("::");
