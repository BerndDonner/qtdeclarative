/****************************************************************************
**
** Copyright (C) 2013 Digia Plc and/or its subsidiary(-ies).
** Contact: http://www.qt-project.org/legal
**
** This file is part of the QtQml module of the Qt Toolkit.
**
** $QT_BEGIN_LICENSE:LGPL$
** Commercial License Usage
** Licensees holding valid commercial Qt licenses may use this file in
** accordance with the commercial license agreement provided with the
** Software or, alternatively, in accordance with the terms contained in
** a written agreement between you and Digia.  For licensing terms and
** conditions see http://qt.digia.com/licensing.  For further information
** use the contact form at http://qt.digia.com/contact-us.
**
** GNU Lesser General Public License Usage
** Alternatively, this file may be used under the terms of the GNU Lesser
** General Public License version 2.1 as published by the Free Software
** Foundation and appearing in the file LICENSE.LGPL included in the
** packaging of this file.  Please review the following information to
** ensure the GNU Lesser General Public License version 2.1 requirements
** will be met: http://www.gnu.org/licenses/old-licenses/lgpl-2.1.html.
**
** In addition, as a special exception, Digia gives you certain additional
** rights.  These rights are described in the Digia Qt LGPL Exception
** version 1.1, included in the file LGPL_EXCEPTION.txt in this package.
**
** GNU General Public License Usage
** Alternatively, this file may be used under the terms of the GNU
** General Public License version 3.0 as published by the Free Software
** Foundation and appearing in the file LICENSE.GPL included in the
** packaging of this file.  Please review the following information to
** ensure the GNU General Public License version 3.0 requirements will be
** met: http://www.gnu.org/copyleft/gpl.html.
**
**
** $QT_END_LICENSE$
**
****************************************************************************/

#include "qqmlcomponent.h"
#include "qqmlcomponent_p.h"
#include "qqmlcomponentattached_p.h"

#include "qqmlcompiler_p.h"
#include "qqmlcontext_p.h"
#include "qqmlengine_p.h"
#include "qqmlvme_p.h"
#include "qqml.h"
#include "qqmlengine.h"
#include "qqmlbinding_p.h"
#include "qqmlglobal_p.h"
#include "qqmlscript_p.h"
#include <private/qqmlprofilerservice_p.h>
#include <private/qqmlenginedebugservice_p.h>
#include "qqmlincubator.h"
#include "qqmlincubator_p.h"
#include <private/qqmljavascriptexpression_p.h>

#include <private/qv8engine_p.h>

#include <private/qv4functionobject_p.h>
#include <private/qv4script_p.h>

#include <QStack>
#include <QStringList>
#include <QThreadStorage>
#include <QtCore/qdebug.h>
#include <qqmlinfo.h>
#include "qqmlmemoryprofiler_p.h"

#define INITIALPROPERTIES_SOURCE \
        "(function(object, values) {"\
            "try {"\
                "for (var property in values) {" \
                    "try {"\
                        "var properties = property.split(\".\");"\
                        "var o = object;"\
                        "for (var ii = 0; ii < properties.length - 1; ++ii) {"\
                            "o = o[properties[ii]];"\
                        "}"\
                        "o[properties[properties.length - 1]] = values[property];"\
                    "} catch(e) {}"\
                "}"\
            "} catch(e) {}"\
        "})"


namespace {
    QThreadStorage<int> creationDepth;
}

QT_BEGIN_NAMESPACE

class QQmlComponentExtension : public QV8Engine::Deletable
{
public:
    QQmlComponentExtension(QV8Engine *);
    virtual ~QQmlComponentExtension();

    QV4::PersistentValue incubationProto;
};
V8_DEFINE_EXTENSION(QQmlComponentExtension, componentExtension);

/*
    Try to do what's necessary for a reasonable display of the type
    name, but no more (just enough for the client to do more extensive cleanup).

    Should only be called when debugging is enabled.
*/
static inline QString buildTypeNameForDebug(const QMetaObject *metaObject)
{
    static const QString qmlMarker(QLatin1String("_QML"));
    static const QChar underscore(QLatin1Char('_'));
    static const QChar asterisk(QLatin1Char('*'));
    QQmlType *type = QQmlMetaType::qmlType(metaObject);
    QString typeName = type ? type->qmlTypeName() : QString::fromUtf8(metaObject->className());
    if (!type) {
        //### optimize further?
        int marker = typeName.indexOf(qmlMarker);
        if (marker != -1 && marker < typeName.count() - 1) {
            if (typeName[marker + 1] == underscore) {
                const QString className = typeName.left(marker) + asterisk;
                type = QQmlMetaType::qmlType(QMetaType::type(className.toUtf8()));
                if (type)
                    typeName = type->qmlTypeName();
            }
        }
    }
    return typeName;
}

/*!
    \class QQmlComponent
    \since 5.0
    \inmodule QtQml
    \mainclass

    \brief The QQmlComponent class encapsulates a QML component definition

    Components are reusable, encapsulated QML types with well-defined interfaces.

    A QQmlComponent instance can be created from a QML file.
    For example, if there is a \c main.qml file like this:

    \qml
    import QtQuick 2.0

    Item {
        width: 200
        height: 200
    }
    \endqml

    The following code loads this QML file as a component, creates an instance of
    this component using create(), and then queries the \l Item's \l {Item::}{width}
    value:

    \code
    QQmlEngine *engine = new QQmlEngine;
    QQmlComponent component(engine, QUrl::fromLocalFile("main.qml"));

    QObject *myObject = component.create();
    QQuickItem *item = qobject_cast<QQuickItem*>(myObject);
    int width = item->width();  // width = 200
    \endcode


    \section2 Network Components

    If the URL passed to QQmlComponent is a network resource, or if the QML document references a
    network resource, the QQmlComponent has to fetch the network data before it is able to create
    objects.  In this case, the QQmlComponent will have a \l {QQmlComponent::Loading}{Loading}
    \l {QQmlComponent::status()}{status}.  An application will have to wait until the component
    is \l {QQmlComponent::Ready}{Ready} before calling \l {QQmlComponent::create()}.

    The following example shows how to load a QML file from a network resource.  After creating
    the QQmlComponent, it tests whether the component is loading.  If it is, it connects to the
    QQmlComponent::statusChanged() signal and otherwise calls the \c {continueLoading()} method
    directly. Note that QQmlComponent::isLoading() may be false for a network component if the
    component has been cached and is ready immediately.

    \code
    MyApplication::MyApplication()
    {
        // ...
        component = new QQmlComponent(engine, QUrl("http://www.example.com/main.qml"));
        if (component->isLoading())
            QObject::connect(component, SIGNAL(statusChanged(QQmlComponent::Status)),
                             this, SLOT(continueLoading()));
        else
            continueLoading();
    }

    void MyApplication::continueLoading()
    {
        if (component->isError()) {
            qWarning() << component->errors();
        } else {
            QObject *myObject = component->create();
        }
    }
    \endcode

    Note that the \l {Qt Quick 1} version is named QDeclarativeComponent.
*/

/*!
    \qmltype Component
    \instantiates QQmlComponent
    \ingroup qml-utility-elements
    \inqmlmodule QtQml 2
    \brief Encapsulates a QML component definition

    Components are reusable, encapsulated QML types with well-defined interfaces.

    Components are often defined by \l {{QML Documents}}{component files} -
    that is, \c .qml files. The \e Component type essentially allows QML components
    to be defined inline, within a \l {QML Document}{QML document}, rather than as a separate QML file.
    This may be useful for reusing a small component within a QML file, or for defining
    a component that logically belongs with other QML components within a file.

    For example, here is a component that is used by multiple \l Loader objects.
    It contains a single item, a \l Rectangle:

    \snippet qml/component.qml 0

    Notice that while a \l Rectangle by itself would be automatically
    rendered and displayed, this is not the case for the above rectangle
    because it is defined inside a \c Component. The component encapsulates the
    QML types within, as if they were defined in a separate QML
    file, and is not loaded until requested (in this case, by the
    two \l Loader objects).

    Defining a \c Component is similar to defining a \l {QML Document}{QML document}.
    A QML document has a single top-level item that defines the behaviors and
    properties of that component, and cannot define properties or behaviors outside
    of that top-level item. In the same way, a \c Component definition contains a single
    top level item (which in the above example is a \l Rectangle) and cannot define any
    data outside of this item, with the exception of an \e id (which in the above example
    is \e redSquare).

    The \c Component type is commonly used to provide graphical components
    for views. For example, the ListView::delegate property requires a \c Component
    to specify how each list item is to be displayed.

    \c Component objects can also be created dynamically using
    \l{QtQml2::Qt::createComponent()}{Qt.createComponent()}.

    \section2 Creation Context

    The creation context of a Component corresponds to the context where the Component was declared.
    This context is used as the parent context (creating a \l{qtqml-documents-scope.html#component-instance-hierarchy}{context hierarchy})
    when the component is instantiated by an object such as a ListView or a Loader.

    In the following example, \c comp1 is created within the root context of MyItem.qml, and any objects
    instantiated from this component will have access to the ids and properties within that context,
    such as \c internalSettings.color. When \c comp1 is used as a ListView delegate in another context
    (as in main.qml below), it will continue to have access to the properties of its creation context
    (which would otherwise be private to external users).

    \table
    \row
    \li MyItem.qml
    \li main.qml
    \row
    \li \snippet qml/component/MyItem.qml 0
    \li \snippet qml/component/main.qml 0
    \endtable
*/

/*!
    \qmlattachedsignal Component::onCompleted()

    Emitted after component "startup" has completed.  This can be used to
    execute script code at startup, once the full QML environment has been
    established.

    The \c {Component::onCompleted} attached property can be declared on
    any object.  The order of running the \c onCompleted scripts is
    undefined.

    \qml
    Rectangle {
        Component.onCompleted: console.log("Completed Running!")
        Rectangle {
            Component.onCompleted: console.log("Nested Completed Running!")
        }
    }
    \endqml
*/

/*!
    \qmlattachedsignal Component::onDestruction()

    Emitted as the component begins destruction.  This can be used to undo
    work done in the onCompleted signal, or other imperative code in your
    application.

    The \c {Component::onDestruction} attached property can be declared on
    any object.  However, it applies to the destruction of the component as
    a whole, and not the destruction of the specific object.  The order of
    running the \c onDestruction scripts is undefined.

    \qml
    Rectangle {
        Component.onDestruction: console.log("Destruction Beginning!")
        Rectangle {
            Component.onDestruction: console.log("Nested Destruction Beginning!")
        }
    }
    \endqml

    \sa {Qt QML}
*/

/*!
    \enum QQmlComponent::Status

    Specifies the loading status of the QQmlComponent.

    \value Null This QQmlComponent has no data.  Call loadUrl() or setData() to add QML content.
    \value Ready This QQmlComponent is ready and create() may be called.
    \value Loading This QQmlComponent is loading network data.
    \value Error An error has occurred.  Call errors() to retrieve a list of \{QQmlError}{errors}.
*/

/*!
    \enum QQmlComponent::CompilationMode

    Specifies whether the QQmlComponent should load the component immediately, or asynchonously.

    \value PreferSynchronous Prefer loading/compiling the component immediately, blocking the thread.
    This is not always possible, e.g. remote URLs will always load asynchronously.
    \value Asynchronous Load/compile the component in a background thread.
*/

void QQmlComponentPrivate::typeDataReady(QQmlTypeData *)
{
    Q_Q(QQmlComponent);

    Q_ASSERT(typeData);

    fromTypeData(typeData);
    typeData = 0;
    progress = 1.0;

    emit q->statusChanged(q->status());
    emit q->progressChanged(progress);
}

void QQmlComponentPrivate::typeDataProgress(QQmlTypeData *, qreal p)
{
    Q_Q(QQmlComponent);

    progress = p;

    emit q->progressChanged(p);
}

void QQmlComponentPrivate::fromTypeData(QQmlTypeData *data)
{
    url = data->finalUrl();
    QQmlCompiledData *c = data->compiledData();

    if (!c) {
        Q_ASSERT(data->isError());
        state.errors = data->errors();
    } else {
        cc = c;
        cc->addref();
    }

    data->release();
}

void QQmlComponentPrivate::clear()
{
    if (typeData) {
        typeData->unregisterCallback(this);
        typeData->release();
        typeData = 0;
    }

    if (cc) {
        cc->release();
        cc = 0;
    }
}

/*!
    \internal
*/
QQmlComponent::QQmlComponent(QObject *parent)
    : QObject(*(new QQmlComponentPrivate), parent)
{
}

/*!
    Destruct the QQmlComponent.
*/
QQmlComponent::~QQmlComponent()
{
    Q_D(QQmlComponent);

    if (d->state.completePending) {
        qWarning("QQmlComponent: Component destroyed while completion pending");
        d->completeCreate();
    }

    if (d->typeData) {
        d->typeData->unregisterCallback(d);
        d->typeData->release();
    }
    if (d->cc)
        d->cc->release();
}

/*!
    \qmlproperty enumeration Component::status
    This property holds the status of component loading.  It can be one of:
    \list
    \li Component.Null - no data is available for the component
    \li Component.Ready - the component has been loaded, and can be used to create instances.
    \li Component.Loading - the component is currently being loaded
    \li Component.Error - an error occurred while loading the component.
               Calling errorString() will provide a human-readable description of any errors.
    \endlist
 */

/*!
    \property QQmlComponent::status
    The component's current \l{QQmlComponent::Status} {status}.
 */
QQmlComponent::Status QQmlComponent::status() const
{
    Q_D(const QQmlComponent);

    if (d->typeData)
        return Loading;
    else if (!d->state.errors.isEmpty())
        return Error;
    else if (d->engine && d->cc)
        return Ready;
    else
        return Null;
}

/*!
    Returns true if status() == QQmlComponent::Null.
*/
bool QQmlComponent::isNull() const
{
    return status() == Null;
}

/*!
    Returns true if status() == QQmlComponent::Ready.
*/
bool QQmlComponent::isReady() const
{
    return status() == Ready;
}

/*!
    Returns true if status() == QQmlComponent::Error.
*/
bool QQmlComponent::isError() const
{
    return status() == Error;
}

/*!
    Returns true if status() == QQmlComponent::Loading.
*/
bool QQmlComponent::isLoading() const
{
    return status() == Loading;
}

/*!
    \qmlproperty real Component::progress
    The progress of loading the component, from 0.0 (nothing loaded)
    to 1.0 (finished).
*/

/*!
    \property QQmlComponent::progress
    The progress of loading the component, from 0.0 (nothing loaded)
    to 1.0 (finished).
*/
qreal QQmlComponent::progress() const
{
    Q_D(const QQmlComponent);
    return d->progress;
}

/*!
    \fn void QQmlComponent::progressChanged(qreal progress)

    Emitted whenever the component's loading progress changes.  \a progress will be the
    current progress between 0.0 (nothing loaded) and 1.0 (finished).
*/

/*!
    \fn void QQmlComponent::statusChanged(QQmlComponent::Status status)

    Emitted whenever the component's status changes.  \a status will be the
    new status.
*/

/*!
    Create a QQmlComponent with no data and give it the specified
    \a engine and \a parent. Set the data with setData().
*/
QQmlComponent::QQmlComponent(QQmlEngine *engine, QObject *parent)
    : QObject(*(new QQmlComponentPrivate), parent)
{
    Q_D(QQmlComponent);
    d->engine = engine;
}

/*!
    Create a QQmlComponent from the given \a url and give it the
    specified \a parent and \a engine.

    Ensure that the URL provided is full and correct, in particular, use
    \l QUrl::fromLocalFile() when loading a file from the local filesystem.

    \sa loadUrl()
*/
QQmlComponent::QQmlComponent(QQmlEngine *engine, const QUrl &url, QObject *parent)
: QObject(*(new QQmlComponentPrivate), parent)
{
    Q_D(QQmlComponent);
    d->engine = engine;
    d->loadUrl(url);
}

/*!
    Create a QQmlComponent from the given \a url and give it the
    specified \a parent and \a engine.  If \a mode is \l Asynchronous,
    the component will be loaded and compiled asynchronously.

    Ensure that the URL provided is full and correct, in particular, use
    \l QUrl::fromLocalFile() when loading a file from the local filesystem.

    \sa loadUrl()
*/
QQmlComponent::QQmlComponent(QQmlEngine *engine, const QUrl &url, CompilationMode mode,
                             QObject *parent)
: QObject(*(new QQmlComponentPrivate), parent)
{
    Q_D(QQmlComponent);
    d->engine = engine;
    d->loadUrl(url, mode);
}

/*!
    Create a QQmlComponent from the given \a fileName and give it the specified
    \a parent and \a engine.

    \sa loadUrl()
*/
QQmlComponent::QQmlComponent(QQmlEngine *engine, const QString &fileName,
                             QObject *parent)
: QObject(*(new QQmlComponentPrivate), parent)
{
    Q_D(QQmlComponent);
    d->engine = engine;
    d->loadUrl(d->engine->baseUrl().resolved(QUrl::fromLocalFile(fileName)));
}

/*!
    Create a QQmlComponent from the given \a fileName and give it the specified
    \a parent and \a engine.  If \a mode is \l Asynchronous,
    the component will be loaded and compiled asynchronously.

    \sa loadUrl()
*/
QQmlComponent::QQmlComponent(QQmlEngine *engine, const QString &fileName,
                             CompilationMode mode, QObject *parent)
: QObject(*(new QQmlComponentPrivate), parent)
{
    Q_D(QQmlComponent);
    d->engine = engine;
    d->loadUrl(d->engine->baseUrl().resolved(QUrl::fromLocalFile(fileName)), mode);
}

/*!
    \internal
*/
QQmlComponent::QQmlComponent(QQmlEngine *engine, QQmlCompiledData *cc, int start, QObject *parent)
    : QObject(*(new QQmlComponentPrivate), parent)
{
    Q_D(QQmlComponent);
    d->engine = engine;
    d->cc = cc;
    cc->addref();
    d->start = start;
    d->url = cc->url;
    d->progress = 1.0;
}

/*!
    Sets the QQmlComponent to use the given QML \a data.  If \a url
    is provided, it is used to set the component name and to provide
    a base path for items resolved by this component.
*/
void QQmlComponent::setData(const QByteArray &data, const QUrl &url)
{
    Q_D(QQmlComponent);

    d->clear();

    d->url = url;

    QQmlTypeData *typeData = QQmlEnginePrivate::get(d->engine)->typeLoader.getType(data, url);

    if (typeData->isCompleteOrError()) {
        d->fromTypeData(typeData);
    } else {
        d->typeData = typeData;
        d->typeData->registerCallback(d);
    }

    d->progress = 1.0;
    emit statusChanged(status());
    emit progressChanged(d->progress);
}

/*!
Returns the QQmlContext the component was created in.  This is only
valid for components created directly from QML.
*/
QQmlContext *QQmlComponent::creationContext() const
{
    Q_D(const QQmlComponent);
    if(d->creationContext)
        return d->creationContext->asQQmlContext();

    return qmlContext(this);
}

/*!
    Load the QQmlComponent from the provided \a url.

    Ensure that the URL provided is full and correct, in particular, use
    \l QUrl::fromLocalFile() when loading a file from the local filesystem.
*/
void QQmlComponent::loadUrl(const QUrl &url)
{
    Q_D(QQmlComponent);
    d->loadUrl(url);
}

/*!
    Load the QQmlComponent from the provided \a url.
    If \a mode is \l Asynchronous, the component will be loaded and compiled asynchronously.

    Ensure that the URL provided is full and correct, in particular, use
    \l QUrl::fromLocalFile() when loading a file from the local filesystem.
*/
void QQmlComponent::loadUrl(const QUrl &url, QQmlComponent::CompilationMode mode)
{
    Q_D(QQmlComponent);
    d->loadUrl(url, mode);
}

void QQmlComponentPrivate::loadUrl(const QUrl &newUrl, QQmlComponent::CompilationMode mode)
{
    Q_Q(QQmlComponent);
    clear();

    if ((newUrl.isRelative() && !newUrl.isEmpty())
    || newUrl.scheme() == QLatin1String("file")) // Workaround QTBUG-11929
        url = engine->baseUrl().resolved(newUrl);
    else
        url = newUrl;

    if (newUrl.isEmpty()) {
        QQmlError error;
        error.setDescription(QQmlComponent::tr("Invalid empty URL"));
        state.errors << error;
        return;
    }

    if (progress != 0.0) {
        progress = 0.0;
        emit q->progressChanged(progress);
    }

    QQmlDataLoader::Mode loaderMode = (mode == QQmlComponent::Asynchronous)
            ? QQmlDataLoader::Asynchronous
            : QQmlDataLoader::PreferSynchronous;

    QQmlTypeData *data = QQmlEnginePrivate::get(engine)->typeLoader.getType(url, loaderMode);

    if (data->isCompleteOrError()) {
        fromTypeData(data);
        progress = 1.0;
    } else {
        typeData = data;
        typeData->registerCallback(this);
        progress = data->progress();
    }

    emit q->statusChanged(q->status());
    if (progress != 0.0)
        emit q->progressChanged(progress);
}

/*!
    Return the list of errors that occurred during the last compile or create
    operation.  An empty list is returned if isError() is not set.
*/
QList<QQmlError> QQmlComponent::errors() const
{
    Q_D(const QQmlComponent);
    if (isError())
        return d->state.errors;
    else
        return QList<QQmlError>();
}

/*!
    \qmlmethod string Component::errorString()

    Returns a human-readable description of any errors.

    The string includes the file, location, and description of each error.
    If multiple errors are present they are separated by a newline character.

    If no errors are present, an empty string is returned.
*/

/*!
    \internal
    errorString is only meant as a way to get the errors in script
*/
QString QQmlComponent::errorString() const
{
    Q_D(const QQmlComponent);
    QString ret;
    if(!isError())
        return ret;
    foreach(const QQmlError &e, d->state.errors) {
        ret += e.url().toString() + QLatin1Char(':') +
               QString::number(e.line()) + QLatin1Char(' ') +
               e.description() + QLatin1Char('\n');
    }
    return ret;
}

/*!
    \qmlproperty url Component::url
    The component URL.  This is the URL that was used to construct the component.
*/

/*!
    \property QQmlComponent::url
    The component URL.  This is the URL passed to either the constructor,
    or the loadUrl() or setData() methods.
*/
QUrl QQmlComponent::url() const
{
    Q_D(const QQmlComponent);
    return d->url;
}

/*!
    \internal
*/
QQmlComponent::QQmlComponent(QQmlComponentPrivate &dd, QObject *parent)
    : QObject(dd, parent)
{
}

/*!
    Create an object instance from this component.  Returns 0 if creation
    failed.  \a context specifies the context within which to create the object
    instance.

    If \a context is 0 (the default), it will create the instance in the
    engine' s \l {QQmlEngine::rootContext()}{root context}.

    The ownership of the returned object instance is determined by the QQmlEngine.
    By default the caller has to take care that the object is eventually deleted.

    \sa QQmlEngine::ObjectOwnership
*/
QObject *QQmlComponent::create(QQmlContext *context)
{
    Q_D(QQmlComponent);
    QML_MEMORY_SCOPE_URL(url());

    if (!context)
        context = d->engine->rootContext();

    QObject *rv = beginCreate(context);
    if (rv)
        completeCreate();
    return rv;
}

/*!
    This method provides advanced control over component instance creation.
    In general, programmers should use QQmlComponent::create() to create a
    component.

    Create an object instance from this component.  Returns 0 if creation
    failed.  \a publicContext specifies the context within which to create the object
    instance.

    When QQmlComponent constructs an instance, it occurs in three steps:
    \list 1
    \li The object hierarchy is created, and constant values are assigned.
    \li Property bindings are evaluated for the first time.
    \li If applicable, QQmlParserStatus::componentComplete() is called on objects.
    \endlist
    QQmlComponent::beginCreate() differs from QQmlComponent::create() in that it
    only performs step 1.  QQmlComponent::completeCreate() must be called to
    complete steps 2 and 3.

    This breaking point is sometimes useful when using attached properties to
    communicate information to an instantiated component, as it allows their
    initial values to be configured before property bindings take effect.

    The ownership of the returned object instance is determined by the QQmlEngine.
    By default the caller has to take care that the object is eventually deleted.

    \sa completeCreate(), QQmlEngine::ObjectOwnership
*/
QObject *QQmlComponent::beginCreate(QQmlContext *publicContext)
{
    Q_D(QQmlComponent);

    Q_ASSERT(publicContext);
    QQmlContextData *context = QQmlContextData::get(publicContext);

    return d->beginCreate(context);
}

QObject *
QQmlComponentPrivate::beginCreate(QQmlContextData *context)
{
    Q_Q(QQmlComponent);
    if (!context) {
        qWarning("QQmlComponent: Cannot create a component in a null context");
        return 0;
    }

    if (!context->isValid()) {
        qWarning("QQmlComponent: Cannot create a component in an invalid context");
        return 0;
    }

    if (context->engine != engine) {
        qWarning("QQmlComponent: Must create component in context from the same QQmlEngine");
        return 0;
    }

    if (state.completePending) {
        qWarning("QQmlComponent: Cannot create new component instance before completing the previous");
        return 0;
    }

    if (!q->isReady()) {
        qWarning("QQmlComponent: Component is not ready");
        return 0;
    }

    // Do not create infinite recursion in object creation
    static const int maxCreationDepth = 10;
    if (++creationDepth.localData() >= maxCreationDepth) {
        qWarning("QQmlComponent: Component creation is recursing - aborting");
        --creationDepth.localData();
        return 0;
    }
    Q_ASSERT(creationDepth.localData() >= 1);
    depthIncreased = true;

    QQmlEnginePrivate *enginePriv = QQmlEnginePrivate::get(engine);

    if (enginePriv->inProgressCreations == 0) {
        // only track root, since further ones might not be properly nested
        profiler = new QQmlObjectCreatingProfiler();
    }

    enginePriv->inProgressCreations++;
    state.errors.clear();
    state.completePending = true;

    enginePriv->referenceScarceResources();
    state.vme.init(context, cc, start, creationContext);
    QObject *rv = state.vme.execute(&state.errors);
    enginePriv->dereferenceScarceResources();

    if (rv) {
        QQmlData *ddata = QQmlData::get(rv);
        Q_ASSERT(ddata);
        //top level objects should never get JS ownership.
        //if JS ownership is needed this needs to be explicitly undone (like in component.createObject())
        ddata->indestructible = true;
        ddata->explicitIndestructibleSet = true;
        ddata->rootObjectInCreation = false;
    } else {
        Q_ASSERT(creationDepth.localData() >= 1);
        --creationDepth.localData();
        depthIncreased = false;
    }

    if (enginePriv->isDebugging && rv) {
        if (!context->isInternal)
            context->asQQmlContextPrivate()->instances.append(rv);
        QQmlEngineDebugService::instance()->objectCreated(engine, rv);

        if (profiler && profiler->enabled) {
            profiler->setTypeName(buildTypeNameForDebug(rv->metaObject()));
            QQmlData *data = QQmlData::get(rv);
            Q_ASSERT(data);
            profiler->setLocation(cc->url, data->lineNumber, data->columnNumber);
        }
    }

    return rv;
}

void QQmlComponentPrivate::beginDeferred(QQmlEnginePrivate *enginePriv,
                                                 QObject *object, ConstructionState *state)
{
    enginePriv->inProgressCreations++;
    state->errors.clear();
    state->completePending = true;

    state->vme.initDeferred(object);
    state->vme.execute(&state->errors);
}

void QQmlComponentPrivate::complete(QQmlEnginePrivate *enginePriv, ConstructionState *state)
{
    if (state->completePending) {
        state->vme.complete();

        state->completePending = false;

        enginePriv->inProgressCreations--;

        if (0 == enginePriv->inProgressCreations) {
            while (enginePriv->erroredBindings) {
                enginePriv->warning(enginePriv->erroredBindings);
                enginePriv->erroredBindings->removeError();
            }
        }
    }
}

/*!
    This method provides advanced control over component instance creation.
    In general, programmers should use QQmlComponent::create() to create a
    component.

    This function completes the component creation begun with QQmlComponent::beginCreate()
    and must be called afterwards.

    \sa beginCreate()
*/
void QQmlComponent::completeCreate()
{
    Q_D(QQmlComponent);

    d->completeCreate();
}

void QQmlComponentPrivate::completeCreate()
{
    if (state.completePending) {
        QQmlEnginePrivate *ep = QQmlEnginePrivate::get(engine);
        complete(ep, &state);

        delete profiler;
        profiler = 0;
    }

    if (depthIncreased) {
        Q_ASSERT(creationDepth.localData() >= 1);
        --creationDepth.localData();
        depthIncreased = false;
    }
}

QQmlComponentAttached::QQmlComponentAttached(QObject *parent)
: QObject(parent), prev(0), next(0)
{
}

QQmlComponentAttached::~QQmlComponentAttached()
{
    if (prev) *prev = next;
    if (next) next->prev = prev;
    prev = 0;
    next = 0;
}

/*!
    \internal
*/
QQmlComponentAttached *QQmlComponent::qmlAttachedProperties(QObject *obj)
{
    QQmlComponentAttached *a = new QQmlComponentAttached(obj);

    QQmlEngine *engine = qmlEngine(obj);
    if (!engine)
        return a;

    if (QQmlEnginePrivate::get(engine)->activeVME) { // XXX should only be allowed during begin
        QQmlEnginePrivate *p = QQmlEnginePrivate::get(engine);
        a->add(&p->activeVME->componentAttached);
    } else {
        QQmlData *d = QQmlData::get(obj);
        Q_ASSERT(d);
        Q_ASSERT(d->context);
        a->add(&d->context->componentAttached);
    }

    return a;
}

/*!
    Create an object instance from this component using the provided
    \a incubator.  \a context specifies the context within which to create the object
    instance.

    If \a context is 0 (the default), it will create the instance in the
    engine's \l {QQmlEngine::rootContext()}{root context}.

    \a forContext specifies a context that this object creation depends upon.
    If the \a forContext is being created asynchronously, and the
    \l QQmlIncubator::IncubationMode is \l QQmlIncubator::AsynchronousIfNested,
    this object will also be created asynchronously.  If \a forContext is 0
    (the default), the \a context will be used for this decision.

    The created object and its creation status are available via the
    \a incubator.

    \sa QQmlIncubator
*/

void QQmlComponent::create(QQmlIncubator &incubator, QQmlContext *context,
                                   QQmlContext *forContext)
{
    Q_D(QQmlComponent);

    if (!context)
        context = d->engine->rootContext();

    QQmlContextData *contextData = QQmlContextData::get(context);
    QQmlContextData *forContextData = contextData;
    if (forContext) forContextData = QQmlContextData::get(forContext);

    if (!contextData->isValid()) {
        qWarning("QQmlComponent: Cannot create a component in an invalid context");
        return;
    }

    if (contextData->engine != d->engine) {
        qWarning("QQmlComponent: Must create component in context from the same QQmlEngine");
        return;
    }

    if (!isReady()) {
        qWarning("QQmlComponent: Component is not ready");
        return;
    }

    incubator.clear();
    QQmlIncubatorPrivate *p = incubator.d;

    QQmlEnginePrivate *enginePriv = QQmlEnginePrivate::get(d->engine);

    p->compiledData = d->cc;
    p->compiledData->addref();
    p->vme.init(contextData, d->cc, d->start, d->creationContext);

    enginePriv->incubate(incubator, forContextData);
}

class QmlIncubatorObject : public QV4::Object, public QQmlIncubator
{
    Q_MANAGED
public:
    QmlIncubatorObject(QV8Engine *engine, IncubationMode = Asynchronous);

<<<<<<< HEAD
    static QV4::Value method_get_statusChanged(QV4::SimpleCallContext *ctx);
    static QV4::Value method_set_statusChanged(QV4::SimpleCallContext *ctx);
    static QV4::Value method_get_status(QV4::SimpleCallContext *ctx);
    static QV4::Value method_get_object(QV4::SimpleCallContext *ctx);
    static QV4::Value method_forceCompletion(QV4::SimpleCallContext *ctx);

    static void destroy(Managed *that);
    static void markObjects(Managed *that);
=======
    static v8::Handle<v8::Value> StatusChangedGetter(v8::Local<v8::String>,
                                                     const v8::AccessorInfo& info);
    static v8::Handle<v8::Value> StatusGetter(v8::Local<v8::String>,
                                              const v8::AccessorInfo& info);
    static v8::Handle<v8::Value> ObjectGetter(v8::Local<v8::String>,
                                              const v8::AccessorInfo& info);
    static v8::Handle<v8::Value> ForceCompletionGetter(v8::Local<v8::String>,
                                                       const v8::AccessorInfo& info);
    static v8::Handle<v8::Value> ForceCompletion(const v8::Arguments &args);

    static void StatusChangedSetter(v8::Local<v8::String>, v8::Local<v8::Value> value,
                                    const v8::AccessorInfo& info);
>>>>>>> e1fc2793

    QV8Engine *v8;
    QQmlGuard<QObject> parent;
    QV4::Value valuemap;
    QV4::Value qmlGlobal;
    QV4::Value m_statusChanged;
protected:
    virtual void statusChanged(Status);
    virtual void setInitialState(QObject *);
};

DEFINE_MANAGED_VTABLE(QmlIncubatorObject);

static void QQmlComponent_setQmlParent(QObject *me, QObject *parent)
{
    if (parent) {
        me->setParent(parent);
        typedef QQmlPrivate::AutoParentFunction APF;
        QList<APF> functions = QQmlMetaType::parentFunctions();

        bool needParent = false;
        for (int ii = 0; ii < functions.count(); ++ii) {
            QQmlPrivate::AutoParentResult res = functions.at(ii)(me, parent);
            if (res == QQmlPrivate::Parented) {
                needParent = false;
                break;
            } else if (res == QQmlPrivate::IncompatibleParent) {
                needParent = true;
            }
        }
        if (needParent)
            qWarning("QQmlComponent: Created graphical object was not "
                     "placed in the graphics scene.");
    }
}

/*!
    \qmlmethod object Component::createObject(Item parent, object properties)

    Creates and returns an object instance of this component that will have
    the given \a parent and \a properties. The \a properties argument is optional.
    Returns null if object creation fails.

    The object will be created in the same context as the one in which the component
    was created. This function will always return null when called on components
    which were not created in QML.

    If you wish to create an object without setting a parent, specify \c null for
    the \a parent value. Note that if the returned object is to be displayed, you
    must provide a valid \a parent value or set the returned object's \l{Item::parent}{parent}
    property, or else the object will not be visible.

    If a \a parent is not provided to createObject(), a reference to the returned object must be held so that
    it is not destroyed by the garbage collector.  This is true regardless of whether \l{Item::parent} is set afterwards,
    since setting the Item parent does not change object ownership; only the graphical parent is changed.

    As of \c {QtQuick 1.1}, this method accepts an optional \a properties argument that specifies a
    map of initial property values for the created object. These values are applied before object
    creation is finalized. This is more efficient than setting property values after object creation,
    particularly where large sets of property values are defined, and also allows property bindings
    to be set up (using \l{Qt::binding}{Qt.binding}) before the object is created.

    The \a properties argument is specified as a map of property-value items. For example, the code
    below creates an object with initial \c x and \c y values of 100 and 200, respectively:

    \js
        var component = Qt.createComponent("Button.qml");
        if (component.status == Component.Ready)
            component.createObject(parent, {"x": 100, "y": 100});
    \endjs

    Dynamically created instances can be deleted with the \c destroy() method.
    See \l {Dynamic QML Object Creation from JavaScript} for more information.

    \sa incubateObject()
*/

/*!
    \internal
*/
void QQmlComponent::createObject(QQmlV4Function *args)
{
    Q_D(QQmlComponent);
    Q_ASSERT(d->engine);
    Q_ASSERT(args);

    QObject *parent = 0;
    QV4::Value valuemap = QV4::Value::emptyValue();

<<<<<<< HEAD
    if (args->length() >= 1) {
        if (QV4::QObjectWrapper *qobjectWrapper = (*args)[0].as<QV4::QObjectWrapper>())
            parent = qobjectWrapper->object();
    }
=======
    if (args->Length() >= 1)
        parent = args->engine()->toQObject((*args)[0]);
>>>>>>> e1fc2793

    if (args->length() >= 2) {
        QV4::Value v = (*args)[1];
        if (!v.asObject() || v.asArrayObject()) {
            qmlInfo(this) << tr("createObject: value is not an object");
            args->setReturnValue(QV4::Value::nullValue());
            return;
        }
        valuemap = v;
    }

    QV8Engine *v8engine = args->engine();
    QV4::ExecutionEngine *v4engine = QV8Engine::getV4(v8engine);

    QQmlContext *ctxt = creationContext();
    if (!ctxt) ctxt = d->engine->rootContext();

    QObject *rv = beginCreate(ctxt);

    if (!rv) {
        args->setReturnValue(QV4::Value::nullValue());
        return;
    }

    QQmlComponent_setQmlParent(rv, parent);

    QV4::Value object = QV4::QObjectWrapper::wrap(v4engine, rv);
    Q_ASSERT(object.asObject());

    if (!valuemap.isEmpty()) {
        QQmlComponentExtension *e = componentExtension(v8engine);
        QV4::Value f = QV4::Script::evaluate(QV8Engine::getV4(v8engine), QString::fromLatin1(INITIALPROPERTIES_SOURCE), args->qmlGlobal().asObject());
        QV4::Value args[] = { object, valuemap };
        f.asFunctionObject()->call(QV4::Value::fromObject(v4engine->globalObject), args, 2);
    }

    d->completeCreate();

    Q_ASSERT(QQmlData::get(rv));
    QQmlData::get(rv)->explicitIndestructibleSet = false;
    QQmlData::get(rv)->indestructible = false;

    if (!rv)
        args->setReturnValue(QV4::Value::nullValue());
    else
        args->setReturnValue(object);
}

/*!
    \qmlmethod object Component::incubateObject(Item parent, object properties, enumeration mode)

    Creates an incubator for instance of this component.  Incubators allow new component
    instances to be instantiated asynchronously and not cause freezes in the UI.

<<<<<<< HEAD
    The \a parent argument specifies the parent the created instance will have.  Omitting the 
    parameter or passing null will create an object with no parent.  In this case, a reference
    to the created object must be maintained by the application or the object will eventually
    be garbage collected.
=======
    The \a parent argument specifies the parent the created instance will have.  Omitting the
    parameter or passing null will create an object with no parent.  In this case, a reference
    to the created object must be held so that it is not destroyed by the garbage collector.
>>>>>>> e1fc2793

    The \a properties argument is specified as a map of property-value items which will be
    set on the created object during its construction.  \a mode may be Qt.Synchronous or
    Qt.Asynchronous and controls whether the instance is created synchronously or asynchronously.
    The default is asynchronously.  In some circumstances, even if Qt.Synchronous is specified,
    the incubator may create the object asynchronously.  This happens if the component calling
    incubateObject() is itself being created asynchronously.

    All three arguments are optional.

    If successful, the method returns an incubator, otherwise null.  The incubator has the following
    properties:

    \list
    \li status The status of the incubator.  Valid values are Component.Ready, Component.Loading and
       Component.Error.
    \li object The created object instance.  Will only be available once the incubator is in the
       Ready status.
    \li onStatusChanged Specifies a callback function to be invoked when the status changes.  The
       status is passed as a parameter to the callback.
    \li forceCompletion() Call to complete incubation synchronously.
    \endlist

    The following example demonstrates how to use an incubator:

    \js
        var component = Qt.createComponent("Button.qml");

        var incubator = component.incubateObject(parent, { x: 10, y: 10 });
        if (incubator.status != Component.Ready) {
            incubator.onStatusChanged = function(status) {
                if (status == Component.Ready) {
                    print ("Object", incubator.object, "is now ready!");
                }
            }
        } else {
            print ("Object", incubator.object, "is ready immediately!");
        }
    \endjs

    Dynamically created instances can be deleted with the \c destroy() method.
    See \l {Dynamic QML Object Creation from JavaScript} for more information.

    \sa createObject()
*/

/*!
    \internal
*/
void QQmlComponent::incubateObject(QQmlV4Function *args)
{
    Q_D(QQmlComponent);
    Q_ASSERT(d->engine);
    Q_UNUSED(d);
    Q_ASSERT(args);

    QObject *parent = 0;
    QV4::Value valuemap = QV4::Value::emptyValue();
    QQmlIncubator::IncubationMode mode = QQmlIncubator::Asynchronous;

<<<<<<< HEAD
    if (args->length() >= 1) {
        if (QV4::QObjectWrapper *qobjectWrapper = (*args)[0].as<QV4::QObjectWrapper>())
            parent = qobjectWrapper->object();
    }
=======
    if (args->Length() >= 1)
        parent = args->engine()->toQObject((*args)[0]);
>>>>>>> e1fc2793

    if (args->length() >= 2) {
        QV4::Value v = (*args)[1];
        if (v.isNull()) {
        } else if (!v.asObject() || v.asArrayObject()) {
            qmlInfo(this) << tr("createObject: value is not an object");
            args->setReturnValue(QV4::Value::nullValue());
            return;
        } else {
            valuemap = v;
        }
    }

    if (args->length() >= 3) {
        quint32 v = (*args)[2].toUInt32();
        if (v == 0)
            mode = QQmlIncubator::Asynchronous;
        else if (v == 1)
            mode = QQmlIncubator::AsynchronousIfNested;
    }

    QQmlComponentExtension *e = componentExtension(args->engine());
<<<<<<< HEAD
    
    QV4::ExecutionEngine *v4 = QV8Engine::getV4(args->engine());
    QmlIncubatorObject *r = new (v4->memoryManager) QmlIncubatorObject(args->engine(), mode);
    r->prototype = e->incubationProto.value().asObject();
=======

    QV8IncubatorResource *r = new QV8IncubatorResource(args->engine(), mode);
    v8::Local<v8::Object> o = e->incubationConstructor->NewInstance();
    o->SetExternalResource(r);
>>>>>>> e1fc2793

    if (!valuemap.isEmpty()) {
        r->valuemap = valuemap;
        r->qmlGlobal = args->qmlGlobal();
    }
    r->parent = parent;

    create(*r, creationContext());

    if (r->status() == QQmlIncubator::Null) {
        args->setReturnValue(QV4::Value::nullValue());
    } else {
        args->setReturnValue(QV4::Value::fromObject(r));
    }
}

// XXX used by QSGLoader
void QQmlComponentPrivate::initializeObjectWithInitialProperties(const QV4::Value &qmlGlobal, const QV4::Value &valuemap, QObject *toCreate)
{
    QQmlEnginePrivate *ep = QQmlEnginePrivate::get(engine);
    QV8Engine *v8engine = ep->v8engine();
    QV4::ExecutionEngine *v4engine = QV8Engine::getV4(v8engine);

    QV4::Value object = QV4::QObjectWrapper::wrap(v4engine, toCreate);
    Q_ASSERT(object.asObject());

    if (!valuemap.isEmpty()) {
        QQmlComponentExtension *e = componentExtension(v8engine);
        QV4::Value f = QV4::Script::evaluate(QV8Engine::getV4(v8engine), QString::fromLatin1(INITIALPROPERTIES_SOURCE), qmlGlobal.asObject());
        QV4::Value args[] = { object, valuemap };
        f.asFunctionObject()->call(QV4::Value::fromObject(v4engine->globalObject), args, 2);
    }
}

#define V4FUNCTION(function, engine) engine->newBuiltinFunction(engine->rootContext, engine->id_undefined, function)


QQmlComponentExtension::QQmlComponentExtension(QV8Engine *engine)
{
<<<<<<< HEAD
    QV4::ExecutionEngine *v4 = QV8Engine::getV4(engine);
    QV4::Object *proto = v4->newObject();
    QV4::Property *s = proto->insertMember(v4->newString(QStringLiteral("onStatusChanged")),
                                           QV4::Attr_Accessor|QV4::Attr_NotConfigurable|QV4::Attr_NotEnumerable);
    s->setGetter(V4FUNCTION(QmlIncubatorObject::method_get_statusChanged, v4));
    s->setSetter(V4FUNCTION(QmlIncubatorObject::method_set_statusChanged, v4));
    s = proto->insertMember(v4->newString(QStringLiteral("status")),
                            QV4::Attr_Accessor|QV4::Attr_NotConfigurable|QV4::Attr_NotEnumerable);
    s->setGetter(V4FUNCTION(QmlIncubatorObject::method_get_status, v4));
    s = proto->insertMember(v4->newString(QStringLiteral("object")),
                            QV4::Attr_Accessor|QV4::Attr_NotConfigurable|QV4::Attr_NotEnumerable);
    s->setGetter(V4FUNCTION(QmlIncubatorObject::method_get_object, v4));
    proto->defineDefaultProperty(v4, QStringLiteral("forceCompletion"), QmlIncubatorObject::method_forceCompletion);

    incubationProto = QV4::Value::fromObject(proto);
}

QV4::Value QmlIncubatorObject::method_get_object(QV4::SimpleCallContext *ctx)
=======
    v8::HandleScope handle_scope;
    v8::Context::Scope scope(engine->context());

    forceCompletion = qPersistentNew(V8FUNCTION(QV8IncubatorResource::ForceCompletion, engine));

    {
    v8::Local<v8::FunctionTemplate> ft = v8::FunctionTemplate::New();
    ft->InstanceTemplate()->SetHasExternalResource(true);
    ft->InstanceTemplate()->SetInternalFieldCount(1);
    ft->InstanceTemplate()->SetAccessor(v8::String::New("onStatusChanged"),
                                        QV8IncubatorResource::StatusChangedGetter,
                                        QV8IncubatorResource::StatusChangedSetter);
    ft->InstanceTemplate()->SetAccessor(v8::String::New("status"),
                                        QV8IncubatorResource::StatusGetter);
    ft->InstanceTemplate()->SetAccessor(v8::String::New("object"),
                                        QV8IncubatorResource::ObjectGetter);
    ft->InstanceTemplate()->SetAccessor(v8::String::New("forceCompletion"),
                                        QV8IncubatorResource::ForceCompletionGetter);
    incubationConstructor = qPersistentNew(ft->GetFunction());
    }

    {
#define INITIALPROPERTIES_SOURCE \
        "(function(object, values) {"\
            "try {"\
                "for(var property in values) {" \
                    "try {"\
                        "var properties = property.split(\".\");"\
                        "var o = object;"\
                        "for (var ii = 0; ii < properties.length - 1; ++ii) {"\
                            "o = o[properties[ii]];"\
                        "}"\
                        "o[properties[properties.length - 1]] = values[property];"\
                    "} catch(e) {}"\
                "}"\
            "} catch(e) {}"\
        "})"
    initialProperties = qPersistentNew(engine->qmlModeCompile(QLatin1String(INITIALPROPERTIES_SOURCE)));
#undef INITIALPROPERTIES_SOURCE
    }
}

v8::Handle<v8::Value> QV8IncubatorResource::ObjectGetter(v8::Local<v8::String>,
                                                          const v8::AccessorInfo& info)
>>>>>>> e1fc2793
{
    QmlIncubatorObject *o = ctx->thisObject.as<QmlIncubatorObject>();
    if (!o)
        ctx->throwTypeError();

<<<<<<< HEAD
    return QV4::QObjectWrapper::wrap(ctx->engine, o->object());
}

QV4::Value QmlIncubatorObject::method_forceCompletion(QV4::SimpleCallContext *ctx)
=======
v8::Handle<v8::Value> QV8IncubatorResource::ForceCompletionGetter(v8::Local<v8::String>,
                                                                  const v8::AccessorInfo& info)
{
    QV8IncubatorResource *r = v8_resource_check<QV8IncubatorResource>(info.This());
    return componentExtension(r->engine)->forceCompletion;
}

v8::Handle<v8::Value> QV8IncubatorResource::ForceCompletion(const v8::Arguments &args)
>>>>>>> e1fc2793
{
    QmlIncubatorObject *o = ctx->thisObject.as<QmlIncubatorObject>();
    if (!o)
        ctx->throwTypeError();

    o->forceCompletion();

    return QV4::Value::undefinedValue();
}

<<<<<<< HEAD
QV4::Value QmlIncubatorObject::method_get_status(QV4::SimpleCallContext *ctx)
=======
v8::Handle<v8::Value> QV8IncubatorResource::StatusGetter(v8::Local<v8::String>,
                                                         const v8::AccessorInfo& info)
>>>>>>> e1fc2793
{
    QmlIncubatorObject *o = ctx->thisObject.as<QmlIncubatorObject>();
    if (!o)
        ctx->throwTypeError();

    return QV4::Value::fromUInt32(o->status());
}

<<<<<<< HEAD
QV4::Value QmlIncubatorObject::method_get_statusChanged(QV4::SimpleCallContext *ctx)
=======
v8::Handle<v8::Value> QV8IncubatorResource::StatusChangedGetter(v8::Local<v8::String>,
                                                                 const v8::AccessorInfo& info)
>>>>>>> e1fc2793
{
    QmlIncubatorObject *o = ctx->thisObject.as<QmlIncubatorObject>();
    if (!o)
        ctx->throwTypeError();

    return o->m_statusChanged;
}

<<<<<<< HEAD
QV4::Value QmlIncubatorObject::method_set_statusChanged(QV4::SimpleCallContext *ctx)
=======
void QV8IncubatorResource::StatusChangedSetter(v8::Local<v8::String>, v8::Local<v8::Value> value,
                                                const v8::AccessorInfo& info)
>>>>>>> e1fc2793
{
    QmlIncubatorObject *o = ctx->thisObject.as<QmlIncubatorObject>();
    if (!o || ctx->argumentCount < 1)
        ctx->throwTypeError();

    o->m_statusChanged = ctx->arguments[0];
    return QV4::Value::undefinedValue();
}

QQmlComponentExtension::~QQmlComponentExtension()
{
}

QmlIncubatorObject::QmlIncubatorObject(QV8Engine *engine, IncubationMode m)
    : Object(QV8Engine::getV4(engine)), QQmlIncubator(m)
{
    v8 = engine;
    vtbl = &static_vtbl;
}

void QmlIncubatorObject::setInitialState(QObject *o)
{
    QQmlComponent_setQmlParent(o, parent);

    if (!valuemap.isEmpty()) {
        QQmlComponentExtension *e = componentExtension(v8);

        QV4::ExecutionEngine *v4 = QV8Engine::getV4(v8);

        QV4::Value f = QV4::Script::evaluate(v4, QString::fromLatin1(INITIALPROPERTIES_SOURCE), qmlGlobal.asObject());
        QV4::Value args[] = { QV4::QObjectWrapper::wrap(v4, o), valuemap };
        f.asFunctionObject()->call(QV4::Value::fromObject(v4->globalObject), args, 2);
    }
}
<<<<<<< HEAD
    
void QmlIncubatorObject::destroy(Managed *that)
{
    QmlIncubatorObject *o = that->as<QmlIncubatorObject>();
    assert(o);
    o->~QmlIncubatorObject();
}

void QmlIncubatorObject::markObjects(QV4::Managed *that)
=======

void QV8IncubatorResource::dispose()
>>>>>>> e1fc2793
{
    QmlIncubatorObject *o = that->as<QmlIncubatorObject>();
    assert(o);
    o->valuemap.mark();
    o->qmlGlobal.mark();
    o->m_statusChanged.mark();
}

void QmlIncubatorObject::statusChanged(Status s)
{
    if (s == Ready) {
        Q_ASSERT(QQmlData::get(object()));
        QQmlData::get(object())->explicitIndestructibleSet = false;
        QQmlData::get(object())->indestructible = false;
    }

    QV4::Value callback = m_statusChanged;

    if (QV4::FunctionObject *f = callback.asFunctionObject()) {
        QV4::ExecutionContext *ctx = f->engine()->current;
        QV4::Value args[] = { QV4::Value::fromUInt32(s) };
        try {
            f->call(QV4::Value::fromObject(this), args, 1);
        } catch (QV4::Exception &e) {
            e.accept(ctx);
            QQmlError error;
            QQmlJavaScriptExpression::exceptionToError(e, error);
            QQmlEnginePrivate::warning(QQmlEnginePrivate::get(v8->engine()), error);
        }
    }
<<<<<<< HEAD
=======

    if (s == Ready || s == Error)
        dispose();
>>>>>>> e1fc2793
}

#undef INITIALPROPERTIES_SOURCE

QT_END_NAMESPACE<|MERGE_RESOLUTION|>--- conflicted
+++ resolved
@@ -1092,7 +1092,6 @@
 public:
     QmlIncubatorObject(QV8Engine *engine, IncubationMode = Asynchronous);
 
-<<<<<<< HEAD
     static QV4::Value method_get_statusChanged(QV4::SimpleCallContext *ctx);
     static QV4::Value method_set_statusChanged(QV4::SimpleCallContext *ctx);
     static QV4::Value method_get_status(QV4::SimpleCallContext *ctx);
@@ -1101,20 +1100,6 @@
 
     static void destroy(Managed *that);
     static void markObjects(Managed *that);
-=======
-    static v8::Handle<v8::Value> StatusChangedGetter(v8::Local<v8::String>,
-                                                     const v8::AccessorInfo& info);
-    static v8::Handle<v8::Value> StatusGetter(v8::Local<v8::String>,
-                                              const v8::AccessorInfo& info);
-    static v8::Handle<v8::Value> ObjectGetter(v8::Local<v8::String>,
-                                              const v8::AccessorInfo& info);
-    static v8::Handle<v8::Value> ForceCompletionGetter(v8::Local<v8::String>,
-                                                       const v8::AccessorInfo& info);
-    static v8::Handle<v8::Value> ForceCompletion(const v8::Arguments &args);
-
-    static void StatusChangedSetter(v8::Local<v8::String>, v8::Local<v8::Value> value,
-                                    const v8::AccessorInfo& info);
->>>>>>> e1fc2793
 
     QV8Engine *v8;
     QQmlGuard<QObject> parent;
@@ -1204,15 +1189,10 @@
     QObject *parent = 0;
     QV4::Value valuemap = QV4::Value::emptyValue();
 
-<<<<<<< HEAD
     if (args->length() >= 1) {
         if (QV4::QObjectWrapper *qobjectWrapper = (*args)[0].as<QV4::QObjectWrapper>())
             parent = qobjectWrapper->object();
     }
-=======
-    if (args->Length() >= 1)
-        parent = args->engine()->toQObject((*args)[0]);
->>>>>>> e1fc2793
 
     if (args->length() >= 2) {
         QV4::Value v = (*args)[1];
@@ -1267,16 +1247,9 @@
     Creates an incubator for instance of this component.  Incubators allow new component
     instances to be instantiated asynchronously and not cause freezes in the UI.
 
-<<<<<<< HEAD
-    The \a parent argument specifies the parent the created instance will have.  Omitting the 
-    parameter or passing null will create an object with no parent.  In this case, a reference
-    to the created object must be maintained by the application or the object will eventually
-    be garbage collected.
-=======
     The \a parent argument specifies the parent the created instance will have.  Omitting the
     parameter or passing null will create an object with no parent.  In this case, a reference
     to the created object must be held so that it is not destroyed by the garbage collector.
->>>>>>> e1fc2793
 
     The \a properties argument is specified as a map of property-value items which will be
     set on the created object during its construction.  \a mode may be Qt.Synchronous or
@@ -1337,15 +1310,10 @@
     QV4::Value valuemap = QV4::Value::emptyValue();
     QQmlIncubator::IncubationMode mode = QQmlIncubator::Asynchronous;
 
-<<<<<<< HEAD
     if (args->length() >= 1) {
         if (QV4::QObjectWrapper *qobjectWrapper = (*args)[0].as<QV4::QObjectWrapper>())
             parent = qobjectWrapper->object();
     }
-=======
-    if (args->Length() >= 1)
-        parent = args->engine()->toQObject((*args)[0]);
->>>>>>> e1fc2793
 
     if (args->length() >= 2) {
         QV4::Value v = (*args)[1];
@@ -1368,17 +1336,10 @@
     }
 
     QQmlComponentExtension *e = componentExtension(args->engine());
-<<<<<<< HEAD
-    
+
     QV4::ExecutionEngine *v4 = QV8Engine::getV4(args->engine());
     QmlIncubatorObject *r = new (v4->memoryManager) QmlIncubatorObject(args->engine(), mode);
     r->prototype = e->incubationProto.value().asObject();
-=======
-
-    QV8IncubatorResource *r = new QV8IncubatorResource(args->engine(), mode);
-    v8::Local<v8::Object> o = e->incubationConstructor->NewInstance();
-    o->SetExternalResource(r);
->>>>>>> e1fc2793
 
     if (!valuemap.isEmpty()) {
         r->valuemap = valuemap;
@@ -1418,7 +1379,6 @@
 
 QQmlComponentExtension::QQmlComponentExtension(QV8Engine *engine)
 {
-<<<<<<< HEAD
     QV4::ExecutionEngine *v4 = QV8Engine::getV4(engine);
     QV4::Object *proto = v4->newObject();
     QV4::Property *s = proto->insertMember(v4->newString(QStringLiteral("onStatusChanged")),
@@ -1437,72 +1397,15 @@
 }
 
 QV4::Value QmlIncubatorObject::method_get_object(QV4::SimpleCallContext *ctx)
-=======
-    v8::HandleScope handle_scope;
-    v8::Context::Scope scope(engine->context());
-
-    forceCompletion = qPersistentNew(V8FUNCTION(QV8IncubatorResource::ForceCompletion, engine));
-
-    {
-    v8::Local<v8::FunctionTemplate> ft = v8::FunctionTemplate::New();
-    ft->InstanceTemplate()->SetHasExternalResource(true);
-    ft->InstanceTemplate()->SetInternalFieldCount(1);
-    ft->InstanceTemplate()->SetAccessor(v8::String::New("onStatusChanged"),
-                                        QV8IncubatorResource::StatusChangedGetter,
-                                        QV8IncubatorResource::StatusChangedSetter);
-    ft->InstanceTemplate()->SetAccessor(v8::String::New("status"),
-                                        QV8IncubatorResource::StatusGetter);
-    ft->InstanceTemplate()->SetAccessor(v8::String::New("object"),
-                                        QV8IncubatorResource::ObjectGetter);
-    ft->InstanceTemplate()->SetAccessor(v8::String::New("forceCompletion"),
-                                        QV8IncubatorResource::ForceCompletionGetter);
-    incubationConstructor = qPersistentNew(ft->GetFunction());
-    }
-
-    {
-#define INITIALPROPERTIES_SOURCE \
-        "(function(object, values) {"\
-            "try {"\
-                "for(var property in values) {" \
-                    "try {"\
-                        "var properties = property.split(\".\");"\
-                        "var o = object;"\
-                        "for (var ii = 0; ii < properties.length - 1; ++ii) {"\
-                            "o = o[properties[ii]];"\
-                        "}"\
-                        "o[properties[properties.length - 1]] = values[property];"\
-                    "} catch(e) {}"\
-                "}"\
-            "} catch(e) {}"\
-        "})"
-    initialProperties = qPersistentNew(engine->qmlModeCompile(QLatin1String(INITIALPROPERTIES_SOURCE)));
-#undef INITIALPROPERTIES_SOURCE
-    }
-}
-
-v8::Handle<v8::Value> QV8IncubatorResource::ObjectGetter(v8::Local<v8::String>,
-                                                          const v8::AccessorInfo& info)
->>>>>>> e1fc2793
 {
     QmlIncubatorObject *o = ctx->thisObject.as<QmlIncubatorObject>();
     if (!o)
         ctx->throwTypeError();
 
-<<<<<<< HEAD
     return QV4::QObjectWrapper::wrap(ctx->engine, o->object());
 }
 
 QV4::Value QmlIncubatorObject::method_forceCompletion(QV4::SimpleCallContext *ctx)
-=======
-v8::Handle<v8::Value> QV8IncubatorResource::ForceCompletionGetter(v8::Local<v8::String>,
-                                                                  const v8::AccessorInfo& info)
-{
-    QV8IncubatorResource *r = v8_resource_check<QV8IncubatorResource>(info.This());
-    return componentExtension(r->engine)->forceCompletion;
-}
-
-v8::Handle<v8::Value> QV8IncubatorResource::ForceCompletion(const v8::Arguments &args)
->>>>>>> e1fc2793
 {
     QmlIncubatorObject *o = ctx->thisObject.as<QmlIncubatorObject>();
     if (!o)
@@ -1513,12 +1416,7 @@
     return QV4::Value::undefinedValue();
 }
 
-<<<<<<< HEAD
 QV4::Value QmlIncubatorObject::method_get_status(QV4::SimpleCallContext *ctx)
-=======
-v8::Handle<v8::Value> QV8IncubatorResource::StatusGetter(v8::Local<v8::String>,
-                                                         const v8::AccessorInfo& info)
->>>>>>> e1fc2793
 {
     QmlIncubatorObject *o = ctx->thisObject.as<QmlIncubatorObject>();
     if (!o)
@@ -1527,12 +1425,7 @@
     return QV4::Value::fromUInt32(o->status());
 }
 
-<<<<<<< HEAD
 QV4::Value QmlIncubatorObject::method_get_statusChanged(QV4::SimpleCallContext *ctx)
-=======
-v8::Handle<v8::Value> QV8IncubatorResource::StatusChangedGetter(v8::Local<v8::String>,
-                                                                 const v8::AccessorInfo& info)
->>>>>>> e1fc2793
 {
     QmlIncubatorObject *o = ctx->thisObject.as<QmlIncubatorObject>();
     if (!o)
@@ -1541,12 +1434,7 @@
     return o->m_statusChanged;
 }
 
-<<<<<<< HEAD
 QV4::Value QmlIncubatorObject::method_set_statusChanged(QV4::SimpleCallContext *ctx)
-=======
-void QV8IncubatorResource::StatusChangedSetter(v8::Local<v8::String>, v8::Local<v8::Value> value,
-                                                const v8::AccessorInfo& info)
->>>>>>> e1fc2793
 {
     QmlIncubatorObject *o = ctx->thisObject.as<QmlIncubatorObject>();
     if (!o || ctx->argumentCount < 1)
@@ -1581,8 +1469,7 @@
         f.asFunctionObject()->call(QV4::Value::fromObject(v4->globalObject), args, 2);
     }
 }
-<<<<<<< HEAD
-    
+
 void QmlIncubatorObject::destroy(Managed *that)
 {
     QmlIncubatorObject *o = that->as<QmlIncubatorObject>();
@@ -1591,10 +1478,6 @@
 }
 
 void QmlIncubatorObject::markObjects(QV4::Managed *that)
-=======
-
-void QV8IncubatorResource::dispose()
->>>>>>> e1fc2793
 {
     QmlIncubatorObject *o = that->as<QmlIncubatorObject>();
     assert(o);
@@ -1625,12 +1508,6 @@
             QQmlEnginePrivate::warning(QQmlEnginePrivate::get(v8->engine()), error);
         }
     }
-<<<<<<< HEAD
-=======
-
-    if (s == Ready || s == Error)
-        dispose();
->>>>>>> e1fc2793
 }
 
 #undef INITIALPROPERTIES_SOURCE
