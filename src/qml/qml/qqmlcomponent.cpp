--- conflicted
+++ resolved
@@ -536,13 +536,6 @@
                              QObject *parent)
     : QQmlComponent(engine, fileName, QQmlComponent::PreferSynchronous, parent)
 {
-<<<<<<< HEAD
-=======
-    Q_D(QQmlComponent);
-    d->engine = engine;
-    const QUrl url = QDir::isAbsolutePath(fileName) ? QUrl::fromLocalFile(fileName) : d->engine->baseUrl().resolved(QUrl(fileName));
-    d->loadUrl(url);
->>>>>>> 45f79dc7
 }
 
 /*!
@@ -557,13 +550,8 @@
     : QQmlComponent(engine, parent)
 {
     Q_D(QQmlComponent);
-<<<<<<< HEAD
-    d->loadUrl(d->engine->baseUrl().resolved(QUrl::fromLocalFile(fileName)), mode);
-=======
-    d->engine = engine;
     const QUrl url = QDir::isAbsolutePath(fileName) ? QUrl::fromLocalFile(fileName) : d->engine->baseUrl().resolved(QUrl(fileName));
     d->loadUrl(url, mode);
->>>>>>> 45f79dc7
 }
 
 /*!
