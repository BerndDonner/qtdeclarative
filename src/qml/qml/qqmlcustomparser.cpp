--- conflicted
+++ resolved
@@ -145,8 +145,7 @@
                 type = result.type;
         }
 
-<<<<<<< HEAD
-        if (!type)
+        if (!type.isValid())
             return -1;
 
         int dot2 = script.indexOf('.', dot+1);
@@ -154,12 +153,9 @@
         QByteArray enumValue = script.mid(dot2Valid ? dot2 + 1 : dot + 1);
         QByteArray scopedEnumName = (dot2Valid ? script.mid(dot + 1, dot2 - dot - 1) : QByteArray());
         if (!scopedEnumName.isEmpty())
-            return type->scopedEnumValue(engine, scopedEnumName, enumValue, ok);
+            return type.scopedEnumValue(engine, scopedEnumName, enumValue, ok);
         else
-            return type->enumValue(engine, QHashedCStringRef(enumValue.constData(), enumValue.length()), ok);
-=======
-        return type.enumValue(engine, QHashedCStringRef(enumValue.constData(), enumValue.length()), ok);
->>>>>>> 3513995d
+            return type.enumValue(engine, QHashedCStringRef(enumValue.constData(), enumValue.length()), ok);
     }
 
     QByteArray enumValue = script.mid(dot + 1);
