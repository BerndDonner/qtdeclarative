--- conflicted
+++ resolved
@@ -83,11 +83,7 @@
           hasTaintedV8Object(false), isQueuedForDeletion(false), rootObjectInCreation(false),
           hasVMEMetaObject(false), parentFrozen(false), notifyList(0), context(0), outerContext(0),
           bindings(0), signalHandlers(0), nextContextObject(0), prevContextObject(0), bindingBitsSize(0), bindingBits(0),
-<<<<<<< HEAD
-          lineNumber(0), columnNumber(0), compiledData(0), deferredIdx(0), jsEngineId(0),
-=======
-          lineNumber(0), columnNumber(0), compiledData(0), deferredData(0), v8objectid(0),
->>>>>>> e1fc2793
+          lineNumber(0), columnNumber(0), compiledData(0), deferredData(0), jsEngineId(0),
           propertyCache(0), guards(0), extendedData(0) {
         init();
     }
