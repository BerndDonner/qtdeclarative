--- conflicted
+++ resolved
@@ -197,56 +197,6 @@
 bool QQmlEnginePrivate::qml_debugging_enabled = false;
 bool QQmlEnginePrivate::s_designerMode = false;
 
-<<<<<<< HEAD
-void QQmlEnginePrivate::defineModule()
-{
-    const char uri[] = "QtQml";
-
-    qmlRegisterTypesAndRevisions<
-            QObjectForeign,
-#if QT_CONFIG(qml_animation)
-            QQmlTimer,
-#endif
-#if QT_CONFIG(qml_locale)
-            QQmlLocale,
-#endif
-            QQmlComponent,
-            QQmlBind,
-            QQmlConnections,
-            QQmlLoggingCategory
-    >(uri, 2);
-}
-=======
-#if QT_VERSION < QT_VERSION_CHECK(6, 0, 0)
-void QQmlEnginePrivate::registerQuickTypes()
-{
-    // Don't add anything here. These are only for backwards compatibility.
-    // Also, don't use qmlRegisterTypesAndRevisions as that will auto-add future revisions.
-
-    const char uri[] = "QtQuick";
-
-    qmlRegisterType<QQmlComponent>(uri, 2, 0, "Component");
-    qmlRegisterType<QObject>(uri, 2, 0, "QtObject");
-    qmlRegisterType<QQmlBind>(uri, 2, 0, "Binding");
-    qmlRegisterType<QQmlBind, 8>(uri, 2, 8, "Binding");
-    qmlRegisterCustomType<QQmlConnections>(uri, 2, 0, "Connections", new QQmlConnectionsParser);
-
-    // Connections revision 3 was added in QtQml 2.3, but only in QtQuick 2.7.
-    qmlRegisterCustomType<QQmlConnections, 3>(uri, 2, 7, "Connections", new QQmlConnectionsParser);
-
-#if QT_CONFIG(qml_animation)
-    qmlRegisterType<QQmlTimer>(uri, 2, 0,"Timer");
-#endif
-    qmlRegisterType<QQmlLoggingCategory>(uri, 2, 8, "LoggingCategory");
-    qmlRegisterType<QQmlLoggingCategory, 12>(uri, 2, 12, "LoggingCategory");
-#if QT_CONFIG(qml_locale)
-    // Locale was added in QtQuick 2.0 and in QtQml 2.2
-    qmlRegisterUncreatableType<QQmlLocale>(uri, 2, 0, "Locale", QQmlEngine::tr("Locale cannot be instantiated. Use Qt.locale()"));
-#endif
-}
-#endif // QT_VERSION < QT_VERSION_CHECK(6, 0, 0)
->>>>>>> 3dc5b937
-
 bool QQmlEnginePrivate::designerMode()
 {
     return s_designerMode;
