/****************************************************************************
**
** Copyright (C) 2017 Crimson AS <info@crimson.no>
** Copyright (C) 2016 The Qt Company Ltd.
** Contact: https://www.qt.io/licensing/
**
** This file is part of the QtQml module of the Qt Toolkit.
**
** $QT_BEGIN_LICENSE:LGPL$
** Commercial License Usage
** Licensees holding valid commercial Qt licenses may use this file in
** accordance with the commercial license agreement provided with the
** Software or, alternatively, in accordance with the terms contained in
** a written agreement between you and The Qt Company. For licensing terms
** and conditions see https://www.qt.io/terms-conditions. For further
** information use the contact form at https://www.qt.io/contact-us.
**
** GNU Lesser General Public License Usage
** Alternatively, this file may be used under the terms of the GNU Lesser
** General Public License version 3 as published by the Free Software
** Foundation and appearing in the file LICENSE.LGPL3 included in the
** packaging of this file. Please review the following information to
** ensure the GNU Lesser General Public License version 3 requirements
** will be met: https://www.gnu.org/licenses/lgpl-3.0.html.
**
** GNU General Public License Usage
** Alternatively, this file may be used under the terms of the GNU
** General Public License version 2.0 or (at your option) the GNU General
** Public license version 3 or any later version approved by the KDE Free
** Qt Foundation. The licenses are as published by the Free Software
** Foundation and appearing in the file LICENSE.GPL2 and LICENSE.GPL3
** included in the packaging of this file. Please review the following
** information to ensure the GNU General Public License requirements will
** be met: https://www.gnu.org/licenses/gpl-2.0.html and
** https://www.gnu.org/licenses/gpl-3.0.html.
**
** $QT_END_LICENSE$
**
****************************************************************************/

#include "qqmlimport_p.h"

#include <QtCore/qdebug.h>
#include <QtCore/qdir.h>
#include <QtQml/qqmlfile.h>
#include <QtCore/qfileinfo.h>
#include <QtCore/qpluginloader.h>
#include <QtCore/qlibraryinfo.h>
#include <QtCore/qreadwritelock.h>
#include <QtQml/qqmlextensioninterface.h>
#include <QtQml/qqmlextensionplugin.h>
#include <private/qqmlextensionplugin_p.h>
#include <private/qqmlglobal_p.h>
#include <private/qqmltypenamecache_p.h>
#include <private/qqmlengine_p.h>
#include <private/qfieldlist_p.h>
#include <QtCore/qjsonobject.h>
#include <QtCore/qjsonarray.h>

#include <algorithm>
#include <functional>

QT_BEGIN_NAMESPACE

DEFINE_BOOL_CONFIG_OPTION(qmlImportTrace, QML_IMPORT_TRACE)
DEFINE_BOOL_CONFIG_OPTION(qmlCheckTypes, QML_CHECK_TYPES)

static const QLatin1Char Dot('.');
static const QLatin1Char Slash('/');
static const QLatin1Char Backslash('\\');
static const QLatin1Char Colon(':');
static const QLatin1String Slash_qmldir("/qmldir");
static const QLatin1String String_qmldir("qmldir");
static const QString dotqml_string(QStringLiteral(".qml"));
static const QString dotuidotqml_string(QStringLiteral(".ui.qml"));
static bool designerSupportRequired = false;

namespace {

QString resolveLocalUrl(const QString &url, const QString &relative)
{
    if (relative.contains(Colon)) {
        // contains a host name
        return QUrl(url).resolved(QUrl(relative)).toString();
    } else if (relative.isEmpty()) {
        return url;
    } else if (relative.at(0) == Slash || !url.contains(Slash)) {
        return relative;
    } else {
        const QStringRef baseRef = url.leftRef(url.lastIndexOf(Slash) + 1);
        if (relative == QLatin1String("."))
            return baseRef.toString();

        QString base = baseRef + relative;

        // Remove any relative directory elements in the path
        int length = base.length();
        int index = 0;
        while ((index = base.indexOf(QLatin1String("/."), index)) != -1) {
            if ((length > (index + 2)) && (base.at(index + 2) == Dot) &&
                (length == (index + 3) || (base.at(index + 3) == Slash))) {
                // Either "/../" or "/..<END>"
                int previous = base.lastIndexOf(Slash, index - 1);
                if (previous == -1)
                    break;

                int removeLength = (index - previous) + 3;
                base.remove(previous + 1, removeLength);
                length -= removeLength;
                index = previous;
            } else if ((length == (index + 2)) || (base.at(index + 2) == Slash)) {
                // Either "/./" or "/.<END>"
                base.remove(index, 2);
                length -= 2;
            } else {
                ++index;
            }
        }

        return base;
    }
}

bool isPathAbsolute(const QString &path)
{
#if defined(Q_OS_UNIX)
    return (path.at(0) == Slash);
#else
    QFileInfo fi(path);
    return fi.isAbsolute();
#endif
}

/*
    \internal

    Fetches the QQmlType instance registered for \a urlString, creating a
    registration for it if it is not already registered, using the associated
    \a typeName, \a isCompositeSingleton, \a majorVersion and \a minorVersion
    details.

    Errors (if there are any) are placed into \a errors, if it is nonzero. Note
    that errors are treated as fatal if \a errors is not set.
*/
QQmlType fetchOrCreateTypeForUrl(const QString &urlString, const QHashedStringRef& typeName,
                        bool isCompositeSingleton, QList<QQmlError> *errors,
                        int majorVersion=-1, int minorVersion=-1)
{
    QUrl url(urlString); // ### unfortunate (costly) conversion
    QQmlType ret = QQmlMetaType::qmlType(url);
    if (ret.isValid())
        return ret;

    int dot = typeName.indexOf(QLatin1Char('.'));
    QHashedStringRef unqualifiedtype = dot < 0 ? typeName : QHashedStringRef(typeName.constData() + dot + 1, typeName.length() - dot - 1);

    // We need a pointer, but we were passed a string. Take a copy so we
    // can guarentee it will live long enough to reach qmlregister.
    QByteArray buf(unqualifiedtype.toString().toUtf8());

    // Register the type. Note that the URI parameters here are empty; for
    // file type imports, we do not place them in a URI as we don't
    // necessarily have a good and unique one (picture a library import,
    // which may be found in multiple plugin locations on disk), but there
    // are other reasons for this too.
    //
    // By not putting them in a URI, we prevent the types from being
    // registered on a QQmlTypeModule; this is important, as once types are
    // placed on there, they cannot be easily removed, meaning if the
    // developer subsequently loads a different import (meaning different
    // types) with the same URI (using, say, a different plugin path), it is
    // very undesirable that we continue to associate the types from the
    // "old" URI with that new module.
    //
    // Not having URIs also means that the types cannot be found by name
    // etc, the only way to look them up is through QQmlImports -- for
    // better or worse.
    if (isCompositeSingleton) {
        QQmlPrivate::RegisterCompositeSingletonType reg = {
            url,
            "", // uri
            majorVersion,
            minorVersion,
            buf.constData()
        };
        ret = QQmlMetaType::registerCompositeSingletonType(reg);
    } else {
        QQmlPrivate::RegisterCompositeType reg = {
            url,
            "", // uri
            majorVersion,
            minorVersion,
            buf.constData()
        };
        ret = QQmlMetaType::registerCompositeType(reg);
    }

    // This means that the type couldn't be found by URL, but could not be
    // registered either, meaning we most likely were passed some kind of bad
    // data.
    if (!ret.isValid()) {
        if (!errors) // Cannot list errors properly, just quit
            qFatal("%s", QQmlMetaType::typeRegistrationFailures().join('\n').toLatin1().constData());
        QQmlError error;
        error.setDescription(QQmlMetaType::typeRegistrationFailures().join('\n'));
        errors->prepend(error);
    }
    return ret;
}

} // namespace

struct RegisteredPlugin {
    QString uri;
    QPluginLoader* loader;
};

struct StringRegisteredPluginMap : public QMap<QString, RegisteredPlugin> {
    QMutex mutex;
};

Q_GLOBAL_STATIC(StringRegisteredPluginMap, qmlEnginePluginsWithRegisteredTypes); // stores the uri and the PluginLoaders

void qmlClearEnginePlugins()
{
    StringRegisteredPluginMap *plugins = qmlEnginePluginsWithRegisteredTypes();
    QMutexLocker lock(&plugins->mutex);
#if QT_CONFIG(library)
    for (auto &plugin : qAsConst(*plugins)) {
        QPluginLoader* loader = plugin.loader;
        if (loader && !loader->unload())
            qWarning("Unloading %s failed: %s", qPrintable(plugin.uri), qPrintable(loader->errorString()));
        delete loader;
    }
#endif
    plugins->clear();
}

typedef QPair<QStaticPlugin, QJsonArray> StaticPluginPair;

/*!
    \internal
    \class QQmlImportInstance

    A QQmlImportType represents a single import of a document, held within a
    namespace.

    \note The uri here may not necessarily be unique (e.g. for file imports).

    \note Version numbers may be -1 for file imports: this means that no
    version was specified as part of the import. Type resolution will be
    responsible for attempting to find the "best" possible version.
*/

/*!
    \internal
    \class QQmlImportNamespace

    A QQmlImportNamespace is a way of seperating imports into a local namespace.

    Within a QML document, there is at least one namespace (the
    "unqualified set") where imports without a qualifier are placed, i.e:

        import QtQuick 2.6

    will have a single namespace (the unqualified set) containing a single import
    for QtQuick 2.6. However, there may be others if an import statement gives
    a qualifier, i.e the following will result in an additional new
    QQmlImportNamespace in the qualified set:

        import MyFoo 1.0 as Foo
*/

class QQmlImportsPrivate
{
public:
    QQmlImportsPrivate(QQmlTypeLoader *loader);
    ~QQmlImportsPrivate();

    QQmlImportNamespace *importNamespace(const QString &prefix) const;

    bool addLibraryImport(const QString& uri, const QString &prefix,
                          int vmaj, int vmin, const QString &qmldirIdentifier, const QString &qmldirUrl, bool incomplete,
                          QQmlImportDatabase *database,
                          QList<QQmlError> *errors);

    bool addFileImport(const QString &uri, const QString &prefix,
                       int vmaj, int vmin,
                       bool isImplicitImport, bool incomplete, QQmlImportDatabase *database,
                       QList<QQmlError> *errors);

    bool updateQmldirContent(const QString &uri, const QString &prefix,
                             const QString &qmldirIdentifier, const QString& qmldirUrl,
                             QQmlImportDatabase *database,
                             QList<QQmlError> *errors);

    bool resolveType(const QHashedStringRef &type, int *vmajor, int *vminor,
<<<<<<< HEAD
                     QQmlType* type_return, QList<QQmlError> *errors,
                     QQmlImport::RecursionRestriction recursionRestriction = QQmlImport::PreventRecursion);
=======
                     QQmlType *type_return, QList<QQmlError> *errors,
                     QQmlType::RegistrationType registrationType);
>>>>>>> ebceda0c

    QUrl baseUrl;
    QString base;
    int ref;

    // storage of data related to imports without a namespace
    mutable QQmlImportNamespace unqualifiedset;

    QQmlImportNamespace *findQualifiedNamespace(const QHashedStringRef &) const;

    // storage of data related to imports with a namespace
    mutable QFieldList<QQmlImportNamespace, &QQmlImportNamespace::nextNamespace> qualifiedSets;

    QQmlTypeLoader *typeLoader;

    static bool locateQmldir(const QString &uri, int vmaj, int vmin,
                             QQmlImportDatabase *database,
                             QString *outQmldirFilePath, QString *outUrl);

    static bool validateQmldirVersion(const QQmlTypeLoaderQmldirContent *qmldir, const QString &uri, int vmaj, int vmin,
                                      QList<QQmlError> *errors);

    bool importExtension(const QString &absoluteFilePath, const QString &uri,
                         int vmaj, int vmin,
                         QQmlImportDatabase *database,
                         const QQmlTypeLoaderQmldirContent *qmldir,
                         QList<QQmlError> *errors);

    bool getQmldirContent(const QString &qmldirIdentifier, const QString &uri,
                          const QQmlTypeLoaderQmldirContent **qmldir, QList<QQmlError> *errors);

    QString resolvedUri(const QString &dir_arg, QQmlImportDatabase *database);

    QQmlImportInstance *addImportToNamespace(QQmlImportNamespace *nameSpace,
                                                      const QString &uri, const QString &url,
                                                      int vmaj, int vmin, QV4::CompiledData::Import::ImportType type,
                                                      QList<QQmlError> *errors, bool lowPrecedence = false);

    bool populatePluginPairVector(QVector<StaticPluginPair> &result, const QString &uri, const QStringList &versionUris,
                                     const QString &qmldirPath, QList<QQmlError> *errors);
};

/*!
\class QQmlImports
\brief The QQmlImports class encapsulates one QML document's import statements.
\internal
*/
QQmlImports::QQmlImports(const QQmlImports &copy)
: d(copy.d)
{
    ++d->ref;
}

QQmlImports &
QQmlImports::operator =(const QQmlImports &copy)
{
    ++copy.d->ref;
    if (--d->ref == 0)
        delete d;
    d = copy.d;
    return *this;
}

QQmlImports::QQmlImports(QQmlTypeLoader *typeLoader)
    : d(new QQmlImportsPrivate(typeLoader))
{
}

QQmlImports::~QQmlImports()
{
    if (--d->ref == 0)
        delete d;
}

/*!
  Sets the base URL to be used for all relative file imports added.
*/
void QQmlImports::setBaseUrl(const QUrl& url, const QString &urlString)
{
    d->baseUrl = url;

    if (urlString.isEmpty()) {
        d->base = url.toString();
    } else {
        //Q_ASSERT(url.toString() == urlString);
        d->base = urlString;
    }
}

/*!
  Returns the base URL to be used for all relative file imports added.
*/
QUrl QQmlImports::baseUrl() const
{
    return d->baseUrl;
}

/*
    \internal

    This method is responsible for populating data of all types visible in this
    document's imports into the \a cache for resolution elsewhere (e.g. in JS,
    or when loading additional types).

    \note This is for C++ types only. Composite types are handled separately,
    as they do not have a QQmlTypeModule.
*/
void QQmlImports::populateCache(QQmlTypeNameCache *cache) const
{
    const QQmlImportNamespace &set = d->unqualifiedset;

    for (int ii = set.imports.count() - 1; ii >= 0; --ii) {
        const QQmlImportInstance *import = set.imports.at(ii);
        QQmlTypeModule *module = QQmlMetaType::typeModule(import->uri, import->majversion);
        if (module) {
            cache->m_anonymousImports.append(QQmlTypeModuleVersion(module, import->minversion));
        }
    }

    for (QQmlImportNamespace *ns = d->qualifiedSets.first(); ns; ns = d->qualifiedSets.next(ns)) {

        const QQmlImportNamespace &set = *ns;

        // positioning is important; we must create the namespace even if there is no module.
        QQmlImportRef &typeimport = cache->m_namedImports[set.prefix];
        typeimport.m_qualifier = set.prefix;

        for (int ii = set.imports.count() - 1; ii >= 0; --ii) {
            const QQmlImportInstance *import = set.imports.at(ii);
            QQmlTypeModule *module = QQmlMetaType::typeModule(import->uri, import->majversion);
            if (module) {
                QQmlImportRef &typeimport = cache->m_namedImports[set.prefix];
                typeimport.modules.append(QQmlTypeModuleVersion(module, import->minversion));
            }
        }
    }
}

// We need to exclude the entry for the current baseUrl. This can happen for example
// when handling qmldir files on the remote dir case and the current type is marked as
// singleton.
bool excludeBaseUrl(const QString &importUrl, const QString &fileName, const QString &baseUrl)
{
    if (importUrl.isEmpty())
        return false;

    if (baseUrl.startsWith(importUrl))
    {
        if (fileName == baseUrl.midRef(importUrl.size()))
            return false;
    }

    return true;
}

void findCompositeSingletons(const QQmlImportNamespace &set, QList<QQmlImports::CompositeSingletonReference> &resultList, const QUrl &baseUrl)
{
    typedef QQmlDirComponents::const_iterator ConstIterator;

    for (int ii = set.imports.count() - 1; ii >= 0; --ii) {
        const QQmlImportInstance *import = set.imports.at(ii);

        const QQmlDirComponents &components = import->qmlDirComponents;

        ConstIterator cend = components.constEnd();
        for (ConstIterator cit = components.constBegin(); cit != cend; ++cit) {
            if (cit->singleton && excludeBaseUrl(import->url, cit->fileName, baseUrl.toString())) {
                QQmlImports::CompositeSingletonReference ref;
                ref.typeName = cit->typeName;
                ref.prefix = set.prefix;
                ref.majorVersion = cit->majorVersion;
                ref.minorVersion = cit->minorVersion;
                resultList.append(ref);
            }
        }

        if (QQmlTypeModule *module = QQmlMetaType::typeModule(import->uri, import->majversion)) {
            module->walkCompositeSingletons([&resultList, &set](const QQmlType &singleton) {
                QQmlImports::CompositeSingletonReference ref;
                ref.typeName = singleton.elementName();
                ref.prefix = set.prefix;
                ref.majorVersion = singleton.majorVersion();
                ref.minorVersion = singleton.minorVersion();
                resultList.append(ref);
            });
        }
    }
}

/*
    \internal

    Returns a list of all composite singletons present in this document's
    imports.

    This information is used by QQmlTypeLoader to ensure that composite singletons
    are marked as dependencies during type loading.
*/
QList<QQmlImports::CompositeSingletonReference> QQmlImports::resolvedCompositeSingletons() const
{
    QList<QQmlImports::CompositeSingletonReference> compositeSingletons;

    const QQmlImportNamespace &set = d->unqualifiedset;
    findCompositeSingletons(set, compositeSingletons, baseUrl());

    for (QQmlImportNamespace *ns = d->qualifiedSets.first(); ns; ns = d->qualifiedSets.next(ns)) {
        const QQmlImportNamespace &set = *ns;
        findCompositeSingletons(set, compositeSingletons, baseUrl());
    }

    return compositeSingletons;
}

/*
    \internal

    Returns a list of scripts imported by this document. This is used by
    QQmlTypeLoader to properly handle dependencies on imported scripts.
*/
QList<QQmlImports::ScriptReference> QQmlImports::resolvedScripts() const
{
    QList<QQmlImports::ScriptReference> scripts;

    const QQmlImportNamespace &set = d->unqualifiedset;

    for (int ii = set.imports.count() - 1; ii >= 0; --ii) {
        const QQmlImportInstance *import = set.imports.at(ii);

        for (const QQmlDirParser::Script &script : import->qmlDirScripts) {
            ScriptReference ref;
            ref.nameSpace = script.nameSpace;
            ref.location = QUrl(import->url).resolved(QUrl(script.fileName));
            scripts.append(ref);
        }
    }

    for (QQmlImportNamespace *ns = d->qualifiedSets.first(); ns; ns = d->qualifiedSets.next(ns)) {
        const QQmlImportNamespace &set = *ns;

        for (int ii = set.imports.count() - 1; ii >= 0; --ii) {
            const QQmlImportInstance *import = set.imports.at(ii);

            for (const QQmlDirParser::Script &script : import->qmlDirScripts) {
                ScriptReference ref;
                ref.nameSpace = script.nameSpace;
                ref.qualifier = set.prefix;
                ref.location = QUrl(import->url).resolved(QUrl(script.fileName));
                scripts.append(ref);
            }
        }
    }

    return scripts;
}

static QString joinStringRefs(const QVector<QStringRef> &refs, const QChar &sep)
{
    QString str;
    for (auto it = refs.cbegin(); it != refs.cend(); ++it) {
        if (it != refs.cbegin())
            str += sep;
        str += *it;
    }
    return str;
}

/*!
    Forms complete paths to a qmldir file, from a base URL, a module URI and version specification.

    For example, QtQml.Models 2.0:
    - base/QtQml/Models.2.0/qmldir
    - base/QtQml.2.0/Models/qmldir
    - base/QtQml/Models.2/qmldir
    - base/QtQml.2/Models/qmldir
    - base/QtQml/Models/qmldir
*/
QStringList QQmlImports::completeQmldirPaths(const QString &uri, const QStringList &basePaths, int vmaj, int vmin)
{
    const QVector<QStringRef> parts = uri.splitRef(Dot, QString::SkipEmptyParts);

    QStringList qmlDirPathsPaths;
    // fully & partially versioned parts + 1 unversioned for each base path
    qmlDirPathsPaths.reserve(basePaths.count() * (2 * parts.count() + 1));

    for (int version = FullyVersioned; version <= Unversioned; ++version) {
        const QString ver = versionString(vmaj, vmin, static_cast<QQmlImports::ImportVersion>(version));

        for (const QString &path : basePaths) {
            QString dir = path;
            if (!dir.endsWith(Slash) && !dir.endsWith(Backslash))
                dir += Slash;

            // append to the end
            qmlDirPathsPaths += dir + joinStringRefs(parts, Slash) + ver + Slash_qmldir;

            if (version != Unversioned) {
                // insert in the middle
                for (int index = parts.count() - 2; index >= 0; --index) {
                    qmlDirPathsPaths += dir + joinStringRefs(parts.mid(0, index + 1), Slash)
                                            + ver + Slash
                                            + joinStringRefs(parts.mid(index + 1), Slash) + Slash_qmldir;
                }
            }
        }
    }

    return qmlDirPathsPaths;
}

QString QQmlImports::versionString(int vmaj, int vmin, ImportVersion version)
{
    if (version == QQmlImports::FullyVersioned) {
        // extension with fully encoded version number (eg. MyModule.3.2)
        return QString::asprintf(".%d.%d", vmaj, vmin);
    } else if (version == QQmlImports::PartiallyVersioned) {
        // extension with encoded version major (eg. MyModule.3)
        return QString::asprintf(".%d", vmaj);
    } // else extension without version number (eg. MyModule)
    return QString();
}

/*!
  \internal

  The given (namespace qualified) \a type is resolved to either
  \list
  \li a QQmlImportNamespace stored at \a ns_return, or
  \li a QQmlType stored at \a type_return,
  \endlist

  If any return pointer is 0, the corresponding search is not done.

  \sa addFileImport(), addLibraryImport
*/
bool QQmlImports::resolveType(const QHashedStringRef &type,
<<<<<<< HEAD
                              QQmlType* type_return, int *vmaj, int *vmin,
                              QQmlImportNamespace** ns_return, QList<QQmlError> *errors,
                              QQmlImport::RecursionRestriction recursionRestriction) const
=======
                              QQmlType *type_return, int *vmaj, int *vmin,
                              QQmlImportNamespace** ns_return, QList<QQmlError> *errors,
                              QQmlType::RegistrationType registrationType) const
>>>>>>> ebceda0c
{
    QQmlImportNamespace* ns = d->findQualifiedNamespace(type);
    if (ns) {
        if (ns_return)
            *ns_return = ns;
        return true;
    }
    if (type_return) {
<<<<<<< HEAD
        if (d->resolveType(type, vmaj, vmin, type_return, errors, recursionRestriction)) {
=======
        if (d->resolveType(type, vmaj, vmin, type_return, errors, registrationType)) {
>>>>>>> ebceda0c
            if (qmlImportTrace()) {
#define RESOLVE_TYPE_DEBUG qDebug().nospace() << "QQmlImports(" << qPrintable(baseUrl().toString()) \
                                              << ')' << "::resolveType: " << type.toString() << " => "

                if (type_return && type_return->isValid()) {
                    if (type_return->isCompositeSingleton())
                        RESOLVE_TYPE_DEBUG << type_return->typeName() << ' ' << type_return->sourceUrl() << " TYPE/URL-SINGLETON";
                    else if (type_return->isComposite())
                        RESOLVE_TYPE_DEBUG << type_return->typeName() << ' ' << type_return->sourceUrl() << " TYPE/URL";
                    else
                        RESOLVE_TYPE_DEBUG << type_return->typeName() << " TYPE";
                }
#undef RESOLVE_TYPE_DEBUG
            }
            return true;
        }
    }
    return false;
}

bool QQmlImportInstance::setQmldirContent(const QString &resolvedUrl, const QQmlTypeLoaderQmldirContent *qmldir, QQmlImportNamespace *nameSpace, QList<QQmlError> *errors)
{
    Q_ASSERT(resolvedUrl.endsWith(Slash));
    url = resolvedUrl;

    qmlDirComponents = qmldir->components();

    const QQmlDirScripts &scripts = qmldir->scripts();
    if (!scripts.isEmpty()) {
        // Verify that we haven't imported these scripts already
        for (QList<QQmlImportInstance *>::const_iterator it = nameSpace->imports.constBegin();
             it != nameSpace->imports.constEnd(); ++it) {
            if ((*it != this) && ((*it)->uri == uri)) {
                QQmlError error;
                error.setDescription(QQmlImportDatabase::tr("\"%1\" is ambiguous. Found in %2 and in %3").arg(uri).arg(url).arg((*it)->url));
                errors->prepend(error);
                return false;
            }
        }

        qmlDirScripts = getVersionedScripts(scripts, majversion, minversion);
    }

    return true;
}

QQmlDirScripts QQmlImportInstance::getVersionedScripts(const QQmlDirScripts &qmldirscripts, int vmaj, int vmin)
{
    QMap<QString, QQmlDirParser::Script> versioned;

    for (QList<QQmlDirParser::Script>::const_iterator sit = qmldirscripts.constBegin();
         sit != qmldirscripts.constEnd(); ++sit) {
        // Only include scripts that match our requested version
        if (((vmaj == -1) || (sit->majorVersion == vmaj)) &&
            ((vmin == -1) || (sit->minorVersion <= vmin))) {
            // Load the highest version that matches
            QMap<QString, QQmlDirParser::Script>::iterator vit = versioned.find(sit->nameSpace);
            if (vit == versioned.end() || (vit->minorVersion < sit->minorVersion)) {
                versioned.insert(sit->nameSpace, *sit);
            }
        }
    }

    return versioned.values();
}

/*!
  \internal

  Searching \e only in the namespace \a ns (previously returned in a call to
  resolveType(), \a type is found and returned to
  a QQmlType stored at \a type_return. If the type is from a QML file, the returned
  type will be a CompositeType.

  If the return pointer is 0, the corresponding search is not done.
*/
bool QQmlImports::resolveType(QQmlImportNamespace *ns, const QHashedStringRef &type,
                              QQmlType *type_return, int *vmaj, int *vmin,
                              QQmlType::RegistrationType registrationType) const
{
    return ns->resolveType(d->typeLoader, type, vmaj, vmin, type_return, 0, 0, registrationType);
}

<<<<<<< HEAD
bool QQmlImportInstance::resolveType(QQmlTypeLoader *typeLoader,
                                              const QHashedStringRef& type, int *vmajor, int *vminor,
                                              QQmlType* type_return, QString *base, bool *typeRecursionDetected,
                                              QQmlImport::RecursionRestriction recursionRestriction) const
=======
bool QQmlImportInstance::resolveType(QQmlTypeLoader *typeLoader, const QHashedStringRef& type,
                                     int *vmajor, int *vminor, QQmlType* type_return, QString *base,
                                     bool *typeRecursionDetected,
                                     QQmlType::RegistrationType registrationType) const
>>>>>>> ebceda0c
{
    if (majversion >= 0 && minversion >= 0) {
        QQmlType t = QQmlMetaType::qmlType(type, uri, majversion, minversion);
        if (t.isValid()) {
            if (vmajor) *vmajor = majversion;
            if (vminor) *vminor = minversion;
            if (type_return)
                *type_return = t;
            return true;
        }
    }

    const QString typeStr = type.toString();
    QQmlDirComponents::ConstIterator it = qmlDirComponents.find(typeStr), end = qmlDirComponents.end();
    if (it != end) {
        QString componentUrl;
        bool isCompositeSingleton = false;
        QQmlDirComponents::ConstIterator candidate = end;
        for ( ; it != end && it.key() == typeStr; ++it) {
            const QQmlDirParser::Component &c = *it;
            switch (registrationType) {
            case QQmlType::AnyRegistrationType:
                break;
            case QQmlType::CompositeSingletonType:
                if (!c.singleton)
                    continue;
                break;
            default:
                if (c.singleton)
                    continue;
                break;
            }

            // importing version -1 means import ALL versions
            if ((majversion == -1) ||
                (implicitlyImported && c.internal) || // allow the implicit import of internal types
                (c.majorVersion == majversion && c.minorVersion <= minversion)) {
                // Is this better than the previous candidate?
                if ((candidate == end) ||
                    (c.majorVersion > candidate->majorVersion) ||
                    ((c.majorVersion == candidate->majorVersion) && (c.minorVersion > candidate->minorVersion))) {
                    if (base) {
                        componentUrl = resolveLocalUrl(QString(url + c.typeName + dotqml_string), c.fileName);
                        if (c.internal) {
                            if (resolveLocalUrl(*base, c.fileName) != componentUrl)
                                continue; // failed attempt to access an internal type
                        }
                        if (recursionRestriction == QQmlImport::PreventRecursion && *base == componentUrl) {
                            if (typeRecursionDetected)
                                *typeRecursionDetected = true;
                            continue; // no recursion
                        }
                    }

                    // This is our best candidate so far
                    candidate = it;
                    isCompositeSingleton = c.singleton;
                }
            }
        }

        if (candidate != end) {
            if (!base) // ensure we have a componentUrl
                componentUrl = resolveLocalUrl(QString(url + candidate->typeName + dotqml_string), candidate->fileName);
            int major = vmajor ? *vmajor : -1;
            int minor = vminor ? *vminor : -1;
            QQmlType returnType = fetchOrCreateTypeForUrl(componentUrl, type, isCompositeSingleton,
                                                          0, major, minor);
            if (type_return)
                *type_return = returnType;
            return returnType.isValid();
        }
    } else if (!isLibrary) {
        QString qmlUrl;
        bool exists = false;

        const QString urlsToTry[2] = {
            url + QString::fromRawData(type.constData(), type.length()) + dotqml_string, // Type -> Type.qml
            url + QString::fromRawData(type.constData(), type.length()) + dotuidotqml_string // Type -> Type.ui.qml
        };
        for (uint i = 0; i < sizeof(urlsToTry) / sizeof(urlsToTry[0]); ++i) {
            const QString url = urlsToTry[i];
            exists = !typeLoader->absoluteFilePath(QQmlFile::urlToLocalFileOrQrc(url)).isEmpty();
            if (exists) {
                qmlUrl = url;
                break;
            }
        }

        if (exists) {
            if (recursionRestriction == QQmlImport::PreventRecursion && base && (*base == qmlUrl)) { // no recursion
                if (typeRecursionDetected)
                    *typeRecursionDetected = true;
            } else {
                QQmlType returnType = fetchOrCreateTypeForUrl(
                            qmlUrl, type, registrationType == QQmlType::CompositeSingletonType, 0);
                if (type_return)
                    *type_return = returnType;
                return returnType.isValid();
            }
        }
    }

    return false;
}

bool QQmlImportsPrivate::resolveType(const QHashedStringRef& type, int *vmajor, int *vminor,
<<<<<<< HEAD
                                     QQmlType* type_return, QList<QQmlError> *errors,
                                     QQmlImport::RecursionRestriction recursionRestriction)
=======
                                     QQmlType *type_return, QList<QQmlError> *errors,
                                     QQmlType::RegistrationType registrationType)
>>>>>>> ebceda0c
{
    QQmlImportNamespace *s = 0;
    int dot = type.indexOf(Dot);
    if (dot >= 0) {
        QHashedStringRef namespaceName(type.constData(), dot);
        s = findQualifiedNamespace(namespaceName);
        if (!s) {
            if (errors) {
                QQmlError error;
                error.setDescription(QQmlImportDatabase::tr("- %1 is not a namespace").arg(namespaceName.toString()));
                errors->prepend(error);
            }
            return false;
        }
        int ndot = type.indexOf(Dot,dot+1);
        if (ndot > 0) {
            if (errors) {
                QQmlError error;
                error.setDescription(QQmlImportDatabase::tr("- nested namespaces not allowed"));
                errors->prepend(error);
            }
            return false;
        }
    } else {
        s = &unqualifiedset;
    }
    QHashedStringRef unqualifiedtype = dot < 0 ? type : QHashedStringRef(type.constData()+dot+1, type.length()-dot-1);
    if (s) {
<<<<<<< HEAD
        if (s->resolveType(typeLoader, unqualifiedtype, vmajor, vminor, type_return, &base, errors, recursionRestriction))
=======
        if (s->resolveType(typeLoader, unqualifiedtype, vmajor, vminor, type_return, &base, errors,
                           registrationType))
>>>>>>> ebceda0c
            return true;
        if (s->imports.count() == 1 && !s->imports.at(0)->isLibrary && type_return && s != &unqualifiedset) {
            // qualified, and only 1 url
            *type_return = fetchOrCreateTypeForUrl(resolveLocalUrl(s->imports.at(0)->url, unqualifiedtype.toString() + QLatin1String(".qml")), type, false, errors);
            return type_return->isValid();
        }
    }

    return false;
}

QQmlImportInstance *QQmlImportNamespace::findImport(const QString &uri) const
{
    for (QQmlImportInstance *import : imports) {
        if (import->uri == uri)
            return import;
    }
    return nullptr;
}

bool QQmlImportNamespace::resolveType(QQmlTypeLoader *typeLoader, const QHashedStringRef &type,
<<<<<<< HEAD
                                      int *vmajor, int *vminor, QQmlType* type_return,
                                      QString *base, QList<QQmlError> *errors,
                                      QQmlImport::RecursionRestriction recursionRestriction)
=======
                                      int *vmajor, int *vminor, QQmlType *type_return,
                                      QString *base, QList<QQmlError> *errors,
                                      QQmlType::RegistrationType registrationType)
>>>>>>> ebceda0c
{
    bool typeRecursionDetected = false;
    for (int i=0; i<imports.count(); ++i) {
        const QQmlImportInstance *import = imports.at(i);
        if (import->resolveType(typeLoader, type, vmajor, vminor, type_return,
<<<<<<< HEAD
                               base, &typeRecursionDetected, recursionRestriction)) {
=======
                                base, &typeRecursionDetected, registrationType)) {
>>>>>>> ebceda0c
            if (qmlCheckTypes()) {
                // check for type clashes
                for (int j = i+1; j<imports.count(); ++j) {
                    const QQmlImportInstance *import2 = imports.at(j);
                    if (import2->resolveType(typeLoader, type, vmajor, vminor, nullptr, base,
                                             nullptr, registrationType)) {
                        if (errors) {
                            QString u1 = import->url;
                            QString u2 = import2->url;
                            if (base) {
                                QStringRef b(base);
                                int dot = b.lastIndexOf(Dot);
                                if (dot >= 0) {
                                    b = b.left(dot+1);
                                    QStringRef l = b.left(dot);
                                    if (u1.startsWith(b))
                                        u1 = u1.mid(b.count());
                                    else if (u1 == l)
                                        u1 = QQmlImportDatabase::tr("local directory");
                                    if (u2.startsWith(b))
                                        u2 = u2.mid(b.count());
                                    else if (u2 == l)
                                        u2 = QQmlImportDatabase::tr("local directory");
                                }
                            }

                            QQmlError error;
                            if (u1 != u2) {
                                error.setDescription(QQmlImportDatabase::tr("is ambiguous. Found in %1 and in %2").arg(u1).arg(u2));
                            } else {
                                error.setDescription(QQmlImportDatabase::tr("is ambiguous. Found in %1 in version %2.%3 and %4.%5")
                                                        .arg(u1)
                                                        .arg(import->majversion).arg(import->minversion)
                                                        .arg(import2->majversion).arg(import2->minversion));
                            }
                            errors->prepend(error);
                        }
                        return false;
                    }
                }
            }
            return true;
        }
    }
    if (errors) {
        QQmlError error;
        if (typeRecursionDetected)
            error.setDescription(QQmlImportDatabase::tr("is instantiated recursively"));
        else
            error.setDescription(QQmlImportDatabase::tr("is not a type"));
        errors->prepend(error);
    }
    return false;
}

QQmlImportsPrivate::QQmlImportsPrivate(QQmlTypeLoader *loader)
: ref(1), typeLoader(loader) {
}

QQmlImportsPrivate::~QQmlImportsPrivate()
{
    while (QQmlImportNamespace *ns = qualifiedSets.takeFirst())
        delete ns;
}

QQmlImportNamespace *QQmlImportsPrivate::findQualifiedNamespace(const QHashedStringRef &prefix) const
{
    for (QQmlImportNamespace *ns = qualifiedSets.first(); ns; ns = qualifiedSets.next(ns)) {
        if (prefix == ns->prefix)
            return ns;
    }
    return 0;
}

/*!
    Returns the list of possible versioned URI combinations. For example, if \a uri is
    QtQml.Models, \a vmaj is 2, and \a vmin is 0, this method returns the following:
    [QtQml.Models.2.0, QtQml.2.0.Models, QtQml.Models.2, QtQml.2.Models, QtQml.Models]
 */
static QStringList versionUriList(const QString &uri, int vmaj, int vmin)
{
    QStringList result;
    for (int version = QQmlImports::FullyVersioned; version <= QQmlImports::Unversioned; ++version) {
        int index = uri.length();
        do {
            QString versionUri = uri;
            versionUri.insert(index, QQmlImports::versionString(vmaj, vmin, static_cast<QQmlImports::ImportVersion>(version)));
            result += versionUri;

            index = uri.lastIndexOf(Dot, index - 1);
        } while (index > 0 && version != QQmlImports::Unversioned);
    }
    return result;
}

static QVector<QStaticPlugin> makePlugins()
{
    QVector<QStaticPlugin> plugins;
    // To avoid traversing all static plugins for all imports, we cut down
    // the list the first time called to only contain QML plugins:
    const auto staticPlugins = QPluginLoader::staticPlugins();
    for (const QStaticPlugin &plugin : staticPlugins) {
        const QString iid = plugin.metaData().value(QLatin1String("IID")).toString();
        if (iid == QLatin1String(QQmlExtensionInterface_iid) || iid == QLatin1String(QQmlExtensionInterface_iid_old)) {
            plugins.append(plugin);
        }
    }
    return plugins;
}

/*!
    Get all static plugins that are QML plugins and has a meta data URI that matches with one of
    \a versionUris, which is a list of all possible versioned URI combinations - see versionUriList()
    above.
 */
bool QQmlImportsPrivate::populatePluginPairVector(QVector<StaticPluginPair> &result, const QString &uri, const QStringList &versionUris,
                                                      const QString &qmldirPath, QList<QQmlError> *errors)
{
    static const QVector<QStaticPlugin> plugins = makePlugins();
    for (const QStaticPlugin &plugin : plugins) {
        // Since a module can list more than one plugin, we keep iterating even after we found a match.
        if (QQmlExtensionPlugin *instance = qobject_cast<QQmlExtensionPlugin *>(plugin.instance())) {
            const QJsonArray metaTagsUriList = plugin.metaData().value(QLatin1String("uri")).toArray();
            if (metaTagsUriList.isEmpty()) {
                if (errors) {
                    QQmlError error;
                    error.setDescription(QQmlImportDatabase::tr("static plugin for module \"%1\" with name \"%2\" has no metadata URI")
                                         .arg(uri).arg(QString::fromUtf8(instance->metaObject()->className())));
                    error.setUrl(QUrl::fromLocalFile(qmldirPath));
                    errors->prepend(error);
                }
                return false;
            }
            // A plugin can be set up to handle multiple URIs, so go through the list:
            for (const QJsonValue &metaTagUri : metaTagsUriList) {
                if (versionUris.contains(metaTagUri.toString())) {
                    result.append(qMakePair(plugin, metaTagsUriList));
                    break;
                }
            }
        }
    }
    return true;
}

#if defined(QT_SHARED) || !QT_CONFIG(library)
static inline QString msgCannotLoadPlugin(const QString &uri, const QString &why)
{
    return QQmlImportDatabase::tr("plugin cannot be loaded for module \"%1\": %2").arg(uri, why);
}
#endif

/*!
Import an extension defined by a qmldir file.

\a qmldirFilePath is a raw file path.
*/
bool QQmlImportsPrivate::importExtension(const QString &qmldirFilePath,
                                         const QString &uri,
                                         int vmaj, int vmin,
                                         QQmlImportDatabase *database,
                                         const QQmlTypeLoaderQmldirContent *qmldir,
                                         QList<QQmlError> *errors)
{
    Q_ASSERT(qmldir);

    if (qmlImportTrace())
        qDebug().nospace() << "QQmlImports(" << qPrintable(base) << ")::importExtension: "
                           << "loaded " << qmldirFilePath;

    if (designerSupportRequired && !qmldir->designerSupported()) {
        if (errors) {
            QQmlError error;
            error.setDescription(QQmlImportDatabase::tr("module does not support the designer \"%1\"").arg(qmldir->typeNamespace()));
            error.setUrl(QUrl::fromLocalFile(qmldirFilePath));
            errors->prepend(error);
        }
        return false;
    }

    int qmldirPluginCount = qmldir->plugins().count();
    if (qmldirPluginCount == 0)
        return true;

    if (!database->qmlDirFilesForWhichPluginsHaveBeenLoaded.contains(qmldirFilePath)) {
        // First search for listed qmldir plugins dynamically. If we cannot resolve them all, we continue
        // searching static plugins that has correct metadata uri. Note that since we only know the uri
        // for a static plugin, and not the filename, we cannot know which static plugin belongs to which
        // listed plugin inside qmldir. And for this reason, mixing dynamic and static plugins inside a
        // single module is not recommended.

        QString typeNamespace = qmldir->typeNamespace();
        QString qmldirPath = qmldirFilePath;
        int slash = qmldirPath.lastIndexOf(Slash);
        if (slash > 0)
            qmldirPath.truncate(slash);

        int dynamicPluginsFound = 0;
        int staticPluginsFound = 0;

#if defined(QT_SHARED)
        const auto qmldirPlugins = qmldir->plugins();
        for (const QQmlDirParser::Plugin &plugin : qmldirPlugins) {
            QString resolvedFilePath = database->resolvePlugin(typeLoader, qmldirPath, plugin.path, plugin.name);
            if (!resolvedFilePath.isEmpty()) {
                dynamicPluginsFound++;
                if (!database->importDynamicPlugin(resolvedFilePath, uri, typeNamespace, vmaj, errors)) {
                    if (errors) {
                        // XXX TODO: should we leave the import plugin error alone?
                        // Here, we pop it off the top and coalesce it into this error's message.
                        // The reason is that the lower level may add url and line/column numbering information.
                        QQmlError poppedError = errors->takeFirst();
                        QQmlError error;
                        error.setDescription(msgCannotLoadPlugin(uri, poppedError.description()));
                        error.setUrl(QUrl::fromLocalFile(qmldirFilePath));
                        errors->prepend(error);
                    }
                    return false;
                }
            }
        }
#endif // QT_SHARED

        if (dynamicPluginsFound < qmldirPluginCount) {
            // Check if the missing plugins can be resolved statically. We do this by looking at
            // the URIs embedded in a plugins meta data. Since those URIs can be anything from fully
            // versioned to unversioned, we need to compare with differnt version strings. If a module
            // has several plugins, they must all have the same version. Start by populating pluginPairs
            // with relevant plugins to cut the list short early on:
            const QStringList versionUris = versionUriList(uri, vmaj, vmin);
            QVector<StaticPluginPair> pluginPairs;
            if (!populatePluginPairVector(pluginPairs, uri, versionUris, qmldirFilePath, errors))
                return false;

            const QString basePath = QFileInfo(qmldirPath).absoluteFilePath();
            for (const QString &versionUri : versionUris) {
                for (const StaticPluginPair &pair : qAsConst(pluginPairs)) {
                    for (const QJsonValue &metaTagUri : pair.second) {
                        if (versionUri == metaTagUri.toString()) {
                            staticPluginsFound++;
                            QObject *instance = pair.first.instance();
                            if (!database->importStaticPlugin(instance, basePath, uri, typeNamespace, vmaj, errors)) {
                                if (errors) {
                                    QQmlError poppedError = errors->takeFirst();
                                    QQmlError error;
                                    error.setDescription(QQmlImportDatabase::tr("static plugin for module \"%1\" with name \"%2\" cannot be loaded: %3")
                                                         .arg(uri).arg(QString::fromUtf8(instance->metaObject()->className())).arg(poppedError.description()));
                                    error.setUrl(QUrl::fromLocalFile(qmldirFilePath));
                                    errors->prepend(error);
                                }
                                return false;
                            }
                            break;
                        }
                    }
                }
                if (staticPluginsFound > 0)
                    break;
            }
        }

        if ((dynamicPluginsFound + staticPluginsFound) < qmldirPluginCount) {
            if (errors) {
                QQmlError error;
                if (qmldirPluginCount > 1 && staticPluginsFound > 0)
                    error.setDescription(QQmlImportDatabase::tr("could not resolve all plugins for module \"%1\"").arg(uri));
                else
                    error.setDescription(QQmlImportDatabase::tr("module \"%1\" plugin \"%2\" not found").arg(uri).arg(qmldir->plugins()[dynamicPluginsFound].name));
                error.setUrl(QUrl::fromLocalFile(qmldirFilePath));
                errors->prepend(error);
            }
            return false;
        }

        database->qmlDirFilesForWhichPluginsHaveBeenLoaded.insert(qmldirFilePath);
    }
    return true;
}

bool QQmlImportsPrivate::getQmldirContent(const QString &qmldirIdentifier, const QString &uri,
                                          const QQmlTypeLoaderQmldirContent **qmldir, QList<QQmlError> *errors)
{
    Q_ASSERT(errors);
    Q_ASSERT(qmldir);

    *qmldir = typeLoader->qmldirContent(qmldirIdentifier);
    if (*qmldir) {
        // Ensure that parsing was successful
        if ((*qmldir)->hasError()) {
            QUrl url = QUrl::fromLocalFile(qmldirIdentifier);
            const QList<QQmlError> qmldirErrors = (*qmldir)->errors(uri);
            for (int i = 0; i < qmldirErrors.size(); ++i) {
                QQmlError error = qmldirErrors.at(i);
                error.setUrl(url);
                errors->append(error);
            }
            return false;
        }
    }

    return true;
}

QString QQmlImportsPrivate::resolvedUri(const QString &dir_arg, QQmlImportDatabase *database)
{
    QString dir = dir_arg;
    if (dir.endsWith(Slash) || dir.endsWith(Backslash))
        dir.chop(1);

    QStringList paths = database->fileImportPath;
    if (!paths.isEmpty())
        std::sort(paths.begin(), paths.end(), std::greater<QString>()); // Ensure subdirs preceed their parents.

    QString stableRelativePath = dir;
    for (const QString &path : qAsConst(paths)) {
        if (dir.startsWith(path)) {
            stableRelativePath = dir.mid(path.length()+1);
            break;
        }
    }

    stableRelativePath.replace(Backslash, Slash);

    // remove optional versioning in dot notation from uri
    int lastSlash = stableRelativePath.lastIndexOf(Slash);
    if (lastSlash >= 0) {
        int versionDot = stableRelativePath.indexOf(Dot, lastSlash);
        if (versionDot >= 0)
            stableRelativePath = stableRelativePath.left(versionDot);
    }

    stableRelativePath.replace(Slash, Dot);

    return stableRelativePath;
}

/*
Locates the qmldir file for \a uri version \a vmaj.vmin.  Returns true if found,
and fills in outQmldirFilePath and outQmldirUrl appropriately.  Otherwise returns
false.
*/
bool QQmlImportsPrivate::locateQmldir(const QString &uri, int vmaj, int vmin, QQmlImportDatabase *database,
                                      QString *outQmldirFilePath, QString *outQmldirPathUrl)
{
    Q_ASSERT(vmaj >= 0 && vmin >= 0); // Versions are always specified for libraries

    // Check cache first

    QQmlImportDatabase::QmldirCache *cacheHead = 0;
    {
    QQmlImportDatabase::QmldirCache **cachePtr = database->qmldirCache.value(uri);
    if (cachePtr) {
        cacheHead = *cachePtr;
        QQmlImportDatabase::QmldirCache *cache = cacheHead;
        while (cache) {
            if (cache->versionMajor == vmaj && cache->versionMinor == vmin) {
                *outQmldirFilePath = cache->qmldirFilePath;
                *outQmldirPathUrl = cache->qmldirPathUrl;
                return !cache->qmldirFilePath.isEmpty();
            }
            cache = cache->next;
        }
    }
    }

    QQmlTypeLoader &typeLoader = QQmlEnginePrivate::get(database->engine)->typeLoader;

    QStringList localImportPaths = database->importPathList(QQmlImportDatabase::Local);

    // Search local import paths for a matching version
    const QStringList qmlDirPaths = QQmlImports::completeQmldirPaths(uri, localImportPaths, vmaj, vmin);
    for (const QString &qmldirPath : qmlDirPaths) {
        QString absoluteFilePath = typeLoader.absoluteFilePath(qmldirPath);
        if (!absoluteFilePath.isEmpty()) {
            QString url;
            const QStringRef absolutePath = absoluteFilePath.leftRef(absoluteFilePath.lastIndexOf(Slash) + 1);
            if (absolutePath.at(0) == Colon)
                url = QLatin1String("qrc://") + absolutePath.mid(1);
            else
                url = QUrl::fromLocalFile(absolutePath.toString()).toString();

            QQmlImportDatabase::QmldirCache *cache = new QQmlImportDatabase::QmldirCache;
            cache->versionMajor = vmaj;
            cache->versionMinor = vmin;
            cache->qmldirFilePath = absoluteFilePath;
            cache->qmldirPathUrl = url;
            cache->next = cacheHead;
            database->qmldirCache.insert(uri, cache);

            *outQmldirFilePath = absoluteFilePath;
            *outQmldirPathUrl = url;

            return true;
        }
    }

    QQmlImportDatabase::QmldirCache *cache = new QQmlImportDatabase::QmldirCache;
    cache->versionMajor = vmaj;
    cache->versionMinor = vmin;
    cache->next = cacheHead;
    database->qmldirCache.insert(uri, cache);

    return false;
}

bool QQmlImportsPrivate::validateQmldirVersion(const QQmlTypeLoaderQmldirContent *qmldir, const QString &uri, int vmaj, int vmin,
                                               QList<QQmlError> *errors)
{
    int lowest_min = INT_MAX;
    int highest_min = INT_MIN;

    typedef QQmlDirComponents::const_iterator ConstIterator;
    const QQmlDirComponents &components = qmldir->components();

    ConstIterator cend = components.constEnd();
    for (ConstIterator cit = components.constBegin(); cit != cend; ++cit) {
        for (ConstIterator cit2 = components.constBegin(); cit2 != cit; ++cit2) {
            if ((cit2->typeName == cit->typeName) &&
                (cit2->majorVersion == cit->majorVersion) &&
                (cit2->minorVersion == cit->minorVersion)) {
                // This entry clashes with a predecessor
                QQmlError error;
                error.setDescription(QQmlImportDatabase::tr("\"%1\" version %2.%3 is defined more than once in module \"%4\"")
                                     .arg(cit->typeName).arg(cit->majorVersion).arg(cit->minorVersion).arg(uri));
                errors->prepend(error);
                return false;
            }
        }

        if (cit->majorVersion == vmaj) {
            lowest_min = qMin(lowest_min, cit->minorVersion);
            highest_min = qMax(highest_min, cit->minorVersion);
        }
    }

    typedef QList<QQmlDirParser::Script>::const_iterator SConstIterator;
    const QQmlDirScripts &scripts = qmldir->scripts();

    SConstIterator send = scripts.constEnd();
    for (SConstIterator sit = scripts.constBegin(); sit != send; ++sit) {
        for (SConstIterator sit2 = scripts.constBegin(); sit2 != sit; ++sit2) {
            if ((sit2->nameSpace == sit->nameSpace) &&
                (sit2->majorVersion == sit->majorVersion) &&
                (sit2->minorVersion == sit->minorVersion)) {
                // This entry clashes with a predecessor
                QQmlError error;
                error.setDescription(QQmlImportDatabase::tr("\"%1\" version %2.%3 is defined more than once in module \"%4\"")
                                     .arg(sit->nameSpace).arg(sit->majorVersion).arg(sit->minorVersion).arg(uri));
                errors->prepend(error);
                return false;
            }
        }

        if (sit->majorVersion == vmaj) {
            lowest_min = qMin(lowest_min, sit->minorVersion);
            highest_min = qMax(highest_min, sit->minorVersion);
        }
    }

    if (lowest_min > vmin || highest_min < vmin) {
        QQmlError error;
        error.setDescription(QQmlImportDatabase::tr("module \"%1\" version %2.%3 is not installed").arg(uri).arg(vmaj).arg(vmin));
        errors->prepend(error);
        return false;
    }

    return true;
}

QQmlImportNamespace *QQmlImportsPrivate::importNamespace(const QString &prefix) const
{
    QQmlImportNamespace *nameSpace = 0;

    if (prefix.isEmpty()) {
        nameSpace = &unqualifiedset;
    } else {
        nameSpace = findQualifiedNamespace(prefix);

        if (!nameSpace) {
            nameSpace = new QQmlImportNamespace;
            nameSpace->prefix = prefix;
            qualifiedSets.append(nameSpace);
        }
    }

    return nameSpace;
}

QQmlImportInstance *QQmlImportsPrivate::addImportToNamespace(QQmlImportNamespace *nameSpace,
                                                                      const QString &uri, const QString &url, int vmaj, int vmin,
                                                                      QV4::CompiledData::Import::ImportType type,
                                                                      QList<QQmlError> *errors, bool lowPrecedence)
{
    Q_ASSERT(nameSpace);
    Q_ASSERT(errors);
    Q_UNUSED(errors);
    Q_ASSERT(url.isEmpty() || url.endsWith(Slash));

    QQmlImportInstance *import = new QQmlImportInstance;
    import->uri = uri;
    import->url = url;
    import->majversion = vmaj;
    import->minversion = vmin;
    import->isLibrary = (type == QV4::CompiledData::Import::ImportLibrary);

    if (lowPrecedence)
        nameSpace->imports.append(import);
    else
        nameSpace->imports.prepend(import);

    return import;
}

bool QQmlImportsPrivate::addLibraryImport(const QString& uri, const QString &prefix,
                                          int vmaj, int vmin, const QString &qmldirIdentifier, const QString &qmldirUrl, bool incomplete,
                                          QQmlImportDatabase *database,
                                          QList<QQmlError> *errors)
{
    Q_ASSERT(database);
    Q_ASSERT(errors);

    QQmlImportNamespace *nameSpace = importNamespace(prefix);
    Q_ASSERT(nameSpace);

    QQmlImportInstance *inserted = addImportToNamespace(nameSpace, uri, qmldirUrl, vmaj, vmin, QV4::CompiledData::Import::ImportLibrary, errors);
    Q_ASSERT(inserted);

    if (!incomplete) {
        const QQmlTypeLoaderQmldirContent *qmldir = 0;

        if (!qmldirIdentifier.isEmpty()) {
            if (!getQmldirContent(qmldirIdentifier, uri, &qmldir, errors))
                return false;

            if (qmldir) {
                if (!importExtension(qmldir->pluginLocation(), uri, vmaj, vmin, database, qmldir, errors))
                    return false;

                if (!inserted->setQmldirContent(qmldirUrl, qmldir, nameSpace, errors))
                    return false;
            }
        }

        // Ensure that we are actually providing something
        if ((vmaj < 0) || (vmin < 0) || !QQmlMetaType::isModule(uri, vmaj, vmin)) {
            if (inserted->qmlDirComponents.isEmpty() && inserted->qmlDirScripts.isEmpty()) {
                QQmlError error;
                if (QQmlMetaType::isAnyModule(uri))
                    error.setDescription(QQmlImportDatabase::tr("module \"%1\" version %2.%3 is not installed").arg(uri).arg(vmaj).arg(vmin));
                else
                    error.setDescription(QQmlImportDatabase::tr("module \"%1\" is not installed").arg(uri));
                errors->prepend(error);
                return false;
            } else if ((vmaj >= 0) && (vmin >= 0) && qmldir) {
                // Verify that the qmldir content is valid for this version
                if (!validateQmldirVersion(qmldir, uri, vmaj, vmin, errors))
                    return false;
            }
        }
    }

    return true;
}

bool QQmlImportsPrivate::addFileImport(const QString& uri, const QString &prefix,
                                       int vmaj, int vmin,
                                       bool isImplicitImport, bool incomplete, QQmlImportDatabase *database,
                                       QList<QQmlError> *errors)
{
    Q_ASSERT(errors);

    QQmlImportNamespace *nameSpace = importNamespace(prefix);
    Q_ASSERT(nameSpace);

    // The uri for this import.  For library imports this is the same as uri
    // specified by the user, but it may be different in the case of file imports.
    QString importUri = uri;
    QString qmldirUrl = resolveLocalUrl(base, importUri + (importUri.endsWith(Slash)
                                                           ? String_qmldir
                                                           : Slash_qmldir));
    QString qmldirIdentifier;

    if (QQmlFile::isLocalFile(qmldirUrl)) {

        QString localFileOrQrc = QQmlFile::urlToLocalFileOrQrc(qmldirUrl);
        Q_ASSERT(!localFileOrQrc.isEmpty());

        QString dir = QQmlFile::urlToLocalFileOrQrc(resolveLocalUrl(base, importUri));
        if (!typeLoader->directoryExists(dir)) {
            if (!isImplicitImport) {
                QQmlError error;
                error.setDescription(QQmlImportDatabase::tr("\"%1\": no such directory").arg(uri));
                error.setUrl(QUrl(qmldirUrl));
                errors->prepend(error);
            }
            return false;
        }

        // Transforms the (possible relative) uri into our best guess relative to the
        // import paths.
        importUri = resolvedUri(dir, database);
        if (importUri.endsWith(Slash))
            importUri.chop(1);

        if (!typeLoader->absoluteFilePath(localFileOrQrc).isEmpty())
            qmldirIdentifier = localFileOrQrc;

    } else if (nameSpace->prefix.isEmpty() && !incomplete) {

        if (!isImplicitImport) {
            QQmlError error;
            error.setDescription(QQmlImportDatabase::tr("import \"%1\" has no qmldir and no namespace").arg(importUri));
            error.setUrl(QUrl(qmldirUrl));
            errors->prepend(error);
        }

        return false;

    }

    // The url for the path containing files for this import
    QString url = resolveLocalUrl(base, uri);
    if (!url.endsWith(Slash) && !url.endsWith(Backslash))
        url += Slash;

    // ### For enum support, we are now adding the implicit import always (and earlier). Bail early
    //     if the implicit import has already been explicitly added, otherwise we can run into issues
    //     with duplicate imports. However remember that we attempted to add this as implicit import, to
    //     allow for the loading of internal types.
    if (isImplicitImport) {
        for (QList<QQmlImportInstance *>::const_iterator it = nameSpace->imports.constBegin();
             it != nameSpace->imports.constEnd(); ++it) {
            if ((*it)->uri == importUri) {
                (*it)->implicitlyImported = true;
                return true;
            }
        }
    }

    QQmlImportInstance *inserted = addImportToNamespace(nameSpace, importUri, url, vmaj, vmin, QV4::CompiledData::Import::ImportFile, errors, isImplicitImport);
    Q_ASSERT(inserted);

    if (!incomplete && !qmldirIdentifier.isEmpty()) {
        const QQmlTypeLoaderQmldirContent *qmldir = 0;
        if (!getQmldirContent(qmldirIdentifier, importUri, &qmldir, errors))
            return false;

        if (qmldir) {
            if (!importExtension(qmldir->pluginLocation(), importUri, vmaj, vmin, database, qmldir, errors))
                return false;

            if (!inserted->setQmldirContent(url, qmldir, nameSpace, errors))
                return false;
        }
    }

    return true;
}

bool QQmlImportsPrivate::updateQmldirContent(const QString &uri, const QString &prefix,
                                             const QString &qmldirIdentifier, const QString& qmldirUrl,
                                             QQmlImportDatabase *database, QList<QQmlError> *errors)
{
    QQmlImportNamespace *nameSpace = importNamespace(prefix);
    Q_ASSERT(nameSpace);

    if (QQmlImportInstance *import = nameSpace->findImport(uri)) {
        const QQmlTypeLoaderQmldirContent *qmldir = 0;
        if (!getQmldirContent(qmldirIdentifier, uri, &qmldir, errors))
            return false;

        if (qmldir) {
            int vmaj = import->majversion;
            int vmin = import->minversion;
            if (!importExtension(qmldir->pluginLocation(), uri, vmaj, vmin, database, qmldir, errors))
                return false;

            if (import->setQmldirContent(qmldirUrl, qmldir, nameSpace, errors)) {
                if (import->qmlDirComponents.isEmpty() && import->qmlDirScripts.isEmpty()) {
                    // The implicit import qmldir can be empty
                    if (uri != QLatin1String(".")) {
                        QQmlError error;
                        if (QQmlMetaType::isAnyModule(uri))
                            error.setDescription(QQmlImportDatabase::tr("module \"%1\" version %2.%3 is not installed").arg(uri).arg(vmaj).arg(vmin));
                        else
                            error.setDescription(QQmlImportDatabase::tr("module \"%1\" is not installed").arg(uri));
                        errors->prepend(error);
                        return false;
                    }
                } else if ((vmaj >= 0) && (vmin >= 0)) {
                    // Verify that the qmldir content is valid for this version
                    if (!validateQmldirVersion(qmldir, uri, vmaj, vmin, errors))
                        return false;
                }
                return true;
            }
        }
    }

    if (errors->isEmpty()) {
        QQmlError error;
        error.setDescription(QQmlTypeLoader::tr("Cannot update qmldir content for '%1'").arg(uri));
        errors->prepend(error);
    }

    return false;
}

/*!
  \internal

  Adds an implicit "." file import.  This is equivalent to calling addFileImport(), but error
  messages related to the path or qmldir file not existing are suppressed.

  Additionally, this will add the import with lowest instead of highest precedence.
*/
bool QQmlImports::addImplicitImport(QQmlImportDatabase *importDb, QList<QQmlError> *errors)
{
    Q_ASSERT(errors);

    if (qmlImportTrace())
        qDebug().nospace() << "QQmlImports(" << qPrintable(baseUrl().toString())
                           << ")::addImplicitImport";

    bool incomplete = !isLocal(baseUrl());
    return d->addFileImport(QLatin1String("."), QString(), -1, -1, true, incomplete, importDb, errors);
}

/*!
  \internal

  Adds information to \a imports such that subsequent calls to resolveType()
  will resolve types qualified by \a prefix by considering types found at the given \a uri.

  The uri is either a directory (if importType is FileImport), or a URI resolved using paths
  added via addImportPath() (if importType is LibraryImport).

  The \a prefix may be empty, in which case the import location is considered for
  unqualified types.

  The base URL must already have been set with Import::setBaseUrl().

  Optionally, the url the import resolved to can be returned by providing the url parameter.
  Not all imports will result in an output url being generated, in which case the url will
  be set to an empty string.

  Returns true on success, and false on failure.  In case of failure, the errors array will
  filled appropriately.
*/
bool QQmlImports::addFileImport(QQmlImportDatabase *importDb,
                                const QString& uri, const QString& prefix, int vmaj, int vmin,
                                bool incomplete, QList<QQmlError> *errors)
{
    Q_ASSERT(importDb);
    Q_ASSERT(errors);

    if (qmlImportTrace())
        qDebug().nospace() << "QQmlImports(" << qPrintable(baseUrl().toString()) << ')' << "::addFileImport: "
                           << uri << ' ' << vmaj << '.' << vmin << " as " << prefix;

    return d->addFileImport(uri, prefix, vmaj, vmin, false, incomplete, importDb, errors);
}

bool QQmlImports::addLibraryImport(QQmlImportDatabase *importDb,
                                   const QString &uri, const QString &prefix, int vmaj, int vmin,
                                   const QString &qmldirIdentifier, const QString& qmldirUrl, bool incomplete, QList<QQmlError> *errors)
{
    Q_ASSERT(importDb);
    Q_ASSERT(errors);

    if (qmlImportTrace())
        qDebug().nospace() << "QQmlImports(" << qPrintable(baseUrl().toString()) << ')' << "::addLibraryImport: "
                           << uri << ' ' << vmaj << '.' << vmin << " as " << prefix;

    return d->addLibraryImport(uri, prefix, vmaj, vmin, qmldirIdentifier, qmldirUrl, incomplete, importDb, errors);
}

bool QQmlImports::updateQmldirContent(QQmlImportDatabase *importDb,
                                      const QString &uri, const QString &prefix,
                                      const QString &qmldirIdentifier, const QString& qmldirUrl, QList<QQmlError> *errors)
{
    Q_ASSERT(importDb);
    Q_ASSERT(errors);

    if (qmlImportTrace())
        qDebug().nospace() << "QQmlImports(" << qPrintable(baseUrl().toString()) << ')' << "::updateQmldirContent: "
                           << uri << " to " << qmldirUrl << " as " << prefix;

    return d->updateQmldirContent(uri, prefix, qmldirIdentifier, qmldirUrl, importDb, errors);
}

bool QQmlImports::locateQmldir(QQmlImportDatabase *importDb,
                               const QString& uri, int vmaj, int vmin,
                               QString *qmldirFilePath, QString *url)
{
    return d->locateQmldir(uri, vmaj, vmin, importDb, qmldirFilePath, url);
}

bool QQmlImports::isLocal(const QString &url)
{
    return !QQmlFile::urlToLocalFileOrQrc(url).isEmpty();
}

bool QQmlImports::isLocal(const QUrl &url)
{
    return !QQmlFile::urlToLocalFileOrQrc(url).isEmpty();
}

void QQmlImports::setDesignerSupportRequired(bool b)
{
    designerSupportRequired = b;
}


/*!
\class QQmlImportDatabase
\brief The QQmlImportDatabase class manages the QML imports for a QQmlEngine.
\internal
*/
QQmlImportDatabase::QQmlImportDatabase(QQmlEngine *e)
: engine(e)
{
    filePluginPath << QLatin1String(".");
    // Search order is applicationDirPath(), qrc:/qt-project.org/imports, $QML2_IMPORT_PATH, QLibraryInfo::Qml2ImportsPath

    QString installImportsPath =  QLibraryInfo::location(QLibraryInfo::Qml2ImportsPath);
    addImportPath(installImportsPath);

    // env import paths
    if (Q_UNLIKELY(!qEnvironmentVariableIsEmpty("QML2_IMPORT_PATH"))) {
        const QString envImportPath = qEnvironmentVariable("QML2_IMPORT_PATH");
#if defined(Q_OS_WIN)
        QLatin1Char pathSep(';');
#else
        QLatin1Char pathSep(':');
#endif
        QStringList paths = envImportPath.split(pathSep, QString::SkipEmptyParts);
        for (int ii = paths.count() - 1; ii >= 0; --ii)
            addImportPath(paths.at(ii));
    }

    addImportPath(QStringLiteral("qrc:/qt-project.org/imports"));
    addImportPath(QCoreApplication::applicationDirPath());
}

QQmlImportDatabase::~QQmlImportDatabase()
{
    clearDirCache();
}

/*!
  \internal

  Returns the result of the merge of \a baseName with \a path, \a suffixes, and \a prefix.
  The \a prefix must contain the dot.

  \a qmldirPath is the location of the qmldir file.
 */
QString QQmlImportDatabase::resolvePlugin(QQmlTypeLoader *typeLoader,
                                          const QString &qmldirPath,
                                          const QString &qmldirPluginPath,
                                          const QString &baseName, const QStringList &suffixes,
                                          const QString &prefix)
{
    QStringList searchPaths = filePluginPath;
    bool qmldirPluginPathIsRelative = QDir::isRelativePath(qmldirPluginPath);
    if (!qmldirPluginPathIsRelative)
        searchPaths.prepend(qmldirPluginPath);

    for (const QString &pluginPath : qAsConst(searchPaths)) {
        QString resolvedPath;
        if (pluginPath == QLatin1String(".")) {
            if (qmldirPluginPathIsRelative && !qmldirPluginPath.isEmpty() && qmldirPluginPath != QLatin1String("."))
                resolvedPath = QDir::cleanPath(qmldirPath + Slash + qmldirPluginPath);
            else
                resolvedPath = qmldirPath;
        } else {
            if (QDir::isRelativePath(pluginPath))
                resolvedPath = QDir::cleanPath(qmldirPath + Slash + pluginPath);
            else
                resolvedPath = pluginPath;
        }

        // hack for resources, should probably go away
        if (resolvedPath.startsWith(Colon))
            resolvedPath = QCoreApplication::applicationDirPath();

        if (!resolvedPath.endsWith(Slash))
            resolvedPath += Slash;

        resolvedPath += prefix + baseName;
        for (const QString &suffix : suffixes) {
            const QString absolutePath = typeLoader->absoluteFilePath(resolvedPath + suffix);
            if (!absolutePath.isEmpty())
                return absolutePath;
        }
    }

    if (qmlImportTrace())
        qDebug() << "QQmlImportDatabase::resolvePlugin: Could not resolve plugin" << baseName
                 << "in" << qmldirPath;

    return QString();
}

/*!
  \internal

  Returns the result of the merge of \a baseName with \a dir and the platform suffix.

  \table
  \header \li Platform \li Valid suffixes
  \row \li Windows     \li \c .dll
  \row \li Unix/Linux  \li \c .so
  \row \li \macos    \li \c .dylib, \c .bundle, \c .so
  \endtable

  Version number on unix are ignored.
*/
QString QQmlImportDatabase::resolvePlugin(QQmlTypeLoader *typeLoader,
                                                  const QString &qmldirPath, const QString &qmldirPluginPath,
                                                  const QString &baseName)
{
#if defined(Q_OS_WIN)
    static const QString prefix;
    static const QStringList suffixes = {
# ifdef QT_DEBUG
        QLatin1String("d.dll"), // try a qmake-style debug build first
# endif
        QLatin1String(".dll")
    };
#elif defined(Q_OS_DARWIN)
    static const QString prefix = QLatin1String("lib");
    static const QStringList suffixes = {
# ifdef QT_DEBUG
        QLatin1String("_debug.dylib"), // try a qmake-style debug build first
        QLatin1String(".dylib"),
# else
        QLatin1String(".dylib"),
        QLatin1String("_debug.dylib"), // try a qmake-style debug build after
# endif
        QLatin1String(".so"),
        QLatin1String(".bundle")
    };
# else  // Unix
    static const QString prefix = QLatin1String("lib");
    static const QStringList suffixes = { QLatin1String(".so") };
#endif

    return resolvePlugin(typeLoader, qmldirPath, qmldirPluginPath, baseName, suffixes, prefix);
}

/*!
    \internal
*/
QStringList QQmlImportDatabase::pluginPathList() const
{
    return filePluginPath;
}

/*!
    \internal
*/
void QQmlImportDatabase::setPluginPathList(const QStringList &paths)
{
    if (qmlImportTrace())
        qDebug().nospace() << "QQmlImportDatabase::setPluginPathList: " << paths;

    filePluginPath = paths;
}

/*!
    \internal
*/
void QQmlImportDatabase::addPluginPath(const QString& path)
{
    if (qmlImportTrace())
        qDebug().nospace() << "QQmlImportDatabase::addPluginPath: " << path;

    QUrl url = QUrl(path);
    if (url.isRelative() || url.scheme() == QLatin1String("file")
            || (url.scheme().length() == 1 && QFile::exists(path)) ) {  // windows path
        QDir dir = QDir(path);
        filePluginPath.prepend(dir.canonicalPath());
    } else {
        filePluginPath.prepend(path);
    }
}

/*!
    \internal
*/
void QQmlImportDatabase::addImportPath(const QString& path)
{
    if (qmlImportTrace())
        qDebug().nospace() << "QQmlImportDatabase::addImportPath: " << path;

    if (path.isEmpty())
        return;

    QUrl url = QUrl(path);
    QString cPath;

    if (url.scheme() == QLatin1String("file")) {
        cPath = QQmlFile::urlToLocalFileOrQrc(url);
    } else if (path.startsWith(QLatin1Char(':'))) {
        // qrc directory, e.g. :/foo
        // need to convert to a qrc url, e.g. qrc:/foo
        cPath = QLatin1String("qrc") + path;
        cPath.replace(Backslash, Slash);
    } else if (url.isRelative() ||
               (url.scheme().length() == 1 && QFile::exists(path)) ) {  // windows path
        QDir dir = QDir(path);
        cPath = dir.canonicalPath();
    } else {
        cPath = path;
        cPath.replace(Backslash, Slash);
    }

    if (!cPath.isEmpty()
        && !fileImportPath.contains(cPath))
        fileImportPath.prepend(cPath);
}

/*!
    \internal
*/
QStringList QQmlImportDatabase::importPathList(PathType type) const
{
    if (type == LocalOrRemote)
        return fileImportPath;

    QStringList list;
    for (const QString &path : fileImportPath) {
        bool localPath = isPathAbsolute(path) || QQmlFile::isLocalFile(path);
        if (localPath == (type == Local))
            list.append(path);
    }

    return list;
}

/*!
    \internal
*/
void QQmlImportDatabase::setImportPathList(const QStringList &paths)
{
    if (qmlImportTrace())
        qDebug().nospace() << "QQmlImportDatabase::setImportPathList: " << paths;

    fileImportPath = paths;

    // Our existing cached paths may have been invalidated
    clearDirCache();
}

/*!
    \internal
*/
bool QQmlImportDatabase::registerPluginTypes(QObject *instance, const QString &basePath,
                                      const QString &uri, const QString &typeNamespace, int vmaj, QList<QQmlError> *errors)
{
    if (qmlImportTrace())
        qDebug().nospace() << "QQmlImportDatabase::registerPluginTypes: " << uri << " from " << basePath;

    QQmlTypesExtensionInterface *iface = qobject_cast<QQmlTypesExtensionInterface *>(instance);
    if (!iface) {
        if (errors) {
            QQmlError error;
            error.setDescription(tr("Module loaded for URI '%1' does not implement QQmlTypesExtensionInterface").arg(typeNamespace));
            errors->prepend(error);
        }
        return false;
    }

    const QByteArray bytes = uri.toUtf8();
    const char *moduleId = bytes.constData();

    QStringList registrationFailures;
    {
        // Create a scope for QWriteLocker to keep it as narrow as possible, and
        // to ensure that we release it before the call to initalizeEngine below
        QMutexLocker lock(QQmlMetaType::typeRegistrationLock());

        if (!typeNamespace.isEmpty()) {
            // This is an 'identified' module
            if (typeNamespace != uri) {
                // The namespace for type registrations must match the URI for locating the module
                if (errors) {
                    QQmlError error;
                    error.setDescription(tr("Module namespace '%1' does not match import URI '%2'").arg(typeNamespace).arg(uri));
                    errors->prepend(error);
                }
                return false;
            }

            if (QQmlMetaType::namespaceContainsRegistrations(typeNamespace, vmaj)) {
                // Other modules have already installed to this namespace
                if (errors) {
                    QQmlError error;
                    error.setDescription(tr("Namespace '%1' has already been used for type registration").arg(typeNamespace));
                    errors->prepend(error);
                }
                return false;
            } else {
                QQmlMetaType::protectNamespace(typeNamespace);
            }
        } else {
            // This is not an identified module - provide a warning
            qWarning().nospace() << qPrintable(tr("Module '%1' does not contain a module identifier directive - it cannot be protected from external registrations.").arg(uri));
        }

        QQmlMetaType::setTypeRegistrationNamespace(typeNamespace);

        if (QQmlExtensionPlugin *plugin = qobject_cast<QQmlExtensionPlugin *>(instance)) {
            // basepath should point to the directory of the module, not the plugin file itself:
            QQmlExtensionPluginPrivate::get(plugin)->baseUrl = QUrl::fromLocalFile(basePath);
        }

        iface->registerTypes(moduleId);

        registrationFailures = QQmlMetaType::typeRegistrationFailures();
        QQmlMetaType::setTypeRegistrationNamespace(QString());
    } // QWriteLocker lock(QQmlMetaType::typeRegistrationLock())

    if (!registrationFailures.isEmpty()) {
        if (errors) {
            for (const QString &failure : qAsConst(registrationFailures)) {
                QQmlError error;
                error.setDescription(failure);
                errors->prepend(error);
            }
        }
        return false;
    }

    return true;
}

/*!
    \internal
*/
bool QQmlImportDatabase::importStaticPlugin(QObject *instance, const QString &basePath,
                                      const QString &uri, const QString &typeNamespace, int vmaj, QList<QQmlError> *errors)
{
    // Dynamic plugins are differentiated by their filepath. For static plugins we
    // don't have that information so we use their address as key instead.
    const QString uniquePluginID = QString::asprintf("%p", instance);
    StringRegisteredPluginMap *plugins = qmlEnginePluginsWithRegisteredTypes();
    QMutexLocker lock(&plugins->mutex);

    // Plugin types are global across all engines and should only be
    // registered once. But each engine still needs to be initialized.
    bool typesRegistered = plugins->contains(uniquePluginID);
    bool engineInitialized = initializedPlugins.contains(uniquePluginID);

    if (typesRegistered) {
        Q_ASSERT_X(plugins->value(uniquePluginID).uri == uri,
                   "QQmlImportDatabase::importStaticPlugin",
                   "Internal error: Static plugin imported previously with different uri");
    } else {
        RegisteredPlugin plugin;
        plugin.uri = uri;
        plugin.loader = 0;
        plugins->insert(uniquePluginID, plugin);

        if (!registerPluginTypes(instance, basePath, uri, typeNamespace, vmaj, errors))
            return false;
    }

    if (!engineInitialized) {
        initializedPlugins.insert(uniquePluginID);

        if (QQmlExtensionInterface *eiface = qobject_cast<QQmlExtensionInterface *>(instance)) {
            QQmlEnginePrivate *ep = QQmlEnginePrivate::get(engine);
            ep->typeLoader.initializeEngine(eiface, uri.toUtf8().constData());
        }
    }

    return true;
}

/*!
    \internal
*/
bool QQmlImportDatabase::importDynamicPlugin(const QString &filePath, const QString &uri,
                                             const QString &typeNamespace, int vmaj, QList<QQmlError> *errors)
{
#if QT_CONFIG(library)
    QFileInfo fileInfo(filePath);
    const QString absoluteFilePath = fileInfo.absoluteFilePath();

    bool engineInitialized = initializedPlugins.contains(absoluteFilePath);
    StringRegisteredPluginMap *plugins = qmlEnginePluginsWithRegisteredTypes();
    QMutexLocker lock(&plugins->mutex);
    bool typesRegistered = plugins->contains(absoluteFilePath);

    if (typesRegistered) {
        Q_ASSERT_X(plugins->value(absoluteFilePath).uri == uri,
                   "QQmlImportDatabase::importDynamicPlugin",
                   "Internal error: Plugin imported previously with different uri");
    }

    if (!engineInitialized || !typesRegistered) {
        if (!QQml_isFileCaseCorrect(absoluteFilePath)) {
            if (errors) {
                QQmlError error;
                error.setDescription(tr("File name case mismatch for \"%1\"").arg(absoluteFilePath));
                errors->prepend(error);
            }
            return false;
        }

        QPluginLoader* loader = 0;
        if (!typesRegistered) {
            loader = new QPluginLoader(absoluteFilePath);

            if (!loader->load()) {
                if (errors) {
                    QQmlError error;
                    error.setDescription(loader->errorString());
                    errors->prepend(error);
                }
                delete loader;
                return false;
            }
        } else {
            loader = plugins->value(absoluteFilePath).loader;
        }

       QObject *instance = loader->instance();

        if (!typesRegistered) {
            RegisteredPlugin plugin;
            plugin.uri = uri;
            plugin.loader = loader;
            plugins->insert(absoluteFilePath, plugin);

            // Continue with shared code path for dynamic and static plugins:
            if (!registerPluginTypes(instance, fileInfo.absolutePath(), uri, typeNamespace, vmaj, errors))
                return false;
        }

        if (!engineInitialized) {
             // things on the engine (eg. adding new global objects) have to be done for every
             // engine.
             // XXX protect against double initialization
             initializedPlugins.insert(absoluteFilePath);

             if (QQmlExtensionInterface *eiface = qobject_cast<QQmlExtensionInterface *>(instance)) {
                 QQmlEnginePrivate *ep = QQmlEnginePrivate::get(engine);
                 ep->typeLoader.initializeEngine(eiface, uri.toUtf8().constData());
             }
         }
    }

    return true;
#else
    Q_UNUSED(filePath);
    Q_UNUSED(uri);
    Q_UNUSED(typeNamespace);
    Q_UNUSED(vmaj);
    Q_UNUSED(errors);
    return false;
#endif
}

void QQmlImportDatabase::clearDirCache()
{
    QStringHash<QmldirCache *>::ConstIterator itr = qmldirCache.begin();
    while (itr != qmldirCache.end()) {
        QmldirCache *cache = *itr;
        do {
            QmldirCache *nextCache = cache->next;
            delete cache;
            cache = nextCache;
        } while (cache);

        ++itr;
    }
    qmldirCache.clear();
}

QT_END_NAMESPACE<|MERGE_RESOLUTION|>--- conflicted
+++ resolved
@@ -295,13 +295,10 @@
                              QList<QQmlError> *errors);
 
     bool resolveType(const QHashedStringRef &type, int *vmajor, int *vminor,
-<<<<<<< HEAD
-                     QQmlType* type_return, QList<QQmlError> *errors,
-                     QQmlImport::RecursionRestriction recursionRestriction = QQmlImport::PreventRecursion);
-=======
                      QQmlType *type_return, QList<QQmlError> *errors,
-                     QQmlType::RegistrationType registrationType);
->>>>>>> ebceda0c
+                     QQmlType::RegistrationType registrationType,
+                     QQmlImport::RecursionRestriction recursionRestriction
+                     = QQmlImport::PreventRecursion);
 
     QUrl baseUrl;
     QString base;
@@ -637,15 +634,10 @@
   \sa addFileImport(), addLibraryImport
 */
 bool QQmlImports::resolveType(const QHashedStringRef &type,
-<<<<<<< HEAD
-                              QQmlType* type_return, int *vmaj, int *vmin,
-                              QQmlImportNamespace** ns_return, QList<QQmlError> *errors,
-                              QQmlImport::RecursionRestriction recursionRestriction) const
-=======
                               QQmlType *type_return, int *vmaj, int *vmin,
                               QQmlImportNamespace** ns_return, QList<QQmlError> *errors,
-                              QQmlType::RegistrationType registrationType) const
->>>>>>> ebceda0c
+                              QQmlType::RegistrationType registrationType,
+                              QQmlImport::RecursionRestriction recursionRestriction) const
 {
     QQmlImportNamespace* ns = d->findQualifiedNamespace(type);
     if (ns) {
@@ -654,11 +646,8 @@
         return true;
     }
     if (type_return) {
-<<<<<<< HEAD
-        if (d->resolveType(type, vmaj, vmin, type_return, errors, recursionRestriction)) {
-=======
-        if (d->resolveType(type, vmaj, vmin, type_return, errors, registrationType)) {
->>>>>>> ebceda0c
+        if (d->resolveType(type, vmaj, vmin, type_return, errors, registrationType,
+                           recursionRestriction)) {
             if (qmlImportTrace()) {
 #define RESOLVE_TYPE_DEBUG qDebug().nospace() << "QQmlImports(" << qPrintable(baseUrl().toString()) \
                                               << ')' << "::resolveType: " << type.toString() << " => "
@@ -742,17 +731,11 @@
     return ns->resolveType(d->typeLoader, type, vmaj, vmin, type_return, 0, 0, registrationType);
 }
 
-<<<<<<< HEAD
-bool QQmlImportInstance::resolveType(QQmlTypeLoader *typeLoader,
-                                              const QHashedStringRef& type, int *vmajor, int *vminor,
-                                              QQmlType* type_return, QString *base, bool *typeRecursionDetected,
-                                              QQmlImport::RecursionRestriction recursionRestriction) const
-=======
 bool QQmlImportInstance::resolveType(QQmlTypeLoader *typeLoader, const QHashedStringRef& type,
-                                     int *vmajor, int *vminor, QQmlType* type_return, QString *base,
+                                     int *vmajor, int *vminor, QQmlType *type_return, QString *base,
                                      bool *typeRecursionDetected,
-                                     QQmlType::RegistrationType registrationType) const
->>>>>>> ebceda0c
+                                     QQmlType::RegistrationType registrationType,
+                                     QQmlImport::RecursionRestriction recursionRestriction) const
 {
     if (majversion >= 0 && minversion >= 0) {
         QQmlType t = QQmlMetaType::qmlType(type, uri, majversion, minversion);
@@ -860,13 +843,9 @@
 }
 
 bool QQmlImportsPrivate::resolveType(const QHashedStringRef& type, int *vmajor, int *vminor,
-<<<<<<< HEAD
-                                     QQmlType* type_return, QList<QQmlError> *errors,
+                                     QQmlType *type_return, QList<QQmlError> *errors,
+                                     QQmlType::RegistrationType registrationType,
                                      QQmlImport::RecursionRestriction recursionRestriction)
-=======
-                                     QQmlType *type_return, QList<QQmlError> *errors,
-                                     QQmlType::RegistrationType registrationType)
->>>>>>> ebceda0c
 {
     QQmlImportNamespace *s = 0;
     int dot = type.indexOf(Dot);
@@ -895,12 +874,8 @@
     }
     QHashedStringRef unqualifiedtype = dot < 0 ? type : QHashedStringRef(type.constData()+dot+1, type.length()-dot-1);
     if (s) {
-<<<<<<< HEAD
-        if (s->resolveType(typeLoader, unqualifiedtype, vmajor, vminor, type_return, &base, errors, recursionRestriction))
-=======
         if (s->resolveType(typeLoader, unqualifiedtype, vmajor, vminor, type_return, &base, errors,
-                           registrationType))
->>>>>>> ebceda0c
+                           registrationType, recursionRestriction))
             return true;
         if (s->imports.count() == 1 && !s->imports.at(0)->isLibrary && type_return && s != &unqualifiedset) {
             // qualified, and only 1 url
@@ -922,25 +897,16 @@
 }
 
 bool QQmlImportNamespace::resolveType(QQmlTypeLoader *typeLoader, const QHashedStringRef &type,
-<<<<<<< HEAD
-                                      int *vmajor, int *vminor, QQmlType* type_return,
-                                      QString *base, QList<QQmlError> *errors,
-                                      QQmlImport::RecursionRestriction recursionRestriction)
-=======
                                       int *vmajor, int *vminor, QQmlType *type_return,
                                       QString *base, QList<QQmlError> *errors,
-                                      QQmlType::RegistrationType registrationType)
->>>>>>> ebceda0c
+                                      QQmlType::RegistrationType registrationType,
+                                      QQmlImport::RecursionRestriction recursionRestriction)
 {
     bool typeRecursionDetected = false;
     for (int i=0; i<imports.count(); ++i) {
         const QQmlImportInstance *import = imports.at(i);
-        if (import->resolveType(typeLoader, type, vmajor, vminor, type_return,
-<<<<<<< HEAD
-                               base, &typeRecursionDetected, recursionRestriction)) {
-=======
-                                base, &typeRecursionDetected, registrationType)) {
->>>>>>> ebceda0c
+        if (import->resolveType(typeLoader, type, vmajor, vminor, type_return, base,
+                                &typeRecursionDetected, registrationType, recursionRestriction)) {
             if (qmlCheckTypes()) {
                 // check for type clashes
                 for (int j = i+1; j<imports.count(); ++j) {
