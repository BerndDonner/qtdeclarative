/****************************************************************************
**
** Copyright (C) 2016 The Qt Company Ltd.
** Contact: https://www.qt.io/licensing/
**
** This file is part of the QtQml module of the Qt Toolkit.
**
** $QT_BEGIN_LICENSE:LGPL$
** Commercial License Usage
** Licensees holding valid commercial Qt licenses may use this file in
** accordance with the commercial license agreement provided with the
** Software or, alternatively, in accordance with the terms contained in
** a written agreement between you and The Qt Company. For licensing terms
** and conditions see https://www.qt.io/terms-conditions. For further
** information use the contact form at https://www.qt.io/contact-us.
**
** GNU Lesser General Public License Usage
** Alternatively, this file may be used under the terms of the GNU Lesser
** General Public License version 3 as published by the Free Software
** Foundation and appearing in the file LICENSE.LGPL3 included in the
** packaging of this file. Please review the following information to
** ensure the GNU Lesser General Public License version 3 requirements
** will be met: https://www.gnu.org/licenses/lgpl-3.0.html.
**
** GNU General Public License Usage
** Alternatively, this file may be used under the terms of the GNU
** General Public License version 2.0 or (at your option) the GNU General
** Public license version 3 or any later version approved by the KDE Free
** Qt Foundation. The licenses are as published by the Free Software
** Foundation and appearing in the file LICENSE.GPL2 and LICENSE.GPL3
** included in the packaging of this file. Please review the following
** information to ensure the GNU General Public License requirements will
** be met: https://www.gnu.org/licenses/gpl-2.0.html and
** https://www.gnu.org/licenses/gpl-3.0.html.
**
** $QT_END_LICENSE$
**
****************************************************************************/

#include "qqmlimport_p.h"

#include <QtCore/qdebug.h>
#include <QtCore/qdir.h>
#include <QtQml/qqmlfile.h>
#include <QtCore/qfileinfo.h>
#include <QtCore/qpluginloader.h>
#include <QtCore/qlibraryinfo.h>
#include <QtCore/qreadwritelock.h>
#include <QtQml/qqmlextensioninterface.h>
#include <QtQml/qqmlextensionplugin.h>
#include <private/qqmlextensionplugin_p.h>
#include <private/qqmlglobal_p.h>
#include <private/qqmltypenamecache_p.h>
#include <private/qqmlengine_p.h>
#include <private/qfieldlist_p.h>
#include <QtCore/qjsonobject.h>
#include <QtCore/qjsonarray.h>

#include <algorithm>
#include <functional>

QT_BEGIN_NAMESPACE

DEFINE_BOOL_CONFIG_OPTION(qmlImportTrace, QML_IMPORT_TRACE)
DEFINE_BOOL_CONFIG_OPTION(qmlCheckTypes, QML_CHECK_TYPES)

static const QLatin1Char Dot('.');
static const QLatin1Char Slash('/');
static const QLatin1Char Backslash('\\');
static const QLatin1Char Colon(':');
static const QLatin1String Slash_qmldir("/qmldir");
static const QLatin1String String_qmldir("qmldir");
static const QString dotqml_string(QStringLiteral(".qml"));
static const QString dotuidotqml_string(QStringLiteral(".ui.qml"));
static bool designerSupportRequired = false;

namespace {

QString resolveLocalUrl(const QString &url, const QString &relative)
{
    if (relative.contains(Colon)) {
        // contains a host name
        return QUrl(url).resolved(QUrl(relative)).toString();
    } else if (relative.isEmpty()) {
        return url;
    } else if (relative.at(0) == Slash || !url.contains(Slash)) {
        return relative;
    } else {
        const QStringRef baseRef = url.leftRef(url.lastIndexOf(Slash) + 1);
        if (relative == QLatin1String("."))
            return baseRef.toString();

        QString base = baseRef + relative;

        // Remove any relative directory elements in the path
        int length = base.length();
        int index = 0;
        while ((index = base.indexOf(QLatin1String("/."), index)) != -1) {
            if ((length > (index + 2)) && (base.at(index + 2) == Dot) &&
                (length == (index + 3) || (base.at(index + 3) == Slash))) {
                // Either "/../" or "/..<END>"
                int previous = base.lastIndexOf(Slash, index - 1);
                if (previous == -1)
                    break;

                int removeLength = (index - previous) + 3;
                base.remove(previous + 1, removeLength);
                length -= removeLength;
                index = previous;
            } else if ((length == (index + 2)) || (base.at(index + 2) == Slash)) {
                // Either "/./" or "/.<END>"
                base.remove(index, 2);
                length -= 2;
            } else {
                ++index;
            }
        }

        return base;
    }
}

bool isPathAbsolute(const QString &path)
{
#if defined(Q_OS_UNIX)
    return (path.at(0) == Slash);
#else
    QFileInfo fi(path);
    return fi.isAbsolute();
#endif
}

// If the type does not already exist as a file import, add the type and return the new type
QQmlType *getTypeForUrl(const QString &urlString, const QHashedStringRef& typeName,
                        bool isCompositeSingleton, QList<QQmlError> *errors,
                        int majorVersion=-1, int minorVersion=-1)
{
    QUrl url(urlString);
    QQmlType *ret = QQmlMetaType::qmlType(url);
    if (!ret) { //QQmlType not yet existing for composite or composite singleton type
        int dot = typeName.indexOf(QLatin1Char('.'));
        QHashedStringRef unqualifiedtype = dot < 0 ? typeName : QHashedStringRef(typeName.constData() + dot + 1, typeName.length() - dot - 1);

        //XXX: The constData of the string ref is pointing somewhere unsafe in qmlregister, so we need to create a temporary copy
        QByteArray buf(unqualifiedtype.toString().toUtf8());

        if (isCompositeSingleton) {
            QQmlPrivate::RegisterCompositeSingletonType reg = {
                url,
                "", //Empty URI indicates loaded via file imports
                majorVersion,
                minorVersion,
                buf.constData()
            };
            ret = QQmlMetaType::qmlTypeFromIndex(QQmlPrivate::qmlregister(QQmlPrivate::CompositeSingletonRegistration, &reg));
        } else {
            QQmlPrivate::RegisterCompositeType reg = {
                url,
                "", //Empty URI indicates loaded via file imports
                majorVersion,
                minorVersion,
                buf.constData()
            };
            ret = QQmlMetaType::qmlTypeFromIndex(QQmlPrivate::qmlregister(QQmlPrivate::CompositeRegistration, &reg));
        }
    }
    if (!ret) {//Usually when a type name is "found" but invalid
        //qDebug() << ret << urlString << QQmlMetaType::qmlType(url);
        if (!errors) // Cannot list errors properly, just quit
            qFatal("%s", QQmlMetaType::typeRegistrationFailures().join('\n').toLatin1().constData());
        QQmlError error;
        error.setDescription(QQmlMetaType::typeRegistrationFailures().join('\n'));
        errors->prepend(error);
    }
    return ret;
}

} // namespace

#if QT_CONFIG(library)
struct RegisteredPlugin {
    QString uri;
    QPluginLoader* loader;
};

struct StringRegisteredPluginMap : public QMap<QString, RegisteredPlugin> {
    QMutex mutex;
};

Q_GLOBAL_STATIC(StringRegisteredPluginMap, qmlEnginePluginsWithRegisteredTypes); // stores the uri and the PluginLoaders
void qmlClearEnginePlugins()
{
    StringRegisteredPluginMap *plugins = qmlEnginePluginsWithRegisteredTypes();
    QMutexLocker lock(&plugins->mutex);
    for (auto &plugin : qAsConst(*plugins)) {
        QPluginLoader* loader = plugin.loader;
        if (loader && !loader->unload())
            qWarning("Unloading %s failed: %s", qPrintable(plugin.uri), qPrintable(loader->errorString()));
        delete loader;
    }
    plugins->clear();
}

typedef QPair<QStaticPlugin, QJsonArray> StaticPluginPair;
#endif

class QQmlImportNamespace
{
public:
    QQmlImportNamespace() : nextNamespace(0) {}
    ~QQmlImportNamespace() { qDeleteAll(imports); }

    struct Import {
        QString uri;
        QString url;
        int majversion;
        int minversion;
        bool isLibrary;
        QQmlDirComponents qmlDirComponents;
        QQmlDirScripts qmlDirScripts;

        bool setQmldirContent(const QString &resolvedUrl, const QQmlTypeLoader::QmldirContent *qmldir,
                              QQmlImportNamespace *nameSpace, QList<QQmlError> *errors);

        static QQmlDirScripts getVersionedScripts(const QQmlDirScripts &qmldirscripts, int vmaj, int vmin);

        bool resolveType(QQmlTypeLoader *typeLoader, const QHashedStringRef &type,
                         int *vmajor, int *vminor, QQmlType** type_return,
                         QString *base = 0, bool *typeRecursionDetected = 0) const;
    };
    QList<Import *> imports;

    Import *findImport(const QString &uri) const;

    bool resolveType(QQmlTypeLoader *typeLoader, const QHashedStringRef& type,
                     int *vmajor, int *vminor, QQmlType** type_return,
                     QString *base = 0, QList<QQmlError> *errors = 0);

    // Prefix when used as a qualified import.  Otherwise empty.
    QHashedString prefix;

    // Used by QQmlImportsPrivate::qualifiedSets
    QQmlImportNamespace *nextNamespace;
};

class QQmlImportsPrivate
{
public:
    QQmlImportsPrivate(QQmlTypeLoader *loader);
    ~QQmlImportsPrivate();

    QQmlImportNamespace *importNamespace(const QString &prefix) const;

    bool addLibraryImport(const QString& uri, const QString &prefix,
                          int vmaj, int vmin, const QString &qmldirIdentifier, const QString &qmldirUrl, bool incomplete,
                          QQmlImportDatabase *database,
                          QList<QQmlError> *errors);

    bool addFileImport(const QString &uri, const QString &prefix,
                       int vmaj, int vmin,
                       bool isImplicitImport, bool incomplete, QQmlImportDatabase *database,
                       QList<QQmlError> *errors);

    bool updateQmldirContent(const QString &uri, const QString &prefix,
                             const QString &qmldirIdentifier, const QString& qmldirUrl,
                             QQmlImportDatabase *database,
                             QList<QQmlError> *errors);

    bool resolveType(const QHashedStringRef &type, int *vmajor, int *vminor,
                     QQmlType** type_return, QList<QQmlError> *errors);

    QUrl baseUrl;
    QString base;
    int ref;

    mutable QQmlImportNamespace unqualifiedset;

    QQmlImportNamespace *findQualifiedNamespace(const QHashedStringRef &) const;
    mutable QFieldList<QQmlImportNamespace, &QQmlImportNamespace::nextNamespace> qualifiedSets;

    QQmlTypeLoader *typeLoader;

    static bool locateQmldir(const QString &uri, int vmaj, int vmin,
                             QQmlImportDatabase *database,
                             QString *outQmldirFilePath, QString *outUrl);

    static bool validateQmldirVersion(const QQmlTypeLoader::QmldirContent *qmldir, const QString &uri, int vmaj, int vmin,
                                      QList<QQmlError> *errors);

    bool importExtension(const QString &absoluteFilePath, const QString &uri,
                         int vmaj, int vmin,
                         QQmlImportDatabase *database,
                         const QQmlTypeLoader::QmldirContent *qmldir,
                         QList<QQmlError> *errors);

    bool getQmldirContent(const QString &qmldirIdentifier, const QString &uri,
                          const QQmlTypeLoader::QmldirContent **qmldir, QList<QQmlError> *errors);

    QString resolvedUri(const QString &dir_arg, QQmlImportDatabase *database);

    QQmlImportNamespace::Import *addImportToNamespace(QQmlImportNamespace *nameSpace,
                                                      const QString &uri, const QString &url,
                                                      int vmaj, int vmin, QV4::CompiledData::Import::ImportType type,
                                                      QList<QQmlError> *errors, bool lowPrecedence = false);
#if QT_CONFIG(library)
   bool populatePluginPairVector(QVector<StaticPluginPair> &result, const QString &uri, const QStringList &versionUris,
                                     const QString &qmldirPath, QList<QQmlError> *errors);
#endif
};

/*!
\class QQmlImports
\brief The QQmlImports class encapsulates one QML document's import statements.
\internal
*/
QQmlImports::QQmlImports(const QQmlImports &copy)
: d(copy.d)
{
    ++d->ref;
}

QQmlImports &
QQmlImports::operator =(const QQmlImports &copy)
{
    ++copy.d->ref;
    if (--d->ref == 0)
        delete d;
    d = copy.d;
    return *this;
}

QQmlImports::QQmlImports(QQmlTypeLoader *typeLoader)
    : d(new QQmlImportsPrivate(typeLoader))
{
}

QQmlImports::~QQmlImports()
{
    if (--d->ref == 0)
        delete d;
}

/*!
  Sets the base URL to be used for all relative file imports added.
*/
void QQmlImports::setBaseUrl(const QUrl& url, const QString &urlString)
{
    d->baseUrl = url;

    if (urlString.isEmpty()) {
        d->base = url.toString();
    } else {
        //Q_ASSERT(url.toString() == urlString);
        d->base = urlString;
    }
}

/*!
  Returns the base URL to be used for all relative file imports added.
*/
QUrl QQmlImports::baseUrl() const
{
    return d->baseUrl;
}

void QQmlImports::populateCache(QQmlTypeNameCache *cache) const
{
    const QQmlImportNamespace &set = d->unqualifiedset;

    for (int ii = set.imports.count() - 1; ii >= 0; --ii) {
        const QQmlImportNamespace::Import *import = set.imports.at(ii);
        QQmlTypeModule *module = QQmlMetaType::typeModule(import->uri, import->majversion);
        if (module) {
            cache->m_anonymousImports.append(QQmlTypeModuleVersion(module, import->minversion));
        }
    }

    for (QQmlImportNamespace *ns = d->qualifiedSets.first(); ns; ns = d->qualifiedSets.next(ns)) {

        const QQmlImportNamespace &set = *ns;

        for (int ii = set.imports.count() - 1; ii >= 0; --ii) {
            const QQmlImportNamespace::Import *import = set.imports.at(ii);
            QQmlTypeModule *module = QQmlMetaType::typeModule(import->uri, import->majversion);
            if (module) {
                QQmlTypeNameCache::Import &typeimport = cache->m_namedImports[set.prefix];
                typeimport.modules.append(QQmlTypeModuleVersion(module, import->minversion));
            }
        }
    }
}

// We need to exclude the entry for the current baseUrl. This can happen for example
// when handling qmldir files on the remote dir case and the current type is marked as
// singleton.
bool excludeBaseUrl(const QString &importUrl, const QString &fileName, const QString &baseUrl)
{
    if (importUrl.isEmpty())
        return false;

    if (baseUrl.startsWith(importUrl))
    {
        if (fileName == baseUrl.midRef(importUrl.size()))
            return false;
    }

    return true;
}

void findCompositeSingletons(const QQmlImportNamespace &set, QList<QQmlImports::CompositeSingletonReference> &resultList, const QUrl &baseUrl)
{
    typedef QQmlDirComponents::const_iterator ConstIterator;

    for (int ii = set.imports.count() - 1; ii >= 0; --ii) {
        const QQmlImportNamespace::Import *import = set.imports.at(ii);

        const QQmlDirComponents &components = import->qmlDirComponents;

        ConstIterator cend = components.constEnd();
        for (ConstIterator cit = components.constBegin(); cit != cend; ++cit) {
            if (cit->singleton && excludeBaseUrl(import->url, cit->fileName, baseUrl.toString())) {
                QQmlImports::CompositeSingletonReference ref;
                ref.typeName = cit->typeName;
                ref.prefix = set.prefix;
                ref.majorVersion = cit->majorVersion;
                ref.minorVersion = cit->minorVersion;
                resultList.append(ref);
            }
        }
    }
}

QList<QQmlImports::CompositeSingletonReference> QQmlImports::resolvedCompositeSingletons() const
{
    QList<QQmlImports::CompositeSingletonReference> compositeSingletons;

    const QQmlImportNamespace &set = d->unqualifiedset;
    findCompositeSingletons(set, compositeSingletons, baseUrl());

    for (QQmlImportNamespace *ns = d->qualifiedSets.first(); ns; ns = d->qualifiedSets.next(ns)) {
        const QQmlImportNamespace &set = *ns;
        findCompositeSingletons(set, compositeSingletons, baseUrl());
    }

    return compositeSingletons;
}

QList<QQmlImports::ScriptReference> QQmlImports::resolvedScripts() const
{
    QList<QQmlImports::ScriptReference> scripts;

    const QQmlImportNamespace &set = d->unqualifiedset;

    for (int ii = set.imports.count() - 1; ii >= 0; --ii) {
        const QQmlImportNamespace::Import *import = set.imports.at(ii);

        for (const QQmlDirParser::Script &script : import->qmlDirScripts) {
            ScriptReference ref;
            ref.nameSpace = script.nameSpace;
            ref.location = QUrl(import->url).resolved(QUrl(script.fileName));
            scripts.append(ref);
        }
    }

    for (QQmlImportNamespace *ns = d->qualifiedSets.first(); ns; ns = d->qualifiedSets.next(ns)) {
        const QQmlImportNamespace &set = *ns;

        for (int ii = set.imports.count() - 1; ii >= 0; --ii) {
            const QQmlImportNamespace::Import *import = set.imports.at(ii);

            for (const QQmlDirParser::Script &script : import->qmlDirScripts) {
                ScriptReference ref;
                ref.nameSpace = script.nameSpace;
                ref.qualifier = set.prefix;
                ref.location = QUrl(import->url).resolved(QUrl(script.fileName));
                scripts.append(ref);
            }
        }
    }

    return scripts;
}

static QString joinStringRefs(const QVector<QStringRef> &refs, const QChar &sep)
{
    QString str;
    for (auto it = refs.cbegin(); it != refs.cend(); ++it) {
        if (it != refs.cbegin())
            str += sep;
        str += *it;
    }
    return str;
}

/*!
    Forms complete paths to a qmldir file, from a base URL, a module URI and version specification.

    For example, QtQml.Models 2.0:
    - base/QtQml/Models.2.0/qmldir
    - base/QtQml.2.0/Models/qmldir
    - base/QtQml/Models.2/qmldir
    - base/QtQml.2/Models/qmldir
    - base/QtQml/Models/qmldir
*/
QStringList QQmlImports::completeQmldirPaths(const QString &uri, const QStringList &basePaths, int vmaj, int vmin)
{
    const QVector<QStringRef> parts = uri.splitRef(Dot, QString::SkipEmptyParts);

    QStringList qmlDirPathsPaths;
    // fully & partially versioned parts + 1 unversioned for each base path
    qmlDirPathsPaths.reserve(basePaths.count() * (2 * parts.count() + 1));

    for (int version = FullyVersioned; version <= Unversioned; ++version) {
        const QString ver = versionString(vmaj, vmin, static_cast<QQmlImports::ImportVersion>(version));

        for (const QString &path : basePaths) {
            QString dir = path;
            if (!dir.endsWith(Slash) && !dir.endsWith(Backslash))
                dir += Slash;

            // append to the end
            qmlDirPathsPaths += dir + joinStringRefs(parts, Slash) + ver + Slash_qmldir;

            if (version != Unversioned) {
                // insert in the middle
                for (int index = parts.count() - 2; index >= 0; --index) {
                    qmlDirPathsPaths += dir + joinStringRefs(parts.mid(0, index + 1), Slash)
                                            + ver + Slash
                                            + joinStringRefs(parts.mid(index + 1), Slash) + Slash_qmldir;
                }
            }
        }
    }

    return qmlDirPathsPaths;
}

QString QQmlImports::versionString(int vmaj, int vmin, ImportVersion version)
{
    if (version == QQmlImports::FullyVersioned) {
        // extension with fully encoded version number (eg. MyModule.3.2)
        return QString::asprintf(".%d.%d", vmaj, vmin);
    } else if (version == QQmlImports::PartiallyVersioned) {
        // extension with encoded version major (eg. MyModule.3)
        return QString::asprintf(".%d", vmaj);
    } // else extension without version number (eg. MyModule)
    return QString();
}

/*!
  \internal

  The given (namespace qualified) \a type is resolved to either
  \list
  \li a QQmlImportNamespace stored at \a ns_return, or
  \li a QQmlType stored at \a type_return,
  \endlist

  If any return pointer is 0, the corresponding search is not done.

  \sa addFileImport(), addLibraryImport
*/
bool QQmlImports::resolveType(const QHashedStringRef &type,
                              QQmlType** type_return, int *vmaj, int *vmin,
                              QQmlImportNamespace** ns_return, QList<QQmlError> *errors) const
{
    QQmlImportNamespace* ns = d->findQualifiedNamespace(type);
    if (ns) {
        if (ns_return)
            *ns_return = ns;
        return true;
    }
    if (type_return) {
        if (d->resolveType(type,vmaj,vmin,type_return, errors)) {
            if (qmlImportTrace()) {
#define RESOLVE_TYPE_DEBUG qDebug().nospace() << "QQmlImports(" << qPrintable(baseUrl().toString()) \
                                              << ')' << "::resolveType: " << type.toString() << " => "

                if (type_return && *type_return && (*type_return)->isCompositeSingleton())
                    RESOLVE_TYPE_DEBUG << (*type_return)->typeName() << ' ' << (*type_return)->sourceUrl() << " TYPE/URL-SINGLETON";
                else if (type_return && *type_return && (*type_return)->isComposite())
                    RESOLVE_TYPE_DEBUG << (*type_return)->typeName() << ' ' << (*type_return)->sourceUrl() << " TYPE/URL";
                else if (type_return && *type_return)
                    RESOLVE_TYPE_DEBUG << (*type_return)->typeName() << " TYPE";
#undef RESOLVE_TYPE_DEBUG
            }
            return true;
        }
    }
    return false;
}

bool QQmlImportNamespace::Import::setQmldirContent(const QString &resolvedUrl, const QQmlTypeLoader::QmldirContent *qmldir, QQmlImportNamespace *nameSpace, QList<QQmlError> *errors)
{
    Q_ASSERT(resolvedUrl.endsWith(Slash));
    url = resolvedUrl;

    qmlDirComponents = qmldir->components();

    const QQmlDirScripts &scripts = qmldir->scripts();
    if (!scripts.isEmpty()) {
        // Verify that we haven't imported these scripts already
        for (QList<QQmlImportNamespace::Import *>::const_iterator it = nameSpace->imports.constBegin();
             it != nameSpace->imports.constEnd(); ++it) {
            if ((*it != this) && ((*it)->uri == uri)) {
                QQmlError error;
                error.setDescription(QQmlImportDatabase::tr("\"%1\" is ambiguous. Found in %2 and in %3").arg(uri).arg(url).arg((*it)->url));
                errors->prepend(error);
                return false;
            }
        }

        qmlDirScripts = getVersionedScripts(scripts, majversion, minversion);
    }

    return true;
}

QQmlDirScripts QQmlImportNamespace::Import::getVersionedScripts(const QQmlDirScripts &qmldirscripts, int vmaj, int vmin)
{
    QMap<QString, QQmlDirParser::Script> versioned;

    for (QList<QQmlDirParser::Script>::const_iterator sit = qmldirscripts.constBegin();
         sit != qmldirscripts.constEnd(); ++sit) {
        // Only include scripts that match our requested version
        if (((vmaj == -1) || (sit->majorVersion == vmaj)) &&
            ((vmin == -1) || (sit->minorVersion <= vmin))) {
            // Load the highest version that matches
            QMap<QString, QQmlDirParser::Script>::iterator vit = versioned.find(sit->nameSpace);
            if (vit == versioned.end() || (vit->minorVersion < sit->minorVersion)) {
                versioned.insert(sit->nameSpace, *sit);
            }
        }
    }

    return versioned.values();
}

/*!
  \internal

  Searching \e only in the namespace \a ns (previously returned in a call to
  resolveType(), \a type is found and returned to
  a QQmlType stored at \a type_return. If the type is from a QML file, the returned
  type will be a CompositeType.

  If the return pointer is 0, the corresponding search is not done.
*/
bool QQmlImports::resolveType(QQmlImportNamespace* ns, const QHashedStringRef &type,
                              QQmlType** type_return, int *vmaj, int *vmin) const
{
    return ns->resolveType(d->typeLoader,type,vmaj,vmin,type_return);
}

bool QQmlImportNamespace::Import::resolveType(QQmlTypeLoader *typeLoader,
                                              const QHashedStringRef& type, int *vmajor, int *vminor,
                                              QQmlType** type_return, QString *base, bool *typeRecursionDetected) const
{
    if (majversion >= 0 && minversion >= 0) {
        QQmlType *t = QQmlMetaType::qmlType(type, uri, majversion, minversion);
        if (t) {
            if (vmajor) *vmajor = majversion;
            if (vminor) *vminor = minversion;
            if (type_return)
                *type_return = t;
            return true;
        }
    }

    const QString typeStr = type.toString();
    QQmlDirComponents::ConstIterator it = qmlDirComponents.find(typeStr), end = qmlDirComponents.end();
    if (it != end) {
        QString componentUrl;
        bool isCompositeSingleton = false;
        QQmlDirComponents::ConstIterator candidate = end;
        for ( ; it != end && it.key() == typeStr; ++it) {
            const QQmlDirParser::Component &c = *it;

            // importing version -1 means import ALL versions
            if ((majversion == -1) ||
                (c.majorVersion == majversion && c.minorVersion <= minversion)) {
                // Is this better than the previous candidate?
                if ((candidate == end) ||
                    (c.majorVersion > candidate->majorVersion) ||
                    ((c.majorVersion == candidate->majorVersion) && (c.minorVersion > candidate->minorVersion))) {
                    componentUrl = resolveLocalUrl(QString(url + c.typeName + dotqml_string), c.fileName);
                    if (c.internal && base) {
                        if (resolveLocalUrl(*base, c.fileName) != componentUrl)
                            continue; // failed attempt to access an internal type
                    }
                    if (base && (*base == componentUrl)) {
                        if (typeRecursionDetected)
                            *typeRecursionDetected = true;
                        continue; // no recursion
                    }

                    // This is our best candidate so far
                    candidate = it;
                    isCompositeSingleton = c.singleton;
                }
            }
        }

        if (candidate != end) {
            int major = vmajor ? *vmajor : -1;
            int minor = vminor ? *vminor : -1;
            QQmlType *returnType = getTypeForUrl(componentUrl, type, isCompositeSingleton, 0,
                                                 major, minor);
            if (type_return)
                *type_return = returnType;
            return returnType != 0;
        }
    } else if (!isLibrary) {
        QString qmlUrl;
        bool exists = false;

        const QString urlsToTry[2] = {
            url + QString::fromRawData(type.constData(), type.length()) + dotqml_string, // Type -> Type.qml
            url + QString::fromRawData(type.constData(), type.length()) + dotuidotqml_string // Type -> Type.ui.qml
        };
        for (uint i = 0; i < sizeof(urlsToTry) / sizeof(urlsToTry[0]); ++i) {
            const QString url = urlsToTry[i];
            exists = !typeLoader->absoluteFilePath(QQmlFile::urlToLocalFileOrQrc(url)).isEmpty();
            if (exists) {
                qmlUrl = url;
                break;
            }
        }

        if (exists) {
            if (base && (*base == qmlUrl)) { // no recursion
                if (typeRecursionDetected)
                    *typeRecursionDetected = true;
            } else {
                QQmlType *returnType = getTypeForUrl(qmlUrl, type, false, 0);
                if (type_return)
                    *type_return = returnType;
                return returnType != 0;
            }
        }
    }

    return false;
}

bool QQmlImportsPrivate::resolveType(const QHashedStringRef& type, int *vmajor, int *vminor,
                                     QQmlType** type_return, QList<QQmlError> *errors)
{
    QQmlImportNamespace *s = 0;
    int dot = type.indexOf(Dot);
    if (dot >= 0) {
        QHashedStringRef namespaceName(type.constData(), dot);
        s = findQualifiedNamespace(namespaceName);
        if (!s) {
            if (errors) {
                QQmlError error;
                error.setDescription(QQmlImportDatabase::tr("- %1 is not a namespace").arg(namespaceName.toString()));
                errors->prepend(error);
            }
            return false;
        }
        int ndot = type.indexOf(Dot,dot+1);
        if (ndot > 0) {
            if (errors) {
                QQmlError error;
                error.setDescription(QQmlImportDatabase::tr("- nested namespaces not allowed"));
                errors->prepend(error);
            }
            return false;
        }
    } else {
        s = &unqualifiedset;
    }
    QHashedStringRef unqualifiedtype = dot < 0 ? type : QHashedStringRef(type.constData()+dot+1, type.length()-dot-1);
    if (s) {
        if (s->resolveType(typeLoader,unqualifiedtype,vmajor,vminor,type_return, &base, errors))
            return true;
        if (s->imports.count() == 1 && !s->imports.at(0)->isLibrary && type_return && s != &unqualifiedset) {
            // qualified, and only 1 url
            *type_return = getTypeForUrl(resolveLocalUrl(s->imports.at(0)->url, unqualifiedtype.toString() + QLatin1String(".qml")), type, false, errors);
            return (*type_return != 0);
        }
    }

    return false;
}

QQmlImportNamespace::Import *QQmlImportNamespace::findImport(const QString &uri) const
{
    for (Import *import : imports) {
        if (import->uri == uri)
            return import;
    }
    return nullptr;
}

bool QQmlImportNamespace::resolveType(QQmlTypeLoader *typeLoader, const QHashedStringRef &type,
                                      int *vmajor, int *vminor, QQmlType** type_return,
                                      QString *base, QList<QQmlError> *errors)
{
    bool typeRecursionDetected = false;
    for (int i=0; i<imports.count(); ++i) {
        const Import *import = imports.at(i);
        if (import->resolveType(typeLoader, type, vmajor, vminor, type_return,
                               base, &typeRecursionDetected)) {
            if (qmlCheckTypes()) {
                // check for type clashes
                for (int j = i+1; j<imports.count(); ++j) {
                    const Import *import2 = imports.at(j);
                    if (import2->resolveType(typeLoader, type, vmajor, vminor, 0, base)) {
                        if (errors) {
                            QString u1 = import->url;
                            QString u2 = import2->url;
                            if (base) {
                                QStringRef b(base);
                                int dot = b.lastIndexOf(Dot);
                                if (dot >= 0) {
                                    b = b.left(dot+1);
                                    QStringRef l = b.left(dot);
                                    if (u1.startsWith(b))
                                        u1 = u1.mid(b.count());
                                    else if (u1 == l)
                                        u1 = QQmlImportDatabase::tr("local directory");
                                    if (u2.startsWith(b))
                                        u2 = u2.mid(b.count());
                                    else if (u2 == l)
                                        u2 = QQmlImportDatabase::tr("local directory");
                                }
                            }

                            QQmlError error;
                            if (u1 != u2) {
                                error.setDescription(QQmlImportDatabase::tr("is ambiguous. Found in %1 and in %2").arg(u1).arg(u2));
                            } else {
                                error.setDescription(QQmlImportDatabase::tr("is ambiguous. Found in %1 in version %2.%3 and %4.%5")
                                                        .arg(u1)
                                                        .arg(import->majversion).arg(import->minversion)
                                                        .arg(import2->majversion).arg(import2->minversion));
                            }
                            errors->prepend(error);
                        }
                        return false;
                    }
                }
            }
            return true;
        }
    }
    if (errors) {
        QQmlError error;
        if (typeRecursionDetected)
            error.setDescription(QQmlImportDatabase::tr("is instantiated recursively"));
        else
            error.setDescription(QQmlImportDatabase::tr("is not a type"));
        errors->prepend(error);
    }
    return false;
}

QQmlImportsPrivate::QQmlImportsPrivate(QQmlTypeLoader *loader)
: ref(1), typeLoader(loader) {
}

QQmlImportsPrivate::~QQmlImportsPrivate()
{
    while (QQmlImportNamespace *ns = qualifiedSets.takeFirst())
        delete ns;
}

QQmlImportNamespace *QQmlImportsPrivate::findQualifiedNamespace(const QHashedStringRef &prefix) const
{
    for (QQmlImportNamespace *ns = qualifiedSets.first(); ns; ns = qualifiedSets.next(ns)) {
        if (prefix == ns->prefix)
            return ns;
    }
    return 0;
}

/*!
    Returns the list of possible versioned URI combinations. For example, if \a uri is
    QtQml.Models, \a vmaj is 2, and \a vmin is 0, this method returns the following:
    [QtQml.Models.2.0, QtQml.2.0.Models, QtQml.Models.2, QtQml.2.Models, QtQml.Models]
 */
static QStringList versionUriList(const QString &uri, int vmaj, int vmin)
{
    QStringList result;
    for (int version = QQmlImports::FullyVersioned; version <= QQmlImports::Unversioned; ++version) {
        int index = uri.length();
        do {
            QString versionUri = uri;
            versionUri.insert(index, QQmlImports::versionString(vmaj, vmin, static_cast<QQmlImports::ImportVersion>(version)));
            result += versionUri;

            index = uri.lastIndexOf(Dot, index - 1);
        } while (index > 0 && version != QQmlImports::Unversioned);
    }
    return result;
}

<<<<<<< HEAD
#ifndef QT_NO_LIBRARY
static QVector<QStaticPlugin> makePlugins()
{
    QVector<QStaticPlugin> plugins;
    // To avoid traversing all static plugins for all imports, we cut down
    // the list the first time called to only contain QML plugins:
    const auto staticPlugins = QPluginLoader::staticPlugins();
    for (const QStaticPlugin &plugin : staticPlugins) {
        if (plugin.metaData().value(QLatin1String("IID")).toString()
                == QLatin1String(QQmlExtensionInterface_iid)) {
            plugins.append(plugin);
        }
    }
    return plugins;
}

=======
#if QT_CONFIG(library)
>>>>>>> 16c81bb0
/*!
    Get all static plugins that are QML plugins and has a meta data URI that matches with one of
    \a versionUris, which is a list of all possible versioned URI combinations - see versionUriList()
    above.
 */
bool QQmlImportsPrivate::populatePluginPairVector(QVector<StaticPluginPair> &result, const QString &uri, const QStringList &versionUris,
                                                      const QString &qmldirPath, QList<QQmlError> *errors)
{
    static const QVector<QStaticPlugin> plugins = makePlugins();
    for (const QStaticPlugin &plugin : plugins) {
        // Since a module can list more than one plugin, we keep iterating even after we found a match.
        if (QQmlExtensionPlugin *instance = qobject_cast<QQmlExtensionPlugin *>(plugin.instance())) {
            const QJsonArray metaTagsUriList = plugin.metaData().value(QLatin1String("uri")).toArray();
            if (metaTagsUriList.isEmpty()) {
                if (errors) {
                    QQmlError error;
                    error.setDescription(QQmlImportDatabase::tr("static plugin for module \"%1\" with name \"%2\" has no metadata URI")
                                         .arg(uri).arg(QString::fromUtf8(instance->metaObject()->className())));
                    error.setUrl(QUrl::fromLocalFile(qmldirPath));
                    errors->prepend(error);
                }
                return false;
            }
            // A plugin can be set up to handle multiple URIs, so go through the list:
            for (const QJsonValue &metaTagUri : metaTagsUriList) {
                if (versionUris.contains(metaTagUri.toString())) {
                    result.append(qMakePair(plugin, metaTagsUriList));
                    break;
                }
            }
        }
    }
    return true;
}
#endif

static inline QString msgCannotLoadPlugin(const QString &uri, const QString &why)
{
    return QQmlImportDatabase::tr("plugin cannot be loaded for module \"%1\": %2").arg(uri, why);
}

/*!
Import an extension defined by a qmldir file.

\a qmldirFilePath is a raw file path.
*/
bool QQmlImportsPrivate::importExtension(const QString &qmldirFilePath,
                                         const QString &uri,
                                         int vmaj, int vmin,
                                         QQmlImportDatabase *database,
                                         const QQmlTypeLoader::QmldirContent *qmldir,
                                         QList<QQmlError> *errors)
{
#if QT_CONFIG(library)
    Q_ASSERT(qmldir);

    if (qmlImportTrace())
        qDebug().nospace() << "QQmlImports(" << qPrintable(base) << ")::importExtension: "
                           << "loaded " << qmldirFilePath;

    if (designerSupportRequired && !qmldir->designerSupported()) {
        if (errors) {
            QQmlError error;
            error.setDescription(QQmlImportDatabase::tr("module does not support the designer \"%1\"").arg(qmldir->typeNamespace()));
            error.setUrl(QUrl::fromLocalFile(qmldirFilePath));
            errors->prepend(error);
        }
        return false;
    }

    int qmldirPluginCount = qmldir->plugins().count();
    if (qmldirPluginCount == 0)
        return true;

    if (!database->qmlDirFilesForWhichPluginsHaveBeenLoaded.contains(qmldirFilePath)) {
        // First search for listed qmldir plugins dynamically. If we cannot resolve them all, we continue
        // searching static plugins that has correct metadata uri. Note that since we only know the uri
        // for a static plugin, and not the filename, we cannot know which static plugin belongs to which
        // listed plugin inside qmldir. And for this reason, mixing dynamic and static plugins inside a
        // single module is not recommended.

        QString typeNamespace = qmldir->typeNamespace();
        QString qmldirPath = qmldirFilePath;
        int slash = qmldirPath.lastIndexOf(Slash);
        if (slash > 0)
            qmldirPath.truncate(slash);

        int dynamicPluginsFound = 0;
        int staticPluginsFound = 0;

#if defined(QT_SHARED)
        const auto qmldirPlugins = qmldir->plugins();
        for (const QQmlDirParser::Plugin &plugin : qmldirPlugins) {
            QString resolvedFilePath = database->resolvePlugin(typeLoader, qmldirPath, plugin.path, plugin.name);
            if (!resolvedFilePath.isEmpty()) {
                dynamicPluginsFound++;
                if (!database->importDynamicPlugin(resolvedFilePath, uri, typeNamespace, vmaj, errors)) {
                    if (errors) {
                        // XXX TODO: should we leave the import plugin error alone?
                        // Here, we pop it off the top and coalesce it into this error's message.
                        // The reason is that the lower level may add url and line/column numbering information.
                        QQmlError poppedError = errors->takeFirst();
                        QQmlError error;
                        error.setDescription(msgCannotLoadPlugin(uri, poppedError.description()));
                        error.setUrl(QUrl::fromLocalFile(qmldirFilePath));
                        errors->prepend(error);
                    }
                    return false;
                }
            }
        }
#endif // QT_SHARED

        if (dynamicPluginsFound < qmldirPluginCount) {
            // Check if the missing plugins can be resolved statically. We do this by looking at
            // the URIs embedded in a plugins meta data. Since those URIs can be anything from fully
            // versioned to unversioned, we need to compare with differnt version strings. If a module
            // has several plugins, they must all have the same version. Start by populating pluginPairs
            // with relevant plugins to cut the list short early on:
            const QStringList versionUris = versionUriList(uri, vmaj, vmin);
            QVector<StaticPluginPair> pluginPairs;
            if (!populatePluginPairVector(pluginPairs, uri, versionUris, qmldirFilePath, errors))
                return false;

            const QString basePath = QFileInfo(qmldirPath).absoluteFilePath();
            for (const QString &versionUri : versionUris) {
                for (const StaticPluginPair &pair : qAsConst(pluginPairs)) {
                    for (const QJsonValue &metaTagUri : pair.second) {
                        if (versionUri == metaTagUri.toString()) {
                            staticPluginsFound++;
                            QObject *instance = pair.first.instance();
                            if (!database->importStaticPlugin(instance, basePath, uri, typeNamespace, vmaj, errors)) {
                                if (errors) {
                                    QQmlError poppedError = errors->takeFirst();
                                    QQmlError error;
                                    error.setDescription(QQmlImportDatabase::tr("static plugin for module \"%1\" with name \"%2\" cannot be loaded: %3")
                                                         .arg(uri).arg(QString::fromUtf8(instance->metaObject()->className())).arg(poppedError.description()));
                                    error.setUrl(QUrl::fromLocalFile(qmldirFilePath));
                                    errors->prepend(error);
                                }
                                return false;
                            }
                            break;
                        }
                    }
                }
                if (staticPluginsFound > 0)
                    break;
            }
        }

        if ((dynamicPluginsFound + staticPluginsFound) < qmldirPluginCount) {
            if (errors) {
                QQmlError error;
                if (qmldirPluginCount > 1 && staticPluginsFound > 0)
                    error.setDescription(QQmlImportDatabase::tr("could not resolve all plugins for module \"%1\"").arg(uri));
                else
                    error.setDescription(QQmlImportDatabase::tr("module \"%1\" plugin \"%2\" not found").arg(uri).arg(qmldir->plugins()[dynamicPluginsFound].name));
                error.setUrl(QUrl::fromLocalFile(qmldirFilePath));
                errors->prepend(error);
            }
            return false;
        }

        database->qmlDirFilesForWhichPluginsHaveBeenLoaded.insert(qmldirFilePath);
    }

#else
    Q_UNUSED(vmaj);
    Q_UNUSED(vmin);
    Q_UNUSED(database);
    Q_UNUSED(qmldir);

    if (errors) {
        QQmlError error;
        error.setDescription(msgCannotLoadPlugin(uri, QQmlImportDatabase::tr("library loading is disabled")));
        error.setUrl(QUrl::fromLocalFile(qmldirFilePath));
        errors->prepend(error);
    }

    return false;
#endif // library
    return true;
}

bool QQmlImportsPrivate::getQmldirContent(const QString &qmldirIdentifier, const QString &uri,
                                          const QQmlTypeLoader::QmldirContent **qmldir, QList<QQmlError> *errors)
{
    Q_ASSERT(errors);
    Q_ASSERT(qmldir);

    *qmldir = typeLoader->qmldirContent(qmldirIdentifier);
    if (*qmldir) {
        // Ensure that parsing was successful
        if ((*qmldir)->hasError()) {
            QUrl url = QUrl::fromLocalFile(qmldirIdentifier);
            const QList<QQmlError> qmldirErrors = (*qmldir)->errors(uri);
            for (int i = 0; i < qmldirErrors.size(); ++i) {
                QQmlError error = qmldirErrors.at(i);
                error.setUrl(url);
                errors->append(error);
            }
            return false;
        }
    }

    return true;
}

QString QQmlImportsPrivate::resolvedUri(const QString &dir_arg, QQmlImportDatabase *database)
{
    QString dir = dir_arg;
    if (dir.endsWith(Slash) || dir.endsWith(Backslash))
        dir.chop(1);

    QStringList paths = database->fileImportPath;
    if (!paths.isEmpty())
        std::sort(paths.begin(), paths.end(), std::greater<QString>()); // Ensure subdirs preceed their parents.

    QString stableRelativePath = dir;
    for (const QString &path : qAsConst(paths)) {
        if (dir.startsWith(path)) {
            stableRelativePath = dir.mid(path.length()+1);
            break;
        }
    }

    stableRelativePath.replace(Backslash, Slash);

    // remove optional versioning in dot notation from uri
    int lastSlash = stableRelativePath.lastIndexOf(Slash);
    if (lastSlash >= 0) {
        int versionDot = stableRelativePath.indexOf(Dot, lastSlash);
        if (versionDot >= 0)
            stableRelativePath = stableRelativePath.left(versionDot);
    }

    stableRelativePath.replace(Slash, Dot);

    return stableRelativePath;
}

/*
Locates the qmldir file for \a uri version \a vmaj.vmin.  Returns true if found,
and fills in outQmldirFilePath and outQmldirUrl appropriately.  Otherwise returns
false.
*/
bool QQmlImportsPrivate::locateQmldir(const QString &uri, int vmaj, int vmin, QQmlImportDatabase *database,
                                      QString *outQmldirFilePath, QString *outQmldirPathUrl)
{
    Q_ASSERT(vmaj >= 0 && vmin >= 0); // Versions are always specified for libraries

    // Check cache first

    QQmlImportDatabase::QmldirCache *cacheHead = 0;
    {
    QQmlImportDatabase::QmldirCache **cachePtr = database->qmldirCache.value(uri);
    if (cachePtr) {
        cacheHead = *cachePtr;
        QQmlImportDatabase::QmldirCache *cache = cacheHead;
        while (cache) {
            if (cache->versionMajor == vmaj && cache->versionMinor == vmin) {
                *outQmldirFilePath = cache->qmldirFilePath;
                *outQmldirPathUrl = cache->qmldirPathUrl;
                return !cache->qmldirFilePath.isEmpty();
            }
            cache = cache->next;
        }
    }
    }

    QQmlTypeLoader &typeLoader = QQmlEnginePrivate::get(database->engine)->typeLoader;

    QStringList localImportPaths = database->importPathList(QQmlImportDatabase::Local);

    // Search local import paths for a matching version
    const QStringList qmlDirPaths = QQmlImports::completeQmldirPaths(uri, localImportPaths, vmaj, vmin);
    for (const QString &qmldirPath : qmlDirPaths) {
        QString absoluteFilePath = typeLoader.absoluteFilePath(qmldirPath);
        if (!absoluteFilePath.isEmpty()) {
            QString url;
            const QStringRef absolutePath = absoluteFilePath.leftRef(absoluteFilePath.lastIndexOf(Slash) + 1);
            if (absolutePath.at(0) == Colon)
                url = QLatin1String("qrc://") + absolutePath.mid(1);
            else
                url = QUrl::fromLocalFile(absolutePath.toString()).toString();

            QQmlImportDatabase::QmldirCache *cache = new QQmlImportDatabase::QmldirCache;
            cache->versionMajor = vmaj;
            cache->versionMinor = vmin;
            cache->qmldirFilePath = absoluteFilePath;
            cache->qmldirPathUrl = url;
            cache->next = cacheHead;
            database->qmldirCache.insert(uri, cache);

            *outQmldirFilePath = absoluteFilePath;
            *outQmldirPathUrl = url;

            return true;
        }
    }

    QQmlImportDatabase::QmldirCache *cache = new QQmlImportDatabase::QmldirCache;
    cache->versionMajor = vmaj;
    cache->versionMinor = vmin;
    cache->next = cacheHead;
    database->qmldirCache.insert(uri, cache);

    return false;
}

bool QQmlImportsPrivate::validateQmldirVersion(const QQmlTypeLoader::QmldirContent *qmldir, const QString &uri, int vmaj, int vmin,
                                               QList<QQmlError> *errors)
{
    int lowest_min = INT_MAX;
    int highest_min = INT_MIN;

    typedef QQmlDirComponents::const_iterator ConstIterator;
    const QQmlDirComponents &components = qmldir->components();

    ConstIterator cend = components.constEnd();
    for (ConstIterator cit = components.constBegin(); cit != cend; ++cit) {
        for (ConstIterator cit2 = components.constBegin(); cit2 != cit; ++cit2) {
            if ((cit2->typeName == cit->typeName) &&
                (cit2->majorVersion == cit->majorVersion) &&
                (cit2->minorVersion == cit->minorVersion)) {
                // This entry clashes with a predecessor
                QQmlError error;
                error.setDescription(QQmlImportDatabase::tr("\"%1\" version %2.%3 is defined more than once in module \"%4\"")
                                     .arg(cit->typeName).arg(cit->majorVersion).arg(cit->minorVersion).arg(uri));
                errors->prepend(error);
                return false;
            }
        }

        if (cit->majorVersion == vmaj) {
            lowest_min = qMin(lowest_min, cit->minorVersion);
            highest_min = qMax(highest_min, cit->minorVersion);
        }
    }

    typedef QList<QQmlDirParser::Script>::const_iterator SConstIterator;
    const QQmlDirScripts &scripts = qmldir->scripts();

    SConstIterator send = scripts.constEnd();
    for (SConstIterator sit = scripts.constBegin(); sit != send; ++sit) {
        for (SConstIterator sit2 = scripts.constBegin(); sit2 != sit; ++sit2) {
            if ((sit2->nameSpace == sit->nameSpace) &&
                (sit2->majorVersion == sit->majorVersion) &&
                (sit2->minorVersion == sit->minorVersion)) {
                // This entry clashes with a predecessor
                QQmlError error;
                error.setDescription(QQmlImportDatabase::tr("\"%1\" version %2.%3 is defined more than once in module \"%4\"")
                                     .arg(sit->nameSpace).arg(sit->majorVersion).arg(sit->minorVersion).arg(uri));
                errors->prepend(error);
                return false;
            }
        }

        if (sit->majorVersion == vmaj) {
            lowest_min = qMin(lowest_min, sit->minorVersion);
            highest_min = qMax(highest_min, sit->minorVersion);
        }
    }

    if (lowest_min > vmin || highest_min < vmin) {
        QQmlError error;
        error.setDescription(QQmlImportDatabase::tr("module \"%1\" version %2.%3 is not installed").arg(uri).arg(vmaj).arg(vmin));
        errors->prepend(error);
        return false;
    }

    return true;
}

QQmlImportNamespace *QQmlImportsPrivate::importNamespace(const QString &prefix) const
{
    QQmlImportNamespace *nameSpace = 0;

    if (prefix.isEmpty()) {
        nameSpace = &unqualifiedset;
    } else {
        nameSpace = findQualifiedNamespace(prefix);

        if (!nameSpace) {
            nameSpace = new QQmlImportNamespace;
            nameSpace->prefix = prefix;
            qualifiedSets.append(nameSpace);
        }
    }

    return nameSpace;
}

QQmlImportNamespace::Import *QQmlImportsPrivate::addImportToNamespace(QQmlImportNamespace *nameSpace,
                                                                      const QString &uri, const QString &url, int vmaj, int vmin,
                                                                      QV4::CompiledData::Import::ImportType type,
                                                                      QList<QQmlError> *errors, bool lowPrecedence)
{
    Q_ASSERT(nameSpace);
    Q_ASSERT(errors);
    Q_UNUSED(errors);
    Q_ASSERT(url.isEmpty() || url.endsWith(Slash));

    QQmlImportNamespace::Import *import = new QQmlImportNamespace::Import;
    import->uri = uri;
    import->url = url;
    import->majversion = vmaj;
    import->minversion = vmin;
    import->isLibrary = (type == QV4::CompiledData::Import::ImportLibrary);

    if (lowPrecedence)
        nameSpace->imports.append(import);
    else
        nameSpace->imports.prepend(import);

    return import;
}

bool QQmlImportsPrivate::addLibraryImport(const QString& uri, const QString &prefix,
                                          int vmaj, int vmin, const QString &qmldirIdentifier, const QString &qmldirUrl, bool incomplete,
                                          QQmlImportDatabase *database,
                                          QList<QQmlError> *errors)
{
    Q_ASSERT(database);
    Q_ASSERT(errors);

    QQmlImportNamespace *nameSpace = importNamespace(prefix);
    Q_ASSERT(nameSpace);

    QQmlImportNamespace::Import *inserted = addImportToNamespace(nameSpace, uri, qmldirUrl, vmaj, vmin, QV4::CompiledData::Import::ImportLibrary, errors);
    Q_ASSERT(inserted);

    if (!incomplete) {
        const QQmlTypeLoader::QmldirContent *qmldir = 0;

        if (!qmldirIdentifier.isEmpty()) {
            if (!getQmldirContent(qmldirIdentifier, uri, &qmldir, errors))
                return false;

            if (qmldir) {
                if (!importExtension(qmldir->pluginLocation(), uri, vmaj, vmin, database, qmldir, errors))
                    return false;

                if (!inserted->setQmldirContent(qmldirUrl, qmldir, nameSpace, errors))
                    return false;
            }
        }

        // Ensure that we are actually providing something
        if ((vmaj < 0) || (vmin < 0) || !QQmlMetaType::isModule(uri, vmaj, vmin)) {
            if (inserted->qmlDirComponents.isEmpty() && inserted->qmlDirScripts.isEmpty()) {
                QQmlError error;
                if (QQmlMetaType::isAnyModule(uri))
                    error.setDescription(QQmlImportDatabase::tr("module \"%1\" version %2.%3 is not installed").arg(uri).arg(vmaj).arg(vmin));
                else
                    error.setDescription(QQmlImportDatabase::tr("module \"%1\" is not installed").arg(uri));
                errors->prepend(error);
                return false;
            } else if ((vmaj >= 0) && (vmin >= 0) && qmldir) {
                // Verify that the qmldir content is valid for this version
                if (!validateQmldirVersion(qmldir, uri, vmaj, vmin, errors))
                    return false;
            }
        }
    }

    return true;
}

bool QQmlImportsPrivate::addFileImport(const QString& uri, const QString &prefix,
                                       int vmaj, int vmin,
                                       bool isImplicitImport, bool incomplete, QQmlImportDatabase *database,
                                       QList<QQmlError> *errors)
{
    Q_ASSERT(errors);

    QQmlImportNamespace *nameSpace = importNamespace(prefix);
    Q_ASSERT(nameSpace);

    // The uri for this import.  For library imports this is the same as uri
    // specified by the user, but it may be different in the case of file imports.
    QString importUri = uri;
    QString qmldirUrl = resolveLocalUrl(base, importUri + (importUri.endsWith(Slash)
                                                           ? String_qmldir
                                                           : Slash_qmldir));
    QString qmldirIdentifier;

    if (QQmlFile::isLocalFile(qmldirUrl)) {

        QString localFileOrQrc = QQmlFile::urlToLocalFileOrQrc(qmldirUrl);
        Q_ASSERT(!localFileOrQrc.isEmpty());

        QString dir = QQmlFile::urlToLocalFileOrQrc(resolveLocalUrl(base, importUri));
        if (!typeLoader->directoryExists(dir)) {
            if (!isImplicitImport) {
                QQmlError error;
                error.setDescription(QQmlImportDatabase::tr("\"%1\": no such directory").arg(uri));
                error.setUrl(QUrl(qmldirUrl));
                errors->prepend(error);
            }
            return false;
        }

        // Transforms the (possible relative) uri into our best guess relative to the
        // import paths.
        importUri = resolvedUri(dir, database);
        if (importUri.endsWith(Slash))
            importUri.chop(1);

        if (!typeLoader->absoluteFilePath(localFileOrQrc).isEmpty())
            qmldirIdentifier = localFileOrQrc;

    } else if (nameSpace->prefix.isEmpty() && !incomplete) {

        if (!isImplicitImport) {
            QQmlError error;
            error.setDescription(QQmlImportDatabase::tr("import \"%1\" has no qmldir and no namespace").arg(importUri));
            error.setUrl(QUrl(qmldirUrl));
            errors->prepend(error);
        }

        return false;

    }

    // The url for the path containing files for this import
    QString url = resolveLocalUrl(base, uri);
    if (!url.endsWith(Slash) && !url.endsWith(Backslash))
        url += Slash;

    QQmlImportNamespace::Import *inserted = addImportToNamespace(nameSpace, importUri, url, vmaj, vmin, QV4::CompiledData::Import::ImportFile, errors, isImplicitImport);
    Q_ASSERT(inserted);

    if (!incomplete && !qmldirIdentifier.isEmpty()) {
        const QQmlTypeLoader::QmldirContent *qmldir = 0;
        if (!getQmldirContent(qmldirIdentifier, importUri, &qmldir, errors))
            return false;

        if (qmldir) {
            if (!importExtension(qmldir->pluginLocation(), importUri, vmaj, vmin, database, qmldir, errors))
                return false;

            if (!inserted->setQmldirContent(url, qmldir, nameSpace, errors))
                return false;
        }
    }

    return true;
}

bool QQmlImportsPrivate::updateQmldirContent(const QString &uri, const QString &prefix,
                                             const QString &qmldirIdentifier, const QString& qmldirUrl,
                                             QQmlImportDatabase *database, QList<QQmlError> *errors)
{
    QQmlImportNamespace *nameSpace = importNamespace(prefix);
    Q_ASSERT(nameSpace);

    if (QQmlImportNamespace::Import *import = nameSpace->findImport(uri)) {
        const QQmlTypeLoader::QmldirContent *qmldir = 0;
        if (!getQmldirContent(qmldirIdentifier, uri, &qmldir, errors))
            return false;

        if (qmldir) {
            int vmaj = import->majversion;
            int vmin = import->minversion;
            if (!importExtension(qmldir->pluginLocation(), uri, vmaj, vmin, database, qmldir, errors))
                return false;

            if (import->setQmldirContent(qmldirUrl, qmldir, nameSpace, errors)) {
                if (import->qmlDirComponents.isEmpty() && import->qmlDirScripts.isEmpty()) {
                    // The implicit import qmldir can be empty
                    if (uri != QLatin1String(".")) {
                        QQmlError error;
                        if (QQmlMetaType::isAnyModule(uri))
                            error.setDescription(QQmlImportDatabase::tr("module \"%1\" version %2.%3 is not installed").arg(uri).arg(vmaj).arg(vmin));
                        else
                            error.setDescription(QQmlImportDatabase::tr("module \"%1\" is not installed").arg(uri));
                        errors->prepend(error);
                        return false;
                    }
                } else if ((vmaj >= 0) && (vmin >= 0)) {
                    // Verify that the qmldir content is valid for this version
                    if (!validateQmldirVersion(qmldir, uri, vmaj, vmin, errors))
                        return false;
                }
                return true;
            }
        }
    }

    if (errors->isEmpty()) {
        QQmlError error;
        error.setDescription(QQmlTypeLoader::tr("Cannot update qmldir content for '%1'").arg(uri));
        errors->prepend(error);
    }

    return false;
}

/*!
  \internal

  Adds an implicit "." file import.  This is equivalent to calling addFileImport(), but error
  messages related to the path or qmldir file not existing are suppressed.

  Additionally, this will add the import with lowest instead of highest precedence.
*/
bool QQmlImports::addImplicitImport(QQmlImportDatabase *importDb, QList<QQmlError> *errors)
{
    Q_ASSERT(errors);

    if (qmlImportTrace())
        qDebug().nospace() << "QQmlImports(" << qPrintable(baseUrl().toString())
                           << ")::addImplicitImport";

    bool incomplete = !isLocal(baseUrl());
    return d->addFileImport(QLatin1String("."), QString(), -1, -1, true, incomplete, importDb, errors);
}

/*!
  \internal

  Adds information to \a imports such that subsequent calls to resolveType()
  will resolve types qualified by \a prefix by considering types found at the given \a uri.

  The uri is either a directory (if importType is FileImport), or a URI resolved using paths
  added via addImportPath() (if importType is LibraryImport).

  The \a prefix may be empty, in which case the import location is considered for
  unqualified types.

  The base URL must already have been set with Import::setBaseUrl().

  Optionally, the url the import resolved to can be returned by providing the url parameter.
  Not all imports will result in an output url being generated, in which case the url will
  be set to an empty string.

  Returns true on success, and false on failure.  In case of failure, the errors array will
  filled appropriately.
*/
bool QQmlImports::addFileImport(QQmlImportDatabase *importDb,
                                const QString& uri, const QString& prefix, int vmaj, int vmin,
                                bool incomplete, QList<QQmlError> *errors)
{
    Q_ASSERT(importDb);
    Q_ASSERT(errors);

    if (qmlImportTrace())
        qDebug().nospace() << "QQmlImports(" << qPrintable(baseUrl().toString()) << ')' << "::addFileImport: "
                           << uri << ' ' << vmaj << '.' << vmin << " as " << prefix;

    return d->addFileImport(uri, prefix, vmaj, vmin, false, incomplete, importDb, errors);
}

bool QQmlImports::addLibraryImport(QQmlImportDatabase *importDb,
                                   const QString &uri, const QString &prefix, int vmaj, int vmin,
                                   const QString &qmldirIdentifier, const QString& qmldirUrl, bool incomplete, QList<QQmlError> *errors)
{
    Q_ASSERT(importDb);
    Q_ASSERT(errors);

    if (qmlImportTrace())
        qDebug().nospace() << "QQmlImports(" << qPrintable(baseUrl().toString()) << ')' << "::addLibraryImport: "
                           << uri << ' ' << vmaj << '.' << vmin << " as " << prefix;

    return d->addLibraryImport(uri, prefix, vmaj, vmin, qmldirIdentifier, qmldirUrl, incomplete, importDb, errors);
}

bool QQmlImports::updateQmldirContent(QQmlImportDatabase *importDb,
                                      const QString &uri, const QString &prefix,
                                      const QString &qmldirIdentifier, const QString& qmldirUrl, QList<QQmlError> *errors)
{
    Q_ASSERT(importDb);
    Q_ASSERT(errors);

    if (qmlImportTrace())
        qDebug().nospace() << "QQmlImports(" << qPrintable(baseUrl().toString()) << ')' << "::updateQmldirContent: "
                           << uri << " to " << qmldirUrl << " as " << prefix;

    return d->updateQmldirContent(uri, prefix, qmldirIdentifier, qmldirUrl, importDb, errors);
}

bool QQmlImports::locateQmldir(QQmlImportDatabase *importDb,
                               const QString& uri, int vmaj, int vmin,
                               QString *qmldirFilePath, QString *url)
{
    return d->locateQmldir(uri, vmaj, vmin, importDb, qmldirFilePath, url);
}

bool QQmlImports::isLocal(const QString &url)
{
    return !QQmlFile::urlToLocalFileOrQrc(url).isEmpty();
}

bool QQmlImports::isLocal(const QUrl &url)
{
    return !QQmlFile::urlToLocalFileOrQrc(url).isEmpty();
}

void QQmlImports::setDesignerSupportRequired(bool b)
{
    designerSupportRequired = b;
}


/*!
\class QQmlImportDatabase
\brief The QQmlImportDatabase class manages the QML imports for a QQmlEngine.
\internal
*/
QQmlImportDatabase::QQmlImportDatabase(QQmlEngine *e)
: engine(e)
{
    filePluginPath << QLatin1String(".");
    // Search order is applicationDirPath(), qrc:/qt-project.org/imports, $QML2_IMPORT_PATH, QLibraryInfo::Qml2ImportsPath

    QString installImportsPath =  QLibraryInfo::location(QLibraryInfo::Qml2ImportsPath);
    addImportPath(installImportsPath);

    // env import paths
    if (Q_UNLIKELY(!qEnvironmentVariableIsEmpty("QML2_IMPORT_PATH"))) {
        const QByteArray envImportPath = qgetenv("QML2_IMPORT_PATH");
#if defined(Q_OS_WIN)
        QLatin1Char pathSep(';');
#else
        QLatin1Char pathSep(':');
#endif
        QStringList paths = QString::fromLatin1(envImportPath).split(pathSep, QString::SkipEmptyParts);
        for (int ii = paths.count() - 1; ii >= 0; --ii)
            addImportPath(paths.at(ii));
    }

    addImportPath(QStringLiteral("qrc:/qt-project.org/imports"));
    addImportPath(QCoreApplication::applicationDirPath());
}

QQmlImportDatabase::~QQmlImportDatabase()
{
    clearDirCache();
}

/*!
  \internal

  Returns the result of the merge of \a baseName with \a path, \a suffixes, and \a prefix.
  The \a prefix must contain the dot.

  \a qmldirPath is the location of the qmldir file.
 */
QString QQmlImportDatabase::resolvePlugin(QQmlTypeLoader *typeLoader,
                                          const QString &qmldirPath,
                                          const QString &qmldirPluginPath,
                                          const QString &baseName, const QStringList &suffixes,
                                          const QString &prefix)
{
    QStringList searchPaths = filePluginPath;
    bool qmldirPluginPathIsRelative = QDir::isRelativePath(qmldirPluginPath);
    if (!qmldirPluginPathIsRelative)
        searchPaths.prepend(qmldirPluginPath);

    for (const QString &pluginPath : qAsConst(searchPaths)) {
        QString resolvedPath;
        if (pluginPath == QLatin1String(".")) {
            if (qmldirPluginPathIsRelative && !qmldirPluginPath.isEmpty() && qmldirPluginPath != QLatin1String("."))
                resolvedPath = QDir::cleanPath(qmldirPath + Slash + qmldirPluginPath);
            else
                resolvedPath = qmldirPath;
        } else {
            if (QDir::isRelativePath(pluginPath))
                resolvedPath = QDir::cleanPath(qmldirPath + Slash + pluginPath);
            else
                resolvedPath = pluginPath;
        }

        // hack for resources, should probably go away
        if (resolvedPath.startsWith(Colon))
            resolvedPath = QCoreApplication::applicationDirPath();

        if (!resolvedPath.endsWith(Slash))
            resolvedPath += Slash;

        resolvedPath += prefix + baseName;
        for (const QString &suffix : suffixes) {
            const QString absolutePath = typeLoader->absoluteFilePath(resolvedPath + suffix);
            if (!absolutePath.isEmpty())
                return absolutePath;
        }
    }

    if (qmlImportTrace())
        qDebug() << "QQmlImportDatabase::resolvePlugin: Could not resolve plugin" << baseName
                 << "in" << qmldirPath;

    return QString();
}

/*!
  \internal

  Returns the result of the merge of \a baseName with \a dir and the platform suffix.

  \table
  \header \li Platform \li Valid suffixes
  \row \li Windows     \li \c .dll
  \row \li Unix/Linux  \li \c .so
  \row \li \macos    \li \c .dylib, \c .bundle, \c .so
  \endtable

  Version number on unix are ignored.
*/
QString QQmlImportDatabase::resolvePlugin(QQmlTypeLoader *typeLoader,
                                                  const QString &qmldirPath, const QString &qmldirPluginPath,
                                                  const QString &baseName)
{
#if defined(Q_OS_WIN)
    static const QString prefix;
    static const QStringList suffixes = {
# ifdef QT_DEBUG
        QLatin1String("d.dll"), // try a qmake-style debug build first
# endif
        QLatin1String(".dll")
    };
#elif defined(Q_OS_DARWIN)
    static const QString prefix = QLatin1String("lib");
    static const QStringList suffixes = {
# ifdef QT_DEBUG
        QLatin1String("_debug.dylib"), // try a qmake-style debug build first
        QLatin1String(".dylib"),
# else
        QLatin1String(".dylib"),
        QLatin1String("_debug.dylib"), // try a qmake-style debug build after
# endif
        QLatin1String(".so"),
        QLatin1String(".bundle")
    };
# else  // Unix
    static const QString prefix = QLatin1String("lib");
    static const QStringList suffixes = { QLatin1String(".so") };
#endif

    return resolvePlugin(typeLoader, qmldirPath, qmldirPluginPath, baseName, suffixes, prefix);
}

/*!
    \internal
*/
QStringList QQmlImportDatabase::pluginPathList() const
{
    return filePluginPath;
}

/*!
    \internal
*/
void QQmlImportDatabase::setPluginPathList(const QStringList &paths)
{
    if (qmlImportTrace())
        qDebug().nospace() << "QQmlImportDatabase::setPluginPathList: " << paths;

    filePluginPath = paths;
}

/*!
    \internal
*/
void QQmlImportDatabase::addPluginPath(const QString& path)
{
    if (qmlImportTrace())
        qDebug().nospace() << "QQmlImportDatabase::addPluginPath: " << path;

    QUrl url = QUrl(path);
    if (url.isRelative() || url.scheme() == QLatin1String("file")
            || (url.scheme().length() == 1 && QFile::exists(path)) ) {  // windows path
        QDir dir = QDir(path);
        filePluginPath.prepend(dir.canonicalPath());
    } else {
        filePluginPath.prepend(path);
    }
}

/*!
    \internal
*/
void QQmlImportDatabase::addImportPath(const QString& path)
{
    if (qmlImportTrace())
        qDebug().nospace() << "QQmlImportDatabase::addImportPath: " << path;

    if (path.isEmpty())
        return;

    QUrl url = QUrl(path);
    QString cPath;

    if (url.scheme() == QLatin1String("file")) {
        cPath = QQmlFile::urlToLocalFileOrQrc(url);
    } else if (path.startsWith(QLatin1Char(':'))) {
        // qrc directory, e.g. :/foo
        // need to convert to a qrc url, e.g. qrc:/foo
        cPath = QLatin1String("qrc") + path;
        cPath.replace(Backslash, Slash);
    } else if (url.isRelative() ||
               (url.scheme().length() == 1 && QFile::exists(path)) ) {  // windows path
        QDir dir = QDir(path);
        cPath = dir.canonicalPath();
    } else {
        cPath = path;
        cPath.replace(Backslash, Slash);
    }

    if (!cPath.isEmpty()
        && !fileImportPath.contains(cPath))
        fileImportPath.prepend(cPath);
}

/*!
    \internal
*/
QStringList QQmlImportDatabase::importPathList(PathType type) const
{
    if (type == LocalOrRemote)
        return fileImportPath;

    QStringList list;
    for (const QString &path : fileImportPath) {
        bool localPath = isPathAbsolute(path) || QQmlFile::isLocalFile(path);
        if (localPath == (type == Local))
            list.append(path);
    }

    return list;
}

/*!
    \internal
*/
void QQmlImportDatabase::setImportPathList(const QStringList &paths)
{
    if (qmlImportTrace())
        qDebug().nospace() << "QQmlImportDatabase::setImportPathList: " << paths;

    fileImportPath = paths;

    // Our existing cached paths may have been invalidated
    clearDirCache();
}

/*!
    \internal
*/
bool QQmlImportDatabase::registerPluginTypes(QObject *instance, const QString &basePath,
                                      const QString &uri, const QString &typeNamespace, int vmaj, QList<QQmlError> *errors)
{
    if (qmlImportTrace())
        qDebug().nospace() << "QQmlImportDatabase::registerPluginTypes: " << uri << " from " << basePath;

    QQmlTypesExtensionInterface *iface = qobject_cast<QQmlTypesExtensionInterface *>(instance);
    if (!iface) {
        if (errors) {
            QQmlError error;
            error.setDescription(tr("Module loaded for URI '%1' does not implement QQmlTypesExtensionInterface").arg(typeNamespace));
            errors->prepend(error);
        }
        return false;
    }

    const QByteArray bytes = uri.toUtf8();
    const char *moduleId = bytes.constData();

    QStringList registrationFailures;
    {
        // Create a scope for QWriteLocker to keep it as narrow as possible, and
        // to ensure that we release it before the call to initalizeEngine below
        QMutexLocker lock(QQmlMetaType::typeRegistrationLock());

        if (!typeNamespace.isEmpty()) {
            // This is an 'identified' module
            if (typeNamespace != uri) {
                // The namespace for type registrations must match the URI for locating the module
                if (errors) {
                    QQmlError error;
                    error.setDescription(tr("Module namespace '%1' does not match import URI '%2'").arg(typeNamespace).arg(uri));
                    errors->prepend(error);
                }
                return false;
            }

            if (QQmlMetaType::namespaceContainsRegistrations(typeNamespace, vmaj)) {
                // Other modules have already installed to this namespace
                if (errors) {
                    QQmlError error;
                    error.setDescription(tr("Namespace '%1' has already been used for type registration").arg(typeNamespace));
                    errors->prepend(error);
                }
                return false;
            } else {
                QQmlMetaType::protectNamespace(typeNamespace);
            }
        } else {
            // This is not an identified module - provide a warning
            qWarning().nospace() << qPrintable(tr("Module '%1' does not contain a module identifier directive - it cannot be protected from external registrations.").arg(uri));
        }

        QQmlMetaType::setTypeRegistrationNamespace(typeNamespace);

        if (QQmlExtensionPlugin *plugin = qobject_cast<QQmlExtensionPlugin *>(instance)) {
            // basepath should point to the directory of the module, not the plugin file itself:
            QQmlExtensionPluginPrivate::get(plugin)->baseUrl = QUrl::fromLocalFile(basePath);
        }

        iface->registerTypes(moduleId);

        registrationFailures = QQmlMetaType::typeRegistrationFailures();
        QQmlMetaType::setTypeRegistrationNamespace(QString());
    } // QWriteLocker lock(QQmlMetaType::typeRegistrationLock())

    if (!registrationFailures.isEmpty()) {
        if (errors) {
            for (const QString &failure : qAsConst(registrationFailures)) {
                QQmlError error;
                error.setDescription(failure);
                errors->prepend(error);
            }
        }
        return false;
    }

    return true;
}

/*!
    \internal
*/
bool QQmlImportDatabase::importStaticPlugin(QObject *instance, const QString &basePath,
                                      const QString &uri, const QString &typeNamespace, int vmaj, QList<QQmlError> *errors)
{
#if QT_CONFIG(library)
    // Dynamic plugins are differentiated by their filepath. For static plugins we
    // don't have that information so we use their address as key instead.
    const QString uniquePluginID = QString::asprintf("%p", instance);
    StringRegisteredPluginMap *plugins = qmlEnginePluginsWithRegisteredTypes();
    QMutexLocker lock(&plugins->mutex);

    // Plugin types are global across all engines and should only be
    // registered once. But each engine still needs to be initialized.
    bool typesRegistered = plugins->contains(uniquePluginID);
    bool engineInitialized = initializedPlugins.contains(uniquePluginID);

    if (typesRegistered) {
        Q_ASSERT_X(plugins->value(uniquePluginID).uri == uri,
                   "QQmlImportDatabase::importStaticPlugin",
                   "Internal error: Static plugin imported previously with different uri");
    } else {
        RegisteredPlugin plugin;
        plugin.uri = uri;
        plugin.loader = 0;
        plugins->insert(uniquePluginID, plugin);

        if (!registerPluginTypes(instance, basePath, uri, typeNamespace, vmaj, errors))
            return false;
    }

    if (!engineInitialized) {
        initializedPlugins.insert(uniquePluginID);

        if (QQmlExtensionInterface *eiface = qobject_cast<QQmlExtensionInterface *>(instance)) {
            QQmlEnginePrivate *ep = QQmlEnginePrivate::get(engine);
            ep->typeLoader.initializeEngine(eiface, uri.toUtf8().constData());
        }
    }

    return true;
#else
    Q_UNUSED(instance);
    Q_UNUSED(basePath);
    Q_UNUSED(uri);
    Q_UNUSED(typeNamespace);
    Q_UNUSED(vmaj);
    Q_UNUSED(errors);
    return false;
#endif
}

/*!
    \internal
*/
bool QQmlImportDatabase::importDynamicPlugin(const QString &filePath, const QString &uri,
                                             const QString &typeNamespace, int vmaj, QList<QQmlError> *errors)
{
#if QT_CONFIG(library)
    QFileInfo fileInfo(filePath);
    const QString absoluteFilePath = fileInfo.absoluteFilePath();

    bool engineInitialized = initializedPlugins.contains(absoluteFilePath);
    StringRegisteredPluginMap *plugins = qmlEnginePluginsWithRegisteredTypes();
    QMutexLocker lock(&plugins->mutex);
    bool typesRegistered = plugins->contains(absoluteFilePath);

    if (typesRegistered) {
        Q_ASSERT_X(plugins->value(absoluteFilePath).uri == uri,
                   "QQmlImportDatabase::importDynamicPlugin",
                   "Internal error: Plugin imported previously with different uri");
    }

    if (!engineInitialized || !typesRegistered) {
        if (!QQml_isFileCaseCorrect(absoluteFilePath)) {
            if (errors) {
                QQmlError error;
                error.setDescription(tr("File name case mismatch for \"%1\"").arg(absoluteFilePath));
                errors->prepend(error);
            }
            return false;
        }

        QPluginLoader* loader = 0;
        if (!typesRegistered) {
            loader = new QPluginLoader(absoluteFilePath);

            if (!loader->load()) {
                if (errors) {
                    QQmlError error;
                    error.setDescription(loader->errorString());
                    errors->prepend(error);
                }
                delete loader;
                return false;
            }
        } else {
            loader = plugins->value(absoluteFilePath).loader;
        }

       QObject *instance = loader->instance();

        if (!typesRegistered) {
            RegisteredPlugin plugin;
            plugin.uri = uri;
            plugin.loader = loader;
            plugins->insert(absoluteFilePath, plugin);

            // Continue with shared code path for dynamic and static plugins:
            if (!registerPluginTypes(instance, fileInfo.absolutePath(), uri, typeNamespace, vmaj, errors))
                return false;
        }

        if (!engineInitialized) {
             // things on the engine (eg. adding new global objects) have to be done for every
             // engine.
             // XXX protect against double initialization
             initializedPlugins.insert(absoluteFilePath);

             if (QQmlExtensionInterface *eiface = qobject_cast<QQmlExtensionInterface *>(instance)) {
                 QQmlEnginePrivate *ep = QQmlEnginePrivate::get(engine);
                 ep->typeLoader.initializeEngine(eiface, uri.toUtf8().constData());
             }
         }
    }

    return true;
#else
    Q_UNUSED(filePath);
    Q_UNUSED(uri);
    Q_UNUSED(typeNamespace);
    Q_UNUSED(vmaj);
    Q_UNUSED(errors);
    return false;
#endif
}

void QQmlImportDatabase::clearDirCache()
{
    QStringHash<QmldirCache *>::ConstIterator itr = qmldirCache.begin();
    while (itr != qmldirCache.end()) {
        QmldirCache *cache = *itr;
        do {
            QmldirCache *nextCache = cache->next;
            delete cache;
            cache = nextCache;
        } while (cache);

        ++itr;
    }
    qmldirCache.clear();
}

QT_END_NAMESPACE<|MERGE_RESOLUTION|>--- conflicted
+++ resolved
@@ -897,8 +897,7 @@
     return result;
 }
 
-<<<<<<< HEAD
-#ifndef QT_NO_LIBRARY
+#if QT_CONFIG(library)
 static QVector<QStaticPlugin> makePlugins()
 {
     QVector<QStaticPlugin> plugins;
@@ -914,9 +913,6 @@
     return plugins;
 }
 
-=======
-#if QT_CONFIG(library)
->>>>>>> 16c81bb0
 /*!
     Get all static plugins that are QML plugins and has a meta data URI that matches with one of
     \a versionUris, which is a list of all possible versioned URI combinations - see versionUriList()
