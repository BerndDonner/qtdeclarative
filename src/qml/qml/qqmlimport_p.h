--- conflicted
+++ resolved
@@ -93,11 +93,8 @@
     bool resolveType(QQmlTypeLoader *typeLoader, const QHashedStringRef &type,
                      int *vmajor, int *vminor, QQmlType* type_return,
                      QString *base = 0, bool *typeRecursionDetected = 0,
-<<<<<<< HEAD
+                     QQmlType::RegistrationType = QQmlType::AnyRegistrationType,
                      QQmlImport::RecursionRestriction recursionRestriction = QQmlImport::PreventRecursion) const;
-=======
-                     QQmlType::RegistrationType = QQmlType::AnyRegistrationType) const;
->>>>>>> ebceda0c
 };
 
 class QQmlImportNamespace
@@ -113,12 +110,8 @@
     bool resolveType(QQmlTypeLoader *typeLoader, const QHashedStringRef& type,
                      int *vmajor, int *vminor, QQmlType* type_return,
                      QString *base = 0, QList<QQmlError> *errors = 0,
-<<<<<<< HEAD
+                     QQmlType::RegistrationType registrationType = QQmlType::AnyRegistrationType,
                      QQmlImport::RecursionRestriction recursionRestriction = QQmlImport::PreventRecursion);
-=======
-                     QQmlType::RegistrationType registrationType
-                     = QQmlType::AnyRegistrationType);
->>>>>>> ebceda0c
 
     // Prefix when used as a qualified import.  Otherwise empty.
     QHashedString prefix;
@@ -145,12 +138,9 @@
                      int *version_major, int *version_minor,
                      QQmlImportNamespace **ns_return,
                      QList<QQmlError> *errors = 0,
-<<<<<<< HEAD
-                     QQmlImport::RecursionRestriction recursionRestriction = QQmlImport::PreventRecursion) const;
-=======
-                     QQmlType::RegistrationType registrationType
-                     = QQmlType::AnyRegistrationType) const;
->>>>>>> ebceda0c
+                     QQmlType::RegistrationType registrationType = QQmlType::AnyRegistrationType,
+                     QQmlImport::RecursionRestriction recursionRestriction
+                     = QQmlImport::PreventRecursion) const;
     bool resolveType(QQmlImportNamespace *,
                      const QHashedStringRef& type,
                      QQmlType *type_return, int *version_major, int *version_minor,
