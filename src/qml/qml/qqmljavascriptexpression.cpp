--- conflicted
+++ resolved
@@ -78,24 +78,12 @@
     m_error.setDescription(description);
 }
 
-<<<<<<< HEAD
+void QQmlDelayedError::setErrorObject(QObject *object)
+{
+    m_error.setObject(object);
+}
+
 void QQmlDelayedError::setError(const QV4::Exception &e)
-=======
-void QQmlDelayedError::setErrorObject(QObject *object)
-{
-    m_error.setObject(object);
-}
-
-/*
-    Converting from a message to an error is relatively expensive.
-
-    We don't want to do this work for transient exceptions (exceptions
-    that occur during startup because of the order of binding
-    execution, but have gone away by the time startup has finished), so we
-    delay conversion until it is required for displaying the error.
-*/
-void QQmlDelayedError::convertMessageToError(QQmlEngine *engine) const
->>>>>>> e1fc2793
 {
     m_error.setDescription(e.value().toQString());
     QV4::ExecutionEngine::StackTrace trace = e.stackTrace();
@@ -338,7 +326,6 @@
     QQmlEngine *engine = ctxt->engine;
     QQmlEnginePrivate *ep = QQmlEnginePrivate::get(engine);
 
-<<<<<<< HEAD
     QV4::ExecutionEngine *v4 = QV8Engine::getV4(ep->v8engine());
     QV4::ExecutionContext *ctx = v4->current;
 
@@ -358,36 +345,7 @@
             error.setLine(line);
         if (error.url().isEmpty())
             error.setUrl(QUrl::fromLocalFile(filename));
-=======
-    v8::HandleScope handle_scope;
-    v8::Context::Scope ctxtscope(ep->v8engine()->context());
-
-    v8::TryCatch tc;
-    v8::Local<v8::Object> scopeobject = ep->v8engine()->qmlScope(ctxt, scope);
-    v8::Local<v8::Script> script = ep->v8engine()->qmlModeCompile(code, codeLength, filename, line);
-    if (tc.HasCaught()) {
-        QQmlError error;
-        error.setDescription(QLatin1String("Exception occurred during function compilation"));
-        error.setLine(line);
-        error.setUrl(QUrl::fromLocalFile(filename));
         error.setObject(scope);
-        v8::Local<v8::Message> message = tc.Message();
-        if (!message.IsEmpty())
-            QQmlExpressionPrivate::exceptionToError(message, error);
-        ep->warning(error);
-        return v8::Persistent<v8::Function>();
-    }
-    v8::Local<v8::Value> result = script->Run(scopeobject);
-    if (tc.HasCaught()) {
-        QQmlError error;
-        error.setDescription(QLatin1String("Exception occurred during function evaluation"));
-        error.setLine(line);
-        error.setUrl(QUrl::fromLocalFile(filename));
-        error.setObject(scope);
-        v8::Local<v8::Message> message = tc.Message();
-        if (!message.IsEmpty())
-            QQmlExpressionPrivate::exceptionToError(message, error);
->>>>>>> e1fc2793
         ep->warning(error);
         return QV4::PersistentValue();
     }
@@ -415,7 +373,6 @@
     } catch (QV4::Exception &e) {
         e.accept(ctx);
         QQmlError error;
-<<<<<<< HEAD
         QQmlExpressionPrivate::exceptionToError(e, error);
         if (error.description().isEmpty())
             error.setDescription(QLatin1String("Exception occurred during function evaluation"));
@@ -423,39 +380,13 @@
             error.setLine(line);
         if (error.url().isEmpty())
             error.setUrl(QUrl::fromLocalFile(filename));
-=======
-        error.setDescription(QLatin1String("Exception occurred during function compilation"));
-        error.setLine(line);
-        error.setUrl(QUrl::fromLocalFile(filename));
         error.setObject(scope);
-        v8::Local<v8::Message> message = tc.Message();
-        if (!message.IsEmpty())
-            QQmlExpressionPrivate::exceptionToError(message, error);
->>>>>>> e1fc2793
         ep->warning(error);
         return QV4::PersistentValue();
     }
-<<<<<<< HEAD
     if (qmlscope)
         *qmlscope = scopeObject;
     return result;
-=======
-    v8::Local<v8::Value> result = script->Run(scopeobject);
-    if (tc.HasCaught()) {
-        QQmlError error;
-        error.setDescription(QLatin1String("Exception occurred during function evaluation"));
-        error.setLine(line);
-        error.setUrl(QUrl::fromLocalFile(filename));
-        error.setObject(scope);
-        v8::Local<v8::Message> message = tc.Message();
-        if (!message.IsEmpty())
-            QQmlExpressionPrivate::exceptionToError(message, error);
-        ep->warning(error);
-        return v8::Persistent<v8::Function>();
-    }
-    if (qmlscope) *qmlscope = qPersistentNew<v8::Object>(scopeobject);
-    return qPersistentNew<v8::Function>(v8::Local<v8::Function>::Cast(result));
->>>>>>> e1fc2793
 }
 
 
