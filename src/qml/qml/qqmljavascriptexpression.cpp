/****************************************************************************
**
** Copyright (C) 2016 The Qt Company Ltd.
** Contact: https://www.qt.io/licensing/
**
** This file is part of the QtQml module of the Qt Toolkit.
**
** $QT_BEGIN_LICENSE:LGPL$
** Commercial License Usage
** Licensees holding valid commercial Qt licenses may use this file in
** accordance with the commercial license agreement provided with the
** Software or, alternatively, in accordance with the terms contained in
** a written agreement between you and The Qt Company. For licensing terms
** and conditions see https://www.qt.io/terms-conditions. For further
** information use the contact form at https://www.qt.io/contact-us.
**
** GNU Lesser General Public License Usage
** Alternatively, this file may be used under the terms of the GNU Lesser
** General Public License version 3 as published by the Free Software
** Foundation and appearing in the file LICENSE.LGPL3 included in the
** packaging of this file. Please review the following information to
** ensure the GNU Lesser General Public License version 3 requirements
** will be met: https://www.gnu.org/licenses/lgpl-3.0.html.
**
** GNU General Public License Usage
** Alternatively, this file may be used under the terms of the GNU
** General Public License version 2.0 or (at your option) the GNU General
** Public license version 3 or any later version approved by the KDE Free
** Qt Foundation. The licenses are as published by the Free Software
** Foundation and appearing in the file LICENSE.GPL2 and LICENSE.GPL3
** included in the packaging of this file. Please review the following
** information to ensure the GNU General Public License requirements will
** be met: https://www.gnu.org/licenses/gpl-2.0.html and
** https://www.gnu.org/licenses/gpl-3.0.html.
**
** $QT_END_LICENSE$
**
****************************************************************************/

#include "qqmljavascriptexpression_p.h"

#include <private/qqmlexpression_p.h>
#include <private/qv4context_p.h>
#include <private/qv4value_p.h>
#include <private/qv4functionobject_p.h>
#include <private/qv4script_p.h>
#include <private/qv4errorobject_p.h>
#include <private/qv4scopedvalue_p.h>
#include <private/qqmlglobal_p.h>
#include <private/qv4qobjectwrapper_p.h>
#include <private/qqmlbuiltinfunctions_p.h>

QT_BEGIN_NAMESPACE

bool QQmlDelayedError::addError(QQmlEnginePrivate *e)
{
    if (!e) return false;

    if (e->inProgressCreations == 0) return false; // Not in construction

    if (prevError) return true; // Already in error chain

    prevError = &e->erroredBindings;
    nextError = e->erroredBindings;
    e->erroredBindings = this;
    if (nextError) nextError->prevError = &nextError;

    return true;
}

void QQmlDelayedError::setErrorLocation(const QQmlSourceLocation &sourceLocation)
{
    m_error.setUrl(QUrl(sourceLocation.sourceFile));
    m_error.setLine(sourceLocation.line);
    m_error.setColumn(sourceLocation.column);
}

void QQmlDelayedError::setErrorDescription(const QString &description)
{
    m_error.setDescription(description);
}

void QQmlDelayedError::setErrorObject(QObject *object)
{
    m_error.setObject(object);
}

void QQmlDelayedError::catchJavaScriptException(QV4::ExecutionEngine *engine)
{
    m_error = engine->catchExceptionAsQmlError();
}


QQmlJavaScriptExpression::QQmlJavaScriptExpression()
    : m_error(0),
      m_context(0),
      m_prevExpression(0),
      m_nextExpression(0),
      m_v4Function(0),
      m_sourceLocation(0)
{
}

QQmlJavaScriptExpression::~QQmlJavaScriptExpression()
{
    if (m_prevExpression) {
        *m_prevExpression = m_nextExpression;
        if (m_nextExpression)
            m_nextExpression->m_prevExpression = m_prevExpression;
    }

    clearActiveGuards();
    clearPermanentGuards();
    clearError();
    if (m_scopeObject.isT2()) // notify DeleteWatcher of our deletion.
        m_scopeObject.asT2()->_s = 0;

    delete m_sourceLocation;
}

void QQmlJavaScriptExpression::setNotifyOnValueChanged(bool v)
{
    activeGuards.setFlagValue(v);
    permanentGuards.setFlagValue(v);
    if (!v) {
        clearActiveGuards();
        clearPermanentGuards();
        m_permanentDependenciesRegistered = false;
    }
}

void QQmlJavaScriptExpression::resetNotifyOnValueChanged()
{
    setNotifyOnValueChanged(false);
}

QQmlSourceLocation QQmlJavaScriptExpression::sourceLocation() const
{
    if (m_sourceLocation)
        return *m_sourceLocation;
    if (m_v4Function)
        return m_v4Function->sourceLocation();
    return QQmlSourceLocation();
}

void QQmlJavaScriptExpression::setSourceLocation(const QQmlSourceLocation &location)
{
    if (m_sourceLocation)
        delete m_sourceLocation;
    m_sourceLocation = new QQmlSourceLocation(location);
}

void QQmlJavaScriptExpression::setContext(QQmlContextData *context)
{
    if (m_prevExpression) {
        *m_prevExpression = m_nextExpression;
        if (m_nextExpression)
            m_nextExpression->m_prevExpression = m_prevExpression;
        m_prevExpression = 0;
        m_nextExpression = 0;
    }

    m_context = context;

    if (context) {
        m_nextExpression = context->expressions;
        if (m_nextExpression)
            m_nextExpression->m_prevExpression = &m_nextExpression;
        m_prevExpression = &context->expressions;
        context->expressions = this;
    }
}

QV4::Function *QQmlJavaScriptExpression::function() const
{
    return m_v4Function;
}

void QQmlJavaScriptExpression::refresh()
{
}

QV4::ReturnedValue QQmlJavaScriptExpression::evaluate(bool *isUndefined)
{
    QV4::ExecutionEngine *v4 = QV8Engine::getV4(m_context->engine);
    QV4::Scope scope(v4);
    QV4::ScopedCallData callData(scope);

    return evaluate(callData, isUndefined);
}

QV4::ReturnedValue QQmlJavaScriptExpression::evaluate(QV4::CallData *callData, bool *isUndefined)
{
    Q_ASSERT(m_context && m_context->engine);

    QV4::Function *v4Function = function();
    if (!v4Function) {
        if (isUndefined)
            *isUndefined = true;
        return QV4::Encode::undefined();
    }

    QQmlEnginePrivate *ep = QQmlEnginePrivate::get(m_context->engine);

    // All code that follows must check with watcher before it accesses data members
    // incase we have been deleted.
    DeleteWatcher watcher(this);

    Q_ASSERT(notifyOnValueChanged() || activeGuards.isEmpty());
    QQmlPropertyCapture capture(m_context->engine, this, &watcher);

    QQmlPropertyCapture *lastPropertyCapture = ep->propertyCapture;
    ep->propertyCapture = notifyOnValueChanged() ? &capture : 0;


    if (notifyOnValueChanged())
        capture.guards.copyAndClearPrepend(activeGuards);

    QV4::ExecutionEngine *v4 = QV8Engine::getV4(ep->v8engine());
    QV4::Scope scope(v4);
    QV4::ScopedValue value(scope);
    QV4::ScopedValue result(scope, QV4::Primitive::undefinedValue());
    callData->thisObject = v4->globalObject;
    if (scopeObject()) {
         value = QV4::QObjectWrapper::wrap(v4, scopeObject());
        if (value->isObject())
            callData->thisObject = value;
    }

    QV4::ExecutionContext *outer = static_cast<QV4::ExecutionContext *>(m_qmlScope.valueRef());
    result = v4Function->call(outer->d(), callData);

    if (scope.hasException()) {
        if (watcher.wasDeleted())
            scope.engine->catchException(); // ignore exception
        else
            delayedError()->catchJavaScriptException(scope.engine);
        if (isUndefined)
            *isUndefined = true;
    } else {
        if (isUndefined)
            *isUndefined = result->isUndefined();

        if (!watcher.wasDeleted() && hasDelayedError())
            delayedError()->clearError();
    }

    if (capture.errorString) {
        for (int ii = 0; ii < capture.errorString->count(); ++ii)
            qWarning("%s", qPrintable(capture.errorString->at(ii)));
        delete capture.errorString;
        capture.errorString = 0;
    }

    while (QQmlJavaScriptExpressionGuard *g = capture.guards.takeFirst())
        g->Delete();

    ep->propertyCapture = lastPropertyCapture;

    return result->asReturnedValue();
}

void QQmlPropertyCapture::captureProperty(QQmlNotifier *n, Duration duration)
{
    if (watcher->wasDeleted())
        return;

    Q_ASSERT(expression);
    // Try and find a matching guard
    while (!guards.isEmpty() && !guards.first()->isConnected(n))
        guards.takeFirst()->Delete();

    QQmlJavaScriptExpressionGuard *g = 0;
    if (!guards.isEmpty()) {
        g = guards.takeFirst();
        g->cancelNotify();
        Q_ASSERT(g->isConnected(n));
    } else {
        g = QQmlJavaScriptExpressionGuard::New(expression, engine);
        g->connect(n);
    }

    if (duration == Permanently)
        expression->permanentGuards.prepend(g);
    else
        expression->activeGuards.prepend(g);
}

/*! \internal

    \a n is in the signal index range (see QObjectPrivate::signalIndex()).
*/
void QQmlPropertyCapture::captureProperty(QObject *o, int c, int n, Duration duration, bool doNotify)
{
    if (watcher->wasDeleted())
        return;

    Q_ASSERT(expression);
    if (n == -1) {
        if (!errorString) {
            errorString = new QStringList;
            QString preamble = QLatin1String("QQmlExpression: Expression ") +
                    expression->expressionIdentifier() +
                    QLatin1String(" depends on non-NOTIFYable properties:");
            errorString->append(preamble);
        }

        const QMetaObject *metaObj = o->metaObject();
        QMetaProperty metaProp = metaObj->property(c);

        QString error = QLatin1String("    ") +
                QString::fromUtf8(metaObj->className()) +
                QLatin1String("::") +
                QString::fromUtf8(metaProp.name());
        errorString->append(error);
    } else {

        // Try and find a matching guard
        while (!guards.isEmpty() && !guards.first()->isConnected(o, n))
            guards.takeFirst()->Delete();

        QQmlJavaScriptExpressionGuard *g = 0;
        if (!guards.isEmpty()) {
            g = guards.takeFirst();
            g->cancelNotify();
            Q_ASSERT(g->isConnected(o, n));
        } else {
            g = QQmlJavaScriptExpressionGuard::New(expression, engine);
            g->connect(o, n, engine, doNotify);
        }

        if (duration == Permanently)
            expression->permanentGuards.prepend(g);
        else
            expression->activeGuards.prepend(g);
    }
}

void QQmlPropertyCapture::registerQmlDependencies(QV4::Heap::QmlContext *context, const QV4::ExecutionEngine *engine, const QV4::CompiledData::Function *compiledFunction)
{
    // Let the caller check and avoid the function call :)
    Q_ASSERT(compiledFunction->hasQmlDependencies());

    QQmlEnginePrivate *ep = QQmlEnginePrivate::get(engine->qmlEngine());
    if (!ep)
        return;
    QQmlPropertyCapture *capture = ep->propertyCapture;
    if (!capture || capture->watcher->wasDeleted())
        return;

    if (capture->expression->m_permanentDependenciesRegistered)
        return;

    capture->expression->m_permanentDependenciesRegistered = true;

    QV4::Heap::QQmlContextWrapper *wrapper = context->qml();
    QQmlContextData *qmlContext = wrapper->context->contextData();

    const quint32_le *idObjectDependency = compiledFunction->qmlIdObjectDependencyTable();
    const int idObjectDependencyCount = compiledFunction->nDependingIdObjects;
    for (int i = 0; i < idObjectDependencyCount; ++i, ++idObjectDependency) {
        Q_ASSERT(int(*idObjectDependency) < qmlContext->idValueCount);
        capture->captureProperty(&qmlContext->idValues[*idObjectDependency].bindings,
                                 QQmlPropertyCapture::Permanently);
    }

    Q_ASSERT(qmlContext->contextObject);
    const quint32_le *contextPropertyDependency = compiledFunction->qmlContextPropertiesDependencyTable();
    const int contextPropertyDependencyCount = compiledFunction->nDependingContextProperties;
    for (int i = 0; i < contextPropertyDependencyCount; ++i) {
        const int propertyIndex = *contextPropertyDependency++;
        const int notifyIndex = *contextPropertyDependency++;
        capture->captureProperty(qmlContext->contextObject, propertyIndex, notifyIndex,
                                 QQmlPropertyCapture::Permanently);
    }

<<<<<<< HEAD
    QObject *scopeObject = wrapper->scopeObject;
    const QV4::CompiledData::LEUInt32 *scopePropertyDependency = compiledFunction->qmlScopePropertiesDependencyTable();
=======
    QObject *scopeObject = context->qmlScope();
    const quint32_le *scopePropertyDependency = compiledFunction->qmlScopePropertiesDependencyTable();
>>>>>>> 46ed14da
    const int scopePropertyDependencyCount = compiledFunction->nDependingScopeProperties;
    for (int i = 0; i < scopePropertyDependencyCount; ++i) {
        const int propertyIndex = *scopePropertyDependency++;
        const int notifyIndex = *scopePropertyDependency++;
        capture->captureProperty(scopeObject, propertyIndex, notifyIndex,
                                 QQmlPropertyCapture::Permanently);
    }

}

QQmlError QQmlJavaScriptExpression::error(QQmlEngine *engine) const
{
    Q_UNUSED(engine);

    if (m_error)
        return m_error->error();
    else
        return QQmlError();
}

QQmlDelayedError *QQmlJavaScriptExpression::delayedError()
{
    if (!m_error)
        m_error = new QQmlDelayedError;
    return m_error;
}

QV4::ReturnedValue
QQmlJavaScriptExpression::evalFunction(QQmlContextData *ctxt, QObject *scopeObject,
                                       const QString &code, const QString &filename, quint16 line)
{
    QQmlEngine *engine = ctxt->engine;
    QQmlEnginePrivate *ep = QQmlEnginePrivate::get(engine);

    QV4::ExecutionEngine *v4 = QV8Engine::getV4(ep->v8engine());
    QV4::Scope scope(v4);

    QV4::Scoped<QV4::QmlContext> qmlContext(scope, QV4::QmlContext::create(v4->rootContext(), ctxt, scopeObject));
    QV4::Script script(v4, qmlContext, code, filename, line);
    QV4::ScopedValue result(scope);
    script.parse();
    if (!v4->hasException)
        result = script.run();
    if (v4->hasException) {
        QQmlError error = v4->catchExceptionAsQmlError();
        if (error.description().isEmpty())
            error.setDescription(QLatin1String("Exception occurred during function evaluation"));
        if (error.line() == -1)
            error.setLine(line);
        if (error.url().isEmpty())
            error.setUrl(QUrl::fromLocalFile(filename));
        error.setObject(scopeObject);
        ep->warning(error);
        return QV4::Encode::undefined();
    }
    return result->asReturnedValue();
}

void QQmlJavaScriptExpression::createQmlBinding(QQmlContextData *ctxt, QObject *qmlScope,
                                          const QString &code, const QString &filename, quint16 line)
{
    QQmlEngine *engine = ctxt->engine;
    QQmlEnginePrivate *ep = QQmlEnginePrivate::get(engine);

    QV4::ExecutionEngine *v4 = QV8Engine::getV4(ep->v8engine());
    QV4::Scope scope(v4);

    QV4::Scoped<QV4::QmlContext> qmlContext(scope, QV4::QmlContext::create(v4->rootContext(), ctxt, qmlScope));
    QV4::Script script(v4, qmlContext, code, filename, line);
    script.parse();
    if (v4->hasException) {
        QQmlError error = v4->catchExceptionAsQmlError();
        if (error.description().isEmpty())
            error.setDescription(QLatin1String("Exception occurred during function evaluation"));
        if (error.line() == -1)
            error.setLine(line);
        if (error.url().isEmpty())
            error.setUrl(QUrl::fromLocalFile(filename));
        error.setObject(qmlScope);
        ep->warning(error);
        return;
    }
    setupFunction(qmlContext, script.vmFunction);
}

void QQmlJavaScriptExpression::setupFunction(QV4::ExecutionContext *qmlContext, QV4::Function *f)
{
    if (!qmlContext || !f)
        return;
    m_qmlScope.set(qmlContext->engine(), *qmlContext);
    m_v4Function = f;
    setCompilationUnit(m_v4Function->compilationUnit);
}

void QQmlJavaScriptExpression::setCompilationUnit(QV4::CompiledData::CompilationUnit *compilationUnit)
{
    m_compilationUnit = compilationUnit;
}

void QQmlJavaScriptExpression::clearActiveGuards()
{
    while (QQmlJavaScriptExpressionGuard *g = activeGuards.takeFirst())
        g->Delete();
}

void QQmlJavaScriptExpression::clearPermanentGuards()
{
    m_permanentDependenciesRegistered = false;
    while (QQmlJavaScriptExpressionGuard *g = permanentGuards.takeFirst())
        g->Delete();
}

void QQmlJavaScriptExpressionGuard_callback(QQmlNotifierEndpoint *e, void **)
{
    QQmlJavaScriptExpression *expression =
        static_cast<QQmlJavaScriptExpressionGuard *>(e)->expression;

    expression->expressionChanged();
}

QT_END_NAMESPACE<|MERGE_RESOLUTION|>--- conflicted
+++ resolved
@@ -374,13 +374,8 @@
                                  QQmlPropertyCapture::Permanently);
     }
 
-<<<<<<< HEAD
     QObject *scopeObject = wrapper->scopeObject;
-    const QV4::CompiledData::LEUInt32 *scopePropertyDependency = compiledFunction->qmlScopePropertiesDependencyTable();
-=======
-    QObject *scopeObject = context->qmlScope();
     const quint32_le *scopePropertyDependency = compiledFunction->qmlScopePropertiesDependencyTable();
->>>>>>> 46ed14da
     const int scopePropertyDependencyCount = compiledFunction->nDependingScopeProperties;
     for (int i = 0; i < scopePropertyDependencyCount; ++i) {
         const int propertyIndex = *scopePropertyDependency++;
