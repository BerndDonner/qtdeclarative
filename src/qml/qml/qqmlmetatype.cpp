--- conflicted
+++ resolved
@@ -92,17 +92,12 @@
     d->typeId = type.typeId;
     d->listId = type.listId;
     d->isSetup = true;
-<<<<<<< HEAD
-    d->version = QTypeRevision::zero();
-=======
-    d->version_min = 0;
-    if (type.version > 0) {
+    if (type.structVersion > 0) {
         d->module = QString::fromUtf8(type.uri);
-        d->version_maj = type.versionMajor;
+        d->version = type.version;
     } else {
-        d->version_maj = 0;
-    }
->>>>>>> 55546991
+        d->version = QTypeRevision::zero();
+    }
     data->registerType(d);
     return d;
 }
@@ -350,11 +345,7 @@
 
 QQmlType QQmlMetaType::registerInterface(const QQmlPrivate::RegisterInterface &type)
 {
-<<<<<<< HEAD
-    if (type.structVersion > 0)
-=======
-    if (type.version > 1)
->>>>>>> 55546991
+    if (type.structVersion > 1)
         qFatal("qmlRegisterType(): Cannot mix incompatible QML versions.");
 
     QQmlMetaTypeDataPtr data;
