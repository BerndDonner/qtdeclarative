--- conflicted
+++ resolved
@@ -201,13 +201,9 @@
     static void qmlInsertModuleRegistration(const QString &uri, void (*registerFunction)());
     static void qmlRemoveModuleRegistration(const QString &uri);
 
-<<<<<<< HEAD
     static bool qmlRegisterModuleTypes(const QString &uri);
-=======
-    static bool qmlRegisterModuleTypes(const QString &uri, int majorVersion);
 
     static int qmlRegisteredListTypeCount();
->>>>>>> 55546991
 };
 
 Q_DECLARE_TYPEINFO(QQmlMetaType, Q_MOVABLE_TYPE);
