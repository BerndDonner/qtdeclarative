/****************************************************************************
**
** Copyright (C) 2016 The Qt Company Ltd.
** Contact: https://www.qt.io/licensing/
**
** This file is part of the tools applications of the Qt Toolkit.
**
** $QT_BEGIN_LICENSE:LGPL$
** Commercial License Usage
** Licensees holding valid commercial Qt licenses may use this file in
** accordance with the commercial license agreement provided with the
** Software or, alternatively, in accordance with the terms contained in
** a written agreement between you and The Qt Company. For licensing terms
** and conditions see https://www.qt.io/terms-conditions. For further
** information use the contact form at https://www.qt.io/contact-us.
**
** GNU Lesser General Public License Usage
** Alternatively, this file may be used under the terms of the GNU Lesser
** General Public License version 3 as published by the Free Software
** Foundation and appearing in the file LICENSE.LGPL3 included in the
** packaging of this file. Please review the following information to
** ensure the GNU Lesser General Public License version 3 requirements
** will be met: https://www.gnu.org/licenses/lgpl-3.0.html.
**
** GNU General Public License Usage
** Alternatively, this file may be used under the terms of the GNU
** General Public License version 2.0 or (at your option) the GNU General
** Public license version 3 or any later version approved by the KDE Free
** Qt Foundation. The licenses are as published by the Free Software
** Foundation and appearing in the file LICENSE.GPL2 and LICENSE.GPL3
** included in the packaging of this file. Please review the following
** information to ensure the GNU General Public License requirements will
** be met: https://www.gnu.org/licenses/gpl-2.0.html and
** https://www.gnu.org/licenses/gpl-3.0.html.
**
** $QT_END_LICENSE$
**
****************************************************************************/

#include "qqmlobjectcreator_p.h"

#include <private/qqmlengine_p.h>
#include <private/qqmlvmemetaobject_p.h>
#include <private/qv4function_p.h>
#include <private/qv4functionobject_p.h>
#include <private/qv4qobjectwrapper_p.h>
#include <private/qqmlbinding_p.h>
#include <private/qqmlstringconverters_p.h>
#include <private/qqmlboundsignal_p.h>
#include <private/qqmlcomponentattached_p.h>
#include <private/qqmlcomponent_p.h>
#include <private/qqmlcustomparser_p.h>
#include <private/qqmlscriptstring_p.h>
#include <private/qqmlpropertyvalueinterceptor_p.h>
#include <private/qqmlvaluetypeproxybinding_p.h>

QT_USE_NAMESPACE

namespace {
struct ActiveOCRestorer
{
    ActiveOCRestorer(QQmlObjectCreator *creator, QQmlEnginePrivate *ep)
    : ep(ep), oldCreator(ep->activeObjectCreator) { ep->activeObjectCreator = creator; }
    ~ActiveOCRestorer() { ep->activeObjectCreator = oldCreator; }

    QQmlEnginePrivate *ep;
    QQmlObjectCreator *oldCreator;
};
}

QQmlObjectCreator::QQmlObjectCreator(QQmlContextData *parentContext, QV4::CompiledData::CompilationUnit *compilationUnit, QQmlContextData *creationContext, void *activeVMEDataForRootContext)
    : phase(Startup)
    , compilationUnit(compilationUnit)
    , resolvedTypes(compilationUnit->resolvedTypes)
    , propertyCaches(&compilationUnit->propertyCaches)
    , sharedState(new QQmlObjectCreatorSharedState)
    , topLevelCreator(true)
    , activeVMEDataForRootContext(activeVMEDataForRootContext)
{
    init(parentContext);

    sharedState->componentAttached = 0;
    sharedState->allCreatedBindings.allocate(compilationUnit->totalBindingsCount);
    sharedState->allParserStatusCallbacks.allocate(compilationUnit->totalParserStatusCount);
    sharedState->allCreatedObjects.allocate(compilationUnit->totalObjectCount);
    sharedState->allJavaScriptObjects = 0;
    sharedState->creationContext = creationContext;
    sharedState->rootContext = 0;

    if (auto profiler = QQmlEnginePrivate::get(engine)->profiler) {
        Q_QML_PROFILE_IF_ENABLED(QQmlProfilerDefinitions::ProfileCreating, profiler,
                sharedState->profiler.init(profiler, compilationUnit->totalParserStatusCount));
    } else {
        Q_UNUSED(profiler);
    }
}

QQmlObjectCreator::QQmlObjectCreator(QQmlContextData *parentContext, QV4::CompiledData::CompilationUnit *compilationUnit, QQmlObjectCreatorSharedState *inheritedSharedState)
    : phase(Startup)
    , compilationUnit(compilationUnit)
    , resolvedTypes(compilationUnit->resolvedTypes)
    , propertyCaches(&compilationUnit->propertyCaches)
    , sharedState(inheritedSharedState)
    , topLevelCreator(false)
    , activeVMEDataForRootContext(0)
{
    init(parentContext);
}

void QQmlObjectCreator::init(QQmlContextData *providedParentContext)
{
    parentContext = providedParentContext;
    engine = parentContext->engine;
    v4 = QV8Engine::getV4(engine);

    if (compilationUnit && !compilationUnit->engine)
        compilationUnit->linkToEngine(v4);

    qmlUnit = compilationUnit->data;
    context = 0;
    _qobject = 0;
    _scopeObject = 0;
    _bindingTarget = 0;
    _valueTypeProperty = 0;
    _compiledObject = 0;
    _compiledObjectIndex = -1;
    _ddata = 0;
    _propertyCache = 0;
    _vmeMetaObject = 0;
    _qmlContext = 0;
}

QQmlObjectCreator::~QQmlObjectCreator()
{
    if (topLevelCreator) {
        {
            QQmlObjectCreatorRecursionWatcher watcher(this);
        }
        for (int i = 0; i < sharedState->allParserStatusCallbacks.count(); ++i) {
            QQmlParserStatus *ps = sharedState->allParserStatusCallbacks.at(i);
            if (ps)
                ps->d = 0;
        }
        while (sharedState->componentAttached) {
            QQmlComponentAttached *a = sharedState->componentAttached;
            a->rem();
        }
    }
}

QObject *QQmlObjectCreator::create(int subComponentIndex, QObject *parent, QQmlInstantiationInterrupt *interrupt)
{
    if (phase == CreatingObjectsPhase2) {
        phase = ObjectsCreated;
        return context->contextObject;
    }
    Q_ASSERT(phase == Startup);
    phase = CreatingObjects;

    int objectToCreate;

    if (subComponentIndex == -1) {
        objectToCreate = qmlUnit->indexOfRootObject;
    } else {
        const QV4::CompiledData::Object *compObj = qmlUnit->objectAt(subComponentIndex);
        objectToCreate = compObj->bindingTable()->value.objectIndex;
    }

    context = new QQmlContextData;
    context->isInternal = true;
    context->imports = compilationUnit->importCache;
    context->initFromTypeCompilationUnit(compilationUnit, subComponentIndex);
    context->setParent(parentContext);

    if (!sharedState->rootContext) {
        sharedState->rootContext = context;
        sharedState->rootContext->activeVMEData = activeVMEDataForRootContext;
        sharedState->rootContext->isRootObjectInCreation = true;
    }

    QV4::Scope scope(v4);

    Q_ASSERT(sharedState->allJavaScriptObjects || topLevelCreator);
    if (topLevelCreator)
        sharedState->allJavaScriptObjects = scope.alloc(compilationUnit->totalObjectCount);

    if (subComponentIndex == -1 && compilationUnit->dependentScripts.count()) {
        QV4::ScopedObject scripts(scope, v4->newArrayObject(compilationUnit->dependentScripts.count()));
        context->importedScripts.set(v4, scripts);
        QV4::ScopedValue v(scope);
        for (int i = 0; i < compilationUnit->dependentScripts.count(); ++i) {
            QQmlScriptData *s = compilationUnit->dependentScripts.at(i);
            scripts->putIndexed(i, (v = s->scriptValueForContext(context)));
        }
    } else if (sharedState->creationContext) {
        context->importedScripts = sharedState->creationContext->importedScripts;
    }

    QObject *instance = createInstance(objectToCreate, parent, /*isContextObject*/true);
    if (instance) {
        QQmlData *ddata = QQmlData::get(instance);
        Q_ASSERT(ddata);
        if (ddata->compilationUnit)
            ddata->compilationUnit->release();
        ddata->compilationUnit = compilationUnit;
        ddata->compilationUnit->addref();
    }

    if (topLevelCreator)
        sharedState->allJavaScriptObjects = 0;

    phase = CreatingObjectsPhase2;

    if (interrupt && interrupt->shouldInterrupt())
        return 0;

    phase = ObjectsCreated;

    return instance;
}

bool QQmlObjectCreator::populateDeferredProperties(QObject *instance)
{
    QQmlData *declarativeData = QQmlData::get(instance);
    context = declarativeData->deferredData->context;
    sharedState->rootContext = context;

    QObject *bindingTarget = instance;

    QQmlRefPointer<QQmlPropertyCache> cache = declarativeData->propertyCache;
    QQmlVMEMetaObject *vmeMetaObject = QQmlVMEMetaObject::get(instance);

    QObject *scopeObject = instance;
    qSwap(_scopeObject, scopeObject);

    QV4::Scope valueScope(v4);

    Q_ASSERT(topLevelCreator);
    Q_ASSERT(!sharedState->allJavaScriptObjects);
    sharedState->allJavaScriptObjects = valueScope.alloc(compilationUnit->totalObjectCount);

    QV4::QmlContext *qmlContext = static_cast<QV4::QmlContext *>(valueScope.alloc(1));

    qSwap(_qmlContext, qmlContext);

    qSwap(_propertyCache, cache);
    qSwap(_qobject, instance);

    int objectIndex = declarativeData->deferredData->deferredIdx;
    qSwap(_compiledObjectIndex, objectIndex);

    const QV4::CompiledData::Object *obj = qmlUnit->objectAt(_compiledObjectIndex);
    qSwap(_compiledObject, obj);

    qSwap(_ddata, declarativeData);
    qSwap(_bindingTarget, bindingTarget);
    qSwap(_vmeMetaObject, vmeMetaObject);

    setupBindings(/*applyDeferredBindings=*/true);

    qSwap(_vmeMetaObject, vmeMetaObject);
    qSwap(_bindingTarget, bindingTarget);
    qSwap(_ddata, declarativeData);
    qSwap(_compiledObject, obj);
    qSwap(_compiledObjectIndex, objectIndex);
    qSwap(_qobject, instance);
    qSwap(_propertyCache, cache);

    qSwap(_qmlContext, qmlContext);
    qSwap(_scopeObject, scopeObject);

    phase = ObjectsCreated;

    return errors.isEmpty();
}

void QQmlObjectCreator::setPropertyValue(const QQmlPropertyData *property, const QV4::CompiledData::Binding *binding)
{
    QQmlPropertyData::WriteFlags propertyWriteFlags = QQmlPropertyData::BypassInterceptor | QQmlPropertyData::RemoveBindingOnAliasWrite;
    QV4::Scope scope(v4);

    int propertyType = property->propType();

    if (property->isEnum()) {
        if (binding->flags & QV4::CompiledData::Binding::IsResolvedEnum) {
            propertyType = QMetaType::Int;
        } else {
            // ### This should be resolved earlier at compile time and the binding value should be changed accordingly.
            QVariant value = binding->valueAsString(qmlUnit);
            bool ok = QQmlPropertyPrivate::write(_qobject, *property, value, context);
            Q_ASSERT(ok);
            Q_UNUSED(ok);
            return;
        }
    }

    switch (propertyType) {
    case QMetaType::QVariant: {
        if (binding->type == QV4::CompiledData::Binding::Type_Number) {
            double n = binding->valueAsNumber();
            if (double(int(n)) == n) {
                if (property->isVarProperty()) {
                    _vmeMetaObject->setVMEProperty(property->coreIndex(), QV4::Primitive::fromInt32(int(n)));
                } else {
                    int i = int(n);
                    QVariant value(i);
                    property->writeProperty(_qobject, &value, propertyWriteFlags);
                }
            } else {
                if (property->isVarProperty()) {
                    _vmeMetaObject->setVMEProperty(property->coreIndex(), QV4::Primitive::fromDouble(n));
                } else {
                    QVariant value(n);
                    property->writeProperty(_qobject, &value, propertyWriteFlags);
                }
            }
        } else if (binding->type == QV4::CompiledData::Binding::Type_Boolean) {
            if (property->isVarProperty()) {
                _vmeMetaObject->setVMEProperty(property->coreIndex(), QV4::Primitive::fromBoolean(binding->valueAsBoolean()));
            } else {
                QVariant value(binding->valueAsBoolean());
                property->writeProperty(_qobject, &value, propertyWriteFlags);
            }
        } else {
            QString stringValue = binding->valueAsString(qmlUnit);
            if (property->isVarProperty()) {
                QV4::ScopedString s(scope, v4->newString(stringValue));
                _vmeMetaObject->setVMEProperty(property->coreIndex(), s);
            } else {
                QVariant value = QQmlStringConverters::variantFromString(stringValue);
                property->writeProperty(_qobject, &value, propertyWriteFlags);
            }
        }
    }
    break;
    case QVariant::String: {
        Q_ASSERT(binding->evaluatesToString());
        QString value = binding->valueAsString(qmlUnit);
        property->writeProperty(_qobject, &value, propertyWriteFlags);
    }
    break;
    case QVariant::StringList: {
        Q_ASSERT(binding->evaluatesToString());
        QStringList value(binding->valueAsString(qmlUnit));
        property->writeProperty(_qobject, &value, propertyWriteFlags);
    }
    break;
    case QVariant::ByteArray: {
        Q_ASSERT(binding->type == QV4::CompiledData::Binding::Type_String);
        QByteArray value(binding->valueAsString(qmlUnit).toUtf8());
        property->writeProperty(_qobject, &value, propertyWriteFlags);
    }
    break;
    case QVariant::Url: {
        Q_ASSERT(binding->type == QV4::CompiledData::Binding::Type_String);
        QString string = binding->valueAsString(qmlUnit);
        // Encoded dir-separators defeat QUrl processing - decode them first
        string.replace(QLatin1String("%2f"), QLatin1String("/"), Qt::CaseInsensitive);
        QUrl value = string.isEmpty() ? QUrl() : compilationUnit->url().resolved(QUrl(string));
        // Apply URL interceptor
        if (engine->urlInterceptor())
            value = engine->urlInterceptor()->intercept(value, QQmlAbstractUrlInterceptor::UrlString);
        property->writeProperty(_qobject, &value, propertyWriteFlags);
    }
    break;
    case QVariant::UInt: {
        Q_ASSERT(binding->type == QV4::CompiledData::Binding::Type_Number);
        double d = binding->valueAsNumber();
        uint value = uint(d);
        property->writeProperty(_qobject, &value, propertyWriteFlags);
        break;
    }
    break;
    case QVariant::Int: {
        Q_ASSERT(binding->type == QV4::CompiledData::Binding::Type_Number);
        double d = binding->valueAsNumber();
        int value = int(d);
        property->writeProperty(_qobject, &value, propertyWriteFlags);
        break;
    }
    break;
    case QMetaType::Float: {
        Q_ASSERT(binding->type == QV4::CompiledData::Binding::Type_Number);
        float value = float(binding->valueAsNumber());
        property->writeProperty(_qobject, &value, propertyWriteFlags);
    }
    break;
    case QVariant::Double: {
        Q_ASSERT(binding->type == QV4::CompiledData::Binding::Type_Number);
        double value = binding->valueAsNumber();
        property->writeProperty(_qobject, &value, propertyWriteFlags);
    }
    break;
    case QVariant::Color: {
        bool ok = false;
        uint colorValue = QQmlStringConverters::rgbaFromString(binding->valueAsString(qmlUnit), &ok);
        Q_ASSERT(ok);
        struct { void *data[4]; } buffer;
        if (QQml_valueTypeProvider()->storeValueType(property->propType(), &colorValue, &buffer, sizeof(buffer))) {
            property->writeProperty(_qobject, &buffer, propertyWriteFlags);
        }
    }
    break;
#if QT_CONFIG(datestring)
    case QVariant::Date: {
        bool ok = false;
        QDate value = QQmlStringConverters::dateFromString(binding->valueAsString(qmlUnit), &ok);
        Q_ASSERT(ok);
        property->writeProperty(_qobject, &value, propertyWriteFlags);
    }
    break;
    case QVariant::Time: {
        bool ok = false;
        QTime value = QQmlStringConverters::timeFromString(binding->valueAsString(qmlUnit), &ok);
        Q_ASSERT(ok);
        property->writeProperty(_qobject, &value, propertyWriteFlags);
    }
    break;
    case QVariant::DateTime: {
        bool ok = false;
        QDateTime value = QQmlStringConverters::dateTimeFromString(binding->valueAsString(qmlUnit), &ok);
        // ### VME compatibility :(
        {
            const qint64 date = value.date().toJulianDay();
            const int msecsSinceStartOfDay = value.time().msecsSinceStartOfDay();
            value = QDateTime(QDate::fromJulianDay(date), QTime::fromMSecsSinceStartOfDay(msecsSinceStartOfDay));
        }
        Q_ASSERT(ok);
        property->writeProperty(_qobject, &value, propertyWriteFlags);
    }
    break;
#endif // datestring
    case QVariant::Point: {
        bool ok = false;
        QPoint value = QQmlStringConverters::pointFFromString(binding->valueAsString(qmlUnit), &ok).toPoint();
        Q_ASSERT(ok);
        property->writeProperty(_qobject, &value, propertyWriteFlags);
    }
    break;
    case QVariant::PointF: {
        bool ok = false;
        QPointF value = QQmlStringConverters::pointFFromString(binding->valueAsString(qmlUnit), &ok);
        Q_ASSERT(ok);
        property->writeProperty(_qobject, &value, propertyWriteFlags);
    }
    break;
    case QVariant::Size: {
        bool ok = false;
        QSize value = QQmlStringConverters::sizeFFromString(binding->valueAsString(qmlUnit), &ok).toSize();
        Q_ASSERT(ok);
        property->writeProperty(_qobject, &value, propertyWriteFlags);
    }
    break;
    case QVariant::SizeF: {
        bool ok = false;
        QSizeF value = QQmlStringConverters::sizeFFromString(binding->valueAsString(qmlUnit), &ok);
        Q_ASSERT(ok);
        property->writeProperty(_qobject, &value, propertyWriteFlags);
    }
    break;
    case QVariant::Rect: {
        bool ok = false;
        QRect value = QQmlStringConverters::rectFFromString(binding->valueAsString(qmlUnit), &ok).toRect();
        Q_ASSERT(ok);
        property->writeProperty(_qobject, &value, propertyWriteFlags);
    }
    break;
    case QVariant::RectF: {
        bool ok = false;
        QRectF value = QQmlStringConverters::rectFFromString(binding->valueAsString(qmlUnit), &ok);
        Q_ASSERT(ok);
        property->writeProperty(_qobject, &value, propertyWriteFlags);
    }
    break;
    case QVariant::Bool: {
        Q_ASSERT(binding->type == QV4::CompiledData::Binding::Type_Boolean);
        bool value = binding->valueAsBoolean();
        property->writeProperty(_qobject, &value, propertyWriteFlags);
    }
    break;
    case QVariant::Vector2D: {
        struct {
            float xp;
            float yp;
        } vec;
        bool ok = QQmlStringConverters::createFromString(QMetaType::QVector2D, binding->valueAsString(qmlUnit), &vec, sizeof(vec));
        Q_ASSERT(ok);
        Q_UNUSED(ok);
        property->writeProperty(_qobject, &vec, propertyWriteFlags);
    }
    break;
    case QVariant::Vector3D: {
        struct {
            float xp;
            float yp;
            float zy;
        } vec;
        bool ok = QQmlStringConverters::createFromString(QMetaType::QVector3D, binding->valueAsString(qmlUnit), &vec, sizeof(vec));
        Q_ASSERT(ok);
        Q_UNUSED(ok);
        property->writeProperty(_qobject, &vec, propertyWriteFlags);
    }
    break;
    case QVariant::Vector4D: {
        struct {
            float xp;
            float yp;
            float zy;
            float wp;
        } vec;
        bool ok = QQmlStringConverters::createFromString(QMetaType::QVector4D, binding->valueAsString(qmlUnit), &vec, sizeof(vec));
        Q_ASSERT(ok);
        Q_UNUSED(ok);
        property->writeProperty(_qobject, &vec, propertyWriteFlags);
    }
    break;
    case QVariant::Quaternion: {
        struct {
            float wp;
            float xp;
            float yp;
            float zp;
        } vec;
        bool ok = QQmlStringConverters::createFromString(QMetaType::QQuaternion, binding->valueAsString(qmlUnit), &vec, sizeof(vec));
        Q_ASSERT(ok);
        Q_UNUSED(ok);
        property->writeProperty(_qobject, &vec, propertyWriteFlags);
    }
    break;
    case QVariant::RegExp:
        Q_ASSERT(!"not possible");
        break;
    default: {
        // generate single literal value assignment to a list property if required
        if (property->propType() == qMetaTypeId<QList<qreal> >()) {
            Q_ASSERT(binding->type == QV4::CompiledData::Binding::Type_Number);
            QList<qreal> value;
            value.append(binding->valueAsNumber());
            property->writeProperty(_qobject, &value, propertyWriteFlags);
            break;
        } else if (property->propType() == qMetaTypeId<QList<int> >()) {
            Q_ASSERT(binding->type == QV4::CompiledData::Binding::Type_Number);
            double n = binding->valueAsNumber();
            QList<int> value;
            value.append(int(n));
            property->writeProperty(_qobject, &value, propertyWriteFlags);
            break;
        } else if (property->propType() == qMetaTypeId<QList<bool> >()) {
            Q_ASSERT(binding->type == QV4::CompiledData::Binding::Type_Boolean);
            QList<bool> value;
            value.append(binding->valueAsBoolean());
            property->writeProperty(_qobject, &value, propertyWriteFlags);
            break;
        } else if (property->propType() == qMetaTypeId<QList<QUrl> >()) {
            Q_ASSERT(binding->type == QV4::CompiledData::Binding::Type_String);
            QString urlString = binding->valueAsString(qmlUnit);
            QUrl u = urlString.isEmpty() ? QUrl() : compilationUnit->url().resolved(QUrl(urlString));
            QList<QUrl> value;
            value.append(u);
            property->writeProperty(_qobject, &value, propertyWriteFlags);
            break;
        } else if (property->propType() == qMetaTypeId<QList<QString> >()) {
            Q_ASSERT(binding->evaluatesToString());
            QList<QString> value;
            value.append(binding->valueAsString(qmlUnit));
            property->writeProperty(_qobject, &value, propertyWriteFlags);
            break;
        } else if (property->propType() == qMetaTypeId<QJSValue>()) {
            QJSValue value;
            if (binding->type == QV4::CompiledData::Binding::Type_Boolean) {
                value = QJSValue(binding->valueAsBoolean());
            } else if (binding->type == QV4::CompiledData::Binding::Type_Number) {
                double n = binding->valueAsNumber();
                if (double(int(n)) == n) {
                    value = QJSValue(int(n));
                } else
                    value = QJSValue(n);
            } else {
                value = QJSValue(binding->valueAsString(qmlUnit));
            }
            property->writeProperty(_qobject, &value, propertyWriteFlags);
            break;
        }

        // otherwise, try a custom type assignment
        QString stringValue = binding->valueAsString(qmlUnit);
        QQmlMetaType::StringConverter converter = QQmlMetaType::customStringConverter(property->propType());
        Q_ASSERT(converter);
        QVariant value = (*converter)(stringValue);

        QMetaProperty metaProperty = _qobject->metaObject()->property(property->coreIndex());
        if (value.isNull() || ((int)metaProperty.type() != property->propType() && metaProperty.userType() != property->propType())) {
            recordError(binding->location, tr("Cannot assign value %1 to property %2").arg(stringValue).arg(QString::fromUtf8(metaProperty.name())));
            break;
        }

        property->writeProperty(_qobject, value.data(), propertyWriteFlags);
    }
    break;
    }
}

static QQmlType *qmlTypeForObject(QObject *object)
{
    QQmlType *type = 0;
    const QMetaObject *mo = object->metaObject();
    while (mo && !type) {
        type = QQmlMetaType::qmlType(mo);
        mo = mo->superClass();
    }
    return type;
}

void QQmlObjectCreator::setupBindings(bool applyDeferredBindings)
{
    QQmlListProperty<void> savedList;
    qSwap(_currentList, savedList);

    const QV4::CompiledData::BindingPropertyData &propertyData = compilationUnit->bindingPropertyDataPerObject.at(_compiledObjectIndex);

    if (_compiledObject->idNameIndex) {
        const QQmlPropertyData *idProperty = propertyData.last();
        Q_ASSERT(!idProperty || !idProperty->isValid() || idProperty->name(_qobject) == QLatin1String("id"));
        if (idProperty && idProperty->isValid() && idProperty->isWritable() && idProperty->propType() == QMetaType::QString) {
            QV4::CompiledData::Binding idBinding;
            idBinding.propertyNameIndex = 0; // Not used
            idBinding.flags = 0;
            idBinding.type = QV4::CompiledData::Binding::Type_String;
            idBinding.stringIndex = _compiledObject->idNameIndex;
            idBinding.location = _compiledObject->location; // ###
            setPropertyValue(idProperty, &idBinding);
        }
    }

    // ### this is best done through type-compile-time binding skip lists.
    if (_valueTypeProperty) {
        QQmlAbstractBinding *binding = QQmlPropertyPrivate::binding(_bindingTarget, QQmlPropertyIndex(_valueTypeProperty->coreIndex()));

        if (binding && !binding->isValueTypeProxy()) {
            QQmlPropertyPrivate::removeBinding(_bindingTarget, QQmlPropertyIndex(_valueTypeProperty->coreIndex()));
        } else if (binding) {
            QQmlValueTypeProxyBinding *proxy = static_cast<QQmlValueTypeProxyBinding *>(binding);

            if (qmlTypeForObject(_bindingTarget)) {
                quint32 bindingSkipList = 0;

                QQmlPropertyData *defaultProperty = _compiledObject->indexOfDefaultPropertyOrAlias != -1 ? _propertyCache->parent()->defaultProperty() : _propertyCache->defaultProperty();

                const QV4::CompiledData::Binding *binding = _compiledObject->bindingTable();
                for (quint32 i = 0; i < _compiledObject->nBindings; ++i, ++binding) {
                    QQmlPropertyData *property = binding->propertyNameIndex != 0 ? _propertyCache->property(stringAt(binding->propertyNameIndex), _qobject, context) : defaultProperty;
                    if (property)
                        bindingSkipList |= (1 << property->coreIndex());
                }

                proxy->removeBindings(bindingSkipList);
            }
        }
    }

    int currentListPropertyIndex = -1;

    const QV4::CompiledData::Binding *binding = _compiledObject->bindingTable();
    for (quint32 i = 0; i < _compiledObject->nBindings; ++i, ++binding) {
        if (binding->flags & QV4::CompiledData::Binding::IsCustomParserBinding)
            continue;

        if (binding->flags & QV4::CompiledData::Binding::IsDeferredBinding) {
            if (!applyDeferredBindings)
                continue;
        } else {
            if (applyDeferredBindings)
                continue;
        }

        const QQmlPropertyData *property = propertyData.at(i);

        if (property && property->isQList()) {
            if (property->coreIndex() != currentListPropertyIndex) {
                void *argv[1] = { (void*)&_currentList };
                QMetaObject::metacall(_qobject, QMetaObject::ReadProperty, property->coreIndex(), argv);
                currentListPropertyIndex = property->coreIndex();
            }
        } else if (_currentList.object) {
            _currentList = QQmlListProperty<void>();
            currentListPropertyIndex = -1;
        }

        if (!setPropertyBinding(property, binding))
            return;
    }

    qSwap(_currentList, savedList);
}

bool QQmlObjectCreator::setPropertyBinding(const QQmlPropertyData *property, const QV4::CompiledData::Binding *binding)
{
    if (binding->type == QV4::CompiledData::Binding::Type_AttachedProperty) {
        Q_ASSERT(stringAt(qmlUnit->objectAt(binding->value.objectIndex)->inheritedTypeNameIndex).isEmpty());
        QV4::CompiledData::ResolvedTypeReference *tr = resolvedTypes.value(binding->propertyNameIndex);
        Q_ASSERT(tr);
        QQmlType *attachedType = tr->type;
        if (!attachedType) {
            QQmlTypeNameCache::Result res = context->imports->query(stringAt(binding->propertyNameIndex));
            if (res.isValid())
                attachedType = res.type;
            else
                return false;
        }
        const int id = attachedType->attachedPropertiesId(QQmlEnginePrivate::get(engine));
        QObject *qmlObject = qmlAttachedPropertiesObjectById(id, _qobject);
        if (!populateInstance(binding->value.objectIndex, qmlObject, qmlObject, /*value type property*/0))
            return false;
        return true;
    }

    // ### resolve this at compile time
    if (property && property->propType() == qMetaTypeId<QQmlScriptString>()) {
        QQmlScriptString ss(binding->valueAsScriptString(qmlUnit), context->asQQmlContext(), _scopeObject);
        ss.d.data()->bindingId = binding->type == QV4::CompiledData::Binding::Type_Script ? binding->value.compiledScriptIndex : (quint32)QQmlBinding::Invalid;
        ss.d.data()->lineNumber = binding->location.line;
        ss.d.data()->columnNumber = binding->location.column;
        ss.d.data()->isStringLiteral = binding->type == QV4::CompiledData::Binding::Type_String;
        ss.d.data()->isNumberLiteral = binding->type == QV4::CompiledData::Binding::Type_Number;
        ss.d.data()->numberValue = binding->valueAsNumber();

        QQmlPropertyData::WriteFlags propertyWriteFlags = QQmlPropertyData::BypassInterceptor |
                                                            QQmlPropertyData::RemoveBindingOnAliasWrite;
        int propertyWriteStatus = -1;
        void *argv[] = { &ss, 0, &propertyWriteStatus, &propertyWriteFlags };
        QMetaObject::metacall(_qobject, QMetaObject::WriteProperty, property->coreIndex(), argv);
        return true;
    }

    QObject *createdSubObject = 0;
    if (binding->type == QV4::CompiledData::Binding::Type_Object) {
        createdSubObject = createInstance(binding->value.objectIndex, _bindingTarget);
        if (!createdSubObject)
            return false;
    }

    if (!property) // ### error
        return true;

    if (binding->type == QV4::CompiledData::Binding::Type_GroupProperty) {
        const QV4::CompiledData::Object *obj = qmlUnit->objectAt(binding->value.objectIndex);
        if (stringAt(obj->inheritedTypeNameIndex).isEmpty()) {

            QObject *groupObject = 0;
            QQmlValueType *valueType = 0;
            const QQmlPropertyData *valueTypeProperty = 0;
            QObject *bindingTarget = _bindingTarget;

            if (QQmlValueTypeFactory::isValueType(property->propType())) {
                valueType = QQmlValueTypeFactory::valueType(property->propType());
                if (!valueType) {
                    recordError(binding->location, tr("Cannot set properties on %1 as it is null").arg(stringAt(binding->propertyNameIndex)));
                    return false;
                }

                valueType->read(_qobject, property->coreIndex());

                groupObject = valueType;
                valueTypeProperty = property;
            } else {
                void *argv[1] = { &groupObject };
                QMetaObject::metacall(_qobject, QMetaObject::ReadProperty, property->coreIndex(), argv);
                if (!groupObject) {
                    recordError(binding->location, tr("Cannot set properties on %1 as it is null").arg(stringAt(binding->propertyNameIndex)));
                    return false;
                }

                bindingTarget = groupObject;
            }

            if (!populateInstance(binding->value.objectIndex, groupObject, bindingTarget, valueTypeProperty))
                return false;

            if (valueType)
                valueType->write(_qobject, property->coreIndex(), QQmlPropertyData::BypassInterceptor);

            return true;
        }
    }

    if (_ddata->hasBindingBit(property->coreIndex()) && !(binding->flags & QV4::CompiledData::Binding::IsSignalHandlerExpression)
        && !(binding->flags & QV4::CompiledData::Binding::IsOnAssignment)
        && !_valueTypeProperty)
        QQmlPropertyPrivate::removeBinding(_bindingTarget, QQmlPropertyIndex(property->coreIndex()));

    if (binding->type == QV4::CompiledData::Binding::Type_Script) {
        QV4::Function *runtimeFunction = compilationUnit->runtimeFunctions[binding->value.compiledScriptIndex];

        QV4::Scope scope(v4);
        QV4::ScopedContext qmlContext(scope, currentQmlContext());
        QV4::ScopedFunctionObject function(scope, QV4::FunctionObject::createScriptFunction(qmlContext, runtimeFunction, /*createProto*/ false));

        if (binding->flags & QV4::CompiledData::Binding::IsSignalHandlerExpression) {
            int signalIndex = _propertyCache->methodIndexToSignalIndex(property->coreIndex());
            QQmlBoundSignal *bs = new QQmlBoundSignal(_bindingTarget, signalIndex, _scopeObject, engine);
            QQmlBoundSignalExpression *expr = new QQmlBoundSignalExpression(_bindingTarget, signalIndex,
                                                                            context, _scopeObject, function);

            bs->takeExpression(expr);
        } else {
            // When writing bindings to grouped properties implemented as value types,
            // such as point.x: { someExpression; }, then the binding is installed on
            // the point property (_qobjectForBindings) and after evaluating the expression,
            // the result is written to a value type virtual property, that contains the sub-index
            // of the "x" property.
            QQmlBinding *qmlBinding;
            if (_valueTypeProperty) {
                qmlBinding = QQmlBinding::create(_valueTypeProperty, function, _scopeObject, context);
                qmlBinding->setTarget(_bindingTarget, *_valueTypeProperty, property);
            } else {
                qmlBinding = QQmlBinding::create(property, function, _scopeObject, context);
                qmlBinding->setTarget(_bindingTarget, *property, nullptr);
            }

            sharedState->allCreatedBindings.push(QQmlAbstractBinding::Ptr(qmlBinding));

            if (property->isAlias()) {
                QQmlPropertyPrivate::setBinding(qmlBinding, QQmlPropertyPrivate::DontEnable);
            } else {
                qmlBinding->addToObject();

                if (!_valueTypeProperty) {
                    QQmlData *targetDeclarativeData = QQmlData::get(_bindingTarget);
                    Q_ASSERT(targetDeclarativeData);
                    targetDeclarativeData->setPendingBindingBit(_bindingTarget, property->coreIndex());
                }
            }
        }
        return true;
    }

    if (binding->type == QV4::CompiledData::Binding::Type_Object) {
        if (binding->flags & QV4::CompiledData::Binding::IsOnAssignment) {
            // ### determine value source and interceptor casts ahead of time.
            QQmlType *type = qmlTypeForObject(createdSubObject);
            Q_ASSERT(type);

            int valueSourceCast = type->propertyValueSourceCast();
            if (valueSourceCast != -1) {
                QQmlPropertyValueSource *vs = reinterpret_cast<QQmlPropertyValueSource *>(reinterpret_cast<char *>(createdSubObject) + valueSourceCast);
                QObject *target = createdSubObject->parent();
                QQmlProperty prop;
                if (_valueTypeProperty)
                    prop = QQmlPropertyPrivate::restore(target, *_valueTypeProperty, property, context);
                else
                    prop = QQmlPropertyPrivate::restore(target, *property, nullptr, context);
                vs->setTarget(prop);
                return true;
            }
            int valueInterceptorCast = type->propertyValueInterceptorCast();
            if (valueInterceptorCast != -1) {
                QQmlPropertyValueInterceptor *vi = reinterpret_cast<QQmlPropertyValueInterceptor *>(reinterpret_cast<char *>(createdSubObject) + valueInterceptorCast);
                QObject *target = createdSubObject->parent();

                QQmlPropertyIndex propertyIndex;
                if (property->isAlias()) {
                    QQmlPropertyIndex originalIndex(property->coreIndex(), _valueTypeProperty ? _valueTypeProperty->coreIndex() : -1);
                    QQmlPropertyIndex propIndex;
                    QQmlPropertyPrivate::findAliasTarget(target, originalIndex, &target, &propIndex);
                    QQmlData *data = QQmlData::get(target);
                    if (!data || !data->propertyCache) {
                        qWarning() << "can't resolve property alias for 'on' assignment";
                        return false;
                    }

                    // we can't have aliasses on subproperties of value types, so:
                    QQmlPropertyData targetPropertyData = *data->propertyCache->property(propIndex.coreIndex());
                    auto prop = QQmlPropertyPrivate::restore(target, targetPropertyData, nullptr, context);
                    vi->setTarget(prop);
                    propertyIndex = QQmlPropertyPrivate::propertyIndex(prop);
                } else {
                    QQmlProperty prop;
                    if (_valueTypeProperty)
                        prop = QQmlPropertyPrivate::restore(target, *_valueTypeProperty, property, context);
                    else
                        prop = QQmlPropertyPrivate::restore(target, *property, nullptr, context);
                    vi->setTarget(prop);
                    propertyIndex = QQmlPropertyPrivate::propertyIndex(prop);
                }

                QQmlInterceptorMetaObject *mo = QQmlInterceptorMetaObject::get(target);
                if (!mo)
                    mo = new QQmlInterceptorMetaObject(target, QQmlData::get(target)->propertyCache);
                mo->registerInterceptor(propertyIndex, vi);
                return true;
            }
            return false;
        }

        // Assigning object to signal property?
        if (binding->flags & QV4::CompiledData::Binding::IsSignalHandlerObject) {
            if (!property->isFunction()) {
                recordError(binding->valueLocation, tr("Cannot assign an object to signal property %1").arg(property->name(_qobject)));
                return false;
            }
            QMetaMethod method = QQmlMetaType::defaultMethod(createdSubObject);
            if (!method.isValid()) {
                recordError(binding->valueLocation, tr("Cannot assign object type %1 with no default method").arg(QString::fromLatin1(createdSubObject->metaObject()->className())));
                return false;
            }

            QMetaMethod signalMethod = _qobject->metaObject()->method(property->coreIndex());
            if (!QMetaObject::checkConnectArgs(signalMethod, method)) {
                recordError(binding->valueLocation,
                            tr("Cannot connect mismatched signal/slot %1 %vs. %2")
                            .arg(QString::fromUtf8(method.methodSignature()))
                            .arg(QString::fromUtf8(signalMethod.methodSignature())));
                return false;
            }

            QQmlPropertyPrivate::connect(_qobject, property->coreIndex(), createdSubObject, method.methodIndex());
            return true;
        }

        QQmlPropertyData::WriteFlags propertyWriteFlags = QQmlPropertyData::BypassInterceptor |
                                                            QQmlPropertyData::RemoveBindingOnAliasWrite;
        int propertyWriteStatus = -1;
        void *argv[] = { 0, 0, &propertyWriteStatus, &propertyWriteFlags };

        if (const char *iid = QQmlMetaType::interfaceIId(property->propType())) {
            void *ptr = createdSubObject->qt_metacast(iid);
            if (ptr) {
                argv[0] = &ptr;
                QMetaObject::metacall(_qobject, QMetaObject::WriteProperty, property->coreIndex(), argv);
            } else {
                recordError(binding->location, tr("Cannot assign object to interface property"));
                return false;
            }
        } else if (property->propType() == QMetaType::QVariant) {
            if (property->isVarProperty()) {
                QV4::Scope scope(v4);
                QV4::ScopedValue wrappedObject(scope, QV4::QObjectWrapper::wrap(QV8Engine::getV4(engine), createdSubObject));
                _vmeMetaObject->setVMEProperty(property->coreIndex(), wrappedObject);
            } else {
                QVariant value = QVariant::fromValue(createdSubObject);
                argv[0] = &value;
                QMetaObject::metacall(_qobject, QMetaObject::WriteProperty, property->coreIndex(), argv);
            }
        } else if (property->isQList()) {
            Q_ASSERT(_currentList.object);

            void *itemToAdd = createdSubObject;

            const char *iid = 0;
            int listItemType = QQmlEnginePrivate::get(engine)->listType(property->propType());
            if (listItemType != -1)
                iid = QQmlMetaType::interfaceIId(listItemType);
            if (iid)
                itemToAdd = createdSubObject->qt_metacast(iid);

            if (_currentList.append)
                _currentList.append(&_currentList, itemToAdd);
            else {
                recordError(binding->location, tr("Cannot assign object to read only list"));
                return false;
            }

        } else {
            // pointer compatibility was tested in QQmlPropertyValidator at type compile time
            argv[0] = &createdSubObject;
            QMetaObject::metacall(_qobject, QMetaObject::WriteProperty, property->coreIndex(), argv);
        }
        return true;
    }

    if (property->isQList()) {
        recordError(binding->location, tr("Cannot assign primitives to lists"));
        return false;
    }

    setPropertyValue(property, binding);
    return true;
}

void QQmlObjectCreator::setupFunctions()
{
    QV4::Scope scope(v4);
    QV4::ScopedValue function(scope);
    QV4::ScopedContext qmlContext(scope, currentQmlContext());

    const QV4::CompiledData::LEUInt32 *functionIdx = _compiledObject->functionOffsetTable();
    for (quint32 i = 0; i < _compiledObject->nFunctions; ++i, ++functionIdx) {
        QV4::Function *runtimeFunction = compilationUnit->runtimeFunctions[*functionIdx];
        const QString name = runtimeFunction->name()->toQString();

        QQmlPropertyData *property = _propertyCache->property(name, _qobject, context);
        if (!property->isVMEFunction())
            continue;

        function = QV4::FunctionObject::createScriptFunction(qmlContext, runtimeFunction);
        _vmeMetaObject->setVmeMethod(property->coreIndex(), function);
    }
}

void QQmlObjectCreator::recordError(const QV4::CompiledData::Location &location, const QString &description)
{
    QQmlError error;
    error.setUrl(compilationUnit->url());
    error.setLine(location.line);
    error.setColumn(location.column);
    error.setDescription(description);
    errors << error;
}

void QQmlObjectCreator::registerObjectWithContextById(const QV4::CompiledData::Object *object, QObject *instance) const
{
    if (object->id >= 0)
        context->setIdProperty(object->id, instance);
}

QV4::Heap::QmlContext *QQmlObjectCreator::currentQmlContext()
{
<<<<<<< HEAD
    if (!_qmlContext->isObject())
        _qmlContext->setM(QV4::QmlContext::create(v4->rootContext(), context, _scopeObject));
=======
    if (!_qmlContext->isManaged())
        _qmlContext->setM(v4->rootContext()->newQmlContext(context, _scopeObject));
>>>>>>> e0a3c627

    return _qmlContext->d();
}

QObject *QQmlObjectCreator::createInstance(int index, QObject *parent, bool isContextObject)
{
    const QV4::CompiledData::Object *obj = qmlUnit->objectAt(index);
    QQmlObjectCreationProfiler profiler(sharedState->profiler.profiler, obj);

    ActiveOCRestorer ocRestorer(this, QQmlEnginePrivate::get(engine));

    bool isComponent = false;
    QObject *instance = 0;
    QQmlData *ddata = 0;
    QQmlCustomParser *customParser = 0;
    QQmlParserStatus *parserStatus = 0;
    bool installPropertyCache = true;

    if (obj->flags & QV4::CompiledData::Object::IsComponent) {
        isComponent = true;
        QQmlComponent *component = new QQmlComponent(engine, compilationUnit, index, parent);
        Q_QML_OC_PROFILE(sharedState->profiler, profiler.update(
                             compilationUnit, obj, QStringLiteral("<component>"), context->url()));
        QQmlComponentPrivate::get(component)->creationContext = context;
        instance = component;
        ddata = QQmlData::get(instance, /*create*/true);
    } else {
        QV4::CompiledData::ResolvedTypeReference *typeRef = resolvedTypes.value(obj->inheritedTypeNameIndex);
        Q_ASSERT(typeRef);
        installPropertyCache = !typeRef->isFullyDynamicType;
        QQmlType *type = typeRef->type;
        if (type) {
            Q_QML_OC_PROFILE(sharedState->profiler, profiler.update(
                                 compilationUnit, obj, type->qmlTypeName(), context->url()));

            void *ddataMemory = 0;
            type->create(&instance, &ddataMemory, sizeof(QQmlData));
            if (!instance) {
                recordError(obj->location, tr("Unable to create object of type %1").arg(stringAt(obj->inheritedTypeNameIndex)));
                return 0;
            }

            {
                QQmlData *ddata = new (ddataMemory) QQmlData;
                ddata->ownMemory = false;
                QObjectPrivate::get(instance)->declarativeData = ddata;
            }

            const int parserStatusCast = type->parserStatusCast();
            if (parserStatusCast != -1)
                parserStatus = reinterpret_cast<QQmlParserStatus*>(reinterpret_cast<char *>(instance) + parserStatusCast);

            customParser = type->customParser();

            if (sharedState->rootContext && sharedState->rootContext->isRootObjectInCreation) {
                QQmlData *ddata = QQmlData::get(instance, /*create*/true);
                ddata->rootObjectInCreation = true;
                sharedState->rootContext->isRootObjectInCreation = false;
            }

            sharedState->allCreatedObjects.push(instance);
        } else {
            Q_ASSERT(typeRef->compilationUnit);
            Q_QML_OC_PROFILE(sharedState->profiler, profiler.update(
                                 compilationUnit, obj, typeRef->compilationUnit->fileName(),
                                 context->url()));
            if (typeRef->compilationUnit->data->isSingleton())
            {
                recordError(obj->location, tr("Composite Singleton Type %1 is not creatable").arg(stringAt(obj->inheritedTypeNameIndex)));
                return 0;
            }

            QQmlObjectCreator subCreator(context, typeRef->compilationUnit, sharedState.data());
            instance = subCreator.create();
            if (!instance) {
                errors += subCreator.errors;
                return 0;
            }
        }
        if (parent)
            QQml_setParent_noEvent(instance, parent);

        ddata = QQmlData::get(instance, /*create*/true);
        ddata->lineNumber = obj->location.line;
        ddata->columnNumber = obj->location.column;
    }

    ddata->setImplicitDestructible();
    if (static_cast<quint32>(index) == qmlUnit->indexOfRootObject || ddata->rootObjectInCreation) {
        if (ddata->context) {
            Q_ASSERT(ddata->context != context);
            Q_ASSERT(ddata->outerContext);
            Q_ASSERT(ddata->outerContext != context);
            QQmlContextData *c = ddata->context;
            while (c->linkedContext) c = c->linkedContext;
            c->linkedContext = context;
        } else
            context->addObject(instance);
        ddata->ownContext = true;
    } else if (!ddata->context)
        context->addObject(instance);

    ddata->outerContext = context;

    if (parserStatus) {
        parserStatus->classBegin();
        // push() the profiler state here, together with the parserStatus, as we'll pop() them
        // together, too.
        Q_QML_OC_PROFILE(sharedState->profiler, sharedState->profiler.push(obj));
        sharedState->allParserStatusCallbacks.push(parserStatus);
        parserStatus->d = &sharedState->allParserStatusCallbacks.top();
    }

    // Register the context object in the context early on in order for pending binding
    // initialization to find it available.
    if (isContextObject)
        context->contextObject = instance;

    if (customParser && obj->flags & QV4::CompiledData::Object::HasCustomParserBindings) {
        customParser->engine = QQmlEnginePrivate::get(engine);
        customParser->imports = compilationUnit->importCache;

        QList<const QV4::CompiledData::Binding *> bindings;
        const QV4::CompiledData::Object *obj = qmlUnit->objectAt(index);
        const QV4::CompiledData::Binding *binding = obj->bindingTable();
        for (quint32 i = 0; i < obj->nBindings; ++i, ++binding) {
            if (binding->flags & QV4::CompiledData::Binding::IsCustomParserBinding) {
                bindings << binding;
            }
        }
        customParser->applyBindings(instance, compilationUnit, bindings);

        customParser->engine = 0;
        customParser->imports = (QQmlTypeNameCache*)0;
    }

    if (isComponent) {
        registerObjectWithContextById(obj, instance);
        return instance;
    }

    QQmlRefPointer<QQmlPropertyCache> cache = propertyCaches->at(index);
    Q_ASSERT(!cache.isNull());
    if (installPropertyCache) {
        if (ddata->propertyCache)
            ddata->propertyCache->release();;
        ddata->propertyCache = cache;
        ddata->propertyCache->addref();
    }

    QObject *scopeObject = instance;
    qSwap(_scopeObject, scopeObject);

    Q_ASSERT(sharedState->allJavaScriptObjects);
    *sharedState->allJavaScriptObjects = QV4::QObjectWrapper::wrap(v4, instance);
    ++sharedState->allJavaScriptObjects;

    QV4::Scope valueScope(v4);
    QV4::QmlContext *qmlContext = static_cast<QV4::QmlContext *>(valueScope.alloc(1));

    qSwap(_qmlContext, qmlContext);

    bool result = populateInstance(index, instance, /*binding target*/instance, /*value type property*/0);

    qSwap(_qmlContext, qmlContext);
    qSwap(_scopeObject, scopeObject);

    return result ? instance : 0;
}

QQmlContextData *QQmlObjectCreator::finalize(QQmlInstantiationInterrupt &interrupt)
{
    Q_ASSERT(phase == ObjectsCreated || phase == Finalizing);
    phase = Finalizing;

    QQmlObjectCreatorRecursionWatcher watcher(this);
    ActiveOCRestorer ocRestorer(this, QQmlEnginePrivate::get(engine));

    while (!sharedState->allCreatedBindings.isEmpty()) {
        QQmlAbstractBinding::Ptr b = sharedState->allCreatedBindings.pop();
        Q_ASSERT(b);
        // skip, if b is not added to an object
        if (!b->isAddedToObject())
            continue;
        QQmlData *data = QQmlData::get(b->targetObject());
        Q_ASSERT(data);
        data->clearPendingBindingBit(b->targetPropertyIndex().coreIndex());
        b->setEnabled(true, QQmlPropertyData::BypassInterceptor |
                      QQmlPropertyData::DontRemoveBinding);

        if (watcher.hasRecursed() || interrupt.shouldInterrupt())
            return 0;
    }

    if (QQmlVME::componentCompleteEnabled()) { // the qml designer does the component complete later
        while (!sharedState->allParserStatusCallbacks.isEmpty()) {
            QQmlObjectCompletionProfiler profiler(&sharedState->profiler);
            QQmlParserStatus *status = sharedState->allParserStatusCallbacks.pop();

            if (status && status->d) {
                status->d = 0;
                status->componentComplete();
            }

            if (watcher.hasRecursed() || interrupt.shouldInterrupt())
                return 0;
        }
    }

    for (int ii = 0; ii < sharedState->finalizeCallbacks.count(); ++ii) {
        QQmlEnginePrivate::FinalizeCallback callback = sharedState->finalizeCallbacks.at(ii);
        QObject *obj = callback.first;
        if (obj) {
            void *args[] = { 0 };
            QMetaObject::metacall(obj, QMetaObject::InvokeMetaMethod, callback.second, args);
        }
        if (watcher.hasRecursed())
            return 0;
    }
    sharedState->finalizeCallbacks.clear();

    while (sharedState->componentAttached) {
        QQmlComponentAttached *a = sharedState->componentAttached;
        a->rem();
        QQmlData *d = QQmlData::get(a->parent());
        Q_ASSERT(d);
        Q_ASSERT(d->context);
        a->add(&d->context->componentAttached);
        if (QQmlVME::componentCompleteEnabled())
            emit a->completed();

        if (watcher.hasRecursed() || interrupt.shouldInterrupt())
            return 0;
    }

    phase = Done;

    return sharedState->rootContext;
}

void QQmlObjectCreator::clear()
{
    if (phase == Done || phase == Finalizing || phase == Startup)
        return;
    Q_ASSERT(phase != Startup);

    while (!sharedState->allCreatedObjects.isEmpty())
        delete sharedState->allCreatedObjects.pop();

    while (sharedState->componentAttached) {
        QQmlComponentAttached *a = sharedState->componentAttached;
        a->rem();
    }

    phase = Done;
}

bool QQmlObjectCreator::populateInstance(int index, QObject *instance, QObject *bindingTarget, const QQmlPropertyData *valueTypeProperty)
{
    QQmlData *declarativeData = QQmlData::get(instance, /*create*/true);

    qSwap(_qobject, instance);
    qSwap(_valueTypeProperty, valueTypeProperty);
    qSwap(_compiledObjectIndex, index);
    const QV4::CompiledData::Object *obj = qmlUnit->objectAt(_compiledObjectIndex);
    qSwap(_compiledObject, obj);
    qSwap(_ddata, declarativeData);
    qSwap(_bindingTarget, bindingTarget);

    QV4::Scope valueScope(v4);
    QV4::ScopedValue scopeObjectProtector(valueScope);

    QQmlRefPointer<QQmlPropertyCache> cache = propertyCaches->at(_compiledObjectIndex);

    QQmlVMEMetaObject *vmeMetaObject = 0;
    if (propertyCaches->needsVMEMetaObject(_compiledObjectIndex)) {
        Q_ASSERT(!cache.isNull());
        // install on _object
        vmeMetaObject = new QQmlVMEMetaObject(_qobject, cache, compilationUnit, _compiledObjectIndex);
        if (_ddata->propertyCache)
            _ddata->propertyCache->release();
        _ddata->propertyCache = cache;
        _ddata->propertyCache->addref();
        scopeObjectProtector = _ddata->jsWrapper.value();
    } else {
        vmeMetaObject = QQmlVMEMetaObject::get(_qobject);
    }

    registerObjectWithContextById(_compiledObject, _qobject);

    qSwap(_propertyCache, cache);
    qSwap(_vmeMetaObject, vmeMetaObject);

    if (_compiledObject->flags & QV4::CompiledData::Object::HasDeferredBindings) {
        QQmlData::DeferredData *deferData = new QQmlData::DeferredData;
        deferData->deferredIdx = _compiledObjectIndex;
        deferData->compilationUnit = compilationUnit;
        deferData->compilationUnit->addref();
        deferData->context = context;
        _ddata->deferredData = deferData;
    }

    if (_compiledObject->nFunctions > 0)
        setupFunctions();
    setupBindings();

    qSwap(_vmeMetaObject, vmeMetaObject);
    qSwap(_bindingTarget, bindingTarget);
    qSwap(_ddata, declarativeData);
    qSwap(_compiledObject, obj);
    qSwap(_compiledObjectIndex, index);
    qSwap(_valueTypeProperty, valueTypeProperty);
    qSwap(_qobject, instance);
    qSwap(_propertyCache, cache);

    return errors.isEmpty();
}




QQmlObjectCreatorRecursionWatcher::QQmlObjectCreatorRecursionWatcher(QQmlObjectCreator *creator)
    : sharedState(creator->sharedState)
    , watcher(creator->sharedState.data())
{
}<|MERGE_RESOLUTION|>--- conflicted
+++ resolved
@@ -1015,13 +1015,8 @@
 
 QV4::Heap::QmlContext *QQmlObjectCreator::currentQmlContext()
 {
-<<<<<<< HEAD
-    if (!_qmlContext->isObject())
+    if (!_qmlContext->isManaged())
         _qmlContext->setM(QV4::QmlContext::create(v4->rootContext(), context, _scopeObject));
-=======
-    if (!_qmlContext->isManaged())
-        _qmlContext->setM(v4->rootContext()->newQmlContext(context, _scopeObject));
->>>>>>> e0a3c627
 
     return _qmlContext->d();
 }
