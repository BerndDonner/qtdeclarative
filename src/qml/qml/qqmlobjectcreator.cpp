/****************************************************************************
**
** Copyright (C) 2016 The Qt Company Ltd.
** Contact: https://www.qt.io/licensing/
**
** This file is part of the tools applications of the Qt Toolkit.
**
** $QT_BEGIN_LICENSE:LGPL$
** Commercial License Usage
** Licensees holding valid commercial Qt licenses may use this file in
** accordance with the commercial license agreement provided with the
** Software or, alternatively, in accordance with the terms contained in
** a written agreement between you and The Qt Company. For licensing terms
** and conditions see https://www.qt.io/terms-conditions. For further
** information use the contact form at https://www.qt.io/contact-us.
**
** GNU Lesser General Public License Usage
** Alternatively, this file may be used under the terms of the GNU Lesser
** General Public License version 3 as published by the Free Software
** Foundation and appearing in the file LICENSE.LGPL3 included in the
** packaging of this file. Please review the following information to
** ensure the GNU Lesser General Public License version 3 requirements
** will be met: https://www.gnu.org/licenses/lgpl-3.0.html.
**
** GNU General Public License Usage
** Alternatively, this file may be used under the terms of the GNU
** General Public License version 2.0 or (at your option) the GNU General
** Public license version 3 or any later version approved by the KDE Free
** Qt Foundation. The licenses are as published by the Free Software
** Foundation and appearing in the file LICENSE.GPL2 and LICENSE.GPL3
** included in the packaging of this file. Please review the following
** information to ensure the GNU General Public License requirements will
** be met: https://www.gnu.org/licenses/gpl-2.0.html and
** https://www.gnu.org/licenses/gpl-3.0.html.
**
** $QT_END_LICENSE$
**
****************************************************************************/

#include "qqmlobjectcreator_p.h"

#include <private/qqmlengine_p.h>
#include <private/qqmlvmemetaobject_p.h>
#include <private/qv4function_p.h>
#include <private/qv4functionobject_p.h>
#include <private/qv4qobjectwrapper_p.h>
#include <private/qqmlcontextwrapper_p.h>
#include <private/qqmlbinding_p.h>
#include <private/qqmlstringconverters_p.h>
#include <private/qqmlboundsignal_p.h>
#include <private/qqmlcomponentattached_p.h>
#include <private/qqmlcomponent_p.h>
#include <private/qqmlcustomparser_p.h>
#include <private/qqmlscriptstring_p.h>
#include <private/qqmlpropertyvalueinterceptor_p.h>
#include <private/qqmlvaluetypeproxybinding_p.h>
#include <private/qqmlaccessors_p.h>

QT_USE_NAMESPACE

namespace {
struct ActiveOCRestorer
{
    ActiveOCRestorer(QQmlObjectCreator *creator, QQmlEnginePrivate *ep)
    : ep(ep), oldCreator(ep->activeObjectCreator) { ep->activeObjectCreator = creator; }
    ~ActiveOCRestorer() { ep->activeObjectCreator = oldCreator; }

    QQmlEnginePrivate *ep;
    QQmlObjectCreator *oldCreator;
};
}

QQmlObjectCreator::QQmlObjectCreator(QQmlContextData *parentContext, QV4::CompiledData::CompilationUnit *compilationUnit, QQmlContextData *creationContext, void *activeVMEDataForRootContext)
    : phase(Startup)
<<<<<<< HEAD
    , compilationUnit(compilationUnit)
    , resolvedTypes(compilationUnit->resolvedTypes)
    , propertyCaches(&compilationUnit->propertyCaches)
=======
    , compiledData(compiledData)
    , resolvedTypes(compiledData->resolvedTypes)
    , propertyCaches(compiledData->propertyCaches)
    , vmeMetaObjectData(compiledData->metaObjects)
    , sharedState(new QQmlObjectCreatorSharedState)
    , topLevelCreator(true)
>>>>>>> c0f3c8ae
    , activeVMEDataForRootContext(activeVMEDataForRootContext)
{
    init(parentContext);

    sharedState->componentAttached = 0;
    sharedState->allCreatedBindings.allocate(compilationUnit->totalBindingsCount);
    sharedState->allParserStatusCallbacks.allocate(compilationUnit->totalParserStatusCount);
    sharedState->allCreatedObjects.allocate(compilationUnit->totalObjectCount);
    sharedState->allJavaScriptObjects = 0;
    sharedState->creationContext = creationContext;
    sharedState->rootContext = 0;

    if (auto profiler = QQmlEnginePrivate::get(engine)->profiler) {
        Q_QML_PROFILE_IF_ENABLED(QQmlProfilerDefinitions::ProfileCreating, profiler,
                sharedState->profiler.init(profiler, compilationUnit->totalParserStatusCount));
    } else {
        Q_UNUSED(profiler);
    }
}

QQmlObjectCreator::QQmlObjectCreator(QQmlContextData *parentContext, QV4::CompiledData::CompilationUnit *compilationUnit, QQmlObjectCreatorSharedState *inheritedSharedState)
    : phase(Startup)
<<<<<<< HEAD
    , compilationUnit(compilationUnit)
    , resolvedTypes(compilationUnit->resolvedTypes)
    , propertyCaches(&compilationUnit->propertyCaches)
=======
    , compiledData(compiledData)
    , resolvedTypes(compiledData->resolvedTypes)
    , propertyCaches(compiledData->propertyCaches)
    , vmeMetaObjectData(compiledData->metaObjects)
    , sharedState(inheritedSharedState)
    , topLevelCreator(false)
>>>>>>> c0f3c8ae
    , activeVMEDataForRootContext(0)
{
    init(parentContext);
}

void QQmlObjectCreator::init(QQmlContextData *providedParentContext)
{
    parentContext = providedParentContext;
    engine = parentContext->engine;
    v4 = QV8Engine::getV4(engine);

    if (compilationUnit && !compilationUnit->engine)
        compilationUnit->linkToEngine(v4);

    qmlUnit = compilationUnit->data;
    context = 0;
    _qobject = 0;
    _scopeObject = 0;
    _bindingTarget = 0;
    _valueTypeProperty = 0;
    _compiledObject = 0;
    _compiledObjectIndex = -1;
    _ddata = 0;
    _propertyCache = 0;
    _vmeMetaObject = 0;
    _qmlContext = 0;
}

QQmlObjectCreator::~QQmlObjectCreator()
{
    if (topLevelCreator) {
        {
            QQmlObjectCreatorRecursionWatcher watcher(this);
        }
        for (int i = 0; i < sharedState->allParserStatusCallbacks.count(); ++i) {
            QQmlParserStatus *ps = sharedState->allParserStatusCallbacks.at(i);
            if (ps)
                ps->d = 0;
        }
        while (sharedState->componentAttached) {
            QQmlComponentAttached *a = sharedState->componentAttached;
            a->rem();
        }
    }
}

QObject *QQmlObjectCreator::create(int subComponentIndex, QObject *parent, QQmlInstantiationInterrupt *interrupt)
{
    if (phase == CreatingObjectsPhase2) {
        phase = ObjectsCreated;
        return context->contextObject;
    }
    Q_ASSERT(phase == Startup);
    phase = CreatingObjects;

    int objectToCreate;

    if (subComponentIndex == -1) {
        objectToCreate = qmlUnit->indexOfRootObject;
    } else {
        const QV4::CompiledData::Object *compObj = qmlUnit->objectAt(subComponentIndex);
        objectToCreate = compObj->bindingTable()->value.objectIndex;
    }

    context = new QQmlContextData;
    context->isInternal = true;
    context->imports = compilationUnit->importCache;
    context->initFromTypeCompilationUnit(compilationUnit, subComponentIndex);
    context->setParent(parentContext);

    if (!sharedState->rootContext) {
        sharedState->rootContext = context;
        sharedState->rootContext->activeVMEData = activeVMEDataForRootContext;
        sharedState->rootContext->isRootObjectInCreation = true;
    }

    QV4::Scope scope(v4);

    Q_ASSERT(sharedState->allJavaScriptObjects || topLevelCreator);
    if (topLevelCreator)
        sharedState->allJavaScriptObjects = scope.alloc(compilationUnit->totalObjectCount);

    if (subComponentIndex == -1 && compilationUnit->dependentScripts.count()) {
        QV4::ScopedObject scripts(scope, v4->newArrayObject(compilationUnit->dependentScripts.count()));
        context->importedScripts.set(v4, scripts);
        QV4::ScopedValue v(scope);
        for (int i = 0; i < compilationUnit->dependentScripts.count(); ++i) {
            QQmlScriptData *s = compilationUnit->dependentScripts.at(i);
            scripts->putIndexed(i, (v = s->scriptValueForContext(context)));
        }
    } else if (sharedState->creationContext) {
        context->importedScripts = sharedState->creationContext->importedScripts;
    }

    QObject *instance = createInstance(objectToCreate, parent, /*isContextObject*/true);
    if (instance) {
        QQmlData *ddata = QQmlData::get(instance);
        Q_ASSERT(ddata);
        if (ddata->compilationUnit)
            ddata->compilationUnit->release();
        ddata->compilationUnit = compilationUnit;
        ddata->compilationUnit->addref();
    }

    if (topLevelCreator)
        sharedState->allJavaScriptObjects = 0;

    phase = CreatingObjectsPhase2;

    if (interrupt && interrupt->shouldInterrupt())
        return 0;

    phase = ObjectsCreated;

    return instance;
}

bool QQmlObjectCreator::populateDeferredProperties(QObject *instance)
{
    QQmlData *declarativeData = QQmlData::get(instance);
    context = declarativeData->deferredData->context;
    sharedState->rootContext = context;

    QObject *bindingTarget = instance;

    QQmlRefPointer<QQmlPropertyCache> cache = declarativeData->propertyCache;
    QQmlVMEMetaObject *vmeMetaObject = QQmlVMEMetaObject::get(instance);

    QObject *scopeObject = instance;
    qSwap(_scopeObject, scopeObject);

    QV4::Scope valueScope(v4);

    Q_ASSERT(topLevelCreator);
    Q_ASSERT(!sharedState->allJavaScriptObjects);
    sharedState->allJavaScriptObjects = valueScope.alloc(compilationUnit->totalObjectCount);

    QV4::QmlContext *qmlContext = static_cast<QV4::QmlContext *>(valueScope.alloc(1));

    qSwap(_qmlContext, qmlContext);

    qSwap(_propertyCache, cache);
    qSwap(_qobject, instance);

    int objectIndex = declarativeData->deferredData->deferredIdx;
    qSwap(_compiledObjectIndex, objectIndex);

    const QV4::CompiledData::Object *obj = qmlUnit->objectAt(_compiledObjectIndex);
    qSwap(_compiledObject, obj);

    qSwap(_ddata, declarativeData);
    qSwap(_bindingTarget, bindingTarget);
    qSwap(_vmeMetaObject, vmeMetaObject);

    setupBindings(/*applyDeferredBindings=*/true);

    qSwap(_vmeMetaObject, vmeMetaObject);
    qSwap(_bindingTarget, bindingTarget);
    qSwap(_ddata, declarativeData);
    qSwap(_compiledObject, obj);
    qSwap(_compiledObjectIndex, objectIndex);
    qSwap(_qobject, instance);
    qSwap(_propertyCache, cache);

    qSwap(_qmlContext, qmlContext);
    qSwap(_scopeObject, scopeObject);

    phase = ObjectsCreated;

    return errors.isEmpty();
}

void QQmlObjectCreator::setPropertyValue(const QQmlPropertyData *property, const QV4::CompiledData::Binding *binding)
{
    QQmlPropertyData::WriteFlags propertyWriteFlags = QQmlPropertyData::BypassInterceptor | QQmlPropertyData::RemoveBindingOnAliasWrite;
    QV4::Scope scope(v4);

    int propertyType = property->propType();

    if (property->isEnum()) {
        if (binding->flags & QV4::CompiledData::Binding::IsResolvedEnum) {
            propertyType = QMetaType::Int;
        } else {
            // ### This should be resolved earlier at compile time and the binding value should be changed accordingly.
            QVariant value = binding->valueAsString(qmlUnit);
            bool ok = QQmlPropertyPrivate::write(_qobject, *property, value, context);
            Q_ASSERT(ok);
            Q_UNUSED(ok);
            return;
        }
    }

    switch (propertyType) {
    case QMetaType::QVariant: {
        if (binding->type == QV4::CompiledData::Binding::Type_Number) {
            double n = binding->valueAsNumber();
            if (double(int(n)) == n) {
                if (property->isVarProperty()) {
                    _vmeMetaObject->setVMEProperty(property->coreIndex(), QV4::Primitive::fromInt32(int(n)));
                } else {
                    int i = int(n);
                    QVariant value(i);
                    property->writeProperty(_qobject, &value, propertyWriteFlags);
                }
            } else {
                if (property->isVarProperty()) {
                    _vmeMetaObject->setVMEProperty(property->coreIndex(), QV4::Primitive::fromDouble(n));
                } else {
                    QVariant value(n);
                    property->writeProperty(_qobject, &value, propertyWriteFlags);
                }
            }
        } else if (binding->type == QV4::CompiledData::Binding::Type_Boolean) {
            if (property->isVarProperty()) {
                _vmeMetaObject->setVMEProperty(property->coreIndex(), QV4::Primitive::fromBoolean(binding->valueAsBoolean()));
            } else {
                QVariant value(binding->valueAsBoolean());
                property->writeProperty(_qobject, &value, propertyWriteFlags);
            }
        } else {
            QString stringValue = binding->valueAsString(qmlUnit);
            if (property->isVarProperty()) {
                QV4::ScopedString s(scope, v4->newString(stringValue));
                _vmeMetaObject->setVMEProperty(property->coreIndex(), s);
            } else {
                QVariant value = QQmlStringConverters::variantFromString(stringValue);
                property->writeProperty(_qobject, &value, propertyWriteFlags);
            }
        }
    }
    break;
    case QVariant::String: {
        Q_ASSERT(binding->evaluatesToString());
        QString value = binding->valueAsString(qmlUnit);
        property->writeProperty(_qobject, &value, propertyWriteFlags);
    }
    break;
    case QVariant::StringList: {
        Q_ASSERT(binding->evaluatesToString());
        QStringList value(binding->valueAsString(qmlUnit));
        property->writeProperty(_qobject, &value, propertyWriteFlags);
    }
    break;
    case QVariant::ByteArray: {
        Q_ASSERT(binding->type == QV4::CompiledData::Binding::Type_String);
        QByteArray value(binding->valueAsString(qmlUnit).toUtf8());
        property->writeProperty(_qobject, &value, propertyWriteFlags);
    }
    break;
    case QVariant::Url: {
        Q_ASSERT(binding->type == QV4::CompiledData::Binding::Type_String);
        QString string = binding->valueAsString(qmlUnit);
        // Encoded dir-separators defeat QUrl processing - decode them first
        string.replace(QLatin1String("%2f"), QLatin1String("/"), Qt::CaseInsensitive);
        QUrl value = string.isEmpty() ? QUrl() : compilationUnit->url().resolved(QUrl(string));
        // Apply URL interceptor
        if (engine->urlInterceptor())
            value = engine->urlInterceptor()->intercept(value, QQmlAbstractUrlInterceptor::UrlString);
        property->writeProperty(_qobject, &value, propertyWriteFlags);
    }
    break;
    case QVariant::UInt: {
        Q_ASSERT(binding->type == QV4::CompiledData::Binding::Type_Number);
        double d = binding->valueAsNumber();
        uint value = uint(d);
        property->writeProperty(_qobject, &value, propertyWriteFlags);
        break;
    }
    break;
    case QVariant::Int: {
        Q_ASSERT(binding->type == QV4::CompiledData::Binding::Type_Number);
        double d = binding->valueAsNumber();
        int value = int(d);
        property->writeProperty(_qobject, &value, propertyWriteFlags);
        break;
    }
    break;
    case QMetaType::Float: {
        Q_ASSERT(binding->type == QV4::CompiledData::Binding::Type_Number);
        float value = float(binding->valueAsNumber());
        property->writeProperty(_qobject, &value, propertyWriteFlags);
    }
    break;
    case QVariant::Double: {
        Q_ASSERT(binding->type == QV4::CompiledData::Binding::Type_Number);
        double value = binding->valueAsNumber();
        property->writeProperty(_qobject, &value, propertyWriteFlags);
    }
    break;
    case QVariant::Color: {
        bool ok = false;
        uint colorValue = QQmlStringConverters::rgbaFromString(binding->valueAsString(qmlUnit), &ok);
        Q_ASSERT(ok);
        struct { void *data[4]; } buffer;
        if (QQml_valueTypeProvider()->storeValueType(property->propType(), &colorValue, &buffer, sizeof(buffer))) {
            property->writeProperty(_qobject, &buffer, propertyWriteFlags);
        }
    }
    break;
#ifndef QT_NO_DATESTRING
    case QVariant::Date: {
        bool ok = false;
        QDate value = QQmlStringConverters::dateFromString(binding->valueAsString(qmlUnit), &ok);
        Q_ASSERT(ok);
        property->writeProperty(_qobject, &value, propertyWriteFlags);
    }
    break;
    case QVariant::Time: {
        bool ok = false;
        QTime value = QQmlStringConverters::timeFromString(binding->valueAsString(qmlUnit), &ok);
        Q_ASSERT(ok);
        property->writeProperty(_qobject, &value, propertyWriteFlags);
    }
    break;
    case QVariant::DateTime: {
        bool ok = false;
        QDateTime value = QQmlStringConverters::dateTimeFromString(binding->valueAsString(qmlUnit), &ok);
        // ### VME compatibility :(
        {
            const qint64 date = value.date().toJulianDay();
            const int msecsSinceStartOfDay = value.time().msecsSinceStartOfDay();
            value = QDateTime(QDate::fromJulianDay(date), QTime::fromMSecsSinceStartOfDay(msecsSinceStartOfDay));
        }
        Q_ASSERT(ok);
        property->writeProperty(_qobject, &value, propertyWriteFlags);
    }
    break;
#endif // QT_NO_DATESTRING
    case QVariant::Point: {
        bool ok = false;
        QPoint value = QQmlStringConverters::pointFFromString(binding->valueAsString(qmlUnit), &ok).toPoint();
        Q_ASSERT(ok);
        property->writeProperty(_qobject, &value, propertyWriteFlags);
    }
    break;
    case QVariant::PointF: {
        bool ok = false;
        QPointF value = QQmlStringConverters::pointFFromString(binding->valueAsString(qmlUnit), &ok);
        Q_ASSERT(ok);
        property->writeProperty(_qobject, &value, propertyWriteFlags);
    }
    break;
    case QVariant::Size: {
        bool ok = false;
        QSize value = QQmlStringConverters::sizeFFromString(binding->valueAsString(qmlUnit), &ok).toSize();
        Q_ASSERT(ok);
        property->writeProperty(_qobject, &value, propertyWriteFlags);
    }
    break;
    case QVariant::SizeF: {
        bool ok = false;
        QSizeF value = QQmlStringConverters::sizeFFromString(binding->valueAsString(qmlUnit), &ok);
        Q_ASSERT(ok);
        property->writeProperty(_qobject, &value, propertyWriteFlags);
    }
    break;
    case QVariant::Rect: {
        bool ok = false;
        QRect value = QQmlStringConverters::rectFFromString(binding->valueAsString(qmlUnit), &ok).toRect();
        Q_ASSERT(ok);
        property->writeProperty(_qobject, &value, propertyWriteFlags);
    }
    break;
    case QVariant::RectF: {
        bool ok = false;
        QRectF value = QQmlStringConverters::rectFFromString(binding->valueAsString(qmlUnit), &ok);
        Q_ASSERT(ok);
        property->writeProperty(_qobject, &value, propertyWriteFlags);
    }
    break;
    case QVariant::Bool: {
        Q_ASSERT(binding->type == QV4::CompiledData::Binding::Type_Boolean);
        bool value = binding->valueAsBoolean();
        property->writeProperty(_qobject, &value, propertyWriteFlags);
    }
    break;
    case QVariant::Vector2D: {
        struct {
            float xp;
            float yp;
        } vec;
        bool ok = QQmlStringConverters::createFromString(QMetaType::QVector2D, binding->valueAsString(qmlUnit), &vec, sizeof(vec));
        Q_ASSERT(ok);
        Q_UNUSED(ok);
        property->writeProperty(_qobject, &vec, propertyWriteFlags);
    }
    break;
    case QVariant::Vector3D: {
        struct {
            float xp;
            float yp;
            float zy;
        } vec;
        bool ok = QQmlStringConverters::createFromString(QMetaType::QVector3D, binding->valueAsString(qmlUnit), &vec, sizeof(vec));
        Q_ASSERT(ok);
        Q_UNUSED(ok);
        property->writeProperty(_qobject, &vec, propertyWriteFlags);
    }
    break;
    case QVariant::Vector4D: {
        struct {
            float xp;
            float yp;
            float zy;
            float wp;
        } vec;
        bool ok = QQmlStringConverters::createFromString(QMetaType::QVector4D, binding->valueAsString(qmlUnit), &vec, sizeof(vec));
        Q_ASSERT(ok);
        Q_UNUSED(ok);
        property->writeProperty(_qobject, &vec, propertyWriteFlags);
    }
    break;
    case QVariant::Quaternion: {
        struct {
            float wp;
            float xp;
            float yp;
            float zp;
        } vec;
        bool ok = QQmlStringConverters::createFromString(QMetaType::QQuaternion, binding->valueAsString(qmlUnit), &vec, sizeof(vec));
        Q_ASSERT(ok);
        Q_UNUSED(ok);
        property->writeProperty(_qobject, &vec, propertyWriteFlags);
    }
    break;
    case QVariant::RegExp:
        Q_ASSERT(!"not possible");
        break;
    default: {
        // generate single literal value assignment to a list property if required
        if (property->propType() == qMetaTypeId<QList<qreal> >()) {
            Q_ASSERT(binding->type == QV4::CompiledData::Binding::Type_Number);
            QList<qreal> value;
            value.append(binding->valueAsNumber());
            property->writeProperty(_qobject, &value, propertyWriteFlags);
            break;
        } else if (property->propType() == qMetaTypeId<QList<int> >()) {
            Q_ASSERT(binding->type == QV4::CompiledData::Binding::Type_Number);
            double n = binding->valueAsNumber();
            QList<int> value;
            value.append(int(n));
            property->writeProperty(_qobject, &value, propertyWriteFlags);
            break;
        } else if (property->propType() == qMetaTypeId<QList<bool> >()) {
            Q_ASSERT(binding->type == QV4::CompiledData::Binding::Type_Boolean);
            QList<bool> value;
            value.append(binding->valueAsBoolean());
            property->writeProperty(_qobject, &value, propertyWriteFlags);
            break;
        } else if (property->propType() == qMetaTypeId<QList<QUrl> >()) {
            Q_ASSERT(binding->type == QV4::CompiledData::Binding::Type_String);
            QString urlString = binding->valueAsString(qmlUnit);
            QUrl u = urlString.isEmpty() ? QUrl() : compilationUnit->url().resolved(QUrl(urlString));
            QList<QUrl> value;
            value.append(u);
            property->writeProperty(_qobject, &value, propertyWriteFlags);
            break;
        } else if (property->propType() == qMetaTypeId<QList<QString> >()) {
            Q_ASSERT(binding->evaluatesToString());
            QList<QString> value;
            value.append(binding->valueAsString(qmlUnit));
            property->writeProperty(_qobject, &value, propertyWriteFlags);
            break;
        } else if (property->propType() == qMetaTypeId<QJSValue>()) {
            QJSValue value;
            if (binding->type == QV4::CompiledData::Binding::Type_Boolean) {
                value = QJSValue(binding->valueAsBoolean());
            } else if (binding->type == QV4::CompiledData::Binding::Type_Number) {
                double n = binding->valueAsNumber();
                if (double(int(n)) == n) {
                    value = QJSValue(int(n));
                } else
                    value = QJSValue(n);
            } else {
                value = QJSValue(binding->valueAsString(qmlUnit));
            }
            property->writeProperty(_qobject, &value, propertyWriteFlags);
            break;
        }

        // otherwise, try a custom type assignment
        QString stringValue = binding->valueAsString(qmlUnit);
        QQmlMetaType::StringConverter converter = QQmlMetaType::customStringConverter(property->propType());
        Q_ASSERT(converter);
        QVariant value = (*converter)(stringValue);

        QMetaProperty metaProperty = _qobject->metaObject()->property(property->coreIndex());
        if (value.isNull() || ((int)metaProperty.type() != property->propType() && metaProperty.userType() != property->propType())) {
            recordError(binding->location, tr("Cannot assign value %1 to property %2").arg(stringValue).arg(QString::fromUtf8(metaProperty.name())));
            break;
        }

        property->writeProperty(_qobject, value.data(), propertyWriteFlags);
    }
    break;
    }
}

static QQmlType *qmlTypeForObject(QObject *object)
{
    QQmlType *type = 0;
    const QMetaObject *mo = object->metaObject();
    while (mo && !type) {
        type = QQmlMetaType::qmlType(mo);
        mo = mo->superClass();
    }
    return type;
}

void QQmlObjectCreator::setupBindings(bool applyDeferredBindings)
{
    QQmlListProperty<void> savedList;
    qSwap(_currentList, savedList);

    const QV4::CompiledData::BindingPropertyData &propertyData = compilationUnit->bindingPropertyDataPerObject.at(_compiledObjectIndex);

    if (_compiledObject->idNameIndex) {
        const QQmlPropertyData *idProperty = propertyData.last();
        Q_ASSERT(!idProperty || !idProperty->isValid() || idProperty->name(_qobject) == QLatin1String("id"));
        if (idProperty && idProperty->isValid() && idProperty->isWritable() && idProperty->propType() == QMetaType::QString) {
            QV4::CompiledData::Binding idBinding;
            idBinding.propertyNameIndex = 0; // Not used
            idBinding.flags = 0;
            idBinding.type = QV4::CompiledData::Binding::Type_String;
            idBinding.stringIndex = _compiledObject->idNameIndex;
            idBinding.location = _compiledObject->location; // ###
            setPropertyValue(idProperty, &idBinding);
        }
    }

    // ### this is best done through type-compile-time binding skip lists.
    if (_valueTypeProperty) {
        QQmlAbstractBinding *binding = QQmlPropertyPrivate::binding(_bindingTarget, QQmlPropertyIndex(_valueTypeProperty->coreIndex()));

        if (binding && !binding->isValueTypeProxy()) {
            QQmlPropertyPrivate::removeBinding(_bindingTarget, QQmlPropertyIndex(_valueTypeProperty->coreIndex()));
        } else if (binding) {
            QQmlValueTypeProxyBinding *proxy = static_cast<QQmlValueTypeProxyBinding *>(binding);

            if (qmlTypeForObject(_bindingTarget)) {
                quint32 bindingSkipList = 0;

                QQmlPropertyData *defaultProperty = _compiledObject->indexOfDefaultPropertyOrAlias != -1 ? _propertyCache->parent()->defaultProperty() : _propertyCache->defaultProperty();

                const QV4::CompiledData::Binding *binding = _compiledObject->bindingTable();
                for (quint32 i = 0; i < _compiledObject->nBindings; ++i, ++binding) {
                    QQmlPropertyData *property = binding->propertyNameIndex != 0 ? _propertyCache->property(stringAt(binding->propertyNameIndex), _qobject, context) : defaultProperty;
                    if (property)
                        bindingSkipList |= (1 << property->coreIndex());
                }

                proxy->removeBindings(bindingSkipList);
            }
        }
    }

    int currentListPropertyIndex = -1;

    const QV4::CompiledData::Binding *binding = _compiledObject->bindingTable();
    for (quint32 i = 0; i < _compiledObject->nBindings; ++i, ++binding) {
        if (binding->flags & QV4::CompiledData::Binding::IsCustomParserBinding)
            continue;

        if (binding->flags & QV4::CompiledData::Binding::IsDeferredBinding) {
            if (!applyDeferredBindings)
                continue;
        } else {
            if (applyDeferredBindings)
                continue;
        }

        const QQmlPropertyData *property = propertyData.at(i);

        if (property && property->isQList()) {
            if (property->coreIndex() != currentListPropertyIndex) {
                void *argv[1] = { (void*)&_currentList };
                QMetaObject::metacall(_qobject, QMetaObject::ReadProperty, property->coreIndex(), argv);
                currentListPropertyIndex = property->coreIndex();
            }
        } else if (_currentList.object) {
            _currentList = QQmlListProperty<void>();
            currentListPropertyIndex = -1;
        }

        if (!setPropertyBinding(property, binding))
            return;
    }

    qSwap(_currentList, savedList);
}

bool QQmlObjectCreator::setPropertyBinding(const QQmlPropertyData *property, const QV4::CompiledData::Binding *binding)
{
    if (binding->type == QV4::CompiledData::Binding::Type_AttachedProperty) {
        Q_ASSERT(stringAt(qmlUnit->objectAt(binding->value.objectIndex)->inheritedTypeNameIndex).isEmpty());
        QV4::CompiledData::ResolvedTypeReference *tr = resolvedTypes.value(binding->propertyNameIndex);
        Q_ASSERT(tr);
        QQmlType *attachedType = tr->type;
        if (!attachedType) {
            QQmlTypeNameCache::Result res = context->imports->query(stringAt(binding->propertyNameIndex));
            if (res.isValid())
                attachedType = res.type;
            else
                return false;
        }
        const int id = attachedType->attachedPropertiesId(QQmlEnginePrivate::get(engine));
        QObject *qmlObject = qmlAttachedPropertiesObjectById(id, _qobject);
        if (!populateInstance(binding->value.objectIndex, qmlObject, qmlObject, /*value type property*/0))
            return false;
        return true;
    }

    // ### resolve this at compile time
    if (property && property->propType() == qMetaTypeId<QQmlScriptString>()) {
        QQmlScriptString ss(binding->valueAsScriptString(qmlUnit), context->asQQmlContext(), _scopeObject);
        ss.d.data()->bindingId = binding->type == QV4::CompiledData::Binding::Type_Script ? binding->value.compiledScriptIndex : (quint32)QQmlBinding::Invalid;
        ss.d.data()->lineNumber = binding->location.line;
        ss.d.data()->columnNumber = binding->location.column;
        ss.d.data()->isStringLiteral = binding->type == QV4::CompiledData::Binding::Type_String;
        ss.d.data()->isNumberLiteral = binding->type == QV4::CompiledData::Binding::Type_Number;
        ss.d.data()->numberValue = binding->valueAsNumber();

        QQmlPropertyData::WriteFlags propertyWriteFlags = QQmlPropertyData::BypassInterceptor |
                                                            QQmlPropertyData::RemoveBindingOnAliasWrite;
        int propertyWriteStatus = -1;
        void *argv[] = { &ss, 0, &propertyWriteStatus, &propertyWriteFlags };
        QMetaObject::metacall(_qobject, QMetaObject::WriteProperty, property->coreIndex(), argv);
        return true;
    }

    QObject *createdSubObject = 0;
    if (binding->type == QV4::CompiledData::Binding::Type_Object) {
        createdSubObject = createInstance(binding->value.objectIndex, _bindingTarget);
        if (!createdSubObject)
            return false;
    }

    if (!property) // ### error
        return true;

    if (binding->type == QV4::CompiledData::Binding::Type_GroupProperty) {
        const QV4::CompiledData::Object *obj = qmlUnit->objectAt(binding->value.objectIndex);
        if (stringAt(obj->inheritedTypeNameIndex).isEmpty()) {

            QObject *groupObject = 0;
            QQmlValueType *valueType = 0;
            const QQmlPropertyData *valueTypeProperty = 0;
            QObject *bindingTarget = _bindingTarget;

            if (QQmlValueTypeFactory::isValueType(property->propType())) {
                valueType = QQmlValueTypeFactory::valueType(property->propType());
                if (!valueType) {
                    recordError(binding->location, tr("Cannot set properties on %1 as it is null").arg(stringAt(binding->propertyNameIndex)));
                    return false;
                }

                valueType->read(_qobject, property->coreIndex());

                groupObject = valueType;
                valueTypeProperty = property;
            } else {
                void *argv[1] = { &groupObject };
                QMetaObject::metacall(_qobject, QMetaObject::ReadProperty, property->coreIndex(), argv);
                if (!groupObject) {
                    recordError(binding->location, tr("Cannot set properties on %1 as it is null").arg(stringAt(binding->propertyNameIndex)));
                    return false;
                }

                bindingTarget = groupObject;
            }

            if (!populateInstance(binding->value.objectIndex, groupObject, bindingTarget, valueTypeProperty))
                return false;

            if (valueType)
                valueType->write(_qobject, property->coreIndex(), QQmlPropertyData::BypassInterceptor);

            return true;
        }
    }

    if (_ddata->hasBindingBit(property->coreIndex()) && !(binding->flags & QV4::CompiledData::Binding::IsSignalHandlerExpression)
        && !(binding->flags & QV4::CompiledData::Binding::IsOnAssignment)
        && !_valueTypeProperty)
        QQmlPropertyPrivate::removeBinding(_bindingTarget, QQmlPropertyIndex(property->coreIndex()));

    if (binding->type == QV4::CompiledData::Binding::Type_Script) {
        QV4::Function *runtimeFunction = compilationUnit->runtimeFunctions[binding->value.compiledScriptIndex];

        QV4::Scope scope(v4);
        QV4::ScopedContext qmlContext(scope, currentQmlContext());
        QV4::ScopedFunctionObject function(scope, QV4::FunctionObject::createScriptFunction(qmlContext, runtimeFunction, /*createProto*/ false));

        if (binding->flags & QV4::CompiledData::Binding::IsSignalHandlerExpression) {
            int signalIndex = _propertyCache->methodIndexToSignalIndex(property->coreIndex());
            QQmlBoundSignal *bs = new QQmlBoundSignal(_bindingTarget, signalIndex, _scopeObject, engine);
            QQmlBoundSignalExpression *expr = new QQmlBoundSignalExpression(_bindingTarget, signalIndex,
                                                                            context, _scopeObject, function);

            bs->takeExpression(expr);
        } else {
            // When writing bindings to grouped properties implemented as value types,
            // such as point.x: { someExpression; }, then the binding is installed on
            // the point property (_qobjectForBindings) and after evaluating the expression,
            // the result is written to a value type virtual property, that contains the sub-index
            // of the "x" property.
            QQmlBinding *qmlBinding;
            if (_valueTypeProperty) {
                qmlBinding = QQmlBinding::create(_valueTypeProperty, function, _scopeObject, context);
                qmlBinding->setTarget(_bindingTarget, *_valueTypeProperty, property);
            } else {
                qmlBinding = QQmlBinding::create(property, function, _scopeObject, context);
                qmlBinding->setTarget(_bindingTarget, *property, nullptr);
            }

            sharedState->allCreatedBindings.push(QQmlAbstractBinding::Ptr(qmlBinding));

            if (property->isAlias()) {
                QQmlPropertyPrivate::setBinding(qmlBinding, QQmlPropertyPrivate::DontEnable);
            } else {
                qmlBinding->addToObject();

                if (!_valueTypeProperty) {
                    QQmlData *targetDeclarativeData = QQmlData::get(_bindingTarget);
                    Q_ASSERT(targetDeclarativeData);
                    targetDeclarativeData->setPendingBindingBit(_bindingTarget, property->coreIndex());
                }
            }
        }
        return true;
    }

    if (binding->type == QV4::CompiledData::Binding::Type_Object) {
        if (binding->flags & QV4::CompiledData::Binding::IsOnAssignment) {
            // ### determine value source and interceptor casts ahead of time.
            QQmlType *type = qmlTypeForObject(createdSubObject);
            Q_ASSERT(type);

            int valueSourceCast = type->propertyValueSourceCast();
            if (valueSourceCast != -1) {
                QQmlPropertyValueSource *vs = reinterpret_cast<QQmlPropertyValueSource *>(reinterpret_cast<char *>(createdSubObject) + valueSourceCast);
                QObject *target = createdSubObject->parent();
                QQmlProperty prop;
                if (_valueTypeProperty)
                    prop = QQmlPropertyPrivate::restore(target, *_valueTypeProperty, property, context);
                else
                    prop = QQmlPropertyPrivate::restore(target, *property, nullptr, context);
                vs->setTarget(prop);
                return true;
            }
            int valueInterceptorCast = type->propertyValueInterceptorCast();
            if (valueInterceptorCast != -1) {
                QQmlPropertyValueInterceptor *vi = reinterpret_cast<QQmlPropertyValueInterceptor *>(reinterpret_cast<char *>(createdSubObject) + valueInterceptorCast);
                QObject *target = createdSubObject->parent();

                QQmlPropertyIndex propertyIndex;
                if (property->isAlias()) {
                    QQmlPropertyIndex originalIndex(property->coreIndex(), _valueTypeProperty ? _valueTypeProperty->coreIndex() : -1);
                    QQmlPropertyIndex propIndex;
                    QQmlPropertyPrivate::findAliasTarget(target, originalIndex, &target, &propIndex);
                    QQmlData *data = QQmlData::get(target);
                    if (!data || !data->propertyCache) {
                        qWarning() << "can't resolve property alias for 'on' assignment";
                        return false;
                    }

                    // we can't have aliasses on subproperties of value types, so:
                    QQmlPropertyData targetPropertyData = *data->propertyCache->property(propIndex.coreIndex());
                    auto prop = QQmlPropertyPrivate::restore(target, targetPropertyData, nullptr, context);
                    vi->setTarget(prop);
                    propertyIndex = QQmlPropertyPrivate::propertyIndex(prop);
                } else {
                    QQmlProperty prop;
                    if (_valueTypeProperty)
                        prop = QQmlPropertyPrivate::restore(target, *_valueTypeProperty, property, context);
                    else
                        prop = QQmlPropertyPrivate::restore(target, *property, nullptr, context);
                    vi->setTarget(prop);
                    propertyIndex = QQmlPropertyPrivate::propertyIndex(prop);
                }

                QQmlInterceptorMetaObject *mo = QQmlInterceptorMetaObject::get(target);
                if (!mo)
                    mo = new QQmlInterceptorMetaObject(target, QQmlData::get(target)->propertyCache);
                mo->registerInterceptor(propertyIndex, vi);
                return true;
            }
            return false;
        }

        // Assigning object to signal property?
        if (binding->flags & QV4::CompiledData::Binding::IsSignalHandlerObject) {
            if (!property->isFunction()) {
                recordError(binding->valueLocation, tr("Cannot assign an object to signal property %1").arg(property->name(_qobject)));
                return false;
            }
            QMetaMethod method = QQmlMetaType::defaultMethod(createdSubObject);
            if (!method.isValid()) {
                recordError(binding->valueLocation, tr("Cannot assign object type %1 with no default method").arg(QString::fromLatin1(createdSubObject->metaObject()->className())));
                return false;
            }

            QMetaMethod signalMethod = _qobject->metaObject()->method(property->coreIndex());
            if (!QMetaObject::checkConnectArgs(signalMethod, method)) {
                recordError(binding->valueLocation,
                            tr("Cannot connect mismatched signal/slot %1 %vs. %2")
                            .arg(QString::fromUtf8(method.methodSignature()))
                            .arg(QString::fromUtf8(signalMethod.methodSignature())));
                return false;
            }

            QQmlPropertyPrivate::connect(_qobject, property->coreIndex(), createdSubObject, method.methodIndex());
            return true;
        }

        QQmlPropertyData::WriteFlags propertyWriteFlags = QQmlPropertyData::BypassInterceptor |
                                                            QQmlPropertyData::RemoveBindingOnAliasWrite;
        int propertyWriteStatus = -1;
        void *argv[] = { 0, 0, &propertyWriteStatus, &propertyWriteFlags };

        if (const char *iid = QQmlMetaType::interfaceIId(property->propType())) {
            void *ptr = createdSubObject->qt_metacast(iid);
            if (ptr) {
                argv[0] = &ptr;
                QMetaObject::metacall(_qobject, QMetaObject::WriteProperty, property->coreIndex(), argv);
            } else {
                recordError(binding->location, tr("Cannot assign object to interface property"));
                return false;
            }
        } else if (property->propType() == QMetaType::QVariant) {
            if (property->isVarProperty()) {
                QV4::Scope scope(v4);
                QV4::ScopedValue wrappedObject(scope, QV4::QObjectWrapper::wrap(QV8Engine::getV4(engine), createdSubObject));
                _vmeMetaObject->setVMEProperty(property->coreIndex(), wrappedObject);
            } else {
                QVariant value = QVariant::fromValue(createdSubObject);
                argv[0] = &value;
                QMetaObject::metacall(_qobject, QMetaObject::WriteProperty, property->coreIndex(), argv);
            }
        } else if (property->isQList()) {
            Q_ASSERT(_currentList.object);

            void *itemToAdd = createdSubObject;

            const char *iid = 0;
            int listItemType = QQmlEnginePrivate::get(engine)->listType(property->propType());
            if (listItemType != -1)
                iid = QQmlMetaType::interfaceIId(listItemType);
            if (iid)
                itemToAdd = createdSubObject->qt_metacast(iid);

            if (_currentList.append)
                _currentList.append(&_currentList, itemToAdd);
            else {
                recordError(binding->location, tr("Cannot assign object to read only list"));
                return false;
            }

        } else {
            // pointer compatibility was tested in QQmlPropertyValidator at type compile time
            argv[0] = &createdSubObject;
            QMetaObject::metacall(_qobject, QMetaObject::WriteProperty, property->coreIndex(), argv);
        }
        return true;
    }

    if (property->isQList()) {
        recordError(binding->location, tr("Cannot assign primitives to lists"));
        return false;
    }

    setPropertyValue(property, binding);
    return true;
}

void QQmlObjectCreator::setupFunctions()
{
    QV4::Scope scope(v4);
    QV4::ScopedValue function(scope);
    QV4::ScopedContext qmlContext(scope, currentQmlContext());

    const QV4::CompiledData::LEUInt32 *functionIdx = _compiledObject->functionOffsetTable();
    for (quint32 i = 0; i < _compiledObject->nFunctions; ++i, ++functionIdx) {
        QV4::Function *runtimeFunction = compilationUnit->runtimeFunctions[*functionIdx];
        const QString name = runtimeFunction->name()->toQString();

        QQmlPropertyData *property = _propertyCache->property(name, _qobject, context);
        if (!property->isVMEFunction())
            continue;

        function = QV4::FunctionObject::createScriptFunction(qmlContext, runtimeFunction);
        _vmeMetaObject->setVmeMethod(property->coreIndex(), function);
    }
}

void QQmlObjectCreator::recordError(const QV4::CompiledData::Location &location, const QString &description)
{
    QQmlError error;
    error.setUrl(compilationUnit->url());
    error.setLine(location.line);
    error.setColumn(location.column);
    error.setDescription(description);
    errors << error;
}

void QQmlObjectCreator::registerObjectWithContextById(const QV4::CompiledData::Object *object, QObject *instance) const
{
    if (object->id >= 0)
        context->setIdProperty(object->id, instance);
}

QV4::Heap::QmlContext *QQmlObjectCreator::currentQmlContext()
{
    if (!_qmlContext->objectValue())
        _qmlContext->setM(v4->rootContext()->newQmlContext(context, _scopeObject));

    return _qmlContext->d();
}

QObject *QQmlObjectCreator::createInstance(int index, QObject *parent, bool isContextObject)
{
    const QV4::CompiledData::Object *obj = qmlUnit->objectAt(index);
    QQmlObjectCreationProfiler profiler(sharedState->profiler.profiler, obj);

    ActiveOCRestorer ocRestorer(this, QQmlEnginePrivate::get(engine));

    bool isComponent = false;
    QObject *instance = 0;
    QQmlData *ddata = 0;
    QQmlCustomParser *customParser = 0;
    QQmlParserStatus *parserStatus = 0;
    bool installPropertyCache = true;

    if (obj->flags & QV4::CompiledData::Object::IsComponent) {
        isComponent = true;
        QQmlComponent *component = new QQmlComponent(engine, compilationUnit, index, parent);
        Q_QML_OC_PROFILE(sharedState->profiler, profiler.update(
                             compilationUnit, obj, QStringLiteral("<component>"), context->url()));
        QQmlComponentPrivate::get(component)->creationContext = context;
        instance = component;
        ddata = QQmlData::get(instance, /*create*/true);
    } else {
        QV4::CompiledData::ResolvedTypeReference *typeRef = resolvedTypes.value(obj->inheritedTypeNameIndex);
        Q_ASSERT(typeRef);
        installPropertyCache = !typeRef->isFullyDynamicType;
        QQmlType *type = typeRef->type;
        if (type) {
            Q_QML_OC_PROFILE(sharedState->profiler, profiler.update(
                                 compilationUnit, obj, type->qmlTypeName(), context->url()));

            void *ddataMemory = 0;
            type->create(&instance, &ddataMemory, sizeof(QQmlData));
            if (!instance) {
                recordError(obj->location, tr("Unable to create object of type %1").arg(stringAt(obj->inheritedTypeNameIndex)));
                return 0;
            }

            {
                QQmlData *ddata = new (ddataMemory) QQmlData;
                ddata->ownMemory = false;
                QObjectPrivate::get(instance)->declarativeData = ddata;
            }

            const int parserStatusCast = type->parserStatusCast();
            if (parserStatusCast != -1)
                parserStatus = reinterpret_cast<QQmlParserStatus*>(reinterpret_cast<char *>(instance) + parserStatusCast);

            customParser = type->customParser();

            if (sharedState->rootContext && sharedState->rootContext->isRootObjectInCreation) {
                QQmlData *ddata = QQmlData::get(instance, /*create*/true);
                ddata->rootObjectInCreation = true;
                sharedState->rootContext->isRootObjectInCreation = false;
            }

            sharedState->allCreatedObjects.push(instance);
        } else {
            Q_ASSERT(typeRef->compilationUnit);
            Q_QML_OC_PROFILE(sharedState->profiler, profiler.update(
                                 compilationUnit, obj, typeRef->compilationUnit->fileName(),
                                 context->url()));
            if (typeRef->compilationUnit->data->isSingleton())
            {
                recordError(obj->location, tr("Composite Singleton Type %1 is not creatable").arg(stringAt(obj->inheritedTypeNameIndex)));
                return 0;
            }

            QQmlObjectCreator subCreator(context, typeRef->compilationUnit, sharedState.data());
            instance = subCreator.create();
            if (!instance) {
                errors += subCreator.errors;
                return 0;
            }
        }
        if (parent)
            QQml_setParent_noEvent(instance, parent);

        ddata = QQmlData::get(instance, /*create*/true);
        ddata->lineNumber = obj->location.line;
        ddata->columnNumber = obj->location.column;
    }

    ddata->setImplicitDestructible();
    if (static_cast<quint32>(index) == qmlUnit->indexOfRootObject || ddata->rootObjectInCreation) {
        if (ddata->context) {
            Q_ASSERT(ddata->context != context);
            Q_ASSERT(ddata->outerContext);
            Q_ASSERT(ddata->outerContext != context);
            QQmlContextData *c = ddata->context;
            while (c->linkedContext) c = c->linkedContext;
            c->linkedContext = context;
        } else
            context->addObject(instance);
        ddata->ownContext = true;
    } else if (!ddata->context)
        context->addObject(instance);

    ddata->outerContext = context;

    if (parserStatus) {
        parserStatus->classBegin();
        // push() the profiler state here, together with the parserStatus, as we'll pop() them
        // together, too.
        Q_QML_OC_PROFILE(sharedState->profiler, sharedState->profiler.push(obj));
        sharedState->allParserStatusCallbacks.push(parserStatus);
        parserStatus->d = &sharedState->allParserStatusCallbacks.top();
    }

    // Register the context object in the context early on in order for pending binding
    // initialization to find it available.
    if (isContextObject)
        context->contextObject = instance;

    if (customParser && obj->flags & QV4::CompiledData::Object::HasCustomParserBindings) {
        customParser->engine = QQmlEnginePrivate::get(engine);
        customParser->imports = compilationUnit->importCache;

        QList<const QV4::CompiledData::Binding *> bindings;
        const QV4::CompiledData::Object *obj = qmlUnit->objectAt(index);
        const QV4::CompiledData::Binding *binding = obj->bindingTable();
        for (quint32 i = 0; i < obj->nBindings; ++i, ++binding) {
            if (binding->flags & QV4::CompiledData::Binding::IsCustomParserBinding) {
                bindings << binding;
            }
        }
        customParser->applyBindings(instance, compilationUnit, bindings);

        customParser->engine = 0;
        customParser->imports = (QQmlTypeNameCache*)0;
    }

    if (isComponent) {
        registerObjectWithContextById(obj, instance);
        return instance;
    }

    QQmlRefPointer<QQmlPropertyCache> cache = propertyCaches->at(index);
    Q_ASSERT(!cache.isNull());
    if (installPropertyCache) {
        if (ddata->propertyCache)
            ddata->propertyCache->release();;
        ddata->propertyCache = cache;
        ddata->propertyCache->addref();
    }

    QObject *scopeObject = instance;
    qSwap(_scopeObject, scopeObject);

    Q_ASSERT(sharedState->allJavaScriptObjects);
    *sharedState->allJavaScriptObjects = QV4::QObjectWrapper::wrap(v4, instance);
    ++sharedState->allJavaScriptObjects;

    QV4::Scope valueScope(v4);
    QV4::QmlContext *qmlContext = static_cast<QV4::QmlContext *>(valueScope.alloc(1));

    qSwap(_qmlContext, qmlContext);

    bool result = populateInstance(index, instance, /*binding target*/instance, /*value type property*/0);

    qSwap(_qmlContext, qmlContext);
    qSwap(_scopeObject, scopeObject);

    return result ? instance : 0;
}

QQmlContextData *QQmlObjectCreator::finalize(QQmlInstantiationInterrupt &interrupt)
{
    Q_ASSERT(phase == ObjectsCreated || phase == Finalizing);
    phase = Finalizing;

    QQmlObjectCreatorRecursionWatcher watcher(this);
    ActiveOCRestorer ocRestorer(this, QQmlEnginePrivate::get(engine));

    while (!sharedState->allCreatedBindings.isEmpty()) {
        QQmlAbstractBinding::Ptr b = sharedState->allCreatedBindings.pop();
        Q_ASSERT(b);
        // skip, if b is not added to an object
        if (!b->isAddedToObject())
            continue;
        QQmlData *data = QQmlData::get(b->targetObject());
        Q_ASSERT(data);
        data->clearPendingBindingBit(b->targetPropertyIndex().coreIndex());
        b->setEnabled(true, QQmlPropertyData::BypassInterceptor |
                      QQmlPropertyData::DontRemoveBinding);

        if (watcher.hasRecursed() || interrupt.shouldInterrupt())
            return 0;
    }

    if (QQmlVME::componentCompleteEnabled()) { // the qml designer does the component complete later
        while (!sharedState->allParserStatusCallbacks.isEmpty()) {
            QQmlObjectCompletionProfiler profiler(&sharedState->profiler);
            QQmlParserStatus *status = sharedState->allParserStatusCallbacks.pop();

            if (status && status->d) {
                status->d = 0;
                status->componentComplete();
            }

            if (watcher.hasRecursed() || interrupt.shouldInterrupt())
                return 0;
        }
    }

    for (int ii = 0; ii < sharedState->finalizeCallbacks.count(); ++ii) {
        QQmlEnginePrivate::FinalizeCallback callback = sharedState->finalizeCallbacks.at(ii);
        QObject *obj = callback.first;
        if (obj) {
            void *args[] = { 0 };
            QMetaObject::metacall(obj, QMetaObject::InvokeMetaMethod, callback.second, args);
        }
        if (watcher.hasRecursed())
            return 0;
    }
    sharedState->finalizeCallbacks.clear();

    while (sharedState->componentAttached) {
        QQmlComponentAttached *a = sharedState->componentAttached;
        a->rem();
        QQmlData *d = QQmlData::get(a->parent());
        Q_ASSERT(d);
        Q_ASSERT(d->context);
        a->add(&d->context->componentAttached);
        if (QQmlVME::componentCompleteEnabled())
            emit a->completed();

        if (watcher.hasRecursed() || interrupt.shouldInterrupt())
            return 0;
    }

    phase = Done;

    return sharedState->rootContext;
}

void QQmlObjectCreator::clear()
{
    if (phase == Done || phase == Finalizing || phase == Startup)
        return;
    Q_ASSERT(phase != Startup);

    while (!sharedState->allCreatedObjects.isEmpty())
        delete sharedState->allCreatedObjects.pop();

    while (sharedState->componentAttached) {
        QQmlComponentAttached *a = sharedState->componentAttached;
        a->rem();
    }

    phase = Done;
}

bool QQmlObjectCreator::populateInstance(int index, QObject *instance, QObject *bindingTarget, const QQmlPropertyData *valueTypeProperty)
{
    QQmlData *declarativeData = QQmlData::get(instance, /*create*/true);

    qSwap(_qobject, instance);
    qSwap(_valueTypeProperty, valueTypeProperty);
    qSwap(_compiledObjectIndex, index);
    const QV4::CompiledData::Object *obj = qmlUnit->objectAt(_compiledObjectIndex);
    qSwap(_compiledObject, obj);
    qSwap(_ddata, declarativeData);
    qSwap(_bindingTarget, bindingTarget);

    QV4::Scope valueScope(v4);
    QV4::ScopedValue scopeObjectProtector(valueScope);

    QQmlRefPointer<QQmlPropertyCache> cache = propertyCaches->at(_compiledObjectIndex);

    QQmlVMEMetaObject *vmeMetaObject = 0;
    if (propertyCaches->needsVMEMetaObject(_compiledObjectIndex)) {
        Q_ASSERT(!cache.isNull());
        // install on _object
        vmeMetaObject = new QQmlVMEMetaObject(_qobject, cache, compilationUnit, _compiledObjectIndex);
        if (_ddata->propertyCache)
            _ddata->propertyCache->release();
        _ddata->propertyCache = cache;
        _ddata->propertyCache->addref();
        scopeObjectProtector = _ddata->jsWrapper.value();
    } else {
        vmeMetaObject = QQmlVMEMetaObject::get(_qobject);
    }

    registerObjectWithContextById(_compiledObject, _qobject);

    qSwap(_propertyCache, cache);
    qSwap(_vmeMetaObject, vmeMetaObject);

    if (_compiledObject->flags & QV4::CompiledData::Object::HasDeferredBindings) {
        QQmlData::DeferredData *deferData = new QQmlData::DeferredData;
        deferData->deferredIdx = _compiledObjectIndex;
        deferData->compilationUnit = compilationUnit;
        deferData->compilationUnit->addref();
        deferData->context = context;
        _ddata->deferredData = deferData;
    }

    if (_compiledObject->nFunctions > 0)
        setupFunctions();
    setupBindings();

    qSwap(_vmeMetaObject, vmeMetaObject);
    qSwap(_bindingTarget, bindingTarget);
    qSwap(_ddata, declarativeData);
    qSwap(_compiledObject, obj);
    qSwap(_compiledObjectIndex, index);
    qSwap(_valueTypeProperty, valueTypeProperty);
    qSwap(_qobject, instance);
    qSwap(_propertyCache, cache);

    return errors.isEmpty();
}




QQmlObjectCreatorRecursionWatcher::QQmlObjectCreatorRecursionWatcher(QQmlObjectCreator *creator)
    : sharedState(creator->sharedState)
    , watcher(creator->sharedState.data())
{
}<|MERGE_RESOLUTION|>--- conflicted
+++ resolved
@@ -72,18 +72,11 @@
 
 QQmlObjectCreator::QQmlObjectCreator(QQmlContextData *parentContext, QV4::CompiledData::CompilationUnit *compilationUnit, QQmlContextData *creationContext, void *activeVMEDataForRootContext)
     : phase(Startup)
-<<<<<<< HEAD
     , compilationUnit(compilationUnit)
     , resolvedTypes(compilationUnit->resolvedTypes)
     , propertyCaches(&compilationUnit->propertyCaches)
-=======
-    , compiledData(compiledData)
-    , resolvedTypes(compiledData->resolvedTypes)
-    , propertyCaches(compiledData->propertyCaches)
-    , vmeMetaObjectData(compiledData->metaObjects)
     , sharedState(new QQmlObjectCreatorSharedState)
     , topLevelCreator(true)
->>>>>>> c0f3c8ae
     , activeVMEDataForRootContext(activeVMEDataForRootContext)
 {
     init(parentContext);
@@ -106,18 +99,11 @@
 
 QQmlObjectCreator::QQmlObjectCreator(QQmlContextData *parentContext, QV4::CompiledData::CompilationUnit *compilationUnit, QQmlObjectCreatorSharedState *inheritedSharedState)
     : phase(Startup)
-<<<<<<< HEAD
     , compilationUnit(compilationUnit)
     , resolvedTypes(compilationUnit->resolvedTypes)
     , propertyCaches(&compilationUnit->propertyCaches)
-=======
-    , compiledData(compiledData)
-    , resolvedTypes(compiledData->resolvedTypes)
-    , propertyCaches(compiledData->propertyCaches)
-    , vmeMetaObjectData(compiledData->metaObjects)
     , sharedState(inheritedSharedState)
     , topLevelCreator(false)
->>>>>>> c0f3c8ae
     , activeVMEDataForRootContext(0)
 {
     init(parentContext);
