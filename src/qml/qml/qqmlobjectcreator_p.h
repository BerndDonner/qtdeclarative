--- conflicted
+++ resolved
@@ -123,12 +123,8 @@
 
     void registerObjectWithContextById(const QV4::CompiledData::Object *object, QObject *instance) const;
 
-<<<<<<< HEAD
-    QV4::QmlContext *currentQmlContext();
-=======
-    inline QV4::Heap::QmlContext *currentQmlContext();
+    inline QV4::QmlContext *currentQmlContext();
     Q_NEVER_INLINE void createQmlContext();
->>>>>>> 706a6647
 
     enum Phase {
         Startup,
@@ -178,12 +174,12 @@
     QRecursionWatcher<QQmlObjectCreatorSharedState, &QQmlObjectCreatorSharedState::recursionNode> watcher;
 };
 
-QV4::Heap::QmlContext *QQmlObjectCreator::currentQmlContext()
+QV4::QmlContext *QQmlObjectCreator::currentQmlContext()
 {
-    if (Q_UNLIKELY(!_qmlContext->isManaged()))
-        createQmlContext(); // less common slow path
+    if (!_qmlContext->isManaged())
+        _qmlContext->setM(QV4::QmlContext::create(v4->rootContext(), context, _scopeObject));
 
-    return _qmlContext->d();
+    return _qmlContext;
 }
 
 QT_END_NAMESPACE
