/****************************************************************************
**
** Copyright (C) 2012 Nokia Corporation and/or its subsidiary(-ies).
** Contact: http://www.qt-project.org/
**
** This file is part of the QtQml module of the Qt Toolkit.
**
** $QT_BEGIN_LICENSE:LGPL$
** GNU Lesser General Public License Usage
** This file may be used under the terms of the GNU Lesser General Public
** License version 2.1 as published by the Free Software Foundation and
** appearing in the file LICENSE.LGPL included in the packaging of this
** file. Please review the following information to ensure the GNU Lesser
** General Public License version 2.1 requirements will be met:
** http://www.gnu.org/licenses/old-licenses/lgpl-2.1.html.
**
** In addition, as a special exception, Nokia gives you certain additional
** rights. These rights are described in the Nokia Qt LGPL Exception
** version 1.1, included in the file LGPL_EXCEPTION.txt in this package.
**
** GNU General Public License Usage
** Alternatively, this file may be used under the terms of the GNU General
** Public License version 3.0 as published by the Free Software Foundation
** and appearing in the file LICENSE.GPL included in the packaging of this
** file. Please review the following information to ensure the GNU General
** Public License version 3.0 requirements will be met:
** http://www.gnu.org/copyleft/gpl.html.
**
** Other Usage
** Alternatively, this file may be used in accordance with the terms and
** conditions contained in a signed written agreement between you and Nokia.
**
**
**
**
**
**
** $QT_END_LICENSE$
**
****************************************************************************/

#include "qqmlpropertycache_p.h"

#include "qqmlengine_p.h"
#include "qqmlbinding_p.h"
#include <private/qv8engine_p.h>

#include <private/qmetaobject_p.h>
#include <private/qqmlaccessors_p.h>

#include <QtCore/qdebug.h>

#include <ctype.h> // for toupper

Q_DECLARE_METATYPE(QJSValue)
Q_DECLARE_METATYPE(QQmlV8Handle);

QT_BEGIN_NAMESPACE

#define Q_INT16_MAX 32767

class QQmlPropertyCacheMethodArguments 
{
public:
    QQmlPropertyCacheMethodArguments *next;
    int arguments[0];
};

// Flags that do *NOT* depend on the property's QMetaProperty::userType() and thus are quick
// to load
static QQmlPropertyData::Flags fastFlagsForProperty(const QMetaProperty &p)
{
    QQmlPropertyData::Flags flags;

    if (p.isConstant())
        flags |= QQmlPropertyData::IsConstant;
    if (p.isWritable())
        flags |= QQmlPropertyData::IsWritable;
    if (p.isResettable())
        flags |= QQmlPropertyData::IsResettable;
    if (p.isFinal())
        flags |= QQmlPropertyData::IsFinal;
    if (p.isEnumType())
        flags |= QQmlPropertyData::IsEnumType;

    return flags;
}

// Flags that do depend on the property's QMetaProperty::userType() and thus are slow to 
// load
static QQmlPropertyData::Flags flagsForPropertyType(int propType, QQmlEngine *engine)
{
    Q_ASSERT(propType != -1);

    QQmlPropertyData::Flags flags;

    if (propType == QMetaType::QObjectStar || propType == QMetaType::QWidgetStar) {
        flags |= QQmlPropertyData::IsQObjectDerived;
    } else if (propType == QMetaType::QVariant) {
        flags |= QQmlPropertyData::IsQVariant;
    } else if (propType < (int)QVariant::UserType) {
    } else if (propType == qMetaTypeId<QQmlBinding *>()) {
        flags |= QQmlPropertyData::IsQmlBinding;
    } else if (propType == qMetaTypeId<QJSValue>()) {
        flags |= QQmlPropertyData::IsQJSValue;
    } else if (propType == qMetaTypeId<QQmlV8Handle>()) {
        flags |= QQmlPropertyData::IsV8Handle;
    } else {
        QQmlMetaType::TypeCategory cat = 
            engine ? QQmlEnginePrivate::get(engine)->typeCategory(propType)
                   : QQmlMetaType::typeCategory(propType);

        if (cat == QQmlMetaType::Object)
            flags |= QQmlPropertyData::IsQObjectDerived;
        else if (cat == QQmlMetaType::List)
            flags |= QQmlPropertyData::IsQList;
    }

    return flags;
}

static int metaObjectSignalCount(const QMetaObject *metaObject)
{
    int signalCount = 0;
    for (const QMetaObject *obj = metaObject; obj; obj = obj->superClass())
        signalCount += QMetaObjectPrivate::get(obj)->signalCount;
    return signalCount;
}

QQmlPropertyData::Flags
QQmlPropertyData::flagsForProperty(const QMetaProperty &p, QQmlEngine *engine)
{
    return fastFlagsForProperty(p) | flagsForPropertyType(p.userType(), engine);
}

void QQmlPropertyData::lazyLoad(const QMetaProperty &p, QQmlEngine *engine)
{
    Q_UNUSED(engine);

    coreIndex = p.propertyIndex();
    notifyIndex = p.notifySignalIndex();
    Q_ASSERT(p.revision() <= Q_INT16_MAX);
    revision = p.revision();

    flags = fastFlagsForProperty(p);

    int type = p.type();
    if (type == QMetaType::QObjectStar || type == QMetaType::QWidgetStar) {
        propType = type;
        flags |= QQmlPropertyData::IsQObjectDerived;
    } else if (type == QMetaType::QVariant) {
        propType = type;
        flags |= QQmlPropertyData::IsQVariant;
    } else if (type == QVariant::UserType || type == -1) {
        propTypeName = p.typeName();
        flags |= QQmlPropertyData::NotFullyResolved;
    } else {
        propType = type;
    }
}

void QQmlPropertyData::load(const QMetaProperty &p, QQmlEngine *engine)
{
    propType = p.userType();
    coreIndex = p.propertyIndex();
    notifyIndex = p.notifySignalIndex();
    flags = fastFlagsForProperty(p) | flagsForPropertyType(propType, engine);
    Q_ASSERT(p.revision() <= Q_INT16_MAX);
    revision = p.revision();
}

void QQmlPropertyData::load(const QMetaMethod &m)
{
    coreIndex = m.methodIndex();
    arguments = 0;
    flags |= IsFunction;
    if (m.methodType() == QMetaMethod::Signal)
        flags |= IsSignal;
    propType = m.returnType();

    if (m.parameterCount()) {
        flags |= HasArguments;
        if ((m.parameterCount() == 1) && (m.parameterTypes().first() == "QQmlV8Function*")) {
            flags |= IsV8Function;
        }
    }

    Q_ASSERT(m.revision() <= Q_INT16_MAX);
    revision = m.revision();
}

void QQmlPropertyData::lazyLoad(const QMetaMethod &m)
{
    coreIndex = m.methodIndex();
    arguments = 0;
    flags |= IsFunction;
    if (m.methodType() == QMetaMethod::Signal)
        flags |= IsSignal;
    propType = QMetaType::Void;

    const char *returnType = m.typeName();
    Q_ASSERT(returnType != 0);
    if ((*returnType != 'v') || (qstrcmp(returnType+1, "oid") != 0)) {
        propTypeName = returnType;
        flags |= NotFullyResolved;
    }

    if (m.parameterCount()) {
        flags |= HasArguments;
        if ((m.parameterCount() == 1) && (m.parameterTypes().first() == "QQmlV8Function*")) {
            flags |= IsV8Function;
        }
    }

    Q_ASSERT(m.revision() <= Q_INT16_MAX);
    revision = m.revision();
}

/*!
Creates a new empty QQmlPropertyCache.
*/
QQmlPropertyCache::QQmlPropertyCache(QQmlEngine *e)
: engine(e), parent(0), propertyIndexCacheStart(0), methodIndexCacheStart(0),
  signalHanderIndexCacheStart(0), metaObject(0), argumentsCache(0)
{
    Q_ASSERT(engine);
}

/*!
Creates a new QQmlPropertyCache of \a metaObject.
*/
QQmlPropertyCache::QQmlPropertyCache(QQmlEngine *e, const QMetaObject *metaObject)
: engine(e), parent(0), propertyIndexCacheStart(0), methodIndexCacheStart(0),
  signalHanderIndexCacheStart(0), metaObject(0), argumentsCache(0)
{
    Q_ASSERT(engine);
    Q_ASSERT(metaObject);

    update(engine, metaObject);
}

QQmlPropertyCache::~QQmlPropertyCache()
{
    clear();

    QQmlPropertyCacheMethodArguments *args = argumentsCache;
    while (args) {
        QQmlPropertyCacheMethodArguments *next = args->next;
        free(args);
        args = next;
    }

    // We must clear this prior to releasing the parent incase it is a
    // linked hash
    stringCache.clear();
    if (parent) parent->release();
    parent = 0;
    engine = 0;
}

void QQmlPropertyCache::destroy()
{
    Q_ASSERT(engine || constructor.IsEmpty());
    if (constructor.IsEmpty())
        delete this;
    else
        QQmlEnginePrivate::deleteInEngineThread(engine, this);
}

// This is inherited from QQmlCleanup, so it should only clear the things
// that are tied to the specific QQmlEngine.
void QQmlPropertyCache::clear()
{
    qPersistentDispose(constructor);
    engine = 0;
}

QQmlPropertyCache *QQmlPropertyCache::copy(int reserve)
{
    QQmlPropertyCache *cache = new QQmlPropertyCache(engine);
    cache->parent = this;
    cache->parent->addref();
    cache->propertyIndexCacheStart = propertyIndexCache.count() + propertyIndexCacheStart;
    cache->methodIndexCacheStart = methodIndexCache.count() + methodIndexCacheStart;
    cache->signalHanderIndexCacheStart = signalHandlerIndexCache.count() + signalHanderIndexCacheStart;
    cache->stringCache.linkAndReserve(stringCache, reserve);
    cache->allowedRevisionCache = allowedRevisionCache;
    cache->metaObject = metaObject;

    // We specifically do *NOT* copy the constructor

    return cache;
}

QQmlPropertyCache *QQmlPropertyCache::copy()
{
    return copy(0);
}

QQmlPropertyCache *
QQmlPropertyCache::copyAndAppend(QQmlEngine *engine, const QMetaObject *metaObject,
                                         QQmlPropertyData::Flag propertyFlags,
                                         QQmlPropertyData::Flag methodFlags,
                                         QQmlPropertyData::Flag signalFlags)
{
    return copyAndAppend(engine, metaObject, -1, propertyFlags, methodFlags, signalFlags);
}

QQmlPropertyCache *
QQmlPropertyCache::copyAndAppend(QQmlEngine *engine, const QMetaObject *metaObject,
                                         int revision,
                                         QQmlPropertyData::Flag propertyFlags,
                                         QQmlPropertyData::Flag methodFlags,
                                         QQmlPropertyData::Flag signalFlags)
{
    Q_ASSERT(QMetaObjectPrivate::get(metaObject)->revision >= 4);

    // Reserve enough space in the name hash for all the methods (including signals), all the
    // signal handlers and all the properties.  This assumes no name clashes, but this is the
    // common case.
    QQmlPropertyCache *rv = copy(QMetaObjectPrivate::get(metaObject)->methodCount +
                                         QMetaObjectPrivate::get(metaObject)->signalCount +
                                         QMetaObjectPrivate::get(metaObject)->propertyCount);

    rv->append(engine, metaObject, revision, propertyFlags, methodFlags, signalFlags);

    return rv;
}

void QQmlPropertyCache::append(QQmlEngine *engine, const QMetaObject *metaObject, 
                                       QQmlPropertyData::Flag propertyFlags,
                                       QQmlPropertyData::Flag methodFlags,
                                       QQmlPropertyData::Flag signalFlags)
{
    append(engine, metaObject, -1, propertyFlags, methodFlags, signalFlags);
}

void QQmlPropertyCache::append(QQmlEngine *engine, const QMetaObject *metaObject, 
                                       int revision, 
                                       QQmlPropertyData::Flag propertyFlags,
                                       QQmlPropertyData::Flag methodFlags,
                                       QQmlPropertyData::Flag signalFlags)
{
    Q_UNUSED(revision);
    Q_ASSERT(constructor.IsEmpty()); // We should not be appending to an in-use property cache

    this->metaObject = metaObject;

    bool dynamicMetaObject = isDynamicMetaObject(metaObject);

    allowedRevisionCache.append(0);

    int methodCount = metaObject->methodCount();
    Q_ASSERT(QMetaObjectPrivate::get(metaObject)->revision >= 4);
    int signalCount = metaObjectSignalCount(metaObject);
    int classInfoCount = QMetaObjectPrivate::get(metaObject)->classInfoCount;

    QQmlAccessorProperties::Properties accessorProperties;

    // Special case QObject as we don't want to add a qt_HasQmlAccessors classinfo to it
    if (metaObject == &QObject::staticMetaObject) {
        accessorProperties = QQmlAccessorProperties::properties(metaObject);
    } else if (classInfoCount) {
        int classInfoOffset = metaObject->classInfoOffset();
        bool hasFastProperty = false;
        for (int ii = 0; ii < classInfoCount; ++ii) {
            int idx = ii + classInfoOffset;

            if (0 == qstrcmp(metaObject->classInfo(idx).name(), "qt_HasQmlAccessors")) {
                hasFastProperty = true;
                break;
            }
        }

        if (hasFastProperty) {
            accessorProperties = QQmlAccessorProperties::properties(metaObject);
            if (accessorProperties.count == 0)
                qFatal("QQmlPropertyCache: %s has FastProperty class info, but has not "
                       "installed property accessors", metaObject->className());
        } else {
#ifndef QT_NO_DEBUG
            accessorProperties = QQmlAccessorProperties::properties(metaObject);
            if (accessorProperties.count != 0)
                qFatal("QQmlPropertyCache: %s has fast property accessors, but is missing "
                       "FastProperty class info", metaObject->className());
#endif
        }
    }

    // qMax(defaultMethods, methodOffset) to block the signals and slots of QObject::staticMetaObject
    // incl. destroyed signals, objectNameChanged signal, deleteLater slot, _q_reregisterTimers slot.
    int methodOffset = qMax(QObject::staticMetaObject.methodCount(), metaObject->methodOffset());
    int signalOffset = signalCount - QMetaObjectPrivate::get(metaObject)->signalCount;

    // update() should have reserved enough space in the vector that this doesn't cause a realloc
    // and invalidate the stringCache.
    methodIndexCache.resize(methodCount - methodIndexCacheStart);
    signalHandlerIndexCache.resize(signalCount - signalHanderIndexCacheStart);
    int signalHandlerIndex = signalOffset;
    for (int ii = methodOffset; ii < methodCount; ++ii) {
        QMetaMethod m = metaObject->method(ii);
        if (m.access() == QMetaMethod::Private) 
            continue;

        // Extract method name
        const char *signature;
        if (QMetaObjectPrivate::get(metaObject)->revision >= 7) {
            // Safe to use the raw name pointer
            signature = m.name().constData();
        } else {
            // Safe to use the raw signature pointer
            signature = m.methodSignature().constData();
        }
        const char *cptr = signature;
        char utf8 = 0;
        while (*cptr && *cptr != '(') {
            Q_ASSERT(*cptr != 0);
            utf8 |= *cptr & 0x80;
            ++cptr;
        }

        QQmlPropertyData *data = &methodIndexCache[ii - methodIndexCacheStart];
        QQmlPropertyData *sigdata = 0;

        data->lazyLoad(m);

        if (data->isSignal())
            data->flags |= signalFlags;
        else
            data->flags |= methodFlags;

        if (!dynamicMetaObject)
            data->flags |= QQmlPropertyData::IsDirect;

        Q_ASSERT((allowedRevisionCache.count() - 1) < Q_INT16_MAX);
        data->metaObjectOffset = allowedRevisionCache.count() - 1;

        if (data->isSignal()) {
            sigdata = &signalHandlerIndexCache[signalHandlerIndex - signalHanderIndexCacheStart];
            *sigdata = *data;
            sigdata->flags |= QQmlPropertyData::IsSignalHandler;
        }

        QQmlPropertyData *old = 0;

        if (utf8) {
            QHashedString methodName(QString::fromUtf8(signature, cptr - signature));
            if (QQmlPropertyData **it = stringCache.value(methodName))
                old = *it;
            stringCache.insert(methodName, data);

            if (data->isSignal()) {
                QHashedString on(QStringLiteral("on") % methodName.at(0).toUpper() % methodName.midRef(1));
                stringCache.insert(on, sigdata);
                ++signalHandlerIndex;
            }
        } else {
            QHashedCStringRef methodName(signature, cptr - signature);
            if (QQmlPropertyData **it = stringCache.value(methodName))
                old = *it;
            stringCache.insert(methodName, data);

            if (data->isSignal()) {
                int length = methodName.length();

                QVarLengthArray<char, 128> str(length+3);
                str[0] = 'o';
                str[1] = 'n';
                str[2] = toupper(signature[0]);
                if (length > 1)
                    memcpy(&str[3], &signature[1], length - 1);
                str[length + 2] = '\0';

                QHashedString on(QString::fromLatin1(str.data()));
                stringCache.insert(on, sigdata);
                ++signalHandlerIndex;
            }
        }

        if (old) {
            // We only overload methods in the same class, exactly like C++
            if (old->isFunction() && old->coreIndex >= methodOffset)
                data->flags |= QQmlPropertyData::IsOverload;
            data->overrideIndexIsProperty = !old->isFunction();
            data->overrideIndex = old->coreIndex;
        }
    }

    int propCount = metaObject->propertyCount();
    int propOffset = metaObject->propertyOffset();

    // update() should have reserved enough space in the vector that this doesn't cause a realloc
    // and invalidate the stringCache.
    propertyIndexCache.resize(propCount - propertyIndexCacheStart);
    for (int ii = propOffset; ii < propCount; ++ii) {
        QMetaProperty p = metaObject->property(ii);
        if (!p.isScriptable())
            continue;

        const char *str = p.name();
        char utf8 = 0;
        const char *cptr = str;
        while (*cptr != 0) {
            utf8 |= *cptr & 0x80;
            ++cptr;
        }

        QQmlPropertyData *data = &propertyIndexCache[ii - propertyIndexCacheStart];

        data->lazyLoad(p, engine);
        data->flags |= propertyFlags;

        if (!dynamicMetaObject) 
            data->flags |= QQmlPropertyData::IsDirect;

        Q_ASSERT((allowedRevisionCache.count() - 1) < Q_INT16_MAX);
        data->metaObjectOffset = allowedRevisionCache.count() - 1;

        QQmlPropertyData *old = 0;

        if (utf8) {
            QHashedString propName(QString::fromUtf8(str, cptr - str));
            if (QQmlPropertyData **it = stringCache.value(propName))
                old = *it;
            stringCache.insert(propName, data);
        } else {
            QHashedCStringRef propName(str, cptr - str);
            if (QQmlPropertyData **it = stringCache.value(propName))
                old = *it;
            stringCache.insert(propName, data);
        }

        QQmlAccessorProperties::Property *accessorProperty = accessorProperties.property(str);

        // Fast properties may not be overrides or revisioned
        Q_ASSERT(accessorProperty == 0 || (old == 0 && data->revision == 0));

        if (accessorProperty) {
            data->flags |= QQmlPropertyData::HasAccessors;
            data->accessors = accessorProperty->accessors;
            data->accessorData = accessorProperty->data;
        } else if (old) {
            data->overrideIndexIsProperty = !old->isFunction();
            data->overrideIndex = old->coreIndex;
        }
    }
}

void QQmlPropertyCache::resolve(QQmlPropertyData *data) const
{
    Q_ASSERT(data->notFullyResolved());

    data->propType = QMetaType::type(data->propTypeName);

    if (!data->isFunction())
        data->flags |= flagsForPropertyType(data->propType, engine);

    data->flags &= ~QQmlPropertyData::NotFullyResolved;
}

void QQmlPropertyCache::updateRecur(QQmlEngine *engine, const QMetaObject *metaObject)
{
    if (!metaObject)
        return;

    updateRecur(engine, metaObject->superClass());

    append(engine, metaObject);
}

void QQmlPropertyCache::update(QQmlEngine *engine, const QMetaObject *metaObject)
{
    Q_ASSERT(engine);
    Q_ASSERT(metaObject);
    Q_ASSERT(stringCache.isEmpty());

    // Preallocate enough space in the index caches for all the properties/methods/signals that
    // are not cached in a parent cache so that the caches never need to be reallocated as this
    // would invalidate pointers stored in the stringCache.
    int pc = metaObject->propertyCount();
    int mc = metaObject->methodCount();
    int sc = metaObjectSignalCount(metaObject);
    propertyIndexCache.reserve(pc - propertyIndexCacheStart);
    methodIndexCache.reserve(mc - methodIndexCacheStart);
    signalHandlerIndexCache.reserve(sc - signalHanderIndexCacheStart);

    // Reserve enough space in the stringCache for all properties/methods/signals including those
    // cached in a parent cache.
    stringCache.reserve(pc + mc + sc);

    updateRecur(engine,metaObject);
}

QQmlPropertyData *
QQmlPropertyCache::property(int index) const
{
    if (index < 0 || index >= (propertyIndexCacheStart + propertyIndexCache.count()))
        return 0;
    
    if (index < propertyIndexCacheStart)
        return parent->property(index);

    QQmlPropertyData *rv = const_cast<QQmlPropertyData *>(&propertyIndexCache.at(index - propertyIndexCacheStart));
    if (rv->notFullyResolved()) resolve(rv);
    return rv;
}

QQmlPropertyData *
QQmlPropertyCache::method(int index) const
{
    if (index < 0 || index >= (methodIndexCacheStart + methodIndexCache.count()))
        return 0;

    if (index < methodIndexCacheStart)
        return parent->method(index);

    QQmlPropertyData *rv = const_cast<QQmlPropertyData *>(&methodIndexCache.at(index - methodIndexCacheStart));
    if (rv->notFullyResolved()) resolve(rv);
    return rv;
}

QQmlPropertyData *
QQmlPropertyCache::property(const QHashedStringRef &str) const
{
    QQmlPropertyData **rv = stringCache.value(str);
    if (rv && (*rv)->notFullyResolved()) resolve(*rv);
    return rv?*rv:0;
}

QQmlPropertyData *
QQmlPropertyCache::property(const QHashedCStringRef &str) const
{
    QQmlPropertyData **rv = stringCache.value(str);
    if (rv && (*rv)->notFullyResolved()) resolve(*rv);
    return rv?*rv:0;
}

QQmlPropertyData *
QQmlPropertyCache::property(const QString &str) const
{
    QQmlPropertyData **rv = stringCache.value(str);
    if (rv && (*rv)->notFullyResolved()) resolve(*rv);
    return rv?*rv:0;
}

QString QQmlPropertyData::name(QObject *object)
{
    if (!object)
        return QString();

    return name(object->metaObject());
}

QString QQmlPropertyData::name(const QMetaObject *metaObject)
{
    if (!metaObject || coreIndex == -1)
        return QString();

    if (flags & IsFunction) {
        QMetaMethod m = metaObject->method(coreIndex);

        return QString::fromUtf8(m.name().constData());
    } else {
        QMetaProperty p = metaObject->property(coreIndex);
        return QString::fromUtf8(p.name());
    }
}

QStringList QQmlPropertyCache::propertyNames() const
{
    QStringList keys;
    for (StringCache::ConstIterator iter = stringCache.begin(); iter != stringCache.end(); ++iter) 
        keys.append(iter.key());
    return keys;
}

struct StaticQtMetaObject : public QObject
{
    static const QMetaObject *get()
        { return &static_cast<StaticQtMetaObject*> (0)->staticQtMetaObject; }
};

static int EnumType(const QMetaObject *metaobj, const QByteArray &str)
{
    QByteArray scope;
    QByteArray name;
    int scopeIdx = str.lastIndexOf("::");
    if (scopeIdx != -1) {
        scope = str.left(scopeIdx);
        name = str.mid(scopeIdx + 2);
    } else { 
        name = str;
    }
    const QMetaObject *meta;
    if (scope == "Qt")
        meta = StaticQtMetaObject::get();
    else
        meta = metaobj;
    for (int i = meta->enumeratorCount() - 1; i >= 0; --i) {
        QMetaEnum m = meta->enumerator(i);
        if ((m.name() == name) && (scope.isEmpty() || (m.scope() == scope)))
            return QVariant::Int;
    }
    return QVariant::Invalid;
}

// Returns an array of the arguments for method \a index.  The first entry in the array
// is the number of arguments.
int *QQmlPropertyCache::methodParameterTypes(QObject *object, int index, 
                                                     QVarLengthArray<int, 9> &dummy,
                                                     QByteArray *unknownTypeError)
{
    Q_ASSERT(object && index >= 0);

    QQmlData *ddata = QQmlData::get(object, false);

    if (ddata && ddata->propertyCache) {
        typedef QQmlPropertyCacheMethodArguments A;

        QQmlPropertyCache *c = ddata->propertyCache;
        Q_ASSERT(index < c->methodIndexCacheStart + c->methodIndexCache.count());

        while (index < c->methodIndexCacheStart)
            c = c->parent;

        QQmlPropertyData *rv = const_cast<QQmlPropertyData *>(&c->methodIndexCache.at(index - c->methodIndexCacheStart));

        if (rv->arguments)  
            return static_cast<A *>(rv->arguments)->arguments;

        const QMetaObject *metaObject = object->metaObject();
        QMetaMethod m = metaObject->method(index);

        int argc = m.parameterCount();
        A *args = static_cast<A *>(malloc(sizeof(A) + (argc + 1) * sizeof(int)));
        args->arguments[0] = argc;
        QList<QByteArray> argTypeNames; // Only loaded if needed

<<<<<<< HEAD
        for (int ii = 0; ii < argc; ++ii) {
            int type = m.parameterType(ii);
            if (type == QVariant::Invalid) {
                if (argTypeNames.isEmpty())
                    argTypeNames = m.parameterTypes();
=======
        for (int ii = 0; ii < argTypeNames.count(); ++ii) {
            int type = QMetaType::type(argTypeNames.at(ii));
            if ((QMetaType::typeFlags(type) & QMetaType::IsEnumeration) == QMetaType::IsEnumeration)
                type = QVariant::Int;
            else if (type == QVariant::Invalid)
>>>>>>> 3d8f103c
                type = EnumType(object->metaObject(), argTypeNames.at(ii));
            }
            if (type == QVariant::Invalid) {
                if (unknownTypeError) *unknownTypeError = argTypeNames.at(ii);
                free(args);
                return 0;
            }
            args->arguments[ii + 1] = type;
        }

        rv->arguments = args;
        args->next = c->argumentsCache;
        c->argumentsCache = args;
        return static_cast<A *>(rv->arguments)->arguments;

    } else {
        QMetaMethod m = object->metaObject()->method(index);
        int argc = m.parameterCount();
        dummy.resize(argc + 1);
        dummy[0] = argc;
        QList<QByteArray> argTypeNames; // Only loaded if needed

<<<<<<< HEAD
        for (int ii = 0; ii < argc; ++ii) {
            int type = m.parameterType(ii);
            if (type == QVariant::Invalid) {
                if (argTypeNames.isEmpty())
                    argTypeNames = m.parameterTypes();
=======
        for (int ii = 0; ii < argTypeNames.count(); ++ii) {
            int type = QMetaType::type(argTypeNames.at(ii));
            if ((QMetaType::typeFlags(type) & QMetaType::IsEnumeration) == QMetaType::IsEnumeration)
                type = QVariant::Int;
            else if (type == QVariant::Invalid)
>>>>>>> 3d8f103c
                type = EnumType(object->metaObject(), argTypeNames.at(ii));
            }
            if (type == QVariant::Invalid) {
                if (unknownTypeError) *unknownTypeError = argTypeNames.at(ii);
                return 0;
            }
            dummy[ii + 1] = type;
        }

        return dummy.data();
    }
}

QQmlPropertyData qQmlPropertyCacheCreate(const QMetaObject *metaObject,
                                                         const QString &property)
{
    Q_ASSERT(metaObject);

    QQmlPropertyData rv;
    {
        const QMetaObject *cmo = metaObject;
        const QByteArray propertyName = property.toUtf8();
        while (cmo) {
            int idx = cmo->indexOfProperty(propertyName);
            if (idx != -1) {
                QMetaProperty p = cmo->property(idx);
                if (p.isScriptable()) {
                    rv.load(p);
                    return rv;
                } else {
                    while (cmo && cmo->propertyOffset() >= idx)
                        cmo = cmo->superClass();
                }
            } else {
                cmo = 0;
            }
        }
    }

    int methodCount = metaObject->methodCount();
    int defaultMethods = QObject::staticMetaObject.methodCount();
    for (int ii = methodCount - 1; ii >= defaultMethods; --ii) {
        // >=defaultMethods to block the signals and slots of QObject::staticMetaObject
        // incl. destroyed signals, objectNameChanged signal, deleteLater slot, _q_reregisterTimers slot.
        QMetaMethod m = metaObject->method(ii);
        if (m.access() == QMetaMethod::Private)
            continue;
        QString methodName = QString::fromUtf8(m.name().constData());

        if (methodName == property) {
            rv.load(m);
            return rv;
        }
    }

    return rv;
}

inline const QString &qQmlPropertyCacheToString(const QString &string)
{
    return string;
}

inline QString qQmlPropertyCacheToString(const QHashedV8String &string)
{
    return QV8Engine::toStringStatic(string.string());
}

template<typename T>
QQmlPropertyData *
qQmlPropertyCacheProperty(QQmlEngine *engine, QObject *obj,
                                  const T &name, QQmlPropertyData &local)
{
    QQmlPropertyCache *cache = 0;

    if (engine) {
        QQmlData *ddata = QQmlData::get(obj);

        if (ddata && ddata->propertyCache) {
            cache = ddata->propertyCache;
        } else if (engine) {
            QQmlEnginePrivate *ep = QQmlEnginePrivate::get(engine);
            cache = ep->cache(obj);
            if (cache) {
                ddata = QQmlData::get(obj, true);
                cache->addref();
                ddata->propertyCache = cache;
            }
        }
    }

    QQmlPropertyData *rv = 0;

    if (cache) {
        rv = cache->property(name);
    } else {
        local = qQmlPropertyCacheCreate(obj->metaObject(),
                                                qQmlPropertyCacheToString(name));
        if (local.isValid())
            rv = &local;
    }

    return rv;
}

QQmlPropertyData *
QQmlPropertyCache::property(QQmlEngine *engine, QObject *obj, 
                                    const QHashedV8String &name, QQmlPropertyData &local)
{
    return qQmlPropertyCacheProperty<QHashedV8String>(engine, obj, name, local);
}

QQmlPropertyData *
QQmlPropertyCache::property(QQmlEngine *engine, QObject *obj,
                                    const QString &name, QQmlPropertyData &local)
{
    return qQmlPropertyCacheProperty<QString>(engine, obj, name, local);
}

static inline const QMetaObjectPrivate *priv(const uint* data)
{ return reinterpret_cast<const QMetaObjectPrivate*>(data); }

bool QQmlPropertyCache::isDynamicMetaObject(const QMetaObject *mo)
{
    return priv(mo->d.data)->revision >= 3 && priv(mo->d.data)->flags & DynamicMetaObject;
}

QT_END_NAMESPACE<|MERGE_RESOLUTION|>--- conflicted
+++ resolved
@@ -736,22 +736,16 @@
         args->arguments[0] = argc;
         QList<QByteArray> argTypeNames; // Only loaded if needed
 
-<<<<<<< HEAD
         for (int ii = 0; ii < argc; ++ii) {
             int type = m.parameterType(ii);
-            if (type == QVariant::Invalid) {
+            if ((QMetaType::typeFlags(type) & QMetaType::IsEnumeration) == QMetaType::IsEnumeration)
+                type = QVariant::Int;
+            else if (type == QMetaType::UnknownType) {
                 if (argTypeNames.isEmpty())
                     argTypeNames = m.parameterTypes();
-=======
-        for (int ii = 0; ii < argTypeNames.count(); ++ii) {
-            int type = QMetaType::type(argTypeNames.at(ii));
-            if ((QMetaType::typeFlags(type) & QMetaType::IsEnumeration) == QMetaType::IsEnumeration)
-                type = QVariant::Int;
-            else if (type == QVariant::Invalid)
->>>>>>> 3d8f103c
                 type = EnumType(object->metaObject(), argTypeNames.at(ii));
             }
-            if (type == QVariant::Invalid) {
+            if (type == QMetaType::UnknownType) {
                 if (unknownTypeError) *unknownTypeError = argTypeNames.at(ii);
                 free(args);
                 return 0;
@@ -771,22 +765,16 @@
         dummy[0] = argc;
         QList<QByteArray> argTypeNames; // Only loaded if needed
 
-<<<<<<< HEAD
         for (int ii = 0; ii < argc; ++ii) {
             int type = m.parameterType(ii);
-            if (type == QVariant::Invalid) {
+            if ((QMetaType::typeFlags(type) & QMetaType::IsEnumeration) == QMetaType::IsEnumeration)
+                type = QVariant::Int;
+            else if (type == QMetaType::UnknownType) {
                 if (argTypeNames.isEmpty())
                     argTypeNames = m.parameterTypes();
-=======
-        for (int ii = 0; ii < argTypeNames.count(); ++ii) {
-            int type = QMetaType::type(argTypeNames.at(ii));
-            if ((QMetaType::typeFlags(type) & QMetaType::IsEnumeration) == QMetaType::IsEnumeration)
-                type = QVariant::Int;
-            else if (type == QVariant::Invalid)
->>>>>>> 3d8f103c
                 type = EnumType(object->metaObject(), argTypeNames.at(ii));
             }
-            if (type == QVariant::Invalid) {
+            if (type == QMetaType::UnknownType) {
                 if (unknownTypeError) *unknownTypeError = argTypeNames.at(ii);
                 return 0;
             }
