/****************************************************************************
**
** Copyright (C) 2016 The Qt Company Ltd.
** Contact: https://www.qt.io/licensing/
**
** This file is part of the QtQml module of the Qt Toolkit.
**
** $QT_BEGIN_LICENSE:LGPL$
** Commercial License Usage
** Licensees holding valid commercial Qt licenses may use this file in
** accordance with the commercial license agreement provided with the
** Software or, alternatively, in accordance with the terms contained in
** a written agreement between you and The Qt Company. For licensing terms
** and conditions see https://www.qt.io/terms-conditions. For further
** information use the contact form at https://www.qt.io/contact-us.
**
** GNU Lesser General Public License Usage
** Alternatively, this file may be used under the terms of the GNU Lesser
** General Public License version 3 as published by the Free Software
** Foundation and appearing in the file LICENSE.LGPL3 included in the
** packaging of this file. Please review the following information to
** ensure the GNU Lesser General Public License version 3 requirements
** will be met: https://www.gnu.org/licenses/lgpl-3.0.html.
**
** GNU General Public License Usage
** Alternatively, this file may be used under the terms of the GNU
** General Public License version 2.0 or (at your option) the GNU General
** Public license version 3 or any later version approved by the KDE Free
** Qt Foundation. The licenses are as published by the Free Software
** Foundation and appearing in the file LICENSE.GPL2 and LICENSE.GPL3
** included in the packaging of this file. Please review the following
** information to ensure the GNU General Public License requirements will
** be met: https://www.gnu.org/licenses/gpl-2.0.html and
** https://www.gnu.org/licenses/gpl-3.0.html.
**
** $QT_END_LICENSE$
**
****************************************************************************/

#include "qqmlpropertycache_p.h"

#include <private/qqmlengine_p.h>
#include <private/qqmlbinding_p.h>
#include <private/qqmlvmemetaobject_p.h>
#include <private/qv8engine_p.h>

#include <private/qmetaobject_p.h>
#include <private/qmetaobjectbuilder_p.h>

#include <private/qv4value_p.h>

#include <QtCore/qdebug.h>
#include <QtCore/QCryptographicHash>

#include <ctype.h> // for toupper
#include <limits.h>
#include <algorithm>

#ifdef Q_CC_MSVC
// nonstandard extension used : zero-sized array in struct/union.
#  pragma warning( disable : 4200 )
#endif

QT_BEGIN_NAMESPACE

#define Q_INT16_MAX 32767

class QQmlPropertyCacheMethodArguments
{
public:
    QQmlPropertyCacheMethodArguments *next;

    //for signal handler rewrites
    QString *signalParameterStringForJS;
    int parameterError:1;
    int argumentsValid:1;

    QList<QByteArray> *names;
    int arguments[0];
};

// Flags that do *NOT* depend on the property's QMetaProperty::userType() and thus are quick
// to load
static QQmlPropertyData::Flags fastFlagsForProperty(const QMetaProperty &p)
{
    QQmlPropertyData::Flags flags;

    flags.isConstant = p.isConstant();
    flags.isWritable = p.isWritable();
    flags.isResettable = p.isResettable();
    flags.isFinal = p.isFinal();

    if (p.isEnumType())
        flags.type = QQmlPropertyData::Flags::EnumType;

    return flags;
}

// Flags that do depend on the property's QMetaProperty::userType() and thus are slow to
// load
static void flagsForPropertyType(int propType, QQmlEngine *engine, QQmlPropertyData::Flags &flags)
{
    Q_ASSERT(propType != -1);

    if (propType == QMetaType::QObjectStar) {
        flags.type = QQmlPropertyData::Flags::QObjectDerivedType;
    } else if (propType == QMetaType::QVariant) {
        flags.type = QQmlPropertyData::Flags::QVariantType;
    } else if (propType < static_cast<int>(QVariant::UserType)) {
        // nothing to do
    } else if (propType == qMetaTypeId<QQmlBinding *>()) {
        flags.type = QQmlPropertyData::Flags::QmlBindingType;
    } else if (propType == qMetaTypeId<QJSValue>()) {
        flags.type = QQmlPropertyData::Flags::QJSValueType;
    } else if (propType == qMetaTypeId<QQmlV4Handle>()) {
        flags.type = QQmlPropertyData::Flags::V4HandleType;
    } else {
        QQmlMetaType::TypeCategory cat =
            engine ? QQmlEnginePrivate::get(engine)->typeCategory(propType)
                   : QQmlMetaType::typeCategory(propType);

        if (cat == QQmlMetaType::Object || QMetaType::typeFlags(propType) & QMetaType::PointerToQObject)
            flags.type = QQmlPropertyData::Flags::QObjectDerivedType;
        else if (cat == QQmlMetaType::List)
            flags.type = QQmlPropertyData::Flags::QListType;
    }
}

static int metaObjectSignalCount(const QMetaObject *metaObject)
{
    int signalCount = 0;
    for (const QMetaObject *obj = metaObject; obj; obj = obj->superClass())
        signalCount += QMetaObjectPrivate::get(obj)->signalCount;
    return signalCount;
}

QQmlPropertyData::Flags
QQmlPropertyData::flagsForProperty(const QMetaProperty &p, QQmlEngine *engine)
{
    auto flags = fastFlagsForProperty(p);
    flagsForPropertyType(p.userType(), engine, flags);
    return flags;
}

void QQmlPropertyData::lazyLoad(const QMetaProperty &p)
{
    setCoreIndex(p.propertyIndex());
    setNotifyIndex(QMetaObjectPrivate::signalIndex(p.notifySignal()));
    Q_ASSERT(p.revision() <= Q_INT16_MAX);
    setRevision(p.revision());

    setFlags(fastFlagsForProperty(p));

    int type = static_cast<int>(p.type());
    if (type == QMetaType::QObjectStar) {
        setPropType(type);
        _flags.type = Flags::QObjectDerivedType;
    } else if (type == QMetaType::QVariant) {
        setPropType(type);
        _flags.type = Flags::QVariantType;
    } else if (type == QVariant::UserType || type == -1) {
        _flags.notFullyResolved = true;
    } else {
        setPropType(type);
    }
}

void QQmlPropertyData::load(const QMetaProperty &p, QQmlEngine *engine)
{
    setPropType(p.userType());
    setCoreIndex(p.propertyIndex());
    setNotifyIndex(QMetaObjectPrivate::signalIndex(p.notifySignal()));
    setFlags(fastFlagsForProperty(p));
    flagsForPropertyType(propType(), engine, _flags);
    Q_ASSERT(p.revision() <= Q_INT16_MAX);
    setRevision(p.revision());
}

void QQmlPropertyData::load(const QMetaMethod &m)
{
    setCoreIndex(m.methodIndex());
    setArguments(nullptr);

    setPropType(m.returnType());

    _flags.type = Flags::FunctionType;
    if (m.methodType() == QMetaMethod::Signal)
        _flags.isSignal = true;
    else if (m.methodType() == QMetaMethod::Constructor) {
        _flags.isConstructor = true;
        setPropType(QMetaType::QObjectStar);
    }

    if (m.parameterCount()) {
        _flags.hasArguments = true;
        if ((m.parameterCount() == 1) && (m.parameterTypes().first() == "QQmlV4Function*")) {
            _flags.isV4Function = true;
        }
    }

    if (m.attributes() & QMetaMethod::Cloned)
        _flags.isCloned = true;

    Q_ASSERT(m.revision() <= Q_INT16_MAX);
    setRevision(m.revision());
}

void QQmlPropertyData::lazyLoad(const QMetaMethod &m)
{
    setCoreIndex(m.methodIndex());
    setPropType(QMetaType::Void);
    setArguments(nullptr);
    _flags.type = Flags::FunctionType;
    if (m.methodType() == QMetaMethod::Signal)
        _flags.isSignal = true;
    else if (m.methodType() == QMetaMethod::Constructor) {
        _flags.isConstructor = true;
        setPropType(QMetaType::QObjectStar);
    }

    const char *returnType = m.typeName();
    if (!returnType)
        returnType = "\0";
    if ((*returnType != 'v') || (qstrcmp(returnType+1, "oid") != 0)) {
        _flags.notFullyResolved = true;
    }

    const int paramCount = m.parameterCount();
    if (paramCount) {
        _flags.hasArguments = true;
        if ((paramCount == 1) && (m.parameterTypes().first() == "QQmlV4Function*")) {
            _flags.isV4Function = true;
        }
    }

    if (m.attributes() & QMetaMethod::Cloned)
        _flags.isCloned = true;

    Q_ASSERT(m.revision() <= Q_INT16_MAX);
    setRevision(m.revision());
}

/*!
Creates a new empty QQmlPropertyCache.
*/
QQmlPropertyCache::QQmlPropertyCache(QV4::ExecutionEngine *e)
    : engine(e), _parent(0), propertyIndexCacheStart(0), methodIndexCacheStart(0),
      signalHandlerIndexCacheStart(0), _hasPropertyOverrides(false), _ownMetaObject(false),
      _metaObject(0), argumentsCache(0), _jsFactoryMethodIndex(-1)
{
    Q_ASSERT(engine);
}

/*!
Creates a new QQmlPropertyCache of \a metaObject.
*/
QQmlPropertyCache::QQmlPropertyCache(QV4::ExecutionEngine *e, const QMetaObject *metaObject)
<<<<<<< HEAD
    : QQmlPropertyCache(e)
=======
    : engine(e), _parent(0), propertyIndexCacheStart(0), methodIndexCacheStart(0),
      signalHandlerIndexCacheStart(0), _hasPropertyOverrides(false), _ownMetaObject(false),
      _metaObject(0), argumentsCache(0), _jsFactoryMethodIndex(-1)
>>>>>>> fff44776
{
    Q_ASSERT(metaObject);

    update(metaObject);
}

QQmlPropertyCache::~QQmlPropertyCache()
{
    clear();

    QQmlPropertyCacheMethodArguments *args = argumentsCache;
    while (args) {
        QQmlPropertyCacheMethodArguments *next = args->next;
        if (args->signalParameterStringForJS) delete args->signalParameterStringForJS;
        if (args->names) delete args->names;
        free(args);
        args = next;
    }

    // We must clear this prior to releasing the parent incase it is a
    // linked hash
    stringCache.clear();
    if (_parent) _parent->release();

    if (_ownMetaObject) free(const_cast<QMetaObject *>(_metaObject));
    _metaObject = 0;
    _parent = 0;
    engine = 0;
}

void QQmlPropertyCache::destroy()
{
    delete this;
}

// This is inherited from QQmlCleanup, so it should only clear the things
// that are tied to the specific QQmlEngine.
void QQmlPropertyCache::clear()
{
    engine = 0;
}

QQmlPropertyCache *QQmlPropertyCache::copy(int reserve)
{
    QQmlPropertyCache *cache = new QQmlPropertyCache(engine);
    cache->_parent = this;
    cache->_parent->addref();
    cache->propertyIndexCacheStart = propertyIndexCache.count() + propertyIndexCacheStart;
    cache->methodIndexCacheStart = methodIndexCache.count() + methodIndexCacheStart;
    cache->signalHandlerIndexCacheStart = signalHandlerIndexCache.count() + signalHandlerIndexCacheStart;
    cache->stringCache.linkAndReserve(stringCache, reserve);
    cache->allowedRevisionCache = allowedRevisionCache;
    cache->_metaObject = _metaObject;
    cache->_defaultPropertyName = _defaultPropertyName;

    return cache;
}

QQmlPropertyCache *QQmlPropertyCache::copy()
{
    return copy(0);
}

QQmlPropertyCache *QQmlPropertyCache::copyAndReserve(int propertyCount, int methodCount,
                                                     int signalCount)
{
    QQmlPropertyCache *rv = copy(propertyCount + methodCount + signalCount);
    rv->propertyIndexCache.reserve(propertyCount);
    rv->methodIndexCache.reserve(methodCount);
    rv->signalHandlerIndexCache.reserve(signalCount);
    rv->_metaObject = 0;

    return rv;
}

/*! \internal

    \a notifyIndex MUST be in the signal index range (see QObjectPrivate::signalIndex()).
    This is different from QMetaMethod::methodIndex().
*/
void QQmlPropertyCache::appendProperty(const QString &name, QQmlPropertyData::Flags flags,
                                       int coreIndex, int propType, int notifyIndex)
{
    QQmlPropertyData data;
    data.setPropType(propType);
    data.setCoreIndex(coreIndex);
    data.setNotifyIndex(notifyIndex);
    data.setFlags(flags);

    QQmlPropertyData *old = findNamedProperty(name);
    if (old)
        data.markAsOverrideOf(old);

    int index = propertyIndexCache.count();
    propertyIndexCache.append(data);

    setNamedProperty(name, index + propertyOffset(), propertyIndexCache.data() + index, (old != 0));
}

void QQmlPropertyCache::appendSignal(const QString &name, QQmlPropertyData::Flags flags,
                                     int coreIndex, const int *types,
                                     const QList<QByteArray> &names)
{
    QQmlPropertyData data;
    data.setPropType(QVariant::Invalid);
    data.setCoreIndex(coreIndex);
    data.setFlags(flags);
    data.setArguments(nullptr);

    QQmlPropertyData handler = data;
    handler._flags.isSignalHandler = true;

    if (types) {
        int argumentCount = *types;
        QQmlPropertyCacheMethodArguments *args = createArgumentsObject(argumentCount, names);
        ::memcpy(args->arguments, types, (argumentCount + 1) * sizeof(int));
        args->argumentsValid = true;
        data.setArguments(args);
    }

    QQmlPropertyData *old = findNamedProperty(name);
    if (old)
        data.markAsOverrideOf(old);

    int methodIndex = methodIndexCache.count();
    methodIndexCache.append(data);

    int signalHandlerIndex = signalHandlerIndexCache.count();
    signalHandlerIndexCache.append(handler);

    QString handlerName = QLatin1String("on") + name;
    handlerName[2] = handlerName.at(2).toUpper();

    setNamedProperty(name, methodIndex + methodOffset(), methodIndexCache.data() + methodIndex, (old != 0));
    setNamedProperty(handlerName, signalHandlerIndex + signalOffset(), signalHandlerIndexCache.data() + signalHandlerIndex, (old != 0));
}

void QQmlPropertyCache::appendMethod(const QString &name, QQmlPropertyData::Flags flags,
                                     int coreIndex, const QList<QByteArray> &names)
{
    int argumentCount = names.count();

    QQmlPropertyData data;
    data.setPropType(QMetaType::QVariant);
    data.setCoreIndex(coreIndex);

    QQmlPropertyCacheMethodArguments *args = createArgumentsObject(argumentCount, names);
    for (int ii = 0; ii < argumentCount; ++ii)
        args->arguments[ii + 1] = QMetaType::QVariant;
    args->argumentsValid = true;
    data.setArguments(args);

    data.setFlags(flags);

    QQmlPropertyData *old = findNamedProperty(name);
    if (old)
        data.markAsOverrideOf(old);

    int methodIndex = methodIndexCache.count();
    methodIndexCache.append(data);

    setNamedProperty(name, methodIndex + methodOffset(), methodIndexCache.data() + methodIndex, (old != 0));
}

// Returns this property cache's metaObject, creating it if necessary.
const QMetaObject *QQmlPropertyCache::createMetaObject()
{
    if (!_metaObject) {
        _ownMetaObject = true;

        QMetaObjectBuilder builder;
        toMetaObjectBuilder(builder);
        builder.setSuperClass(_parent->createMetaObject());
        _metaObject = builder.toMetaObject();
    }

    return _metaObject;
}

QQmlPropertyData *QQmlPropertyCache::defaultProperty() const
{
    return property(defaultPropertyName(), 0, 0);
}

void QQmlPropertyCache::setParent(QQmlPropertyCache *newParent)
{
    if (_parent == newParent)
        return;
    if (_parent)
        _parent->release();
    _parent = newParent;
    _parent->addref();
}

QQmlPropertyCache *
QQmlPropertyCache::copyAndAppend(const QMetaObject *metaObject,
                                 QQmlPropertyData::Flags propertyFlags,
                                 QQmlPropertyData::Flags methodFlags,
                                 QQmlPropertyData::Flags signalFlags)
{
    return copyAndAppend(metaObject, -1, propertyFlags, methodFlags, signalFlags);
}

QQmlPropertyCache *
QQmlPropertyCache::copyAndAppend(const QMetaObject *metaObject,
                                 int revision,
                                 QQmlPropertyData::Flags propertyFlags,
                                 QQmlPropertyData::Flags methodFlags,
                                 QQmlPropertyData::Flags signalFlags)
{
    Q_ASSERT(QMetaObjectPrivate::get(metaObject)->revision >= 4);

    // Reserve enough space in the name hash for all the methods (including signals), all the
    // signal handlers and all the properties.  This assumes no name clashes, but this is the
    // common case.
    QQmlPropertyCache *rv = copy(QMetaObjectPrivate::get(metaObject)->methodCount +
                                         QMetaObjectPrivate::get(metaObject)->signalCount +
                                         QMetaObjectPrivate::get(metaObject)->propertyCount);

    rv->append(metaObject, revision, propertyFlags, methodFlags, signalFlags);

    return rv;
}

void QQmlPropertyCache::append(const QMetaObject *metaObject,
                               int revision,
                               QQmlPropertyData::Flags propertyFlags,
                               QQmlPropertyData::Flags methodFlags,
                               QQmlPropertyData::Flags signalFlags)
{
    Q_UNUSED(revision);

    _metaObject = metaObject;

    bool dynamicMetaObject = isDynamicMetaObject(metaObject);

    allowedRevisionCache.append(0);

    int methodCount = metaObject->methodCount();
    Q_ASSERT(QMetaObjectPrivate::get(metaObject)->revision >= 4);
    int signalCount = metaObjectSignalCount(metaObject);
    int classInfoCount = QMetaObjectPrivate::get(metaObject)->classInfoCount;

    if (classInfoCount) {
        int classInfoOffset = metaObject->classInfoOffset();
        for (int ii = 0; ii < classInfoCount; ++ii) {
            int idx = ii + classInfoOffset;
<<<<<<< HEAD
            QMetaClassInfo mci = metaObject->classInfo(idx);
            const char *name = mci.name();
            if (0 == qstrcmp(name, "DefaultProperty")) {
                _defaultPropertyName = QString::fromUtf8(mci.value());
=======

            const char * const classInfoName = metaObject->classInfo(idx).name();
            if (0 == qstrcmp(classInfoName, "qt_HasQmlAccessors")) {
                hasFastProperty = true;
            } else if (0 == qstrcmp(classInfoName, "DefaultProperty")) {
                _defaultPropertyName = QString::fromUtf8(metaObject->classInfo(idx).value());
            } else if (0 == qstrcmp(classInfoName, "qt_QmlJSWrapperFactoryMethod")) {
                const char * const factoryMethod = metaObject->classInfo(idx).value();
                _jsFactoryMethodIndex = metaObject->indexOfSlot(factoryMethod);
                if (_jsFactoryMethodIndex != -1)
                    _jsFactoryMethodIndex -= metaObject->methodOffset();
>>>>>>> fff44776
            }
        }
    }

    //Used to block access to QObject::destroyed() and QObject::deleteLater() from QML
    static const int destroyedIdx1 = QObject::staticMetaObject.indexOfSignal("destroyed(QObject*)");
    static const int destroyedIdx2 = QObject::staticMetaObject.indexOfSignal("destroyed()");
    static const int deleteLaterIdx = QObject::staticMetaObject.indexOfSlot("deleteLater()");
    // These indices don't apply to gadgets, so don't block them.
    const bool preventDestruction = metaObject->superClass() || metaObject == &QObject::staticMetaObject;

    int methodOffset = metaObject->methodOffset();
    int signalOffset = signalCount - QMetaObjectPrivate::get(metaObject)->signalCount;

    // update() should have reserved enough space in the vector that this doesn't cause a realloc
    // and invalidate the stringCache.
    methodIndexCache.resize(methodCount - methodIndexCacheStart);
    signalHandlerIndexCache.resize(signalCount - signalHandlerIndexCacheStart);
    int signalHandlerIndex = signalOffset;
    for (int ii = methodOffset; ii < methodCount; ++ii) {
        if (preventDestruction && (ii == destroyedIdx1 || ii == destroyedIdx2 || ii == deleteLaterIdx))
            continue;
        QMetaMethod m = metaObject->method(ii);
        if (m.access() == QMetaMethod::Private)
            continue;

        // Extract method name
        // It's safe to keep the raw name pointer
        Q_ASSERT(QMetaObjectPrivate::get(metaObject)->revision >= 7);
        const char *rawName = m.name().constData();
        const char *cptr = rawName;
        char utf8 = 0;
        while (*cptr) {
            utf8 |= *cptr & 0x80;
            ++cptr;
        }

        QQmlPropertyData *data = &methodIndexCache[ii - methodIndexCacheStart];
        QQmlPropertyData *sigdata = 0;

        if (m.methodType() == QMetaMethod::Signal)
            data->setFlags(signalFlags);
        else
            data->setFlags(methodFlags);

        data->lazyLoad(m);
        data->_flags.isDirect = !dynamicMetaObject;

        Q_ASSERT((allowedRevisionCache.count() - 1) < Q_INT16_MAX);
        data->setMetaObjectOffset(allowedRevisionCache.count() - 1);

        if (data->isSignal()) {
            sigdata = &signalHandlerIndexCache[signalHandlerIndex - signalHandlerIndexCacheStart];
            *sigdata = *data;
            sigdata->_flags.isSignalHandler = true;
        }

        QQmlPropertyData *old = 0;

        if (utf8) {
            QHashedString methodName(QString::fromUtf8(rawName, cptr - rawName));
            if (StringCache::mapped_type *it = stringCache.value(methodName))
                old = it->second;
            setNamedProperty(methodName, ii, data, (old != 0));

            if (data->isSignal()) {
                QHashedString on(QLatin1String("on") % methodName.at(0).toUpper() % methodName.midRef(1));
                setNamedProperty(on, ii, sigdata, (old != 0));
                ++signalHandlerIndex;
            }
        } else {
            QHashedCStringRef methodName(rawName, cptr - rawName);
            if (StringCache::mapped_type *it = stringCache.value(methodName))
                old = it->second;
            setNamedProperty(methodName, ii, data, (old != 0));

            if (data->isSignal()) {
                int length = methodName.length();

                QVarLengthArray<char, 128> str(length+3);
                str[0] = 'o';
                str[1] = 'n';
                str[2] = toupper(rawName[0]);
                if (length > 1)
                    memcpy(&str[3], &rawName[1], length - 1);
                str[length + 2] = '\0';

                QHashedString on(QString::fromLatin1(str.data()));
                setNamedProperty(on, ii, data, (old != 0));
                ++signalHandlerIndex;
            }
        }

        if (old) {
            // We only overload methods in the same class, exactly like C++
            if (old->isFunction() && old->coreIndex() >= methodOffset)
                data->_flags.isOverload = true;

            data->markAsOverrideOf(old);
        }
    }

    int propCount = metaObject->propertyCount();
    int propOffset = metaObject->propertyOffset();

    // update() should have reserved enough space in the vector that this doesn't cause a realloc
    // and invalidate the stringCache.
    propertyIndexCache.resize(propCount - propertyIndexCacheStart);
    for (int ii = propOffset; ii < propCount; ++ii) {
        QMetaProperty p = metaObject->property(ii);
        if (!p.isScriptable())
            continue;

        const char *str = p.name();
        char utf8 = 0;
        const char *cptr = str;
        while (*cptr != 0) {
            utf8 |= *cptr & 0x80;
            ++cptr;
        }

        QQmlPropertyData *data = &propertyIndexCache[ii - propertyIndexCacheStart];

        data->setFlags(propertyFlags);
        data->lazyLoad(p);

        data->_flags.isDirect = !dynamicMetaObject;

        Q_ASSERT((allowedRevisionCache.count() - 1) < Q_INT16_MAX);
        data->setMetaObjectOffset(allowedRevisionCache.count() - 1);

        QQmlPropertyData *old = 0;

        if (utf8) {
            QHashedString propName(QString::fromUtf8(str, cptr - str));
            if (StringCache::mapped_type *it = stringCache.value(propName))
                old = it->second;
            setNamedProperty(propName, ii, data, (old != 0));
        } else {
            QHashedCStringRef propName(str, cptr - str);
            if (StringCache::mapped_type *it = stringCache.value(propName))
                old = it->second;
            setNamedProperty(propName, ii, data, (old != 0));
        }

        bool isGadget = true;
        for (const QMetaObject *it = metaObject; it != nullptr; it = it->superClass()) {
            if (it == &QObject::staticMetaObject)
                isGadget = false;
        }

        if (isGadget) // always dispatch over a 'normal' meta-call so the QQmlValueType can intercept
            data->_flags.isDirect = false;
        else
            data->trySetStaticMetaCallFunction(metaObject->d.static_metacall, ii - propOffset);
        if (old)
            data->markAsOverrideOf(old);
    }
}

void QQmlPropertyCache::resolve(QQmlPropertyData *data) const
{
    Q_ASSERT(data->notFullyResolved());
    data->_flags.notFullyResolved = false;

    const QMetaObject *mo = firstCppMetaObject();
    if (data->isFunction()) {
        auto metaMethod = mo->method(data->coreIndex());
        const char *retTy = metaMethod.typeName();
        if (!retTy)
            retTy = "\0";
        data->setPropType(QMetaType::type(retTy));
    } else {
        auto metaProperty = mo->property(data->coreIndex());
        data->setPropType(QMetaType::type(metaProperty.typeName()));
    }

    if (!data->isFunction()) {
        if (data->propType() == QMetaType::UnknownType) {
            QQmlPropertyCache *p = _parent;
            while (p && (!mo || _ownMetaObject)) {
                mo = p->_metaObject;
                p = p->_parent;
            }

            int propOffset = mo->propertyOffset();
            if (mo && data->coreIndex() < propOffset + mo->propertyCount()) {
                while (data->coreIndex() < propOffset) {
                    mo = mo->superClass();
                    propOffset = mo->propertyOffset();
                }

                int registerResult = -1;
                void *argv[] = { &registerResult };
                mo->static_metacall(QMetaObject::RegisterPropertyMetaType, data->coreIndex() - propOffset, argv);
                data->setPropType(registerResult == -1 ? QMetaType::UnknownType : registerResult);
            }
        }
        flagsForPropertyType(data->propType(), engine->qmlEngine(), data->_flags);
    }
}

void QQmlPropertyCache::updateRecur(const QMetaObject *metaObject)
{
    if (!metaObject)
        return;

    updateRecur(metaObject->superClass());

    append(metaObject, -1);
}

void QQmlPropertyCache::update(const QMetaObject *metaObject)
{
    Q_ASSERT(metaObject);
    stringCache.clear();

    // Preallocate enough space in the index caches for all the properties/methods/signals that
    // are not cached in a parent cache so that the caches never need to be reallocated as this
    // would invalidate pointers stored in the stringCache.
    int pc = metaObject->propertyCount();
    int mc = metaObject->methodCount();
    int sc = metaObjectSignalCount(metaObject);
    propertyIndexCache.reserve(pc - propertyIndexCacheStart);
    methodIndexCache.reserve(mc - methodIndexCacheStart);
    signalHandlerIndexCache.reserve(sc - signalHandlerIndexCacheStart);

    // Reserve enough space in the stringCache for all properties/methods/signals including those
    // cached in a parent cache.
    stringCache.reserve(pc + mc + sc);

    updateRecur(metaObject);
}

/*! \internal
    invalidates and updates the PropertyCache if the QMetaObject has changed.
    This function is used in the tooling to update dynamic properties.
*/
void QQmlPropertyCache::invalidate(const QMetaObject *metaObject)
{
    propertyIndexCache.clear();
    methodIndexCache.clear();
    signalHandlerIndexCache.clear();

    _hasPropertyOverrides = false;
    argumentsCache = 0;

    int pc = metaObject->propertyCount();
    int mc = metaObject->methodCount();
    int sc = metaObjectSignalCount(metaObject);
    int reserve = pc + mc + sc;

    if (parent()) {
        propertyIndexCacheStart = parent()->propertyIndexCache.count() + parent()->propertyIndexCacheStart;
        methodIndexCacheStart = parent()->methodIndexCache.count() + parent()->methodIndexCacheStart;
        signalHandlerIndexCacheStart = parent()->signalHandlerIndexCache.count() + parent()->signalHandlerIndexCacheStart;
        stringCache.linkAndReserve(parent()->stringCache, reserve);
        append(metaObject, -1);
    } else {
        propertyIndexCacheStart = 0;
        methodIndexCacheStart = 0;
        signalHandlerIndexCacheStart = 0;
        update(metaObject);
    }
}

QQmlPropertyData *QQmlPropertyCache::findProperty(StringCache::ConstIterator it, QObject *object, QQmlContextData *context) const
{
    QQmlData *data = (object ? QQmlData::get(object) : 0);
    const QQmlVMEMetaObject *vmemo = (data && data->hasVMEMetaObject ? static_cast<const QQmlVMEMetaObject *>(object->metaObject()) : 0);
    return findProperty(it, vmemo, context);
}

namespace {

inline bool contextHasNoExtensions(QQmlContextData *context)
{
    // This context has no extension if its parent is the engine's rootContext,
    // which has children but no imports
    return (!context->parent || !context->parent->imports);
}

inline int maximumIndexForProperty(QQmlPropertyData *prop, const int methodCount, const int signalCount, const int propertyCount)
{
    return prop->isFunction() ? methodCount
                              : prop->isSignalHandler() ? signalCount
                                                        : propertyCount;
}

}

QQmlPropertyData *QQmlPropertyCache::findProperty(StringCache::ConstIterator it, const QQmlVMEMetaObject *vmemo, QQmlContextData *context) const
{
    StringCache::ConstIterator end = stringCache.end();

    if (it != end) {
        QQmlPropertyData *result = it.value().second;

        // If there exists a typed property (not a function or signal handler), of the
        // right name available to the specified context, we need to return that
        // property rather than any subsequent override

        if (vmemo && context && !contextHasNoExtensions(context)) {
            // Find the meta-object that corresponds to the supplied context
            do {
                if (vmemo->ctxt == context)
                    break;

                vmemo = vmemo->parentVMEMetaObject();
            } while (vmemo);
        }

        if (vmemo) {
            const int methodCount = vmemo->methodCount();
            const int signalCount = vmemo->signalCount();
            const int propertyCount = vmemo->propertyCount();

            // Ensure that the property we resolve to is accessible from this meta-object
            do {
                const StringCache::mapped_type &property(it.value());

                if (property.first < maximumIndexForProperty(property.second, methodCount, signalCount, propertyCount)) {
                    // This property is available in the specified context
                    if (property.second->isFunction() || property.second->isSignalHandler()) {
                        // Prefer the earlier resolution
                    } else {
                        // Prefer the typed property to any previous property found
                        result = property.second;
                    }
                    break;
                }

                // See if there is a better candidate
                it = stringCache.findNext(it);
            } while (it != end);
        }

        return ensureResolved(result);
    }

    return 0;
}

QString QQmlPropertyData::name(QObject *object) const
{
    if (!object)
        return QString();

    return name(object->metaObject());
}

QString QQmlPropertyData::name(const QMetaObject *metaObject) const
{
    if (!metaObject || coreIndex() == -1)
        return QString();

    if (isFunction()) {
        QMetaMethod m = metaObject->method(coreIndex());

        return QString::fromUtf8(m.name().constData());
    } else {
        QMetaProperty p = metaObject->property(coreIndex());
        return QString::fromUtf8(p.name());
    }
}

void QQmlPropertyData::markAsOverrideOf(QQmlPropertyData *predecessor)
{
    setOverrideIndexIsProperty(!predecessor->isFunction());
    setOverrideIndex(predecessor->coreIndex());

    predecessor->_flags.isOverridden = true;
}

struct StaticQtMetaObject : public QObject
{
    static const QMetaObject *get()
        { return &staticQtMetaObject; }
};

static int EnumType(const QMetaObject *metaobj, const QByteArray &str, int type)
{
    QByteArray scope;
    QByteArray name;
    int scopeIdx = str.lastIndexOf("::");
    if (scopeIdx != -1) {
        scope = str.left(scopeIdx);
        name = str.mid(scopeIdx + 2);
    } else {
        name = str;
    }
    const QMetaObject *meta;
    if (scope == "Qt")
        meta = StaticQtMetaObject::get();
    else
        meta = metaobj;
    for (int i = meta->enumeratorCount() - 1; i >= 0; --i) {
        QMetaEnum m = meta->enumerator(i);
        if ((m.name() == name) && (scope.isEmpty() || (m.scope() == scope)))
            return QVariant::Int;
    }
    return type;
}

QQmlPropertyCacheMethodArguments *QQmlPropertyCache::createArgumentsObject(int argc, const QList<QByteArray> &names)
{
    typedef QQmlPropertyCacheMethodArguments A;
    A *args = static_cast<A *>(malloc(sizeof(A) + (argc + 1) * sizeof(int)));
    args->arguments[0] = argc;
    args->argumentsValid = false;
    args->signalParameterStringForJS = 0;
    args->parameterError = false;
    args->names = argc ? new QList<QByteArray>(names) : 0;
    args->next = argumentsCache;
    argumentsCache = args;
    return args;
}

QString QQmlPropertyCache::signalParameterStringForJS(QV4::ExecutionEngine *engine, const QList<QByteArray> &parameterNameList, QString *errorString)
{
    bool unnamedParameter = false;
    const QSet<QString> &illegalNames = engine->v8Engine->illegalNames();
    QString parameters;

    for (int i = 0; i < parameterNameList.count(); ++i) {
        if (i > 0)
            parameters += QLatin1Char(',');
        const QByteArray &param = parameterNameList.at(i);
        if (param.isEmpty())
            unnamedParameter = true;
        else if (unnamedParameter) {
            if (errorString)
                *errorString = QCoreApplication::translate("QQmlRewrite", "Signal uses unnamed parameter followed by named parameter.");
            return QString();
        } else if (illegalNames.contains(QString::fromUtf8(param))) {
            if (errorString)
                *errorString = QCoreApplication::translate("QQmlRewrite", "Signal parameter \"%1\" hides global variable.").arg(QString::fromUtf8(param));
            return QString();
        }
        parameters += QString::fromUtf8(param);
    }

    return parameters;
}

int QQmlPropertyCache::originalClone(int index)
{
    while (signal(index)->isCloned())
        --index;
    return index;
}

int QQmlPropertyCache::originalClone(QObject *object, int index)
{
    QQmlData *data = QQmlData::get(object, false);
    if (data && data->propertyCache) {
        QQmlPropertyCache *cache = data->propertyCache;
        while (cache->signal(index)->isCloned())
            --index;
    } else {
        while (QMetaObjectPrivate::signal(object->metaObject(), index).attributes() & QMetaMethod::Cloned)
            --index;
    }
    return index;
}

QQmlPropertyData qQmlPropertyCacheCreate(const QMetaObject *metaObject, const QString &property)
{
    Q_ASSERT(metaObject);

    QQmlPropertyData rv;

    /* It's important to check the method list before checking for properties;
     * otherwise, if the meta object is dynamic, a property will be created even
     * if not found and it might obscure a method having the same name. */

    //Used to block access to QObject::destroyed() and QObject::deleteLater() from QML
    static const int destroyedIdx1 = QObject::staticMetaObject.indexOfSignal("destroyed(QObject*)");
    static const int destroyedIdx2 = QObject::staticMetaObject.indexOfSignal("destroyed()");
    static const int deleteLaterIdx = QObject::staticMetaObject.indexOfSlot("deleteLater()");
    // These indices don't apply to gadgets, so don't block them.
    const bool preventDestruction = metaObject->superClass() || metaObject == &QObject::staticMetaObject;

    const QByteArray propertyName = property.toUtf8();

    int methodCount = metaObject->methodCount();
    for (int ii = methodCount - 1; ii >= 0; --ii) {
        if (preventDestruction && (ii == destroyedIdx1 || ii == destroyedIdx2 || ii == deleteLaterIdx))
            continue;
        QMetaMethod m = metaObject->method(ii);
        if (m.access() == QMetaMethod::Private)
            continue;

        if (m.name() == propertyName) {
            rv.load(m);
            return rv;
        }
    }

    {
        const QMetaObject *cmo = metaObject;
        while (cmo) {
            int idx = cmo->indexOfProperty(propertyName);
            if (idx != -1) {
                QMetaProperty p = cmo->property(idx);
                if (p.isScriptable()) {
                    rv.load(p);
                    return rv;
                } else {
                    bool changed = false;
                    while (cmo && cmo->propertyOffset() >= idx) {
                        cmo = cmo->superClass();
                        changed = true;
                    }
                    /* If the "cmo" variable didn't change, set it to 0 to
                     * avoid running into an infinite loop */
                    if (!changed) cmo = 0;
                }
            } else {
                cmo = 0;
            }
        }
    }
    return rv;
}

inline const QString &qQmlPropertyCacheToString(const QString &string)
{
    return string;
}

inline QString qQmlPropertyCacheToString(const QV4::String *string)
{
    return string->toQString();
}

template<typename T>
QQmlPropertyData *
qQmlPropertyCacheProperty(QJSEngine *engine, QObject *obj, T name,
                          QQmlContextData *context, QQmlPropertyData &local)
{
    QQmlPropertyCache *cache = 0;

    QQmlData *ddata = QQmlData::get(obj, false);

    if (ddata && ddata->propertyCache) {
        cache = ddata->propertyCache;
    } else if (engine) {
        QJSEnginePrivate *ep = QJSEnginePrivate::get(engine);
        cache = ep->cache(obj);
        if (cache) {
            ddata = QQmlData::get(obj, true);
            cache->addref();
            ddata->propertyCache = cache;
        }
    }

    QQmlPropertyData *rv = 0;

    if (cache) {
        rv = cache->property(name, obj, context);
    } else {
        local = qQmlPropertyCacheCreate(obj->metaObject(), qQmlPropertyCacheToString(name));
        if (local.isValid())
            rv = &local;
    }

    return rv;
}

QQmlPropertyData *
QQmlPropertyCache::property(QJSEngine *engine, QObject *obj, const QV4::String *name,
                            QQmlContextData *context, QQmlPropertyData &local)
{
    return qQmlPropertyCacheProperty<const QV4::String *>(engine, obj, name, context, local);
}

QQmlPropertyData *
QQmlPropertyCache::property(QJSEngine *engine, QObject *obj,
                                    const QString &name, QQmlContextData *context, QQmlPropertyData &local)
{
    return qQmlPropertyCacheProperty<const QString &>(engine, obj, name, context, local);
}

// these two functions are copied from qmetaobject.cpp
static inline const QMetaObjectPrivate *priv(const uint* data)
{ return reinterpret_cast<const QMetaObjectPrivate*>(data); }

static inline const QByteArray stringData(const QMetaObject *mo, int index)
{
    Q_ASSERT(priv(mo->d.data)->revision >= 7);
    const QByteArrayDataPtr data = { const_cast<QByteArrayData*>(&mo->d.stringdata[index]) };
    Q_ASSERT(data.ptr->ref.isStatic());
    Q_ASSERT(data.ptr->alloc == 0);
    Q_ASSERT(data.ptr->capacityReserved == 0);
    Q_ASSERT(data.ptr->size >= 0);
    return data;
}

bool QQmlPropertyCache::isDynamicMetaObject(const QMetaObject *mo)
{
    return priv(mo->d.data)->revision >= 3 && priv(mo->d.data)->flags & DynamicMetaObject;
}

const char *QQmlPropertyCache::className() const
{
    if (!_ownMetaObject && _metaObject)
        return _metaObject->className();
    else
        return _dynamicClassName.constData();
}

void QQmlPropertyCache::toMetaObjectBuilder(QMetaObjectBuilder &builder)
{
    struct Sort { static bool lt(const QPair<QString, QQmlPropertyData *> &lhs,
                                 const QPair<QString, QQmlPropertyData *> &rhs) {
        return lhs.second->coreIndex() < rhs.second->coreIndex();
    } };

    struct Insert { static void in(QQmlPropertyCache *This,
                                   QList<QPair<QString, QQmlPropertyData *> > &properties,
                                   QList<QPair<QString, QQmlPropertyData *> > &methods,
                                   StringCache::ConstIterator iter, QQmlPropertyData *data) {
        if (data->isSignalHandler())
            return;

        if (data->isFunction()) {
            if (data->coreIndex() < This->methodIndexCacheStart)
                return;

            QPair<QString, QQmlPropertyData *> entry = qMakePair((QString)iter.key(), data);
            // Overrides can cause the entry to already exist
            if (!methods.contains(entry)) methods.append(entry);

            data = This->overrideData(data);
            if (data && !data->isFunction()) Insert::in(This, properties, methods, iter, data);
        } else {
            if (data->coreIndex() < This->propertyIndexCacheStart)
                return;

            QPair<QString, QQmlPropertyData *> entry = qMakePair((QString)iter.key(), data);
            // Overrides can cause the entry to already exist
            if (!properties.contains(entry)) properties.append(entry);

            data = This->overrideData(data);
            if (data) Insert::in(This, properties, methods, iter, data);
        }

    } };

    builder.setClassName(_dynamicClassName);

    QList<QPair<QString, QQmlPropertyData *> > properties;
    QList<QPair<QString, QQmlPropertyData *> > methods;

    for (StringCache::ConstIterator iter = stringCache.begin(), cend = stringCache.end(); iter != cend; ++iter)
        Insert::in(this, properties, methods, iter, iter.value().second);

    Q_ASSERT(properties.count() == propertyIndexCache.count());
    Q_ASSERT(methods.count() == methodIndexCache.count());

    std::sort(properties.begin(), properties.end(), Sort::lt);
    std::sort(methods.begin(), methods.end(), Sort::lt);

    for (int ii = 0; ii < properties.count(); ++ii) {
        QQmlPropertyData *data = properties.at(ii).second;

        int notifierId = -1;
        if (data->notifyIndex() != -1)
            notifierId = data->notifyIndex() - signalHandlerIndexCacheStart;

        QMetaPropertyBuilder property = builder.addProperty(properties.at(ii).first.toUtf8(),
                                                            QMetaType::typeName(data->propType()),
                                                            notifierId);

        property.setReadable(true);
        property.setWritable(data->isWritable());
        property.setResettable(data->isResettable());
    }

    for (int ii = 0; ii < methods.count(); ++ii) {
        QQmlPropertyData *data = methods.at(ii).second;

        QByteArray returnType;
        if (data->propType() != 0)
            returnType = QMetaType::typeName(data->propType());

        QByteArray signature;
        // '+=' reserves extra capacity. Follow-up appending will be probably free.
        signature += methods.at(ii).first.toUtf8() + '(';

        QQmlPropertyCacheMethodArguments *arguments = 0;
        if (data->hasArguments()) {
            arguments = (QQmlPropertyCacheMethodArguments *)data->arguments();
            Q_ASSERT(arguments->argumentsValid);
            for (int ii = 0; ii < arguments->arguments[0]; ++ii) {
                if (ii != 0) signature.append(',');
                signature.append(QMetaType::typeName(arguments->arguments[1 + ii]));
            }
        }

        signature.append(')');

        QMetaMethodBuilder method;
        if (data->isSignal()) {
            method = builder.addSignal(signature);
        } else {
            method = builder.addSlot(signature);
        }
        method.setAccess(QMetaMethod::Public);

        if (arguments && arguments->names)
            method.setParameterNames(*arguments->names);

        if (!returnType.isEmpty())
            method.setReturnType(returnType);
    }

    if (!_defaultPropertyName.isEmpty()) {
        QQmlPropertyData *dp = property(_defaultPropertyName, 0, 0);
        if (dp && dp->coreIndex() >= propertyIndexCacheStart) {
            Q_ASSERT(!dp->isFunction());
            builder.addClassInfo("DefaultProperty", _defaultPropertyName.toUtf8());
        }
    }
}

namespace {
template <typename StringVisitor, typename TypeInfoVisitor>
int visitMethods(const QMetaObject &mo, int methodOffset, int methodCount,
                 StringVisitor visitString, TypeInfoVisitor visitTypeInfo)
{
    const int intsPerMethod = 5;

    int fieldsForParameterData = 0;

    bool hasRevisionedMethods = false;

    for (int i = 0; i < methodCount; ++i) {
        const int handle = methodOffset + i * intsPerMethod;

        const uint flags = mo.d.data[handle + 4];
        if (flags & MethodRevisioned)
            hasRevisionedMethods = true;

        visitString(mo.d.data[handle + 0]); // name
        visitString(mo.d.data[handle + 3]); // tag

        const int argc = mo.d.data[handle + 1];
        const int paramIndex = mo.d.data[handle + 2];

        fieldsForParameterData += argc * 2; // type and name
        fieldsForParameterData += 1; // + return type

        // return type + args
        for (int i = 0; i < 1 + argc; ++i) {
            // type name (maybe)
            visitTypeInfo(mo.d.data[paramIndex + i]);

            // parameter name
            if (i > 0)
                visitString(mo.d.data[paramIndex + argc + i]);
        }
    }

    int fieldsForRevisions = 0;
    if (hasRevisionedMethods)
        fieldsForRevisions = methodCount;

    return methodCount * intsPerMethod + fieldsForRevisions + fieldsForParameterData;
}

template <typename StringVisitor, typename TypeInfoVisitor>
int visitProperties(const QMetaObject &mo, StringVisitor visitString, TypeInfoVisitor visitTypeInfo)
{
    const QMetaObjectPrivate *const priv = reinterpret_cast<const QMetaObjectPrivate*>(mo.d.data);
    const int intsPerProperty = 3;

    bool hasRevisionedProperties = false;
    bool hasNotifySignals = false;

    for (int i = 0; i < priv->propertyCount; ++i) {
        const int handle = priv->propertyData + i * intsPerProperty;

        const auto flags = mo.d.data[handle + 2];
        if (flags & Revisioned) {
            hasRevisionedProperties = true;
        }
        if (flags & Notify)
            hasNotifySignals = true;

        visitString(mo.d.data[handle]); // name
        visitTypeInfo(mo.d.data[handle + 1]);
    }

    int fieldsForPropertyRevisions = 0;
    if (hasRevisionedProperties)
        fieldsForPropertyRevisions = priv->propertyCount;

    int fieldsForNotifySignals = 0;
    if (hasNotifySignals)
        fieldsForNotifySignals = priv->propertyCount;

    return priv->propertyCount * intsPerProperty + fieldsForPropertyRevisions
            + fieldsForNotifySignals;
}

template <typename StringVisitor>
int visitClassInfo(const QMetaObject &mo, StringVisitor visitString)
{
    const QMetaObjectPrivate *const priv = reinterpret_cast<const QMetaObjectPrivate*>(mo.d.data);
    const int intsPerClassInfo = 2;

    for (int i = 0; i < priv->classInfoCount; ++i) {
        const int handle = priv->classInfoData + i * intsPerClassInfo;

        visitString(mo.d.data[handle]); // key
        visitString(mo.d.data[handle + 1]); // value
    }

    return priv->classInfoCount * intsPerClassInfo;
}

template <typename StringVisitor>
int visitEnumerations(const QMetaObject &mo, StringVisitor visitString)
{
    const QMetaObjectPrivate *const priv = reinterpret_cast<const QMetaObjectPrivate*>(mo.d.data);
    const int intsPerEnumerator = 4;

    int fieldCount = priv->enumeratorCount * intsPerEnumerator;

    for (int i = 0; i < priv->enumeratorCount; ++i) {
        const uint *enumeratorData = mo.d.data + priv->enumeratorData + i * intsPerEnumerator;

        const uint keyCount = enumeratorData[2];
        fieldCount += keyCount * 2;

        visitString(enumeratorData[0]); // name

        const uint keyOffset = enumeratorData[3];

        for (uint j = 0; j < keyCount; ++j) {
            visitString(mo.d.data[keyOffset + 2 * j]);
        }
    }

    return fieldCount;
}

template <typename StringVisitor>
int countMetaObjectFields(const QMetaObject &mo, StringVisitor stringVisitor)
{
    const QMetaObjectPrivate *const priv = reinterpret_cast<const QMetaObjectPrivate*>(mo.d.data);

    const auto typeInfoVisitor = [&stringVisitor](uint typeInfo) {
        if (typeInfo & IsUnresolvedType)
            stringVisitor(typeInfo & TypeNameIndexMask);
    };

    int fieldCount = MetaObjectPrivateFieldCount;

    fieldCount += visitMethods(mo, priv->methodData, priv->methodCount, stringVisitor,
                               typeInfoVisitor);
    fieldCount += visitMethods(mo, priv->constructorData, priv->constructorCount, stringVisitor,
                               typeInfoVisitor);

    fieldCount += visitProperties(mo, stringVisitor, typeInfoVisitor);
    fieldCount += visitClassInfo(mo, stringVisitor);
    fieldCount += visitEnumerations(mo, stringVisitor);

    return fieldCount;
}

} // anonymous namespace

bool QQmlPropertyCache::determineMetaObjectSizes(const QMetaObject &mo, int *fieldCount,
                                                 int *stringCount)
{
    const QMetaObjectPrivate *priv = reinterpret_cast<const QMetaObjectPrivate*>(mo.d.data);
    if (priv->revision != 7) {
        return false;
    }

    uint highestStringIndex = 0;
    const auto stringIndexVisitor = [&highestStringIndex](uint index) {
        highestStringIndex = qMax(highestStringIndex, index);
    };

    *fieldCount = countMetaObjectFields(mo, stringIndexVisitor);
    *stringCount = highestStringIndex + 1;

    return true;
}

bool QQmlPropertyCache::addToHash(QCryptographicHash &hash, const QMetaObject &mo)
{
    int fieldCount = 0;
    int stringCount = 0;
    if (!determineMetaObjectSizes(mo, &fieldCount, &stringCount)) {
        return false;
    }

    hash.addData(reinterpret_cast<const char *>(mo.d.data), fieldCount * sizeof(uint));
    for (int i = 0; i < stringCount; ++i) {
        hash.addData(stringData(&mo, i));
    }

    return true;
}

QByteArray QQmlPropertyCache::checksum(bool *ok)
{
    if (!_checksum.isEmpty()) {
        *ok = true;
        return _checksum;
    }

    QCryptographicHash hash(QCryptographicHash::Md5);

    if (_parent) {
        hash.addData(_parent->checksum(ok));
        if (!*ok)
            return QByteArray();
    }

    if (!addToHash(hash, *createMetaObject())) {
        *ok = false;
        return QByteArray();
    }

    _checksum = hash.result();
    *ok = !_checksum.isEmpty();
    return _checksum;
}

/*! \internal
    \a index MUST be in the signal index range (see QObjectPrivate::signalIndex()).
    This is different from QMetaMethod::methodIndex().
*/
QList<QByteArray> QQmlPropertyCache::signalParameterNames(int index) const
{
    QQmlPropertyData *signalData = signal(index);
    if (signalData && signalData->hasArguments()) {
        QQmlPropertyCacheMethodArguments *args = (QQmlPropertyCacheMethodArguments *)signalData->arguments();
        if (args && args->names)
            return *args->names;
        const QMetaMethod &method = QMetaObjectPrivate::signal(firstCppMetaObject(), index);
        return method.parameterNames();
    }
    return QList<QByteArray>();
}

// Returns true if \a from is assignable to a property of type \a to
bool QQmlMetaObject::canConvert(const QQmlMetaObject &from, const QQmlMetaObject &to)
{
    Q_ASSERT(!from.isNull() && !to.isNull());

    struct I { static bool equal(const QMetaObject *lhs, const QMetaObject *rhs) {
        return lhs == rhs || (lhs && rhs && lhs->d.stringdata == rhs->d.stringdata);
    } };

    const QMetaObject *tom = to._m.isT1()?to._m.asT1()->metaObject():to._m.asT2();
    if (tom == &QObject::staticMetaObject) return true;

    if (from._m.isT1() && to._m.isT1()) { // QQmlPropertyCache -> QQmlPropertyCache
        QQmlPropertyCache *fromp = from._m.asT1();
        QQmlPropertyCache *top = to._m.asT1();

        while (fromp) {
            if (fromp == top) return true;
            fromp = fromp->parent();
        }
    } else if (from._m.isT1() && to._m.isT2()) { // QQmlPropertyCache -> QMetaObject
        QQmlPropertyCache *fromp = from._m.asT1();

        while (fromp) {
            const QMetaObject *fromm = fromp->metaObject();
            if (fromm && I::equal(fromm, tom)) return true;
            fromp = fromp->parent();
        }
    } else if (from._m.isT2() && to._m.isT1()) { // QMetaObject -> QQmlPropertyCache
        const QMetaObject *fromm = from._m.asT2();

        if (!tom) return false;

        while (fromm) {
            if (I::equal(fromm, tom)) return true;
            fromm = fromm->superClass();
        }
    } else { // QMetaObject -> QMetaObject
        const QMetaObject *fromm = from._m.asT2();

        while (fromm) {
            if (I::equal(fromm, tom)) return true;
            fromm = fromm->superClass();
        }
    }

    return false;
}

void QQmlMetaObject::resolveGadgetMethodOrPropertyIndex(QMetaObject::Call type, const QMetaObject **metaObject, int *index)
{
    int offset;

    switch (type) {
    case QMetaObject::ReadProperty:
    case QMetaObject::WriteProperty:
    case QMetaObject::ResetProperty:
    case QMetaObject::QueryPropertyDesignable:
    case QMetaObject::QueryPropertyEditable:
    case QMetaObject::QueryPropertyScriptable:
    case QMetaObject::QueryPropertyStored:
    case QMetaObject::QueryPropertyUser:
        offset = (*metaObject)->propertyOffset();
        while (*index < offset) {
            *metaObject = (*metaObject)->superClass();
            offset = (*metaObject)->propertyOffset();
        }
        break;
    case QMetaObject::InvokeMetaMethod:
        offset = (*metaObject)->methodOffset();
        while (*index < offset) {
            *metaObject = (*metaObject)->superClass();
            offset = (*metaObject)->methodOffset();
        }
        break;
    default:
        offset = 0;
        Q_UNIMPLEMENTED();
        offset = INT_MAX;
    }

    *index -= offset;
}

QQmlPropertyCache *QQmlMetaObject::propertyCache(QQmlEnginePrivate *e) const
{
    if (_m.isNull()) return 0;
    if (_m.isT1()) return _m.asT1();
    else return e->cache(_m.asT2());
}

int QQmlMetaObject::methodReturnType(const QQmlPropertyData &data, QByteArray *unknownTypeError) const
{
    Q_ASSERT(!_m.isNull() && data.coreIndex() >= 0);

    int type = data.propType();

    const char *propTypeName = 0;

    if (type == QMetaType::UnknownType) {
        // Find the return type name from the method info
        QMetaMethod m;

        if (_m.isT1()) {
            QQmlPropertyCache *c = _m.asT1();
            Q_ASSERT(data.coreIndex() < c->methodIndexCacheStart + c->methodIndexCache.count());

            while (data.coreIndex() < c->methodIndexCacheStart)
                c = c->_parent;

            const QMetaObject *metaObject = c->createMetaObject();
            Q_ASSERT(metaObject);
            m = metaObject->method(data.coreIndex());
        } else {
            m = _m.asT2()->method(data.coreIndex());
        }

        type = m.returnType();
        propTypeName = m.typeName();
    }

    QMetaType::TypeFlags flags = QMetaType::typeFlags(type);
    if (flags & QMetaType::IsEnumeration) {
        type = QVariant::Int;
    } else if (type == QMetaType::UnknownType ||
               (type >= (int)QVariant::UserType && !(flags & QMetaType::PointerToQObject) &&
               type != qMetaTypeId<QJSValue>())) {
        //the UserType clause is to catch registered QFlags
        type = EnumType(metaObject(), propTypeName, type);
    }

    if (type == QMetaType::UnknownType) {
        if (unknownTypeError) *unknownTypeError = propTypeName;
    }

    return type;
}

int *QQmlMetaObject::methodParameterTypes(int index, ArgTypeStorage *argStorage,
                                          QByteArray *unknownTypeError) const
{
    Q_ASSERT(!_m.isNull() && index >= 0);

    if (_m.isT1()) {
        typedef QQmlPropertyCacheMethodArguments A;

        QQmlPropertyCache *c = _m.asT1();
        Q_ASSERT(index < c->methodIndexCacheStart + c->methodIndexCache.count());

        while (index < c->methodIndexCacheStart)
            c = c->_parent;

        QQmlPropertyData *rv = const_cast<QQmlPropertyData *>(&c->methodIndexCache.at(index - c->methodIndexCacheStart));

        if (rv->arguments() && static_cast<A *>(rv->arguments())->argumentsValid)
            return static_cast<A *>(rv->arguments())->arguments;

        const QMetaObject *metaObject = c->createMetaObject();
        Q_ASSERT(metaObject);
        QMetaMethod m = metaObject->method(index);

        int argc = m.parameterCount();
        if (!rv->arguments()) {
            A *args = c->createArgumentsObject(argc, m.parameterNames());
            rv->setArguments(args);
        }
        A *args = static_cast<A *>(rv->arguments());

        QList<QByteArray> argTypeNames; // Only loaded if needed

        for (int ii = 0; ii < argc; ++ii) {
            int type = m.parameterType(ii);
            QMetaType::TypeFlags flags = QMetaType::typeFlags(type);
            if (flags & QMetaType::IsEnumeration)
                type = QVariant::Int;
            else if (type == QMetaType::UnknownType ||
                     (type >= (int)QVariant::UserType && !(flags & QMetaType::PointerToQObject) &&
                      type != qMetaTypeId<QJSValue>())) {
                //the UserType clause is to catch registered QFlags
                if (argTypeNames.isEmpty())
                    argTypeNames = m.parameterTypes();
                type = EnumType(metaObject, argTypeNames.at(ii), type);
            }
            if (type == QMetaType::UnknownType) {
                if (unknownTypeError) *unknownTypeError = argTypeNames.at(ii);
                return 0;
            }
            args->arguments[ii + 1] = type;
        }
        args->argumentsValid = true;
        return static_cast<A *>(rv->arguments())->arguments;

    } else {
        QMetaMethod m = _m.asT2()->method(index);
        return methodParameterTypes(m, argStorage, unknownTypeError);

    }
}

int *QQmlMetaObject::methodParameterTypes(const QMetaMethod &m, ArgTypeStorage *argStorage,
                                          QByteArray *unknownTypeError) const
{
    Q_ASSERT(argStorage);

    int argc = m.parameterCount();
    argStorage->resize(argc + 1);
    argStorage->operator[](0) = argc;
    QList<QByteArray> argTypeNames; // Only loaded if needed

    for (int ii = 0; ii < argc; ++ii) {
        int type = m.parameterType(ii);
        QMetaType::TypeFlags flags = QMetaType::typeFlags(type);
        if (flags & QMetaType::IsEnumeration)
            type = QVariant::Int;
        else if (type == QMetaType::UnknownType ||
                 (type >= (int)QVariant::UserType && !(flags & QMetaType::PointerToQObject) &&
                  type != qMetaTypeId<QJSValue>())) {
            //the UserType clause is to catch registered QFlags)
            if (argTypeNames.isEmpty())
                argTypeNames = m.parameterTypes();
            type = EnumType(_m.asT2(), argTypeNames.at(ii), type);
        }
        if (type == QMetaType::UnknownType) {
            if (unknownTypeError) *unknownTypeError = argTypeNames.at(ii);
            return 0;
        }
        argStorage->operator[](ii + 1) = type;
    }

    return argStorage->data();
}

void QQmlObjectOrGadget::metacall(QMetaObject::Call type, int index, void **argv) const
{
    if (ptr.isNull()) {
        const QMetaObject *metaObject = _m.asT2();
        metaObject->d.static_metacall(0, type, index, argv);
    }
    else if (ptr.isT1()) {
        QMetaObject::metacall(ptr.asT1(), type, index, argv);
    }
    else {
        const QMetaObject *metaObject = _m.asT1()->metaObject();
        QQmlMetaObject::resolveGadgetMethodOrPropertyIndex(type, &metaObject, &index);
        metaObject->d.static_metacall(reinterpret_cast<QObject*>(ptr.asT2()), type, index, argv);
    }
}

int *QQmlStaticMetaObject::constructorParameterTypes(int index, ArgTypeStorage *dummy,
                                                     QByteArray *unknownTypeError) const
{
    QMetaMethod m = _m.asT2()->constructor(index);
    return methodParameterTypes(m, dummy, unknownTypeError);
}

QT_END_NAMESPACE<|MERGE_RESOLUTION|>--- conflicted
+++ resolved
@@ -255,13 +255,7 @@
 Creates a new QQmlPropertyCache of \a metaObject.
 */
 QQmlPropertyCache::QQmlPropertyCache(QV4::ExecutionEngine *e, const QMetaObject *metaObject)
-<<<<<<< HEAD
     : QQmlPropertyCache(e)
-=======
-    : engine(e), _parent(0), propertyIndexCacheStart(0), methodIndexCacheStart(0),
-      signalHandlerIndexCacheStart(0), _hasPropertyOverrides(false), _ownMetaObject(false),
-      _metaObject(0), argumentsCache(0), _jsFactoryMethodIndex(-1)
->>>>>>> fff44776
 {
     Q_ASSERT(metaObject);
 
@@ -509,24 +503,15 @@
         int classInfoOffset = metaObject->classInfoOffset();
         for (int ii = 0; ii < classInfoCount; ++ii) {
             int idx = ii + classInfoOffset;
-<<<<<<< HEAD
             QMetaClassInfo mci = metaObject->classInfo(idx);
             const char *name = mci.name();
             if (0 == qstrcmp(name, "DefaultProperty")) {
                 _defaultPropertyName = QString::fromUtf8(mci.value());
-=======
-
-            const char * const classInfoName = metaObject->classInfo(idx).name();
-            if (0 == qstrcmp(classInfoName, "qt_HasQmlAccessors")) {
-                hasFastProperty = true;
-            } else if (0 == qstrcmp(classInfoName, "DefaultProperty")) {
-                _defaultPropertyName = QString::fromUtf8(metaObject->classInfo(idx).value());
-            } else if (0 == qstrcmp(classInfoName, "qt_QmlJSWrapperFactoryMethod")) {
-                const char * const factoryMethod = metaObject->classInfo(idx).value();
+            } else if (0 == qstrcmp(name, "qt_QmlJSWrapperFactoryMethod")) {
+                const char * const factoryMethod = mci.value();
                 _jsFactoryMethodIndex = metaObject->indexOfSlot(factoryMethod);
                 if (_jsFactoryMethodIndex != -1)
                     _jsFactoryMethodIndex -= metaObject->methodOffset();
->>>>>>> fff44776
             }
         }
     }
