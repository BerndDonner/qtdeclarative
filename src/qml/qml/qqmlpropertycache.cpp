--- conflicted
+++ resolved
@@ -736,30 +736,20 @@
         args->arguments[0] = argc;
         QList<QByteArray> argTypeNames; // Only loaded if needed
 
-<<<<<<< HEAD
         for (int ii = 0; ii < argc; ++ii) {
             int type = m.parameterType(ii);
-            if ((QMetaType::typeFlags(type) & QMetaType::IsEnumeration) == QMetaType::IsEnumeration)
-                type = QVariant::Int;
-            else if (type == QMetaType::UnknownType) {
-                if (argTypeNames.isEmpty())
-                    argTypeNames = m.parameterTypes();
-                type = EnumType(object->metaObject(), argTypeNames.at(ii));
-            }
-            if (type == QMetaType::UnknownType) {
-=======
-        for (int ii = 0; ii < argTypeNames.count(); ++ii) {
-            int type = QMetaType::type(argTypeNames.at(ii));
             QMetaType::TypeFlags flags = QMetaType::typeFlags(type);
             if (flags & QMetaType::IsEnumeration)
                 type = QVariant::Int;
-            else if (type == QVariant::Invalid ||
+            else if (type == QMetaType::UnknownType ||
                      (type >= (int)QVariant::UserType && !(flags & QMetaType::PointerToQObject) &&
-                      type != qMetaTypeId<QJSValue>()))
+                      type != qMetaTypeId<QJSValue>())) {
                 //the UserType clause is to catch registered QFlags
+                if (argTypeNames.isEmpty())
+                    argTypeNames = m.parameterTypes();
                 type = EnumType(object->metaObject(), argTypeNames.at(ii), type);
-            if (type == QVariant::Invalid) {
->>>>>>> ffdbf216
+            }
+            if (type == QMetaType::UnknownType) {
                 if (unknownTypeError) *unknownTypeError = argTypeNames.at(ii);
                 free(args);
                 return 0;
@@ -779,30 +769,20 @@
         dummy[0] = argc;
         QList<QByteArray> argTypeNames; // Only loaded if needed
 
-<<<<<<< HEAD
         for (int ii = 0; ii < argc; ++ii) {
             int type = m.parameterType(ii);
-            if ((QMetaType::typeFlags(type) & QMetaType::IsEnumeration) == QMetaType::IsEnumeration)
-                type = QVariant::Int;
-            else if (type == QMetaType::UnknownType) {
-                if (argTypeNames.isEmpty())
-                    argTypeNames = m.parameterTypes();
-                type = EnumType(object->metaObject(), argTypeNames.at(ii));
-            }
-            if (type == QMetaType::UnknownType) {
-=======
-        for (int ii = 0; ii < argTypeNames.count(); ++ii) {
-            int type = QMetaType::type(argTypeNames.at(ii));
             QMetaType::TypeFlags flags = QMetaType::typeFlags(type);
             if (flags & QMetaType::IsEnumeration)
                 type = QVariant::Int;
-            else if (type == QVariant::Invalid ||
+            else if (type == QMetaType::UnknownType ||
                      (type >= (int)QVariant::UserType && !(flags & QMetaType::PointerToQObject) &&
-                      type != qMetaTypeId<QJSValue>()))
+                      type != qMetaTypeId<QJSValue>())) {
                 //the UserType clause is to catch registered QFlags)
+                if (argTypeNames.isEmpty())
+                    argTypeNames = m.parameterTypes();
                 type = EnumType(object->metaObject(), argTypeNames.at(ii), type);
-            if (type == QVariant::Invalid) {
->>>>>>> ffdbf216
+            }
+            if (type == QMetaType::UnknownType) {
                 if (unknownTypeError) *unknownTypeError = argTypeNames.at(ii);
                 return 0;
             }
