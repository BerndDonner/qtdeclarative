--- conflicted
+++ resolved
@@ -675,11 +675,7 @@
 
 private:
     void appendAliasPropertiesInMetaObjectsWithinComponent(const CompiledObject &component, int firstObjectIndex, QQmlEnginePrivate *enginePriv);
-<<<<<<< HEAD
-    QQmlJS::DiagnosticMessage propertyDataForAlias(const CompiledObject &component, const QV4::CompiledData::Alias &alias, int *type, QTypeRevision *version, QQmlPropertyData::Flags *propertyFlags, QQmlEnginePrivate *enginePriv);
-=======
-    QQmlError propertyDataForAlias(const CompiledObject &component, const QV4::CompiledData::Alias &alias, int *type, int *rev, QQmlPropertyData::Flags *propertyFlags, QQmlEnginePrivate *enginePriv);
->>>>>>> 12ddd8da
+    QQmlError propertyDataForAlias(const CompiledObject &component, const QV4::CompiledData::Alias &alias, int *type, QTypeRevision *version, QQmlPropertyData::Flags *propertyFlags, QQmlEnginePrivate *enginePriv);
 
     void collectObjectsWithAliasesRecursively(int objectIndex, QVector<int> *objectsWithAliases) const;
 
@@ -790,12 +786,10 @@
 }
 
 template <typename ObjectContainer>
-<<<<<<< HEAD
-inline QQmlJS::DiagnosticMessage QQmlPropertyCacheAliasCreator<ObjectContainer>::propertyDataForAlias(const CompiledObject &component, const QV4::CompiledData::Alias &alias, int *type, QTypeRevision *version,
-=======
-inline QQmlError QQmlPropertyCacheAliasCreator<ObjectContainer>::propertyDataForAlias(const CompiledObject &component, const QV4::CompiledData::Alias &alias, int *type, int *minorVersion,
->>>>>>> 12ddd8da
-        QQmlPropertyData::Flags *propertyFlags, QQmlEnginePrivate *enginePriv)
+inline QQmlError QQmlPropertyCacheAliasCreator<ObjectContainer>::propertyDataForAlias(
+        const CompiledObject &component, const QV4::CompiledData::Alias &alias, int *type,
+        QTypeRevision *version, QQmlPropertyData::Flags *propertyFlags,
+        QQmlEnginePrivate *enginePriv)
 {
     *type = 0;
     bool writable = false;
@@ -931,12 +925,8 @@
         int type = 0;
         QTypeRevision version = QTypeRevision::zero();
         QQmlPropertyData::Flags propertyFlags;
-<<<<<<< HEAD
-        QQmlJS::DiagnosticMessage error = propertyDataForAlias(component, *alias, &type, &version,
-                                                               &propertyFlags, enginePriv);
-=======
-        QQmlError error = propertyDataForAlias(component, *alias, &type, &minorVersion, &propertyFlags, enginePriv);
->>>>>>> 12ddd8da
+        QQmlError error = propertyDataForAlias(component, *alias, &type, &version,
+                                               &propertyFlags, enginePriv);
         if (error.isValid())
             return error;
 
