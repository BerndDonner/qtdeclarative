--- conflicted
+++ resolved
@@ -1965,17 +1965,13 @@
         QList<TypeCache::Iterator> unneededTypes;
         for (TypeCache::Iterator iter = m_typeCache.begin(), end = m_typeCache.end(); iter != end; ++iter)  {
             QQmlTypeData *typeData = iter.value();
-<<<<<<< HEAD
+
+            const bool hasError = !typeData->m_compiledData && !typeData->m_errors.isEmpty();
+            const bool isNotReferenced = typeData->isComplete() && typeData->m_compiledData
+                    && typeData->m_compiledData->count() == 1;
             // typeData->m_compiledData may be set early on in the proccess of loading a file, so it's important
             // to check the general loading status of the typeData before making any other decisions.
-            if (typeData->isComplete() && typeData->m_compiledData && typeData->count() == 1
-                    && typeData->m_compiledData->count() == 1) {
-=======
-
-            const bool hasError = !typeData->m_compiledData && !typeData->m_errors.isEmpty();
-            const bool isNotReferenced = typeData->m_compiledData && typeData->m_compiledData->count() == 1;
             if (typeData->count() == 1 && (hasError || isNotReferenced)) {
->>>>>>> 345226aa
                 // There are no live objects of this type
                 unneededTypes.append(iter);
             }
