/****************************************************************************
**
** Copyright (C) 2016 The Qt Company Ltd.
** Contact: https://www.qt.io/licensing/
**
** This file is part of the QtQml module of the Qt Toolkit.
**
** $QT_BEGIN_LICENSE:LGPL$
** Commercial License Usage
** Licensees holding valid commercial Qt licenses may use this file in
** accordance with the commercial license agreement provided with the
** Software or, alternatively, in accordance with the terms contained in
** a written agreement between you and The Qt Company. For licensing terms
** and conditions see https://www.qt.io/terms-conditions. For further
** information use the contact form at https://www.qt.io/contact-us.
**
** GNU Lesser General Public License Usage
** Alternatively, this file may be used under the terms of the GNU Lesser
** General Public License version 3 as published by the Free Software
** Foundation and appearing in the file LICENSE.LGPL3 included in the
** packaging of this file. Please review the following information to
** ensure the GNU Lesser General Public License version 3 requirements
** will be met: https://www.gnu.org/licenses/lgpl-3.0.html.
**
** GNU General Public License Usage
** Alternatively, this file may be used under the terms of the GNU
** General Public License version 2.0 or (at your option) the GNU General
** Public license version 3 or any later version approved by the KDE Free
** Qt Foundation. The licenses are as published by the Free Software
** Foundation and appearing in the file LICENSE.GPL2 and LICENSE.GPL3
** included in the packaging of this file. Please review the following
** information to ensure the GNU General Public License requirements will
** be met: https://www.gnu.org/licenses/gpl-2.0.html and
** https://www.gnu.org/licenses/gpl-3.0.html.
**
** $QT_END_LICENSE$
**
****************************************************************************/

#include "qqmltypeloader_p.h"
#include "qqmlabstracturlinterceptor.h"
#include "qqmlexpression_p.h"

#include <private/qqmlengine_p.h>
#include <private/qqmlglobal_p.h>
#include <private/qqmlthread_p.h>
#include <private/qv4codegen_p.h>
#include <private/qqmlcomponent_p.h>
#include <private/qqmlprofiler_p.h>
#include <private/qqmlmemoryprofiler_p.h>
#include <private/qqmltypecompiler_p.h>
#include <private/qqmlpropertyvalidator_p.h>
#include <private/qqmlpropertycachecreator_p.h>
#include <private/qdeferredcleanup_p.h>

#include <QtCore/qdir.h>
#include <QtCore/qfile.h>
#include <QtCore/qdatetime.h>
#include <QtCore/qdebug.h>
#include <QtCore/qmutex.h>
#include <QtCore/qthread.h>
#include <QtQml/qqmlfile.h>
#include <QtCore/qdiriterator.h>
#include <QtQml/qqmlcomponent.h>
#include <QtCore/qwaitcondition.h>
#include <QtCore/qloggingcategory.h>
#include <QtQml/qqmlextensioninterface.h>
#include <QtCore/qcryptographichash.h>

#include <functional>

#if defined (Q_OS_UNIX)
#include <sys/types.h>
#include <sys/stat.h>
#include <unistd.h>
#endif

#if defined (QT_LINUXBASE)
// LSB doesn't declare NAME_MAX. Use SYMLINK_MAX instead, which seems to
// always be identical to NAME_MAX
#ifndef NAME_MAX
#  define NAME_MAX _POSIX_SYMLINK_MAX
#endif

#endif

// #define DATABLOB_DEBUG

#ifdef DATABLOB_DEBUG

#define ASSERT_MAINTHREAD() do { if (m_thread->isThisThread()) qFatal("QQmlTypeLoader: Caller not in main thread"); } while (false)
#define ASSERT_LOADTHREAD() do { if (!m_thread->isThisThread()) qFatal("QQmlTypeLoader: Caller not in load thread"); } while (false)
#define ASSERT_CALLBACK() do { if (!m_typeLoader || !m_typeLoader->m_thread->isThisThread()) qFatal("QQmlDataBlob: An API call was made outside a callback"); } while (false)

#else

#define ASSERT_MAINTHREAD()
#define ASSERT_LOADTHREAD()
#define ASSERT_CALLBACK()

#endif

DEFINE_BOOL_CONFIG_OPTION(dumpErrors, QML_DUMP_ERRORS);
DEFINE_BOOL_CONFIG_OPTION(disableDiskCache, QML_DISABLE_DISK_CACHE);
DEFINE_BOOL_CONFIG_OPTION(forceDiskCache, QML_FORCE_DISK_CACHE);

Q_DECLARE_LOGGING_CATEGORY(DBG_DISK_CACHE)
Q_LOGGING_CATEGORY(DBG_DISK_CACHE, "qt.qml.diskcache")

QT_BEGIN_NAMESPACE

namespace {

    template<typename LockType>
    struct LockHolder
    {
        LockType& lock;
        LockHolder(LockType *l) : lock(*l) { lock.lock(); }
        ~LockHolder() { lock.unlock(); }
    };
}

#if QT_CONFIG(qml_network)
// This is a lame object that we need to ensure that slots connected to
// QNetworkReply get called in the correct thread (the loader thread).
// As QQmlTypeLoader lives in the main thread, and we can't use
// Qt::DirectConnection connections from a QNetworkReply (because then
// sender() wont work), we need to insert this object in the middle.
class QQmlTypeLoaderNetworkReplyProxy : public QObject
{
    Q_OBJECT
public:
    QQmlTypeLoaderNetworkReplyProxy(QQmlTypeLoader *l);

public slots:
    void finished();
    void downloadProgress(qint64, qint64);
    void manualFinished(QNetworkReply*);

private:
    QQmlTypeLoader *l;
};
#endif // qml_network

class QQmlTypeLoaderThread : public QQmlThread
{
    typedef QQmlTypeLoaderThread This;

public:
    QQmlTypeLoaderThread(QQmlTypeLoader *loader);
#if QT_CONFIG(qml_network)
    QNetworkAccessManager *networkAccessManager() const;
    QQmlTypeLoaderNetworkReplyProxy *networkReplyProxy() const;
#endif // qml_network
    void load(QQmlDataBlob *b);
    void loadAsync(QQmlDataBlob *b);
    void loadWithStaticData(QQmlDataBlob *b, const QByteArray &);
    void loadWithStaticDataAsync(QQmlDataBlob *b, const QByteArray &);
    void loadWithCachedUnit(QQmlDataBlob *b, const QV4::CompiledData::Unit *unit);
    void loadWithCachedUnitAsync(QQmlDataBlob *b, const QV4::CompiledData::Unit *unit);
    void callCompleted(QQmlDataBlob *b);
    void callDownloadProgressChanged(QQmlDataBlob *b, qreal p);
    void initializeEngine(QQmlExtensionInterface *, const char *);

protected:
    void shutdownThread() override;

private:
    void loadThread(QQmlDataBlob *b);
    void loadWithStaticDataThread(QQmlDataBlob *b, const QByteArray &);
    void loadWithCachedUnitThread(QQmlDataBlob *b, const QV4::CompiledData::Unit *unit);
    void callCompletedMain(QQmlDataBlob *b);
    void callDownloadProgressChangedMain(QQmlDataBlob *b, qreal p);
    void initializeEngineMain(QQmlExtensionInterface *iface, const char *uri);

    QQmlTypeLoader *m_loader;
#if QT_CONFIG(qml_network)
    mutable QNetworkAccessManager *m_networkAccessManager;
    mutable QQmlTypeLoaderNetworkReplyProxy *m_networkReplyProxy;
#endif // qml_network
};

#if QT_CONFIG(qml_network)
QQmlTypeLoaderNetworkReplyProxy::QQmlTypeLoaderNetworkReplyProxy(QQmlTypeLoader *l)
: l(l)
{
}

void QQmlTypeLoaderNetworkReplyProxy::finished()
{
    Q_ASSERT(sender());
    Q_ASSERT(qobject_cast<QNetworkReply *>(sender()));
    QNetworkReply *reply = static_cast<QNetworkReply *>(sender());
    l->networkReplyFinished(reply);
}

void QQmlTypeLoaderNetworkReplyProxy::downloadProgress(qint64 bytesReceived, qint64 bytesTotal)
{
    Q_ASSERT(sender());
    Q_ASSERT(qobject_cast<QNetworkReply *>(sender()));
    QNetworkReply *reply = static_cast<QNetworkReply *>(sender());
    l->networkReplyProgress(reply, bytesReceived, bytesTotal);
}

// This function is for when you want to shortcut the signals and call directly
void QQmlTypeLoaderNetworkReplyProxy::manualFinished(QNetworkReply *reply)
{
    qint64 replySize = reply->size();
    l->networkReplyProgress(reply, replySize, replySize);
    l->networkReplyFinished(reply);
}
#endif // qml_network

/*!
\class QQmlDataBlob
\brief The QQmlDataBlob encapsulates a data request that can be issued to a QQmlTypeLoader.
\internal

QQmlDataBlob's are loaded by a QQmlTypeLoader.  The user creates the QQmlDataBlob
and then calls QQmlTypeLoader::load() or QQmlTypeLoader::loadWithStaticData() to load it.
The QQmlTypeLoader invokes callbacks on the QQmlDataBlob as data becomes available.
*/

/*!
\enum QQmlDataBlob::Status

This enum describes the status of the data blob.

\list
\li Null The blob has not yet been loaded by a QQmlTypeLoader
\li Loading The blob is loading network data.  The QQmlDataBlob::setData() callback has not yet been
invoked or has not yet returned.
\li WaitingForDependencies The blob is waiting for dependencies to be done before continueing.  This status
only occurs after the QQmlDataBlob::setData() callback has been made, and when the blob has outstanding
dependencies.
\li Complete The blob's data has been loaded and all dependencies are done.
\li Error An error has been set on this blob.
\endlist
*/

/*!
\enum QQmlDataBlob::Type

This enum describes the type of the data blob.

\list
\li QmlFile This is a QQmlTypeData
\li JavaScriptFile This is a QQmlScriptData
\li QmldirFile This is a QQmlQmldirData
\endlist
*/

/*!
Create a new QQmlDataBlob for \a url and of the provided \a type.
*/
QQmlDataBlob::QQmlDataBlob(const QUrl &url, Type type, QQmlTypeLoader *manager)
: m_typeLoader(manager), m_type(type), m_url(url), m_finalUrl(url), m_redirectCount(0),
  m_inCallback(false), m_isDone(false)
{
    //Set here because we need to get the engine from the manager
    if (m_typeLoader->engine() && m_typeLoader->engine()->urlInterceptor())
        m_url = m_typeLoader->engine()->urlInterceptor()->intercept(m_url,
                    (QQmlAbstractUrlInterceptor::DataType)m_type);
}

/*!  \internal */
QQmlDataBlob::~QQmlDataBlob()
{
    Q_ASSERT(m_waitingOnMe.isEmpty());

    cancelAllWaitingFor();
}

/*!
  Must be called before loading can occur.
*/
void QQmlDataBlob::startLoading()
{
    Q_ASSERT(status() == QQmlDataBlob::Null);
    m_data.setStatus(QQmlDataBlob::Loading);
}

/*!
Returns the type provided to the constructor.
*/
QQmlDataBlob::Type QQmlDataBlob::type() const
{
    return m_type;
}

/*!
Returns the blob's status.
*/
QQmlDataBlob::Status QQmlDataBlob::status() const
{
    return m_data.status();
}

/*!
Returns true if the status is Null.
*/
bool QQmlDataBlob::isNull() const
{
    return status() == Null;
}

/*!
Returns true if the status is Loading.
*/
bool QQmlDataBlob::isLoading() const
{
    return status() == Loading;
}

/*!
Returns true if the status is WaitingForDependencies.
*/
bool QQmlDataBlob::isWaiting() const
{
    return status() == WaitingForDependencies ||
            status() == ResolvingDependencies;
}

/*!
Returns true if the status is Complete.
*/
bool QQmlDataBlob::isComplete() const
{
    return status() == Complete;
}

/*!
Returns true if the status is Error.
*/
bool QQmlDataBlob::isError() const
{
    return status() == Error;
}

/*!
Returns true if the status is Complete or Error.
*/
bool QQmlDataBlob::isCompleteOrError() const
{
    Status s = status();
    return s == Error || s == Complete;
}

/*!
Returns the data download progress from 0 to 1.
*/
qreal QQmlDataBlob::progress() const
{
    quint8 p = m_data.progress();
    if (p == 0xFF) return 1.;
    else return qreal(p) / qreal(0xFF);
}

/*!
Returns the physical url of the data.  Initially this is the same as
finalUrl(), but if a network redirect happens while fetching the data, this url
is updated to reflect the new location. Also, if a URL interceptor is set, it
will work on this URL and leave finalUrl() alone.

\sa finalUrl()
*/
QUrl QQmlDataBlob::url() const
{
    return m_url;
}

QString QQmlDataBlob::urlString() const
{
    if (m_urlString.isEmpty())
        m_urlString = m_url.toString();

    return m_urlString;
}

/*!
Returns the logical URL to be used for resolving further URLs referred to in
the code.

This is the blob url passed to the constructor.  If a network redirect
happens while fetching the data, this url remains the same.

\sa url()
*/
QUrl QQmlDataBlob::finalUrl() const
{
    return m_finalUrl;
}

/*!
Returns the finalUrl() as a string.
*/
QString QQmlDataBlob::finalUrlString() const
{
    if (m_finalUrlString.isEmpty())
        m_finalUrlString = m_finalUrl.toString();

    return m_finalUrlString;
}

/*!
Return the errors on this blob.

May only be called from the load thread, or after the blob isCompleteOrError().
*/
QList<QQmlError> QQmlDataBlob::errors() const
{
    Q_ASSERT(isCompleteOrError() || (m_typeLoader && m_typeLoader->m_thread->isThisThread()));
    return m_errors;
}

/*!
Mark this blob as having \a errors.

All outstanding dependencies will be cancelled.  Requests to add new dependencies
will be ignored.  Entry into the Error state is irreversable.

The setError() method may only be called from within a QQmlDataBlob callback.
*/
void QQmlDataBlob::setError(const QQmlError &errors)
{
    ASSERT_CALLBACK();

    QList<QQmlError> l;
    l << errors;
    setError(l);
}

/*!
\overload
*/
void QQmlDataBlob::setError(const QList<QQmlError> &errors)
{
    ASSERT_CALLBACK();

    Q_ASSERT(status() != Error);
    Q_ASSERT(m_errors.isEmpty());

    m_errors = errors; // Must be set before the m_data fence
    m_data.setStatus(Error);

    if (dumpErrors()) {
        qWarning().nospace() << "Errors for " << urlString();
        for (int ii = 0; ii < errors.count(); ++ii)
            qWarning().nospace() << "    " << qPrintable(errors.at(ii).toString());
    }
    cancelAllWaitingFor();

    if (!m_inCallback)
        tryDone();
}

void QQmlDataBlob::setError(const QQmlCompileError &error)
{
    QQmlError e;
    e.setColumn(error.location.column);
    e.setLine(error.location.line);
    e.setDescription(error.description);
    e.setUrl(url());
    setError(e);
}

void QQmlDataBlob::setError(const QVector<QQmlCompileError> &errors)
{
    QList<QQmlError> finalErrors;
    finalErrors.reserve(errors.count());
    for (const QQmlCompileError &error: errors) {
        QQmlError e;
        e.setColumn(error.location.column);
        e.setLine(error.location.line);
        e.setDescription(error.description);
        e.setUrl(url());
        finalErrors << e;
    }
    setError(finalErrors);
}

void QQmlDataBlob::setError(const QString &description)
{
    QQmlError e;
    e.setDescription(description);
    e.setUrl(url());
    setError(e);
}

/*!
Wait for \a blob to become complete or to error.  If \a blob is already
complete or in error, or this blob is already complete, this has no effect.

The setError() method may only be called from within a QQmlDataBlob callback.
*/
void QQmlDataBlob::addDependency(QQmlDataBlob *blob)
{
    ASSERT_CALLBACK();

    Q_ASSERT(status() != Null);

    if (!blob ||
        blob->status() == Error || blob->status() == Complete ||
        status() == Error || status() == Complete || m_isDone)
        return;

    for (auto existingDep: qAsConst(m_waitingFor))
        if (existingDep.data() == blob)
            return;

    m_data.setStatus(WaitingForDependencies);

    m_waitingFor.append(blob);
    blob->m_waitingOnMe.append(this);
}

/*!
\fn void QQmlDataBlob::dataReceived(const Data &data)

Invoked when data for the blob is received.  Implementors should use this callback
to determine a blob's dependencies.  Within this callback you may call setError()
or addDependency().
*/

/*!
Invoked once data has either been received or a network error occurred, and all
dependencies are complete.

You can set an error in this method, but you cannot add new dependencies.  Implementors
should use this callback to finalize processing of data.

The default implementation does nothing.

XXX Rename processData() or some such to avoid confusion between done() (processing thread)
and completed() (main thread)
*/
void QQmlDataBlob::done()
{
}

#if QT_CONFIG(qml_network)
/*!
Invoked if there is a network error while fetching this blob.

The default implementation sets an appropriate QQmlError.
*/
void QQmlDataBlob::networkError(QNetworkReply::NetworkError networkError)
{
    Q_UNUSED(networkError);

    QQmlError error;
    error.setUrl(m_url);

    const char *errorString = nullptr;
    switch (networkError) {
        default:
            errorString = "Network error";
            break;
        case QNetworkReply::ConnectionRefusedError:
            errorString = "Connection refused";
            break;
        case QNetworkReply::RemoteHostClosedError:
            errorString = "Remote host closed the connection";
            break;
        case QNetworkReply::HostNotFoundError:
            errorString = "Host not found";
            break;
        case QNetworkReply::TimeoutError:
            errorString = "Timeout";
            break;
        case QNetworkReply::ProxyConnectionRefusedError:
        case QNetworkReply::ProxyConnectionClosedError:
        case QNetworkReply::ProxyNotFoundError:
        case QNetworkReply::ProxyTimeoutError:
        case QNetworkReply::ProxyAuthenticationRequiredError:
        case QNetworkReply::UnknownProxyError:
            errorString = "Proxy error";
            break;
        case QNetworkReply::ContentAccessDenied:
            errorString = "Access denied";
            break;
        case QNetworkReply::ContentNotFoundError:
            errorString = "File not found";
            break;
        case QNetworkReply::AuthenticationRequiredError:
            errorString = "Authentication required";
            break;
    };

    error.setDescription(QLatin1String(errorString));

    setError(error);
}
#endif // qml_network

/*!
Called if \a blob, which was previously waited for, has an error.

The default implementation does nothing.
*/
void QQmlDataBlob::dependencyError(QQmlDataBlob *blob)
{
    Q_UNUSED(blob);
}

/*!
Called if \a blob, which was previously waited for, has completed.

The default implementation does nothing.
*/
void QQmlDataBlob::dependencyComplete(QQmlDataBlob *blob)
{
    Q_UNUSED(blob);
}

/*!
Called when all blobs waited for have completed.  This occurs regardless of
whether they are in error, or complete state.

The default implementation does nothing.
*/
void QQmlDataBlob::allDependenciesDone()
{
    m_data.setStatus(QQmlDataBlob::ResolvingDependencies);
}

/*!
Called when the download progress of this blob changes.  \a progress goes
from 0 to 1.

This callback is only invoked if an asynchronous load for this blob is
made.  An asynchronous load is one in which the Asynchronous mode is
specified explicitly, or one that is implicitly delayed due to a network
operation.

The default implementation does nothing.
*/
void QQmlDataBlob::downloadProgressChanged(qreal progress)
{
    Q_UNUSED(progress);
}

/*!
Invoked on the main thread sometime after done() was called on the load thread.

You cannot modify the blobs state at all in this callback and cannot depend on the
order or timeliness of these callbacks.  Implementors should use this callback to notify
dependencies on the main thread that the blob is done and not a lot else.

This callback is only invoked if an asynchronous load for this blob is
made.  An asynchronous load is one in which the Asynchronous mode is
specified explicitly, or one that is implicitly delayed due to a network
operation.

The default implementation does nothing.
*/
void QQmlDataBlob::completed()
{
}


void QQmlDataBlob::tryDone()
{
    if (status() != Loading && m_waitingFor.isEmpty() && !m_isDone) {
        m_isDone = true;
        addref();

#ifdef DATABLOB_DEBUG
        qWarning("QQmlDataBlob::done() %s", qPrintable(urlString()));
#endif
        done();

        if (status() != Error)
            m_data.setStatus(Complete);

        notifyAllWaitingOnMe();

        // Locking is not required here, as anyone expecting callbacks must
        // already be protected against the blob being completed (as set above);
#ifdef DATABLOB_DEBUG
        qWarning("QQmlDataBlob: Dispatching completed");
#endif
        m_typeLoader->m_thread->callCompleted(this);

        release();
    }
}

void QQmlDataBlob::cancelAllWaitingFor()
{
    while (m_waitingFor.count()) {
        QQmlRefPointer<QQmlDataBlob> blob = m_waitingFor.takeLast();

        Q_ASSERT(blob->m_waitingOnMe.contains(this));

        blob->m_waitingOnMe.removeOne(this);
    }
}

void QQmlDataBlob::notifyAllWaitingOnMe()
{
    while (m_waitingOnMe.count()) {
        QQmlDataBlob *blob = m_waitingOnMe.takeLast();

        Q_ASSERT(std::any_of(blob->m_waitingFor.constBegin(), blob->m_waitingFor.constEnd(),
                             [this](const QQmlRefPointer<QQmlDataBlob> &waiting) { return waiting.data() == this; }));

        blob->notifyComplete(this);
    }
}

void QQmlDataBlob::notifyComplete(QQmlDataBlob *blob)
{
    Q_ASSERT(blob->status() == Error || blob->status() == Complete);
    QQmlCompilingProfiler prof(typeLoader()->profiler(), blob);

    m_inCallback = true;

    QQmlRefPointer<QQmlDataBlob> blobRef;
    for (int i = 0; i < m_waitingFor.count(); ++i) {
        if (m_waitingFor.at(i).data() == blob) {
            blobRef = m_waitingFor.takeAt(i);
            break;
        }
    }
    Q_ASSERT(blobRef);

    if (blob->status() == Error) {
        dependencyError(blob);
    } else if (blob->status() == Complete) {
        dependencyComplete(blob);
    }

    if (!isError() && m_waitingFor.isEmpty())
        allDependenciesDone();

    m_inCallback = false;

    tryDone();
}

#define TD_STATUS_MASK 0x0000FFFF
#define TD_STATUS_SHIFT 0
#define TD_PROGRESS_MASK 0x00FF0000
#define TD_PROGRESS_SHIFT 16
#define TD_ASYNC_MASK 0x80000000

QQmlDataBlob::ThreadData::ThreadData()
: _p(0)
{
}

QQmlDataBlob::Status QQmlDataBlob::ThreadData::status() const
{
    return QQmlDataBlob::Status((_p.load() & TD_STATUS_MASK) >> TD_STATUS_SHIFT);
}

void QQmlDataBlob::ThreadData::setStatus(QQmlDataBlob::Status status)
{
    while (true) {
        int d = _p.load();
        int nd = (d & ~TD_STATUS_MASK) | ((status << TD_STATUS_SHIFT) & TD_STATUS_MASK);
        if (d == nd || _p.testAndSetOrdered(d, nd)) return;
    }
}

bool QQmlDataBlob::ThreadData::isAsync() const
{
    return _p.load() & TD_ASYNC_MASK;
}

void QQmlDataBlob::ThreadData::setIsAsync(bool v)
{
    while (true) {
        int d = _p.load();
        int nd = (d & ~TD_ASYNC_MASK) | (v?TD_ASYNC_MASK:0);
        if (d == nd || _p.testAndSetOrdered(d, nd)) return;
    }
}

quint8 QQmlDataBlob::ThreadData::progress() const
{
    return quint8((_p.load() & TD_PROGRESS_MASK) >> TD_PROGRESS_SHIFT);
}

void QQmlDataBlob::ThreadData::setProgress(quint8 v)
{
    while (true) {
        int d = _p.load();
        int nd = (d & ~TD_PROGRESS_MASK) | ((v << TD_PROGRESS_SHIFT) & TD_PROGRESS_MASK);
        if (d == nd || _p.testAndSetOrdered(d, nd)) return;
    }
}

QQmlTypeLoaderThread::QQmlTypeLoaderThread(QQmlTypeLoader *loader)
: m_loader(loader)
#if QT_CONFIG(qml_network)
, m_networkAccessManager(nullptr), m_networkReplyProxy(nullptr)
#endif // qml_network
{
    // Do that after initializing all the members.
    startup();
}

#if QT_CONFIG(qml_network)
QNetworkAccessManager *QQmlTypeLoaderThread::networkAccessManager() const
{
    Q_ASSERT(isThisThread());
    if (!m_networkAccessManager) {
        m_networkAccessManager = QQmlEnginePrivate::get(m_loader->engine())->createNetworkAccessManager(nullptr);
        m_networkReplyProxy = new QQmlTypeLoaderNetworkReplyProxy(m_loader);
    }

    return m_networkAccessManager;
}

QQmlTypeLoaderNetworkReplyProxy *QQmlTypeLoaderThread::networkReplyProxy() const
{
    Q_ASSERT(isThisThread());
    Q_ASSERT(m_networkReplyProxy); // Must call networkAccessManager() first
    return m_networkReplyProxy;
}
#endif // qml_network

void QQmlTypeLoaderThread::load(QQmlDataBlob *b)
{
    b->addref();
    callMethodInThread(&This::loadThread, b);
}

void QQmlTypeLoaderThread::loadAsync(QQmlDataBlob *b)
{
    b->addref();
    postMethodToThread(&This::loadThread, b);
}

void QQmlTypeLoaderThread::loadWithStaticData(QQmlDataBlob *b, const QByteArray &d)
{
    b->addref();
    callMethodInThread(&This::loadWithStaticDataThread, b, d);
}

void QQmlTypeLoaderThread::loadWithStaticDataAsync(QQmlDataBlob *b, const QByteArray &d)
{
    b->addref();
    postMethodToThread(&This::loadWithStaticDataThread, b, d);
}

void QQmlTypeLoaderThread::loadWithCachedUnit(QQmlDataBlob *b, const QV4::CompiledData::Unit *unit)
{
    b->addref();
    callMethodInThread(&This::loadWithCachedUnitThread, b, unit);
}

void QQmlTypeLoaderThread::loadWithCachedUnitAsync(QQmlDataBlob *b, const QV4::CompiledData::Unit *unit)
{
    b->addref();
    postMethodToThread(&This::loadWithCachedUnitThread, b, unit);
}

void QQmlTypeLoaderThread::callCompleted(QQmlDataBlob *b)
{
    b->addref();
    postMethodToMain(&This::callCompletedMain, b);
}

void QQmlTypeLoaderThread::callDownloadProgressChanged(QQmlDataBlob *b, qreal p)
{
    b->addref();
    postMethodToMain(&This::callDownloadProgressChangedMain, b, p);
}

void QQmlTypeLoaderThread::initializeEngine(QQmlExtensionInterface *iface,
                                                    const char *uri)
{
    callMethodInMain(&This::initializeEngineMain, iface, uri);
}

void QQmlTypeLoaderThread::shutdownThread()
{
#if QT_CONFIG(qml_network)
    delete m_networkAccessManager;
    m_networkAccessManager = nullptr;
    delete m_networkReplyProxy;
    m_networkReplyProxy = nullptr;
#endif // qml_network
}

void QQmlTypeLoaderThread::loadThread(QQmlDataBlob *b)
{
    m_loader->loadThread(b);
    b->release();
}

void QQmlTypeLoaderThread::loadWithStaticDataThread(QQmlDataBlob *b, const QByteArray &d)
{
    m_loader->loadWithStaticDataThread(b, d);
    b->release();
}

void QQmlTypeLoaderThread::loadWithCachedUnitThread(QQmlDataBlob *b, const QV4::CompiledData::Unit *unit)
{
    m_loader->loadWithCachedUnitThread(b, unit);
    b->release();
}

void QQmlTypeLoaderThread::callCompletedMain(QQmlDataBlob *b)
{
    QML_MEMORY_SCOPE_URL(b->url());
#ifdef DATABLOB_DEBUG
    qWarning("QQmlTypeLoaderThread: %s completed() callback", qPrintable(b->urlString()));
#endif
    b->completed();
    b->release();
}

void QQmlTypeLoaderThread::callDownloadProgressChangedMain(QQmlDataBlob *b, qreal p)
{
#ifdef DATABLOB_DEBUG
    qWarning("QQmlTypeLoaderThread: %s downloadProgressChanged(%f) callback",
             qPrintable(b->urlString()), p);
#endif
    b->downloadProgressChanged(p);
    b->release();
}

void QQmlTypeLoaderThread::initializeEngineMain(QQmlExtensionInterface *iface,
                                                        const char *uri)
{
    Q_ASSERT(m_loader->engine()->thread() == QThread::currentThread());
    iface->initializeEngine(m_loader->engine(), uri);
}

/*!
\class QQmlTypeLoader
\brief The QQmlTypeLoader class abstracts loading files and their dependencies over the network.
\internal

The QQmlTypeLoader class is provided for the exclusive use of the QQmlTypeLoader class.

Clients create QQmlDataBlob instances and submit them to the QQmlTypeLoader class
through the QQmlTypeLoader::load() or QQmlTypeLoader::loadWithStaticData() methods.
The loader then fetches the data over the network or from the local file system in an efficient way.
QQmlDataBlob is an abstract class, so should always be specialized.

Once data is received, the QQmlDataBlob::dataReceived() method is invoked on the blob.  The
derived class should use this callback to process the received data.  Processing of the data can
result in an error being set (QQmlDataBlob::setError()), or one or more dependencies being
created (QQmlDataBlob::addDependency()).  Dependencies are other QQmlDataBlob's that
are required before processing can fully complete.

To complete processing, the QQmlDataBlob::done() callback is invoked.  done() is called when
one of these three preconditions are met.

\list 1
\li The QQmlDataBlob has no dependencies.
\li The QQmlDataBlob has an error set.
\li All the QQmlDataBlob's dependencies are themselves "done()".
\endlist

Thus QQmlDataBlob::done() will always eventually be called, even if the blob has an error set.
*/

void QQmlTypeLoader::invalidate()
{
    if (m_thread) {
        shutdownThread();
        delete m_thread;
        m_thread = nullptr;
    }

#if QT_CONFIG(qml_network)
    // Need to delete the network replies after
    // the loader thread is shutdown as it could be
    // getting new replies while we clear them
    for (NetworkReplies::Iterator iter = m_networkReplies.begin(); iter != m_networkReplies.end(); ++iter)
        (*iter)->release();
    m_networkReplies.clear();
#endif // qml_network
}

#if QT_CONFIG(qml_debug)
void QQmlTypeLoader::setProfiler(QQmlProfiler *profiler)
{
    Q_ASSERT(!m_profiler);
    m_profiler.reset(profiler);
}
#endif

struct PlainLoader {
    void loadThread(QQmlTypeLoader *loader, QQmlDataBlob *blob) const
    {
        loader->loadThread(blob);
    }
    void load(QQmlTypeLoader *loader, QQmlDataBlob *blob) const
    {
        loader->m_thread->load(blob);
    }
    void loadAsync(QQmlTypeLoader *loader, QQmlDataBlob *blob) const
    {
        loader->m_thread->loadAsync(blob);
    }
};

struct StaticLoader {
    const QByteArray &data;
    StaticLoader(const QByteArray &data) : data(data) {}

    void loadThread(QQmlTypeLoader *loader, QQmlDataBlob *blob) const
    {
        loader->loadWithStaticDataThread(blob, data);
    }
    void load(QQmlTypeLoader *loader, QQmlDataBlob *blob) const
    {
        loader->m_thread->loadWithStaticData(blob, data);
    }
    void loadAsync(QQmlTypeLoader *loader, QQmlDataBlob *blob) const
    {
        loader->m_thread->loadWithStaticDataAsync(blob, data);
    }
};

struct CachedLoader {
    const QV4::CompiledData::Unit *unit;
    CachedLoader(const QV4::CompiledData::Unit *unit) :  unit(unit) {}

    void loadThread(QQmlTypeLoader *loader, QQmlDataBlob *blob) const
    {
        loader->loadWithCachedUnitThread(blob, unit);
    }
    void load(QQmlTypeLoader *loader, QQmlDataBlob *blob) const
    {
        loader->m_thread->loadWithCachedUnit(blob, unit);
    }
    void loadAsync(QQmlTypeLoader *loader, QQmlDataBlob *blob) const
    {
        loader->m_thread->loadWithCachedUnitAsync(blob, unit);
    }
};

template<typename Loader>
void QQmlTypeLoader::doLoad(const Loader &loader, QQmlDataBlob *blob, Mode mode)
{
#ifdef DATABLOB_DEBUG
    qWarning("QQmlTypeLoader::doLoad(%s): %s thread", qPrintable(blob->urlString()),
             m_thread->isThisThread()?"Compile":"Engine");
#endif
    blob->startLoading();

    if (m_thread->isThisThread()) {
        unlock();
        loader.loadThread(this, blob);
        lock();
    } else if (mode == Asynchronous) {
        blob->m_data.setIsAsync(true);
        unlock();
        loader.loadAsync(this, blob);
        lock();
    } else {
        unlock();
        loader.load(this, blob);
        lock();
        if (mode == PreferSynchronous) {
            if (!blob->isCompleteOrError())
                blob->m_data.setIsAsync(true);
        } else {
            Q_ASSERT(mode == Synchronous);
            while (!blob->isCompleteOrError()) {
                unlock();
                m_thread->waitForNextMessage();
                lock();
            }
        }
    }
}

/*!
Load the provided \a blob from the network or filesystem.

The loader must be locked.
*/
void QQmlTypeLoader::load(QQmlDataBlob *blob, Mode mode)
{
    doLoad(PlainLoader(), blob, mode);
}

/*!
Load the provided \a blob with \a data.  The blob's URL is not used by the data loader in this case.

The loader must be locked.
*/
void QQmlTypeLoader::loadWithStaticData(QQmlDataBlob *blob, const QByteArray &data, Mode mode)
{
    doLoad(StaticLoader(data), blob, mode);
}

void QQmlTypeLoader::loadWithCachedUnit(QQmlDataBlob *blob, const QV4::CompiledData::Unit *unit, Mode mode)
{
    doLoad(CachedLoader(unit), blob, mode);
}

void QQmlTypeLoader::loadWithStaticDataThread(QQmlDataBlob *blob, const QByteArray &data)
{
    ASSERT_LOADTHREAD();

    setData(blob, data);
}

void QQmlTypeLoader::loadWithCachedUnitThread(QQmlDataBlob *blob, const QV4::CompiledData::Unit *unit)
{
    ASSERT_LOADTHREAD();

    setCachedUnit(blob, unit);
}

void QQmlTypeLoader::loadThread(QQmlDataBlob *blob)
{
    ASSERT_LOADTHREAD();

    // Don't continue loading if we've been shutdown
    if (m_thread->isShutdown()) {
        QQmlError error;
        error.setDescription(QLatin1String("Interrupted by shutdown"));
        blob->setError(error);
        return;
    }

    if (blob->m_url.isEmpty()) {
        QQmlError error;
        error.setDescription(QLatin1String("Invalid null URL"));
        blob->setError(error);
        return;
    }

    QML_MEMORY_SCOPE_URL(blob->m_url);

    if (QQmlFile::isSynchronous(blob->m_url)) {
        const QString fileName = QQmlFile::urlToLocalFileOrQrc(blob->m_url);
        if (!QQml_isFileCaseCorrect(fileName)) {
            blob->setError(QLatin1String("File name case mismatch"));
            return;
        }

        blob->m_data.setProgress(0xFF);
        if (blob->m_data.isAsync())
            m_thread->callDownloadProgressChanged(blob, 1.);

        setData(blob, fileName);

    } else {
#if QT_CONFIG(qml_network)
        QNetworkReply *reply = m_thread->networkAccessManager()->get(QNetworkRequest(blob->m_url));
        QQmlTypeLoaderNetworkReplyProxy *nrp = m_thread->networkReplyProxy();
        blob->addref();
        m_networkReplies.insert(reply, blob);

        if (reply->isFinished()) {
            nrp->manualFinished(reply);
        } else {
            QObject::connect(reply, SIGNAL(downloadProgress(qint64,qint64)),
                             nrp, SLOT(downloadProgress(qint64,qint64)));
            QObject::connect(reply, SIGNAL(finished()),
                             nrp, SLOT(finished()));
        }

#ifdef DATABLOB_DEBUG
        qWarning("QQmlDataBlob: requested %s", qPrintable(blob->urlString()));
#endif // DATABLOB_DEBUG
#endif // qml_network
    }
}

#define DATALOADER_MAXIMUM_REDIRECT_RECURSION 16
#define TYPELOADER_MINIMUM_TRIM_THRESHOLD 64

#if QT_CONFIG(qml_network)
void QQmlTypeLoader::networkReplyFinished(QNetworkReply *reply)
{
    Q_ASSERT(m_thread->isThisThread());

    reply->deleteLater();

    QQmlDataBlob *blob = m_networkReplies.take(reply);

    Q_ASSERT(blob);

    blob->m_redirectCount++;

    if (blob->m_redirectCount < DATALOADER_MAXIMUM_REDIRECT_RECURSION) {
        QVariant redirect = reply->attribute(QNetworkRequest::RedirectionTargetAttribute);
        if (redirect.isValid()) {
            QUrl url = reply->url().resolved(redirect.toUrl());
            blob->m_url = url;
            blob->m_urlString.clear();

            QNetworkReply *reply = m_thread->networkAccessManager()->get(QNetworkRequest(url));
            QObject *nrp = m_thread->networkReplyProxy();
            QObject::connect(reply, SIGNAL(finished()), nrp, SLOT(finished()));
            m_networkReplies.insert(reply, blob);
#ifdef DATABLOB_DEBUG
            qWarning("QQmlDataBlob: redirected to %s", qPrintable(blob->urlString()));
#endif
            return;
        }
    }

    if (reply->error()) {
        blob->networkError(reply->error());
    } else {
        QByteArray data = reply->readAll();
        setData(blob, data);
    }

    blob->release();
}

void QQmlTypeLoader::networkReplyProgress(QNetworkReply *reply,
                                                  qint64 bytesReceived, qint64 bytesTotal)
{
    Q_ASSERT(m_thread->isThisThread());

    QQmlDataBlob *blob = m_networkReplies.value(reply);

    Q_ASSERT(blob);

    if (bytesTotal != 0) {
        quint8 progress = 0xFF * (qreal(bytesReceived) / qreal(bytesTotal));
        blob->m_data.setProgress(progress);
        if (blob->m_data.isAsync())
            m_thread->callDownloadProgressChanged(blob, blob->m_data.progress());
    }
}
#endif // qml_network

/*!
Return the QQmlEngine associated with this loader
*/
QQmlEngine *QQmlTypeLoader::engine() const
{
    return m_engine;
}

/*!
Call the initializeEngine() method on \a iface.  Used by QQmlImportDatabase to ensure it
gets called in the correct thread.
*/
void QQmlTypeLoader::initializeEngine(QQmlExtensionInterface *iface,
                                              const char *uri)
{
    Q_ASSERT(m_thread->isThisThread() || engine()->thread() == QThread::currentThread());

    if (m_thread->isThisThread()) {
        m_thread->initializeEngine(iface, uri);
    } else {
        Q_ASSERT(engine()->thread() == QThread::currentThread());
        iface->initializeEngine(engine(), uri);
    }
}


void QQmlTypeLoader::setData(QQmlDataBlob *blob, const QByteArray &data)
{
    QML_MEMORY_SCOPE_URL(blob->url());
    QQmlDataBlob::SourceCodeData d;
    d.inlineSourceCode = QString::fromUtf8(data);
    d.hasInlineSourceCode = true;
    setData(blob, d);
}

void QQmlTypeLoader::setData(QQmlDataBlob *blob, const QString &fileName)
{
    QML_MEMORY_SCOPE_URL(blob->url());
    QQmlDataBlob::SourceCodeData d;
    d.fileInfo = QFileInfo(fileName);
    setData(blob, d);
}

void QQmlTypeLoader::setData(QQmlDataBlob *blob, const QQmlDataBlob::SourceCodeData &d)
{
    QML_MEMORY_SCOPE_URL(blob->url());
    QQmlCompilingProfiler prof(profiler(), blob);

    blob->m_inCallback = true;

    blob->dataReceived(d);

    if (!blob->isError() && !blob->isWaiting())
        blob->allDependenciesDone();

    if (blob->status() != QQmlDataBlob::Error)
        blob->m_data.setStatus(QQmlDataBlob::WaitingForDependencies);

    blob->m_inCallback = false;

    blob->tryDone();
}

void QQmlTypeLoader::setCachedUnit(QQmlDataBlob *blob, const QV4::CompiledData::Unit *unit)
{
    QML_MEMORY_SCOPE_URL(blob->url());
    QQmlCompilingProfiler prof(profiler(), blob);

    blob->m_inCallback = true;

    blob->initializeFromCachedUnit(unit);

    if (!blob->isError() && !blob->isWaiting())
        blob->allDependenciesDone();

    if (blob->status() != QQmlDataBlob::Error)
        blob->m_data.setStatus(QQmlDataBlob::WaitingForDependencies);

    blob->m_inCallback = false;

    blob->tryDone();
}

void QQmlTypeLoader::shutdownThread()
{
    if (m_thread && !m_thread->isShutdown())
        m_thread->shutdown();
}

QQmlTypeLoader::Blob::Blob(const QUrl &url, QQmlDataBlob::Type type, QQmlTypeLoader *loader)
  : QQmlDataBlob(url, type, loader), m_importCache(loader)
{
}

QQmlTypeLoader::Blob::~Blob()
{
}

bool QQmlTypeLoader::Blob::fetchQmldir(const QUrl &url, const QV4::CompiledData::Import *import, int priority, QList<QQmlError> *errors)
{
    QQmlRefPointer<QQmlQmldirData> data = typeLoader()->getQmldir(url);

    data->setImport(this, import);
    data->setPriority(this, priority);

    if (data->status() == Error) {
        // This qmldir must not exist - which is not an error
        return true;
    } else if (data->status() == Complete) {
        // This data is already available
        return qmldirDataAvailable(data, errors);
    }

    // Wait for this data to become available
    addDependency(data.data());
    return true;
}

bool QQmlTypeLoader::Blob::updateQmldir(const QQmlRefPointer<QQmlQmldirData> &data, const QV4::CompiledData::Import *import, QList<QQmlError> *errors)
{
    QString qmldirIdentifier = data->urlString();
    QString qmldirUrl = qmldirIdentifier.left(qmldirIdentifier.lastIndexOf(QLatin1Char('/')) + 1);

    typeLoader()->setQmldirContent(qmldirIdentifier, data->content());

    if (!m_importCache.updateQmldirContent(typeLoader()->importDatabase(), stringAt(import->uriIndex), stringAt(import->qualifierIndex), qmldirIdentifier, qmldirUrl, errors))
        return false;

    QHash<const QV4::CompiledData::Import *, int>::iterator it = m_unresolvedImports.find(import);
    if (it != m_unresolvedImports.end()) {
        *it = data->priority(this);
    }

    // Release this reference at destruction
    m_qmldirs << data;

    const QString &importQualifier = stringAt(import->qualifierIndex);
    if (!importQualifier.isEmpty()) {
        // Does this library contain any qualified scripts?
        QUrl libraryUrl(qmldirUrl);
        const QQmlTypeLoaderQmldirContent qmldir = typeLoader()->qmldirContent(qmldirIdentifier);
        const auto qmldirScripts = qmldir.scripts();
        for (const QQmlDirParser::Script &script : qmldirScripts) {
            QUrl scriptUrl = libraryUrl.resolved(QUrl(script.fileName));
            QQmlRefPointer<QQmlScriptBlob> blob = typeLoader()->getScript(scriptUrl);
            addDependency(blob.data());

            scriptImported(blob, import->location, script.nameSpace, importQualifier);
        }
    }

    return true;
}

bool QQmlTypeLoader::Blob::addImport(const QV4::CompiledData::Import *import, QList<QQmlError> *errors)
{
    Q_ASSERT(errors);

    QQmlImportDatabase *importDatabase = typeLoader()->importDatabase();

    const QString &importUri = stringAt(import->uriIndex);
    const QString &importQualifier = stringAt(import->qualifierIndex);
    if (import->type == QV4::CompiledData::Import::ImportScript) {
        QUrl scriptUrl = finalUrl().resolved(QUrl(importUri));
        QQmlRefPointer<QQmlScriptBlob> blob = typeLoader()->getScript(scriptUrl);
        addDependency(blob.data());

        scriptImported(blob, import->location, importQualifier, QString());
    } else if (import->type == QV4::CompiledData::Import::ImportLibrary) {
        QString qmldirFilePath;
        QString qmldirUrl;

        if (QQmlMetaType::isLockedModule(importUri, import->majorVersion)) {
            //Locked modules are checked first, to save on filesystem checks
            if (!m_importCache.addLibraryImport(importDatabase, importUri, importQualifier, import->majorVersion,
                                          import->minorVersion, QString(), QString(), false, errors))
                return false;

        } else if (m_importCache.locateQmldir(importDatabase, importUri, import->majorVersion, import->minorVersion,
                                 &qmldirFilePath, &qmldirUrl)) {
            // This is a local library import
            if (!m_importCache.addLibraryImport(importDatabase, importUri, importQualifier, import->majorVersion,
                                          import->minorVersion, qmldirFilePath, qmldirUrl, false, errors))
                return false;

            if (!importQualifier.isEmpty()) {
                // Does this library contain any qualified scripts?
                QUrl libraryUrl(qmldirUrl);
                const QQmlTypeLoaderQmldirContent qmldir = typeLoader()->qmldirContent(qmldirFilePath);
                const auto qmldirScripts = qmldir.scripts();
                for (const QQmlDirParser::Script &script : qmldirScripts) {
                    QUrl scriptUrl = libraryUrl.resolved(QUrl(script.fileName));
                    QQmlRefPointer<QQmlScriptBlob> blob = typeLoader()->getScript(scriptUrl);
                    addDependency(blob.data());

                    scriptImported(blob, import->location, script.nameSpace, importQualifier);
                }
            }
        } else {
            // Is this a module?
            if (QQmlMetaType::isAnyModule(importUri)) {
                if (!m_importCache.addLibraryImport(importDatabase, importUri, importQualifier, import->majorVersion,
                                              import->minorVersion, QString(), QString(), false, errors))
                    return false;
            } else {
                // We haven't yet resolved this import
                m_unresolvedImports.insert(import, 0);

                QQmlAbstractUrlInterceptor *interceptor = typeLoader()->engine()->urlInterceptor();

                // Query any network import paths for this library.
                // Interceptor might redirect local paths.
                QStringList remotePathList = importDatabase->importPathList(
                            interceptor ? QQmlImportDatabase::LocalOrRemote
                                        : QQmlImportDatabase::Remote);
                if (!remotePathList.isEmpty()) {
                    // Add this library and request the possible locations for it
                    if (!m_importCache.addLibraryImport(importDatabase, importUri, importQualifier, import->majorVersion,
                                                  import->minorVersion, QString(), QString(), true, errors))
                        return false;

                    // Probe for all possible locations
                    int priority = 0;
                    const QStringList qmlDirPaths = QQmlImports::completeQmldirPaths(importUri, remotePathList, import->majorVersion, import->minorVersion);
                    for (const QString &qmldirPath : qmlDirPaths) {
                        if (interceptor) {
                            QUrl url = interceptor->intercept(
                                        QQmlImports::urlFromLocalFileOrQrcOrUrl(qmldirPath),
                                        QQmlAbstractUrlInterceptor::QmldirFile);
                            if (!QQmlFile::isLocalFile(url)
                                    && !fetchQmldir(url, import, ++priority, errors)) {
                                return false;
                            }
                        } else if (!fetchQmldir(QUrl(qmldirPath), import, ++priority, errors)) {
                            return false;
                        }

                    }
                }
            }
        }
    } else {
        Q_ASSERT(import->type == QV4::CompiledData::Import::ImportFile);

        bool incomplete = false;

        QUrl qmldirUrl = finalUrl().resolved(QUrl(importUri + QLatin1String("/qmldir")));
        if (!QQmlImports::isLocal(qmldirUrl)) {
            // This is a remote file; the import is currently incomplete
            incomplete = true;
        }

        if (!m_importCache.addFileImport(importDatabase, importUri, importQualifier, import->majorVersion,
                                   import->minorVersion, incomplete, errors))
            return false;

        if (incomplete) {
            if (!fetchQmldir(qmldirUrl, import, 1, errors))
                return false;
        }
    }

    return true;
}

void QQmlTypeLoader::Blob::dependencyComplete(QQmlDataBlob *blob)
{
    if (blob->type() == QQmlDataBlob::QmldirFile) {
        QQmlQmldirData *data = static_cast<QQmlQmldirData *>(blob);

        const QV4::CompiledData::Import *import = data->import(this);

        QList<QQmlError> errors;
        if (!qmldirDataAvailable(data, &errors)) {
            Q_ASSERT(errors.size());
            QQmlError error(errors.takeFirst());
            error.setUrl(m_importCache.baseUrl());
            error.setLine(import->location.line);
            error.setColumn(import->location.column);
            errors.prepend(error); // put it back on the list after filling out information.
            setError(errors);
        }
    }
}

bool QQmlTypeLoader::Blob::isDebugging() const
{
    return typeLoader()->engine()->handle()->debugger() != nullptr;
}

bool QQmlTypeLoader::Blob::qmldirDataAvailable(const QQmlRefPointer<QQmlQmldirData> &data, QList<QQmlError> *errors)
{
    bool resolve = true;

    const QV4::CompiledData::Import *import = data->import(this);
    data->setImport(this, nullptr);

    int priority = data->priority(this);
    data->setPriority(this, 0);

    if (import) {
        // Do we need to resolve this import?
        QHash<const QV4::CompiledData::Import *, int>::iterator it = m_unresolvedImports.find(import);
        if (it != m_unresolvedImports.end()) {
            resolve = (*it == 0) || (*it > priority);
        }

        if (resolve) {
            // This is the (current) best resolution for this import
            if (!updateQmldir(data, import, errors)) {
                return false;
            }

            if (it != m_unresolvedImports.end())
                *it = priority;
            return true;
        }
    }

    return true;
}


QQmlTypeLoaderQmldirContent::QQmlTypeLoaderQmldirContent()
{
}

bool QQmlTypeLoaderQmldirContent::hasError() const
{
    return m_parser.hasError();
}

QList<QQmlError> QQmlTypeLoaderQmldirContent::errors(const QString &uri) const
{
    return m_parser.errors(uri);
}

QString QQmlTypeLoaderQmldirContent::typeNamespace() const
{
    return m_parser.typeNamespace();
}

void QQmlTypeLoaderQmldirContent::setContent(const QString &location, const QString &content)
{
    m_hasContent = true;
    m_location = location;
    m_parser.parse(content);
}

void QQmlTypeLoaderQmldirContent::setError(const QQmlError &error)
{
    m_parser.setError(error);
}

QQmlDirComponents QQmlTypeLoaderQmldirContent::components() const
{
    return m_parser.components();
}

QQmlDirScripts QQmlTypeLoaderQmldirContent::scripts() const
{
    return m_parser.scripts();
}

QQmlDirPlugins QQmlTypeLoaderQmldirContent::plugins() const
{
    return m_parser.plugins();
}

QString QQmlTypeLoaderQmldirContent::pluginLocation() const
{
    return m_location;
}

bool QQmlTypeLoaderQmldirContent::designerSupported() const
{
    return m_parser.designerSupported();
}

/*!
Constructs a new type loader that uses the given \a engine.
*/
QQmlTypeLoader::QQmlTypeLoader(QQmlEngine *engine)
    : m_engine(engine)
    , m_thread(new QQmlTypeLoaderThread(this))
    , m_mutex(m_thread->mutex())
    , m_typeCacheTrimThreshold(TYPELOADER_MINIMUM_TRIM_THRESHOLD)
{
}

/*!
Destroys the type loader, first clearing the cache of any information about
loaded files.
*/
QQmlTypeLoader::~QQmlTypeLoader()
{
    // Stop the loader thread before releasing resources
    shutdownThread();

    clearCache();

    invalidate();
}

QQmlImportDatabase *QQmlTypeLoader::importDatabase() const
{
    return &QQmlEnginePrivate::get(engine())->importDatabase;
}

QUrl QQmlTypeLoader::normalize(const QUrl &unNormalizedUrl)
{
    QUrl normalized(unNormalizedUrl);
    if (normalized.scheme() == QLatin1String("qrc"))
        normalized.setHost(QString()); // map qrc:///a.qml to qrc:/a.qml
    return normalized;
}

/*!
Returns a QQmlTypeData for the specified \a url.  The QQmlTypeData may be cached.
*/
<<<<<<< HEAD
QQmlRefPointer<QQmlTypeData> QQmlTypeLoader::getType(const QUrl &url, Mode mode)
=======
QQmlTypeData *QQmlTypeLoader::getType(const QUrl &unNormalizedUrl, Mode mode)
>>>>>>> 717b57a9
{
    Q_ASSERT(!unNormalizedUrl.isRelative() &&
            (QQmlFile::urlToLocalFileOrQrc(unNormalizedUrl).isEmpty() ||
             !QDir::isRelativePath(QQmlFile::urlToLocalFileOrQrc(unNormalizedUrl))));

    QUrl url = normalize(unNormalizedUrl);

    LockHolder<QQmlTypeLoader> holder(this);

    QQmlTypeData *typeData = m_typeCache.value(url);

    if (!typeData) {
        // Trim before adding the new type, so that we don't immediately trim it away
        if (m_typeCache.size() >= m_typeCacheTrimThreshold)
            trimCache();

        typeData = new QQmlTypeData(url, this);
        // TODO: if (compiledData == 0), is it safe to omit this insertion?
        m_typeCache.insert(url, typeData);
        QQmlMetaType::CachedUnitLookupError error = QQmlMetaType::CachedUnitLookupError::NoError;
        if (const QV4::CompiledData::Unit *cachedUnit = QQmlMetaType::findCachedCompilationUnit(typeData->url(), &error)) {
            QQmlTypeLoader::loadWithCachedUnit(typeData, cachedUnit, mode);
        } else {
            typeData->setCachedUnitStatus(error);
            QQmlTypeLoader::load(typeData, mode);
        }
    } else if ((mode == PreferSynchronous || mode == Synchronous) && QQmlFile::isSynchronous(url)) {
        // this was started Asynchronous, but we need to force Synchronous
        // completion now (if at all possible with this type of URL).

        if (!m_thread->isThisThread()) {
            // this only works when called directly from the UI thread, but not
            // when recursively called on the QML thread via resolveTypes()

            while (!typeData->isCompleteOrError()) {
                unlock();
                m_thread->waitForNextMessage();
                lock();
            }
        }
    }

    return typeData;
}

/*!
Returns a QQmlTypeData for the given \a data with the provided base \a url.  The
QQmlTypeData will not be cached.
*/
QQmlRefPointer<QQmlTypeData> QQmlTypeLoader::getType(const QByteArray &data, const QUrl &url, Mode mode)
{
    LockHolder<QQmlTypeLoader> holder(this);

    QQmlTypeData *typeData = new QQmlTypeData(url, this);
    QQmlTypeLoader::loadWithStaticData(typeData, data, mode);

    return QQmlRefPointer<QQmlTypeData>(typeData, QQmlRefPointer<QQmlTypeData>::Adopt);
}

/*!
Return a QQmlScriptBlob for \a url.  The QQmlScriptData may be cached.
*/
<<<<<<< HEAD
QQmlRefPointer<QQmlScriptBlob> QQmlTypeLoader::getScript(const QUrl &url)
=======
QQmlScriptBlob *QQmlTypeLoader::getScript(const QUrl &unNormalizedUrl)
>>>>>>> 717b57a9
{
    Q_ASSERT(!unNormalizedUrl.isRelative() &&
            (QQmlFile::urlToLocalFileOrQrc(unNormalizedUrl).isEmpty() ||
             !QDir::isRelativePath(QQmlFile::urlToLocalFileOrQrc(unNormalizedUrl))));

    QUrl url = normalize(unNormalizedUrl);

    LockHolder<QQmlTypeLoader> holder(this);

    QQmlScriptBlob *scriptBlob = m_scriptCache.value(url);

    if (!scriptBlob) {
        scriptBlob = new QQmlScriptBlob(url, this);
        m_scriptCache.insert(url, scriptBlob);

        QQmlMetaType::CachedUnitLookupError error;
        if (const QV4::CompiledData::Unit *cachedUnit = QQmlMetaType::findCachedCompilationUnit(scriptBlob->url(), &error)) {
            QQmlTypeLoader::loadWithCachedUnit(scriptBlob, cachedUnit);
        } else {
            scriptBlob->setCachedUnitStatus(error);
            QQmlTypeLoader::load(scriptBlob);
        }
    }

    return scriptBlob;
}

/*!
Returns a QQmlQmldirData for \a url.  The QQmlQmldirData may be cached.
*/
QQmlRefPointer<QQmlQmldirData> QQmlTypeLoader::getQmldir(const QUrl &url)
{
    Q_ASSERT(!url.isRelative() &&
            (QQmlFile::urlToLocalFileOrQrc(url).isEmpty() ||
             !QDir::isRelativePath(QQmlFile::urlToLocalFileOrQrc(url))));

    LockHolder<QQmlTypeLoader> holder(this);

    QQmlQmldirData *qmldirData = m_qmldirCache.value(url);

    if (!qmldirData) {
        qmldirData = new QQmlQmldirData(url, this);
        m_qmldirCache.insert(url, qmldirData);
        QQmlTypeLoader::load(qmldirData);
    }

    return qmldirData;
}

// #### Qt 6: Remove this function, it exists only for binary compatibility.
/*!
 * \internal
 */
bool QQmlEngine::addNamedBundle(const QString &name, const QString &fileName)
{
    Q_UNUSED(name)
    Q_UNUSED(fileName)
    return false;
}

/*!
Returns the absolute filename of path via a directory cache.
Returns a empty string if the path does not exist.

Why a directory cache?  QML checks for files in many paths with
invalid directories.  By caching whether a directory exists
we avoid many stats.  We also cache the files' existence in the
directory, for the same reason.
*/
QString QQmlTypeLoader::absoluteFilePath(const QString &path)
{
    if (path.isEmpty())
        return QString();
    if (path.at(0) == QLatin1Char(':')) {
        // qrc resource
        QFileInfo fileInfo(path);
        return fileInfo.isFile() ? fileInfo.absoluteFilePath() : QString();
    } else if (path.count() > 3 && path.at(3) == QLatin1Char(':') &&
               path.startsWith(QLatin1String("qrc"), Qt::CaseInsensitive)) {
        // qrc resource url
        QFileInfo fileInfo(QQmlFile::urlToLocalFileOrQrc(path));
        return fileInfo.isFile() ? fileInfo.absoluteFilePath() : QString();
    }
#if defined(Q_OS_ANDROID)
    else if (path.count() > 7 && path.at(6) == QLatin1Char(':') && path.at(7) == QLatin1Char('/') &&
           path.startsWith(QLatin1String("assets"), Qt::CaseInsensitive)) {
        // assets resource url
        QFileInfo fileInfo(QQmlFile::urlToLocalFileOrQrc(path));
        return fileInfo.isFile() ? fileInfo.absoluteFilePath() : QString();
    }
#endif

    int lastSlash = path.lastIndexOf(QLatin1Char('/'));
    QString dirPath(path.left(lastSlash));

    LockHolder<QQmlTypeLoader> holder(this);
    if (!m_importDirCache.contains(dirPath)) {
        bool exists = QDir(dirPath).exists();
        QCache<QString, bool> *entry = exists ? new QCache<QString, bool> : nullptr;
        m_importDirCache.insert(dirPath, entry);
    }
    QCache<QString, bool> *fileSet = m_importDirCache.object(dirPath);
    if (!fileSet)
        return QString();

    QString absoluteFilePath;
    QString fileName(path.mid(lastSlash+1, path.length()-lastSlash-1));

    bool *value = fileSet->object(fileName);
    if (value) {
        if (*value)
            absoluteFilePath = path;
    } else {
        bool exists = false;
#ifdef Q_OS_UNIX
        struct stat statBuf;
        // XXX Avoid encoding entire path. Should store encoded dirpath in cache
        if (::stat(QFile::encodeName(path).constData(), &statBuf) == 0)
            exists = S_ISREG(statBuf.st_mode);
#else
        exists = QFile::exists(path);
#endif
        fileSet->insert(fileName, new bool(exists));
        if (exists)
            absoluteFilePath = path;
    }

    if (absoluteFilePath.length() > 2 && absoluteFilePath.at(0) != QLatin1Char('/') && absoluteFilePath.at(1) != QLatin1Char(':'))
        absoluteFilePath = QFileInfo(absoluteFilePath).absoluteFilePath();

    return absoluteFilePath;
}


/*!
Returns true if the path is a directory via a directory cache.  Cache is
shared with absoluteFilePath().
*/
bool QQmlTypeLoader::directoryExists(const QString &path)
{
    if (path.isEmpty())
        return false;

    bool isResource = path.at(0) == QLatin1Char(':');
#if defined(Q_OS_ANDROID)
    isResource = isResource || path.startsWith(QLatin1String("assets:/"));
#endif

    if (isResource) {
        // qrc resource
        QFileInfo fileInfo(path);
        return fileInfo.exists() && fileInfo.isDir();
    }

    int length = path.length();
    if (path.endsWith(QLatin1Char('/')))
        --length;
    QString dirPath(path.left(length));

    LockHolder<QQmlTypeLoader> holder(this);
    if (!m_importDirCache.contains(dirPath)) {
        bool exists = QDir(dirPath).exists();
        QCache<QString, bool> *files = exists ? new QCache<QString, bool> : nullptr;
        m_importDirCache.insert(dirPath, files);
    }

    QCache<QString, bool> *fileSet = m_importDirCache.object(dirPath);
    return fileSet != nullptr;
}


/*!
Return a QQmlTypeLoaderQmldirContent for absoluteFilePath.  The QQmlTypeLoaderQmldirContent may be cached.

\a filePath is a local file path.

It can also be a remote path for a remote directory import, but it will have been cached by now in this case.
*/
const QQmlTypeLoaderQmldirContent QQmlTypeLoader::qmldirContent(const QString &filePathIn)
{
    LockHolder<QQmlTypeLoader> holder(this);

    QString filePath;

    // Try to guess if filePathIn is already a URL. This is necessarily fragile, because
    // - paths can contain ':', which might make them appear as URLs with schemes.
    // - windows drive letters appear as schemes (thus "< 2" below).
    // - a "file:" URL is equivalent to the respective file, but will be treated differently.
    // Yet, this heuristic is the best we can do until we pass more structured information here,
    // for example a QUrl also for local files.
    QUrl url(filePathIn);
    if (url.scheme().length() < 2) {
        filePath = filePathIn;
    } else {
        filePath = QQmlFile::urlToLocalFileOrQrc(url);
        if (filePath.isEmpty()) { // Can't load the remote here, but should be cached
            if (auto entry = m_importQmlDirCache.value(filePathIn))
                return **entry;
            else
                return QQmlTypeLoaderQmldirContent();
        }
    }

    QQmlTypeLoaderQmldirContent **val = m_importQmlDirCache.value(filePath);
    if (val)
        return **val;
    QQmlTypeLoaderQmldirContent *qmldir = new QQmlTypeLoaderQmldirContent;

#define ERROR(description) { QQmlError e; e.setDescription(description); qmldir->setError(e); }
#define NOT_READABLE_ERROR QString(QLatin1String("module \"$$URI$$\" definition \"%1\" not readable"))
#define CASE_MISMATCH_ERROR QString(QLatin1String("cannot load module \"$$URI$$\": File name case mismatch for \"%1\""))

    QFile file(filePath);
    if (!QQml_isFileCaseCorrect(filePath)) {
        ERROR(CASE_MISMATCH_ERROR.arg(filePath));
    } else if (file.open(QFile::ReadOnly)) {
        QByteArray data = file.readAll();
        qmldir->setContent(filePath, QString::fromUtf8(data));
    } else {
        ERROR(NOT_READABLE_ERROR.arg(filePath));
    }

#undef ERROR
#undef NOT_READABLE_ERROR
#undef CASE_MISMATCH_ERROR

    m_importQmlDirCache.insert(filePath, qmldir);
    return *qmldir;
}

void QQmlTypeLoader::setQmldirContent(const QString &url, const QString &content)
{
    QQmlTypeLoaderQmldirContent *qmldir;
    QQmlTypeLoaderQmldirContent **val = m_importQmlDirCache.value(url);
    if (val) {
        qmldir = *val;
    } else {
        qmldir = new QQmlTypeLoaderQmldirContent;
        m_importQmlDirCache.insert(url, qmldir);
    }

    qmldir->setContent(url, content);
}

/*!
Clears cached information about loaded files, including any type data, scripts
and qmldir information.
*/
void QQmlTypeLoader::clearCache()
{
    for (TypeCache::Iterator iter = m_typeCache.begin(), end = m_typeCache.end(); iter != end; ++iter)
        (*iter)->release();
    for (ScriptCache::Iterator iter = m_scriptCache.begin(), end = m_scriptCache.end(); iter != end; ++iter)
        (*iter)->release();
    for (QmldirCache::Iterator iter = m_qmldirCache.begin(), end = m_qmldirCache.end(); iter != end; ++iter)
        (*iter)->release();

    qDeleteAll(m_importQmlDirCache);

    m_typeCache.clear();
    m_typeCacheTrimThreshold = TYPELOADER_MINIMUM_TRIM_THRESHOLD;
    m_scriptCache.clear();
    m_qmldirCache.clear();
    m_importDirCache.clear();
    m_importQmlDirCache.clear();
    QQmlMetaType::freeUnusedTypesAndCaches();
}

void QQmlTypeLoader::updateTypeCacheTrimThreshold()
{
    int size = m_typeCache.size();
    if (size > m_typeCacheTrimThreshold)
        m_typeCacheTrimThreshold = size * 2;
    if (size < m_typeCacheTrimThreshold / 2)
        m_typeCacheTrimThreshold = qMax(size * 2, TYPELOADER_MINIMUM_TRIM_THRESHOLD);
}

void QQmlTypeLoader::trimCache()
{
    while (true) {
        QList<TypeCache::Iterator> unneededTypes;
        for (TypeCache::Iterator iter = m_typeCache.begin(), end = m_typeCache.end(); iter != end; ++iter)  {
            QQmlTypeData *typeData = iter.value();

            // typeData->m_compiledData may be set early on in the proccess of loading a file, so
            // it's important to check the general loading status of the typeData before making any
            // other decisions.
            if (typeData->count() == 1 && (typeData->isError() || typeData->isComplete())
                    && (!typeData->m_compiledData || typeData->m_compiledData->count() == 1)) {
                // There are no live objects of this type
                unneededTypes.append(iter);
            }
        }

        if (unneededTypes.isEmpty())
            break;

        while (!unneededTypes.isEmpty()) {
            TypeCache::Iterator iter = unneededTypes.takeLast();

            iter.value()->release();
            m_typeCache.erase(iter);
        }
    }

    updateTypeCacheTrimThreshold();

    QQmlMetaType::freeUnusedTypesAndCaches();

    // TODO: release any scripts which are no longer referenced by any types
}

bool QQmlTypeLoader::isTypeLoaded(const QUrl &url) const
{
    LockHolder<QQmlTypeLoader> holder(const_cast<QQmlTypeLoader *>(this));
    return m_typeCache.contains(url);
}

bool QQmlTypeLoader::isScriptLoaded(const QUrl &url) const
{
    LockHolder<QQmlTypeLoader> holder(const_cast<QQmlTypeLoader *>(this));
    return m_scriptCache.contains(url);
}

QQmlTypeData::TypeDataCallback::~TypeDataCallback()
{
}

QString QQmlTypeData::TypeReference::qualifiedName() const
{
    QString result;
    if (!prefix.isEmpty()) {
        result = prefix + QLatin1Char('.');
    }
    result.append(type.qmlTypeName());
    return result;
}

QQmlTypeData::QQmlTypeData(const QUrl &url, QQmlTypeLoader *manager)
: QQmlTypeLoader::Blob(url, QmlFile, manager),
   m_typesResolved(false), m_implicitImportLoaded(false)
{

}

QQmlTypeData::~QQmlTypeData()
{
    m_scripts.clear();
    m_compositeSingletons.clear();
    m_resolvedTypes.clear();
}

const QList<QQmlTypeData::ScriptReference> &QQmlTypeData::resolvedScripts() const
{
    return m_scripts;
}

QV4::CompiledData::CompilationUnit *QQmlTypeData::compilationUnit() const
{
    return m_compiledData.data();
}

void QQmlTypeData::registerCallback(TypeDataCallback *callback)
{
    Q_ASSERT(!m_callbacks.contains(callback));
    m_callbacks.append(callback);
}

void QQmlTypeData::unregisterCallback(TypeDataCallback *callback)
{
    Q_ASSERT(m_callbacks.contains(callback));
    m_callbacks.removeOne(callback);
    Q_ASSERT(!m_callbacks.contains(callback));
}

bool QQmlTypeData::tryLoadFromDiskCache()
{
    if (disableDiskCache() && !forceDiskCache())
        return false;

    if (isDebugging())
        return false;

    QV4::ExecutionEngine *v4 = typeLoader()->engine()->handle();
    if (!v4)
        return false;

    QQmlRefPointer<QV4::CompiledData::CompilationUnit> unit = QV4::Compiler::Codegen::createUnitForLoading();
    {
        QString error;
        if (!unit->loadFromDisk(url(), m_backupSourceCode.sourceTimeStamp(), &error)) {
            qCDebug(DBG_DISK_CACHE) << "Error loading" << urlString() << "from disk cache:" << error;
            return false;
        }
    }

    if (unit->data->flags & QV4::CompiledData::Unit::PendingTypeCompilation) {
        restoreIR(unit);
        return true;
    }

    m_compiledData = unit;

    for (int i = 0, count = m_compiledData->objectCount(); i < count; ++i)
        m_typeReferences.collectFromObject(m_compiledData->objectAt(i));

    m_importCache.setBaseUrl(finalUrl(), finalUrlString());

    // For remote URLs, we don't delay the loading of the implicit import
    // because the loading probably requires an asynchronous fetch of the
    // qmldir (so we can't load it just in time).
    if (!finalUrl().scheme().isEmpty()) {
        QUrl qmldirUrl = finalUrl().resolved(QUrl(QLatin1String("qmldir")));
        if (!QQmlImports::isLocal(qmldirUrl)) {
            if (!loadImplicitImport())
                return false;

            // find the implicit import
            for (quint32 i = 0; i < m_compiledData->data->nImports; ++i) {
                const QV4::CompiledData::Import *import = m_compiledData->data->importAt(i);
                if (m_compiledData->stringAt(import->uriIndex) == QLatin1String(".")
                    && import->qualifierIndex == 0
                    && import->majorVersion == -1
                    && import->minorVersion == -1) {
                    QList<QQmlError> errors;
                    if (!fetchQmldir(qmldirUrl, import, 1, &errors)) {
                        setError(errors);
                        return false;
                    }
                    break;
                }
            }
        }
    }

    for (int i = 0, count = m_compiledData->data->nImports; i < count; ++i) {
        const QV4::CompiledData::Import *import = m_compiledData->data->importAt(i);
        QList<QQmlError> errors;
        if (!addImport(import, &errors)) {
            Q_ASSERT(errors.size());
            QQmlError error(errors.takeFirst());
            error.setUrl(m_importCache.baseUrl());
            error.setLine(import->location.line);
            error.setColumn(import->location.column);
            errors.prepend(error); // put it back on the list after filling out information.
            setError(errors);
            return false;
        }
    }

    return true;
}

void QQmlTypeData::createTypeAndPropertyCaches(const QQmlRefPointer<QQmlTypeNameCache> &typeNameCache,
                                                const QV4::CompiledData::ResolvedTypeReferenceMap &resolvedTypeCache)
{
    Q_ASSERT(m_compiledData);
    m_compiledData->typeNameCache = typeNameCache;
    m_compiledData->resolvedTypes = resolvedTypeCache;

    QQmlEnginePrivate * const engine = QQmlEnginePrivate::get(typeLoader()->engine());

    QQmlPendingGroupPropertyBindings pendingGroupPropertyBindings;

    {
        QQmlPropertyCacheCreator<QV4::CompiledData::CompilationUnit> propertyCacheCreator(&m_compiledData->propertyCaches,
                                                                                          &pendingGroupPropertyBindings,
                                                                                          engine, m_compiledData.data(), &m_importCache);
        QQmlCompileError error = propertyCacheCreator.buildMetaObjects();
        if (error.isSet()) {
            setError(error);
            return;
        }
    }

    QQmlPropertyCacheAliasCreator<QV4::CompiledData::CompilationUnit> aliasCreator(&m_compiledData->propertyCaches, m_compiledData.data());
    aliasCreator.appendAliasPropertiesToMetaObjects();

    pendingGroupPropertyBindings.resolveMissingPropertyCaches(engine, &m_compiledData->propertyCaches);
}

static bool addTypeReferenceChecksumsToHash(const QList<QQmlTypeData::TypeReference> &typeRefs, QCryptographicHash *hash, QQmlEngine *engine)
{
    for (const auto &typeRef: typeRefs) {
        if (typeRef.typeData) {
            const auto unit = typeRef.typeData->compilationUnit();
            hash->addData(unit->data->md5Checksum, sizeof(unit->data->md5Checksum));
        } else if (typeRef.type.isValid()) {
            const auto propertyCache = QQmlEnginePrivate::get(engine)->cache(typeRef.type.metaObject());
            bool ok = false;
            hash->addData(propertyCache->checksum(&ok));
            if (!ok)
                return false;
        }
    }
    return true;
}

void QQmlTypeData::done()
{
    QDeferredCleanup cleanup([this]{
        m_document.reset();
        m_typeReferences.clear();
        if (isError())
            m_compiledData = nullptr;
    });

    if (isError())
        return;

    // Check all script dependencies for errors
    for (int ii = 0; ii < m_scripts.count(); ++ii) {
        const ScriptReference &script = m_scripts.at(ii);
        Q_ASSERT(script.script->isCompleteOrError());
        if (script.script->isError()) {
            QList<QQmlError> errors = script.script->errors();
            QQmlError error;
            error.setUrl(url());
            error.setLine(script.location.line);
            error.setColumn(script.location.column);
            error.setDescription(QQmlTypeLoader::tr("Script %1 unavailable").arg(script.script->urlString()));
            errors.prepend(error);
            setError(errors);
            return;
        }
    }

    // Check all type dependencies for errors
    for (auto it = m_resolvedTypes.constBegin(), end = m_resolvedTypes.constEnd(); it != end;
         ++it) {
        const TypeReference &type = *it;
        Q_ASSERT(!type.typeData || type.typeData->isCompleteOrError());
        if (type.typeData && type.typeData->isError()) {
            const QString typeName = stringAt(it.key());

            QList<QQmlError> errors = type.typeData->errors();
            QQmlError error;
            error.setUrl(url());
            error.setLine(type.location.line);
            error.setColumn(type.location.column);
            error.setDescription(QQmlTypeLoader::tr("Type %1 unavailable").arg(typeName));
            errors.prepend(error);
            setError(errors);
            return;
        }
    }

    // Check all composite singleton type dependencies for errors
    for (int ii = 0; ii < m_compositeSingletons.count(); ++ii) {
        const TypeReference &type = m_compositeSingletons.at(ii);
        Q_ASSERT(!type.typeData || type.typeData->isCompleteOrError());
        if (type.typeData && type.typeData->isError()) {
            QString typeName = type.type.qmlTypeName();

            QList<QQmlError> errors = type.typeData->errors();
            QQmlError error;
            error.setUrl(url());
            error.setLine(type.location.line);
            error.setColumn(type.location.column);
            error.setDescription(QQmlTypeLoader::tr("Type %1 unavailable").arg(typeName));
            errors.prepend(error);
            setError(errors);
            return;
        }
    }

    QQmlRefPointer<QQmlTypeNameCache> typeNameCache;
    QV4::CompiledData::ResolvedTypeReferenceMap resolvedTypeCache;
    {
        QQmlCompileError error = buildTypeResolutionCaches(&typeNameCache, &resolvedTypeCache);
        if (error.isSet()) {
            setError(error);
            return;
        }
    }

    QQmlEngine *const engine = typeLoader()->engine();

    const auto dependencyHasher = [engine, resolvedTypeCache, this](QCryptographicHash *hash) {
        if (!resolvedTypeCache.addToHash(hash, engine))
            return false;
        return ::addTypeReferenceChecksumsToHash(m_compositeSingletons, hash, engine);
    };

    // verify if any dependencies changed if we're using a cache
    if (m_document.isNull() && !m_compiledData->verifyChecksum(dependencyHasher)) {
        qCDebug(DBG_DISK_CACHE) << "Checksum mismatch for cached version of" << m_compiledData->fileName();
        if (!loadFromSource())
            return;
        m_backupSourceCode = SourceCodeData();
        m_compiledData = nullptr;
    }

    if (!m_document.isNull()) {
        // Compile component
        compile(typeNameCache, resolvedTypeCache, dependencyHasher);
    } else {
        createTypeAndPropertyCaches(typeNameCache, resolvedTypeCache);
    }

    if (isError())
        return;

    {
        QQmlEnginePrivate *const enginePrivate = QQmlEnginePrivate::get(engine);
        {
        // Sanity check property bindings
            QQmlPropertyValidator validator(enginePrivate, m_importCache, m_compiledData);
            QVector<QQmlCompileError> errors = validator.validate();
            if (!errors.isEmpty()) {
                setError(errors);
                return;
            }
        }

        m_compiledData->finalizeCompositeType(enginePrivate);
    }

    {
        QQmlType type = QQmlMetaType::qmlType(finalUrl(), true);
        if (m_compiledData && m_compiledData->data->flags & QV4::CompiledData::Unit::IsSingleton) {
            if (!type.isValid()) {
                QQmlError error;
                error.setDescription(QQmlTypeLoader::tr("No matching type found, pragma Singleton files cannot be used by QQmlComponent."));
                setError(error);
                return;
            } else if (!type.isCompositeSingleton()) {
                QQmlError error;
                error.setDescription(QQmlTypeLoader::tr("pragma Singleton used with a non composite singleton type %1").arg(type.qmlTypeName()));
                setError(error);
                return;
            }
        } else {
            // If the type is CompositeSingleton but there was no pragma Singleton in the
            // QML file, lets report an error.
            if (type.isValid() && type.isCompositeSingleton()) {
                QString typeName = type.qmlTypeName();
                setError(QQmlTypeLoader::tr("qmldir defines type as singleton, but no pragma Singleton found in type %1.").arg(typeName));
                return;
            }
        }
    }

    {
        // Collect imported scripts
        m_compiledData->dependentScripts.reserve(m_scripts.count());
        for (int scriptIndex = 0; scriptIndex < m_scripts.count(); ++scriptIndex) {
            const QQmlTypeData::ScriptReference &script = m_scripts.at(scriptIndex);

            QStringRef qualifier(&script.qualifier);
            QString enclosingNamespace;

            const int lastDotIndex = qualifier.lastIndexOf(QLatin1Char('.'));
            if (lastDotIndex != -1) {
                enclosingNamespace = qualifier.left(lastDotIndex).toString();
                qualifier = qualifier.mid(lastDotIndex+1);
            }

            m_compiledData->typeNameCache->add(qualifier.toString(), scriptIndex, enclosingNamespace);
            QQmlRefPointer<QQmlScriptData> scriptData = script.script->scriptData();
            m_compiledData->dependentScripts << scriptData;
        }
    }
}

void QQmlTypeData::completed()
{
    // Notify callbacks
    while (!m_callbacks.isEmpty()) {
        TypeDataCallback *callback = m_callbacks.takeFirst();
        callback->typeDataReady(this);
    }
}

bool QQmlTypeData::loadImplicitImport()
{
    m_implicitImportLoaded = true; // Even if we hit an error, count as loaded (we'd just keep hitting the error)

    m_importCache.setBaseUrl(finalUrl(), finalUrlString());

    QQmlImportDatabase *importDatabase = typeLoader()->importDatabase();
    // For local urls, add an implicit import "." as most overridden lookup.
    // This will also trigger the loading of the qmldir and the import of any native
    // types from available plugins.
    QList<QQmlError> implicitImportErrors;
    m_importCache.addImplicitImport(importDatabase, &implicitImportErrors);

    if (!implicitImportErrors.isEmpty()) {
        setError(implicitImportErrors);
        return false;
    }

    return true;
}

void QQmlTypeData::dataReceived(const SourceCodeData &data)
{
    m_backupSourceCode = data;

    if (tryLoadFromDiskCache())
        return;

    if (isError())
        return;

    if (!m_backupSourceCode.exists() || m_backupSourceCode.isEmpty()) {
        if (m_cachedUnitStatus == QQmlMetaType::CachedUnitLookupError::VersionMismatch)
            setError(QQmlTypeLoader::tr("File was compiled ahead of time with an incompatible version of Qt and the original file cannot be found. Please recompile"));
        else if (!m_backupSourceCode.exists())
            setError(QQmlTypeLoader::tr("No such file or directory"));
        else
            setError(QQmlTypeLoader::tr("File is empty"));
        return;
    }

    if (!loadFromSource())
        return;

    continueLoadFromIR();
}

void QQmlTypeData::initializeFromCachedUnit(const QV4::CompiledData::Unit *unit)
{
    m_document.reset(new QmlIR::Document(isDebugging()));
    QmlIR::IRLoader loader(unit, m_document.data());
    loader.load();
    m_document->jsModule.fileName = urlString();
    m_document->jsModule.finalUrl = finalUrlString();
    m_document->javaScriptCompilationUnit.adopt(new QV4::CompiledData::CompilationUnit(unit));
    continueLoadFromIR();
}

bool QQmlTypeData::loadFromSource()
{
    m_document.reset(new QmlIR::Document(isDebugging()));
    m_document->jsModule.sourceTimeStamp = m_backupSourceCode.sourceTimeStamp();
    QQmlEngine *qmlEngine = typeLoader()->engine();
    QmlIR::IRBuilder compiler(qmlEngine->handle()->v8Engine->illegalNames());

    QString sourceError;
    const QString source = m_backupSourceCode.readAll(&sourceError);
    if (!sourceError.isEmpty()) {
        setError(sourceError);
        return false;
    }

    if (!compiler.generateFromQml(source, finalUrlString(), m_document.data())) {
        QList<QQmlError> errors;
        errors.reserve(compiler.errors.count());
        for (const QQmlJS::DiagnosticMessage &msg : qAsConst(compiler.errors)) {
            QQmlError e;
            e.setUrl(url());
            e.setLine(msg.loc.startLine);
            e.setColumn(msg.loc.startColumn);
            e.setDescription(msg.message);
            errors << e;
        }
        setError(errors);
        return false;
    }
    return true;
}

void QQmlTypeData::restoreIR(QQmlRefPointer<QV4::CompiledData::CompilationUnit> unit)
{
    m_document.reset(new QmlIR::Document(isDebugging()));
    QmlIR::IRLoader loader(unit->data, m_document.data());
    loader.load();
    m_document->jsModule.fileName = urlString();
    m_document->jsModule.finalUrl = finalUrlString();
    m_document->javaScriptCompilationUnit = unit;
    continueLoadFromIR();
}

void QQmlTypeData::continueLoadFromIR()
{
    m_typeReferences.collectFromObjects(m_document->objects.constBegin(), m_document->objects.constEnd());
    m_importCache.setBaseUrl(finalUrl(), finalUrlString());

    // For remote URLs, we don't delay the loading of the implicit import
    // because the loading probably requires an asynchronous fetch of the
    // qmldir (so we can't load it just in time).
    if (!finalUrl().scheme().isEmpty()) {
        QUrl qmldirUrl = finalUrl().resolved(QUrl(QLatin1String("qmldir")));
        if (!QQmlImports::isLocal(qmldirUrl)) {
            if (!loadImplicitImport())
                return;
            // This qmldir is for the implicit import
            QQmlJS::MemoryPool *pool = m_document->jsParserEngine.pool();
            auto implicitImport = pool->New<QV4::CompiledData::Import>();
            implicitImport->uriIndex = m_document->registerString(QLatin1String("."));
            implicitImport->qualifierIndex = 0; // empty string
            implicitImport->majorVersion = -1;
            implicitImport->minorVersion = -1;
            QList<QQmlError> errors;

            if (!fetchQmldir(qmldirUrl, implicitImport, 1, &errors)) {
                setError(errors);
                return;
            }
        }
    }

    QList<QQmlError> errors;

    for (const QV4::CompiledData::Import *import : qAsConst(m_document->imports)) {
        if (!addImport(import, &errors)) {
            Q_ASSERT(errors.size());
            QQmlError error(errors.takeFirst());
            error.setUrl(m_importCache.baseUrl());
            error.setLine(import->location.line);
            error.setColumn(import->location.column);
            errors.prepend(error); // put it back on the list after filling out information.
            setError(errors);
            return;
        }
    }
}

void QQmlTypeData::allDependenciesDone()
{
    QQmlTypeLoader::Blob::allDependenciesDone();

    if (!m_typesResolved) {
        // Check that all imports were resolved
        QList<QQmlError> errors;
        QHash<const QV4::CompiledData::Import *, int>::const_iterator it = m_unresolvedImports.constBegin(), end = m_unresolvedImports.constEnd();
        for ( ; it != end; ++it) {
            if (*it == 0) {
                // This import was not resolved
                for (auto keyIt = m_unresolvedImports.keyBegin(),
                     keyEnd = m_unresolvedImports.keyEnd();
                     keyIt != keyEnd; ++keyIt) {
                    const QV4::CompiledData::Import *import = *keyIt;
                    QQmlError error;
                    error.setDescription(QQmlTypeLoader::tr("module \"%1\" is not installed").arg(stringAt(import->uriIndex)));
                    error.setUrl(m_importCache.baseUrl());
                    error.setLine(import->location.line);
                    error.setColumn(import->location.column);
                    errors.prepend(error);
                }
            }
        }
        if (errors.size()) {
            setError(errors);
            return;
        }

        resolveTypes();
        m_typesResolved = true;
    }
}

void QQmlTypeData::downloadProgressChanged(qreal p)
{
    for (int ii = 0; ii < m_callbacks.count(); ++ii) {
        TypeDataCallback *callback = m_callbacks.at(ii);
        callback->typeDataProgress(this, p);
    }
}

QString QQmlTypeData::stringAt(int index) const
{
    if (m_compiledData)
        return m_compiledData->stringAt(index);
    return m_document->jsGenerator.stringTable.stringForIndex(index);
}

void QQmlTypeData::compile(const QQmlRefPointer<QQmlTypeNameCache> &typeNameCache, const QV4::CompiledData::ResolvedTypeReferenceMap &resolvedTypeCache,
                           const QV4::CompiledData::DependentTypesHasher &dependencyHasher)
{
    Q_ASSERT(m_compiledData.isNull());

    const bool typeRecompilation = m_document && m_document->javaScriptCompilationUnit && m_document->javaScriptCompilationUnit->data->flags & QV4::CompiledData::Unit::PendingTypeCompilation;

    QQmlEnginePrivate * const enginePrivate = QQmlEnginePrivate::get(typeLoader()->engine());
    QQmlTypeCompiler compiler(enginePrivate, this, m_document.data(), typeNameCache, resolvedTypeCache, dependencyHasher);
    m_compiledData = compiler.compile();
    if (!m_compiledData) {
        setError(compiler.compilationErrors());
        return;
    }

    const bool trySaveToDisk = (!disableDiskCache() || forceDiskCache()) && !m_document->jsModule.debugMode && !typeRecompilation;
    if (trySaveToDisk) {
        QString errorString;
        if (m_compiledData->saveToDisk(url(), &errorString)) {
            QString error;
            if (!m_compiledData->loadFromDisk(url(), m_backupSourceCode.sourceTimeStamp(), &error)) {
                // ignore error, keep using the in-memory compilation unit.
            }
        } else {
            qCDebug(DBG_DISK_CACHE) << "Error saving cached version of" << m_compiledData->fileName() << "to disk:" << errorString;
        }
    }
}

void QQmlTypeData::resolveTypes()
{
    // Add any imported scripts to our resolved set
    const auto resolvedScripts = m_importCache.resolvedScripts();
    for (const QQmlImports::ScriptReference &script : resolvedScripts) {
        QQmlRefPointer<QQmlScriptBlob> blob = typeLoader()->getScript(script.location);
        addDependency(blob.data());

        ScriptReference ref;
        //ref.location = ...
        if (!script.qualifier.isEmpty())
        {
            ref.qualifier = script.qualifier + QLatin1Char('.') + script.nameSpace;
            // Add a reference to the enclosing namespace
            m_namespaces.insert(script.qualifier);
        } else {
            ref.qualifier = script.nameSpace;
        }

        ref.script = blob;
        m_scripts << ref;
    }

    // Lets handle resolved composite singleton types
    const auto resolvedCompositeSingletons = m_importCache.resolvedCompositeSingletons();
    for (const QQmlImports::CompositeSingletonReference &csRef : resolvedCompositeSingletons) {
        TypeReference ref;
        QString typeName;
        if (!csRef.prefix.isEmpty()) {
            typeName = csRef.prefix + QLatin1Char('.') + csRef.typeName;
            // Add a reference to the enclosing namespace
            m_namespaces.insert(csRef.prefix);
        } else {
            typeName = csRef.typeName;
        }

        int majorVersion = csRef.majorVersion > -1 ? csRef.majorVersion : -1;
        int minorVersion = csRef.minorVersion > -1 ? csRef.minorVersion : -1;

        if (!resolveType(typeName, majorVersion, minorVersion, ref, -1, -1, true,
                         QQmlType::CompositeSingletonType))
            return;

        if (ref.type.isCompositeSingleton()) {
            ref.typeData = typeLoader()->getType(ref.type.sourceUrl());
            if (ref.typeData->status() == QQmlDataBlob::ResolvingDependencies) {
                // TODO: give an error message? If so, we should record and show the path of the cycle.
                continue;
            }
            addDependency(ref.typeData.data());
            ref.prefix = csRef.prefix;

            m_compositeSingletons << ref;
        }
    }

    std::stable_sort(m_compositeSingletons.begin(), m_compositeSingletons.end(), [](const TypeReference &lhs, const TypeReference &rhs){
        return lhs.qualifiedName() < rhs.qualifiedName();
    });

    for (QV4::CompiledData::TypeReferenceMap::ConstIterator unresolvedRef = m_typeReferences.constBegin(), end = m_typeReferences.constEnd();
         unresolvedRef != end; ++unresolvedRef) {

        TypeReference ref; // resolved reference

        const bool reportErrors = unresolvedRef->errorWhenNotFound;

        int majorVersion = -1;
        int minorVersion = -1;

        const QString name = stringAt(unresolvedRef.key());

        if (!resolveType(name, majorVersion, minorVersion, ref, unresolvedRef->location.line,
                         unresolvedRef->location.column, reportErrors,
                         QQmlType::AnyRegistrationType) && reportErrors)
            return;

        if (ref.type.isComposite()) {
            ref.typeData = typeLoader()->getType(ref.type.sourceUrl());
            addDependency(ref.typeData.data());
        }
        ref.majorVersion = majorVersion;
        ref.minorVersion = minorVersion;

        ref.location.line = unresolvedRef->location.line;
        ref.location.column = unresolvedRef->location.column;

        ref.needsCreation = unresolvedRef->needsCreation;

        m_resolvedTypes.insert(unresolvedRef.key(), ref);
    }

    // ### this allows enums to work without explicit import or instantiation of the type
    if (!m_implicitImportLoaded)
        loadImplicitImport();
}

QQmlCompileError QQmlTypeData::buildTypeResolutionCaches(
        QQmlRefPointer<QQmlTypeNameCache> *typeNameCache,
        QV4::CompiledData::ResolvedTypeReferenceMap *resolvedTypeCache
        ) const
{
    typeNameCache->adopt(new QQmlTypeNameCache(m_importCache));

    for (const QString &ns: m_namespaces)
        (*typeNameCache)->add(ns);

    // Add any Composite Singletons that were used to the import cache
    for (const QQmlTypeData::TypeReference &singleton: m_compositeSingletons)
        (*typeNameCache)->add(singleton.type.qmlTypeName(), singleton.type.sourceUrl(), singleton.prefix);

    m_importCache.populateCache(typeNameCache->data());

    QQmlEnginePrivate * const engine = QQmlEnginePrivate::get(typeLoader()->engine());

    for (auto resolvedType = m_resolvedTypes.constBegin(), end = m_resolvedTypes.constEnd(); resolvedType != end; ++resolvedType) {
        QScopedPointer<QV4::CompiledData::ResolvedTypeReference> ref(new QV4::CompiledData::ResolvedTypeReference);
        QQmlType qmlType = resolvedType->type;
        if (resolvedType->typeData) {
            if (resolvedType->needsCreation && qmlType.isCompositeSingleton()) {
                return QQmlCompileError(resolvedType->location, tr("Composite Singleton Type %1 is not creatable.").arg(qmlType.qmlTypeName()));
            }
            ref->compilationUnit = resolvedType->typeData->compilationUnit();
        } else if (qmlType.isValid()) {
            ref->type = qmlType;
            Q_ASSERT(ref->type.isValid());

            if (resolvedType->needsCreation && !ref->type.isCreatable()) {
                QString reason = ref->type.noCreationReason();
                if (reason.isEmpty())
                    reason = tr("Element is not creatable.");
                return QQmlCompileError(resolvedType->location, reason);
            }

            if (ref->type.containsRevisionedAttributes()) {
                ref->typePropertyCache = engine->cache(ref->type,
                                                       resolvedType->minorVersion);
            }
        }
        ref->majorVersion = resolvedType->majorVersion;
        ref->minorVersion = resolvedType->minorVersion;
        ref->doDynamicTypeCheck();
        resolvedTypeCache->insert(resolvedType.key(), ref.take());
    }
    QQmlCompileError noError;
    return noError;
}

bool QQmlTypeData::resolveType(const QString &typeName, int &majorVersion, int &minorVersion,
                               TypeReference &ref, int lineNumber, int columnNumber,
                               bool reportErrors, QQmlType::RegistrationType registrationType)
{
    QQmlImportNamespace *typeNamespace = nullptr;
    QList<QQmlError> errors;

    bool typeFound = m_importCache.resolveType(typeName, &ref.type, &majorVersion, &minorVersion,
                                               &typeNamespace, &errors, registrationType);
    if (!typeNamespace && !typeFound && !m_implicitImportLoaded) {
        // Lazy loading of implicit import
        if (loadImplicitImport()) {
            // Try again to find the type
            errors.clear();
            typeFound = m_importCache.resolveType(typeName, &ref.type, &majorVersion, &minorVersion,
                                                  &typeNamespace, &errors, registrationType);
        } else {
            return false; //loadImplicitImport() hit an error, and called setError already
        }
    }

    if ((!typeFound || typeNamespace) && reportErrors) {
        // Known to not be a type:
        //  - known to be a namespace (Namespace {})
        //  - type with unknown namespace (UnknownNamespace.SomeType {})
        QQmlError error;
        if (typeNamespace) {
            error.setDescription(QQmlTypeLoader::tr("Namespace %1 cannot be used as a type").arg(typeName));
        } else {
            if (errors.size()) {
                error = errors.takeFirst();
            } else {
                // this should not be possible!
                // Description should come from error provided by addImport() function.
                error.setDescription(QQmlTypeLoader::tr("Unreported error adding script import to import database"));
            }
            error.setUrl(m_importCache.baseUrl());
            error.setDescription(QQmlTypeLoader::tr("%1 %2").arg(typeName).arg(error.description()));
        }

        if (lineNumber != -1)
            error.setLine(lineNumber);
        if (columnNumber != -1)
            error.setColumn(columnNumber);

        errors.prepend(error);
        setError(errors);
        return false;
    }

    return true;
}

void QQmlTypeData::scriptImported(const QQmlRefPointer<QQmlScriptBlob> &blob, const QV4::CompiledData::Location &location, const QString &qualifier, const QString &/*nameSpace*/)
{
    ScriptReference ref;
    ref.script = blob;
    ref.location = location;
    ref.qualifier = qualifier;

    m_scripts << ref;
}

QQmlScriptData::QQmlScriptData()
    : typeNameCache(nullptr)
    , m_loaded(false)
    , m_program(nullptr)
{
}

QQmlScriptData::~QQmlScriptData()
{
    delete m_program;
}

void QQmlScriptData::initialize(QQmlEngine *engine)
{
    Q_ASSERT(!m_program);
    Q_ASSERT(engine);
    Q_ASSERT(!hasEngine());

    QV4::ExecutionEngine *v4 = engine->handle();

    m_program = new QV4::Script(v4, nullptr, m_precompiledScript);

    addToEngine(engine);

    addref();
}

QV4::ReturnedValue QQmlScriptData::scriptValueForContext(QQmlContextData *parentCtxt)
{
    if (m_loaded)
        return m_value.value();

    Q_ASSERT(parentCtxt && parentCtxt->engine);
    QQmlEnginePrivate *ep = QQmlEnginePrivate::get(parentCtxt->engine);
    QV4::ExecutionEngine *v4 = parentCtxt->engine->handle();
    QV4::Scope scope(v4);

    bool shared = m_precompiledScript->data->flags & QV4::CompiledData::Unit::IsSharedLibrary;

    QQmlContextData *effectiveCtxt = parentCtxt;
    if (shared)
        effectiveCtxt = nullptr;

    // Create the script context if required
    QQmlContextDataRef ctxt(new QQmlContextData);
    ctxt->isInternal = true;
    ctxt->isJSContext = true;
    if (shared)
        ctxt->isPragmaLibraryContext = true;
    else
        ctxt->isPragmaLibraryContext = parentCtxt->isPragmaLibraryContext;
    ctxt->baseUrl = url;
    ctxt->baseUrlString = urlString;

    // For backward compatibility, if there are no imports, we need to use the
    // imports from the parent context.  See QTBUG-17518.
    if (!typeNameCache->isEmpty()) {
        ctxt->imports = typeNameCache;
    } else if (effectiveCtxt) {
        ctxt->imports = effectiveCtxt->imports;
        ctxt->importedScripts = effectiveCtxt->importedScripts;
    }

    if (effectiveCtxt) {
        ctxt->setParent(effectiveCtxt);
    } else {
        ctxt->engine = parentCtxt->engine; // Fix for QTBUG-21620
    }

    QV4::ScopedObject scriptsArray(scope);
    if (ctxt->importedScripts.isNullOrUndefined()) {
        scriptsArray = v4->newArrayObject(scripts.count());
        ctxt->importedScripts.set(v4, scriptsArray);
    } else {
        scriptsArray = ctxt->importedScripts.valueRef();
    }
    QV4::ScopedValue v(scope);
    for (int ii = 0; ii < scripts.count(); ++ii)
        scriptsArray->putIndexed(ii, (v = scripts.at(ii)->scriptData()->scriptValueForContext(ctxt)));

    if (!hasEngine())
        initialize(parentCtxt->engine);

    if (!m_program) {
        if (shared)
            m_loaded = true;
        return QV4::Encode::undefined();
    }

    QV4::Scoped<QV4::QmlContext> qmlContext(scope, QV4::QmlContext::create(v4->rootContext(), ctxt, nullptr));

    m_program->qmlContext.set(scope.engine, qmlContext);
    m_program->run();
    m_program->qmlContext.clear();
    if (scope.engine->hasException) {
        QQmlError error = scope.engine->catchExceptionAsQmlError();
        if (error.isValid())
            ep->warning(error);
    }

    QV4::ScopedValue retval(scope, qmlContext->d()->qml());
    if (shared) {
        m_value.set(scope.engine, retval);
        m_loaded = true;
    }

    return retval->asReturnedValue();
}

void QQmlScriptData::clear()
{
    if (typeNameCache) {
        typeNameCache->release();
        typeNameCache = nullptr;
    }

    scripts.clear();

    // An addref() was made when the QQmlCleanup was added to the engine.
    release();
}

QQmlScriptBlob::QQmlScriptBlob(const QUrl &url, QQmlTypeLoader *loader)
: QQmlTypeLoader::Blob(url, JavaScriptFile, loader)
{
}

QQmlScriptBlob::~QQmlScriptBlob()
{
}

QQmlRefPointer<QQmlScriptData> QQmlScriptBlob::scriptData() const
{
    return m_scriptData;
}

void QQmlScriptBlob::dataReceived(const SourceCodeData &data)
{
    if (!disableDiskCache() || forceDiskCache()) {
        QQmlRefPointer<QV4::CompiledData::CompilationUnit> unit = QV4::Compiler::Codegen::createUnitForLoading();
        QString error;
        if (unit->loadFromDisk(url(), data.sourceTimeStamp(), &error)) {
            initializeFromCompilationUnit(unit);
            return;
        } else {
            qCDebug(DBG_DISK_CACHE()) << "Error loading" << urlString() << "from disk cache:" << error;
        }
    }

    if (!data.exists()) {
        if (m_cachedUnitStatus == QQmlMetaType::CachedUnitLookupError::VersionMismatch)
            setError(QQmlTypeLoader::tr("File was compiled ahead of time with an incompatible version of Qt and the original file cannot be found. Please recompile"));
        else
            setError(QQmlTypeLoader::tr("No such file or directory"));
        return;
    }

    QmlIR::Document irUnit(isDebugging());

    irUnit.jsModule.sourceTimeStamp = data.sourceTimeStamp();
    QString error;
    QString source = data.readAll(&error);
    if (!error.isEmpty()) {
        setError(error);
        return;
    }

    QmlIR::ScriptDirectivesCollector collector(&irUnit.jsParserEngine, &irUnit.jsGenerator);
    irUnit.jsParserEngine.setDirectives(&collector);

    QList<QQmlError> errors;
    QQmlRefPointer<QV4::CompiledData::CompilationUnit> unit = QV4::Script::precompile(
                &irUnit.jsModule, &irUnit.jsParserEngine, &irUnit.jsGenerator, urlString(), finalUrlString(),
                source, &errors);
    // No need to addref on unit, it's initial refcount is 1
    source.clear();
    if (!errors.isEmpty()) {
        setError(errors);
        return;
    }
    if (!unit) {
        unit.adopt(new QV4::CompiledData::CompilationUnit);
    }
    irUnit.javaScriptCompilationUnit = unit;
    irUnit.imports = collector.imports;
    if (collector.hasPragmaLibrary)
        irUnit.jsModule.unitFlags |= QV4::CompiledData::Unit::IsSharedLibrary;

    QmlIR::QmlUnitGenerator qmlGenerator;
    QV4::CompiledData::Unit *unitData = qmlGenerator.generate(irUnit);
    Q_ASSERT(!unit->data);
    // The js unit owns the data and will free the qml unit.
    unit->data = unitData;

    if ((!disableDiskCache() || forceDiskCache()) && !isDebugging()) {
        QString errorString;
        if (!unit->saveToDisk(url(), &errorString)) {
            qCDebug(DBG_DISK_CACHE()) << "Error saving cached version of" << unit->fileName() << "to disk:" << errorString;
        }
    }

    initializeFromCompilationUnit(unit);
}

void QQmlScriptBlob::initializeFromCachedUnit(const QV4::CompiledData::Unit *unit)
{
    QQmlRefPointer<QV4::CompiledData::CompilationUnit> compilationUnit;
    compilationUnit.adopt(new QV4::CompiledData::CompilationUnit(unit));
    initializeFromCompilationUnit(compilationUnit);
}

void QQmlScriptBlob::done()
{
    if (isError())
        return;

    // Check all script dependencies for errors
    for (int ii = 0; ii < m_scripts.count(); ++ii) {
        const ScriptReference &script = m_scripts.at(ii);
        Q_ASSERT(script.script->isCompleteOrError());
        if (script.script->isError()) {
            QList<QQmlError> errors = script.script->errors();
            QQmlError error;
            error.setUrl(url());
            error.setLine(script.location.line);
            error.setColumn(script.location.column);
            error.setDescription(QQmlTypeLoader::tr("Script %1 unavailable").arg(script.script->urlString()));
            errors.prepend(error);
            setError(errors);
            return;
        }
    }

    m_scriptData->typeNameCache = new QQmlTypeNameCache(m_importCache);

    QSet<QString> ns;

    for (int scriptIndex = 0; scriptIndex < m_scripts.count(); ++scriptIndex) {
        const ScriptReference &script = m_scripts.at(scriptIndex);

        m_scriptData->scripts.append(script.script);

        if (!script.nameSpace.isNull()) {
            if (!ns.contains(script.nameSpace)) {
                ns.insert(script.nameSpace);
                m_scriptData->typeNameCache->add(script.nameSpace);
            }
        }
        m_scriptData->typeNameCache->add(script.qualifier, scriptIndex, script.nameSpace);
    }
    m_scripts.clear();

    m_importCache.populateCache(m_scriptData->typeNameCache);
}

QString QQmlScriptBlob::stringAt(int index) const
{
    return m_scriptData->m_precompiledScript->data->stringAt(index);
}

void QQmlScriptBlob::scriptImported(const QQmlRefPointer<QQmlScriptBlob> &blob, const QV4::CompiledData::Location &location, const QString &qualifier, const QString &nameSpace)
{
    ScriptReference ref;
    ref.script = blob;
    ref.location = location;
    ref.qualifier = qualifier;
    ref.nameSpace = nameSpace;

    m_scripts << ref;
}

void QQmlScriptBlob::initializeFromCompilationUnit(const QQmlRefPointer<QV4::CompiledData::CompilationUnit> &unit)
{
    Q_ASSERT(!m_scriptData);
    m_scriptData.adopt(new QQmlScriptData());
    m_scriptData->url = finalUrl();
    m_scriptData->urlString = finalUrlString();
    m_scriptData->m_precompiledScript = unit;

    m_importCache.setBaseUrl(finalUrl(), finalUrlString());

    Q_ASSERT(m_scriptData->m_precompiledScript->data->flags & QV4::CompiledData::Unit::IsQml);
    const QV4::CompiledData::Unit *qmlUnit = m_scriptData->m_precompiledScript->data;

    QList<QQmlError> errors;
    for (quint32 i = 0; i < qmlUnit->nImports; ++i) {
        const QV4::CompiledData::Import *import = qmlUnit->importAt(i);
        if (!addImport(import, &errors)) {
           Q_ASSERT(errors.size());
            QQmlError error(errors.takeFirst());
            error.setUrl(m_importCache.baseUrl());
            error.setLine(import->location.line);
            error.setColumn(import->location.column);
            errors.prepend(error); // put it back on the list after filling out information.
            setError(errors);
            return;
        }
    }
}

QQmlQmldirData::QQmlQmldirData(const QUrl &url, QQmlTypeLoader *loader)
: QQmlTypeLoader::Blob(url, QmldirFile, loader)
{
}

const QString &QQmlQmldirData::content() const
{
    return m_content;
}

const QV4::CompiledData::Import *QQmlQmldirData::import(QQmlTypeLoader::Blob *blob) const
{
    QHash<QQmlTypeLoader::Blob *, const QV4::CompiledData::Import *>::const_iterator it =
        m_imports.find(blob);
    if (it == m_imports.end())
        return nullptr;
    return *it;
}

void QQmlQmldirData::setImport(QQmlTypeLoader::Blob *blob, const QV4::CompiledData::Import *import)
{
    m_imports[blob] = import;
}

int QQmlQmldirData::priority(QQmlTypeLoader::Blob *blob) const
{
    QHash<QQmlTypeLoader::Blob *, int>::const_iterator it = m_priorities.find(blob);
    if (it == m_priorities.end())
        return 0;
    return *it;
}

void QQmlQmldirData::setPriority(QQmlTypeLoader::Blob *blob, int priority)
{
    m_priorities[blob] = priority;
}

void QQmlQmldirData::dataReceived(const SourceCodeData &data)
{
    QString error;
    m_content = data.readAll(&error);
    if (!error.isEmpty()) {
        setError(error);
        return;
    }
}

void QQmlQmldirData::initializeFromCachedUnit(const QV4::CompiledData::Unit *)
{
    Q_UNIMPLEMENTED();
}

QString QQmlDataBlob::SourceCodeData::readAll(QString *error) const
{
    error->clear();
    if (hasInlineSourceCode)
        return inlineSourceCode;

    QFile f(fileInfo.absoluteFilePath());
    if (!f.open(QIODevice::ReadOnly)) {
        *error = f.errorString();
        return QString();
    }

    const qint64 fileSize = fileInfo.size();

    if (uchar *mappedData = f.map(0, fileSize)) {
        QString source = QString::fromUtf8(reinterpret_cast<const char *>(mappedData), fileSize);
        f.unmap(mappedData);
        return source;
    }

    QByteArray data(fileSize, Qt::Uninitialized);
    if (f.read(data.data(), data.length()) != data.length()) {
        *error = f.errorString();
        return QString();
    }
    return QString::fromUtf8(data);
}

QDateTime QQmlDataBlob::SourceCodeData::sourceTimeStamp() const
{
    if (hasInlineSourceCode)
        return QDateTime();

    QDateTime timeStamp = fileInfo.lastModified();
    if (timeStamp.isValid())
        return timeStamp;

    static QDateTime appTimeStamp;
    if (!appTimeStamp.isValid())
        appTimeStamp = QFileInfo(QCoreApplication::applicationFilePath()).lastModified();
    return appTimeStamp;
}

bool QQmlDataBlob::SourceCodeData::exists() const
{
    if (hasInlineSourceCode)
        return true;
    return fileInfo.exists();
}

bool QQmlDataBlob::SourceCodeData::isEmpty() const
{
    if (hasInlineSourceCode)
        return inlineSourceCode.isEmpty();
    return fileInfo.size() == 0;
}

QT_END_NAMESPACE

#include "qqmltypeloader.moc"<|MERGE_RESOLUTION|>--- conflicted
+++ resolved
@@ -1652,11 +1652,7 @@
 /*!
 Returns a QQmlTypeData for the specified \a url.  The QQmlTypeData may be cached.
 */
-<<<<<<< HEAD
-QQmlRefPointer<QQmlTypeData> QQmlTypeLoader::getType(const QUrl &url, Mode mode)
-=======
-QQmlTypeData *QQmlTypeLoader::getType(const QUrl &unNormalizedUrl, Mode mode)
->>>>>>> 717b57a9
+QQmlRefPointer<QQmlTypeData> QQmlTypeLoader::getType(const QUrl &unNormalizedUrl, Mode mode)
 {
     Q_ASSERT(!unNormalizedUrl.isRelative() &&
             (QQmlFile::urlToLocalFileOrQrc(unNormalizedUrl).isEmpty() ||
@@ -1719,11 +1715,7 @@
 /*!
 Return a QQmlScriptBlob for \a url.  The QQmlScriptData may be cached.
 */
-<<<<<<< HEAD
-QQmlRefPointer<QQmlScriptBlob> QQmlTypeLoader::getScript(const QUrl &url)
-=======
-QQmlScriptBlob *QQmlTypeLoader::getScript(const QUrl &unNormalizedUrl)
->>>>>>> 717b57a9
+QQmlRefPointer<QQmlScriptBlob> QQmlTypeLoader::getScript(const QUrl &unNormalizedUrl)
 {
     Q_ASSERT(!unNormalizedUrl.isRelative() &&
             (QQmlFile::urlToLocalFileOrQrc(unNormalizedUrl).isEmpty() ||
