--- conflicted
+++ resolved
@@ -2991,12 +2991,8 @@
         return;
     }
 
-<<<<<<< HEAD
-    QmlIR::ScriptDirectivesCollector collector(&irUnit.jsParserEngine, &irUnit.jsGenerator);
+    QmlIR::ScriptDirectivesCollector collector(&irUnit);
     irUnit.jsParserEngine.setDirectives(&collector);
-=======
-    QmlIR::ScriptDirectivesCollector collector(&irUnit);
->>>>>>> 9ef0d2da
 
     QList<QQmlError> errors;
     QQmlRefPointer<QV4::CompiledData::CompilationUnit> unit = QV4::Script::precompile(
