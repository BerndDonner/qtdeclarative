/****************************************************************************
**
** Copyright (C) 2016 The Qt Company Ltd.
** Contact: https://www.qt.io/licensing/
**
** This file is part of the QtQml module of the Qt Toolkit.
**
** $QT_BEGIN_LICENSE:LGPL$
** Commercial License Usage
** Licensees holding valid commercial Qt licenses may use this file in
** accordance with the commercial license agreement provided with the
** Software or, alternatively, in accordance with the terms contained in
** a written agreement between you and The Qt Company. For licensing terms
** and conditions see https://www.qt.io/terms-conditions. For further
** information use the contact form at https://www.qt.io/contact-us.
**
** GNU Lesser General Public License Usage
** Alternatively, this file may be used under the terms of the GNU Lesser
** General Public License version 3 as published by the Free Software
** Foundation and appearing in the file LICENSE.LGPL3 included in the
** packaging of this file. Please review the following information to
** ensure the GNU Lesser General Public License version 3 requirements
** will be met: https://www.gnu.org/licenses/lgpl-3.0.html.
**
** GNU General Public License Usage
** Alternatively, this file may be used under the terms of the GNU
** General Public License version 2.0 or (at your option) the GNU General
** Public license version 3 or any later version approved by the KDE Free
** Qt Foundation. The licenses are as published by the Free Software
** Foundation and appearing in the file LICENSE.GPL2 and LICENSE.GPL3
** included in the packaging of this file. Please review the following
** information to ensure the GNU General Public License requirements will
** be met: https://www.gnu.org/licenses/gpl-2.0.html and
** https://www.gnu.org/licenses/gpl-3.0.html.
**
** $QT_END_LICENSE$
**
****************************************************************************/

#ifndef QQMLTYPELOADER_P_H
#define QQMLTYPELOADER_P_H

//
//  W A R N I N G
//  -------------
//
// This file is not part of the Qt API.  It exists purely as an
// implementation detail.  This header file may change from version to
// version without notice, or even be removed.
//
// We mean it.
//

#include <QtQml/qtqmlglobal.h>
#include <QtCore/qobject.h>
#include <QtCore/qatomic.h>
#if QT_CONFIG(qml_network)
#include <QtNetwork/qnetworkreply.h>
#endif
#include <QtQml/qqmlerror.h>
#include <QtQml/qqmlengine.h>
#include <QtQml/qqmlfile.h>
#include <QtQml/qqmlabstracturlinterceptor.h>

#include <private/qhashedstring_p.h>
#include <private/qqmlimport_p.h>
#include <private/qqmlcleanup_p.h>
#include <private/qqmldirparser_p.h>
#include <private/qflagpointer_p.h>
#include <private/qqmlirbuilder_p.h>

#include <private/qv4value_p.h>
#include <private/qv4script_p.h>

QT_BEGIN_NAMESPACE

class QQmlScriptData;
class QQmlScriptBlob;
class QQmlQmldirData;
class QQmlTypeLoader;
class QQmlComponentPrivate;
class QQmlTypeData;
class QQmlTypeLoader;
class QQmlExtensionInterface;
struct QQmlCompileError;

namespace QmlIR {
struct Document;
}

class Q_QML_PRIVATE_EXPORT QQmlDataBlob : public QQmlRefCount
{
public:
    enum Status {
        Null,                    // Prior to QQmlTypeLoader::load()
        Loading,                 // Prior to data being received and dataReceived() being called
        WaitingForDependencies,  // While there are outstanding addDependency()s
        Complete,                // Finished
        Error                    // Error
    };

    enum Type { //Matched in QQmlAbstractUrlInterceptor
        QmlFile = QQmlAbstractUrlInterceptor::QmlFile,
        JavaScriptFile = QQmlAbstractUrlInterceptor::JavaScriptFile,
        QmldirFile = QQmlAbstractUrlInterceptor::QmldirFile
    };

    QQmlDataBlob(const QUrl &, Type, QQmlTypeLoader* manager);
    virtual ~QQmlDataBlob();

    void startLoading();

    QQmlTypeLoader *typeLoader() const { return m_typeLoader; }

    Type type() const;

    Status status() const;
    bool isNull() const;
    bool isLoading() const;
    bool isWaiting() const;
    bool isComplete() const;
    bool isError() const;
    bool isCompleteOrError() const;

    qreal progress() const;

    QUrl url() const;
    QUrl finalUrl() const;
    QString finalUrlString() const;

    QList<QQmlError> errors() const;

    class Data {
    public:
        QByteArray readAll(QString *error, qint64 *sourceTimeStamp = 0) const;
    private:
        friend class QQmlDataBlob;
        friend class QQmlTypeLoader;
        inline Data();
        Data(const Data &);
        Data &operator=(const Data &);
        QBiPointer<const QByteArray, const QString> d;
    };

protected:
    // Can be called from within callbacks
    void setError(const QQmlError &);
    void setError(const QList<QQmlError> &errors);
    void setError(const QQmlCompileError &error);
    void setError(const QVector<QQmlCompileError> &errors);
    void setError(const QString &description);
    void addDependency(QQmlDataBlob *);

    // Callbacks made in load thread
    virtual void dataReceived(const Data &) = 0;
    virtual void initializeFromCachedUnit(const QQmlPrivate::CachedQmlUnit*) = 0;
    virtual void done();
#if QT_CONFIG(qml_network)
    virtual void networkError(QNetworkReply::NetworkError);
#endif
    virtual void dependencyError(QQmlDataBlob *);
    virtual void dependencyComplete(QQmlDataBlob *);
    virtual void allDependenciesDone();

    // Callbacks made in main thread
    virtual void downloadProgressChanged(qreal);
    virtual void completed();

protected:
    // Manager that is currently fetching data for me
    QQmlTypeLoader *m_typeLoader;

private:
    friend class QQmlTypeLoader;
    friend class QQmlTypeLoaderThread;

    void tryDone();
    void cancelAllWaitingFor();
    void notifyAllWaitingOnMe();
    void notifyComplete(QQmlDataBlob *);

    struct ThreadData {
        inline ThreadData();
        inline QQmlDataBlob::Status status() const;
        inline void setStatus(QQmlDataBlob::Status);
        inline bool isAsync() const;
        inline void setIsAsync(bool);
        inline quint8 progress() const;
        inline void setProgress(quint8);

    private:
        QAtomicInt _p;
    };
    ThreadData m_data;

    // m_errors should *always* be written before the status is set to Error.
    // We use the status change as a memory fence around m_errors so that locking
    // isn't required.  Once the status is set to Error (or Complete), m_errors
    // cannot be changed.
    QList<QQmlError> m_errors;

    Type m_type;

    QUrl m_url;
    QUrl m_finalUrl;
    mutable QString m_finalUrlString;

    // List of QQmlDataBlob's that are waiting for me to complete.
    QList<QQmlDataBlob *> m_waitingOnMe;

    // List of QQmlDataBlob's that I am waiting for to complete.
    QList<QQmlDataBlob *> m_waitingFor;

    int m_redirectCount:30;
    bool m_inCallback:1;
    bool m_isDone:1;
};

class QQmlTypeLoaderThread;

class QQmlTypeLoaderQmldirContent
{
private:
    friend class QQmlTypeLoader;
    QQmlTypeLoaderQmldirContent();

    void setContent(const QString &location, const QString &content);
    void setError(const QQmlError &);

public:
    bool hasError() const;
    QList<QQmlError> errors(const QString &uri) const;

    QString typeNamespace() const;

    QQmlDirComponents components() const;
    QQmlDirScripts scripts() const;
    QQmlDirPlugins plugins() const;

    QString pluginLocation() const;

    bool designerSupported() const;

private:
    QQmlDirParser m_parser;
    QString m_location;
};

class Q_AUTOTEST_EXPORT QQmlTypeLoader
{
    Q_DECLARE_TR_FUNCTIONS(QQmlTypeLoader)
public:
    enum Mode { PreferSynchronous, Asynchronous, Synchronous };

    class Q_QML_PRIVATE_EXPORT Blob : public QQmlDataBlob
    {
    public:
        Blob(const QUrl &url, QQmlDataBlob::Type type, QQmlTypeLoader *loader);
        ~Blob();

        const QQmlImports &imports() const { return m_importCache; }

    protected:
        bool addImport(const QV4::CompiledData::Import *import, QList<QQmlError> *errors);

        bool fetchQmldir(const QUrl &url, const QV4::CompiledData::Import *import, int priority, QList<QQmlError> *errors);
        bool updateQmldir(QQmlQmldirData *data, const QV4::CompiledData::Import *import, QList<QQmlError> *errors);

    private:
        virtual bool qmldirDataAvailable(QQmlQmldirData *, QList<QQmlError> *);

        virtual void scriptImported(QQmlScriptBlob *, const QV4::CompiledData::Location &, const QString &, const QString &) {}

        void dependencyError(QQmlDataBlob *) override;
        void dependencyComplete(QQmlDataBlob *) override;

    protected:
        virtual QString stringAt(int) const { return QString(); }

        bool isDebugging() const;

        QQmlImports m_importCache;
        QHash<const QV4::CompiledData::Import*, int> m_unresolvedImports;
        QList<QQmlQmldirData *> m_qmldirs;
    };

    QQmlTypeLoader(QQmlEngine *);
    ~QQmlTypeLoader();

    QQmlImportDatabase *importDatabase() const;

    QQmlTypeData *getType(const QUrl &url, Mode mode = PreferSynchronous);
    QQmlTypeData *getType(const QByteArray &, const QUrl &url, Mode mode = PreferSynchronous);

    QQmlScriptBlob *getScript(const QUrl &);
    QQmlQmldirData *getQmldir(const QUrl &);

    QString absoluteFilePath(const QString &path);
    bool directoryExists(const QString &path);

    const QQmlTypeLoaderQmldirContent *qmldirContent(const QString &filePath);
    void setQmldirContent(const QString &filePath, const QString &content);

    void clearCache();
    void trimCache();

    bool isTypeLoaded(const QUrl &url) const;
    bool isScriptLoaded(const QUrl &url) const;

    void lock();
    void unlock();

    void load(QQmlDataBlob *, Mode = PreferSynchronous);
    void loadWithStaticData(QQmlDataBlob *, const QByteArray &, Mode = PreferSynchronous);
    void loadWithCachedUnit(QQmlDataBlob *blob, const QQmlPrivate::CachedQmlUnit *unit, Mode mode = PreferSynchronous);

    QQmlEngine *engine() const;
    void initializeEngine(QQmlExtensionInterface *, const char *);
    void invalidate();

private:
    friend class QQmlDataBlob;
    friend class QQmlTypeLoaderThread;
#if QT_CONFIG(qml_network)
    friend class QQmlTypeLoaderNetworkReplyProxy;
#endif // qml_network

    void shutdownThread();

    void loadThread(QQmlDataBlob *);
    void loadWithStaticDataThread(QQmlDataBlob *, const QByteArray &);
    void loadWithCachedUnitThread(QQmlDataBlob *blob, const QQmlPrivate::CachedQmlUnit *unit);
#if QT_CONFIG(qml_network)
    void networkReplyFinished(QNetworkReply *);
    void networkReplyProgress(QNetworkReply *, qint64, qint64);

    typedef QHash<QNetworkReply *, QQmlDataBlob *> NetworkReplies;
#endif

    void setData(QQmlDataBlob *, const QByteArray &);
    void setData(QQmlDataBlob *, const QString &fileName);
    void setData(QQmlDataBlob *, const QQmlDataBlob::Data &);
    void setCachedUnit(QQmlDataBlob *blob, const QQmlPrivate::CachedQmlUnit *unit);

    template<typename T>
    struct TypedCallback
    {
        TypedCallback(T *object, void (T::*func)(QQmlTypeData *)) : o(object), mf(func) {}

        static void redirect(void *arg, QQmlTypeData *type)
        {
            TypedCallback<T> *self = reinterpret_cast<TypedCallback<T> *>(arg);
            ((self->o)->*(self->mf))(type);
        }

    private:
        T *o;
        void (T::*mf)(QQmlTypeData *);
    };

    typedef QHash<QUrl, QQmlTypeData *> TypeCache;
    typedef QHash<QUrl, QQmlScriptBlob *> ScriptCache;
    typedef QHash<QUrl, QQmlQmldirData *> QmldirCache;
    typedef QStringHash<bool> StringSet;
    typedef QStringHash<StringSet*> ImportDirCache;
    typedef QStringHash<QQmlTypeLoaderQmldirContent *> ImportQmlDirCache;

    QQmlEngine *m_engine;
    QQmlTypeLoaderThread *m_thread;
#if QT_CONFIG(qml_network)
    NetworkReplies m_networkReplies;
#endif
    TypeCache m_typeCache;
    int m_typeCacheTrimThreshold;
    ScriptCache m_scriptCache;
    QmldirCache m_qmldirCache;
    ImportDirCache m_importDirCache;
    ImportQmlDirCache m_importQmlDirCache;

    template<typename Loader>
    void doLoad(const Loader &loader, QQmlDataBlob *blob, Mode mode);
    void updateTypeCacheTrimThreshold();

    friend struct PlainLoader;
    friend struct CachedLoader;
    friend struct StaticLoader;
};

class Q_AUTOTEST_EXPORT QQmlTypeData : public QQmlTypeLoader::Blob
{
    Q_DECLARE_TR_FUNCTIONS(QQmlTypeData)
public:
    struct TypeReference
    {
        TypeReference() : type(0), majorVersion(0), minorVersion(0), typeData(0), needsCreation(true) {}

        QV4::CompiledData::Location location;
        QQmlType *type;
        int majorVersion;
        int minorVersion;
        QQmlTypeData *typeData;
        QString prefix; // used by CompositeSingleton types
        QString qualifiedName() const;
        bool needsCreation;
    };

    struct ScriptReference
    {
        ScriptReference() : script(0) {}

        QV4::CompiledData::Location location;
        QString qualifier;
        QQmlScriptBlob *script;
    };

private:
    friend class QQmlTypeLoader;

    QQmlTypeData(const QUrl &, QQmlTypeLoader *);

public:
    ~QQmlTypeData();

    const QList<ScriptReference> &resolvedScripts() const;

    QV4::CompiledData::CompilationUnit *compilationUnit() const;

    // Used by QQmlComponent to get notifications
    struct TypeDataCallback {
        virtual ~TypeDataCallback();
        virtual void typeDataProgress(QQmlTypeData *, qreal) {}
        virtual void typeDataReady(QQmlTypeData *) {}
    };
    void registerCallback(TypeDataCallback *);
    void unregisterCallback(TypeDataCallback *);

protected:
    void done() override;
    void completed() override;
    void dataReceived(const Data &) override;
    void initializeFromCachedUnit(const QQmlPrivate::CachedQmlUnit *unit) override;
    void allDependenciesDone() override;
    void downloadProgressChanged(qreal) override;

    QString stringAt(int index) const override;

private:
    bool tryLoadFromDiskCache();
    bool loadFromSource();
    void restoreIR(QQmlRefPointer<QV4::CompiledData::CompilationUnit> unit);
    void continueLoadFromIR();
    void resolveTypes();
    QQmlCompileError buildTypeResolutionCaches(
            QQmlRefPointer<QQmlTypeNameCache> *typeNameCache,
            QV4::CompiledData::ResolvedTypeReferenceMap *resolvedTypeCache
            ) const;
<<<<<<< HEAD
    void compile(const QQmlRefPointer<QQmlTypeNameCache> &typeNameCache,
                 const QV4::CompiledData::ResolvedTypeReferenceMap &resolvedTypeCache);
    void createTypeAndPropertyCaches(const QQmlRefPointer<QQmlTypeNameCache> &typeNameCache,
=======
    void compile(const QQmlRefPointer<QQmlTypeNameCache> &importCache,
                 const QV4::CompiledData::ResolvedTypeReferenceMap &resolvedTypeCache, const QV4::CompiledData::DependentTypesHasher &dependencyHasher);
    void createTypeAndPropertyCaches(const QQmlRefPointer<QQmlTypeNameCache> &importCache,
>>>>>>> 8675bb6b
                                      const QV4::CompiledData::ResolvedTypeReferenceMap &resolvedTypeCache);
    bool resolveType(const QString &typeName, int &majorVersion, int &minorVersion, TypeReference &ref, int lineNumber = -1, int columnNumber = -1, bool reportErrors = true);

    void scriptImported(QQmlScriptBlob *blob, const QV4::CompiledData::Location &location, const QString &qualifier, const QString &nameSpace) override;


    qint64 m_sourceTimeStamp = 0;
    QByteArray m_backupSourceCode; // used when cache verification fails.
    QScopedPointer<QmlIR::Document> m_document;
    QV4::CompiledData::TypeReferenceMap m_typeReferences;

    QList<ScriptReference> m_scripts;

    QSet<QString> m_namespaces;
    QList<TypeReference> m_compositeSingletons;

    // map from name index to resolved type
    // While this could be a hash, a map is chosen here to provide a stable
    // order, which is used to calculating a check-sum on dependent meta-objects.
    QMap<int, TypeReference> m_resolvedTypes;
    bool m_typesResolved:1;

    QQmlRefPointer<QV4::CompiledData::CompilationUnit> m_compiledData;

    QList<TypeDataCallback *> m_callbacks;

    bool m_implicitImportLoaded;
    bool loadImplicitImport();
};

// QQmlScriptData instances are created, uninitialized, by the loader in the
// load thread.  The first time they are used by the VME, they are initialized which
// creates their v8 objects and they are referenced and added to the  engine's cleanup
// list.  During QQmlCleanup::clear() all v8 resources are destroyed, and the
// reference that was created is released but final deletion only occurs once all the
// references as released.  This is all intended to ensure that the v8 resources are
// only created and destroyed in the main thread :)
class Q_AUTOTEST_EXPORT QQmlScriptData : public QQmlCleanup, public QQmlRefCount
{
private:
    friend class QQmlTypeLoader;

    QQmlScriptData();

public:
    ~QQmlScriptData();

    QUrl url;
    QString urlString;
    QQmlTypeNameCache *typeNameCache;
    QList<QQmlScriptBlob *> scripts;

    QV4::ReturnedValue scriptValueForContext(QQmlContextData *parentCtxt);

protected:
    void clear() override; // From QQmlCleanup

private:
    friend class QQmlScriptBlob;

    void initialize(QQmlEngine *);

    bool m_loaded;
    QQmlRefPointer<QV4::CompiledData::CompilationUnit> m_precompiledScript;
    QV4::Script *m_program;
    QV4::PersistentValue m_value;
};

class Q_AUTOTEST_EXPORT QQmlScriptBlob : public QQmlTypeLoader::Blob
{
private:
    friend class QQmlTypeLoader;

    QQmlScriptBlob(const QUrl &, QQmlTypeLoader *);

public:
    ~QQmlScriptBlob();

    struct ScriptReference
    {
        ScriptReference() : script(0) {}

        QV4::CompiledData::Location location;
        QString qualifier;
        QString nameSpace;
        QQmlScriptBlob *script;
    };

    QQmlScriptData *scriptData() const;

protected:
    void dataReceived(const Data &) override;
    void initializeFromCachedUnit(const QQmlPrivate::CachedQmlUnit *unit) override;
    void done() override;

    QString stringAt(int index) const override;

private:
    void scriptImported(QQmlScriptBlob *blob, const QV4::CompiledData::Location &location, const QString &qualifier, const QString &nameSpace) override;
    void initializeFromCompilationUnit(QV4::CompiledData::CompilationUnit *unit);

    QList<ScriptReference> m_scripts;
    QQmlScriptData *m_scriptData;
};

class Q_AUTOTEST_EXPORT QQmlQmldirData : public QQmlTypeLoader::Blob
{
private:
    friend class QQmlTypeLoader;

    QQmlQmldirData(const QUrl &, QQmlTypeLoader *);

public:
    const QString &content() const;

    const QV4::CompiledData::Import *import() const;
    void setImport(const QV4::CompiledData::Import *);

    int priority() const;
    void setPriority(int);

protected:
    void dataReceived(const Data &) override;
    void initializeFromCachedUnit(const QQmlPrivate::CachedQmlUnit*) override;

private:
    QString m_content;
    const QV4::CompiledData::Import *m_import;
    int m_priority;
};

QQmlDataBlob::Data::Data()
{
}



QT_END_NAMESPACE

#endif // QQMLTYPELOADER_P_H<|MERGE_RESOLUTION|>--- conflicted
+++ resolved
@@ -454,15 +454,9 @@
             QQmlRefPointer<QQmlTypeNameCache> *typeNameCache,
             QV4::CompiledData::ResolvedTypeReferenceMap *resolvedTypeCache
             ) const;
-<<<<<<< HEAD
     void compile(const QQmlRefPointer<QQmlTypeNameCache> &typeNameCache,
-                 const QV4::CompiledData::ResolvedTypeReferenceMap &resolvedTypeCache);
+                 const QV4::CompiledData::ResolvedTypeReferenceMap &resolvedTypeCache, const QV4::CompiledData::DependentTypesHasher &dependencyHasher);
     void createTypeAndPropertyCaches(const QQmlRefPointer<QQmlTypeNameCache> &typeNameCache,
-=======
-    void compile(const QQmlRefPointer<QQmlTypeNameCache> &importCache,
-                 const QV4::CompiledData::ResolvedTypeReferenceMap &resolvedTypeCache, const QV4::CompiledData::DependentTypesHasher &dependencyHasher);
-    void createTypeAndPropertyCaches(const QQmlRefPointer<QQmlTypeNameCache> &importCache,
->>>>>>> 8675bb6b
                                       const QV4::CompiledData::ResolvedTypeReferenceMap &resolvedTypeCache);
     bool resolveType(const QString &typeName, int &majorVersion, int &minorVersion, TypeReference &ref, int lineNumber = -1, int columnNumber = -1, bool reportErrors = true);
 
