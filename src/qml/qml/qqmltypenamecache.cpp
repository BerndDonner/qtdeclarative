--- conflicted
+++ resolved
@@ -153,13 +153,8 @@
         QString typeName = name->toQStringNoThrow();
         QQmlImportNamespace *typeNamespace = 0;
         QList<QQmlError> errors;
-<<<<<<< HEAD
-        QQmlType *t = 0;
+        QQmlType t;
         bool typeFound = m_imports.resolveType(typeName, &t, 0, 0, &typeNamespace, &errors, recursionRestriction);
-=======
-        QQmlType t;
-        bool typeFound = m_imports.resolveType(typeName, &t, 0, 0, &typeNamespace, &errors);
->>>>>>> 3513995d
         if (typeFound) {
             return Result(t);
         }
