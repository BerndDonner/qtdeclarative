--- conflicted
+++ resolved
@@ -72,16 +72,12 @@
     Object::destroy();
 }
 
-<<<<<<< HEAD
+QQmlType Heap::QQmlTypeWrapper::type() const
+{
+    return QQmlType(typePrivate);
+}
+
 bool QQmlTypeWrapper::isSingleton() const
-=======
-QQmlType Heap::QmlTypeWrapper::type() const
-{
-    return QQmlType(typePrivate);
-}
-
-bool QmlTypeWrapper::isSingleton() const
->>>>>>> 3513995d
 {
     return d()->type().isSingleton();
 }
@@ -109,38 +105,23 @@
 
 
 // Returns a type wrapper for type t on o.  This allows access of enums, and attached properties.
-<<<<<<< HEAD
-ReturnedValue QQmlTypeWrapper::create(QV4::ExecutionEngine *engine, QObject *o, QQmlType *t,
+ReturnedValue QQmlTypeWrapper::create(QV4::ExecutionEngine *engine, QObject *o, const QQmlType &t,
                                      Heap::QQmlTypeWrapper::TypeNameMode mode)
-=======
-ReturnedValue QmlTypeWrapper::create(QV4::ExecutionEngine *engine, QObject *o, const QQmlType &t,
-                                     Heap::QmlTypeWrapper::TypeNameMode mode)
->>>>>>> 3513995d
 {
     Q_ASSERT(t.isValid());
     Scope scope(engine);
 
-<<<<<<< HEAD
     Scoped<QQmlTypeWrapper> w(scope, engine->memoryManager->allocObject<QQmlTypeWrapper>());
-    w->d()->mode = mode; w->d()->object = o; w->d()->type = t;
-=======
-    Scoped<QmlTypeWrapper> w(scope, engine->memoryManager->allocObject<QmlTypeWrapper>());
     w->d()->mode = mode; w->d()->object = o;
     w->d()->typePrivate = t.priv();
     QQmlType::refHandle(w->d()->typePrivate);
->>>>>>> 3513995d
     return w.asReturnedValue();
 }
 
 // Returns a type wrapper for importNamespace (of t) on o.  This allows nested resolution of a type in a
 // namespace.
-<<<<<<< HEAD
-ReturnedValue QQmlTypeWrapper::create(QV4::ExecutionEngine *engine, QObject *o, QQmlTypeNameCache *t, const void *importNamespace,
+ReturnedValue QQmlTypeWrapper::create(QV4::ExecutionEngine *engine, QObject *o, QQmlTypeNameCache *t, const QQmlImportRef *importNamespace,
                                      Heap::QQmlTypeWrapper::TypeNameMode mode)
-=======
-ReturnedValue QmlTypeWrapper::create(QV4::ExecutionEngine *engine, QObject *o, QQmlTypeNameCache *t, const QQmlImportRef *importNamespace,
-                                     Heap::QmlTypeWrapper::TypeNameMode mode)
->>>>>>> 3513995d
 {
     Q_ASSERT(t);
     Q_ASSERT(importNamespace);
@@ -247,10 +228,11 @@
                 if (ok)
                     return QV4::Primitive::fromInt32(value).asReturnedValue();
 
-                value = type->scopedEnumIndex(QQmlEnginePrivate::get(v4->qmlEngine()), name, &ok);
+                value = type.scopedEnumIndex(QQmlEnginePrivate::get(v4->qmlEngine()), name, &ok);
                 if (ok) {
                     Scoped<QQmlScopedEnumWrapper> enumWrapper(scope, v4->memoryManager->allocObject<QQmlScopedEnumWrapper>());
-                    enumWrapper->d()->type = type;
+                    enumWrapper->d()->typePrivate = type.priv();
+                    QQmlType::refHandle(enumWrapper->d()->typePrivate);
                     enumWrapper->d()->scopeEnumIndex = value;
                     return enumWrapper.asReturnedValue();
                 }
@@ -328,14 +310,9 @@
         QQmlEngine *e = scope.engine->qmlEngine();
         QObject *ao = qmlAttachedPropertiesObjectById(type.attachedPropertiesId(QQmlEnginePrivate::get(e)), object);
         if (ao)
-<<<<<<< HEAD
             return QV4::QObjectWrapper::setQmlProperty(v4, context, ao, name, QV4::QObjectWrapper::IgnoreRevision, value);
         return false;
-    } else if (type && type->isSingleton()) {
-=======
-            QV4::QObjectWrapper::setQmlProperty(v4, context, ao, name, QV4::QObjectWrapper::IgnoreRevision, value);
     } else if (type.isSingleton()) {
->>>>>>> 3513995d
         QQmlEngine *e = scope.engine->qmlEngine();
         QQmlType::SingletonInstanceInfo *siinfo = type.singletonInstanceInfo();
         siinfo->init(e);
@@ -395,7 +372,7 @@
     if (!wrapperObject)
         return engine->throwTypeError();
 
-    const int myTypeId = typeWrapper->d()->type->typeId();
+    const int myTypeId = typeWrapper->d()->type().typeId();
     QQmlMetaObject myQmlType;
     if (myTypeId == 0) {
         // we're a composite type; a composite type cannot be equal to a
@@ -406,7 +383,7 @@
         if (!theirDData->compilationUnit)
             return Encode(false);
 
-        QQmlTypeData *td = qenginepriv->typeLoader.getType(typeWrapper->d()->type->sourceUrl());
+        QQmlTypeData *td = qenginepriv->typeLoader.getType(typeWrapper->d()->type().sourceUrl());
         CompiledData::CompilationUnit *cu = td->compilationUnit();
         myQmlType = qenginepriv->metaObjectForType(cu->metaTypeId);
     } else {
@@ -418,6 +395,18 @@
     return QV4::Encode(QQmlMetaObject::canConvert(theirType, myQmlType));
 }
 
+void Heap::QQmlScopedEnumWrapper::destroy()
+{
+    QQmlType::derefHandle(typePrivate);
+    typePrivate = nullptr;
+    Object::destroy();
+}
+
+QQmlType Heap::QQmlScopedEnumWrapper::type() const
+{
+    return QQmlType(typePrivate);
+}
+
 ReturnedValue QQmlScopedEnumWrapper::get(const Managed *m, String *name, bool *hasProperty)
 {
     Q_ASSERT(m->as<QQmlScopedEnumWrapper>());
@@ -425,11 +414,11 @@
     QV4::ExecutionEngine *v4 = resource->engine();
     QV4::Scope scope(v4);
 
-    QQmlType *type = resource->d()->type;
+    QQmlType type = resource->d()->type();
     int index = resource->d()->scopeEnumIndex;
 
     bool ok = false;
-    int value = type->scopedEnumValue(QQmlEnginePrivate::get(v4->qmlEngine()), index, name, &ok);
+    int value = type.scopedEnumValue(QQmlEnginePrivate::get(v4->qmlEngine()), index, name, &ok);
     if (hasProperty)
         *hasProperty = ok;
     if (ok)
