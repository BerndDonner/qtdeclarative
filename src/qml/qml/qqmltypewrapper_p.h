--- conflicted
+++ resolved
@@ -85,9 +85,10 @@
 
 struct QQmlScopedEnumWrapper : Object {
     void init() { Object::init(); }
-    void destroy() { Object::destroy(); }
+    void destroy();
     int scopeEnumIndex;
-    QQmlType *type;
+    QQmlTypePrivate *typePrivate;
+    QQmlType type() const;
 };
 
 }
@@ -102,17 +103,10 @@
 
     QVariant toVariant() const;
 
-<<<<<<< HEAD
-    static ReturnedValue create(ExecutionEngine *, QObject *, QQmlType *,
+    static ReturnedValue create(ExecutionEngine *, QObject *, const QQmlType &,
                                 Heap::QQmlTypeWrapper::TypeNameMode = Heap::QQmlTypeWrapper::IncludeEnums);
-    static ReturnedValue create(ExecutionEngine *, QObject *, QQmlTypeNameCache *, const void *,
+    static ReturnedValue create(ExecutionEngine *, QObject *, QQmlTypeNameCache *, const QQmlImportRef *,
                                 Heap::QQmlTypeWrapper::TypeNameMode = Heap::QQmlTypeWrapper::IncludeEnums);
-=======
-    static ReturnedValue create(ExecutionEngine *, QObject *, const QQmlType &,
-                                Heap::QmlTypeWrapper::TypeNameMode = Heap::QmlTypeWrapper::IncludeEnums);
-    static ReturnedValue create(ExecutionEngine *, QObject *, QQmlTypeNameCache *, const QQmlImportRef *,
-                                Heap::QmlTypeWrapper::TypeNameMode = Heap::QmlTypeWrapper::IncludeEnums);
->>>>>>> 3513995d
 
 
     static ReturnedValue get(const Managed *m, String *name, bool *hasProperty);
