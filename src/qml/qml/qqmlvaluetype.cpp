/****************************************************************************
**
** Copyright (C) 2016 The Qt Company Ltd.
** Contact: https://www.qt.io/licensing/
**
** This file is part of the QtQml module of the Qt Toolkit.
**
** $QT_BEGIN_LICENSE:LGPL$
** Commercial License Usage
** Licensees holding valid commercial Qt licenses may use this file in
** accordance with the commercial license agreement provided with the
** Software or, alternatively, in accordance with the terms contained in
** a written agreement between you and The Qt Company. For licensing terms
** and conditions see https://www.qt.io/terms-conditions. For further
** information use the contact form at https://www.qt.io/contact-us.
**
** GNU Lesser General Public License Usage
** Alternatively, this file may be used under the terms of the GNU Lesser
** General Public License version 3 as published by the Free Software
** Foundation and appearing in the file LICENSE.LGPL3 included in the
** packaging of this file. Please review the following information to
** ensure the GNU Lesser General Public License version 3 requirements
** will be met: https://www.gnu.org/licenses/lgpl-3.0.html.
**
** GNU General Public License Usage
** Alternatively, this file may be used under the terms of the GNU
** General Public License version 2.0 or (at your option) the GNU General
** Public license version 3 or any later version approved by the KDE Free
** Qt Foundation. The licenses are as published by the Free Software
** Foundation and appearing in the file LICENSE.GPL2 and LICENSE.GPL3
** included in the packaging of this file. Please review the following
** information to ensure the GNU General Public License requirements will
** be met: https://www.gnu.org/licenses/gpl-2.0.html and
** https://www.gnu.org/licenses/gpl-3.0.html.
**
** $QT_END_LICENSE$
**
****************************************************************************/

#include "qqmlvaluetype_p.h"

#include <QtCore/qmutex.h>
#include <private/qqmlglobal_p.h>
#include <QtCore/qdebug.h>
#include <private/qmetaobjectbuilder_p.h>
#if QT_CONFIG(qml_itemmodel)
#include <private/qqmlmodelindexvaluetype_p.h>
#endif
#include <private/qmetatype_p.h>

Q_DECLARE_METATYPE(QQmlProperty)

QT_BEGIN_NAMESPACE

namespace {

struct QQmlValueTypeFactoryImpl
{
    QQmlValueTypeFactoryImpl();
    ~QQmlValueTypeFactoryImpl();

    bool isValueType(int idx);

    const QMetaObject *metaObjectForMetaType(int);
    QQmlValueType *valueType(int);

    QQmlValueType *valueTypes[QMetaType::User];
    QHash<int, QQmlValueType *> userTypes;
    QMutex mutex;

    QQmlValueType invalidValueType;
};

QQmlValueTypeFactoryImpl::QQmlValueTypeFactoryImpl()
{
    std::fill_n(valueTypes, int(QMetaType::User), &invalidValueType);

#if QT_CONFIG(qml_itemmodel)
    // See types wrapped in qqmlmodelindexvaluetype_p.h
    qRegisterMetaType<QItemSelectionRange>();
#endif
}

QQmlValueTypeFactoryImpl::~QQmlValueTypeFactoryImpl()
{
    for (QQmlValueType *type : valueTypes) {
        if (type != &invalidValueType)
            delete type;
    }
    qDeleteAll(userTypes);
}

bool isInternalType(int idx)
{
    // Qt internal types
    switch (idx) {
    case QMetaType::UnknownType:
    case QMetaType::QStringList:
    case QMetaType::QObjectStar:
    case QMetaType::VoidStar:
    case QMetaType::Nullptr:
    case QMetaType::QVariant:
    case QMetaType::QLocale:
    case QMetaType::QImage:  // scarce type, keep as QVariant
    case QMetaType::QPixmap: // scarce type, keep as QVariant
        return true;
    default:
        return false;
    }
}

bool QQmlValueTypeFactoryImpl::isValueType(int idx)
{
    if (idx < 0 || isInternalType(idx))
        return false;

    return valueType(idx) != nullptr;
}

const QMetaObject *QQmlValueTypeFactoryImpl::metaObjectForMetaType(int t)
{
    switch (t) {
    case QMetaType::QPoint:
        return &QQmlPointValueType::staticMetaObject;
    case QMetaType::QPointF:
        return &QQmlPointFValueType::staticMetaObject;
    case QMetaType::QSize:
        return &QQmlSizeValueType::staticMetaObject;
    case QMetaType::QSizeF:
        return &QQmlSizeFValueType::staticMetaObject;
    case QMetaType::QRect:
        return &QQmlRectValueType::staticMetaObject;
    case QMetaType::QRectF:
        return &QQmlRectFValueType::staticMetaObject;
<<<<<<< HEAD
#if QT_CONFIG(easingcurve)
    case QVariant::EasingCurve:
=======
    case QMetaType::QEasingCurve:
>>>>>>> e5f7c5f2
        return &QQmlEasingValueType::staticMetaObject;
#endif
#if QT_CONFIG(qml_itemmodel)
    case QMetaType::QModelIndex:
        return &QQmlModelIndexValueType::staticMetaObject;
    case QMetaType::QPersistentModelIndex:
        return &QQmlPersistentModelIndexValueType::staticMetaObject;
#endif
    default:
#if QT_CONFIG(qml_itemmodel)
        if (t == qMetaTypeId<QItemSelectionRange>())
            return &QQmlItemSelectionRangeValueType::staticMetaObject;
#endif
        if (t == qMetaTypeId<QQmlProperty>())
            return &QQmlPropertyValueType::staticMetaObject;
        if (const QMetaObject *mo = QQml_valueTypeProvider()->metaObjectForMetaType(t))
            return mo;
        break;
    }

    QMetaType metaType(t);
    if (metaType.flags() & QMetaType::IsGadget)
        return metaType.metaObject();
    return nullptr;
}

QQmlValueType *QQmlValueTypeFactoryImpl::valueType(int idx)
{
    if (idx >= (int)QMetaType::User) {
        // Protect the hash with a mutex
        mutex.lock();

        QHash<int, QQmlValueType *>::iterator it = userTypes.find(idx);
        if (it == userTypes.end()) {
            QQmlValueType *vt = nullptr;
            if (const QMetaObject *mo = metaObjectForMetaType(idx))
                vt = new QQmlValueType(idx, mo);
            it = userTypes.insert(idx, vt);
        }

        mutex.unlock();
        return *it;
    }

    QQmlValueType *rv = valueTypes[idx];
    if (rv == &invalidValueType) {
        // No need for mutex protection - the most we can lose is a valueType instance

        // TODO: Investigate the performance/memory characteristics of
        // removing the preallocated array
        if (isInternalType(idx))
            rv = valueTypes[idx] = nullptr;
        else if (const QMetaObject *mo = metaObjectForMetaType(idx))
            rv = valueTypes[idx] = new QQmlValueType(idx, mo);
        else
            rv = valueTypes[idx] = nullptr;
    }

    return rv;
}

}

Q_GLOBAL_STATIC(QQmlValueTypeFactoryImpl, factoryImpl);

bool QQmlValueTypeFactory::isValueType(int idx)
{
    return factoryImpl()->isValueType(idx);
}

QQmlValueType *QQmlValueTypeFactory::valueType(int idx)
{
    return factoryImpl()->valueType(idx);
}

const QMetaObject *QQmlValueTypeFactory::metaObjectForMetaType(int type)
{
    return factoryImpl()->metaObjectForMetaType(type);
}

void QQmlValueTypeFactory::registerValueTypes(const char *uri, int versionMajor, int versionMinor)
{
#if QT_CONFIG(easingcurve)
    qmlRegisterValueTypeEnums<QQmlEasingValueType>(uri, versionMajor, versionMinor, "Easing");
#endif
}

QQmlValueType::QQmlValueType() :
    _metaObject(nullptr),
    gadgetPtr(nullptr),
    metaType(QMetaType::UnknownType)
{
}

QQmlValueType::QQmlValueType(int typeId, const QMetaObject *gadgetMetaObject)
    : gadgetPtr(QMetaType::create(typeId))
    , metaType(typeId)
{
    QObjectPrivate *op = QObjectPrivate::get(this);
    Q_ASSERT(!op->metaObject);
    op->metaObject = this;

    QMetaObjectBuilder builder(gadgetMetaObject);
    _metaObject = builder.toMetaObject();

    *static_cast<QMetaObject*>(this) = *_metaObject;
}

QQmlValueType::~QQmlValueType()
{
    QObjectPrivate *op = QObjectPrivate::get(this);
    Q_ASSERT(op->metaObject == nullptr || op->metaObject == this);
    op->metaObject = nullptr;
    ::free(const_cast<QMetaObject *>(_metaObject));
    metaType.destroy(gadgetPtr);
}

void QQmlValueType::read(QObject *obj, int idx)
{
    void *a[] = { gadgetPtr, nullptr };
    QMetaObject::metacall(obj, QMetaObject::ReadProperty, idx, a);
}

void QQmlValueType::write(QObject *obj, int idx, QQmlPropertyData::WriteFlags flags)
{
    Q_ASSERT(gadgetPtr);
    int status = -1;
    void *a[] = { gadgetPtr, nullptr, &status, &flags };
    QMetaObject::metacall(obj, QMetaObject::WriteProperty, idx, a);
}

QVariant QQmlValueType::value()
{
    Q_ASSERT(gadgetPtr);
    return QVariant(metaType.id(), gadgetPtr);
}

void QQmlValueType::setValue(const QVariant &value)
{
    Q_ASSERT(metaType.id() == value.userType());
    metaType.destruct(gadgetPtr);
    metaType.construct(gadgetPtr, value.constData());
}

QAbstractDynamicMetaObject *QQmlValueType::toDynamicMetaObject(QObject *)
{
    return this;
}

void QQmlValueType::objectDestroyed(QObject *)
{
}

int QQmlValueType::metaCall(QObject *, QMetaObject::Call type, int _id, void **argv)
{
    const QMetaObject *mo = _metaObject;
    QQmlMetaObject::resolveGadgetMethodOrPropertyIndex(type, &mo, &_id);
    mo->d.static_metacall(reinterpret_cast<QObject*>(gadgetPtr), type, _id, argv);
    return _id;
}

QString QQmlPointFValueType::toString() const
{
    return QString::asprintf("QPointF(%g, %g)", v.x(), v.y());
}

qreal QQmlPointFValueType::x() const
{
    return v.x();
}

qreal QQmlPointFValueType::y() const
{
    return v.y();
}

void QQmlPointFValueType::setX(qreal x)
{
    v.setX(x);
}

void QQmlPointFValueType::setY(qreal y)
{
    v.setY(y);
}


int QQmlPointValueType::x() const
{
    return v.x();
}

int QQmlPointValueType::y() const
{
    return v.y();
}

void QQmlPointValueType::setX(int x)
{
    v.setX(x);
}

void QQmlPointValueType::setY(int y)
{
    v.setY(y);
}


QString QQmlSizeFValueType::toString() const
{
    return QString::asprintf("QSizeF(%g, %g)", v.width(), v.height());
}

qreal QQmlSizeFValueType::width() const
{
    return v.width();
}

qreal QQmlSizeFValueType::height() const
{
    return v.height();
}

void QQmlSizeFValueType::setWidth(qreal w)
{
    v.setWidth(w);
}

void QQmlSizeFValueType::setHeight(qreal h)
{
    v.setHeight(h);
}


int QQmlSizeValueType::width() const
{
    return v.width();
}

int QQmlSizeValueType::height() const
{
    return v.height();
}

void QQmlSizeValueType::setWidth(int w)
{
    v.setWidth(w);
}

void QQmlSizeValueType::setHeight(int h)
{
    v.setHeight(h);
}

QString QQmlRectFValueType::toString() const
{
    return QString::asprintf("QRectF(%g, %g, %g, %g)", v.x(), v.y(), v.width(), v.height());
}

qreal QQmlRectFValueType::x() const
{
    return v.x();
}

qreal QQmlRectFValueType::y() const
{
    return v.y();
}

void QQmlRectFValueType::setX(qreal x)
{
    v.moveLeft(x);
}

void QQmlRectFValueType::setY(qreal y)
{
    v.moveTop(y);
}

qreal QQmlRectFValueType::width() const
{
    return v.width();
}

qreal QQmlRectFValueType::height() const
{
    return v.height();
}

void QQmlRectFValueType::setWidth(qreal w)
{
    v.setWidth(w);
}

void QQmlRectFValueType::setHeight(qreal h)
{
    v.setHeight(h);
}

qreal QQmlRectFValueType::left() const
{
    return v.left();
}

qreal QQmlRectFValueType::right() const
{
    return v.right();
}

qreal QQmlRectFValueType::top() const
{
    return v.top();
}

qreal QQmlRectFValueType::bottom() const
{
    return v.bottom();
}

int QQmlRectValueType::x() const
{
    return v.x();
}

int QQmlRectValueType::y() const
{
    return v.y();
}

void QQmlRectValueType::setX(int x)
{
    v.moveLeft(x);
}

void QQmlRectValueType::setY(int y)
{
    v.moveTop(y);
}

int QQmlRectValueType::width() const
{
    return v.width();
}

int QQmlRectValueType::height() const
{
    return v.height();
}

void QQmlRectValueType::setWidth(int w)
{
    v.setWidth(w);
}

void QQmlRectValueType::setHeight(int h)
{
    v.setHeight(h);
}

int QQmlRectValueType::left() const
{
    return v.left();
}

int QQmlRectValueType::right() const
{
    return v.right();
}

int QQmlRectValueType::top() const
{
    return v.top();
}

int QQmlRectValueType::bottom() const
{
    return v.bottom();
}

#if QT_CONFIG(easingcurve)
QQmlEasingValueType::Type QQmlEasingValueType::type() const
{
    return (QQmlEasingValueType::Type)v.type();
}

qreal QQmlEasingValueType::amplitude() const
{
    return v.amplitude();
}

qreal QQmlEasingValueType::overshoot() const
{
    return v.overshoot();
}

qreal QQmlEasingValueType::period() const
{
    return v.period();
}

void QQmlEasingValueType::setType(QQmlEasingValueType::Type type)
{
    v.setType((QEasingCurve::Type)type);
}

void QQmlEasingValueType::setAmplitude(qreal amplitude)
{
    v.setAmplitude(amplitude);
}

void QQmlEasingValueType::setOvershoot(qreal overshoot)
{
    v.setOvershoot(overshoot);
}

void QQmlEasingValueType::setPeriod(qreal period)
{
    v.setPeriod(period);
}

void QQmlEasingValueType::setBezierCurve(const QVariantList &customCurveVariant)
{
    if (customCurveVariant.isEmpty())
        return;

    if ((customCurveVariant.count() % 6) != 0)
        return;

    auto convert = [](const QVariant &v, qreal &r) {
        bool ok;
        r = v.toReal(&ok);
        return ok;
    };

    QEasingCurve newEasingCurve(QEasingCurve::BezierSpline);
    for (int i = 0, ei = customCurveVariant.size(); i < ei; i += 6) {
        qreal c1x, c1y, c2x, c2y, c3x, c3y;
        if (!convert(customCurveVariant.at(i    ), c1x)) return;
        if (!convert(customCurveVariant.at(i + 1), c1y)) return;
        if (!convert(customCurveVariant.at(i + 2), c2x)) return;
        if (!convert(customCurveVariant.at(i + 3), c2y)) return;
        if (!convert(customCurveVariant.at(i + 4), c3x)) return;
        if (!convert(customCurveVariant.at(i + 5), c3y)) return;

        const QPointF c1(c1x, c1y);
        const QPointF c2(c2x, c2y);
        const QPointF c3(c3x, c3y);

        newEasingCurve.addCubicBezierSegment(c1, c2, c3);
    }

    v = newEasingCurve;
}

QObject *QQmlPropertyValueType::object() const
{
    return v.object();
}

QString QQmlPropertyValueType::name() const
{
    return v.name();
}

QVariantList QQmlEasingValueType::bezierCurve() const
{
    QVariantList rv;
    const QVector<QPointF> points = v.toCubicSpline();
    rv.reserve(points.size() * 2);
    for (const auto &point : points)
        rv << QVariant(point.x()) << QVariant(point.y());
    return rv;
}
#endif // easingcurve


QT_END_NAMESPACE

#include "moc_qqmlvaluetype_p.cpp"<|MERGE_RESOLUTION|>--- conflicted
+++ resolved
@@ -132,12 +132,8 @@
         return &QQmlRectValueType::staticMetaObject;
     case QMetaType::QRectF:
         return &QQmlRectFValueType::staticMetaObject;
-<<<<<<< HEAD
 #if QT_CONFIG(easingcurve)
-    case QVariant::EasingCurve:
-=======
     case QMetaType::QEasingCurve:
->>>>>>> e5f7c5f2
         return &QQmlEasingValueType::staticMetaObject;
 #endif
 #if QT_CONFIG(qml_itemmodel)
