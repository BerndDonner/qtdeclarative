--- conflicted
+++ resolved
@@ -713,7 +713,6 @@
                         case QV4::CompiledData::Property::Variant:
                             *reinterpret_cast<QVariant *>(a[0]) = readPropertyAsVariant(id);
                             break;
-<<<<<<< HEAD
                         case QV4::CompiledData::Property::CustomList: {
                             QList<QObject *> *list = readPropertyAsList(id);
                             QQmlListProperty<QObject> *p = static_cast<QQmlListProperty<QObject> *>(a[0]);
@@ -722,27 +721,6 @@
                                                                   list_clear);
                             p->dummy1 = this;
                             p->dummy2 = reinterpret_cast<void *>(quintptr(methodOffset() + id));
-=======
-                        default:
-                        {
-                            if (t == qMetaTypeId<QQmlListProperty<QObject> >()) {
-                                QList<QObject *> *list = readPropertyAsList(id);
-                                QQmlListProperty<QObject> *p = static_cast<QQmlListProperty<QObject> *>(a[0]);
-                                *p = QQmlListProperty<QObject>(object, list,
-                                                                      list_append, list_count, list_at,
-                                                                      list_clear);
-                                p->dummy1 = this;
-                                p->dummy2 = reinterpret_cast<void *>(quintptr(methodOffset() + id));
-                            } else {
-                                QV4::MemberData *md = propertiesAsMemberData();
-                                if (md) {
-                                    QVariant propertyAsVariant;
-                                    if (QV4::VariantObject *v = (md->data() + id)->as<QV4::VariantObject>())
-                                        propertyAsVariant = v->d()->data;
-                                    QQml_valueTypeProvider()->readValueType(propertyAsVariant, a[0], t);
-                                }
-                            }
->>>>>>> 607320ca
                             break;
                         }
                         case QV4::CompiledData::Property::Font:
@@ -755,9 +733,10 @@
                         case QV4::CompiledData::Property::Quaternion:
                             Q_ASSERT(fallbackMetaType != QMetaType::UnknownType);
                             if (QV4::MemberData *md = propertyAndMethodStorageAsMemberData()) {
-                                QV4::VariantObject *v = (md->data() + id)->as<QV4::VariantObject>();
-                                if (v)
-                                    QQml_valueTypeProvider()->readValueType(v->d()->data, a[0], fallbackMetaType);
+                                QVariant propertyAsVariant;
+                                if (QV4::VariantObject *v = (md->data() + id)->as<QV4::VariantObject>())
+                                    propertyAsVariant = v->d()->data;
+                                QQml_valueTypeProvider()->readValueType(propertyAsVariant, a[0], fallbackMetaType);
                             }
                             break;
                         case QV4::CompiledData::Property::Var:
