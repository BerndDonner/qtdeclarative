--- conflicted
+++ resolved
@@ -391,24 +391,8 @@
     static Value documentElement(SimpleCallContext *ctx);
 
     // C++ API
-<<<<<<< HEAD
     static Value prototype(ExecutionEngine *);
     static Value load(QV8Engine *engine, const QByteArray &data);
-=======
-    static v8::Handle<v8::Object> prototype(QV8Engine *);
-    static v8::Handle<v8::Value> load(QV8Engine *engine, const QByteArray &data);
-};
-
-}
-
-class QQmlDOMNodeResource : public QV8ObjectResource, public Node
-{
-    V8_RESOURCE_TYPE(DOMNodeType)
-public:
-    QQmlDOMNodeResource(QV8Engine *e);
-
-    QList<NodeImpl *> *list; // Only used in NamedNodeMap
->>>>>>> e1fc2793
 };
 
 }
@@ -1117,11 +1101,7 @@
     m_method = method;
     m_url = url;
     m_state = Opened;
-<<<<<<< HEAD
-=======
     m_addedHeaders.clear();
-    v8::TryCatch tc;
->>>>>>> e1fc2793
     dispatchCallback(me);
     return Value::undefinedValue();
 }
