--- conflicted
+++ resolved
@@ -87,20 +87,6 @@
     inline int getint() const { return intValue; }
     inline int &getintref() { return intValue; }
 
-<<<<<<< HEAD
-    QVariant *getvariantptr() { return (QVariant *)typeDataPtr(); }
-    QString *getstringptr() { return (QString *)typeDataPtr(); }
-    QUrl *geturlptr() { return (QUrl *)typeDataPtr(); }
-    const QVariant *getvariantptr() const { return (QVariant *)typeDataPtr(); }
-    const QString *getstringptr() const { return (QString *)typeDataPtr(); }
-    const QUrl *geturlptr() const { return (QUrl *)typeDataPtr(); }
-
-    size_t dataSize() { return sizeof(data); }
-    void *typeDataPtr() { return (void *)&data; }
-    void *typeMemory() { return (void *)data; }
-    const void *typeDataPtr() const { return (void *)&data; }
-    const void *typeMemory() const { return (void *)data; }
-=======
     inline void setbool(bool v) { boolValue = v; dataType = BoolType; }
     inline bool getbool() const { return boolValue; }
     inline bool &getboolref() { return boolValue; }
@@ -113,8 +99,8 @@
     inline const QString *getstringptr() const { return (QString *)typeDataPtr(); }
     inline const QUrl *geturlptr() const { return (QUrl *)typeDataPtr(); }
     inline const QColor *getcolorptr() const { return (QColor *)typeDataPtr(); }
->>>>>>> 65bfc354
-
+
+    size_t dataSize() { return sizeof(data); }
     inline void *typeDataPtr() { return (void *)&data; }
     inline void *typeMemory() { return (void *)data; }
     inline const void *typeDataPtr() const { return (void *)&data; }
