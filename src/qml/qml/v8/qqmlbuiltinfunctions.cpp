--- conflicted
+++ resolved
@@ -1243,9 +1243,9 @@
 
     \snippet qml/qtBinding.4.qml 0
 
-    Note: in QtQuick 1.x, all function assignment was treated as
+    \note In \l {Qt Quick 1}, all function assignment was treated as
     binding assignment, so the Qt.binding() function is new in
-    QtQuick 2.0.
+    \l {Qt Quick}{Qt Quick 2}.
 
     \since QtQuick 2.0
 */
@@ -1836,47 +1836,7 @@
 
 
 
-<<<<<<< HEAD
 Value GlobalExtensions::string_arg(SimpleCallContext *ctx)
-=======
-    \snippet qml/qtBinding.1.qml 0
-
-    and secondly, when defining initial property values of dynamically
-    constructed objects (via Component.createObject() or
-    Loader.setSource()) as being bound to the result of an expression.
-
-    For example, assuming the existence of a DynamicText component:
-    \snippet qml/DynamicText.qml 0
-
-    the output from:
-    \snippet qml/qtBinding.2.qml 0
-
-    and from:
-    \snippet qml/qtBinding.3.qml 0
-
-    should both be:
-    \code
-    Root text extra text
-    Modified root text extra text
-    Dynamic text extra text
-    Modified dynamic text extra text
-    \endcode
-
-    This function cannot be used in property binding declarations
-    (see the documentation on \l{qml-javascript-assignment}{binding
-    declarations and binding assignments}) except when the result is
-    stored in an array bound to a var property.
-
-    \snippet qml/qtBinding.4.qml 0
-
-    \note In \l {Qt Quick 1}, all function assignment was treated as
-    binding assignment, so the Qt.binding() function is new in
-    \l {Qt Quick}{Qt Quick 2}.
-
-    \since QtQuick 2.0
-*/
-v8::Handle<v8::Value> binding(const v8::Arguments &args)
->>>>>>> e1fc2793
 {
     QString value = ctx->thisObject.toQString();
     if (ctx->argumentCount != 1)
