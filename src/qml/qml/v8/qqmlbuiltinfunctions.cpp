/****************************************************************************
**
** Copyright (C) 2016 The Qt Company Ltd.
** Contact: https://www.qt.io/licensing/
**
** This file is part of the QtQml module of the Qt Toolkit.
**
** $QT_BEGIN_LICENSE:LGPL$
** Commercial License Usage
** Licensees holding valid commercial Qt licenses may use this file in
** accordance with the commercial license agreement provided with the
** Software or, alternatively, in accordance with the terms contained in
** a written agreement between you and The Qt Company. For licensing terms
** and conditions see https://www.qt.io/terms-conditions. For further
** information use the contact form at https://www.qt.io/contact-us.
**
** GNU Lesser General Public License Usage
** Alternatively, this file may be used under the terms of the GNU Lesser
** General Public License version 3 as published by the Free Software
** Foundation and appearing in the file LICENSE.LGPL3 included in the
** packaging of this file. Please review the following information to
** ensure the GNU Lesser General Public License version 3 requirements
** will be met: https://www.gnu.org/licenses/lgpl-3.0.html.
**
** GNU General Public License Usage
** Alternatively, this file may be used under the terms of the GNU
** General Public License version 2.0 or (at your option) the GNU General
** Public license version 3 or any later version approved by the KDE Free
** Qt Foundation. The licenses are as published by the Free Software
** Foundation and appearing in the file LICENSE.GPL2 and LICENSE.GPL3
** included in the packaging of this file. Please review the following
** information to ensure the GNU General Public License requirements will
** be met: https://www.gnu.org/licenses/gpl-2.0.html and
** https://www.gnu.org/licenses/gpl-3.0.html.
**
** $QT_END_LICENSE$
**
****************************************************************************/

#include "qqmlbuiltinfunctions_p.h"

#include <QtQml/qqmlcomponent.h>
#include <private/qqmlengine_p.h>
#include <private/qqmlcomponent_p.h>
#include <private/qqmlloggingcategory_p.h>
#include <private/qqmlstringconverters_p.h>
#include <private/qqmllocale_p.h>
#include <private/qv8engine_p.h>
#include <private/qqmldelayedcallqueue_p.h>
#include <QFileInfo>

#include <private/qqmldebugconnector_p.h>
#include <private/qqmldebugserviceinterfaces_p.h>
#include <private/qqmlglobal_p.h>

#include <private/qqmlplatform_p.h>

#include <private/qv4engine_p.h>
#include <private/qv4functionobject_p.h>
#include <private/qv4include_p.h>
#include <private/qv4context_p.h>
#include <private/qv4stringobject_p.h>
#include <private/qv4dateobject_p.h>
#include <private/qv4mm_p.h>
#include <private/qv4jsonobject_p.h>
#include <private/qv4objectproto_p.h>
#include <private/qv4qobjectwrapper_p.h>

#include <QtCore/qstring.h>
#include <QtCore/qdatetime.h>
#include <QtCore/qcryptographichash.h>
#include <QtCore/qrect.h>
#include <QtCore/qsize.h>
#include <QtCore/qpoint.h>
#include <QtCore/qurl.h>
#include <QtCore/qfile.h>
#include <QtCore/qcoreapplication.h>
#include <QtCore/qloggingcategory.h>

#include <QDebug>

QT_BEGIN_NAMESPACE

using namespace QV4;

DEFINE_OBJECT_VTABLE(QtObject);

#define THROW_TYPE_ERROR_WITH_MESSAGE(msg) \
    do { \
        return scope.engine->throwTypeError(QString::fromUtf8(msg)); \
    } while (false)

struct StaticQtMetaObject : public QObject
{
    static const QMetaObject *get()
        { return &staticQtMetaObject; }
};

void Heap::QtObject::init(QQmlEngine *qmlEngine)
{
    Heap::Object::init();
    enumeratorIterator = 0;
    keyIterator = 0;
    Scope scope(internalClass->engine);
    ScopedObject o(scope, this);

    {
        ScopedString str(scope);
        ScopedValue v(scope);
        o->put((str = scope.engine->newString(QStringLiteral("Asynchronous"))), (v = QV4::Primitive::fromInt32(0)));
        o->put((str = scope.engine->newString(QStringLiteral("Synchronous"))), (v = QV4::Primitive::fromInt32(1)));
    }

    o->defineDefaultProperty(QStringLiteral("include"), QV4Include::method_include);
    o->defineDefaultProperty(QStringLiteral("isQtObject"), QV4::QtObject::method_isQtObject);
    o->defineDefaultProperty(QStringLiteral("rgba"), QV4::QtObject::method_rgba);
    o->defineDefaultProperty(QStringLiteral("hsla"), QV4::QtObject::method_hsla);
    o->defineDefaultProperty(QStringLiteral("hsva"), QV4::QtObject::method_hsva);
    o->defineDefaultProperty(QStringLiteral("colorEqual"), QV4::QtObject::method_colorEqual);
    o->defineDefaultProperty(QStringLiteral("rect"), QV4::QtObject::method_rect);
    o->defineDefaultProperty(QStringLiteral("point"), QV4::QtObject::method_point);
    o->defineDefaultProperty(QStringLiteral("size"), QV4::QtObject::method_size);
    o->defineDefaultProperty(QStringLiteral("font"), QV4::QtObject::method_font);

    o->defineDefaultProperty(QStringLiteral("vector2d"), QV4::QtObject::method_vector2d);
    o->defineDefaultProperty(QStringLiteral("vector3d"), QV4::QtObject::method_vector3d);
    o->defineDefaultProperty(QStringLiteral("vector4d"), QV4::QtObject::method_vector4d);
    o->defineDefaultProperty(QStringLiteral("quaternion"), QV4::QtObject::method_quaternion);
    o->defineDefaultProperty(QStringLiteral("matrix4x4"), QV4::QtObject::method_matrix4x4);

    o->defineDefaultProperty(QStringLiteral("formatDate"), QV4::QtObject::method_formatDate);
    o->defineDefaultProperty(QStringLiteral("formatTime"), QV4::QtObject::method_formatTime);
    o->defineDefaultProperty(QStringLiteral("formatDateTime"), QV4::QtObject::method_formatDateTime);

    o->defineDefaultProperty(QStringLiteral("openUrlExternally"), QV4::QtObject::method_openUrlExternally);
    o->defineDefaultProperty(QStringLiteral("fontFamilies"), QV4::QtObject::method_fontFamilies);
    o->defineDefaultProperty(QStringLiteral("md5"), QV4::QtObject::method_md5);
    o->defineDefaultProperty(QStringLiteral("btoa"), QV4::QtObject::method_btoa);
    o->defineDefaultProperty(QStringLiteral("atob"), QV4::QtObject::method_atob);
    o->defineDefaultProperty(QStringLiteral("resolvedUrl"), QV4::QtObject::method_resolvedUrl);
    o->defineDefaultProperty(QStringLiteral("locale"), QV4::QtObject::method_locale);
    o->defineDefaultProperty(QStringLiteral("binding"), QV4::QtObject::method_binding);

    if (qmlEngine) {
        o->defineDefaultProperty(QStringLiteral("lighter"), QV4::QtObject::method_lighter);
        o->defineDefaultProperty(QStringLiteral("darker"), QV4::QtObject::method_darker);
        o->defineDefaultProperty(QStringLiteral("tint"), QV4::QtObject::method_tint);
        o->defineDefaultProperty(QStringLiteral("quit"), QV4::QtObject::method_quit);
        o->defineDefaultProperty(QStringLiteral("exit"), QV4::QtObject::method_exit);
        o->defineDefaultProperty(QStringLiteral("createQmlObject"), QV4::QtObject::method_createQmlObject);
        o->defineDefaultProperty(QStringLiteral("createComponent"), QV4::QtObject::method_createComponent);
    }

    o->defineAccessorProperty(QStringLiteral("platform"), QV4::QtObject::method_get_platform, 0);
    o->defineAccessorProperty(QStringLiteral("application"), QV4::QtObject::method_get_application, 0);
    o->defineAccessorProperty(QStringLiteral("inputMethod"), QV4::QtObject::method_get_inputMethod, 0);
    o->defineAccessorProperty(QStringLiteral("styleHints"), QV4::QtObject::method_get_styleHints, 0);

    o->defineDefaultProperty(QStringLiteral("callLater"), QV4::QtObject::method_callLater);
}

void QtObject::addAll()
{
    bool dummy = false;
    findAndAdd(nullptr, dummy);
}

ReturnedValue QtObject::findAndAdd(const QString *name, bool &foundProperty) const
{
    Scope scope(engine());
    ScopedObject o(scope, this);
    ScopedString key(scope);
    ScopedValue value(scope);

    const QMetaObject *qtMetaObject = StaticQtMetaObject::get();
    for (int enumCount = qtMetaObject->enumeratorCount(); d()->enumeratorIterator < enumCount;
         ++d()->enumeratorIterator) {
        QMetaEnum enumerator = qtMetaObject->enumerator(d()->enumeratorIterator);
        for (int keyCount = enumerator.keyCount(); d()->keyIterator < keyCount; ++d()->keyIterator) {
            key = scope.engine->newString(QString::fromUtf8(enumerator.key(d()->keyIterator)));
            value = QV4::Primitive::fromInt32(enumerator.value(d()->keyIterator));
            o->put(key, value);
            if (name && key->toQString() == *name) {
                ++d()->keyIterator;
                foundProperty = true;
                return value->asReturnedValue();
            }
        }
        d()->keyIterator = 0;
    }
    d()->enumeratorIterator = Heap::QtObject::Finished;
    foundProperty = false;
    return Encode::undefined();
}

ReturnedValue QtObject::get(const Managed *m, String *name, bool *hasProperty)
{
    bool hasProp = false;
    if (hasProperty == nullptr) {
        hasProperty = &hasProp;
    }

    ReturnedValue ret = QV4::Object::get(m, name, hasProperty);
    if (*hasProperty) {
        return ret;
    }

    auto that = static_cast<const QtObject*>(m);
    if (!that->d()->isComplete()) {
        const QString key = name->toQString();
        ret = that->findAndAdd(&key, *hasProperty);
    }

    return ret;
}

void QtObject::advanceIterator(Managed *m, ObjectIterator *it, Value *name, uint *index, Property *p, PropertyAttributes *attributes)
{
    auto that = static_cast<QtObject*>(m);
    if (!that->d()->isComplete()) {
        that->addAll();
    }

    QV4::Object::advanceIterator(m, it, name, index, p, attributes);
}

/*!
\qmlmethod bool Qt::isQtObject(object)
Returns true if \c object is a valid reference to a Qt or QML object, otherwise false.
*/
ReturnedValue QtObject::method_isQtObject(const BuiltinFunction *, CallData *callData)
{
    if (callData->argc() == 0)
        RETURN_RESULT(QV4::Encode(false));

    return QV4::Encode(callData->args[0].as<QV4::QObjectWrapper>() != 0);
}

/*!
\qmlmethod color Qt::rgba(real red, real green, real blue, real alpha)

Returns a color with the specified \c red, \c green, \c blue and \c alpha components.
All components should be in the range 0-1 inclusive.
*/
ReturnedValue QtObject::method_rgba(const BuiltinFunction *builtin, CallData *callData)
{
    QV4::Scope scope(builtin);
    int argCount = callData->argc();
    if (argCount < 3 || argCount > 4)
        THROW_GENERIC_ERROR("Qt.rgba(): Invalid arguments");

    double r = callData->args[0].toNumber();
    double g = callData->args[1].toNumber();
    double b = callData->args[2].toNumber();
    double a = (argCount == 4) ? callData->args[3].toNumber() : 1;

    if (r < 0.0) r=0.0;
    if (r > 1.0) r=1.0;
    if (g < 0.0) g=0.0;
    if (g > 1.0) g=1.0;
    if (b < 0.0) b=0.0;
    if (b > 1.0) b=1.0;
    if (a < 0.0) a=0.0;
    if (a > 1.0) a=1.0;

    return scope.engine->fromVariant(QQml_colorProvider()->fromRgbF(r, g, b, a));
}

/*!
\qmlmethod color Qt::hsla(real hue, real saturation, real lightness, real alpha)

Returns a color with the specified \c hue, \c saturation, \c lightness and \c alpha components.
All components should be in the range 0-1 inclusive.
*/
ReturnedValue QtObject::method_hsla(const BuiltinFunction *b, CallData *callData)
{
    QV4::Scope scope(b);
    int argCount = callData->argc();
    if (argCount < 3 || argCount > 4)
        THROW_GENERIC_ERROR("Qt.hsla(): Invalid arguments");

    double h = callData->args[0].toNumber();
    double s = callData->args[1].toNumber();
    double l = callData->args[2].toNumber();
    double a = (argCount == 4) ? callData->args[3].toNumber() : 1;

    if (h < 0.0) h=0.0;
    if (h > 1.0) h=1.0;
    if (s < 0.0) s=0.0;
    if (s > 1.0) s=1.0;
    if (l < 0.0) l=0.0;
    if (l > 1.0) l=1.0;
    if (a < 0.0) a=0.0;
    if (a > 1.0) a=1.0;

    return scope.engine->fromVariant(QQml_colorProvider()->fromHslF(h, s, l, a));
}

/*!
\qmlmethod color Qt::hsva(real hue, real saturation, real value, real alpha)

Returns a color with the specified \c hue, \c saturation, \c value and \c alpha components.
All components should be in the range 0-1 inclusive.

\since 5.5
*/
ReturnedValue QtObject::method_hsva(const BuiltinFunction *b, CallData *callData)
{
    QV4::Scope scope(b);
    int argCount = callData->argc();
    if (argCount < 3 || argCount > 4)
        THROW_GENERIC_ERROR("Qt.hsva(): Invalid arguments");

    double h = callData->args[0].toNumber();
    double s = callData->args[1].toNumber();
    double v = callData->args[2].toNumber();
    double a = (argCount == 4) ? callData->args[3].toNumber() : 1;

    h = qBound(0.0, h, 1.0);
    s = qBound(0.0, s, 1.0);
    v = qBound(0.0, v, 1.0);
    a = qBound(0.0, a, 1.0);

    return scope.engine->fromVariant(QQml_colorProvider()->fromHsvF(h, s, v, a));
}

/*!
\qmlmethod color Qt::colorEqual(color lhs, string rhs)

Returns true if both \c lhs and \c rhs yield equal color values.  Both arguments
may be either color values or string values.  If a string value is supplied it
must be convertible to a color, as described for the \l{colorbasictypedocs}{color}
basic type.
*/
ReturnedValue QtObject::method_colorEqual(const BuiltinFunction *b, CallData *callData)
{
    QV4::Scope scope(b);
    if (callData->argc() != 2)
        THROW_GENERIC_ERROR("Qt.colorEqual(): Invalid arguments");

    bool ok = false;

    QVariant lhs = scope.engine->toVariant(callData->args[0], -1);
    if (lhs.userType() == QVariant::String) {
        lhs = QQmlStringConverters::colorFromString(lhs.toString(), &ok);
        if (!ok) {
            THROW_GENERIC_ERROR("Qt.colorEqual(): Invalid color name");
        }
    } else if (lhs.userType() != QVariant::Color) {
        THROW_GENERIC_ERROR("Qt.colorEqual(): Invalid arguments");
    }

    QVariant rhs = scope.engine->toVariant(callData->args[1], -1);
    if (rhs.userType() == QVariant::String) {
        rhs = QQmlStringConverters::colorFromString(rhs.toString(), &ok);
        if (!ok) {
            THROW_GENERIC_ERROR("Qt.colorEqual(): Invalid color name");
        }
    } else if (rhs.userType() != QVariant::Color) {
        THROW_GENERIC_ERROR("Qt.colorEqual(): Invalid arguments");
    }

    bool equal = (lhs == rhs);
    return QV4::Encode(equal);
}

/*!
\qmlmethod rect Qt::rect(int x, int y, int width, int height)

Returns a \c rect with the top-left corner at \c x, \c y and the specified \c width and \c height.

The returned object has \c x, \c y, \c width and \c height attributes with the given values.
*/
ReturnedValue QtObject::method_rect(const BuiltinFunction *b, CallData *callData)
{
    QV4::Scope scope(b);
    if (callData->argc() != 4)
        THROW_GENERIC_ERROR("Qt.rect(): Invalid arguments");

    double x = callData->args[0].toNumber();
    double y = callData->args[1].toNumber();
    double w = callData->args[2].toNumber();
    double h = callData->args[3].toNumber();

    return scope.engine->fromVariant(QVariant::fromValue(QRectF(x, y, w, h)));
}

/*!
\qmlmethod point Qt::point(int x, int y)
Returns a Point with the specified \c x and \c y coordinates.
*/
ReturnedValue QtObject::method_point(const BuiltinFunction *b, CallData *callData)
{
    QV4::Scope scope(b);
    if (callData->argc() != 2)
        THROW_GENERIC_ERROR("Qt.point(): Invalid arguments");

    double x = callData->args[0].toNumber();
    double y = callData->args[1].toNumber();

    return scope.engine->fromVariant(QVariant::fromValue(QPointF(x, y)));
}

/*!
\qmlmethod Qt::size(int width, int height)
Returns a Size with the specified \c width and \c height.
*/
ReturnedValue QtObject::method_size(const BuiltinFunction *b, CallData *callData)
{
    QV4::Scope scope(b);
    if (callData->argc() != 2)
        THROW_GENERIC_ERROR("Qt.size(): Invalid arguments");

    double w = callData->args[0].toNumber();
    double h = callData->args[1].toNumber();

    return scope.engine->fromVariant(QVariant::fromValue(QSizeF(w, h)));
}

/*!
\qmlmethod Qt::font(object fontSpecifier)
Returns a Font with the properties specified in the \c fontSpecifier object
or the nearest matching font.  The \c fontSpecifier object should contain
key-value pairs where valid keys are the \l{fontbasictypedocs}{font} type's
subproperty names, and the values are valid values for each subproperty.
Invalid keys will be ignored.
*/
ReturnedValue QtObject::method_font(const BuiltinFunction *b, CallData *callData)
{
    QV4::Scope scope(b);
    if (callData->argc() != 1 || !callData->args[0].isObject())
        THROW_GENERIC_ERROR("Qt.font(): Invalid arguments");

    QV4::ExecutionEngine *v4 = scope.engine;
    bool ok = false;
    QVariant v = QQml_valueTypeProvider()->createVariantFromJsObject(QMetaType::QFont, QQmlV4Handle(callData->args[0]), v4, &ok);
    if (!ok)
        THROW_GENERIC_ERROR("Qt.font(): Invalid argument: no valid font subproperties specified");
    return scope.engine->fromVariant(v);
}



/*!
\qmlmethod Qt::vector2d(real x, real y)
Returns a Vector2D with the specified \c x and \c y.
*/
ReturnedValue QtObject::method_vector2d(const BuiltinFunction *b, CallData *callData)
{
    QV4::Scope scope(b);
    if (callData->argc() != 2)
        THROW_GENERIC_ERROR("Qt.vector2d(): Invalid arguments");

    float xy[3]; // qvector2d uses float internally
    xy[0] = callData->args[0].toNumber();
    xy[1] = callData->args[1].toNumber();

    const void *params[] = { xy };
    return scope.engine->fromVariant(QQml_valueTypeProvider()->createValueType(QMetaType::QVector2D, 1, params));
}

/*!
\qmlmethod Qt::vector3d(real x, real y, real z)
Returns a Vector3D with the specified \c x, \c y and \c z.
*/
ReturnedValue QtObject::method_vector3d(const BuiltinFunction *b, CallData *callData)
{
    QV4::Scope scope(b);
    if (callData->argc() != 3)
        THROW_GENERIC_ERROR("Qt.vector3d(): Invalid arguments");

    float xyz[3]; // qvector3d uses float internally
    xyz[0] = callData->args[0].toNumber();
    xyz[1] = callData->args[1].toNumber();
    xyz[2] = callData->args[2].toNumber();

    const void *params[] = { xyz };
    return scope.engine->fromVariant(QQml_valueTypeProvider()->createValueType(QMetaType::QVector3D, 1, params));
}

/*!
\qmlmethod Qt::vector4d(real x, real y, real z, real w)
Returns a Vector4D with the specified \c x, \c y, \c z and \c w.
*/
ReturnedValue QtObject::method_vector4d(const BuiltinFunction *b, CallData *callData)
{
    QV4::Scope scope(b);
    if (callData->argc() != 4)
        THROW_GENERIC_ERROR("Qt.vector4d(): Invalid arguments");

    float xyzw[4]; // qvector4d uses float internally
    xyzw[0] = callData->args[0].toNumber();
    xyzw[1] = callData->args[1].toNumber();
    xyzw[2] = callData->args[2].toNumber();
    xyzw[3] = callData->args[3].toNumber();

    const void *params[] = { xyzw };
    return scope.engine->fromVariant(QQml_valueTypeProvider()->createValueType(QMetaType::QVector4D, 1, params));
}

/*!
\qmlmethod Qt::quaternion(real scalar, real x, real y, real z)
Returns a Quaternion with the specified \c scalar, \c x, \c y, and \c z.
*/
ReturnedValue QtObject::method_quaternion(const BuiltinFunction *b, CallData *callData)
{
    QV4::Scope scope(b);
    if (callData->argc() != 4)
        THROW_GENERIC_ERROR("Qt.quaternion(): Invalid arguments");

    qreal sxyz[4]; // qquaternion uses qreal internally
    sxyz[0] = callData->args[0].toNumber();
    sxyz[1] = callData->args[1].toNumber();
    sxyz[2] = callData->args[2].toNumber();
    sxyz[3] = callData->args[3].toNumber();

    const void *params[] = { sxyz };
    return scope.engine->fromVariant(QQml_valueTypeProvider()->createValueType(QMetaType::QQuaternion, 1, params));
}

/*!
\qmlmethod Qt::matrix4x4(real m11, real m12, real m13, real m14, real m21, real m22, real m23, real m24, real m31, real m32, real m33, real m34, real m41, real m42, real m43, real m44)
Returns a Matrix4x4 with the specified values.
Alternatively, the function may be called with a single argument
where that argument is a JavaScript array which contains the sixteen
matrix values.
Finally, the function may be called with no arguments and the resulting
matrix will be the identity matrix.
*/
ReturnedValue QtObject::method_matrix4x4(const BuiltinFunction *b, CallData *callData)
{
    QV4::Scope scope(b);

<<<<<<< HEAD
    if (callData->argc() == 0) {
        return scope.engine->fromVariant(QQml_valueTypeProvider()->createValueType(QMetaType::QMatrix4x4, 0, Q_NULLPTR));
=======
    if (callData->argc == 0) {
        scope.result = scope.engine->fromVariant(QQml_valueTypeProvider()->createValueType(QMetaType::QMatrix4x4, 0, nullptr));
        return;
>>>>>>> 1bb9c7b5
    }

    if (callData->argc() == 1 && callData->args[0].isObject()) {
        bool ok = false;
        QVariant v = QQml_valueTypeProvider()->createVariantFromJsObject(QMetaType::QMatrix4x4, QQmlV4Handle(callData->args[0]), scope.engine, &ok);
        if (!ok)
            THROW_GENERIC_ERROR("Qt.matrix4x4(): Invalid argument: not a valid matrix4x4 values array");
        return scope.engine->fromVariant(v);
    }

    if (callData->argc() != 16)
        THROW_GENERIC_ERROR("Qt.matrix4x4(): Invalid arguments");

    qreal vals[16]; // qmatrix4x4 uses qreal internally
    vals[0] = callData->args[0].toNumber();
    vals[1] = callData->args[1].toNumber();
    vals[2] = callData->args[2].toNumber();
    vals[3] = callData->args[3].toNumber();
    vals[4] = callData->args[4].toNumber();
    vals[5] = callData->args[5].toNumber();
    vals[6] = callData->args[6].toNumber();
    vals[7] = callData->args[7].toNumber();
    vals[8] = callData->args[8].toNumber();
    vals[9] = callData->args[9].toNumber();
    vals[10] = callData->args[10].toNumber();
    vals[11] = callData->args[11].toNumber();
    vals[12] = callData->args[12].toNumber();
    vals[13] = callData->args[13].toNumber();
    vals[14] = callData->args[14].toNumber();
    vals[15] = callData->args[15].toNumber();

    const void *params[] = { vals };
    return scope.engine->fromVariant(QQml_valueTypeProvider()->createValueType(QMetaType::QMatrix4x4, 1, params));
}

/*!
\qmlmethod color Qt::lighter(color baseColor, real factor)
Returns a color lighter than \c baseColor by the \c factor provided.

If the factor is greater than 1.0, this functions returns a lighter color.
Setting factor to 1.5 returns a color that is 50% brighter. If the factor is less than 1.0,
the return color is darker, but we recommend using the Qt.darker() function for this purpose.
If the factor is 0 or negative, the return value is unspecified.

The function converts the current RGB color to HSV, multiplies the value (V) component
by factor and converts the color back to RGB.

If \c factor is not supplied, returns a color 50% lighter than \c baseColor (factor 1.5).
*/
ReturnedValue QtObject::method_lighter(const BuiltinFunction *b, CallData *callData)
{
    QV4::Scope scope(b);
    if (callData->argc() != 1 && callData->argc() != 2)
        THROW_GENERIC_ERROR("Qt.lighter(): Invalid arguments");

    QVariant v = scope.engine->toVariant(callData->args[0], -1);
    if (v.userType() == QVariant::String) {
        bool ok = false;
        v = QQmlStringConverters::colorFromString(v.toString(), &ok);
        if (!ok) {
            return QV4::Encode::null();
        }
    } else if (v.userType() != QVariant::Color) {
        return QV4::Encode::null();
    }

    qreal factor = 1.5;
    if (callData->argc() == 2)
        factor = callData->args[1].toNumber();

    return scope.engine->fromVariant(QQml_colorProvider()->lighter(v, factor));
}

/*!
\qmlmethod color Qt::darker(color baseColor, real factor)
Returns a color darker than \c baseColor by the \c factor provided.

If the factor is greater than 1.0, this function returns a darker color.
Setting factor to 3.0 returns a color that has one-third the brightness.
If the factor is less than 1.0, the return color is lighter, but we recommend using
the Qt.lighter() function for this purpose. If the factor is 0 or negative, the return
value is unspecified.

The function converts the current RGB color to HSV, divides the value (V) component
by factor and converts the color back to RGB.

If \c factor is not supplied, returns a color 50% darker than \c baseColor (factor 2.0).
*/
ReturnedValue QtObject::method_darker(const BuiltinFunction *b, CallData *callData)
{
    QV4::Scope scope(b);
    if (callData->argc() != 1 && callData->argc() != 2)
        THROW_GENERIC_ERROR("Qt.darker(): Invalid arguments");

    QVariant v = scope.engine->toVariant(callData->args[0], -1);
    if (v.userType() == QVariant::String) {
        bool ok = false;
        v = QQmlStringConverters::colorFromString(v.toString(), &ok);
        if (!ok) {
            return QV4::Encode::null();
        }
    } else if (v.userType() != QVariant::Color) {
        return QV4::Encode::null();
    }

    qreal factor = 2.0;
    if (callData->argc() == 2)
        factor = callData->args[1].toNumber();

    return scope.engine->fromVariant(QQml_colorProvider()->darker(v, factor));
}

/*!
    \qmlmethod color Qt::tint(color baseColor, color tintColor)
    This function allows tinting one color with another.

    The tint color should usually be mostly transparent, or you will not be
    able to see the underlying color. The below example provides a slight red
    tint by having the tint color be pure red which is only 1/16th opaque.

    \qml
    Item {
        Rectangle {
            x: 0; width: 80; height: 80
            color: "lightsteelblue"
        }
        Rectangle {
            x: 100; width: 80; height: 80
            color: Qt.tint("lightsteelblue", "#10FF0000")
        }
    }
    \endqml
    \image declarative-rect_tint.png

    Tint is most useful when a subtle change is intended to be conveyed due to some event; you can then use tinting to more effectively tune the visible color.
*/
ReturnedValue QtObject::method_tint(const BuiltinFunction *b, CallData *callData)
{
    QV4::Scope scope(b);
    if (callData->argc() != 2)
        THROW_GENERIC_ERROR("Qt.tint(): Invalid arguments");

    // base color
    QVariant v1 = scope.engine->toVariant(callData->args[0], -1);
    if (v1.userType() == QVariant::String) {
        bool ok = false;
        v1 = QQmlStringConverters::colorFromString(v1.toString(), &ok);
        if (!ok) {
            return QV4::Encode::null();
        }
    } else if (v1.userType() != QVariant::Color) {
        return QV4::Encode::null();
    }

    // tint color
    QVariant v2 = scope.engine->toVariant(callData->args[1], -1);
    if (v2.userType() == QVariant::String) {
        bool ok = false;
        v2 = QQmlStringConverters::colorFromString(v2.toString(), &ok);
        if (!ok) {
            return QV4::Encode::null();
        }
    } else if (v2.userType() != QVariant::Color) {
        return QV4::Encode::null();
    }

    return scope.engine->fromVariant(QQml_colorProvider()->tint(v1, v2));
}

/*!
\qmlmethod string Qt::formatDate(datetime date, variant format)

Returns a string representation of \c date, optionally formatted according
to \c format.

The \a date parameter may be a JavaScript \c Date object, a \l{date}{date}
property, a QDate, or QDateTime value. The \a format parameter may be any of
the possible format values as described for
\l{QtQml::Qt::formatDateTime()}{Qt.formatDateTime()}.

If \a format is not specified, \a date is formatted using
\l {Qt::DefaultLocaleShortDate}{Qt.DefaultLocaleShortDate}.

\sa Locale
*/
ReturnedValue QtObject::method_formatDate(const BuiltinFunction *b, CallData *callData)
{
    QV4::Scope scope(b);
    if (callData->argc() < 1 || callData->argc() > 2)
        THROW_GENERIC_ERROR("Qt.formatDate(): Invalid arguments");

    Qt::DateFormat enumFormat = Qt::DefaultLocaleShortDate;
    QDate date = scope.engine->toVariant(callData->args[0], -1).toDateTime().date();
    QString formattedDate;
    if (callData->argc() == 2) {
        QV4::ScopedString s(scope, callData->args[1]);
        if (s) {
            QString format = s->toQString();
            formattedDate = date.toString(format);
        } else if (callData->args[1].isNumber()) {
            quint32 intFormat = callData->args[1].asDouble();
            Qt::DateFormat format = Qt::DateFormat(intFormat);
            formattedDate = date.toString(format);
        } else {
            THROW_GENERIC_ERROR("Qt.formatDate(): Invalid date format");
        }
    } else {
         formattedDate = date.toString(enumFormat);
    }

    return Encode(scope.engine->newString(formattedDate));
}

/*!
\qmlmethod string Qt::formatTime(datetime time, variant format)

Returns a string representation of \c time, optionally formatted according to
\c format.

The \a time parameter may be a JavaScript \c Date object, a QTime, or QDateTime
value. The \a format parameter may be any of the possible format values as
described for \l{QtQml::Qt::formatDateTime()}{Qt.formatDateTime()}.

If \a format is not specified, \a time is formatted using
\l {Qt::DefaultLocaleShortDate}{Qt.DefaultLocaleShortDate}.

\sa Locale
*/
ReturnedValue QtObject::method_formatTime(const BuiltinFunction *b, CallData *callData)
{
    QV4::Scope scope(b);
    if (callData->argc() < 1 || callData->argc() > 2)
        THROW_GENERIC_ERROR("Qt.formatTime(): Invalid arguments");

    QVariant argVariant = scope.engine->toVariant(callData->args[0], -1);
    QTime time;
    if (callData->args[0].as<DateObject>() || (argVariant.type() == QVariant::String))
        time = argVariant.toDateTime().time();
    else // if (argVariant.type() == QVariant::Time), or invalid.
        time = argVariant.toTime();

    Qt::DateFormat enumFormat = Qt::DefaultLocaleShortDate;
    QString formattedTime;
    if (callData->argc() == 2) {
        QV4::ScopedString s(scope, callData->args[1]);
        if (s) {
            QString format = s->toQString();
            formattedTime = time.toString(format);
        } else if (callData->args[1].isNumber()) {
            quint32 intFormat = callData->args[1].asDouble();
            Qt::DateFormat format = Qt::DateFormat(intFormat);
            formattedTime = time.toString(format);
        } else {
            THROW_GENERIC_ERROR("Qt.formatTime(): Invalid time format");
        }
    } else {
         formattedTime = time.toString(enumFormat);
    }

    return Encode(scope.engine->newString(formattedTime));
}

/*!
\qmlmethod string Qt::formatDateTime(datetime dateTime, variant format)

Returns a string representation of \c datetime, optionally formatted according to
\c format.

The \a date parameter may be a JavaScript \c Date object, a \l{date}{date}
property, a QDate, QTime, or QDateTime value.

If \a format is not provided, \a dateTime is formatted using
\l {Qt::DefaultLocaleShortDate}{Qt.DefaultLocaleShortDate}. Otherwise,
\a format should be either:

\list
\li One of the Qt::DateFormat enumeration values, such as
   \c Qt.DefaultLocaleShortDate or \c Qt.ISODate
\li A string that specifies the format of the returned string, as detailed below.
\endlist

If \a format specifies a format string, it should use the following expressions
to specify the date:

    \table
    \header \li Expression \li Output
    \row \li d \li the day as number without a leading zero (1 to 31)
    \row \li dd \li the day as number with a leading zero (01 to 31)
    \row \li ddd
            \li the abbreviated localized day name (e.g. 'Mon' to 'Sun').
            Uses QDate::shortDayName().
    \row \li dddd
            \li the long localized day name (e.g. 'Monday' to 'Qt::Sunday').
            Uses QDate::longDayName().
    \row \li M \li the month as number without a leading zero (1-12)
    \row \li MM \li the month as number with a leading zero (01-12)
    \row \li MMM
            \li the abbreviated localized month name (e.g. 'Jan' to 'Dec').
            Uses QDate::shortMonthName().
    \row \li MMMM
            \li the long localized month name (e.g. 'January' to 'December').
            Uses QDate::longMonthName().
    \row \li yy \li the year as two digit number (00-99)
    \row \li yyyy \li the year as four digit number
    \endtable

In addition the following expressions can be used to specify the time:

    \table
    \header \li Expression \li Output
    \row \li h
         \li the hour without a leading zero (0 to 23 or 1 to 12 if AM/PM display)
    \row \li hh
         \li the hour with a leading zero (00 to 23 or 01 to 12 if AM/PM display)
    \row \li m \li the minute without a leading zero (0 to 59)
    \row \li mm \li the minute with a leading zero (00 to 59)
    \row \li s \li the second without a leading zero (0 to 59)
    \row \li ss \li the second with a leading zero (00 to 59)
    \row \li z \li the milliseconds without leading zeroes (0 to 999)
    \row \li zzz \li the milliseconds with leading zeroes (000 to 999)
    \row \li AP
            \li use AM/PM display. \e AP will be replaced by either "AM" or "PM".
    \row \li ap
            \li use am/pm display. \e ap will be replaced by either "am" or "pm".
    \row \li t
            \li include a time-zone indicator.
    \endtable

    All other input characters will be ignored. Any sequence of characters that
    are enclosed in single quotes will be treated as text and not be used as an
    expression. Two consecutive single quotes ("''") are replaced by a single quote
    in the output.

For example, if the following date/time value was specified:

    \code
    // 21 May 2001 14:13:09
    var dateTime = new Date(2001, 5, 21, 14, 13, 09)
    \endcode

This \a dateTime value could be passed to \c Qt.formatDateTime(),
\l {QtQml::Qt::formatDate()}{Qt.formatDate()} or \l {QtQml::Qt::formatTime()}{Qt.formatTime()}
with the \a format values below to produce the following results:

    \table
    \header \li Format \li Result
    \row \li "dd.MM.yyyy"      \li 21.05.2001
    \row \li "ddd MMMM d yy"   \li Tue May 21 01
    \row \li "hh:mm:ss.zzz"    \li 14:13:09.042
    \row \li "h:m:s ap"        \li 2:13:9 pm
    \endtable

    \sa Locale
*/
ReturnedValue QtObject::method_formatDateTime(const BuiltinFunction *b, CallData *callData)
{
    QV4::Scope scope(b);
    if (callData->argc() < 1 || callData->argc() > 2)
        THROW_GENERIC_ERROR("Qt.formatDateTime(): Invalid arguments");

    Qt::DateFormat enumFormat = Qt::DefaultLocaleShortDate;
    QDateTime dt = scope.engine->toVariant(callData->args[0], -1).toDateTime();
    QString formattedDt;
    if (callData->argc() == 2) {
        QV4::ScopedString s(scope, callData->args[1]);
        if (s) {
            QString format = s->toQString();
            formattedDt = dt.toString(format);
        } else if (callData->args[1].isNumber()) {
            quint32 intFormat = callData->args[1].asDouble();
            Qt::DateFormat format = Qt::DateFormat(intFormat);
            formattedDt = dt.toString(format);
        } else {
            THROW_GENERIC_ERROR("Qt.formatDateTime(): Invalid datetime format");
        }
    } else {
         formattedDt = dt.toString(enumFormat);
    }

    return Encode(scope.engine->newString(formattedDt));
}

/*!
    \qmlmethod bool Qt::openUrlExternally(url target)

    Attempts to open the specified \c target url in an external application, based on the user's
    desktop preferences. Returns true if it succeeds, and false otherwise.

    \warning A return value of \c true indicates that the application has successfully requested
    the operating system to open the URL in an external application. The external application may
    still fail to launch or fail to open the requested URL. This result will not be reported back
    to the application.
*/
ReturnedValue QtObject::method_openUrlExternally(const BuiltinFunction *b, CallData *callData)
{
    QV4::Scope scope(b);
    if (callData->argc() != 1) {
        return QV4::Encode(false);
    }

    ScopedValue result(scope, method_resolvedUrl(b, callData));
    QUrl url(result->toQStringNoThrow());
    return scope.engine->fromVariant(QQml_guiProvider()->openUrlExternally(url));
}

/*!
  \qmlmethod url Qt::resolvedUrl(url url)
  Returns \a url resolved relative to the URL of the caller.
*/
ReturnedValue QtObject::method_resolvedUrl(const BuiltinFunction *b, CallData *callData)
{
    QV4::Scope scope(b);

    QUrl url = scope.engine->toVariant(callData->args[0], -1).toUrl();
    QQmlEngine *e = scope.engine->qmlEngine();
    QQmlEnginePrivate *p = 0;
    if (e) p = QQmlEnginePrivate::get(e);
    if (p) {
        QQmlContextData *ctxt = scope.engine->callingQmlContext();
        if (ctxt)
            return Encode(scope.engine->newString(ctxt->resolvedUrl(url).toString()));
        else
            return Encode(scope.engine->newString(url.toString()));
    }

    return Encode(scope.engine->newString(e->baseUrl().resolved(url).toString()));
}

/*!
\qmlmethod list<string> Qt::fontFamilies()
Returns a list of the font families available to the application.
*/
ReturnedValue QtObject::method_fontFamilies(const BuiltinFunction *b, CallData *callData)
{
    QV4::Scope scope(b);
    if (callData->argc() != 0)
        THROW_GENERIC_ERROR("Qt.fontFamilies(): Invalid arguments");

    return scope.engine->fromVariant(QVariant(QQml_guiProvider()->fontFamilies()));
}

/*!
\qmlmethod string Qt::md5(data)
Returns a hex string of the md5 hash of \c data.
*/
ReturnedValue QtObject::method_md5(const BuiltinFunction *b, CallData *callData)
{
    QV4::Scope scope(b);
    if (callData->argc() != 1)
        THROW_GENERIC_ERROR("Qt.md5(): Invalid arguments");

    QByteArray data = callData->args[0].toQStringNoThrow().toUtf8();
    QByteArray result = QCryptographicHash::hash(data, QCryptographicHash::Md5);
    return Encode(scope.engine->newString(QLatin1String(result.toHex())));
}

/*!
\qmlmethod string Qt::btoa(data)
Binary to ASCII - this function returns a base64 encoding of \c data.
*/
ReturnedValue QtObject::method_btoa(const BuiltinFunction *b, CallData *callData)
{
    QV4::Scope scope(b);
    if (callData->argc() != 1)
        THROW_GENERIC_ERROR("Qt.btoa(): Invalid arguments");

    QByteArray data = callData->args[0].toQStringNoThrow().toUtf8();

    return Encode(scope.engine->newString(QLatin1String(data.toBase64())));
}

/*!
\qmlmethod string Qt::atob(data)
ASCII to binary - this function decodes the base64 encoded \a data string and returns it.
*/
ReturnedValue QtObject::method_atob(const BuiltinFunction *b, CallData *callData)
{
    QV4::Scope scope(b);
    if (callData->argc() != 1)
        THROW_GENERIC_ERROR("Qt.atob(): Invalid arguments");

    QByteArray data = callData->args[0].toQStringNoThrow().toLatin1();

    return Encode(scope.engine->newString(QString::fromUtf8(QByteArray::fromBase64(data))));
}

/*!
\qmlmethod Qt::quit()
This function causes the QQmlEngine::quit() signal to be emitted.
Within the \l {Prototyping with qmlscene}, this causes the launcher application to exit;
to quit a C++ application when this method is called, connect the
QQmlEngine::quit() signal to the QCoreApplication::quit() slot.

\sa exit()
*/
ReturnedValue QtObject::method_quit(const BuiltinFunction *b, CallData *)
{
    QQmlEnginePrivate::get(b->engine()->qmlEngine())->sendQuit();
    return Encode::undefined();
}

/*!
    \qmlmethod Qt::exit(int retCode)

    This function causes the QQmlEngine::exit(int) signal to be emitted.
    Within the \l {Prototyping with qmlscene}, this causes the launcher application to exit
    the specified return code. To exit from the event loop with a specified return code when this
    method is called, a C++ application can connect the QQmlEngine::exit(int) signal
    to the QCoreApplication::exit(int) slot.

    \sa quit()
*/
ReturnedValue QtObject::method_exit(const BuiltinFunction *b, CallData *callData)
{
    QV4::Scope scope(b);
    if (callData->argc() != 1)
        THROW_GENERIC_ERROR("Qt.exit(): Invalid arguments");

    int retCode = callData->args[0].toNumber();

    QQmlEnginePrivate::get(scope.engine->qmlEngine())->sendExit(retCode);
    return QV4::Encode::undefined();
}

/*!
\qmlmethod object Qt::createQmlObject(string qml, object parent, string filepath)

Returns a new object created from the given \a qml string which will have the specified \a parent,
or \c null if there was an error in creating the object.

If \a filepath is specified, it will be used for error reporting for the created object.

Example (where \c parentItem is the id of an existing QML item):

\snippet qml/createQmlObject.qml 0

In the case of an error, a \l {Qt Script} Error object is thrown. This object has an additional property,
\c qmlErrors, which is an array of the errors encountered.
Each object in this array has the members \c lineNumber, \c columnNumber, \c fileName and \c message.
For example, if the above snippet had misspelled color as 'colro' then the array would contain an object like the following:
{ "lineNumber" : 1, "columnNumber" : 32, "fileName" : "dynamicSnippet1", "message" : "Cannot assign to non-existent property \"colro\""}.

Note that this function returns immediately, and therefore may not work if
the \a qml string loads new components (that is, external QML files that have not yet been loaded).
If this is the case, consider using \l{QtQml::Qt::createComponent()}{Qt.createComponent()} instead.

See \l {Dynamic QML Object Creation from JavaScript} for more information on using this function.
*/
ReturnedValue QtObject::method_createQmlObject(const BuiltinFunction *b, CallData *callData)
{
    QV4::Scope scope(b);
    if (callData->argc() < 2 || callData->argc() > 3)
        THROW_GENERIC_ERROR("Qt.createQmlObject(): Invalid arguments");

    struct Error {
        static ReturnedValue create(QV4::ExecutionEngine *v4, const QList<QQmlError> &errors) {
            Scope scope(v4);
            QString errorstr;
            // '+=' reserves extra capacity. Follow-up appending will be probably free.
            errorstr += QLatin1String("Qt.createQmlObject(): failed to create object: ");

            QV4::ScopedArrayObject qmlerrors(scope, v4->newArrayObject());
            QV4::ScopedObject qmlerror(scope);
            QV4::ScopedString s(scope);
            QV4::ScopedValue v(scope);
            for (int ii = 0; ii < errors.count(); ++ii) {
                const QQmlError &error = errors.at(ii);
                errorstr += QLatin1String("\n    ") + error.toString();
                qmlerror = v4->newObject();
                qmlerror->put((s = v4->newString(QStringLiteral("lineNumber"))), (v = QV4::Primitive::fromInt32(error.line())));
                qmlerror->put((s = v4->newString(QStringLiteral("columnNumber"))), (v = QV4::Primitive::fromInt32(error.column())));
                qmlerror->put((s = v4->newString(QStringLiteral("fileName"))), (v = v4->newString(error.url().toString())));
                qmlerror->put((s = v4->newString(QStringLiteral("message"))), (v = v4->newString(error.description())));
                qmlerrors->putIndexed(ii, qmlerror);
            }

            v = v4->newString(errorstr);
            ScopedObject errorObject(scope, v4->newErrorObject(v));
            errorObject->put((s = v4->newString(QStringLiteral("qmlErrors"))), qmlerrors);
            return errorObject.asReturnedValue();
        }
    };

    QV8Engine *v8engine = scope.engine->v8Engine;
    QQmlEngine *engine = v8engine->engine();

    QQmlContextData *context = scope.engine->callingQmlContext();
    Q_ASSERT(context);
    QQmlContext *effectiveContext = 0;
    if (context->isPragmaLibraryContext)
        effectiveContext = engine->rootContext();
    else
        effectiveContext = context->asQQmlContext();
    Q_ASSERT(effectiveContext);

    QString qml = callData->args[0].toQStringNoThrow();
    if (qml.isEmpty())
        RETURN_RESULT(Encode::null());

    QUrl url;
    if (callData->argc() > 2)
        url = QUrl(callData->args[2].toQStringNoThrow());
    else
        url = QUrl(QLatin1String("inline"));

    if (url.isValid() && url.isRelative())
        url = context->resolvedUrl(url);

    QObject *parentArg = 0;
    QV4::Scoped<QV4::QObjectWrapper> qobjectWrapper(scope, callData->args[1]);
    if (!!qobjectWrapper)
        parentArg = qobjectWrapper->object();
    if (!parentArg)
        THROW_GENERIC_ERROR("Qt.createQmlObject(): Missing parent object");

    QQmlTypeData *typeData = QQmlEnginePrivate::get(engine)->typeLoader.getType(
                qml.toUtf8(), url, QQmlTypeLoader::Synchronous);
    Q_ASSERT(typeData->isCompleteOrError());
    QQmlComponent component(engine);
    QQmlComponentPrivate *componentPrivate = QQmlComponentPrivate::get(&component);
    componentPrivate->fromTypeData(typeData);
    componentPrivate->progress = 1.0;

    if (component.isError()) {
        ScopedValue v(scope, Error::create(scope.engine, component.errors()));
        RETURN_RESULT(scope.engine->throwError(v));
    }

    if (!component.isReady())
        THROW_GENERIC_ERROR("Qt.createQmlObject(): Component is not ready");

    if (!effectiveContext->isValid()) {
        THROW_GENERIC_ERROR("Qt.createQmlObject(): Cannot create a component in an invalid context");
    }

    QObject *obj = component.beginCreate(effectiveContext);
    if (obj) {
        QQmlData::get(obj, true)->explicitIndestructibleSet = false;
        QQmlData::get(obj)->indestructible = false;


        obj->setParent(parentArg);

        QList<QQmlPrivate::AutoParentFunction> functions = QQmlMetaType::parentFunctions();
        for (int ii = 0; ii < functions.count(); ++ii) {
            if (QQmlPrivate::Parented == functions.at(ii)(obj, parentArg))
                break;
        }
    }
    component.completeCreate();

    if (component.isError()) {
        ScopedValue v(scope, Error::create(scope.engine, component.errors()));
        return scope.engine->throwError(v);
    }

    Q_ASSERT(obj);

    return QV4::QObjectWrapper::wrap(scope.engine, obj);
}

/*!
\qmlmethod object Qt::createComponent(url, mode, parent)

Returns a \l Component object created using the QML file at the specified \a url,
or \c null if an empty string was given.

The returned component's \l Component::status property indicates whether the
component was successfully created. If the status is \c Component.Error,
see \l Component::errorString() for an error description.

If the optional \a mode parameter is set to \c Component.Asynchronous, the
component will be loaded in a background thread.  The Component::status property
will be \c Component.Loading while it is loading.  The status will change to
\c Component.Ready if the component loads successfully, or \c Component.Error
if loading fails. This parameter defaults to \c Component.PreferSynchronous
if omitted.

If \a mode is set to \c Component.PreferSynchronous, Qt will attempt to load
the component synchronously, but may end up loading it asynchronously if
necessary. Scenarios that may cause asynchronous loading include, but are not
limited to, the following:

\list
\li The URL refers to a network resource
\li The component is being created as a result of another component that is
being loaded asynchronously
\endlist

If the optional \a parent parameter is given, it should refer to the object
that will become the parent for the created \l Component object. If no mode
was passed, this can be the second argument.

Call \l {Component::createObject()}{Component.createObject()} on the returned
component to create an object instance of the component.

For example:

\snippet qml/createComponent-simple.qml 0

See \l {Dynamic QML Object Creation from JavaScript} for more information on using this function.

To create a QML object from an arbitrary string of QML (instead of a file),
use \l{QtQml::Qt::createQmlObject()}{Qt.createQmlObject()}.
*/
ReturnedValue QtObject::method_createComponent(const BuiltinFunction *b, CallData *callData)
{
    QV4::Scope scope(b);
    if (callData->argc() < 1 || callData->argc() > 3)
        THROW_GENERIC_ERROR("Qt.createComponent(): Invalid arguments");

    QV8Engine *v8engine = scope.engine->v8Engine;
    QQmlEngine *engine = v8engine->engine();

    QQmlContextData *context = scope.engine->callingQmlContext();
    Q_ASSERT(context);
    QQmlContextData *effectiveContext = context;
    if (context->isPragmaLibraryContext)
        effectiveContext = 0;

    QString arg = callData->args[0].toQStringNoThrow();
    if (arg.isEmpty())
        RETURN_RESULT(QV4::Encode::null());

    QQmlComponent::CompilationMode compileMode = QQmlComponent::PreferSynchronous;
    QObject *parentArg = 0;

    int consumedCount = 1;
    if (callData->argc() > 1) {
        ScopedValue lastArg(scope, callData->args[callData->argc()-1]);

        // The second argument could be the mode enum
        if (callData->args[1].isInteger()) {
            int mode = callData->args[1].integerValue();
            if (mode != int(QQmlComponent::PreferSynchronous) && mode != int(QQmlComponent::Asynchronous))
                THROW_GENERIC_ERROR("Qt.createComponent(): Invalid arguments");
            compileMode = QQmlComponent::CompilationMode(mode);
            consumedCount += 1;
        } else {
            // The second argument could be the parent only if there are exactly two args
            if ((callData->argc() != 2) || !(lastArg->isObject() || lastArg->isNull()))
                THROW_GENERIC_ERROR("Qt.createComponent(): Invalid arguments");
        }

        if (consumedCount < callData->argc()) {
            if (lastArg->isObject()) {
                Scoped<QObjectWrapper> qobjectWrapper(scope, lastArg);
                if (qobjectWrapper)
                    parentArg = qobjectWrapper->object();
                if (!parentArg)
                    THROW_GENERIC_ERROR("Qt.createComponent(): Invalid parent object");
            } else if (lastArg->isNull()) {
                parentArg = 0;
            } else {
                THROW_GENERIC_ERROR("Qt.createComponent(): Invalid parent object");
            }
        }
    }

    QUrl url = context->resolvedUrl(QUrl(arg));
    QQmlComponent *c = new QQmlComponent(engine, url, compileMode, parentArg);
    QQmlComponentPrivate::get(c)->creationContext = effectiveContext;
    QQmlData::get(c, true)->explicitIndestructibleSet = false;
    QQmlData::get(c)->indestructible = false;

    return QV4::QObjectWrapper::wrap(scope.engine, c);
}

/*!
    \qmlmethod Qt::locale(name)

    Returns a JS object representing the locale with the specified
    name, which has the format "language[_territory][.codeset][@modifier]"
    or "C", where:

    \list
    \li language is a lowercase, two-letter, ISO 639 language code,
    \li territory is an uppercase, two-letter, ISO 3166 country code,
    \li and codeset and modifier are ignored.
    \endlist

    If the string violates the locale format, or language is not a
    valid ISO 369 code, the "C" locale is used instead. If country
    is not present, or is not a valid ISO 3166 code, the most
    appropriate country is chosen for the specified language.

    \sa Locale
*/
ReturnedValue QtObject::method_locale(const BuiltinFunction *b, CallData *callData)
{
    QV4::Scope scope(b);
    QString code;
    if (callData->argc() > 1)
        THROW_GENERIC_ERROR("locale() requires 0 or 1 argument");
    if (callData->argc() == 1 && !callData->args[0].isString())
        THROW_TYPE_ERROR_WITH_MESSAGE("locale(): argument (locale code) must be a string");

    if (callData->argc() == 1)
        code = callData->args[0].toQStringNoThrow();

    return QQmlLocale::locale(scope.engine, code);
}

void Heap::QQmlBindingFunction::init(const QV4::FunctionObject *originalFunction)
{
    Scope scope(originalFunction->engine());
    ScopedContext context(scope, originalFunction->scope());
    FunctionObject::init(context, originalFunction->function());
}

QQmlSourceLocation QQmlBindingFunction::currentLocation() const
{
    QV4::CppStackFrame *frame = engine()->currentStackFrame;
    return QQmlSourceLocation(frame->source(), frame->lineNumber(), 0);
}

DEFINE_OBJECT_VTABLE(QQmlBindingFunction);

/*!
    \qmlmethod Qt::binding(function)

    Returns a JavaScript object representing a \l{Property Binding}{property binding}.

    There are two main use-cases for the function: firstly, to apply a
    property binding imperatively from JavaScript code:

    \snippet qml/qtBinding.1.qml 0

    and secondly, to apply a property binding when initializing property values
    of dynamically constructed objects (via \l{Component::createObject()}
    {Component.createObject()} or \l{Loader::setSource()}{Loader.setSource()}).

    For example, assuming the existence of a DynamicText component:
    \snippet qml/DynamicText.qml 0

    the output from:
    \snippet qml/qtBinding.2.qml 0

    and from:
    \snippet qml/qtBinding.3.qml 0

    should both be:
    \code
    Root text extra text
    Modified root text extra text
    Dynamic text extra text
    Modified dynamic text extra text
    \endcode

    This function cannot be used in property binding declarations
    (see the documentation on \l{qml-javascript-assignment}{binding
    declarations and binding assignments}) except when the result is
    stored in an array bound to a var property.

    \snippet qml/qtBinding.4.qml 0

    \note In \l {Qt Quick 1}, all function assignments were treated as
    binding assignments. The Qt.binding() function is new to
    \l {Qt Quick}{Qt Quick 2}.

    \since 5.0
*/
ReturnedValue QtObject::method_binding(const BuiltinFunction *b, CallData *callData)
{
    QV4::Scope scope(b);
    if (callData->argc() != 1)
        THROW_GENERIC_ERROR("binding() requires 1 argument");
    const QV4::FunctionObject *f = callData->args[0].as<FunctionObject>();
    if (!f)
        THROW_TYPE_ERROR_WITH_MESSAGE("binding(): argument (binding expression) must be a function");

    return Encode(scope.engine->memoryManager->allocObject<QQmlBindingFunction>(f));
}


ReturnedValue QtObject::method_get_platform(const BuiltinFunction *b, CallData *callData)
{
    QV4::Scope scope(b);
    // ### inefficient. Should be just a value based getter
    Object *o = callData->thisObject.as<Object>();
    if (!o)
        THROW_TYPE_ERROR();
    QtObject *qt = o->as<QtObject>();
    if (!qt)
        THROW_TYPE_ERROR();

    if (!qt->d()->platform)
        // Only allocate a platform object once
        qt->d()->platform = new QQmlPlatform(scope.engine->jsEngine());

    return QV4::QObjectWrapper::wrap(scope.engine, qt->d()->platform);
}

ReturnedValue QtObject::method_get_application(const BuiltinFunction *b, CallData *callData)
{
    QV4::Scope scope(b);
    // ### inefficient. Should be just a value based getter
    Object *o = callData->thisObject.as<Object>();
    if (!o)
        THROW_TYPE_ERROR();
    QtObject *qt = o->as<QtObject>();
    if (!qt)
        THROW_TYPE_ERROR();

    if (!qt->d()->application)
        // Only allocate an application object once
        qt->d()->application = QQml_guiProvider()->application(scope.engine->jsEngine());

    return QV4::QObjectWrapper::wrap(scope.engine, qt->d()->application);
}

ReturnedValue QtObject::method_get_inputMethod(const BuiltinFunction *b, CallData *)
{
    QObject *o = QQml_guiProvider()->inputMethod();
    return QV4::QObjectWrapper::wrap(b->engine(), o);
}

ReturnedValue QtObject::method_get_styleHints(const BuiltinFunction *b, CallData *)
{
    QObject *o = QQml_guiProvider()->styleHints();
    return QV4::QObjectWrapper::wrap(b->engine(), o);
}


void QV4::Heap::ConsoleObject::init()
{
    Object::init();
    QV4::Scope scope(internalClass->engine);
    QV4::ScopedObject o(scope, this);

    o->defineDefaultProperty(QStringLiteral("debug"), QV4::ConsoleObject::method_log);
    o->defineDefaultProperty(QStringLiteral("log"), QV4::ConsoleObject::method_log);
    o->defineDefaultProperty(QStringLiteral("info"), QV4::ConsoleObject::method_info);
    o->defineDefaultProperty(QStringLiteral("warn"), QV4::ConsoleObject::method_warn);
    o->defineDefaultProperty(QStringLiteral("error"), QV4::ConsoleObject::method_error);
    o->defineDefaultProperty(QStringLiteral("assert"), QV4::ConsoleObject::method_assert);

    o->defineDefaultProperty(QStringLiteral("count"), QV4::ConsoleObject::method_count);
    o->defineDefaultProperty(QStringLiteral("profile"), QV4::ConsoleObject::method_profile);
    o->defineDefaultProperty(QStringLiteral("profileEnd"), QV4::ConsoleObject::method_profileEnd);
    o->defineDefaultProperty(QStringLiteral("time"), QV4::ConsoleObject::method_time);
    o->defineDefaultProperty(QStringLiteral("timeEnd"), QV4::ConsoleObject::method_timeEnd);
    o->defineDefaultProperty(QStringLiteral("trace"), QV4::ConsoleObject::method_trace);
    o->defineDefaultProperty(QStringLiteral("exception"), QV4::ConsoleObject::method_exception);
}


enum ConsoleLogTypes {
    Log,
    Info,
    Warn,
    Error
};

static QString jsStack(QV4::ExecutionEngine *engine) {
    QString stack;

    QVector<QV4::StackFrame> stackTrace = engine->stackTrace(10);

    for (int i = 0; i < stackTrace.count(); i++) {
        const QV4::StackFrame &frame = stackTrace.at(i);

        QString stackFrame;
        if (frame.column >= 0)
            stackFrame = QStringLiteral("%1 (%2:%3:%4)").arg(frame.function,
                                                             frame.source,
                                                             QString::number(frame.line),
                                                             QString::number(frame.column));
        else
            stackFrame = QStringLiteral("%1 (%2:%3)").arg(frame.function,
                                                             frame.source,
                                                             QString::number(frame.line));

        if (i)
            stack += QLatin1Char('\n');
        stack += stackFrame;
    }
    return stack;
}

static ReturnedValue writeToConsole(const BuiltinFunction *b, CallData *callData,
                                    ConsoleLogTypes logType, bool printStack = false)
{
    QLoggingCategory *loggingCategory = 0;
    QString result;
    QV4::Scope scope(b);
    QV4::ExecutionEngine *v4 = scope.engine;

    int start = 0;
    if (callData->argc() > 0) {
        if (const QObjectWrapper* wrapper = callData->args[0].as<QObjectWrapper>()) {
            if (QQmlLoggingCategory* category = qobject_cast<QQmlLoggingCategory*>(wrapper->object())) {
                if (category->category())
                    loggingCategory = category->category();
                else
                    THROW_GENERIC_ERROR("A QmlLoggingCatgory was provided without a valid name");
                start = 1;
            }
        }
    }


    for (int i = start, ei = callData->argc(); i < ei; ++i) {
        if (i != start)
            result.append(QLatin1Char(' '));

        if (callData->args[i].as<ArrayObject>())
            result += QLatin1Char('[') + callData->args[i].toQStringNoThrow() + QLatin1Char(']');
        else
            result.append(callData->args[i].toQStringNoThrow());
    }

    if (printStack)
        result += QLatin1Char('\n') + jsStack(v4);

    static QLoggingCategory qmlLoggingCategory("qml");
    static QLoggingCategory jsLoggingCategory("js");

    if (!loggingCategory)
        loggingCategory = v4->qmlEngine() ? &qmlLoggingCategory : &jsLoggingCategory;
    QV4::CppStackFrame *frame = v4->currentStackFrame;
    const QByteArray baSource = frame->source().toUtf8();
    const QByteArray baFunction = frame->function().toUtf8();
    QMessageLogger logger(baSource.constData(), frame->lineNumber(), baFunction.constData(), loggingCategory->categoryName());

    switch (logType) {
    case Log:
        if (loggingCategory->isDebugEnabled())
            logger.debug("%s", result.toUtf8().constData());
        break;
    case Info:
        if (loggingCategory->isInfoEnabled())
            logger.info("%s", result.toUtf8().constData());
        break;
    case Warn:
        if (loggingCategory->isWarningEnabled())
            logger.warning("%s", result.toUtf8().constData());
        break;
    case Error:
        if (loggingCategory->isCriticalEnabled())
            logger.critical("%s", result.toUtf8().constData());
        break;
    default:
        break;
    }

    return Encode::undefined();
}

DEFINE_OBJECT_VTABLE(ConsoleObject);

ReturnedValue ConsoleObject::method_error(const BuiltinFunction *b, CallData *callData)
{
    return writeToConsole(b, callData, Error);
}

ReturnedValue ConsoleObject::method_log(const BuiltinFunction *b, CallData *callData)
{
    //console.log
    //console.debug
    //print
    return writeToConsole(b, callData, Log);
}

ReturnedValue ConsoleObject::method_info(const BuiltinFunction *b, CallData *callData)
{
    return writeToConsole(b, callData, Info);
}

ReturnedValue ConsoleObject::method_profile(const BuiltinFunction *b, CallData *)
{
    QV4::Scope scope(b);
    QV4::ExecutionEngine *v4 = scope.engine;

    QV4::CppStackFrame *frame = v4->currentStackFrame;
    const QByteArray baSource = frame->source().toUtf8();
    const QByteArray baFunction = frame->function().toUtf8();
    QMessageLogger logger(baSource.constData(), frame->lineNumber(), baFunction.constData());
    QQmlProfilerService *service = QQmlDebugConnector::service<QQmlProfilerService>();
    if (!service) {
        logger.warning("Cannot start profiling because debug service is disabled. Start with -qmljsdebugger=port:XXXXX.");
    } else {
        service->startProfiling(v4->jsEngine());
        logger.debug("Profiling started.");
    }

    return QV4::Encode::undefined();
}

ReturnedValue ConsoleObject::method_profileEnd(const BuiltinFunction *b, CallData *)
{
    QV4::Scope scope(b);
    QV4::ExecutionEngine *v4 = scope.engine;

    QV4::CppStackFrame *frame = v4->currentStackFrame;
    const QByteArray baSource = frame->source().toUtf8();
    const QByteArray baFunction = frame->function().toUtf8();
    QMessageLogger logger(baSource.constData(), frame->lineNumber(), baFunction.constData());

    QQmlProfilerService *service = QQmlDebugConnector::service<QQmlProfilerService>();
    if (!service) {
        logger.warning("Ignoring console.profileEnd(): the debug service is disabled.");
    } else {
        service->stopProfiling(v4->jsEngine());
        logger.debug("Profiling ended.");
    }

    return QV4::Encode::undefined();
}

ReturnedValue ConsoleObject::method_time(const BuiltinFunction *b, CallData *callData)
{
    QV4::Scope scope(b);
    if (callData->argc() != 1)
        THROW_GENERIC_ERROR("console.time(): Invalid arguments");

    QV8Engine *v8engine = scope.engine->v8Engine;

    QString name = callData->args[0].toQStringNoThrow();
    v8engine->startTimer(name);
    return QV4::Encode::undefined();
}

ReturnedValue ConsoleObject::method_timeEnd(const BuiltinFunction *b, CallData *callData)
{
    QV4::Scope scope(b);
    if (callData->argc() != 1)
        THROW_GENERIC_ERROR("console.timeEnd(): Invalid arguments");

    QV8Engine *v8engine = scope.engine->v8Engine;

    QString name = callData->args[0].toQStringNoThrow();
    bool wasRunning;
    qint64 elapsed = v8engine->stopTimer(name, &wasRunning);
    if (wasRunning) {
        qDebug("%s: %llims", qPrintable(name), elapsed);
    }
    return QV4::Encode::undefined();
}

ReturnedValue ConsoleObject::method_count(const BuiltinFunction *b, CallData *callData)
{
    // first argument: name to print. Ignore any additional arguments
    QString name;
    if (callData->argc() > 0)
        name = callData->args[0].toQStringNoThrow();

    Scope scope(b);
    QV4::ExecutionEngine *v4 = scope.engine;
    QV8Engine *v8engine = scope.engine->v8Engine;

    QV4::CppStackFrame *frame = v4->currentStackFrame;

    QString scriptName = frame->source();

    int value = v8engine->consoleCountHelper(scriptName, frame->lineNumber(), -1);
    QString message = name + QLatin1String(": ") + QString::number(value);

    QMessageLogger(qPrintable(scriptName), frame->lineNumber(),
                   qPrintable(frame->function()))
        .debug("%s", qPrintable(message));

    return QV4::Encode::undefined();
}

ReturnedValue ConsoleObject::method_trace(const BuiltinFunction *b, CallData *callData)
{
    QV4::Scope scope(b);
    if (callData->argc() != 0)
        THROW_GENERIC_ERROR("console.trace(): Invalid arguments");

    QV4::ExecutionEngine *v4 = scope.engine;

    QString stack = jsStack(v4);

    QV4::CppStackFrame *frame = v4->currentStackFrame;
    QMessageLogger(frame->source().toUtf8().constData(), frame->lineNumber(),
                   frame->function().toUtf8().constData())
        .debug("%s", qPrintable(stack));

    return QV4::Encode::undefined();
}

ReturnedValue ConsoleObject::method_warn(const BuiltinFunction *b, CallData *callData)
{
    return writeToConsole(b, callData, Warn);
}

ReturnedValue ConsoleObject::method_assert(const BuiltinFunction *b, CallData *callData)
{
    QV4::Scope scope(b);
    if (callData->argc() == 0)
        THROW_GENERIC_ERROR("console.assert(): Missing argument");

    QV4::ExecutionEngine *v4 = scope.engine;

    if (!callData->args[0].toBoolean()) {
        QString message;
        for (int i = 1, ei = callData->argc(); i < ei; ++i) {
            if (i != 1)
                message.append(QLatin1Char(' '));

            message.append(callData->args[i].toQStringNoThrow());
        }

        QString stack = jsStack(v4);

        QV4::CppStackFrame *frame = v4->currentStackFrame;
        QMessageLogger(frame->source().toUtf8().constData(), frame->lineNumber(),
                       frame->function().toUtf8().constData())
            .critical("%s\n%s",qPrintable(message), qPrintable(stack));

    }
    return QV4::Encode::undefined();
}

ReturnedValue ConsoleObject::method_exception(const BuiltinFunction *b, CallData *callData)
{
    QV4::Scope scope(b);
    if (callData->argc() == 0)
        THROW_GENERIC_ERROR("console.exception(): Missing argument");

    return writeToConsole(b, callData, Error, true);
}



void QV4::GlobalExtensions::init(Object *globalObject, QJSEngine::Extensions extensions)
{
    ExecutionEngine *v4 = globalObject->engine();
    Scope scope(v4);

    if (extensions.testFlag(QJSEngine::TranslationExtension)) {
    #if QT_CONFIG(translation)
        globalObject->defineDefaultProperty(QStringLiteral("qsTranslate"), QV4::GlobalExtensions::method_qsTranslate);
        globalObject->defineDefaultProperty(QStringLiteral("QT_TRANSLATE_NOOP"), QV4::GlobalExtensions::method_qsTranslateNoOp);
        globalObject->defineDefaultProperty(QStringLiteral("qsTr"), QV4::GlobalExtensions::method_qsTr);
        globalObject->defineDefaultProperty(QStringLiteral("QT_TR_NOOP"), QV4::GlobalExtensions::method_qsTrNoOp);
        globalObject->defineDefaultProperty(QStringLiteral("qsTrId"), QV4::GlobalExtensions::method_qsTrId);
        globalObject->defineDefaultProperty(QStringLiteral("QT_TRID_NOOP"), QV4::GlobalExtensions::method_qsTrIdNoOp);

        // string prototype extension
        scope.engine->stringPrototype()->defineDefaultProperty(QStringLiteral("arg"), QV4::GlobalExtensions::method_string_arg);
    #endif
    }

    if (extensions.testFlag(QJSEngine::ConsoleExtension)) {
        globalObject->defineDefaultProperty(QStringLiteral("print"), QV4::ConsoleObject::method_log);


        QV4::ScopedObject console(scope, globalObject->engine()->memoryManager->allocObject<QV4::ConsoleObject>());
        globalObject->defineDefaultProperty(QStringLiteral("console"), console);
    }

    if (extensions.testFlag(QJSEngine::GarbageCollectionExtension)) {
        globalObject->defineDefaultProperty(QStringLiteral("gc"), QV4::GlobalExtensions::method_gc);
    }
}


#if QT_CONFIG(translation)
/*!
    \qmlmethod string Qt::qsTranslate(string context, string sourceText, string disambiguation, int n)

    Returns a translated version of \a sourceText within the given \a context, optionally based on a
    \a disambiguation string and value of \a n for strings containing plurals;
    otherwise returns \a sourceText itself if no appropriate translated string
    is available.

    If the same \a sourceText is used in different roles within the
    same translation \a context, an additional identifying string may be passed in
    for \a disambiguation.

    Example:
    \snippet qml/qsTranslate.qml 0

    \sa {Internationalization and Localization with Qt Quick}
*/
ReturnedValue GlobalExtensions::method_qsTranslate(const BuiltinFunction *b, CallData *callData)
{
    QV4::Scope scope(b);
    if (callData->argc() < 2)
        THROW_GENERIC_ERROR("qsTranslate() requires at least two arguments");
    if (!callData->args[0].isString())
        THROW_GENERIC_ERROR("qsTranslate(): first argument (context) must be a string");
    if (!callData->args[1].isString())
        THROW_GENERIC_ERROR("qsTranslate(): second argument (sourceText) must be a string");
    if ((callData->argc() > 2) && !callData->args[2].isString())
        THROW_GENERIC_ERROR("qsTranslate(): third argument (disambiguation) must be a string");

    QString context = callData->args[0].toQStringNoThrow();
    QString text = callData->args[1].toQStringNoThrow();
    QString comment;
    if (callData->argc() > 2) comment = callData->args[2].toQStringNoThrow();

    int i = 3;
    if (callData->argc() > i && callData->args[i].isString()) {
        qWarning("qsTranslate(): specifying the encoding as fourth argument is deprecated");
        ++i;
    }

    int n = -1;
    if (callData->argc() > i)
        n = callData->args[i].toInt32();

    QString result = QCoreApplication::translate(context.toUtf8().constData(),
                                                 text.toUtf8().constData(),
                                                 comment.toUtf8().constData(),
                                                 n);

    return Encode(scope.engine->newString(result));
}

/*!
    \qmlmethod string Qt::qsTranslateNoOp(string context, string sourceText, string disambiguation)

    Marks \a sourceText for dynamic translation in the given \a context; i.e, the stored \a sourceText
    will not be altered.

    If the same \a sourceText is used in different roles within the
    same translation context, an additional identifying string may be passed in
    for \a disambiguation.

    Returns the \a sourceText.

    QT_TRANSLATE_NOOP is used in conjunction with the dynamic translation functions
    qsTr() and qsTranslate(). It identifies a string as requiring
    translation (so it can be identified by \c lupdate), but leaves the actual
    translation to the dynamic functions.

    Example:
    \snippet qml/qtTranslateNoOp.qml 0

    \sa {Internationalization and Localization with Qt Quick}
*/
ReturnedValue GlobalExtensions::method_qsTranslateNoOp(const BuiltinFunction *b, CallData *callData)
{
    QV4::Scope scope(b);
    if (callData->argc() < 2)
        return QV4::Encode::undefined();
    else
        return callData->args[1].asReturnedValue();
}

/*!
    \qmlmethod string Qt::qsTr(string sourceText, string disambiguation, int n)

    Returns a translated version of \a sourceText, optionally based on a
    \a disambiguation string and value of \a n for strings containing plurals;
    otherwise returns \a sourceText itself if no appropriate translated string
    is available.

    If the same \a sourceText is used in different roles within the
    same translation context, an additional identifying string may be passed in
    for \a disambiguation.

    Example:
    \snippet qml/qsTr.qml 0

    \sa {Internationalization and Localization with Qt Quick}
*/
ReturnedValue GlobalExtensions::method_qsTr(const BuiltinFunction *b, CallData *callData)
{
    QV4::Scope scope(b);
    if (callData->argc() < 1)
        THROW_GENERIC_ERROR("qsTr() requires at least one argument");
    if (!callData->args[0].isString())
        THROW_GENERIC_ERROR("qsTr(): first argument (sourceText) must be a string");
    if ((callData->argc() > 1) && !callData->args[1].isString())
        THROW_GENERIC_ERROR("qsTr(): second argument (disambiguation) must be a string");
    if ((callData->argc() > 2) && !callData->args[2].isNumber())
        THROW_GENERIC_ERROR("qsTr(): third argument (n) must be a number");

    QString context;
    if (QQmlContextData *ctxt = scope.engine->callingQmlContext()) {
        QString path = ctxt->urlString();
        int lastSlash = path.lastIndexOf(QLatin1Char('/'));
        int lastDot = path.lastIndexOf(QLatin1Char('.'));
        int length = lastDot - (lastSlash + 1);
        context = (lastSlash > -1) ? path.mid(lastSlash + 1, (length > -1) ? length : -1) : QString();
    } else {
        CppStackFrame *frame = scope.engine->currentStackFrame;
        // The first non-empty source URL in the call stack determines the translation context.
        while (frame && context.isEmpty()) {
            if (CompiledData::CompilationUnit *unit = frame->v4Function->compilationUnit) {
                QString fileName = unit->fileName();
                QUrl url(unit->fileName());
                if (url.isValid() && url.isRelative()) {
                    context = url.fileName();
                } else {
                    context = QQmlFile::urlToLocalFileOrQrc(fileName);
                    if (context.isEmpty() && fileName.startsWith(QLatin1String(":/")))
                        context = fileName;
                }
                context = QFileInfo(context).baseName();
            }
            frame = frame->parent;
        }
    }

    QString text = callData->args[0].toQStringNoThrow();
    QString comment;
    if (callData->argc() > 1)
        comment = callData->args[1].toQStringNoThrow();
    int n = -1;
    if (callData->argc() > 2)
        n = callData->args[2].toInt32();

    QString result = QCoreApplication::translate(context.toUtf8().constData(), text.toUtf8().constData(),
                                                 comment.toUtf8().constData(), n);

    return Encode(scope.engine->newString(result));
}

/*!
    \qmlmethod string Qt::qsTrNoOp(string sourceText, string disambiguation)

    Marks \a sourceText for dynamic translation; i.e, the stored \a sourceText
    will not be altered.

    If the same \a sourceText is used in different roles within the
    same translation context, an additional identifying string may be passed in
    for \a disambiguation.

    Returns the \a sourceText.

    QT_TR_NOOP is used in conjunction with the dynamic translation functions
    qsTr() and qsTranslate(). It identifies a string as requiring
    translation (so it can be identified by \c lupdate), but leaves the actual
    translation to the dynamic functions.

    Example:
    \snippet qml/qtTrNoOp.qml 0

    \sa {Internationalization and Localization with Qt Quick}
*/
ReturnedValue GlobalExtensions::method_qsTrNoOp(const BuiltinFunction *, CallData *callData)
{
    if (callData->argc() < 1)
        return QV4::Encode::undefined();
    else
        return callData->args[0].asReturnedValue();
}

/*!
    \qmlmethod string Qt::qsTrId(string id, int n)

    Returns a translated string identified by \a id.
    If no matching string is found, the id itself is returned. This
    should not happen under normal conditions.

    If \a n >= 0, all occurrences of \c %n in the resulting string
    are replaced with a decimal representation of \a n. In addition,
    depending on \a n's value, the translation text may vary.

    Example:
    \snippet qml/qsTrId.qml 0

    It is possible to supply a source string template like:

    \tt{//% <string>}

    or

    \tt{\\begincomment% <string> \\endcomment}

    Example:
    \snippet qml/qsTrId.1.qml 0

    Creating binary translation (QM) files suitable for use with this function requires passing
    the \c -idbased option to the \c lrelease tool.

    \sa QT_TRID_NOOP(), {Internationalization and Localization with Qt Quick}
*/
ReturnedValue GlobalExtensions::method_qsTrId(const BuiltinFunction *b, CallData *callData)
{
    QV4::Scope scope(b);
    if (callData->argc() < 1)
        THROW_GENERIC_ERROR("qsTrId() requires at least one argument");
    if (!callData->args[0].isString())
        THROW_TYPE_ERROR_WITH_MESSAGE("qsTrId(): first argument (id) must be a string");
    if (callData->argc() > 1 && !callData->args[1].isNumber())
        THROW_TYPE_ERROR_WITH_MESSAGE("qsTrId(): second argument (n) must be a number");

    int n = -1;
    if (callData->argc() > 1)
        n = callData->args[1].toInt32();

    return Encode(scope.engine->newString(qtTrId(callData->args[0].toQStringNoThrow().toUtf8().constData(), n)));
}

/*!
    \qmlmethod string Qt::qsTrIdNoOp(string id)

    Marks \a id for dynamic translation.

    Returns the \a id.

    QT_TRID_NOOP is used in conjunction with the dynamic translation function
    qsTrId(). It identifies a string as requiring translation (so it can be identified
    by \c lupdate), but leaves the actual translation to qsTrId().

    Example:
    \snippet qml/qtTrIdNoOp.qml 0

    \sa qsTrId(), {Internationalization and Localization with Qt Quick}
*/
ReturnedValue GlobalExtensions::method_qsTrIdNoOp(const BuiltinFunction *, CallData *callData)
{
    if (callData->argc() < 1)
        return QV4::Encode::undefined();
    else
        return callData->args[0].asReturnedValue();
}
#endif // translation


ReturnedValue GlobalExtensions::method_gc(const BuiltinFunction *b, CallData *)
{
    b->engine()->memoryManager->runGC();

    return QV4::Encode::undefined();
}



ReturnedValue GlobalExtensions::method_string_arg(const BuiltinFunction *b, CallData *callData)
{
    QV4::Scope scope(b);
    if (callData->argc() != 1)
        THROW_GENERIC_ERROR("String.arg(): Invalid arguments");

    QString value = callData->thisObject.toQString();

    QV4::ScopedValue arg(scope, callData->args[0]);
    if (arg->isInteger())
        RETURN_RESULT(scope.engine->newString(value.arg(arg->integerValue())));
    else if (arg->isDouble())
        RETURN_RESULT(scope.engine->newString(value.arg(arg->doubleValue())));
    else if (arg->isBoolean())
        RETURN_RESULT(scope.engine->newString(value.arg(arg->booleanValue())));

    RETURN_RESULT(scope.engine->newString(value.arg(arg->toQString())));
}

/*!
\qmlmethod Qt::callLater(function)
\qmlmethod Qt::callLater(function, argument1, argument2, ...)
\since 5.8
Use this function to eliminate redundant calls to a function or signal.

The function passed as the first argument to Qt.callLater()
will be called later, once the QML engine returns to the event loop.

When this function is called multiple times in quick succession with the
same function as its first argument, that function will be called only once.

For example:
\snippet qml/qtLater.qml 0

Any additional arguments passed to Qt.callLater() will
be passed on to the function invoked. Note that if redundant calls
are eliminated, then only the last set of arguments will be passed to the
function.
*/
ReturnedValue QtObject::method_callLater(const BuiltinFunction *b, CallData *callData)
{
    QV8Engine *v8engine = b->engine()->v8Engine;
    return v8engine->delayedCallQueue()->addUniquelyAndExecuteLater(b, callData);
}

QT_END_NAMESPACE
<|MERGE_RESOLUTION|>--- conflicted
+++ resolved
@@ -531,14 +531,8 @@
 {
     QV4::Scope scope(b);
 
-<<<<<<< HEAD
     if (callData->argc() == 0) {
-        return scope.engine->fromVariant(QQml_valueTypeProvider()->createValueType(QMetaType::QMatrix4x4, 0, Q_NULLPTR));
-=======
-    if (callData->argc == 0) {
-        scope.result = scope.engine->fromVariant(QQml_valueTypeProvider()->createValueType(QMetaType::QMatrix4x4, 0, nullptr));
-        return;
->>>>>>> 1bb9c7b5
+        return scope.engine->fromVariant(QQml_valueTypeProvider()->createValueType(QMetaType::QMatrix4x4, 0, nullptr));
     }
 
     if (callData->argc() == 1 && callData->args[0].isObject()) {
