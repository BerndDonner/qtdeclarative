/****************************************************************************
**
** Copyright (C) 2016 The Qt Company Ltd.
** Contact: https://www.qt.io/licensing/
**
** This file is part of the QtQml module of the Qt Toolkit.
**
** $QT_BEGIN_LICENSE:LGPL$
** Commercial License Usage
** Licensees holding valid commercial Qt licenses may use this file in
** accordance with the commercial license agreement provided with the
** Software or, alternatively, in accordance with the terms contained in
** a written agreement between you and The Qt Company. For licensing terms
** and conditions see https://www.qt.io/terms-conditions. For further
** information use the contact form at https://www.qt.io/contact-us.
**
** GNU Lesser General Public License Usage
** Alternatively, this file may be used under the terms of the GNU Lesser
** General Public License version 3 as published by the Free Software
** Foundation and appearing in the file LICENSE.LGPL3 included in the
** packaging of this file. Please review the following information to
** ensure the GNU Lesser General Public License version 3 requirements
** will be met: https://www.gnu.org/licenses/lgpl-3.0.html.
**
** GNU General Public License Usage
** Alternatively, this file may be used under the terms of the GNU
** General Public License version 2.0 or (at your option) the GNU General
** Public license version 3 or any later version approved by the KDE Free
** Qt Foundation. The licenses are as published by the Free Software
** Foundation and appearing in the file LICENSE.GPL2 and LICENSE.GPL3
** included in the packaging of this file. Please review the following
** information to ensure the GNU General Public License requirements will
** be met: https://www.gnu.org/licenses/gpl-2.0.html and
** https://www.gnu.org/licenses/gpl-3.0.html.
**
** $QT_END_LICENSE$
**
****************************************************************************/

#include "qv8engine_p.h"

#if QT_CONFIG(qml_sequence_object)
#include "qv4sequenceobject_p.h"
#endif

#include "private/qjsengine_p.h"

#include <private/qqmlbuiltinfunctions_p.h>
#include <private/qqmllist_p.h>
#include <private/qqmlengine_p.h>
#if QT_CONFIG(qml_xml_http_request)
#include <private/qqmlxmlhttprequest_p.h>
#endif
#if QT_CONFIG(qml_locale)
#include <private/qqmllocale_p.h>
#endif
#include <private/qqmlglobal_p.h>
#include <private/qqmlmemoryprofiler_p.h>
#include <private/qqmlplatform_p.h>
#include <private/qjsvalue_p.h>
#include <private/qqmltypewrapper_p.h>
#include <private/qqmlvaluetypewrapper_p.h>
#include <private/qqmllistwrapper_p.h>
#include <private/qv4scopedvalue_p.h>

#include "qv4domerrors_p.h"
#include "qv4sqlerrors_p.h"

#include <QtCore/qjsonarray.h>
#include <QtCore/qjsonobject.h>
#include <QtCore/qjsonvalue.h>
#include <QtCore/qdatetime.h>
#include <QtCore/qdatastream.h>
#include <private/qsimd_p.h>

#include <private/qv4value_p.h>
#include <private/qv4dateobject_p.h>
#include <private/qv4objectiterator_p.h>
#include <private/qv4qobjectwrapper_p.h>
#include <private/qv4mm_p.h>
#include <private/qv4objectproto_p.h>
#include <private/qv4globalobject_p.h>
#include <private/qv4regexpobject_p.h>
#include <private/qv4variantobject_p.h>
#include <private/qv4script_p.h>
#include <private/qv4include_p.h>
#include <private/qv4jsonobject_p.h>

Q_DECLARE_METATYPE(QList<int>)


// XXX TODO: Need to check all the global functions will also work in a worker script where the
// QQmlEngine is not available
QT_BEGIN_NAMESPACE

template <typename ReturnType>
ReturnType convertJSValueToVariantType(const QJSValue &value)
{
    return value.toVariant().value<ReturnType>();
}

static void saveJSValue(QDataStream &stream, const void *data)
{
    const QJSValue *jsv = reinterpret_cast<const QJSValue *>(data);
    quint32 isNullOrUndefined = 0;
    if (jsv->isNull())
        isNullOrUndefined |= 0x1;
    if (jsv->isUndefined())
        isNullOrUndefined |= 0x2;
    stream << isNullOrUndefined;
    if (!isNullOrUndefined)
        reinterpret_cast<const QJSValue*>(data)->toVariant().save(stream);
}

static void restoreJSValue(QDataStream &stream, void *data)
{
    QJSValue *jsv = reinterpret_cast<QJSValue*>(data);

    quint32 isNullOrUndefined;
    stream >> isNullOrUndefined;

    if (isNullOrUndefined & 0x1) {
        *jsv = QJSValue(QJSValue::NullValue);
    } else if (isNullOrUndefined & 0x2) {
        *jsv = QJSValue();
    } else {
        QVariant v;
        v.load(stream);
        QJSValuePrivate::setVariant(jsv, v);
    }
}

<<<<<<< HEAD
QV8Engine::QV8Engine(QV4::ExecutionEngine *v4)
    : m_engine(0)
    , m_v4Engine(v4)
#if QT_CONFIG(qml_xml_http_request)
    , m_xmlHttpRequestData(0)
#endif
=======
QV8Engine::QV8Engine(QJSEngine *qq, QV4::ExecutionEngine *v4)
    : q(qq)
    , m_engine(nullptr)
    , m_v4Engine(v4)
    , m_xmlHttpRequestData(nullptr)
>>>>>>> e41d0672
{
#ifdef Q_PROCESSOR_X86_32
    if (!qCpuHasFeature(SSE2)) {
        qFatal("This program requires an X86 processor that supports SSE2 extension, at least a Pentium 4 or newer");
    }
#endif

    QML_MEMORY_SCOPE_STRING("QV8Engine::QV8Engine");
    qMetaTypeId<QJSValue>();
    qMetaTypeId<QList<int> >();

    if (!QMetaType::hasRegisteredConverterFunction<QJSValue, QVariantMap>())
        QMetaType::registerConverter<QJSValue, QVariantMap>(convertJSValueToVariantType<QVariantMap>);
    if (!QMetaType::hasRegisteredConverterFunction<QJSValue, QVariantList>())
        QMetaType::registerConverter<QJSValue, QVariantList>(convertJSValueToVariantType<QVariantList>);
    if (!QMetaType::hasRegisteredConverterFunction<QJSValue, QStringList>())
        QMetaType::registerConverter<QJSValue, QStringList>(convertJSValueToVariantType<QStringList>);
    QMetaType::registerStreamOperators(qMetaTypeId<QJSValue>(), saveJSValue, restoreJSValue);

    m_delayedCallQueue.init(m_v4Engine);

    QV4::QObjectWrapper::initializeBindings(m_v4Engine);
}

QV8Engine::~QV8Engine()
{
    qDeleteAll(m_extensionData);
    m_extensionData.clear();

#if QT_CONFIG(qml_xml_http_request)
    qt_rem_qmlxmlhttprequest(m_v4Engine, m_xmlHttpRequestData);
    m_xmlHttpRequestData = nullptr;
#endif
}

#if QT_CONFIG(qml_network)
QNetworkAccessManager *QV8Engine::networkAccessManager()
{
    return QQmlEnginePrivate::get(m_engine)->getNetworkAccessManager();
}
#endif

const QSet<QString> &QV8Engine::illegalNames() const
{
    return m_illegalNames;
}

void QV8Engine::initializeGlobal()
{
    QV4::Scope scope(m_v4Engine);
    QV4::GlobalExtensions::init(m_v4Engine->globalObject, QJSEngine::AllExtensions);

    QV4::ScopedObject qt(scope, m_v4Engine->memoryManager->allocObject<QV4::QtObject>(m_engine));
    m_v4Engine->globalObject->defineDefaultProperty(QStringLiteral("Qt"), qt);

#if QT_CONFIG(qml_locale)
    QQmlLocale::registerStringLocaleCompare(m_v4Engine);
    QQmlDateExtension::registerExtension(m_v4Engine);
    QQmlNumberExtension::registerExtension(m_v4Engine);
#endif

#if QT_CONFIG(qml_xml_http_request)
    qt_add_domexceptions(m_v4Engine);
    m_xmlHttpRequestData = qt_add_qmlxmlhttprequest(m_v4Engine);
#endif

    qt_add_sqlexceptions(m_v4Engine);

    {
        for (uint i = 0; i < m_v4Engine->globalObject->internalClass()->size; ++i) {
            if (m_v4Engine->globalObject->internalClass()->nameMap.at(i))
                m_illegalNames.insert(m_v4Engine->globalObject->internalClass()->nameMap.at(i)->string);
        }
    }
}

static void freeze_recursive(QV4::ExecutionEngine *v4, QV4::Object *object)
{
    if (object->as<QV4::QObjectWrapper>())
        return;

    QV4::Scope scope(v4);

    bool instanceOfObject = false;
    QV4::ScopedObject p(scope, object->prototype());
    while (p) {
        if (p->d() == v4->objectPrototype()->d()) {
            instanceOfObject = true;
            break;
        }
        p = p->prototype();
    }
    if (!instanceOfObject)
        return;

    QV4::InternalClass *frozen = object->internalClass()->propertiesFrozen();
    if (object->internalClass() == frozen)
        return;
    object->setInternalClass(frozen);

    QV4::ScopedObject o(scope);
    for (uint i = 0; i < frozen->size; ++i) {
        if (!frozen->nameMap.at(i))
            continue;
        o = *object->propertyData(i);
        if (o)
            freeze_recursive(v4, o);
    }
}

void QV8Engine::freezeObject(const QV4::Value &value)
{
    QV4::Scope scope(m_v4Engine);
    QV4::ScopedObject o(scope, value);
    freeze_recursive(m_v4Engine, o);
}

struct QV8EngineRegistrationData
{
    QV8EngineRegistrationData() : extensionCount(0) {}

    QMutex mutex;
    int extensionCount;
};
Q_GLOBAL_STATIC(QV8EngineRegistrationData, registrationData);

QMutex *QV8Engine::registrationMutex()
{
    return &registrationData()->mutex;
}

int QV8Engine::registerExtension()
{
    return registrationData()->extensionCount++;
}

void QV8Engine::setExtensionData(int index, Deletable *data)
{
    if (m_extensionData.count() <= index)
        m_extensionData.resize(index + 1);

    if (m_extensionData.at(index))
        delete m_extensionData.at(index);

    m_extensionData[index] = data;
}

void QV8Engine::initQmlGlobalObject()
{
    initializeGlobal();
    freezeObject(*m_v4Engine->globalObject);
}

void QV8Engine::setEngine(QQmlEngine *engine)
{
    m_engine = engine;
    initQmlGlobalObject();
}

void QV8Engine::startTimer(const QString &timerName)
{
    if (!m_time.isValid())
        m_time.start();
    m_startedTimers[timerName] = m_time.elapsed();
}

qint64 QV8Engine::stopTimer(const QString &timerName, bool *wasRunning)
{
    if (!m_startedTimers.contains(timerName)) {
        *wasRunning = false;
        return 0;
    }
    *wasRunning = true;
    qint64 startedAt = m_startedTimers.take(timerName);
    return m_time.elapsed() - startedAt;
}

int QV8Engine::consoleCountHelper(const QString &file, quint16 line, quint16 column)
{
    const QString key = file + QString::number(line) + QString::number(column);
    int number = m_consoleCount.value(key, 0);
    number++;
    m_consoleCount.insert(key, number);
    return number;
}

QT_END_NAMESPACE
<|MERGE_RESOLUTION|>--- conflicted
+++ resolved
@@ -130,20 +130,12 @@
     }
 }
 
-<<<<<<< HEAD
 QV8Engine::QV8Engine(QV4::ExecutionEngine *v4)
-    : m_engine(0)
+    : m_engine(nullptr)
     , m_v4Engine(v4)
 #if QT_CONFIG(qml_xml_http_request)
-    , m_xmlHttpRequestData(0)
-#endif
-=======
-QV8Engine::QV8Engine(QJSEngine *qq, QV4::ExecutionEngine *v4)
-    : q(qq)
-    , m_engine(nullptr)
-    , m_v4Engine(v4)
     , m_xmlHttpRequestData(nullptr)
->>>>>>> e41d0672
+#endif
 {
 #ifdef Q_PROCESSOR_X86_32
     if (!qCpuHasFeature(SSE2)) {
