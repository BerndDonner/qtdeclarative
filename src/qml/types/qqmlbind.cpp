/****************************************************************************
**
** Copyright (C) 2016 The Qt Company Ltd.
** Contact: https://www.qt.io/licensing/
**
** This file is part of the QtQml module of the Qt Toolkit.
**
** $QT_BEGIN_LICENSE:LGPL$
** Commercial License Usage
** Licensees holding valid commercial Qt licenses may use this file in
** accordance with the commercial license agreement provided with the
** Software or, alternatively, in accordance with the terms contained in
** a written agreement between you and The Qt Company. For licensing terms
** and conditions see https://www.qt.io/terms-conditions. For further
** information use the contact form at https://www.qt.io/contact-us.
**
** GNU Lesser General Public License Usage
** Alternatively, this file may be used under the terms of the GNU Lesser
** General Public License version 3 as published by the Free Software
** Foundation and appearing in the file LICENSE.LGPL3 included in the
** packaging of this file. Please review the following information to
** ensure the GNU Lesser General Public License version 3 requirements
** will be met: https://www.gnu.org/licenses/lgpl-3.0.html.
**
** GNU General Public License Usage
** Alternatively, this file may be used under the terms of the GNU
** General Public License version 2.0 or (at your option) the GNU General
** Public license version 3 or any later version approved by the KDE Free
** Qt Foundation. The licenses are as published by the Free Software
** Foundation and appearing in the file LICENSE.GPL2 and LICENSE.GPL3
** included in the packaging of this file. Please review the following
** information to ensure the GNU General Public License requirements will
** be met: https://www.gnu.org/licenses/gpl-2.0.html and
** https://www.gnu.org/licenses/gpl-3.0.html.
**
** $QT_END_LICENSE$
**
****************************************************************************/

#include "qqmlbind_p.h"

#include <private/qqmlnullablevalue_p.h>
#include <private/qqmlproperty_p.h>
#include <private/qqmlbinding_p.h>
#include <private/qqmlmetatype_p.h>
#include <private/qqmlvmemetaobject_p.h>
#include <private/qv4persistent_p.h>

#include <qqmlengine.h>
#include <qqmlcontext.h>
#include <qqmlproperty.h>
#include <qqmlinfo.h>

#include <QtCore/qfile.h>
#include <QtCore/qdebug.h>
#include <QtCore/qtimer.h>
#include <QtCore/qloggingcategory.h>

#include <private/qobject_p.h>

QT_BEGIN_NAMESPACE

Q_DECLARE_LOGGING_CATEGORY(lcBindingRemoval)

class QQmlBindPrivate : public QObjectPrivate
{
public:
    QQmlBindPrivate()
        : obj(nullptr)
        , prevBind(QQmlAbstractBinding::Ptr())
        , prevIsVariant(false)
        , componentComplete(true)
        , delayed(false)
        , pendingEval(false)
        , restoreBinding(true)
        , restoreValue(false)
        , restoreModeExplicit(false)
        , writingProperty(false)
    {}
    ~QQmlBindPrivate() { }

    QQmlNullableValue<bool> when;
    QPointer<QObject> obj;
    QString propName;
    QQmlNullableValue<QJSValue> value;
    QQmlProperty prop;
    QQmlAbstractBinding::Ptr prevBind;
    QV4::PersistentValue v4Value;
    QVariant prevValue;
    bool prevIsVariant:1;
    bool componentComplete:1;
    bool delayed:1;
    bool pendingEval:1;
    bool restoreBinding:1;
    bool restoreValue:1;
    bool restoreModeExplicit:1;
    bool writingProperty: 1;

    void validate(QObject *binding) const;
    void clearPrev();
};

void QQmlBindPrivate::validate(QObject *binding) const
{
    if (!obj || (when.isValid() && !when))
        return;

    if (!prop.isValid()) {
        qmlWarning(binding) << "Property '" << propName << "' does not exist on " << QQmlMetaType::prettyTypeName(obj) << ".";
        return;
    }

    if (!prop.isWritable()) {
        qmlWarning(binding) << "Property '" << propName << "' on " << QQmlMetaType::prettyTypeName(obj) << " is read-only.";
        return;
    }
}

/*!
    \qmltype Binding
    \instantiates QQmlBind
    \inqmlmodule QtQml
    \ingroup qtquick-interceptors
    \brief Enables the arbitrary creation of property bindings.

    In QML, property bindings result in a dependency between the properties of
    different objects.

    \section1 Binding to an Inaccessible Property

    Sometimes it is necessary to bind an object's property to
    that of another object that isn't directly instantiated by QML, such as a
    property of a class exported to QML by C++. You can use the Binding type
    to establish this dependency; binding any value to any object's property.

    For example, in a C++ application that maps an "app.enteredText" property
    into QML, you can use Binding to update the enteredText property.

    \code
    TextEdit { id: myTextField; text: "Please type here..." }
    Binding { target: app; property: "enteredText"; value: myTextField.text }
    \endcode

    When \c{text} changes, the C++ property \c{enteredText} will update
    automatically.

    \section1 Conditional Bindings

    In some cases you may want to modify the value of a property when a certain
    condition is met but leave it unmodified otherwise. Often, it's not possible
    to do this with direct bindings, as you have to supply values for all
    possible branches.

    For example, the code snippet below results in a warning whenever you
    release the mouse. This is because the value of the binding is undefined
    when the mouse isn't pressed.

    \qml
    // produces warning: "Unable to assign [undefined] to double value"
    value: if (mouse.pressed) mouse.mouseX
    \endqml

    The Binding type can prevent this warning.

    \qml
    Binding on value {
        when: mouse.pressed
        value: mouse.mouseX
    }
    \endqml

    The Binding type restores any previously set direct bindings on the
    property.

    \sa {Qt QML}
*/
QQmlBind::QQmlBind(QObject *parent)
    : QObject(*(new QQmlBindPrivate), parent)
{
}

QQmlBind::~QQmlBind()
{
}

/*!
    \qmlproperty bool QtQml::Binding::when

    This property holds when the binding is active.
    This should be set to an expression that evaluates to true when you want the binding to be active.

    \code
    Binding {
        target: contactName; property: 'text'
        value: name; when: list.ListView.isCurrentItem
    }
    \endcode

    When the binding becomes inactive again, any direct bindings that were previously
    set on the property will be restored.

    \note By default, a previously set literal value is not restored when the Binding becomes
    inactive. Rather, the last value set by the now inactive Binding is retained. You can customize
    the restoration behavior for literal values as well as bindings using the \l restoreMode
    property. The default will change in Qt 6.0.

    \sa restoreMode
*/
bool QQmlBind::when() const
{
    Q_D(const QQmlBind);
    return d->when;
}

void QQmlBind::setWhen(bool v)
{
    Q_D(QQmlBind);
    if (!d->when.isNull && d->when == v)
        return;

    d->when = v;
    if (v && d->componentComplete)
        d->validate(this);
    eval();
}

/*!
    \qmlproperty Object QtQml::Binding::target

    The object to be updated.
*/
QObject *QQmlBind::object()
{
    Q_D(const QQmlBind);
    return d->obj;
}

void QQmlBind::setObject(QObject *obj)
{
    Q_D(QQmlBind);
    if (d->obj && d->when.isValid() && d->when) {
        /* if we switch the object at runtime, we need to restore the
           previous binding on the old object before continuing */
        d->when = false;
        eval();
        d->when = true;
    }
    d->obj = obj;
    if (d->componentComplete) {
        setTarget(QQmlProperty(d->obj, d->propName, qmlContext(this)));
        d->validate(this);
    }
    eval();
}

/*!
    \qmlproperty string QtQml::Binding::property

    The property to be updated.

    This can be a group property if the expression results in accessing a
    property of a \l {QML Basic Types}{value type}. For example:

    \qml
    Item {
        id: item

        property rect rectangle: Qt.rect(0, 0, 200, 200)
    }

    Binding {
        target: item
        property: "rectangle.x"
        value: 100
    }
    \endqml
*/
QString QQmlBind::property() const
{
    Q_D(const QQmlBind);
    return d->propName;
}

void QQmlBind::setProperty(const QString &p)
{
    Q_D(QQmlBind);
    if (!d->propName.isEmpty() && d->when.isValid() && d->when) {
        /* if we switch the property name at runtime, we need to restore the
           previous binding on the old object before continuing */
        d->when = false;
        eval();
        d->when = true;
    }
    d->propName = p;
    if (d->componentComplete) {
        setTarget(QQmlProperty(d->obj, d->propName, qmlContext(this)));
        d->validate(this);
    }
    eval();
}

/*!
    \qmlproperty any QtQml::Binding::value

    The value to be set on the target object and property.  This can be a
    constant (which isn't very useful), or a bound expression.
*/
QJSValue QQmlBind::value() const
{
    Q_D(const QQmlBind);
    return d->value.value;
}

void QQmlBind::setValue(const QJSValue &v)
{
    Q_D(QQmlBind);
    d->value = v;
    prepareEval();
}

/*!
    \qmlproperty bool QtQml::Binding::delayed
    \since 5.8

    This property holds whether the binding should be delayed.

    A delayed binding will not immediately update the target, but rather wait
    until the event queue has been cleared. This can be used as an optimization,
    or to prevent intermediary values from being assigned.

    \code
    Binding {
        target: contactName; property: 'text'
        value: givenName + " " + familyName; when: list.ListView.isCurrentItem
        delayed: true
    }
    \endcode
*/
bool QQmlBind::delayed() const
{
    Q_D(const QQmlBind);
    return d->delayed;
}

void QQmlBind::setDelayed(bool delayed)
{
    Q_D(QQmlBind);
    if (d->delayed == delayed)
        return;

    d->delayed = delayed;

    if (!d->delayed)
        eval();
}

/*!
    \qmlproperty enumeration QtQml::Binding::restoreMode
    \since 5.14

    This property can be used to describe if and how the original value should
    be restored when the binding is disabled.

    The possible values are:
    \list
    \li Binding.RestoreNone The original value is not restored at all
    \li Binding.RestoreBinding The original value is restored if it was another
        binding. In that case the old binding is in effect again.
    \li Binding.RestoreValue The original value is restored if it was a plain
        value rather than a binding.
    \li Binding.RestoreBindingOrValue The original value is always restored.
    \endlist

    \warning The default value is Binding.RestoreBinding. This will change in
    Qt 6.0 to Binding.RestoreBindingOrValue.

    If you rely on any specific behavior regarding the restoration of plain
    values when bindings get disabled you should migrate to explicitly set the
    restoreMode.

    Reliance on a restoreMode that doesn't restore the previous binding or value
    for a specific property results in a run-time warning.
*/
QQmlBind::RestorationMode QQmlBind::restoreMode() const
{
    Q_D(const QQmlBind);
    unsigned result = RestoreNone;
    if (d->restoreValue)
        result |= RestoreValue;
    if (d->restoreBinding)
        result |= RestoreBinding;
    return RestorationMode(result);
}

void QQmlBind::setRestoreMode(RestorationMode newMode)
{
    Q_D(QQmlBind);
    d->restoreModeExplicit = true;
    if (newMode != restoreMode()) {
        d->restoreValue = (newMode & RestoreValue);
        d->restoreBinding = (newMode & RestoreBinding);
        emit restoreModeChanged();
    }
}

void QQmlBind::setTarget(const QQmlProperty &p)
{
    Q_D(QQmlBind);

    if (Q_UNLIKELY(lcBindingRemoval().isInfoEnabled())) {
        if (QObject *oldObject = d->prop.object()) {
            QMetaProperty prop = oldObject->metaObject()->property(d->prop.index());
            if (prop.hasNotifySignal()) {
                QByteArray signal('2' + prop.notifySignal().methodSignature());
                QObject::disconnect(oldObject, signal.constData(),
                                    this, SLOT(targetValueChanged()));
            }
        }
        p.connectNotifySignal(this, SLOT(targetValueChanged()));
    }

    d->prop = p;
}

void QQmlBind::classBegin()
{
    Q_D(QQmlBind);
    d->componentComplete = false;
}

void QQmlBind::componentComplete()
{
    Q_D(QQmlBind);
    d->componentComplete = true;
    if (!d->prop.isValid()) {
        setTarget(QQmlProperty(d->obj, d->propName, qmlContext(this)));
        d->validate(this);
    }
    eval();
}

void QQmlBind::prepareEval()
{
    Q_D(QQmlBind);
    if (d->delayed) {
        if (!d->pendingEval)
            QTimer::singleShot(0, this, &QQmlBind::eval);
        d->pendingEval = true;
    } else {
        eval();
    }
}

void QQmlBindPrivate::clearPrev()
{
    prevBind = nullptr;
    v4Value.clear();
    prevValue.clear();
    prevIsVariant = false;
}

void QQmlBind::eval()
{
    Q_D(QQmlBind);
    d->pendingEval = false;
    if (!d->prop.isValid() || d->value.isNull || !d->componentComplete)
        return;

    if (d->when.isValid()) {
        if (!d->when) {
            //restore any previous binding
            if (d->prevBind) {
                if (d->restoreBinding) {
                    QQmlAbstractBinding::Ptr p = d->prevBind;
                    d->clearPrev(); // Do that before setBinding(), as setBinding() may recurse.
                    QQmlPropertyPrivate::setBinding(p.data());
                }
            } else if (!d->v4Value.isEmpty()) {
                if (d->restoreValue) {
                    auto propPriv = QQmlPropertyPrivate::get(d->prop);
                    QQmlVMEMetaObject *vmemo = QQmlVMEMetaObject::get(propPriv->object);
                    Q_ASSERT(vmemo);
                    vmemo->setVMEProperty(propPriv->core.coreIndex(), *d->v4Value.valueRef());
                    d->clearPrev();
                } else if (!d->restoreModeExplicit) {
                    qmlWarning(this)
                            << "Not restoring previous value because restoreMode has not been set.\n"
                            << "This behavior is deprecated.\n"
<<<<<<< HEAD
                            << "You have to import QtQml 2.15 and set the restoreMode of the binding to fix this warning.\n"
                            << "In Qt < 6.0 the default is Binding.RestoreBinding.\n"
                            << "In Qt >= 6.0 the default is Binding.RestoreBindingOrValue.\n";
=======
                            << "You have to import QtQml 2.14 after any QtQuick imports and set\n"
                            << "the restoreMode of the binding to fix this warning.\n"
                            << "In Qt < 6.0 the default is Binding.RestoreBinding.\n"
                            << "In Qt >= 6.0 the default is Binding.RestoreBindingOrValue.";
>>>>>>> 4e15f213
                }
            } else if (d->prevIsVariant) {
                if (d->restoreValue) {
                    d->prop.write(d->prevValue);
                    d->clearPrev();
                } else if (!d->restoreModeExplicit) {
                    qmlWarning(this)
                            << "Not restoring previous value because restoreMode has not been set.\n"
                            << "This behavior is deprecated.\n"
<<<<<<< HEAD
                            << "You have to import QtQml 2.15 and set the restoreMode of the binding to fix this warning.\n"
=======
                            << "You have to import QtQml 2.14 after any QtQuick imports and set\n"
                            << "the restoreMode of the binding to fix this warning.\n"
>>>>>>> 4e15f213
                            << "In Qt < 6.0 the default is Binding.RestoreBinding.\n"
                            << "In Qt >= 6.0 the default is Binding.RestoreBindingOrValue.\n";
                }
            }
            return;
        }

        //save any set binding for restoration
        if (!d->prevBind && d->v4Value.isEmpty() && !d->prevIsVariant) {
            // try binding first
            d->prevBind = QQmlPropertyPrivate::binding(d->prop);

            if (!d->prevBind) { // nope, try a V4 value next
                auto propPriv = QQmlPropertyPrivate::get(d->prop);
                auto propData = propPriv->core;
                if (!propPriv->valueTypeData.isValid() && propData.isVarProperty()) {
                    QQmlVMEMetaObject *vmemo = QQmlVMEMetaObject::get(propPriv->object);
                    Q_ASSERT(vmemo);
                    auto retVal = vmemo->vmeProperty(propData.coreIndex());
                    d->v4Value = QV4::PersistentValue(vmemo->engine, retVal);
                } else { // nope, use the meta object to get a QVariant
                    d->prevValue = d->prop.read();
                    d->prevIsVariant = true;
                }
            }
        }

        QQmlPropertyPrivate::removeBinding(d->prop);
    }

    d->writingProperty = true;
    d->prop.write(d->value.value.toVariant());
    d->writingProperty = false;
}

void QQmlBind::targetValueChanged()
{
    Q_D(QQmlBind);
    if (d->writingProperty)
        return;

    if (d->when.isValid() && !d->when)
        return;

    QUrl url;
    quint16 line = 0;

    const QQmlData *ddata = QQmlData::get(this, false);
    if (ddata && ddata->outerContext) {
        url = ddata->outerContext->url();
        line = ddata->lineNumber;
    }

    qCInfo(lcBindingRemoval,
           "The target property of the Binding element created at %s:%d was changed from "
           "elsewhere. This does not overwrite the binding. The target property will still be "
           "updated when the value of the Binding element changes.",
           qPrintable(url.toString()), line);
}

QT_END_NAMESPACE

#include "moc_qqmlbind_p.cpp"<|MERGE_RESOLUTION|>--- conflicted
+++ resolved
@@ -486,16 +486,10 @@
                     qmlWarning(this)
                             << "Not restoring previous value because restoreMode has not been set.\n"
                             << "This behavior is deprecated.\n"
-<<<<<<< HEAD
-                            << "You have to import QtQml 2.15 and set the restoreMode of the binding to fix this warning.\n"
-                            << "In Qt < 6.0 the default is Binding.RestoreBinding.\n"
-                            << "In Qt >= 6.0 the default is Binding.RestoreBindingOrValue.\n";
-=======
-                            << "You have to import QtQml 2.14 after any QtQuick imports and set\n"
+                            << "You have to import QtQml 2.15 after any QtQuick imports and set\n"
                             << "the restoreMode of the binding to fix this warning.\n"
                             << "In Qt < 6.0 the default is Binding.RestoreBinding.\n"
                             << "In Qt >= 6.0 the default is Binding.RestoreBindingOrValue.";
->>>>>>> 4e15f213
                 }
             } else if (d->prevIsVariant) {
                 if (d->restoreValue) {
@@ -505,12 +499,8 @@
                     qmlWarning(this)
                             << "Not restoring previous value because restoreMode has not been set.\n"
                             << "This behavior is deprecated.\n"
-<<<<<<< HEAD
-                            << "You have to import QtQml 2.15 and set the restoreMode of the binding to fix this warning.\n"
-=======
-                            << "You have to import QtQml 2.14 after any QtQuick imports and set\n"
+                            << "You have to import QtQml 2.15 after any QtQuick imports and set\n"
                             << "the restoreMode of the binding to fix this warning.\n"
->>>>>>> 4e15f213
                             << "In Qt < 6.0 the default is Binding.RestoreBinding.\n"
                             << "In Qt >= 6.0 the default is Binding.RestoreBindingOrValue.\n";
                 }
