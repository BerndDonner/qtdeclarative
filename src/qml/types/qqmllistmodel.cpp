/****************************************************************************
**
** Copyright (C) 2016 The Qt Company Ltd.
** Contact: https://www.qt.io/licensing/
**
** This file is part of the QtQml module of the Qt Toolkit.
**
** $QT_BEGIN_LICENSE:LGPL$
** Commercial License Usage
** Licensees holding valid commercial Qt licenses may use this file in
** accordance with the commercial license agreement provided with the
** Software or, alternatively, in accordance with the terms contained in
** a written agreement between you and The Qt Company. For licensing terms
** and conditions see https://www.qt.io/terms-conditions. For further
** information use the contact form at https://www.qt.io/contact-us.
**
** GNU Lesser General Public License Usage
** Alternatively, this file may be used under the terms of the GNU Lesser
** General Public License version 3 as published by the Free Software
** Foundation and appearing in the file LICENSE.LGPL3 included in the
** packaging of this file. Please review the following information to
** ensure the GNU Lesser General Public License version 3 requirements
** will be met: https://www.gnu.org/licenses/lgpl-3.0.html.
**
** GNU General Public License Usage
** Alternatively, this file may be used under the terms of the GNU
** General Public License version 2.0 or (at your option) the GNU General
** Public license version 3 or any later version approved by the KDE Free
** Qt Foundation. The licenses are as published by the Free Software
** Foundation and appearing in the file LICENSE.GPL2 and LICENSE.GPL3
** included in the packaging of this file. Please review the following
** information to ensure the GNU General Public License requirements will
** be met: https://www.gnu.org/licenses/gpl-2.0.html and
** https://www.gnu.org/licenses/gpl-3.0.html.
**
** $QT_END_LICENSE$
**
****************************************************************************/

#include "qqmllistmodel_p_p.h"
#include "qqmllistmodelworkeragent_p.h"
#include <private/qqmlopenmetaobject_p.h>
#include <private/qqmljsast_p.h>
#include <private/qqmljsengine_p.h>

#include <private/qqmlcustomparser_p.h>
#include <private/qqmlengine_p.h>
#include <private/qqmlnotifier_p.h>

#include <private/qv4object_p.h>
#include <private/qv4dateobject_p.h>
#include <private/qv4objectiterator_p.h>
#include <private/qv4alloca_p.h>

#include <qqmlcontext.h>
#include <qqmlinfo.h>

#include <QtCore/qdebug.h>
#include <QtCore/qstack.h>
#include <QXmlStreamReader>
#include <QtCore/qdatetime.h>
#include <QScopedValueRollback>

QT_BEGIN_NAMESPACE

// Set to 1024 as a debugging aid - easier to distinguish uids from indices of elements/models.
enum { MIN_LISTMODEL_UID = 1024 };

static QAtomicInt uidCounter(MIN_LISTMODEL_UID);

template <typename T>
static bool isMemoryUsed(const char *mem)
{
    for (size_t i=0 ; i < sizeof(T) ; ++i) {
        if (mem[i] != 0)
            return true;
    }

    return false;
}

static QString roleTypeName(ListLayout::Role::DataType t)
{
    static const QString roleTypeNames[] = {
        QStringLiteral("String"), QStringLiteral("Number"), QStringLiteral("Bool"),
        QStringLiteral("List"), QStringLiteral("QObject"), QStringLiteral("VariantMap"),
        QStringLiteral("DateTime")
    };

    if (t > ListLayout::Role::Invalid && t < ListLayout::Role::MaxDataType)
        return roleTypeNames[t];

    return QString();
}

const ListLayout::Role &ListLayout::getRoleOrCreate(const QString &key, Role::DataType type)
{
    QStringHash<Role *>::Node *node = roleHash.findNode(key);
    if (node) {
        const Role &r = *node->value;
        if (type != r.type)
            qmlWarning(0) << QStringLiteral("Can't assign to existing role '%1' of different type [%2 -> %3]").arg(r.name).arg(roleTypeName(type)).arg(roleTypeName(r.type));
        return r;
    }

    return createRole(key, type);
}

const ListLayout::Role &ListLayout::getRoleOrCreate(QV4::String *key, Role::DataType type)
{
    QStringHash<Role *>::Node *node = roleHash.findNode(key);
    if (node) {
        const Role &r = *node->value;
        if (type != r.type)
            qmlWarning(0) << QStringLiteral("Can't assign to existing role '%1' of different type [%2 -> %3]").arg(r.name).arg(roleTypeName(type)).arg(roleTypeName(r.type));
        return r;
    }

    QString qkey = key->toQString();

    return createRole(qkey, type);
}

const ListLayout::Role &ListLayout::createRole(const QString &key, ListLayout::Role::DataType type)
{
    const int dataSizes[] = { sizeof(QString), sizeof(double), sizeof(bool), sizeof(ListModel *), sizeof(QPointer<QObject>), sizeof(QVariantMap), sizeof(QDateTime) };
    const int dataAlignments[] = { sizeof(QString), sizeof(double), sizeof(bool), sizeof(ListModel *), sizeof(QObject *), sizeof(QVariantMap), sizeof(QDateTime) };

    Role *r = new Role;
    r->name = key;
    r->type = type;

    if (type == Role::List) {
        r->subLayout = new ListLayout;
    } else {
        r->subLayout = 0;
    }

    int dataSize = dataSizes[type];
    int dataAlignment = dataAlignments[type];

    int dataOffset = (currentBlockOffset + dataAlignment-1) & ~(dataAlignment-1);
    if (dataOffset + dataSize > ListElement::BLOCK_SIZE) {
        r->blockIndex = ++currentBlock;
        r->blockOffset = 0;
        currentBlockOffset = dataSize;
    } else {
        r->blockIndex = currentBlock;
        r->blockOffset = dataOffset;
        currentBlockOffset = dataOffset + dataSize;
    }

    int roleIndex = roles.count();
    r->index = roleIndex;

    roles.append(r);
    roleHash.insert(key, r);

    return *r;
}

ListLayout::ListLayout(const ListLayout *other) : currentBlock(0), currentBlockOffset(0)
{
    const int otherRolesCount = other->roles.count();
    roles.reserve(otherRolesCount);
    for (int i=0 ; i < otherRolesCount; ++i) {
        Role *role = new Role(other->roles[i]);
        roles.append(role);
        roleHash.insert(role->name, role);
    }
    currentBlockOffset = other->currentBlockOffset;
    currentBlock = other->currentBlock;
}

ListLayout::~ListLayout()
{
    qDeleteAll(roles);
}

void ListLayout::sync(ListLayout *src, ListLayout *target)
{
    int roleOffset = target->roles.count();
    int newRoleCount = src->roles.count() - roleOffset;

    for (int i=0 ; i < newRoleCount ; ++i) {
        Role *role = new Role(src->roles[roleOffset + i]);
        target->roles.append(role);
        target->roleHash.insert(role->name, role);
    }

    target->currentBlockOffset = src->currentBlockOffset;
    target->currentBlock = src->currentBlock;
}

ListLayout::Role::Role(const Role *other)
{
    name = other->name;
    type = other->type;
    blockIndex = other->blockIndex;
    blockOffset = other->blockOffset;
    index = other->index;
    if (other->subLayout)
        subLayout = new ListLayout(other->subLayout);
    else
        subLayout = 0;
}

ListLayout::Role::~Role()
{
    delete subLayout;
}

const ListLayout::Role *ListLayout::getRoleOrCreate(const QString &key, const QVariant &data)
{
    Role::DataType type;

    switch (data.type()) {
        case QVariant::Double:      type = Role::Number;      break;
        case QVariant::Int:         type = Role::Number;      break;
        case QVariant::UserType:    type = Role::List;        break;
        case QVariant::Bool:        type = Role::Bool;        break;
        case QVariant::String:      type = Role::String;      break;
        case QVariant::Map:         type = Role::VariantMap;  break;
        case QVariant::DateTime:    type = Role::DateTime;    break;
        default:                    type = Role::Invalid;     break;
    }

    if (type == Role::Invalid) {
        qmlWarning(0) << "Can't create role for unsupported data type";
        return 0;
    }

    return &getRoleOrCreate(key, type);
}

const ListLayout::Role *ListLayout::getExistingRole(const QString &key) const
{
    Role *r = 0;
    QStringHash<Role *>::Node *node = roleHash.findNode(key);
    if (node)
        r = node->value;
    return r;
}

const ListLayout::Role *ListLayout::getExistingRole(QV4::String *key) const
{
    Role *r = 0;
    QStringHash<Role *>::Node *node = roleHash.findNode(key);
    if (node)
        r = node->value;
    return r;
}

QObject *ListModel::getOrCreateModelObject(QQmlListModel *model, int elementIndex)
{
    ListElement *e = elements[elementIndex];
    if (e->m_objectCache == 0) {
        e->m_objectCache = new QObject;
        (void)new ModelNodeMetaObject(e->m_objectCache, model, elementIndex);
    }
    return e->m_objectCache;
}

void ListModel::sync(ListModel *src, ListModel *target, QHash<int, ListModel *> *targetModelHash)
{
    // Sanity check
    target->m_uid = src->m_uid;
    if (targetModelHash)
        targetModelHash->insert(target->m_uid, target);

    // Build hash of elements <-> uid for each of the lists
    QHash<int, ElementSync> elementHash;
    for (int i=0 ; i < target->elements.count() ; ++i) {
        ListElement *e = target->elements.at(i);
        int uid = e->getUid();
        ElementSync sync;
        sync.target = e;
        elementHash.insert(uid, sync);
    }
    for (int i=0 ; i < src->elements.count() ; ++i) {
        ListElement *e = src->elements.at(i);
        int uid = e->getUid();

        QHash<int, ElementSync>::iterator it = elementHash.find(uid);
        if (it == elementHash.end()) {
            ElementSync sync;
            sync.src = e;
            elementHash.insert(uid, sync);
        } else {
            ElementSync &sync = it.value();
            sync.src = e;
        }
    }

    // Get list of elements that are in the target but no longer in the source. These get deleted first.
    QHash<int, ElementSync>::iterator it = elementHash.begin();
    QHash<int, ElementSync>::iterator end = elementHash.end();
    while (it != end) {
        const ElementSync &s = it.value();
        if (s.src == 0) {
            s.target->destroy(target->m_layout);
            target->elements.removeOne(s.target);
            delete s.target;
        }
        ++it;
    }

    // Sync the layouts
    ListLayout::sync(src->m_layout, target->m_layout);

    // Clear the target list, and append in correct order from the source
    target->elements.clear();
    for (int i=0 ; i < src->elements.count() ; ++i) {
        ListElement *srcElement = src->elements.at(i);
        it = elementHash.find(srcElement->getUid());
        const ElementSync &s = it.value();
        ListElement *targetElement = s.target;
        if (targetElement == 0) {
            targetElement = new ListElement(srcElement->getUid());
        }
        ListElement::sync(srcElement, src->m_layout, targetElement, target->m_layout, targetModelHash);
        target->elements.append(targetElement);
    }

    target->updateCacheIndices();

    // Update values stored in target meta objects
    for (int i=0 ; i < target->elements.count() ; ++i) {
        ListElement *e = target->elements[i];
        if (ModelNodeMetaObject *mo = e->objectCache())
            mo->updateValues();
    }
}

ListModel::ListModel(ListLayout *layout, QQmlListModel *modelCache, int uid) : m_layout(layout), m_modelCache(modelCache)
{
    if (uid == -1)
        uid = uidCounter.fetchAndAddOrdered(1);
    m_uid = uid;
}

void ListModel::destroy()
{
    clear();
    m_uid = -1;
    m_layout = 0;
    if (m_modelCache && m_modelCache->m_primary == false)
        delete m_modelCache;
    m_modelCache = 0;
}

int ListModel::appendElement()
{
    int elementIndex = elements.count();
    newElement(elementIndex);
    return elementIndex;
}

void ListModel::insertElement(int index)
{
    newElement(index);
    updateCacheIndices(index);
}

void ListModel::move(int from, int to, int n)
{
    if (from > to) {
        // Only move forwards - flip if backwards moving
        int tfrom = from;
        int tto = to;
        from = tto;
        to = tto+n;
        n = tfrom-tto;
    }

    QPODVector<ListElement *, 4> store;
    for (int i=0 ; i < (to-from) ; ++i)
        store.append(elements[from+n+i]);
    for (int i=0 ; i < n ; ++i)
        store.append(elements[from+i]);
    for (int i=0 ; i < store.count() ; ++i)
        elements[from+i] = store[i];

    updateCacheIndices(from, to + n);
}

void ListModel::newElement(int index)
{
    ListElement *e = new ListElement;
    elements.insert(index, e);
}

void ListModel::updateCacheIndices(int start, int end)
{
    int count = elements.count();

    if (end < 0 || end > count)
        end = count;

    for (int i = start; i < end; ++i) {
        ListElement *e = elements.at(i);
        if (ModelNodeMetaObject *mo = e->objectCache())
            mo->m_elementIndex = i;
    }
}

QVariant ListModel::getProperty(int elementIndex, int roleIndex, const QQmlListModel *owner, QV4::ExecutionEngine *eng)
{
    if (roleIndex >= m_layout->roleCount())
        return QVariant();
    ListElement *e = elements[elementIndex];
    const ListLayout::Role &r = m_layout->getExistingRole(roleIndex);
    return e->getProperty(r, owner, eng);
}

ListModel *ListModel::getListProperty(int elementIndex, const ListLayout::Role &role)
{
    ListElement *e = elements[elementIndex];
    return e->getListProperty(role);
}

void ListModel::set(int elementIndex, QV4::Object *object, QVector<int> *roles)
{
    ListElement *e = elements[elementIndex];

    QV4::ExecutionEngine *v4 = object->engine();
    QV4::Scope scope(v4);
    QV4::ScopedObject o(scope);

    QV4::ObjectIterator it(scope, object, QV4::ObjectIterator::WithProtoChain|QV4::ObjectIterator::EnumerableOnly);
    QV4::ScopedString propertyName(scope);
    QV4::ScopedValue propertyValue(scope);
    while (1) {
        propertyName = it.nextPropertyNameAsString(propertyValue);
        if (!propertyName)
            break;

        // Check if this key exists yet
        int roleIndex = -1;

        // Add the value now
        if (const QV4::String *s = propertyValue->as<QV4::String>()) {
            const ListLayout::Role &r = m_layout->getRoleOrCreate(propertyName, ListLayout::Role::String);
            roleIndex = e->setStringProperty(r, s->toQString());
        } else if (propertyValue->isNumber()) {
            const ListLayout::Role &r = m_layout->getRoleOrCreate(propertyName, ListLayout::Role::Number);
            roleIndex = e->setDoubleProperty(r, propertyValue->asDouble());
        } else if (QV4::ArrayObject *a = propertyValue->as<QV4::ArrayObject>()) {
            const ListLayout::Role &r = m_layout->getRoleOrCreate(propertyName, ListLayout::Role::List);
            ListModel *subModel = new ListModel(r.subLayout, 0, -1);

            int arrayLength = a->getLength();
            for (int j=0 ; j < arrayLength ; ++j) {
                o = a->getIndexed(j);
                subModel->append(o);
            }

            roleIndex = e->setListProperty(r, subModel);
        } else if (propertyValue->isBoolean()) {
            const ListLayout::Role &r = m_layout->getRoleOrCreate(propertyName, ListLayout::Role::Bool);
            roleIndex = e->setBoolProperty(r, propertyValue->booleanValue());
        } else if (QV4::DateObject *dd = propertyValue->as<QV4::DateObject>()) {
            const ListLayout::Role &r = m_layout->getRoleOrCreate(propertyName, ListLayout::Role::DateTime);
            QDateTime dt = dd->toQDateTime();
            roleIndex = e->setDateTimeProperty(r, dt);
        } else if (QV4::Object *o = propertyValue->as<QV4::Object>()) {
            if (QV4::QObjectWrapper *wrapper = o->as<QV4::QObjectWrapper>()) {
                QObject *o = wrapper->object();
                const ListLayout::Role &role = m_layout->getRoleOrCreate(propertyName, ListLayout::Role::QObject);
                if (role.type == ListLayout::Role::QObject)
                    roleIndex = e->setQObjectProperty(role, o);
            } else {
                const ListLayout::Role &role = m_layout->getRoleOrCreate(propertyName, ListLayout::Role::VariantMap);
                if (role.type == ListLayout::Role::VariantMap) {
                    QV4::ScopedObject obj(scope, o);
                    roleIndex = e->setVariantMapProperty(role, obj);
                }
            }
        } else if (propertyValue->isNullOrUndefined()) {
            const ListLayout::Role *r = m_layout->getExistingRole(propertyName);
            if (r)
                e->clearProperty(*r);
        }

        if (roleIndex != -1)
            roles->append(roleIndex);
    }

    if (ModelNodeMetaObject *mo = e->objectCache())
        mo->updateValues(*roles);
}

void ListModel::set(int elementIndex, QV4::Object *object)
{
    if (!object)
        return;

    ListElement *e = elements[elementIndex];

    QV4::ExecutionEngine *v4 = object->engine();
    QV4::Scope scope(v4);

    QV4::ObjectIterator it(scope, object, QV4::ObjectIterator::WithProtoChain|QV4::ObjectIterator::EnumerableOnly);
    QV4::ScopedString propertyName(scope);
    QV4::ScopedValue propertyValue(scope);
    QV4::ScopedObject o(scope);
    while (1) {
        propertyName = it.nextPropertyNameAsString(propertyValue);
        if (!propertyName)
            break;

        // Add the value now
        if (QV4::String *s = propertyValue->stringValue()) {
            const ListLayout::Role &r = m_layout->getRoleOrCreate(propertyName, ListLayout::Role::String);
            if (r.type == ListLayout::Role::String)
                e->setStringPropertyFast(r, s->toQString());
        } else if (propertyValue->isNumber()) {
            const ListLayout::Role &r = m_layout->getRoleOrCreate(propertyName, ListLayout::Role::Number);
            if (r.type == ListLayout::Role::Number) {
                e->setDoublePropertyFast(r, propertyValue->asDouble());
            }
        } else if (QV4::ArrayObject *a = propertyValue->as<QV4::ArrayObject>()) {
            const ListLayout::Role &r = m_layout->getRoleOrCreate(propertyName, ListLayout::Role::List);
            if (r.type == ListLayout::Role::List) {
                ListModel *subModel = new ListModel(r.subLayout, 0, -1);

                int arrayLength = a->getLength();
                for (int j=0 ; j < arrayLength ; ++j) {
                    o = a->getIndexed(j);
                    subModel->append(o);
                }

                e->setListPropertyFast(r, subModel);
            }
        } else if (propertyValue->isBoolean()) {
            const ListLayout::Role &r = m_layout->getRoleOrCreate(propertyName, ListLayout::Role::Bool);
            if (r.type == ListLayout::Role::Bool) {
                e->setBoolPropertyFast(r, propertyValue->booleanValue());
            }
        } else if (QV4::DateObject *date = propertyValue->as<QV4::DateObject>()) {
            const ListLayout::Role &r = m_layout->getRoleOrCreate(propertyName, ListLayout::Role::DateTime);
            if (r.type == ListLayout::Role::DateTime) {
                QDateTime dt = date->toQDateTime();;
                e->setDateTimePropertyFast(r, dt);
            }
        } else if (QV4::Object *o = propertyValue->as<QV4::Object>()) {
            if (QV4::QObjectWrapper *wrapper = o->as<QV4::QObjectWrapper>()) {
                QObject *o = wrapper->object();
                const ListLayout::Role &r = m_layout->getRoleOrCreate(propertyName, ListLayout::Role::QObject);
                if (r.type == ListLayout::Role::QObject)
                    e->setQObjectPropertyFast(r, o);
            } else {
                const ListLayout::Role &role = m_layout->getRoleOrCreate(propertyName, ListLayout::Role::VariantMap);
                if (role.type == ListLayout::Role::VariantMap)
                    e->setVariantMapFast(role, o);
            }
        } else if (propertyValue->isNullOrUndefined()) {
            const ListLayout::Role *r = m_layout->getExistingRole(propertyName);
            if (r)
                e->clearProperty(*r);
        }
    }
}

void ListModel::clear()
{
    int elementCount = elements.count();
    for (int i=0 ; i < elementCount ; ++i) {
        elements[i]->destroy(m_layout);
        delete elements[i];
    }
    elements.clear();
}

QVector<std::function<void()>> ListModel::remove(int index, int count)
{
    QVector<std::function<void()>> toDestroy;
    auto layout = m_layout;
    for (int i=0 ; i < count ; ++i) {
        auto element = elements[index+i];
        toDestroy.append([element, layout](){
            element->destroy(layout);
            delete element;
        });
    }
    elements.remove(index, count);
<<<<<<< HEAD
    updateCacheIndices(index);
=======
    updateCacheIndices();
    return toDestroy;
>>>>>>> 61716e2b
}

void ListModel::insert(int elementIndex, QV4::Object *object)
{
    insertElement(elementIndex);
    set(elementIndex, object);
}

int ListModel::append(QV4::Object *object)
{
    int elementIndex = appendElement();
    set(elementIndex, object);
    return elementIndex;
}

int ListModel::setOrCreateProperty(int elementIndex, const QString &key, const QVariant &data)
{
    int roleIndex = -1;

    if (elementIndex >= 0 && elementIndex < elements.count()) {
        ListElement *e = elements[elementIndex];

        const ListLayout::Role *r = m_layout->getRoleOrCreate(key, data);
        if (r) {
            roleIndex = e->setVariantProperty(*r, data);

            ModelNodeMetaObject *cache = e->objectCache();

            if (roleIndex != -1 && cache)
                cache->updateValues(QVector<int>(1, roleIndex));
        }
    }

    return roleIndex;
}

int ListModel::setExistingProperty(int elementIndex, const QString &key, const QV4::Value &data, QV4::ExecutionEngine *eng)
{
    int roleIndex = -1;

    if (elementIndex >= 0 && elementIndex < elements.count()) {
        ListElement *e = elements[elementIndex];
        const ListLayout::Role *r = m_layout->getExistingRole(key);
        if (r)
            roleIndex = e->setJsProperty(*r, data, eng);
    }

    return roleIndex;
}

inline char *ListElement::getPropertyMemory(const ListLayout::Role &role)
{
    ListElement *e = this;
    int blockIndex = 0;
    while (blockIndex < role.blockIndex) {
        if (e->next == 0) {
            e->next = new ListElement;
            e->next->uid = uid;
        }
        e = e->next;
        ++blockIndex;
    }

    char *mem = &e->data[role.blockOffset];
    return mem;
}

ModelNodeMetaObject *ListElement::objectCache()
{
    if (!m_objectCache)
        return 0;
    return ModelNodeMetaObject::get(m_objectCache);
}

QString *ListElement::getStringProperty(const ListLayout::Role &role)
{
    char *mem = getPropertyMemory(role);
    QString *s = reinterpret_cast<QString *>(mem);
    return s->data_ptr() ? s : 0;
}

QObject *ListElement::getQObjectProperty(const ListLayout::Role &role)
{
    char *mem = getPropertyMemory(role);
    QPointer<QObject> *o = reinterpret_cast<QPointer<QObject> *>(mem);
    return o->data();
}

QVariantMap *ListElement::getVariantMapProperty(const ListLayout::Role &role)
{
    QVariantMap *map = 0;

    char *mem = getPropertyMemory(role);
    if (isMemoryUsed<QVariantMap>(mem))
        map = reinterpret_cast<QVariantMap *>(mem);

    return map;
}

QDateTime *ListElement::getDateTimeProperty(const ListLayout::Role &role)
{
    QDateTime *dt = 0;

    char *mem = getPropertyMemory(role);
    if (isMemoryUsed<QDateTime>(mem))
        dt = reinterpret_cast<QDateTime *>(mem);

    return dt;
}

QPointer<QObject> *ListElement::getGuardProperty(const ListLayout::Role &role)
{
    char *mem = getPropertyMemory(role);

    bool existingGuard = false;
    for (size_t i=0 ; i < sizeof(QPointer<QObject>) ; ++i) {
        if (mem[i] != 0) {
            existingGuard = true;
            break;
        }
    }

    QPointer<QObject> *o = 0;

    if (existingGuard)
        o = reinterpret_cast<QPointer<QObject> *>(mem);

    return o;
}

ListModel *ListElement::getListProperty(const ListLayout::Role &role)
{
    char *mem = getPropertyMemory(role);
    ListModel **value = reinterpret_cast<ListModel **>(mem);
    return *value;
}

QVariant ListElement::getProperty(const ListLayout::Role &role, const QQmlListModel *owner, QV4::ExecutionEngine *eng)
{
    char *mem = getPropertyMemory(role);

    QVariant data;

    switch (role.type) {
        case ListLayout::Role::Number:
            {
                double *value = reinterpret_cast<double *>(mem);
                data = *value;
            }
            break;
        case ListLayout::Role::String:
            {
                QString *value = reinterpret_cast<QString *>(mem);
                if (value->data_ptr() != 0)
                    data = *value;
            }
            break;
        case ListLayout::Role::Bool:
            {
                bool *value = reinterpret_cast<bool *>(mem);
                data = *value;
            }
            break;
        case ListLayout::Role::List:
            {
                ListModel **value = reinterpret_cast<ListModel **>(mem);
                ListModel *model = *value;

                if (model) {
                    if (model->m_modelCache == 0) {
                        model->m_modelCache = new QQmlListModel(owner, model, eng);
                        QQmlEngine::setContextForObject(model->m_modelCache, QQmlEngine::contextForObject(owner));
                    }

                    QObject *object = model->m_modelCache;
                    data = QVariant::fromValue(object);
                }
            }
            break;
        case ListLayout::Role::QObject:
            {
                QPointer<QObject> *guard = reinterpret_cast<QPointer<QObject> *>(mem);
                QObject *object = guard->data();
                if (object)
                    data = QVariant::fromValue(object);
            }
            break;
        case ListLayout::Role::VariantMap:
            {
                if (isMemoryUsed<QVariantMap>(mem)) {
                    QVariantMap *map = reinterpret_cast<QVariantMap *>(mem);
                    data = *map;
                }
            }
            break;
        case ListLayout::Role::DateTime:
            {
                if (isMemoryUsed<QDateTime>(mem)) {
                    QDateTime *dt = reinterpret_cast<QDateTime *>(mem);
                    data = *dt;
                }
            }
            break;
        default:
            break;
    }

    return data;
}

int ListElement::setStringProperty(const ListLayout::Role &role, const QString &s)
{
    int roleIndex = -1;

    if (role.type == ListLayout::Role::String) {
        char *mem = getPropertyMemory(role);
        QString *c = reinterpret_cast<QString *>(mem);
        bool changed;
        if (c->data_ptr() == 0) {
            new (mem) QString(s);
            changed = true;
        } else {
            changed = c->compare(s) != 0;
            *c = s;
        }
        if (changed)
            roleIndex = role.index;
    }

    return roleIndex;
}

int ListElement::setDoubleProperty(const ListLayout::Role &role, double d)
{
    int roleIndex = -1;

    if (role.type == ListLayout::Role::Number) {
        char *mem = getPropertyMemory(role);
        double *value = reinterpret_cast<double *>(mem);
        bool changed = *value != d;
        *value = d;
        if (changed)
            roleIndex = role.index;
    }

    return roleIndex;
}

int ListElement::setBoolProperty(const ListLayout::Role &role, bool b)
{
    int roleIndex = -1;

    if (role.type == ListLayout::Role::Bool) {
        char *mem = getPropertyMemory(role);
        bool *value = reinterpret_cast<bool *>(mem);
        bool changed = *value != b;
        *value = b;
        if (changed)
            roleIndex = role.index;
    }

    return roleIndex;
}

int ListElement::setListProperty(const ListLayout::Role &role, ListModel *m)
{
    int roleIndex = -1;

    if (role.type == ListLayout::Role::List) {
        char *mem = getPropertyMemory(role);
        ListModel **value = reinterpret_cast<ListModel **>(mem);
        if (*value && *value != m) {
            (*value)->destroy();
            delete *value;
        }
        *value = m;
        roleIndex = role.index;
    }

    return roleIndex;
}

int ListElement::setQObjectProperty(const ListLayout::Role &role, QObject *o)
{
    int roleIndex = -1;

    if (role.type == ListLayout::Role::QObject) {
        char *mem = getPropertyMemory(role);
        QPointer<QObject> *g = reinterpret_cast<QPointer<QObject> *>(mem);
        bool existingGuard = false;
        for (size_t i=0 ; i < sizeof(QPointer<QObject>) ; ++i) {
            if (mem[i] != 0) {
                existingGuard = true;
                break;
            }
        }
        bool changed;
        if (existingGuard) {
            changed = g->data() != o;
            g->~QPointer();
        } else {
            changed = true;
        }
        new (mem) QPointer<QObject>(o);
        if (changed)
            roleIndex = role.index;
    }

    return roleIndex;
}

int ListElement::setVariantMapProperty(const ListLayout::Role &role, QV4::Object *o)
{
    int roleIndex = -1;

    if (role.type == ListLayout::Role::VariantMap) {
        char *mem = getPropertyMemory(role);
        if (isMemoryUsed<QVariantMap>(mem)) {
            QVariantMap *map = reinterpret_cast<QVariantMap *>(mem);
            map->~QMap();
        }
        new (mem) QVariantMap(o->engine()->variantMapFromJS(o));
        roleIndex = role.index;
    }

    return roleIndex;
}

int ListElement::setVariantMapProperty(const ListLayout::Role &role, QVariantMap *m)
{
    int roleIndex = -1;

    if (role.type == ListLayout::Role::VariantMap) {
        char *mem = getPropertyMemory(role);
        if (isMemoryUsed<QVariantMap>(mem)) {
            QVariantMap *map = reinterpret_cast<QVariantMap *>(mem);
            map->~QMap();
        }
        if (m)
            new (mem) QVariantMap(*m);
        else
            new (mem) QVariantMap;
        roleIndex = role.index;
    }

    return roleIndex;
}

int ListElement::setDateTimeProperty(const ListLayout::Role &role, const QDateTime &dt)
{
    int roleIndex = -1;

    if (role.type == ListLayout::Role::DateTime) {
        char *mem = getPropertyMemory(role);
        if (isMemoryUsed<QDateTime>(mem)) {
            QDateTime *dt = reinterpret_cast<QDateTime *>(mem);
            dt->~QDateTime();
        }
        new (mem) QDateTime(dt);
        roleIndex = role.index;
    }

    return roleIndex;
}

void ListElement::setStringPropertyFast(const ListLayout::Role &role, const QString &s)
{
    char *mem = getPropertyMemory(role);
    new (mem) QString(s);
}

void ListElement::setDoublePropertyFast(const ListLayout::Role &role, double d)
{
    char *mem = getPropertyMemory(role);
    double *value = new (mem) double;
    *value = d;
}

void ListElement::setBoolPropertyFast(const ListLayout::Role &role, bool b)
{
    char *mem = getPropertyMemory(role);
    bool *value = new (mem) bool;
    *value = b;
}

void ListElement::setQObjectPropertyFast(const ListLayout::Role &role, QObject *o)
{
    char *mem = getPropertyMemory(role);
    new (mem) QPointer<QObject>(o);
}

void ListElement::setListPropertyFast(const ListLayout::Role &role, ListModel *m)
{
    char *mem = getPropertyMemory(role);
    ListModel **value = new (mem) ListModel *;
    *value = m;
}

void ListElement::setVariantMapFast(const ListLayout::Role &role, QV4::Object *o)
{
    char *mem = getPropertyMemory(role);
    QVariantMap *map = new (mem) QVariantMap;
    *map = o->engine()->variantMapFromJS(o);
}

void ListElement::setDateTimePropertyFast(const ListLayout::Role &role, const QDateTime &dt)
{
    char *mem = getPropertyMemory(role);
    new (mem) QDateTime(dt);
}

void ListElement::clearProperty(const ListLayout::Role &role)
{
    switch (role.type) {
    case ListLayout::Role::String:
        setStringProperty(role, QString());
        break;
    case ListLayout::Role::Number:
        setDoubleProperty(role, 0.0);
        break;
    case ListLayout::Role::Bool:
        setBoolProperty(role, false);
        break;
    case ListLayout::Role::List:
        setListProperty(role, 0);
        break;
    case ListLayout::Role::QObject:
        setQObjectProperty(role, 0);
        break;
    case ListLayout::Role::DateTime:
        setDateTimeProperty(role, QDateTime());
        break;
    case ListLayout::Role::VariantMap:
        setVariantMapProperty(role, (QVariantMap *)0);
        break;
    default:
        break;
    }
}

ListElement::ListElement()
{
    m_objectCache = 0;
    uid = uidCounter.fetchAndAddOrdered(1);
    next = 0;
    memset(data, 0, sizeof(data));
}

ListElement::ListElement(int existingUid)
{
    m_objectCache = 0;
    uid = existingUid;
    next = 0;
    memset(data, 0, sizeof(data));
}

ListElement::~ListElement()
{
    delete next;
}

void ListElement::sync(ListElement *src, ListLayout *srcLayout, ListElement *target, ListLayout *targetLayout, QHash<int, ListModel *> *targetModelHash)
{
    for (int i=0 ; i < srcLayout->roleCount() ; ++i) {
        const ListLayout::Role &srcRole = srcLayout->getExistingRole(i);
        const ListLayout::Role &targetRole = targetLayout->getExistingRole(i);

        switch (srcRole.type) {
            case ListLayout::Role::List:
                {
                    ListModel *srcSubModel = src->getListProperty(srcRole);
                    ListModel *targetSubModel = target->getListProperty(targetRole);

                    if (srcSubModel) {
                        if (targetSubModel == 0) {
                            targetSubModel = new ListModel(targetRole.subLayout, 0, srcSubModel->getUid());
                            target->setListPropertyFast(targetRole, targetSubModel);
                        }
                        ListModel::sync(srcSubModel, targetSubModel, targetModelHash);
                    }
                }
                break;
            case ListLayout::Role::QObject:
                {
                    QObject *object = src->getQObjectProperty(srcRole);
                    target->setQObjectProperty(targetRole, object);
                }
                break;
            case ListLayout::Role::String:
            case ListLayout::Role::Number:
            case ListLayout::Role::Bool:
            case ListLayout::Role::DateTime:
                {
                    QVariant v = src->getProperty(srcRole, 0, 0);
                    target->setVariantProperty(targetRole, v);
                }
                break;
            case ListLayout::Role::VariantMap:
                {
                    QVariantMap *map = src->getVariantMapProperty(srcRole);
                    target->setVariantMapProperty(targetRole, map);
                }
                break;
            default:
                break;
        }
    }

}

void ListElement::destroy(ListLayout *layout)
{
    if (layout) {
        for (int i=0 ; i < layout->roleCount() ; ++i) {
            const ListLayout::Role &r = layout->getExistingRole(i);

            switch (r.type) {
                case ListLayout::Role::String:
                    {
                        QString *string = getStringProperty(r);
                        if (string)
                            string->~QString();
                    }
                    break;
                case ListLayout::Role::List:
                    {
                        ListModel *model = getListProperty(r);
                        if (model) {
                            model->destroy();
                            delete model;
                        }
                    }
                    break;
                case ListLayout::Role::QObject:
                    {
                        QPointer<QObject> *guard = getGuardProperty(r);
                        if (guard)
                            guard->~QPointer();
                    }
                    break;
                case ListLayout::Role::VariantMap:
                    {
                        QVariantMap *map = getVariantMapProperty(r);
                        if (map)
                            map->~QMap();
                    }
                    break;
                case ListLayout::Role::DateTime:
                    {
                        QDateTime *dt = getDateTimeProperty(r);
                        if (dt)
                            dt->~QDateTime();
                    }
                    break;
                default:
                    // other types don't need explicit cleanup.
                    break;
            }
        }

        delete m_objectCache;
    }

    if (next)
        next->destroy(0);
    uid = -1;
}

int ListElement::setVariantProperty(const ListLayout::Role &role, const QVariant &d)
{
    int roleIndex = -1;

    switch (role.type) {
        case ListLayout::Role::Number:
            roleIndex = setDoubleProperty(role, d.toDouble());
            break;
        case ListLayout::Role::String:
            roleIndex = setStringProperty(role, d.toString());
            break;
        case ListLayout::Role::Bool:
            roleIndex = setBoolProperty(role, d.toBool());
            break;
        case ListLayout::Role::List:
            roleIndex = setListProperty(role, d.value<ListModel *>());
            break;
        case ListLayout::Role::VariantMap: {
                QVariantMap map = d.toMap();
                roleIndex = setVariantMapProperty(role, &map);
            }
            break;
        case ListLayout::Role::DateTime:
            roleIndex = setDateTimeProperty(role, d.toDateTime());
            break;
        default:
            break;
    }

    return roleIndex;
}

int ListElement::setJsProperty(const ListLayout::Role &role, const QV4::Value &d, QV4::ExecutionEngine *eng)
{
    // Check if this key exists yet
    int roleIndex = -1;

    QV4::Scope scope(eng);

    // Add the value now
    if (d.isString()) {
        QString qstr = d.toQString();
        roleIndex = setStringProperty(role, qstr);
    } else if (d.isNumber()) {
        roleIndex = setDoubleProperty(role, d.asDouble());
    } else if (d.as<QV4::ArrayObject>()) {
        QV4::ScopedArrayObject a(scope, d);
        if (role.type == ListLayout::Role::List) {
            QV4::Scope scope(a->engine());
            QV4::ScopedObject o(scope);

            ListModel *subModel = new ListModel(role.subLayout, 0, -1);
            int arrayLength = a->getLength();
            for (int j=0 ; j < arrayLength ; ++j) {
                o = a->getIndexed(j);
                subModel->append(o);
            }
            roleIndex = setListProperty(role, subModel);
        } else {
            qmlWarning(0) << QStringLiteral("Can't assign to existing role '%1' of different type [%2 -> %3]").arg(role.name).arg(roleTypeName(role.type)).arg(roleTypeName(ListLayout::Role::List));
        }
    } else if (d.isBoolean()) {
        roleIndex = setBoolProperty(role, d.booleanValue());
    } else if (d.as<QV4::DateObject>()) {
        QV4::Scoped<QV4::DateObject> dd(scope, d);
        QDateTime dt = dd->toQDateTime();
        roleIndex = setDateTimeProperty(role, dt);
    } else if (d.isObject()) {
        QV4::ScopedObject o(scope, d);
        QV4::QObjectWrapper *wrapper = o->as<QV4::QObjectWrapper>();
        if (role.type == ListLayout::Role::QObject && wrapper) {
            QObject *o = wrapper->object();
            roleIndex = setQObjectProperty(role, o);
        } else if (role.type == ListLayout::Role::VariantMap) {
            roleIndex = setVariantMapProperty(role, o);
        }
    } else if (d.isNullOrUndefined()) {
        clearProperty(role);
    }

    return roleIndex;
}

ModelNodeMetaObject::ModelNodeMetaObject(QObject *object, QQmlListModel *model, int elementIndex)
: QQmlOpenMetaObject(object), m_enabled(false), m_model(model), m_elementIndex(elementIndex), m_initialized(false)
{}

void ModelNodeMetaObject::initialize()
{
    const int roleCount = m_model->m_listModel->roleCount();
    QVector<QByteArray> properties;
    properties.reserve(roleCount);
    for (int i = 0 ; i < roleCount ; ++i) {
        const ListLayout::Role &role = m_model->m_listModel->getExistingRole(i);
        QByteArray name = role.name.toUtf8();
        properties << name;
    }
    type()->createProperties(properties);
    updateValues();
    m_enabled = true;
}

ModelNodeMetaObject::~ModelNodeMetaObject()
{
}

QAbstractDynamicMetaObject *ModelNodeMetaObject::toDynamicMetaObject(QObject *object)
{
    if (!m_initialized) {
        m_initialized = true;
        initialize();
    }
    return QQmlOpenMetaObject::toDynamicMetaObject(object);
}

ModelNodeMetaObject *ModelNodeMetaObject::get(QObject *obj)
{
    QObjectPrivate *op = QObjectPrivate::get(obj);
    return static_cast<ModelNodeMetaObject*>(op->metaObject);
}

void ModelNodeMetaObject::updateValues()
{
    const int roleCount = m_model->m_listModel->roleCount();
    if (!m_initialized) {
        if (roleCount) {
            Q_ALLOCA_VAR(int, changedRoles, roleCount * sizeof(int));
            for (int i = 0; i < roleCount; ++i)
                changedRoles[i] = i;
            emitDirectNotifies(changedRoles, roleCount);
        }
        return;
    }
    for (int i=0 ; i < roleCount ; ++i) {
        const ListLayout::Role &role = m_model->m_listModel->getExistingRole(i);
        QByteArray name = role.name.toUtf8();
        const QVariant &data = m_model->data(m_elementIndex, i);
        setValue(name, data, role.type == ListLayout::Role::List);
    }
}

void ModelNodeMetaObject::updateValues(const QVector<int> &roles)
{
    if (!m_initialized) {
        emitDirectNotifies(roles.constData(), roles.count());
        return;
    }
    int roleCount = roles.count();
    for (int i=0 ; i < roleCount ; ++i) {
        int roleIndex = roles.at(i);
        const ListLayout::Role &role = m_model->m_listModel->getExistingRole(roleIndex);
        QByteArray name = role.name.toUtf8();
        const QVariant &data = m_model->data(m_elementIndex, roleIndex);
        setValue(name, data, role.type == ListLayout::Role::List);
    }
}

void ModelNodeMetaObject::propertyWritten(int index)
{
    if (!m_enabled)
        return;

    QString propName = QString::fromUtf8(name(index));
    QVariant value = operator[](index);

    QV4::Scope scope(m_model->engine());
    QV4::ScopedValue v(scope, scope.engine->fromVariant(value));

    int roleIndex = m_model->m_listModel->setExistingProperty(m_elementIndex, propName, v, scope.engine);
    if (roleIndex != -1)
        m_model->emitItemsChanged(m_elementIndex, 1, QVector<int>(1, roleIndex));
}

// Does the emission of the notifiers when we haven't created the meta-object yet
void ModelNodeMetaObject::emitDirectNotifies(const int *changedRoles, int roleCount)
{
    Q_ASSERT(!m_initialized);
    QQmlData *ddata = QQmlData::get(object(), /*create*/false);
    if (!ddata)
        return;
    QQmlEnginePrivate *ep = QQmlEnginePrivate::get(qmlEngine(m_model));
    if (!ep)
        return;
    for (int i = 0; i < roleCount; ++i) {
        const int changedRole = changedRoles[i];
        QQmlNotifier::notify(ddata, changedRole);
    }
}

namespace QV4 {

bool ModelObject::put(Managed *m, String *name, const Value &value)
{
    ModelObject *that = static_cast<ModelObject*>(m);

    ExecutionEngine *eng = that->engine();
    const int elementIndex = that->d()->m_elementIndex;
    const QString propName = name->toQString();
    int roleIndex = that->d()->m_model->m_listModel->setExistingProperty(elementIndex, propName, value, eng);
    if (roleIndex != -1)
        that->d()->m_model->emitItemsChanged(elementIndex, 1, QVector<int>(1, roleIndex));

    ModelNodeMetaObject *mo = ModelNodeMetaObject::get(that->object());
    if (mo->initialized())
        mo->emitPropertyNotification(name->toQString().toUtf8());
    return true;
}

ReturnedValue ModelObject::get(const Managed *m, String *name, bool *hasProperty)
{
    const ModelObject *that = static_cast<const ModelObject*>(m);
    const ListLayout::Role *role = that->d()->m_model->m_listModel->getExistingRole(name);
    if (!role)
        return QObjectWrapper::get(m, name, hasProperty);
    if (hasProperty)
        *hasProperty = true;

    if (QQmlEngine *qmlEngine = that->engine()->qmlEngine()) {
        QQmlEnginePrivate *ep = QQmlEnginePrivate::get(qmlEngine);
        if (ep && ep->propertyCapture)
            ep->propertyCapture->captureProperty(that->object(), -1, role->index,
                                                 QQmlPropertyCapture::OnlyOnce, false);
    }

    const int elementIndex = that->d()->m_elementIndex;
    QVariant value = that->d()->m_model->data(elementIndex, role->index);
    return that->engine()->fromVariant(value);
}

void ModelObject::advanceIterator(Managed *m, ObjectIterator *it, Value *name, uint *index, Property *p, PropertyAttributes *attributes)
{
    ModelObject *that = static_cast<ModelObject*>(m);
    ExecutionEngine *v4 = that->engine();
    name->setM(0);
    *index = UINT_MAX;
    if (it->arrayIndex < uint(that->d()->m_model->m_listModel->roleCount())) {
        Scope scope(that->engine());
        const ListLayout::Role &role = that->d()->m_model->m_listModel->getExistingRole(it->arrayIndex);
        ++it->arrayIndex;
        ScopedString roleName(scope, v4->newString(role.name));
        name->setM(roleName->d());
        *attributes = QV4::Attr_Data;
        QVariant value = that->d()->m_model->data(that->d()->m_elementIndex, role.index);
        p->value = v4->fromVariant(value);
        return;
    }
    // Fall back to QV4::Object as opposed to QV4::QObjectWrapper otherwise it will add
    // unnecessary entries that relate to the roles used. These just create extra work
    // later on as they will just be ignored.
    QV4::Object::advanceIterator(m, it, name, index, p, attributes);
}

DEFINE_OBJECT_VTABLE(ModelObject);

} // namespace QV4

DynamicRoleModelNode::DynamicRoleModelNode(QQmlListModel *owner, int uid) : m_owner(owner), m_uid(uid), m_meta(new DynamicRoleModelNodeMetaObject(this))
{
    setNodeUpdatesEnabled(true);
}

DynamicRoleModelNode *DynamicRoleModelNode::create(const QVariantMap &obj, QQmlListModel *owner)
{
    DynamicRoleModelNode *object = new DynamicRoleModelNode(owner, uidCounter.fetchAndAddOrdered(1));
    QVector<int> roles;
    object->updateValues(obj, roles);
    return object;
}

void DynamicRoleModelNode::sync(DynamicRoleModelNode *src, DynamicRoleModelNode *target, QHash<int, QQmlListModel *> *targetModelHash)
{
    for (int i=0 ; i < src->m_meta->count() ; ++i) {
        const QByteArray &name = src->m_meta->name(i);
        QVariant value = src->m_meta->value(i);

        QQmlListModel *srcModel = qobject_cast<QQmlListModel *>(value.value<QObject *>());
        QQmlListModel *targetModel = qobject_cast<QQmlListModel *>(target->m_meta->value(i).value<QObject *>());

        if (srcModel) {
            if (targetModel == 0)
                targetModel = QQmlListModel::createWithOwner(target->m_owner);

            QQmlListModel::sync(srcModel, targetModel, targetModelHash);

            QObject *targetModelObject = targetModel;
            value = QVariant::fromValue(targetModelObject);
        } else if (targetModel) {
            delete targetModel;
        }

        target->setValue(name, value);
    }
}

void DynamicRoleModelNode::updateValues(const QVariantMap &object, QVector<int> &roles)
{
    for (auto it = object.cbegin(), end = object.cend(); it != end; ++it) {
        const QString &key = it.key();

        int roleIndex = m_owner->m_roles.indexOf(key);
        if (roleIndex == -1) {
            roleIndex = m_owner->m_roles.count();
            m_owner->m_roles.append(key);
        }

        QVariant value = it.value();

        // A JS array/object is translated into a (hierarchical) QQmlListModel,
        // so translate to a variant map/list first with toVariant().
        if (value.userType() == qMetaTypeId<QJSValue>())
            value = value.value<QJSValue>().toVariant();

        if (value.type() == QVariant::List) {
            QQmlListModel *subModel = QQmlListModel::createWithOwner(m_owner);

            QVariantList subArray = value.toList();
            QVariantList::const_iterator subIt = subArray.cbegin();
            QVariantList::const_iterator subEnd = subArray.cend();
            while (subIt != subEnd) {
                const QVariantMap &subObject = subIt->toMap();
                subModel->m_modelObjects.append(DynamicRoleModelNode::create(subObject, subModel));
                ++subIt;
            }

            QObject *subModelObject = subModel;
            value = QVariant::fromValue(subModelObject);
        }

        const QByteArray &keyUtf8 = key.toUtf8();

        QQmlListModel *existingModel = qobject_cast<QQmlListModel *>(m_meta->value(keyUtf8).value<QObject *>());
        delete existingModel;

        if (m_meta->setValue(keyUtf8, value))
            roles << roleIndex;
    }
}

DynamicRoleModelNodeMetaObject::DynamicRoleModelNodeMetaObject(DynamicRoleModelNode *object)
    : QQmlOpenMetaObject(object), m_enabled(false), m_owner(object)
{
}

DynamicRoleModelNodeMetaObject::~DynamicRoleModelNodeMetaObject()
{
    for (int i=0 ; i < count() ; ++i) {
        QQmlListModel *subModel = qobject_cast<QQmlListModel *>(value(i).value<QObject *>());
        delete subModel;
    }
}

void DynamicRoleModelNodeMetaObject::propertyWrite(int index)
{
    if (!m_enabled)
        return;

    QVariant v = value(index);
    QQmlListModel *model = qobject_cast<QQmlListModel *>(v.value<QObject *>());
    delete model;
}

void DynamicRoleModelNodeMetaObject::propertyWritten(int index)
{
    if (!m_enabled)
        return;

    QQmlListModel *parentModel = m_owner->m_owner;

    QVariant v = value(index);

    // A JS array/object is translated into a (hierarchical) QQmlListModel,
    // so translate to a variant map/list first with toVariant().
    if (v.userType() == qMetaTypeId<QJSValue>())
        v= v.value<QJSValue>().toVariant();

    if (v.type() == QVariant::List) {
        QQmlListModel *subModel = QQmlListModel::createWithOwner(parentModel);

        QVariantList subArray = v.toList();
        QVariantList::const_iterator subIt = subArray.cbegin();
        QVariantList::const_iterator subEnd = subArray.cend();
        while (subIt != subEnd) {
            const QVariantMap &subObject = subIt->toMap();
            subModel->m_modelObjects.append(DynamicRoleModelNode::create(subObject, subModel));
            ++subIt;
        }

        QObject *subModelObject = subModel;
        v = QVariant::fromValue(subModelObject);

        setValue(index, v);
    }

    int elementIndex = parentModel->m_modelObjects.indexOf(m_owner);
    if (elementIndex != -1) {
        int roleIndex = parentModel->m_roles.indexOf(QString::fromLatin1(name(index).constData()));
        if (roleIndex != -1)
            parentModel->emitItemsChanged(elementIndex, 1, QVector<int>(1, roleIndex));
    }
}

/*!
    \qmltype ListModel
    \instantiates QQmlListModel
    \inqmlmodule QtQml.Models
    \ingroup qtquick-models
    \brief Defines a free-form list data source

    The ListModel is a simple container of ListElement definitions, each
    containing data roles. The contents can be defined dynamically, or
    explicitly in QML.

    The number of elements in the model can be obtained from its \l count property.
    A number of familiar methods are also provided to manipulate the contents of the
    model, including append(), insert(), move(), remove() and set(). These methods
    accept dictionaries as their arguments; these are translated to ListElement objects
    by the model.

    Elements can be manipulated via the model using the setProperty() method, which
    allows the roles of the specified element to be set and changed.

    \section1 Example Usage

    The following example shows a ListModel containing three elements, with the roles
    "name" and "cost".

    \div {class="float-right"}
    \inlineimage listmodel.png
    \enddiv

    \snippet qml/listmodel/listmodel.qml 0

    Roles (properties) in each element must begin with a lower-case letter and
    should be common to all elements in a model. The ListElement documentation
    provides more guidelines for how elements should be defined.

    Since the example model contains an \c id property, it can be referenced
    by views, such as the ListView in this example:

    \snippet qml/listmodel/listmodel-simple.qml 0
    \dots 8
    \snippet qml/listmodel/listmodel-simple.qml 1

    It is possible for roles to contain list data.  In the following example we
    create a list of fruit attributes:

    \snippet qml/listmodel/listmodel-nested.qml model

    The delegate displays all the fruit attributes:

    \div {class="float-right"}
    \inlineimage listmodel-nested.png
    \enddiv

    \snippet qml/listmodel/listmodel-nested.qml delegate

    \section1 Modifying List Models

    The content of a ListModel may be created and modified using the clear(),
    append(), set(), insert() and setProperty() methods.  For example:

    \snippet qml/listmodel/listmodel-modify.qml delegate

    Note that when creating content dynamically the set of available properties
    cannot be changed once set. Whatever properties are first added to the model
    are the only permitted properties in the model.

    \section1 Using Threaded List Models with WorkerScript

    ListModel can be used together with WorkerScript access a list model
    from multiple threads. This is useful if list modifications are
    synchronous and take some time: the list operations can be moved to a
    different thread to avoid blocking of the main GUI thread.

    Here is an example that uses WorkerScript to periodically append the
    current time to a list model:

    \snippet ../quick/threading/threadedlistmodel/timedisplay.qml 0

    The included file, \tt dataloader.js, looks like this:

    \snippet ../quick/threading/threadedlistmodel/dataloader.js 0

    The timer in the main example sends messages to the worker script by calling
    \l WorkerScript::sendMessage(). When this message is received,
    \c WorkerScript.onMessage() is invoked in \c dataloader.js,
    which appends the current time to the list model.

    Note the call to sync() from the external thread.
    You must call sync() or else the changes made to the list from that
    thread will not be reflected in the list model in the main thread.

    \sa {qml-data-models}{Data Models}, {Qt Quick Examples - Threading}, {Qt QML}
*/

QQmlListModel::QQmlListModel(QObject *parent)
: QAbstractListModel(parent)
{
    m_mainThread = true;
    m_primary = true;
    m_agent = 0;
    m_uid = uidCounter.fetchAndAddOrdered(1);
    m_dynamicRoles = false;

    m_layout = new ListLayout;
    m_listModel = new ListModel(m_layout, this, -1);

    m_engine = 0;
}

QQmlListModel::QQmlListModel(const QQmlListModel *owner, ListModel *data, QV4::ExecutionEngine *engine, QObject *parent)
: QAbstractListModel(parent)
{
    m_mainThread = owner->m_mainThread;
    m_primary = false;
    m_agent = owner->m_agent;

    Q_ASSERT(owner->m_dynamicRoles == false);
    m_dynamicRoles = false;
    m_layout = 0;
    m_listModel = data;

    m_engine = engine;
}

QQmlListModel::QQmlListModel(QQmlListModel *orig, QQmlListModelWorkerAgent *agent)
: QAbstractListModel(agent)
{
    m_mainThread = false;
    m_primary = true;
    m_agent = agent;
    m_dynamicRoles = orig->m_dynamicRoles;

    m_layout = new ListLayout(orig->m_layout);
    m_listModel = new ListModel(m_layout, this, orig->m_listModel->getUid());

    if (m_dynamicRoles)
        sync(orig, this, 0);
    else
        ListModel::sync(orig->m_listModel, m_listModel, 0);

    m_engine = 0;
}

QQmlListModel::~QQmlListModel()
{
    qDeleteAll(m_modelObjects);

    if (m_primary) {
        m_listModel->destroy();
        delete m_listModel;

        if (m_mainThread && m_agent) {
            m_agent->modelDestroyed();
            m_agent->release();
        }
    }

    m_listModel = 0;

    delete m_layout;
    m_layout = 0;
}

QQmlListModel *QQmlListModel::createWithOwner(QQmlListModel *newOwner)
{
    QQmlListModel *model = new QQmlListModel;

    model->m_mainThread = newOwner->m_mainThread;
    model->m_engine = newOwner->m_engine;
    model->m_agent = newOwner->m_agent;
    model->m_dynamicRoles = newOwner->m_dynamicRoles;

    if (model->m_mainThread && model->m_agent)
        model->m_agent->addref();

    QQmlEngine::setContextForObject(model, QQmlEngine::contextForObject(newOwner));

    return model;
}

QV4::ExecutionEngine *QQmlListModel::engine() const
{
    if (m_engine == 0) {
        m_engine  = QQmlEnginePrivate::get(qmlEngine(this))->v4engine();
    }

    return m_engine;
}

void QQmlListModel::sync(QQmlListModel *src, QQmlListModel *target, QHash<int, QQmlListModel *> *targetModelHash)
{
    Q_ASSERT(src->m_dynamicRoles && target->m_dynamicRoles);

    target->m_uid = src->m_uid;
    if (targetModelHash)
        targetModelHash->insert(target->m_uid, target);
    target->m_roles = src->m_roles;

    // Build hash of elements <-> uid for each of the lists
    QHash<int, ElementSync> elementHash;
    for (int i=0 ; i < target->m_modelObjects.count() ; ++i) {
        DynamicRoleModelNode *e = target->m_modelObjects.at(i);
        int uid = e->getUid();
        ElementSync sync;
        sync.target = e;
        elementHash.insert(uid, sync);
    }
    for (int i=0 ; i < src->m_modelObjects.count() ; ++i) {
        DynamicRoleModelNode *e = src->m_modelObjects.at(i);
        int uid = e->getUid();

        QHash<int, ElementSync>::iterator it = elementHash.find(uid);
        if (it == elementHash.end()) {
            ElementSync sync;
            sync.src = e;
            elementHash.insert(uid, sync);
        } else {
            ElementSync &sync = it.value();
            sync.src = e;
        }
    }

    // Get list of elements that are in the target but no longer in the source. These get deleted first.
    QHash<int, ElementSync>::iterator it = elementHash.begin();
    QHash<int, ElementSync>::iterator end = elementHash.end();
    while (it != end) {
        const ElementSync &s = it.value();
        if (s.src == 0) {
            int targetIndex = target->m_modelObjects.indexOf(s.target);
            target->m_modelObjects.remove(targetIndex, 1);
            delete s.target;
        }
        ++it;
    }

    // Clear the target list, and append in correct order from the source
    target->m_modelObjects.clear();
    for (int i=0 ; i < src->m_modelObjects.count() ; ++i) {
        DynamicRoleModelNode *srcElement = src->m_modelObjects.at(i);
        it = elementHash.find(srcElement->getUid());
        const ElementSync &s = it.value();
        DynamicRoleModelNode *targetElement = s.target;
        if (targetElement == 0) {
            targetElement = new DynamicRoleModelNode(target, srcElement->getUid());
        }
        DynamicRoleModelNode::sync(srcElement, targetElement, targetModelHash);
        target->m_modelObjects.append(targetElement);
    }
}

void QQmlListModel::emitItemsChanged(int index, int count, const QVector<int> &roles)
{
    if (count <= 0)
        return;

    if (m_mainThread) {
        emit dataChanged(createIndex(index, 0), createIndex(index + count - 1, 0), roles);;
    } else {
        int uid = m_dynamicRoles ? getUid() : m_listModel->getUid();
        m_agent->data.changedChange(uid, index, count, roles);
    }
}

void QQmlListModel::emitItemsAboutToBeRemoved(int index, int count)
{
    if (count <= 0 || !m_mainThread)
        return;

    beginRemoveRows(QModelIndex(), index, index + count - 1);
}

void QQmlListModel::emitItemsRemoved(int index, int count)
{
    if (count <= 0)
        return;

    if (m_mainThread) {
            endRemoveRows();
            emit countChanged();
    } else {
        int uid = m_dynamicRoles ? getUid() : m_listModel->getUid();
        if (index == 0 && count == this->count())
            m_agent->data.clearChange(uid);
        m_agent->data.removeChange(uid, index, count);
    }
}

void QQmlListModel::emitItemsAboutToBeInserted(int index, int count)
{
    if (count <= 0 || !m_mainThread)
        return;

    beginInsertRows(QModelIndex(), index, index + count - 1);
}

void QQmlListModel::emitItemsInserted(int index, int count)
{
    if (count <= 0)
        return;

    if (m_mainThread) {
        endInsertRows();
        emit countChanged();
    } else {
        int uid = m_dynamicRoles ? getUid() : m_listModel->getUid();
        m_agent->data.insertChange(uid, index, count);
    }
}

void QQmlListModel::emitItemsAboutToBeMoved(int from, int to, int n)
{
    if (n <= 0 || !m_mainThread)
        return;

    beginMoveRows(QModelIndex(), from, from + n - 1, QModelIndex(), to > from ? to + n : to);
}

void QQmlListModel::emitItemsMoved(int from, int to, int n)
{
    if (n <= 0)
        return;

    if (m_mainThread) {
        endMoveRows();
    } else {
        int uid = m_dynamicRoles ? getUid() : m_listModel->getUid();
        m_agent->data.moveChange(uid, from, n, to);
    }
}

QQmlListModelWorkerAgent *QQmlListModel::agent()
{
    if (m_agent)
        return m_agent;

    m_agent = new QQmlListModelWorkerAgent(this);
    return m_agent;
}

QModelIndex QQmlListModel::index(int row, int column, const QModelIndex &parent) const
{
    return row >= 0 && row < count() && column == 0 && !parent.isValid()
            ? createIndex(row, column)
            : QModelIndex();
}

int QQmlListModel::rowCount(const QModelIndex &parent) const
{
    return !parent.isValid() ? count() : 0;
}

QVariant QQmlListModel::data(const QModelIndex &index, int role) const
{
    return data(index.row(), role);
}

bool QQmlListModel::setData(const QModelIndex &index, const QVariant &value, int role)
{
    const int row = index.row();
    if (row >= count() || row < 0)
        return false;

    if (m_dynamicRoles) {
        const QByteArray property = m_roles.at(role).toUtf8();
        if (m_modelObjects[row]->setValue(property, value)) {
            emitItemsChanged(row, 1, QVector<int>(1, role));
            return true;
        }
    } else {
        const ListLayout::Role &r = m_listModel->getExistingRole(role);
        const int roleIndex = m_listModel->setOrCreateProperty(row, r.name, value);
        if (roleIndex != -1) {
            emitItemsChanged(row, 1, QVector<int>(1, role));
            return true;
        }
    }

    return false;
}

QVariant QQmlListModel::data(int index, int role) const
{
    QVariant v;

    if (index >= count() || index < 0)
        return v;

    if (m_dynamicRoles)
        v = m_modelObjects[index]->getValue(m_roles[role]);
    else
        v = m_listModel->getProperty(index, role, this, engine());

    return v;
}

QHash<int, QByteArray> QQmlListModel::roleNames() const
{
    QHash<int, QByteArray> roleNames;

    if (m_dynamicRoles) {
        for (int i = 0 ; i < m_roles.count() ; ++i)
            roleNames.insert(i, m_roles.at(i).toUtf8());
    } else {
        for (int i = 0 ; i < m_listModel->roleCount() ; ++i) {
            const ListLayout::Role &r = m_listModel->getExistingRole(i);
            roleNames.insert(i, r.name.toUtf8());
        }
    }

    return roleNames;
}

/*!
    \qmlproperty bool ListModel::dynamicRoles

    By default, the type of a role is fixed the first time
    the role is used. For example, if you create a role called
    "data" and assign a number to it, you can no longer assign
    a string to the "data" role. However, when the dynamicRoles
    property is enabled, the type of a given role is not fixed
    and can be different between elements.

    The dynamicRoles property must be set before any data is
    added to the ListModel, and must be set from the main
    thread.

    A ListModel that has data statically defined (via the
    ListElement QML syntax) cannot have the dynamicRoles
    property enabled.

    There is a significant performance cost to using a
    ListModel with dynamic roles enabled. The cost varies
    from platform to platform but is typically somewhere
    between 4-6x slower than using static role types.

    Due to the performance cost of using dynamic roles,
    they are disabled by default.
*/
void QQmlListModel::setDynamicRoles(bool enableDynamicRoles)
{
    if (m_mainThread && m_agent == 0) {
        if (enableDynamicRoles) {
            if (m_layout->roleCount())
                qmlWarning(this) << tr("unable to enable dynamic roles as this model is not empty");
            else
                m_dynamicRoles = true;
        } else {
            if (m_roles.count()) {
                qmlWarning(this) << tr("unable to enable static roles as this model is not empty");
            } else {
                m_dynamicRoles = false;
            }
        }
    } else {
        qmlWarning(this) << tr("dynamic role setting must be made from the main thread, before any worker scripts are created");
    }
}

/*!
    \qmlproperty int ListModel::count
    The number of data entries in the model.
*/
int QQmlListModel::count() const
{
    return m_dynamicRoles ? m_modelObjects.count() : m_listModel->elementCount();
}

/*!
    \qmlmethod ListModel::clear()

    Deletes all content from the model.

    \sa append(), remove()
*/
void QQmlListModel::clear()
{
    const int cleared = count();

    emitItemsAboutToBeRemoved(0, cleared);

    if (m_dynamicRoles) {
        qDeleteAll(m_modelObjects);
        m_modelObjects.clear();
    } else {
        m_listModel->clear();
    }

    emitItemsRemoved(0, cleared);
}

/*!
    \qmlmethod ListModel::remove(int index, int count = 1)

    Deletes the content at \a index from the model.

    \sa clear()
*/
void QQmlListModel::remove(QQmlV4Function *args)
{
    int argLength = args->length();

    if (argLength == 1 || argLength == 2) {
        QV4::Scope scope(args->v4engine());
        int index = QV4::ScopedValue(scope, (*args)[0])->toInt32();
        int removeCount = (argLength == 2 ? QV4::ScopedValue(scope, (*args)[1])->toInt32() : 1);

        if (index < 0 || index+removeCount > count() || removeCount <= 0) {
            qmlWarning(this) << tr("remove: indices [%1 - %2] out of range [0 - %3]").arg(index).arg(index+removeCount).arg(count());
            return;
        }

        emitItemsAboutToBeRemoved(index, removeCount);

        QVector<std::function<void()>> toDestroy;
        if (m_dynamicRoles) {
            for (int i=0 ; i < removeCount ; ++i) {
                auto modelObject = m_modelObjects[index+i];
                toDestroy.append([modelObject](){
                    delete modelObject;
                });
            }
            m_modelObjects.remove(index, removeCount);
        } else {
            toDestroy = m_listModel->remove(index, removeCount);
        }

        emitItemsRemoved(index, removeCount);
        for (const auto &destroyer : toDestroy)
            destroyer();
    } else {
        qmlWarning(this) << tr("remove: incorrect number of arguments");
    }
}

/*!
    \qmlmethod ListModel::insert(int index, jsobject dict)

    Adds a new item to the list model at position \a index, with the
    values in \a dict.

    \code
        fruitModel.insert(2, {"cost": 5.95, "name":"Pizza"})
    \endcode

    The \a index must be to an existing item in the list, or one past
    the end of the list (equivalent to append).

    \sa set(), append()
*/

void QQmlListModel::insert(QQmlV4Function *args)
{
    if (args->length() == 2) {
        QV4::Scope scope(args->v4engine());
        QV4::ScopedValue arg0(scope, (*args)[0]);
        int index = arg0->toInt32();

        if (index < 0 || index > count()) {
            qmlWarning(this) << tr("insert: index %1 out of range").arg(index);
            return;
        }

        QV4::ScopedObject argObject(scope, (*args)[1]);
        QV4::ScopedArrayObject objectArray(scope, (*args)[1]);
        if (objectArray) {
            QV4::ScopedObject argObject(scope);

            int objectArrayLength = objectArray->getLength();
            emitItemsAboutToBeInserted(index, objectArrayLength);
            for (int i=0 ; i < objectArrayLength ; ++i) {
                argObject = objectArray->getIndexed(i);

                if (m_dynamicRoles) {
                    m_modelObjects.insert(index+i, DynamicRoleModelNode::create(scope.engine->variantMapFromJS(argObject), this));
                } else {
                    m_listModel->insert(index+i, argObject);
                }
            }
            emitItemsInserted(index, objectArrayLength);
        } else if (argObject) {
            emitItemsAboutToBeInserted(index, 1);

            if (m_dynamicRoles) {
                m_modelObjects.insert(index, DynamicRoleModelNode::create(scope.engine->variantMapFromJS(argObject), this));
            } else {
                m_listModel->insert(index, argObject);
            }

            emitItemsInserted(index, 1);
        } else {
            qmlWarning(this) << tr("insert: value is not an object");
        }
    } else {
        qmlWarning(this) << tr("insert: value is not an object");
    }
}

/*!
    \qmlmethod ListModel::move(int from, int to, int n)

    Moves \a n items \a from one position \a to another.

    The from and to ranges must exist; for example, to move the first 3 items
    to the end of the list:

    \code
        fruitModel.move(0, fruitModel.count - 3, 3)
    \endcode

    \sa append()
*/
void QQmlListModel::move(int from, int to, int n)
{
    if (n==0 || from==to)
        return;
    if (!canMove(from, to, n)) {
        qmlWarning(this) << tr("move: out of range");
        return;
    }

    emitItemsAboutToBeMoved(from, to, n);

    if (m_dynamicRoles) {

        int realFrom = from;
        int realTo = to;
        int realN = n;

        if (from > to) {
            // Only move forwards - flip if backwards moving
            int tfrom = from;
            int tto = to;
            realFrom = tto;
            realTo = tto+n;
            realN = tfrom-tto;
        }

        QPODVector<DynamicRoleModelNode *, 4> store;
        for (int i=0 ; i < (realTo-realFrom) ; ++i)
            store.append(m_modelObjects[realFrom+realN+i]);
        for (int i=0 ; i < realN ; ++i)
            store.append(m_modelObjects[realFrom+i]);
        for (int i=0 ; i < store.count() ; ++i)
            m_modelObjects[realFrom+i] = store[i];

    } else {
        m_listModel->move(from, to, n);
    }

    emitItemsMoved(from, to, n);
}

/*!
    \qmlmethod ListModel::append(jsobject dict)

    Adds a new item to the end of the list model, with the
    values in \a dict.

    \code
        fruitModel.append({"cost": 5.95, "name":"Pizza"})
    \endcode

    \sa set(), remove()
*/
void QQmlListModel::append(QQmlV4Function *args)
{
    if (args->length() == 1) {
        QV4::Scope scope(args->v4engine());
        QV4::ScopedObject argObject(scope, (*args)[0]);
        QV4::ScopedArrayObject objectArray(scope, (*args)[0]);

        if (objectArray) {
            QV4::ScopedObject argObject(scope);

            int objectArrayLength = objectArray->getLength();

            int index = count();
            emitItemsAboutToBeInserted(index, objectArrayLength);

            for (int i=0 ; i < objectArrayLength ; ++i) {
                argObject = objectArray->getIndexed(i);

                if (m_dynamicRoles) {
                    m_modelObjects.append(DynamicRoleModelNode::create(scope.engine->variantMapFromJS(argObject), this));
                } else {
                    m_listModel->append(argObject);
                }
            }

            emitItemsInserted(index, objectArrayLength);
        } else if (argObject) {
            int index;

            if (m_dynamicRoles) {
                index = m_modelObjects.count();
                emitItemsAboutToBeInserted(index, 1);
                m_modelObjects.append(DynamicRoleModelNode::create(scope.engine->variantMapFromJS(argObject), this));
            } else {
                index = m_listModel->elementCount();
                emitItemsAboutToBeInserted(index, 1);
                m_listModel->append(argObject);
            }

            emitItemsInserted(index, 1);
        } else {
            qmlWarning(this) << tr("append: value is not an object");
        }
    } else {
        qmlWarning(this) << tr("append: value is not an object");
    }
}

/*!
    \qmlmethod object ListModel::get(int index)

    Returns the item at \a index in the list model. This allows the item
    data to be accessed or modified from JavaScript:

    \code
    Component.onCompleted: {
        fruitModel.append({"cost": 5.95, "name":"Jackfruit"});
        console.log(fruitModel.get(0).cost);
        fruitModel.get(0).cost = 10.95;
    }
    \endcode

    The \a index must be an element in the list.

    Note that properties of the returned object that are themselves objects
    will also be models, and this get() method is used to access elements:

    \code
        fruitModel.append(..., "attributes":
            [{"name":"spikes","value":"7mm"},
             {"name":"color","value":"green"}]);
        fruitModel.get(0).attributes.get(1).value; // == "green"
    \endcode

    \warning The returned object is not guaranteed to remain valid. It
    should not be used in \l{Property Binding}{property bindings}.

    \sa append()
*/
QQmlV4Handle QQmlListModel::get(int index) const
{
    QV4::Scope scope(engine());
    QV4::ScopedValue result(scope, QV4::Primitive::undefinedValue());

    if (index >= 0 && index < count()) {

        if (m_dynamicRoles) {
            DynamicRoleModelNode *object = m_modelObjects[index];
            result = QV4::QObjectWrapper::wrap(scope.engine, object);
        } else {
            QObject *object = m_listModel->getOrCreateModelObject(const_cast<QQmlListModel *>(this), index);
            result = scope.engine->memoryManager->allocObject<QV4::ModelObject>(object, const_cast<QQmlListModel *>(this), index);
            // Keep track of the QObjectWrapper in persistent value storage
            QV4::Value *val = scope.engine->memoryManager->m_weakValues->allocate();
            *val = result;
        }
    }

    return QQmlV4Handle(result);
}

/*!
    \qmlmethod ListModel::set(int index, jsobject dict)

    Changes the item at \a index in the list model with the
    values in \a dict. Properties not appearing in \a dict
    are left unchanged.

    \code
        fruitModel.set(3, {"cost": 5.95, "name":"Pizza"})
    \endcode

    If \a index is equal to count() then a new item is appended to the
    list. Otherwise, \a index must be an element in the list.

    \sa append()
*/
void QQmlListModel::set(int index, const QQmlV4Handle &handle)
{
    QV4::Scope scope(engine());
    QV4::ScopedObject object(scope, handle);

    if (!object) {
        qmlWarning(this) << tr("set: value is not an object");
        return;
    }
    if (index > count() || index < 0) {
        qmlWarning(this) << tr("set: index %1 out of range").arg(index);
        return;
    }


    if (index == count()) {
        emitItemsAboutToBeInserted(index, 1);

        if (m_dynamicRoles) {
            m_modelObjects.append(DynamicRoleModelNode::create(scope.engine->variantMapFromJS(object), this));
        } else {
            m_listModel->insert(index, object);
        }

        emitItemsInserted(index, 1);
    } else {

        QVector<int> roles;

        if (m_dynamicRoles) {
            m_modelObjects[index]->updateValues(scope.engine->variantMapFromJS(object), roles);
        } else {
            m_listModel->set(index, object, &roles);
        }

        if (roles.count())
            emitItemsChanged(index, 1, roles);
    }
}

/*!
    \qmlmethod ListModel::setProperty(int index, string property, variant value)

    Changes the \a property of the item at \a index in the list model to \a value.

    \code
        fruitModel.setProperty(3, "cost", 5.95)
    \endcode

    The \a index must be an element in the list.

    \sa append()
*/
void QQmlListModel::setProperty(int index, const QString& property, const QVariant& value)
{
    if (count() == 0 || index >= count() || index < 0) {
        qmlWarning(this) << tr("set: index %1 out of range").arg(index);
        return;
    }

    if (m_dynamicRoles) {
        int roleIndex = m_roles.indexOf(property);
        if (roleIndex == -1) {
            roleIndex = m_roles.count();
            m_roles.append(property);
        }
        if (m_modelObjects[index]->setValue(property.toUtf8(), value))
            emitItemsChanged(index, 1, QVector<int>(1, roleIndex));
    } else {
        int roleIndex = m_listModel->setOrCreateProperty(index, property, value);
        if (roleIndex != -1)
            emitItemsChanged(index, 1, QVector<int>(1, roleIndex));
    }
}

/*!
    \qmlmethod ListModel::sync()

    Writes any unsaved changes to the list model after it has been modified
    from a worker script.
*/
void QQmlListModel::sync()
{
    // This is just a dummy method to make it look like sync() exists in
    // ListModel (and not just QQmlListModelWorkerAgent) and to let
    // us document sync().
    qmlWarning(this) << "List sync() can only be called from a WorkerScript";
}

bool QQmlListModelParser::verifyProperty(const QV4::CompiledData::Unit *qmlUnit, const QV4::CompiledData::Binding *binding)
{
    if (binding->type >= QV4::CompiledData::Binding::Type_Object) {
        const quint32 targetObjectIndex = binding->value.objectIndex;
        const QV4::CompiledData::Object *target = qmlUnit->objectAt(targetObjectIndex);
        QString objName = qmlUnit->stringAt(target->inheritedTypeNameIndex);
        if (objName != listElementTypeName) {
            const QMetaObject *mo = resolveType(objName);
            if (mo != &QQmlListElement::staticMetaObject) {
                error(target, QQmlListModel::tr("ListElement: cannot contain nested elements"));
                return false;
            }
            listElementTypeName = objName; // cache right name for next time
        }

        if (!qmlUnit->stringAt(target->idNameIndex).isEmpty()) {
            error(target->locationOfIdProperty, QQmlListModel::tr("ListElement: cannot use reserved \"id\" property"));
            return false;
        }

        const QV4::CompiledData::Binding *binding = target->bindingTable();
        for (quint32 i = 0; i < target->nBindings; ++i, ++binding) {
            QString propName = qmlUnit->stringAt(binding->propertyNameIndex);
            if (propName.isEmpty()) {
                error(binding, QQmlListModel::tr("ListElement: cannot contain nested elements"));
                return false;
            }
            if (!verifyProperty(qmlUnit, binding))
                return false;
        }
    } else if (binding->type == QV4::CompiledData::Binding::Type_Script) {
        QString scriptStr = binding->valueAsScriptString(qmlUnit);
        if (!definesEmptyList(scriptStr)) {
            QByteArray script = scriptStr.toUtf8();
            bool ok;
            evaluateEnum(script, &ok);
            if (!ok) {
                error(binding, QQmlListModel::tr("ListElement: cannot use script for property value"));
                return false;
            }
        }
    }

    return true;
}

bool QQmlListModelParser::applyProperty(const QV4::CompiledData::Unit *qmlUnit, const QV4::CompiledData::Binding *binding, ListModel *model, int outterElementIndex)
{
    const QString elementName = qmlUnit->stringAt(binding->propertyNameIndex);

    bool roleSet = false;
    if (binding->type >= QV4::CompiledData::Binding::Type_Object) {
        const quint32 targetObjectIndex = binding->value.objectIndex;
        const QV4::CompiledData::Object *target = qmlUnit->objectAt(targetObjectIndex);

        ListModel *subModel = 0;
        if (outterElementIndex == -1) {
            subModel = model;
        } else {
            const ListLayout::Role &role = model->getOrCreateListRole(elementName);
            if (role.type == ListLayout::Role::List) {
                subModel = model->getListProperty(outterElementIndex, role);
                if (subModel == 0) {
                    subModel = new ListModel(role.subLayout, 0, -1);
                    QVariant vModel = QVariant::fromValue(subModel);
                    model->setOrCreateProperty(outterElementIndex, elementName, vModel);
                }
            }
        }

        int elementIndex = subModel ? subModel->appendElement() : -1;

        const QV4::CompiledData::Binding *subBinding = target->bindingTable();
        for (quint32 i = 0; i < target->nBindings; ++i, ++subBinding) {
            roleSet |= applyProperty(qmlUnit, subBinding, subModel, elementIndex);
        }

    } else {
        QVariant value;

        if (binding->evaluatesToString()) {
            value = binding->valueAsString(qmlUnit);
        } else if (binding->type == QV4::CompiledData::Binding::Type_Number) {
            value = binding->valueAsNumber();
        } else if (binding->type == QV4::CompiledData::Binding::Type_Boolean) {
            value = binding->valueAsBoolean();
        } else if (binding->type == QV4::CompiledData::Binding::Type_Script) {
            QString scriptStr = binding->valueAsScriptString(qmlUnit);
            if (definesEmptyList(scriptStr)) {
                const ListLayout::Role &role = model->getOrCreateListRole(elementName);
                ListModel *emptyModel = new ListModel(role.subLayout, 0, -1);
                value = QVariant::fromValue(emptyModel);
            } else {
                QByteArray script = scriptStr.toUtf8();
                bool ok;
                value = evaluateEnum(script, &ok);
            }
        } else {
            Q_UNREACHABLE();
        }

        model->setOrCreateProperty(outterElementIndex, elementName, value);
        roleSet = true;
    }
    return roleSet;
}

void QQmlListModelParser::verifyBindings(const QV4::CompiledData::Unit *qmlUnit, const QList<const QV4::CompiledData::Binding *> &bindings)
{
    listElementTypeName = QString(); // unknown

    for (const QV4::CompiledData::Binding *binding : bindings) {
        QString propName = qmlUnit->stringAt(binding->propertyNameIndex);
        if (!propName.isEmpty()) { // isn't default property
            error(binding, QQmlListModel::tr("ListModel: undefined property '%1'").arg(propName));
            return;
        }
        if (!verifyProperty(qmlUnit, binding))
            return;
    }
}

void QQmlListModelParser::applyBindings(QObject *obj, QV4::CompiledData::CompilationUnit *compilationUnit, const QList<const QV4::CompiledData::Binding *> &bindings)
{
    QQmlListModel *rv = static_cast<QQmlListModel *>(obj);

    rv->m_engine = QV8Engine::getV4(qmlEngine(rv));

    const QV4::CompiledData::Unit *qmlUnit = compilationUnit->data;

    bool setRoles = false;

    for (const QV4::CompiledData::Binding *binding : bindings) {
        if (binding->type != QV4::CompiledData::Binding::Type_Object)
            continue;
        setRoles |= applyProperty(qmlUnit, binding, rv->m_listModel, /*outter element index*/-1);
    }

    if (setRoles == false)
        qmlWarning(obj) << "All ListElement declarations are empty, no roles can be created unless dynamicRoles is set.";
}

bool QQmlListModelParser::definesEmptyList(const QString &s)
{
    if (s.startsWith(QLatin1Char('[')) && s.endsWith(QLatin1Char(']'))) {
        for (int i=1; i<s.length()-1; i++) {
            if (!s[i].isSpace())
                return false;
        }
        return true;
    }
    return false;
}


/*!
    \qmltype ListElement
    \instantiates QQmlListElement
    \inqmlmodule QtQml.Models
    \brief Defines a data item in a ListModel
    \ingroup qtquick-models

    List elements are defined inside ListModel definitions, and represent items in a
    list that will be displayed using ListView or \l Repeater items.

    List elements are defined like other QML elements except that they contain
    a collection of \e role definitions instead of properties. Using the same
    syntax as property definitions, roles both define how the data is accessed
    and include the data itself.

    The names used for roles must begin with a lower-case letter and should be
    common to all elements in a given model. Values must be simple constants; either
    strings (quoted and optionally within a call to QT_TR_NOOP), boolean values
    (true, false), numbers, or enumeration values (such as AlignText.AlignHCenter).

    \section1 Referencing Roles

    The role names are used by delegates to obtain data from list elements.
    Each role name is accessible in the delegate's scope, and refers to the
    corresponding role in the current element. Where a role name would be
    ambiguous to use, it can be accessed via the \l{ListView::}{model}
    property (e.g., \c{model.cost} instead of \c{cost}).

    \section1 Example Usage

    The following model defines a series of list elements, each of which
    contain "name" and "cost" roles and their associated values.

    \snippet qml/listmodel/listelements.qml model

    The delegate obtains the name and cost for each element by simply referring
    to \c name and \c cost:

    \snippet qml/listmodel/listelements.qml view

    \sa ListModel
*/

QT_END_NAMESPACE

#include "moc_qqmllistmodel_p.cpp"<|MERGE_RESOLUTION|>--- conflicted
+++ resolved
@@ -584,12 +584,8 @@
         });
     }
     elements.remove(index, count);
-<<<<<<< HEAD
     updateCacheIndices(index);
-=======
-    updateCacheIndices();
     return toDestroy;
->>>>>>> 61716e2b
 }
 
 void ListModel::insert(int elementIndex, QV4::Object *object)
