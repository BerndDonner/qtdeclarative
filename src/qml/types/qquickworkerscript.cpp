/****************************************************************************
**
** Copyright (C) 2016 The Qt Company Ltd.
** Contact: https://www.qt.io/licensing/
**
** This file is part of the QtQml module of the Qt Toolkit.
**
** $QT_BEGIN_LICENSE:LGPL$
** Commercial License Usage
** Licensees holding valid commercial Qt licenses may use this file in
** accordance with the commercial license agreement provided with the
** Software or, alternatively, in accordance with the terms contained in
** a written agreement between you and The Qt Company. For licensing terms
** and conditions see https://www.qt.io/terms-conditions. For further
** information use the contact form at https://www.qt.io/contact-us.
**
** GNU Lesser General Public License Usage
** Alternatively, this file may be used under the terms of the GNU Lesser
** General Public License version 3 as published by the Free Software
** Foundation and appearing in the file LICENSE.LGPL3 included in the
** packaging of this file. Please review the following information to
** ensure the GNU Lesser General Public License version 3 requirements
** will be met: https://www.gnu.org/licenses/lgpl-3.0.html.
**
** GNU General Public License Usage
** Alternatively, this file may be used under the terms of the GNU
** General Public License version 2.0 or (at your option) the GNU General
** Public license version 3 or any later version approved by the KDE Free
** Qt Foundation. The licenses are as published by the Free Software
** Foundation and appearing in the file LICENSE.GPL2 and LICENSE.GPL3
** included in the packaging of this file. Please review the following
** information to ensure the GNU General Public License requirements will
** be met: https://www.gnu.org/licenses/gpl-2.0.html and
** https://www.gnu.org/licenses/gpl-3.0.html.
**
** $QT_END_LICENSE$
**
****************************************************************************/

#include "qquickworkerscript_p.h"
#include "qqmllistmodel_p.h"
#include "qqmllistmodelworkeragent_p.h"
#include <private/qqmlengine_p.h>
#include <private/qqmlexpression_p.h>
#include <private/qqmlcontextwrapper_p.h>

#include <QtCore/qcoreevent.h>
#include <QtCore/qcoreapplication.h>
#include <QtCore/qdebug.h>
#include <QtQml/qjsengine.h>
#include <QtCore/qmutex.h>
#include <QtCore/qwaitcondition.h>
#include <QtCore/qfile.h>
#include <QtCore/qdatetime.h>
#include <QtQml/qqmlinfo.h>
#include <QtQml/qqmlfile.h>
#if QT_CONFIG(qml_network)
#include <QtNetwork/qnetworkaccessmanager.h>
#include "qqmlnetworkaccessmanagerfactory.h"
#endif

#include <private/qv8engine_p.h>
#include <private/qv4serialize_p.h>

#include <private/qv4value_p.h>
#include <private/qv4functionobject_p.h>
#include <private/qv4script_p.h>
#include <private/qv4scopedvalue_p.h>

QT_BEGIN_NAMESPACE

class WorkerDataEvent : public QEvent
{
public:
    enum Type { WorkerData = QEvent::User };

    WorkerDataEvent(int workerId, const QByteArray &data);
    virtual ~WorkerDataEvent();

    int workerId() const;
    QByteArray data() const;

private:
    int m_id;
    QByteArray m_data;
};

class WorkerLoadEvent : public QEvent
{
public:
    enum Type { WorkerLoad = WorkerDataEvent::WorkerData + 1 };

    WorkerLoadEvent(int workerId, const QUrl &url);

    int workerId() const;
    QUrl url() const;

private:
    int m_id;
    QUrl m_url;
};

class WorkerRemoveEvent : public QEvent
{
public:
    enum Type { WorkerRemove = WorkerLoadEvent::WorkerLoad + 1 };

    WorkerRemoveEvent(int workerId);

    int workerId() const;

private:
    int m_id;
};

class WorkerErrorEvent : public QEvent
{
public:
    enum Type { WorkerError = WorkerRemoveEvent::WorkerRemove + 1 };

    WorkerErrorEvent(const QQmlError &error);

    QQmlError error() const;

private:
    QQmlError m_error;
};

class QQuickWorkerScriptEnginePrivate : public QObject
{
    Q_OBJECT
public:
    enum WorkerEventTypes {
        WorkerDestroyEvent = QEvent::User + 100
    };

    QQuickWorkerScriptEnginePrivate(QQmlEngine *eng);

    class WorkerEngine : public QV8Engine
    {
    public:
        WorkerEngine(QQuickWorkerScriptEnginePrivate *parent);
        ~WorkerEngine();

        void init();

<<<<<<< HEAD
#ifndef QT_NO_NETWORK
        QNetworkAccessManager *networkAccessManager() override;
=======
#if QT_CONFIG(qml_network)
        virtual QNetworkAccessManager *networkAccessManager();
>>>>>>> e76ed6a2
#endif

        QQuickWorkerScriptEnginePrivate *p;

        QV4::ReturnedValue sendFunction(int id);

        QV4::PersistentValue onmessage;
    private:
        QV4::PersistentValue createsend;
#if QT_CONFIG(qml_network)
        QNetworkAccessManager *accessManager;
#endif
    };

    WorkerEngine *workerEngine;
    static QQuickWorkerScriptEnginePrivate *get(QV8Engine *e) {
        return static_cast<WorkerEngine *>(e)->p;
    }

    QQmlEngine *qmlengine;

    QMutex m_lock;
    QWaitCondition m_wait;

    struct WorkerScript {
        WorkerScript();
        ~WorkerScript();

        int id;
        QUrl source;
        bool initialized;
        QQuickWorkerScript *owner;
        QV4::PersistentValue qmlContext;
    };

    QHash<int, WorkerScript *> workers;
    QV4::ReturnedValue getWorker(WorkerScript *);

    int m_nextId;

    static QV4::ReturnedValue method_sendMessage(QV4::CallContext *ctx);

signals:
    void stopThread();

protected:
    bool event(QEvent *) override;

private:
    void processMessage(int, const QByteArray &);
    void processLoad(int, const QUrl &);
    void reportScriptException(WorkerScript *, const QQmlError &error);
};

QQuickWorkerScriptEnginePrivate::WorkerEngine::WorkerEngine(QQuickWorkerScriptEnginePrivate *parent)
: QV8Engine(0), p(parent)
#if QT_CONFIG(qml_network)
, accessManager(0)
#endif
{
    m_v4Engine->v8Engine = this;
}

QQuickWorkerScriptEnginePrivate::WorkerEngine::~WorkerEngine()
{
#if QT_CONFIG(qml_network)
    delete accessManager;
#endif
}

void QQuickWorkerScriptEnginePrivate::WorkerEngine::init()
{
    initQmlGlobalObject();
#define CALL_ONMESSAGE_SCRIPT \
    "(function(object, message) { "\
        "var isfunction = false; "\
        "try { "\
            "isfunction = object.WorkerScript.onMessage instanceof Function; "\
        "} catch (e) {}" \
        "if (isfunction) "\
            "object.WorkerScript.onMessage(message); "\
    "})"

#define SEND_MESSAGE_CREATE_SCRIPT \
    "(function(method, engine) { "\
        "return (function(id) { "\
            "return (function(message) { "\
                "if (arguments.length) method(engine, id, message); "\
            "}); "\
        "}); "\
    "})"

    QV4::Scope scope(m_v4Engine);
    QV4::ExecutionContext *globalContext = scope.engine->rootContext();
    onmessage.set(scope.engine, QV4::Script(globalContext, QString::fromUtf8(CALL_ONMESSAGE_SCRIPT)).run()); // do not use QStringLiteral here, MSVC2012 cannot apply this cleanly to the macro
    Q_ASSERT(!scope.engine->hasException);
    QV4::Script createsendscript(globalContext, QString::fromUtf8(SEND_MESSAGE_CREATE_SCRIPT)); // do not use QStringLiteral here, MSVC2012 cannot apply this cleanly to the macro
    QV4::ScopedFunctionObject createsendconstructor(scope, createsendscript.run());
    Q_ASSERT(!scope.engine->hasException);
    QV4::ScopedString name(scope, m_v4Engine->newString(QStringLiteral("sendMessage")));
    QV4::ScopedValue function(scope, QV4::BuiltinFunction::create(globalContext, name,
                                                                    QQuickWorkerScriptEnginePrivate::method_sendMessage));
    QV4::ScopedCallData callData(scope, 1);
    callData->args[0] = function;
    callData->thisObject = global();
    createsendconstructor->call(scope, callData);
    createsend.set(scope.engine, scope.result.asReturnedValue());
}

// Requires handle and context scope
QV4::ReturnedValue QQuickWorkerScriptEnginePrivate::WorkerEngine::sendFunction(int id)
{
    QV4::ExecutionEngine *v4 = createsend.engine();
    if (!v4)
        return QV4::Encode::undefined();

    QV4::Scope scope(v4);
    QV4::ScopedFunctionObject f(scope, createsend.value());

    QV4::ScopedCallData callData(scope, 1);
    callData->args[0] = QV4::Primitive::fromInt32(id);
    callData->thisObject = global();
    f->call(scope, callData);
    if (scope.hasException())
        scope.result = scope.engine->catchException();
    return scope.result.asReturnedValue();
}

#if QT_CONFIG(qml_network)
QNetworkAccessManager *QQuickWorkerScriptEnginePrivate::WorkerEngine::networkAccessManager()
{
    if (!accessManager) {
        if (p->qmlengine && p->qmlengine->networkAccessManagerFactory()) {
            accessManager = p->qmlengine->networkAccessManagerFactory()->create(p);
        } else {
            accessManager = new QNetworkAccessManager(p);
        }
    }
    return accessManager;
}
#endif

QQuickWorkerScriptEnginePrivate::QQuickWorkerScriptEnginePrivate(QQmlEngine *engine)
: workerEngine(0), qmlengine(engine), m_nextId(0)
{
}

QV4::ReturnedValue QQuickWorkerScriptEnginePrivate::method_sendMessage(QV4::CallContext *ctx)
{
    WorkerEngine *engine = (WorkerEngine*)ctx->engine()->v8Engine;

    int id = ctx->argc() > 1 ? ctx->args()[1].toInt32() : 0;

    QV4::Scope scope(ctx);
    QV4::ScopedValue v(scope, ctx->argument(2));
    QByteArray data = QV4::Serialize::serialize(v, scope.engine);

    QMutexLocker locker(&engine->p->m_lock);
    WorkerScript *script = engine->p->workers.value(id);
    if (script && script->owner)
        QCoreApplication::postEvent(script->owner, new WorkerDataEvent(0, data));

    return QV4::Encode::undefined();
}

QV4::ReturnedValue QQuickWorkerScriptEnginePrivate::getWorker(WorkerScript *script)
{
    if (!script->initialized) {
        script->initialized = true;

        QV4::ExecutionEngine *v4 = QV8Engine::getV4(workerEngine);
        QV4::Scope scope(v4);

        QV4::Scoped<QV4::QmlContextWrapper> w(scope, QV4::QmlContextWrapper::urlScope(v4, script->source));
        Q_ASSERT(!!w);
        w->setReadOnly(false);

        QV4::ScopedObject api(scope, v4->newObject());
        api->put(QV4::ScopedString(scope, v4->newString(QStringLiteral("sendMessage"))), QV4::ScopedValue(scope, workerEngine->sendFunction(script->id)));

        w->QV4::Object::put(QV4::ScopedString(scope, v4->newString(QStringLiteral("WorkerScript"))), api);

        w->setReadOnly(true);

        script->qmlContext.set(v4, v4->rootContext()->newQmlContext(w));
    }

    return script->qmlContext.value();
}

bool QQuickWorkerScriptEnginePrivate::event(QEvent *event)
{
    if (event->type() == (QEvent::Type)WorkerDataEvent::WorkerData) {
        WorkerDataEvent *workerEvent = static_cast<WorkerDataEvent *>(event);
        processMessage(workerEvent->workerId(), workerEvent->data());
        return true;
    } else if (event->type() == (QEvent::Type)WorkerLoadEvent::WorkerLoad) {
        WorkerLoadEvent *workerEvent = static_cast<WorkerLoadEvent *>(event);
        processLoad(workerEvent->workerId(), workerEvent->url());
        return true;
    } else if (event->type() == (QEvent::Type)WorkerDestroyEvent) {
        emit stopThread();
        return true;
    } else if (event->type() == (QEvent::Type)WorkerRemoveEvent::WorkerRemove) {
        WorkerRemoveEvent *workerEvent = static_cast<WorkerRemoveEvent *>(event);
        QHash<int, WorkerScript *>::iterator itr = workers.find(workerEvent->workerId());
        if (itr != workers.end()) {
            delete itr.value();
            workers.erase(itr);
        }
        return true;
    } else {
        return QObject::event(event);
    }
}

void QQuickWorkerScriptEnginePrivate::processMessage(int id, const QByteArray &data)
{
    WorkerScript *script = workers.value(id);
    if (!script)
        return;

    QV4::ExecutionEngine *v4 = QV8Engine::getV4(workerEngine);
    QV4::Scope scope(v4);
    QV4::ScopedFunctionObject f(scope, workerEngine->onmessage.value());

    QV4::ScopedValue value(scope, QV4::Serialize::deserialize(data, v4));
    QV4::Scoped<QV4::QmlContext> qmlContext(scope, script->qmlContext.value());
    Q_ASSERT(!!qmlContext);

    QV4::ScopedCallData callData(scope, 2);
    callData->thisObject = workerEngine->global();
    callData->args[0] = qmlContext->d()->qml; // ###
    callData->args[1] = value;
    f->call(scope, callData);
    if (scope.hasException()) {
        QQmlError error = scope.engine->catchExceptionAsQmlError();
        reportScriptException(script, error);
    }
}

void QQuickWorkerScriptEnginePrivate::processLoad(int id, const QUrl &url)
{
    if (url.isRelative())
        return;

    QString fileName = QQmlFile::urlToLocalFileOrQrc(url);

    QV4::ExecutionEngine *v4 = QV8Engine::getV4(workerEngine);
    QV4::Scope scope(v4);
    QScopedPointer<QV4::Script> program;

    WorkerScript *script = workers.value(id);
    if (!script)
        return;
    script->source = url;

    QV4::Scoped<QV4::QmlContext> qmlContext(scope, getWorker(script));
    Q_ASSERT(!!qmlContext);

    if (const QQmlPrivate::CachedQmlUnit *cachedUnit = QQmlMetaType::findCachedCompilationUnit(url)) {
        QV4::CompiledData::CompilationUnit *jsUnit = cachedUnit->createCompilationUnit();
        program.reset(new QV4::Script(v4, qmlContext, jsUnit));
    } else {
        QFile f(fileName);
        if (!f.open(QIODevice::ReadOnly)) {
            qWarning().nospace() << "WorkerScript: Cannot find source file " << url.toString();
            return;
        }

        QByteArray data = f.readAll();
        QString sourceCode = QString::fromUtf8(data);
        QmlIR::Document::removeScriptPragmas(sourceCode);

        program.reset(new QV4::Script(v4, qmlContext, sourceCode, url.toString()));
        program->parse();
    }

    if (!v4->hasException)
        program->run();

    if (v4->hasException) {
        QQmlError error = v4->catchExceptionAsQmlError();
        reportScriptException(script, error);
    }
}

void QQuickWorkerScriptEnginePrivate::reportScriptException(WorkerScript *script,
                                                                  const QQmlError &error)
{
    QQuickWorkerScriptEnginePrivate *p = QQuickWorkerScriptEnginePrivate::get(workerEngine);

    QMutexLocker locker(&p->m_lock);
    if (script->owner)
        QCoreApplication::postEvent(script->owner, new WorkerErrorEvent(error));
}

WorkerDataEvent::WorkerDataEvent(int workerId, const QByteArray &data)
: QEvent((QEvent::Type)WorkerData), m_id(workerId), m_data(data)
{
}

WorkerDataEvent::~WorkerDataEvent()
{
}

int WorkerDataEvent::workerId() const
{
    return m_id;
}

QByteArray WorkerDataEvent::data() const
{
    return m_data;
}

WorkerLoadEvent::WorkerLoadEvent(int workerId, const QUrl &url)
: QEvent((QEvent::Type)WorkerLoad), m_id(workerId), m_url(url)
{
}

int WorkerLoadEvent::workerId() const
{
    return m_id;
}

QUrl WorkerLoadEvent::url() const
{
    return m_url;
}

WorkerRemoveEvent::WorkerRemoveEvent(int workerId)
: QEvent((QEvent::Type)WorkerRemove), m_id(workerId)
{
}

int WorkerRemoveEvent::workerId() const
{
    return m_id;
}

WorkerErrorEvent::WorkerErrorEvent(const QQmlError &error)
: QEvent((QEvent::Type)WorkerError), m_error(error)
{
}

QQmlError WorkerErrorEvent::error() const
{
    return m_error;
}

QQuickWorkerScriptEngine::QQuickWorkerScriptEngine(QQmlEngine *parent)
: QThread(parent), d(new QQuickWorkerScriptEnginePrivate(parent))
{
    d->m_lock.lock();
    connect(d, SIGNAL(stopThread()), this, SLOT(quit()), Qt::DirectConnection);
    start(QThread::LowestPriority);
    d->m_wait.wait(&d->m_lock);
    d->moveToThread(this);
    d->m_lock.unlock();
}

QQuickWorkerScriptEngine::~QQuickWorkerScriptEngine()
{
    d->m_lock.lock();
    QCoreApplication::postEvent(d, new QEvent((QEvent::Type)QQuickWorkerScriptEnginePrivate::WorkerDestroyEvent));
    d->m_lock.unlock();

    //We have to force to cleanup the main thread's event queue here
    //to make sure the main GUI release all pending locks/wait conditions which
    //some worker script/agent are waiting for (QQmlListModelWorkerAgent::sync() for example).
    while (!isFinished()) {
        // We can't simply wait here, because the worker thread will not terminate
        // until the main thread processes the last data event it generates
        QCoreApplication::processEvents();
        yieldCurrentThread();
    }

    d->deleteLater();
}

QQuickWorkerScriptEnginePrivate::WorkerScript::WorkerScript()
: id(-1), initialized(false), owner(0)
{
}

QQuickWorkerScriptEnginePrivate::WorkerScript::~WorkerScript()
{
}

int QQuickWorkerScriptEngine::registerWorkerScript(QQuickWorkerScript *owner)
{
    typedef QQuickWorkerScriptEnginePrivate::WorkerScript WorkerScript;
    WorkerScript *script = new WorkerScript;

    script->id = d->m_nextId++;
    script->owner = owner;

    d->m_lock.lock();
    d->workers.insert(script->id, script);
    d->m_lock.unlock();

    return script->id;
}

void QQuickWorkerScriptEngine::removeWorkerScript(int id)
{
    QQuickWorkerScriptEnginePrivate::WorkerScript* script = d->workers.value(id);
    if (script) {
        script->owner = 0;
        QCoreApplication::postEvent(d, new WorkerRemoveEvent(id));
    }
}

void QQuickWorkerScriptEngine::executeUrl(int id, const QUrl &url)
{
    QCoreApplication::postEvent(d, new WorkerLoadEvent(id, url));
}

void QQuickWorkerScriptEngine::sendMessage(int id, const QByteArray &data)
{
    QCoreApplication::postEvent(d, new WorkerDataEvent(id, data));
}

void QQuickWorkerScriptEngine::run()
{
    d->m_lock.lock();

    d->workerEngine = new QQuickWorkerScriptEnginePrivate::WorkerEngine(d);
    d->workerEngine->init();

    d->m_wait.wakeAll();

    d->m_lock.unlock();

    exec();

    qDeleteAll(d->workers);
    d->workers.clear();

    delete d->workerEngine; d->workerEngine = 0;
}


/*!
    \qmltype WorkerScript
    \instantiates QQuickWorkerScript
    \ingroup qtquick-threading
    \inqmlmodule QtQuick
    \brief Enables the use of threads in a Qt Quick application

    Use WorkerScript to run operations in a new thread.
    This is useful for running operations in the background so
    that the main GUI thread is not blocked.

    Messages can be passed between the new thread and the parent thread
    using \l sendMessage() and the \c onMessage() handler.

    An example:

    \snippet qml/workerscript/workerscript.qml 0

    The above worker script specifies a JavaScript file, "script.js", that handles
    the operations to be performed in the new thread. Here is \c script.js:

    \quotefile qml/workerscript/script.js

    When the user clicks anywhere within the rectangle, \c sendMessage() is
    called, triggering the \tt WorkerScript.onMessage() handler in
    \tt script.js. This in turn sends a reply message that is then received
    by the \tt onMessage() handler of \tt myWorker.


    \section3 Restrictions

    Since the \c WorkerScript.onMessage() function is run in a separate thread, the
    JavaScript file is evaluated in a context separate from the main QML engine. This means
    that unlike an ordinary JavaScript file that is imported into QML, the \c script.js
    in the above example cannot access the properties, methods or other attributes
    of the QML item, nor can it access any context properties set on the QML object
    through QQmlContext.

    Additionally, there are restrictions on the types of values that can be passed to and
    from the worker script. See the sendMessage() documentation for details.

    Worker script can not use \l {qtqml-javascript-imports.html}{.import} syntax.

    \sa {Qt Quick Examples - Threading},
        {Threaded ListModel Example}
*/
QQuickWorkerScript::QQuickWorkerScript(QObject *parent)
: QObject(parent), m_engine(0), m_scriptId(-1), m_componentComplete(true)
{
}

QQuickWorkerScript::~QQuickWorkerScript()
{
    if (m_scriptId != -1) m_engine->removeWorkerScript(m_scriptId);
}

/*!
    \qmlproperty url WorkerScript::source

    This holds the url of the JavaScript file that implements the
    \tt WorkerScript.onMessage() handler for threaded operations.
*/
QUrl QQuickWorkerScript::source() const
{
    return m_source;
}

void QQuickWorkerScript::setSource(const QUrl &source)
{
    if (m_source == source)
        return;

    m_source = source;

    if (engine())
        m_engine->executeUrl(m_scriptId, m_source);

    emit sourceChanged();
}

/*!
    \qmlmethod WorkerScript::sendMessage(jsobject message)

    Sends the given \a message to a worker script handler in another
    thread. The other worker script handler can receive this message
    through the onMessage() handler.

    The \c message object may only contain values of the following
    types:

    \list
    \li boolean, number, string
    \li JavaScript objects and arrays
    \li ListModel objects (any other type of QObject* is not allowed)
    \endlist

    All objects and arrays are copied to the \c message. With the exception
    of ListModel objects, any modifications by the other thread to an object
    passed in \c message will not be reflected in the original object.
*/
void QQuickWorkerScript::sendMessage(QQmlV4Function *args)
{
    if (!engine()) {
        qWarning("QQuickWorkerScript: Attempt to send message before WorkerScript establishment");
        return;
    }

    QV4::Scope scope(args->v4engine());
    QV4::ScopedValue argument(scope, QV4::Primitive::undefinedValue());
    if (args->length() != 0)
        argument = (*args)[0];

    m_engine->sendMessage(m_scriptId, QV4::Serialize::serialize(argument, scope.engine));
}

void QQuickWorkerScript::classBegin()
{
    m_componentComplete = false;
}

QQuickWorkerScriptEngine *QQuickWorkerScript::engine()
{
    if (m_engine) return m_engine;
    if (m_componentComplete) {
        QQmlEngine *engine = qmlEngine(this);
        if (!engine) {
            qWarning("QQuickWorkerScript: engine() called without qmlEngine() set");
            return 0;
        }

        m_engine = QQmlEnginePrivate::get(engine)->getWorkerScriptEngine();
        m_scriptId = m_engine->registerWorkerScript(this);

        if (m_source.isValid())
            m_engine->executeUrl(m_scriptId, m_source);

        return m_engine;
    }
    return 0;
}

void QQuickWorkerScript::componentComplete()
{
    m_componentComplete = true;
    engine(); // Get it started now.
}

/*!
    \qmlsignal WorkerScript::message(jsobject msg)

    This signal is emitted when a message \a msg is received from a worker
    script in another thread through a call to sendMessage().

    The corresponding handler is \c onMessage.
*/

bool QQuickWorkerScript::event(QEvent *event)
{
    if (event->type() == (QEvent::Type)WorkerDataEvent::WorkerData) {
        QQmlEngine *engine = qmlEngine(this);
        if (engine) {
            WorkerDataEvent *workerEvent = static_cast<WorkerDataEvent *>(event);
            QV8Engine *v8engine = QQmlEnginePrivate::get(engine)->v8engine();
            QV4::Scope scope(QV8Engine::getV4(v8engine));
            QV4::ScopedValue value(scope, QV4::Serialize::deserialize(workerEvent->data(), scope.engine));
            emit message(QQmlV4Handle(value));
        }
        return true;
    } else if (event->type() == (QEvent::Type)WorkerErrorEvent::WorkerError) {
        WorkerErrorEvent *workerEvent = static_cast<WorkerErrorEvent *>(event);
        QQmlEnginePrivate::warning(qmlEngine(this), workerEvent->error());
        return true;
    } else {
        return QObject::event(event);
    }
}

QT_END_NAMESPACE

#include <qquickworkerscript.moc>
<|MERGE_RESOLUTION|>--- conflicted
+++ resolved
@@ -144,13 +144,8 @@
 
         void init();
 
-<<<<<<< HEAD
-#ifndef QT_NO_NETWORK
+#if QT_CONFIG(qml_network)
         QNetworkAccessManager *networkAccessManager() override;
-=======
-#if QT_CONFIG(qml_network)
-        virtual QNetworkAccessManager *networkAccessManager();
->>>>>>> e76ed6a2
 #endif
 
         QQuickWorkerScriptEnginePrivate *p;
