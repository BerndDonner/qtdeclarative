--- conflicted
+++ resolved
@@ -1,12 +1,6 @@
 SOURCES += \
     $$PWD/qqmlbind.cpp \
     $$PWD/qqmlconnections.cpp \
-<<<<<<< HEAD
-    $$PWD/qqmldelegatemodel.cpp \
-=======
-    $$PWD/qqmllistmodel.cpp \
-    $$PWD/qqmllistmodelworkeragent.cpp \
->>>>>>> 214fbaa5
     $$PWD/qqmlmodelsmodule.cpp \
     $$PWD/qqmlmodelindexvaluetype.cpp \
     $$PWD/qqmlobjectmodel.cpp \
@@ -17,14 +11,6 @@
 HEADERS += \
     $$PWD/qqmlbind_p.h \
     $$PWD/qqmlconnections_p.h \
-<<<<<<< HEAD
-    $$PWD/qqmldelegatemodel_p.h \
-    $$PWD/qqmldelegatemodel_p_p.h \
-=======
-    $$PWD/qqmllistmodel_p.h \
-    $$PWD/qqmllistmodel_p_p.h \
-    $$PWD/qqmllistmodelworkeragent_p.h \
->>>>>>> 214fbaa5
     $$PWD/qqmlmodelsmodule_p.h \
     $$PWD/qqmlmodelindexvaluetype_p.h \
     $$PWD/qqmlobjectmodel_p.h \
@@ -33,7 +19,6 @@
     $$PWD/qqmlinstantiator_p.h \
     $$PWD/qqmlinstantiator_p_p.h
 
-<<<<<<< HEAD
 qtConfig(qml-list-model) {
     SOURCES += \
         $$PWD/qqmllistmodel.cpp \
@@ -45,8 +30,6 @@
         $$PWD/qqmllistmodelworkeragent_p.h
 }
 
-qtConfig(qml-animation) {
-=======
 qtConfig(qml-delegate-model) {
     SOURCES += \
         $$PWD/qqmldelegatemodel.cpp
@@ -56,8 +39,7 @@
         $$PWD/qqmldelegatemodel_p_p.h
 }
 
-qtConfig(animation) {
->>>>>>> 214fbaa5
+qtConfig(qml-animation) {
     SOURCES += \
         $$PWD/qqmltimer.cpp
 
