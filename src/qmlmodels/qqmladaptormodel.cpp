/****************************************************************************
**
** Copyright (C) 2018 The Qt Company Ltd.
** Contact: https://www.qt.io/licensing/
**
** This file is part of the QtQml module of the Qt Toolkit.
**
** $QT_BEGIN_LICENSE:LGPL$
** Commercial License Usage
** Licensees holding valid commercial Qt licenses may use this file in
** accordance with the commercial license agreement provided with the
** Software or, alternatively, in accordance with the terms contained in
** a written agreement between you and The Qt Company. For licensing terms
** and conditions see https://www.qt.io/terms-conditions. For further
** information use the contact form at https://www.qt.io/contact-us.
**
** GNU Lesser General Public License Usage
** Alternatively, this file may be used under the terms of the GNU Lesser
** General Public License version 3 as published by the Free Software
** Foundation and appearing in the file LICENSE.LGPL3 included in the
** packaging of this file. Please review the following information to
** ensure the GNU Lesser General Public License version 3 requirements
** will be met: https://www.gnu.org/licenses/lgpl-3.0.html.
**
** GNU General Public License Usage
** Alternatively, this file may be used under the terms of the GNU
** General Public License version 2.0 or (at your option) the GNU General
** Public license version 3 or any later version approved by the KDE Free
** Qt Foundation. The licenses are as published by the Free Software
** Foundation and appearing in the file LICENSE.GPL2 and LICENSE.GPL3
** included in the packaging of this file. Please review the following
** information to ensure the GNU General Public License requirements will
** be met: https://www.gnu.org/licenses/gpl-2.0.html and
** https://www.gnu.org/licenses/gpl-3.0.html.
**
** $QT_END_LICENSE$
**
****************************************************************************/

#include "qqmladaptormodel_p.h"

#include <private/qqmldelegatemodel_p_p.h>
#include <private/qmetaobjectbuilder_p.h>
#include <private/qqmlproperty_p.h>

#include <private/qv4value_p.h>
#include <private/qv4functionobject_p.h>

QT_BEGIN_NAMESPACE

class QQmlAdaptorModelEngineData : public QV4::ExecutionEngine::Deletable
{
public:
    QQmlAdaptorModelEngineData(QV4::ExecutionEngine *v4);
    ~QQmlAdaptorModelEngineData();

    QV4::ExecutionEngine *v4;
    QV4::PersistentValue listItemProto;
};

V4_DEFINE_EXTENSION(QQmlAdaptorModelEngineData, engineData)

static QV4::ReturnedValue get_index(const QV4::FunctionObject *f, const QV4::Value *thisObject, const QV4::Value *, int)
{
    QV4::Scope scope(f);
    QV4::Scoped<QQmlDelegateModelItemObject> o(scope, thisObject->as<QQmlDelegateModelItemObject>());
    if (!o)
        RETURN_RESULT(scope.engine->throwTypeError(QStringLiteral("Not a valid DelegateModel object")));

    RETURN_RESULT(QV4::Encode(o->d()->item->index));
}

template <typename T, typename M> static void setModelDataType(QMetaObjectBuilder *builder, M *metaType)
{
    builder->setFlags(QMetaObjectBuilder::DynamicMetaObject);
    builder->setClassName(T::staticMetaObject.className());
    builder->setSuperClass(&T::staticMetaObject);
    metaType->propertyOffset = T::staticMetaObject.propertyCount();
    metaType->signalOffset = T::staticMetaObject.methodCount();
}

static void addProperty(QMetaObjectBuilder *builder, int propertyId, const QByteArray &propertyName, const QByteArray &propertyType)
{
    builder->addSignal("__" + QByteArray::number(propertyId) + "()");
    QMetaPropertyBuilder property = builder->addProperty(
            propertyName, propertyType, propertyId);
    property.setWritable(true);
}

class VDMModelDelegateDataType;

class QQmlDMCachedModelData : public QQmlDelegateModelItem
{
public:
    QQmlDMCachedModelData(
            QQmlDelegateModelItemMetaType *metaType,
            VDMModelDelegateDataType *dataType,
            int index, int row, int column);

    int metaCall(QMetaObject::Call call, int id, void **arguments);

    virtual QVariant value(int role) const = 0;
    virtual void setValue(int role, const QVariant &value) = 0;

    void setValue(const QString &role, const QVariant &value) override;
    bool resolveIndex(const QQmlAdaptorModel &model, int idx) override;

    static QV4::ReturnedValue get_property(const QV4::FunctionObject *, const QV4::Value *thisObject, const QV4::Value *argv, int argc);
    static QV4::ReturnedValue set_property(const QV4::FunctionObject *, const QV4::Value *thisObject, const QV4::Value *argv, int argc);

    VDMModelDelegateDataType *type;
    QVector<QVariant> cachedData;
};

class VDMModelDelegateDataType
        : public QQmlRefCount
        , public QQmlAdaptorModel::Accessors
        , public QAbstractDynamicMetaObject
{
public:
    VDMModelDelegateDataType(QQmlAdaptorModel *model)
        : model(model)
        , propertyOffset(0)
        , signalOffset(0)
        , hasModelData(false)
    {
    }

    bool notify(
            const QQmlAdaptorModel &,
            const QList<QQmlDelegateModelItem *> &items,
            int index,
            int count,
            const QVector<int> &roles) const override
    {
        bool changed = roles.isEmpty() && !watchedRoles.isEmpty();
        if (!changed && !watchedRoles.isEmpty() && watchedRoleIds.isEmpty()) {
            QList<int> roleIds;
            for (const QByteArray &r : watchedRoles) {
                QHash<QByteArray, int>::const_iterator it = roleNames.find(r);
                if (it != roleNames.end())
                    roleIds << it.value();
            }
            const_cast<VDMModelDelegateDataType *>(this)->watchedRoleIds = roleIds;
        }

        QVector<int> signalIndexes;
        for (int i = 0; i < roles.count(); ++i) {
            const int role = roles.at(i);
            if (!changed && watchedRoleIds.contains(role))
                changed = true;

            int propertyId = propertyRoles.indexOf(role);
            if (propertyId != -1)
                signalIndexes.append(propertyId + signalOffset);
        }
        if (roles.isEmpty()) {
            const int propertyRolesCount = propertyRoles.count();
            signalIndexes.reserve(propertyRolesCount);
            for (int propertyId = 0; propertyId < propertyRolesCount; ++propertyId)
                signalIndexes.append(propertyId + signalOffset);
        }

        QVarLengthArray<QQmlGuard<QQmlDelegateModelItem>> guardedItems;
        for (const auto item : items)
            guardedItems.append(item);

        for (const auto &item : qAsConst(guardedItems)) {
            if (item.isNull())
                continue;

            const int idx = item->modelIndex();
            if (idx >= index && idx < index + count) {
                for (int i = 0; i < signalIndexes.count(); ++i)
                    QMetaObject::activate(item, signalIndexes.at(i), nullptr);
            }
        }
        return changed;
    }

    void replaceWatchedRoles(
            QQmlAdaptorModel &,
            const QList<QByteArray> &oldRoles,
            const QList<QByteArray> &newRoles) const override
    {
        VDMModelDelegateDataType *dataType = const_cast<VDMModelDelegateDataType *>(this);

        dataType->watchedRoleIds.clear();
        for (const QByteArray &oldRole : oldRoles)
            dataType->watchedRoles.removeOne(oldRole);
        dataType->watchedRoles += newRoles;
    }

    static QV4::ReturnedValue get_hasModelChildren(const QV4::FunctionObject *b, const QV4::Value *thisObject, const QV4::Value *, int)
    {
        QV4::Scope scope(b);
        QV4::Scoped<QQmlDelegateModelItemObject> o(scope, thisObject->as<QQmlDelegateModelItemObject>());
        if (!o)
            RETURN_RESULT(scope.engine->throwTypeError(QStringLiteral("Not a valid DelegateModel object")));

        const QQmlAdaptorModel *const model = static_cast<QQmlDMCachedModelData *>(o->d()->item)->type->model;
        if (o->d()->item->index >= 0) {
            if (const QAbstractItemModel *const aim = model->aim())
                RETURN_RESULT(QV4::Encode(aim->hasChildren(aim->index(o->d()->item->index, 0, model->rootIndex))));
        }
        RETURN_RESULT(QV4::Encode(false));
    }


    void initializeConstructor(QQmlAdaptorModelEngineData *const data)
    {
        QV4::ExecutionEngine *v4 = data->v4;
        QV4::Scope scope(v4);
        QV4::ScopedObject proto(scope, v4->newObject());
        proto->defineAccessorProperty(QStringLiteral("index"), get_index, nullptr);
        proto->defineAccessorProperty(QStringLiteral("hasModelChildren"), get_hasModelChildren, nullptr);
        QV4::ScopedProperty p(scope);

        typedef QHash<QByteArray, int>::const_iterator iterator;
        for (iterator it = roleNames.constBegin(), end = roleNames.constEnd(); it != end; ++it) {
            const int propertyId = propertyRoles.indexOf(it.value());
            const QByteArray &propertyName = it.key();

            QV4::ScopedString name(scope, v4->newString(QString::fromUtf8(propertyName)));
            QV4::ExecutionContext *global = v4->rootContext();
            QV4::ScopedFunctionObject g(scope, v4->memoryManager->allocate<QV4::IndexedBuiltinFunction>(global, propertyId, QQmlDMCachedModelData::get_property));
            QV4::ScopedFunctionObject s(scope, v4->memoryManager->allocate<QV4::IndexedBuiltinFunction>(global, propertyId, QQmlDMCachedModelData::set_property));
            p->setGetter(g);
            p->setSetter(s);
            proto->insertMember(name, p, QV4::Attr_Accessor|QV4::Attr_NotEnumerable|QV4::Attr_NotConfigurable);
        }
        prototype.set(v4, proto);
    }

    // QAbstractDynamicMetaObject

    void objectDestroyed(QObject *) override
    {
        release();
    }

    int metaCall(QObject *object, QMetaObject::Call call, int id, void **arguments) override
    {
        return static_cast<QQmlDMCachedModelData *>(object)->metaCall(call, id, arguments);
    }

    QV4::PersistentValue prototype;
    QList<int> propertyRoles;
    QList<int> watchedRoleIds;
    QList<QByteArray> watchedRoles;
    QHash<QByteArray, int> roleNames;
    QQmlAdaptorModel *model;
    int propertyOffset;
    int signalOffset;
    bool hasModelData;
};

QQmlDMCachedModelData::QQmlDMCachedModelData(QQmlDelegateModelItemMetaType *metaType, VDMModelDelegateDataType *dataType, int index, int row, int column)
    : QQmlDelegateModelItem(metaType, dataType, index, row, column)
    , type(dataType)
{
    if (index == -1)
        cachedData.resize(type->hasModelData ? 1 : type->propertyRoles.count());

    QObjectPrivate::get(this)->metaObject = type;

    type->addref();
}

int QQmlDMCachedModelData::metaCall(QMetaObject::Call call, int id, void **arguments)
{
    if (call == QMetaObject::ReadProperty && id >= type->propertyOffset) {
        const int propertyIndex = id - type->propertyOffset;
        if (index == -1) {
            if (!cachedData.isEmpty()) {
                *static_cast<QVariant *>(arguments[0]) = cachedData.at(
                    type->hasModelData ? 0 : propertyIndex);
            }
        } else  if (*type->model) {
            *static_cast<QVariant *>(arguments[0]) = value(type->propertyRoles.at(propertyIndex));
        }
        return -1;
    } else if (call == QMetaObject::WriteProperty && id >= type->propertyOffset) {
        const int propertyIndex = id - type->propertyOffset;
        if (index == -1) {
            const QMetaObject *meta = metaObject();
            if (cachedData.count() > 1) {
                cachedData[propertyIndex] = *static_cast<QVariant *>(arguments[0]);
                QMetaObject::activate(this, meta, propertyIndex, nullptr);
            } else if (cachedData.count() == 1) {
                cachedData[0] = *static_cast<QVariant *>(arguments[0]);
                QMetaObject::activate(this, meta, 0, nullptr);
                QMetaObject::activate(this, meta, 1, nullptr);
            }
        } else if (*type->model) {
            setValue(type->propertyRoles.at(propertyIndex), *static_cast<QVariant *>(arguments[0]));
        }
        return -1;
    } else {
        return qt_metacall(call, id, arguments);
    }
}

void QQmlDMCachedModelData::setValue(const QString &role, const QVariant &value)
{
    QHash<QByteArray, int>::iterator it = type->roleNames.find(role.toUtf8());
    if (it != type->roleNames.end()) {
        for (int i = 0; i < type->propertyRoles.count(); ++i) {
            if (type->propertyRoles.at(i) == *it) {
                cachedData[i] = value;
                return;
            }
        }
    }
}

bool QQmlDMCachedModelData::resolveIndex(const QQmlAdaptorModel &adaptorModel, int idx)
{
    if (index == -1) {
        Q_ASSERT(idx >= 0);
        cachedData.clear();
        setModelIndex(idx, adaptorModel.rowAt(idx), adaptorModel.columnAt(idx));
        const QMetaObject *meta = metaObject();
        const int propertyCount = type->propertyRoles.count();
        for (int i = 0; i < propertyCount; ++i)
            QMetaObject::activate(this, meta, i, nullptr);
        return true;
    } else {
        return false;
    }
}

QV4::ReturnedValue QQmlDMCachedModelData::get_property(const QV4::FunctionObject *b, const QV4::Value *thisObject, const QV4::Value *, int)
{
    QV4::Scope scope(b);
    QV4::Scoped<QQmlDelegateModelItemObject> o(scope, thisObject->as<QQmlDelegateModelItemObject>());
    if (!o)
        return scope.engine->throwTypeError(QStringLiteral("Not a valid DelegateModel object"));

    uint propertyId = static_cast<const QV4::IndexedBuiltinFunction *>(b)->d()->index;

    QQmlDMCachedModelData *modelData = static_cast<QQmlDMCachedModelData *>(o->d()->item);
    if (o->d()->item->index == -1) {
        if (!modelData->cachedData.isEmpty()) {
            return scope.engine->fromVariant(
                    modelData->cachedData.at(modelData->type->hasModelData ? 0 : propertyId));
        }
    } else if (*modelData->type->model) {
        return scope.engine->fromVariant(
                modelData->value(modelData->type->propertyRoles.at(propertyId)));
    }
    return QV4::Encode::undefined();
}

QV4::ReturnedValue QQmlDMCachedModelData::set_property(const QV4::FunctionObject *b, const QV4::Value *thisObject, const QV4::Value *argv, int argc)
{
    QV4::Scope scope(b);
    QV4::Scoped<QQmlDelegateModelItemObject> o(scope, thisObject->as<QQmlDelegateModelItemObject>());
    if (!o)
        return scope.engine->throwTypeError(QStringLiteral("Not a valid DelegateModel object"));
    if (!argc)
        return scope.engine->throwTypeError();

    uint propertyId = static_cast<const QV4::IndexedBuiltinFunction *>(b)->d()->index;

    if (o->d()->item->index == -1) {
        QQmlDMCachedModelData *modelData = static_cast<QQmlDMCachedModelData *>(o->d()->item);
        if (!modelData->cachedData.isEmpty()) {
            if (modelData->cachedData.count() > 1) {
                modelData->cachedData[propertyId] = scope.engine->toVariant(argv[0], QVariant::Invalid);
                QMetaObject::activate(o->d()->item, o->d()->item->metaObject(), propertyId, nullptr);
            } else if (modelData->cachedData.count() == 1) {
                modelData->cachedData[0] = scope.engine->toVariant(argv[0], QVariant::Invalid);
                QMetaObject::activate(o->d()->item, o->d()->item->metaObject(), 0, nullptr);
                QMetaObject::activate(o->d()->item, o->d()->item->metaObject(), 1, nullptr);
            }
        }
    }
    return QV4::Encode::undefined();
}

//-----------------------------------------------------------------
// QAbstractItemModel
//-----------------------------------------------------------------

class QQmlDMAbstractItemModelData : public QQmlDMCachedModelData
{
    Q_OBJECT
    Q_PROPERTY(bool hasModelChildren READ hasModelChildren CONSTANT)

public:
    QQmlDMAbstractItemModelData(
            QQmlDelegateModelItemMetaType *metaType,
            VDMModelDelegateDataType *dataType,
            int index, int row, int column)
        : QQmlDMCachedModelData(metaType, dataType, index, row, column)
    {
    }

    bool hasModelChildren() const
    {
        if (index >= 0) {
            if (const QAbstractItemModel *const model = type->model->aim())
                return model->hasChildren(model->index(row, column, type->model->rootIndex));
        }
        return false;
    }

    QVariant value(int role) const override
    {
        if (const QAbstractItemModel *aim = type->model->aim())
            return aim->index(row, column, type->model->rootIndex).data(role);
        return QVariant();
    }

    void setValue(int role, const QVariant &value) override
    {
        if (QAbstractItemModel *aim = type->model->aim())
            aim->setData(aim->index(row, column, type->model->rootIndex), value, role);
    }

    QV4::ReturnedValue get() override
    {
        if (type->prototype.isUndefined()) {
            QQmlAdaptorModelEngineData * const data = engineData(v4);
            type->initializeConstructor(data);
        }
        QV4::Scope scope(v4);
        QV4::ScopedObject proto(scope, type->prototype.value());
        QV4::ScopedObject o(scope, proto->engine()->memoryManager->allocate<QQmlDelegateModelItemObject>(this));
        o->setPrototypeOf(proto);
        ++scriptRef;
        return o.asReturnedValue();
    }
};

class VDMAbstractItemModelDataType : public VDMModelDelegateDataType
{
public:
    VDMAbstractItemModelDataType(QQmlAdaptorModel *model)
        : VDMModelDelegateDataType(model)
    {
    }

    int rowCount(const QQmlAdaptorModel &model) const override
    {
        if (const QAbstractItemModel *aim = model.aim())
            return aim->rowCount(model.rootIndex);
        return 0;
    }

    int columnCount(const QQmlAdaptorModel &model) const override
    {
        if (const QAbstractItemModel *aim = model.aim())
            return aim->columnCount(model.rootIndex);
        return 0;
    }

    void cleanup(QQmlAdaptorModel &) const override
    {
        const_cast<VDMAbstractItemModelDataType *>(this)->release();
    }

    QVariant value(const QQmlAdaptorModel &model, int index, const QString &role) const override
    {
<<<<<<< HEAD
        if (!metaObject) {
            VDMAbstractItemModelDataType *dataType = const_cast<VDMAbstractItemModelDataType *>(this);
            dataType->initializeMetaType(model);
        }

        QHash<QByteArray, int>::const_iterator it = roleNames.find(role.toUtf8());
        if (it != roleNames.end()) {
            return model.aim()->index(model.rowAt(index), model.columnAt(index), model.rootIndex).data(*it);
        } else if (role == QLatin1String("hasModelChildren")) {
            return QVariant(model.aim()->hasChildren(model.aim()->index(model.rowAt(index), model.columnAt(index), model.rootIndex)));
        } else {
            return QVariant();
=======
        if (const QAbstractItemModel *aim = model.aim()) {
            QHash<QByteArray, int>::const_iterator it = roleNames.find(role.toUtf8());
            if (it != roleNames.end()) {
                return aim->index(model.rowAt(index), model.columnAt(index),
                                  model.rootIndex).data(*it);
            } else if (role == QLatin1String("hasModelChildren")) {
                return QVariant(aim->hasChildren(aim->index(model.rowAt(index),
                                                            model.columnAt(index),
                                                            model.rootIndex)));
            }
>>>>>>> 1798d20d
        }
        return QVariant();
    }

    QVariant parentModelIndex(const QQmlAdaptorModel &model) const override
    {
        if (const QAbstractItemModel *aim = model.aim())
            return QVariant::fromValue(aim->parent(model.rootIndex));
        return QVariant();
    }

    QVariant modelIndex(const QQmlAdaptorModel &model, int index) const override
    {
        if (const QAbstractItemModel *aim = model.aim())
            return QVariant::fromValue(aim->index(model.rowAt(index), model.columnAt(index),
                                                  model.rootIndex));
        return QVariant();
    }

    bool canFetchMore(const QQmlAdaptorModel &model) const override
    {
        if (const QAbstractItemModel *aim = model.aim())
            return aim->canFetchMore(model.rootIndex);
        return false;
    }

    void fetchMore(QQmlAdaptorModel &model) const override
    {
        if (QAbstractItemModel *aim = model.aim())
            aim->fetchMore(model.rootIndex);
    }

    QQmlDelegateModelItem *createItem(
            QQmlAdaptorModel &model,
            QQmlDelegateModelItemMetaType *metaType,
            int index, int row, int column) const override
    {
        VDMAbstractItemModelDataType *dataType = const_cast<VDMAbstractItemModelDataType *>(this);
        if (!metaObject)
            dataType->initializeMetaType(model);
        return new QQmlDMAbstractItemModelData(metaType, dataType, index, row, column);
    }

    void initializeMetaType(const QQmlAdaptorModel &model)
    {
        QMetaObjectBuilder builder;
        setModelDataType<QQmlDMAbstractItemModelData>(&builder, this);

        const QByteArray propertyType = QByteArrayLiteral("QVariant");
        const QAbstractItemModel *aim = model.aim();
        const QHash<int, QByteArray> names = aim ? aim->roleNames() : QHash<int, QByteArray>();
        for (QHash<int, QByteArray>::const_iterator it = names.begin(), cend = names.end(); it != cend; ++it) {
            const int propertyId = propertyRoles.count();
            propertyRoles.append(it.key());
            roleNames.insert(it.value(), it.key());
            addProperty(&builder, propertyId, it.value(), propertyType);
        }
        if (propertyRoles.count() == 1) {
            hasModelData = true;
            const int role = names.begin().key();
            const QByteArray propertyName = QByteArrayLiteral("modelData");

            propertyRoles.append(role);
            roleNames.insert(propertyName, role);
            addProperty(&builder, 1, propertyName, propertyType);
        }

        metaObject.reset(builder.toMetaObject());
        *static_cast<QMetaObject *>(this) = *metaObject;
        propertyCache.adopt(new QQmlPropertyCache(metaObject.data(), model.modelItemRevision));
    }
};

//-----------------------------------------------------------------
// QQmlListAccessor
//-----------------------------------------------------------------

class QQmlDMListAccessorData : public QQmlDelegateModelItem
{
    Q_OBJECT
    Q_PROPERTY(QVariant modelData READ modelData WRITE setModelData NOTIFY modelDataChanged)
public:
    QQmlDMListAccessorData(QQmlDelegateModelItemMetaType *metaType,
                           QQmlAdaptorModel::Accessors *accessor,
                           int index, int row, int column, const QVariant &value)
        : QQmlDelegateModelItem(metaType, accessor, index, row, column)
        , cachedData(value)
    {
    }

    QVariant modelData() const
    {
        return cachedData;
    }

    void setModelData(const QVariant &data)
    {
        if (data == cachedData)
            return;

        cachedData = data;
        emit modelDataChanged();
    }

    static QV4::ReturnedValue get_modelData(const QV4::FunctionObject *b, const QV4::Value *thisObject, const QV4::Value *, int)
    {
        QV4::ExecutionEngine *v4 = b->engine();
        const QQmlDelegateModelItemObject *o = thisObject->as<QQmlDelegateModelItemObject>();
        if (!o)
            return v4->throwTypeError(QStringLiteral("Not a valid DelegateModel object"));

        return v4->fromVariant(static_cast<QQmlDMListAccessorData *>(o->d()->item)->cachedData);
    }

    static QV4::ReturnedValue set_modelData(const QV4::FunctionObject *b, const QV4::Value *thisObject, const QV4::Value *argv, int argc)
    {
        QV4::ExecutionEngine *v4 = b->engine();
        const QQmlDelegateModelItemObject *o = thisObject->as<QQmlDelegateModelItemObject>();
        if (!o)
            return v4->throwTypeError(QStringLiteral("Not a valid DelegateModel object"));
        if (!argc)
            return v4->throwTypeError();

        static_cast<QQmlDMListAccessorData *>(o->d()->item)->setModelData(v4->toVariant(argv[0], QVariant::Invalid));
        return QV4::Encode::undefined();
    }

    QV4::ReturnedValue get() override
    {
        QQmlAdaptorModelEngineData *data = engineData(v4);
        QV4::Scope scope(v4);
        QV4::ScopedObject o(scope, v4->memoryManager->allocate<QQmlDelegateModelItemObject>(this));
        QV4::ScopedObject p(scope, data->listItemProto.value());
        o->setPrototypeOf(p);
        ++scriptRef;
        return o.asReturnedValue();
    }

    void setValue(const QString &role, const QVariant &value) override
    {
        if (role == QLatin1String("modelData"))
            cachedData = value;
    }

    bool resolveIndex(const QQmlAdaptorModel &model, int idx) override
    {
        if (index == -1) {
            index = idx;
            cachedData = model.list.at(idx);
            emit modelIndexChanged();
            emit modelDataChanged();
            return true;
        } else {
            return false;
        }
    }


Q_SIGNALS:
    void modelDataChanged();

private:
    QVariant cachedData;
};


class VDMListDelegateDataType : public QQmlRefCount, public QQmlAdaptorModel::Accessors
{
public:
    VDMListDelegateDataType()
        : QQmlRefCount()
        , QQmlAdaptorModel::Accessors()
    {}

    void cleanup(QQmlAdaptorModel &) const override
    {
        const_cast<VDMListDelegateDataType *>(this)->release();
    }

    int rowCount(const QQmlAdaptorModel &model) const override
    {
        return model.list.count();
    }

    int columnCount(const QQmlAdaptorModel &) const override
    {
        return 1;
    }

    QVariant value(const QQmlAdaptorModel &model, int index, const QString &role) const override
    {
        return role == QLatin1String("modelData")
                ? model.list.at(index)
                : QVariant();
    }

    QQmlDelegateModelItem *createItem(
            QQmlAdaptorModel &model,
            QQmlDelegateModelItemMetaType *metaType,
            int index, int row, int column) const override
    {
        VDMListDelegateDataType *dataType = const_cast<VDMListDelegateDataType *>(this);
        if (!propertyCache) {
            dataType->propertyCache.adopt(new QQmlPropertyCache(
                        &QQmlDMListAccessorData::staticMetaObject, model.modelItemRevision));
        }

        return new QQmlDMListAccessorData(
                metaType,
                dataType,
                index, row, column,
                index >= 0 && index < model.list.count() ? model.list.at(index) : QVariant());
    }

    bool notify(const QQmlAdaptorModel &model, const QList<QQmlDelegateModelItem *> &items, int index, int count, const QVector<int> &) const override
    {
        for (auto modelItem : items) {
            const int modelItemIndex = modelItem->index;
            if (modelItemIndex < index || modelItemIndex >= index + count)
                continue;

            auto listModelItem = static_cast<QQmlDMListAccessorData *>(modelItem);
            QVariant updatedModelData = model.list.at(listModelItem->index);
            listModelItem->setModelData(updatedModelData);
        }
        return true;
    }
};

//-----------------------------------------------------------------
// QObject
//-----------------------------------------------------------------

class VDMObjectDelegateDataType;
class QQmlDMObjectData : public QQmlDelegateModelItem, public QQmlAdaptorModelProxyInterface
{
    Q_OBJECT
    Q_PROPERTY(QObject *modelData READ modelData NOTIFY modelDataChanged)
    Q_INTERFACES(QQmlAdaptorModelProxyInterface)
public:
    QQmlDMObjectData(
            QQmlDelegateModelItemMetaType *metaType,
            VDMObjectDelegateDataType *dataType,
            int index, int row, int column,
            QObject *object);

    void setModelData(QObject *modelData)
    {
        if (modelData == object)
            return;

        object = modelData;
        emit modelDataChanged();
    }

    QObject *modelData() const { return object; }
    QObject *proxiedObject() override { return object; }

    QPointer<QObject> object;

Q_SIGNALS:
    void modelDataChanged();
};

class VDMObjectDelegateDataType : public QQmlRefCount, public QQmlAdaptorModel::Accessors
{
public:
    int propertyOffset;
    int signalOffset;
    bool shared;
    QMetaObjectBuilder builder;

    VDMObjectDelegateDataType()
        : propertyOffset(0)
        , signalOffset(0)
        , shared(true)
    {
    }

    VDMObjectDelegateDataType(const VDMObjectDelegateDataType &type)
        : QQmlRefCount()
        , QQmlAdaptorModel::Accessors()
        , propertyOffset(type.propertyOffset)
        , signalOffset(type.signalOffset)
        , shared(false)
        , builder(type.metaObject.data(), QMetaObjectBuilder::Properties
                | QMetaObjectBuilder::Signals
                | QMetaObjectBuilder::SuperClass
                | QMetaObjectBuilder::ClassName)
    {
        builder.setFlags(QMetaObjectBuilder::DynamicMetaObject);
    }

    int rowCount(const QQmlAdaptorModel &model) const override
    {
        return model.list.count();
    }

    int columnCount(const QQmlAdaptorModel &) const override
    {
        return 1;
    }

    QVariant value(const QQmlAdaptorModel &model, int index, const QString &role) const override
    {
        if (QObject *object = model.list.at(index).value<QObject *>())
            return object->property(role.toUtf8());
        return QVariant();
    }

    QQmlDelegateModelItem *createItem(
            QQmlAdaptorModel &model,
            QQmlDelegateModelItemMetaType *metaType,
            int index, int row, int column) const override
    {
        VDMObjectDelegateDataType *dataType = const_cast<VDMObjectDelegateDataType *>(this);
        if (!metaObject)
            dataType->initializeMetaType(model);
        return index >= 0 && index < model.list.count()
                ? new QQmlDMObjectData(metaType, dataType, index, row, column, qvariant_cast<QObject *>(model.list.at(index)))
                : nullptr;
    }

    void initializeMetaType(QQmlAdaptorModel &model)
    {
        Q_UNUSED(model);
        setModelDataType<QQmlDMObjectData>(&builder, this);

        metaObject.reset(builder.toMetaObject());
        // Note: ATM we cannot create a shared property cache for this class, since each model
        // object can have different properties. And to make those properties available to the
        // delegate, QQmlDMObjectData makes use of a QAbstractDynamicMetaObject subclass
        // (QQmlDMObjectDataMetaObject), which we cannot represent in a QQmlPropertyCache.
        // By not having a shared property cache, revisioned properties in QQmlDelegateModelItem
        // will always be available to the delegate, regardless of the import version.
    }

    void cleanup(QQmlAdaptorModel &) const override
    {
        const_cast<VDMObjectDelegateDataType *>(this)->release();
    }

    bool notify(const QQmlAdaptorModel &model, const QList<QQmlDelegateModelItem *> &items, int index, int count, const QVector<int> &) const override
    {
        for (auto modelItem : items) {
            const int modelItemIndex = modelItem->index;
            if (modelItemIndex < index || modelItemIndex >= index + count)
                continue;

            auto objectModelItem = static_cast<QQmlDMObjectData *>(modelItem);
            QObject *updatedModelData = qvariant_cast<QObject *>(model.list.at(objectModelItem->index));
            objectModelItem->setModelData(updatedModelData);
        }
        return true;
    }
};

class QQmlDMObjectDataMetaObject : public QAbstractDynamicMetaObject
{
public:
    QQmlDMObjectDataMetaObject(QQmlDMObjectData *data, VDMObjectDelegateDataType *type)
        : m_data(data)
        , m_type(type)
    {
        QObjectPrivate *op = QObjectPrivate::get(m_data);
        *static_cast<QMetaObject *>(this) = *type->metaObject;
        op->metaObject = this;
        m_type->addref();
    }

    ~QQmlDMObjectDataMetaObject()
    {
        m_type->release();
    }

    int metaCall(QObject *o, QMetaObject::Call call, int id, void **arguments) override
    {
        Q_ASSERT(o == m_data);
        Q_UNUSED(o);

        static const int objectPropertyOffset = QObject::staticMetaObject.propertyCount();
        if (id >= m_type->propertyOffset
                && (call == QMetaObject::ReadProperty
                || call == QMetaObject::WriteProperty
                || call == QMetaObject::ResetProperty)) {
            if (m_data->object)
                QMetaObject::metacall(m_data->object, call, id - m_type->propertyOffset + objectPropertyOffset, arguments);
            return -1;
        } else if (id >= m_type->signalOffset && call == QMetaObject::InvokeMetaMethod) {
            QMetaObject::activate(m_data, this, id - m_type->signalOffset, nullptr);
            return -1;
        } else {
            return m_data->qt_metacall(call, id, arguments);
        }
    }

    int createProperty(const char *name, const char *) override
    {
        if (!m_data->object)
            return -1;
        const QMetaObject *metaObject = m_data->object->metaObject();
        static const int objectPropertyOffset = QObject::staticMetaObject.propertyCount();

        const int previousPropertyCount = propertyCount() - propertyOffset();
        int propertyIndex = metaObject->indexOfProperty(name);
        if (propertyIndex == -1)
            return -1;
        if (previousPropertyCount + objectPropertyOffset == metaObject->propertyCount())
            return propertyIndex + m_type->propertyOffset - objectPropertyOffset;

        if (m_type->shared) {
            VDMObjectDelegateDataType *type = m_type;
            m_type = new VDMObjectDelegateDataType(*m_type);
            type->release();
        }

        const int previousMethodCount = methodCount();
        int notifierId = previousMethodCount - methodOffset();
        for (int propertyId = previousPropertyCount; propertyId < metaObject->propertyCount() - objectPropertyOffset; ++propertyId) {
            QMetaProperty property = metaObject->property(propertyId + objectPropertyOffset);
            QMetaPropertyBuilder propertyBuilder;
            if (property.hasNotifySignal()) {
                m_type->builder.addSignal("__" + QByteArray::number(propertyId) + "()");
                propertyBuilder = m_type->builder.addProperty(property.name(), property.typeName(), notifierId);
                ++notifierId;
            } else {
                propertyBuilder = m_type->builder.addProperty(property.name(), property.typeName());
            }
            propertyBuilder.setWritable(property.isWritable());
            propertyBuilder.setResettable(property.isResettable());
            propertyBuilder.setConstant(property.isConstant());
        }

        m_type->metaObject.reset(m_type->builder.toMetaObject());
        *static_cast<QMetaObject *>(this) = *m_type->metaObject;

        notifierId = previousMethodCount;
        for (int i = previousPropertyCount; i < metaObject->propertyCount() - objectPropertyOffset; ++i) {
            QMetaProperty property = metaObject->property(i + objectPropertyOffset);
            if (property.hasNotifySignal()) {
                QQmlPropertyPrivate::connect(
                        m_data->object, property.notifySignalIndex(), m_data, notifierId);
                ++notifierId;
            }
        }
        return propertyIndex + m_type->propertyOffset - objectPropertyOffset;
    }

    QQmlDMObjectData *m_data;
    VDMObjectDelegateDataType *m_type;
};

QQmlDMObjectData::QQmlDMObjectData(QQmlDelegateModelItemMetaType *metaType,
        VDMObjectDelegateDataType *dataType,
        int index, int row, int column,
        QObject *object)
    : QQmlDelegateModelItem(metaType, dataType, index, row, column)
    , object(object)
{
    new QQmlDMObjectDataMetaObject(this, dataType);
}

//-----------------------------------------------------------------
// QQmlAdaptorModel
//-----------------------------------------------------------------

static const QQmlAdaptorModel::Accessors qt_vdm_null_accessors;

QQmlAdaptorModel::Accessors::~Accessors()
{
}

QQmlAdaptorModel::QQmlAdaptorModel()
    : accessors(&qt_vdm_null_accessors)
{
}

QQmlAdaptorModel::~QQmlAdaptorModel()
{
    accessors->cleanup(*this);
}

void QQmlAdaptorModel::setModel(const QVariant &variant, QObject *parent, QQmlEngine *engine)
{
    accessors->cleanup(*this);

    list.setList(variant, engine);

    if (QObject *object = qvariant_cast<QObject *>(list.list())) {
        setObject(object, parent);
        if (qobject_cast<QAbstractItemModel *>(object))
            accessors = new VDMAbstractItemModelDataType(this);
        else
            accessors = new VDMObjectDelegateDataType;
    } else if (list.type() == QQmlListAccessor::ListProperty) {
        setObject(static_cast<const QQmlListReference *>(variant.constData())->object(), parent);
        accessors = new VDMObjectDelegateDataType;
    } else if (list.type() != QQmlListAccessor::Invalid
            && list.type() != QQmlListAccessor::Instance) { // Null QObject
        setObject(nullptr, parent);
        accessors = new VDMListDelegateDataType;
    } else {
        setObject(nullptr, parent);
        accessors = &qt_vdm_null_accessors;
    }
}

void QQmlAdaptorModel::invalidateModel()
{
    accessors->cleanup(*this);
    accessors = &qt_vdm_null_accessors;
    // Don't clear the model object as we still need the guard to clear the list variant if the
    // object is destroyed.
}

bool QQmlAdaptorModel::isValid() const
{
    return accessors != &qt_vdm_null_accessors;
}

int QQmlAdaptorModel::count() const
{
    return rowCount() * columnCount();
}

int QQmlAdaptorModel::rowCount() const
{
    return qMax(0, accessors->rowCount(*this));
}

int QQmlAdaptorModel::columnCount() const
{
    return qMax(0, accessors->columnCount(*this));
}

int QQmlAdaptorModel::rowAt(int index) const
{
    int count = rowCount();
    return count <= 0 ? -1 : index % count;
}

int QQmlAdaptorModel::columnAt(int index) const
{
    int count = rowCount();
    return count <= 0 ? -1 : index / count;
}

int QQmlAdaptorModel::indexAt(int row, int column) const
{
    return column * rowCount() + row;
}

void QQmlAdaptorModel::useImportVersion(int minorVersion)
{
    modelItemRevision = minorVersion;
}

void QQmlAdaptorModel::objectDestroyed(QObject *)
{
    setModel(QVariant(), nullptr, nullptr);
}

QQmlAdaptorModelEngineData::QQmlAdaptorModelEngineData(QV4::ExecutionEngine *v4)
    : v4(v4)
{
    QV4::Scope scope(v4);
    QV4::ScopedObject proto(scope, v4->newObject());
    proto->defineAccessorProperty(QStringLiteral("index"), get_index, nullptr);
    proto->defineAccessorProperty(QStringLiteral("modelData"),
                                  QQmlDMListAccessorData::get_modelData, QQmlDMListAccessorData::set_modelData);
    listItemProto.set(v4, proto);
}

QQmlAdaptorModelEngineData::~QQmlAdaptorModelEngineData()
{
}

QT_END_NAMESPACE

#include <qqmladaptormodel.moc><|MERGE_RESOLUTION|>--- conflicted
+++ resolved
@@ -463,20 +463,11 @@
 
     QVariant value(const QQmlAdaptorModel &model, int index, const QString &role) const override
     {
-<<<<<<< HEAD
         if (!metaObject) {
             VDMAbstractItemModelDataType *dataType = const_cast<VDMAbstractItemModelDataType *>(this);
             dataType->initializeMetaType(model);
         }
 
-        QHash<QByteArray, int>::const_iterator it = roleNames.find(role.toUtf8());
-        if (it != roleNames.end()) {
-            return model.aim()->index(model.rowAt(index), model.columnAt(index), model.rootIndex).data(*it);
-        } else if (role == QLatin1String("hasModelChildren")) {
-            return QVariant(model.aim()->hasChildren(model.aim()->index(model.rowAt(index), model.columnAt(index), model.rootIndex)));
-        } else {
-            return QVariant();
-=======
         if (const QAbstractItemModel *aim = model.aim()) {
             QHash<QByteArray, int>::const_iterator it = roleNames.find(role.toUtf8());
             if (it != roleNames.end()) {
@@ -487,7 +478,6 @@
                                                             model.columnAt(index),
                                                             model.rootIndex)));
             }
->>>>>>> 1798d20d
         }
         return QVariant();
     }
