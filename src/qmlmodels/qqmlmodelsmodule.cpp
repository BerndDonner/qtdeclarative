--- conflicted
+++ resolved
@@ -61,57 +61,6 @@
 
 QT_BEGIN_NAMESPACE
 
-<<<<<<< HEAD
-void QQmlModelsModule::defineModule()
-{
-    const char uri[] = "QtQml.Models";
-=======
-#if QT_VERSION < QT_VERSION_CHECK(6, 0, 0)
-
-void QQmlModelsModule::registerQmlTypes()
-{
-    // Don't add anything here. These are only for backwards compatibility.
-    // Don't convert these to qmlRegisterTypesAndRevisions!
-    // -> the annotations in the headers are for the QtQml.Models module <-
-#if QT_CONFIG(qml_object_model)
-    qmlRegisterType<QQmlInstantiator>("QtQml", 2, 1, "Instantiator"); // Only available in >= 2.1
-    qmlRegisterAnonymousType<QQmlInstanceModel>("QtQml", 2);
-#endif
-}
-
-void QQmlModelsModule::registerQuickTypes()
-{
-    // Don't add anything here. These are only for backwards compatibility.
-    // Don't convert these to qmlRegisterTypesAndRevisions!
-    // -> the annotations in the headers are for the QtQml.Models module <-
-
-    const char uri[] = "QtQuick";
->>>>>>> cc1a604c
-
-#if QT_CONFIG(qml_list_model)
-    qmlRegisterType<QQmlListElement>(uri, 2, 0, "ListElement");
-    qmlRegisterCustomType<QQmlListModel>(uri, 2, 0, "ListModel", new QQmlListModelParser);
-#endif
-#if QT_CONFIG(qml_delegate_model)
-    qmlRegisterType<QQmlDelegateModel>(uri, 2, 0, "VisualDataModel");
-    qmlRegisterType<QQmlDelegateModelGroup>(uri, 2, 0, "VisualDataGroup");
-<<<<<<< HEAD
-    qmlRegisterType<QQmlDelegateModel>(uri, 2, 1, "DelegateModel");
-    qmlRegisterType<QQmlDelegateModelGroup>(uri, 2, 1, "DelegateModelGroup");
-    qmlRegisterType<QQuickPackage>(uri, 2, 0, "Package");
-#endif
-#if QT_CONFIG(qml_object_model)
-    qmlRegisterType<QQmlObjectModel>(uri, 2, 1, "ObjectModel");
-    qmlRegisterType<QQmlObjectModel,3>(uri, 2, 3, "ObjectModel");
-    qmlRegisterType<QQmlInstantiator>(uri, 2, 1, "Instantiator");
-    qmlRegisterAnonymousType<QQmlInstanceModel>(uri, 2);
-=======
-    qmlRegisterType<QQuickPackage>(uri, 2, 0, "Package");
-#endif
-}
-
-#endif // QT_VERSION < QT_VERSION_CHECK(6, 0, 0)
-
 void QQmlModelsModule::defineModule()
 {
     const char uri[] = "QtQml.Models";
@@ -120,11 +69,14 @@
     qmlRegisterTypesAndRevisions<QQmlListElement, QQmlListModel, QQmlListModelWorkerAgent>(uri, 2);
 #endif
 #if QT_CONFIG(qml_delegate_model)
+    // TODO: Get rid of these. It's called DelegateModel and DelegateModelGroup these days.
+    qmlRegisterType<QQmlDelegateModel>(uri, 2, 0, "VisualDataModel");
+    qmlRegisterType<QQmlDelegateModelGroup>(uri, 2, 0, "VisualDataGroup");
+
     qmlRegisterTypesAndRevisions<QQmlDelegateModel, QQmlDelegateModelGroup, QQuickPackage>(uri, 2);
 #endif
 #if QT_CONFIG(qml_object_model)
     qmlRegisterTypesAndRevisions<QQmlObjectModel, QQmlInstantiator, QQmlInstanceModel>(uri, 2);
->>>>>>> cc1a604c
 #endif
 #if QT_CONFIG(itemmodel)
     qmlRegisterTypesAndRevisions<QItemSelectionModelForeign>(uri, 2);
