--- conflicted
+++ resolved
@@ -61,20 +61,6 @@
 
 QT_BEGIN_NAMESPACE
 
-class Q_QMLMODELS_PRIVATE_EXPORT QQmlModelsModule
-{
-public:
-<<<<<<< HEAD
-    static void defineModule();
-    static void defineLabsModule();
-=======
-#if QT_VERSION < QT_VERSION_CHECK(6, 0, 0)
-    static void registerQmlTypes();
-    static void registerQuickTypes();
-#endif
->>>>>>> 3dc5b937
-};
-
 #if QT_CONFIG(itemmodel)
 struct QItemSelectionModelForeign
 {
