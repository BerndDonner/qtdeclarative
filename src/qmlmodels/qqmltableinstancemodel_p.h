--- conflicted
+++ resolved
@@ -109,13 +109,8 @@
     const QAbstractItemModel *abstractItemModel() const override;
 
     QObject *object(int index, QQmlIncubator::IncubationMode incubationMode = QQmlIncubator::AsynchronousIfNested) override;
-<<<<<<< HEAD
     ReleaseFlags release(QObject *object, ReusableFlag reusable = NotReusable) override;
-=======
-    ReleaseFlags release(QObject *object) override { return release(object, NotReusable); }
-    ReleaseFlags release(QObject *object, ReusableFlag reusable);
     void dispose(QObject *object);
->>>>>>> 254a5625
     void cancel(int) override;
 
     void drainReusableItemsPool(int maxPoolTime) override;
