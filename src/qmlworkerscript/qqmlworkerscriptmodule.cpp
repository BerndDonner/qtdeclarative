/****************************************************************************
**
** Copyright (C) 2019 The Qt Company Ltd.
** Contact: https://www.qt.io/licensing/
**
** This file is part of the QtQml module of the Qt Toolkit.
**
** $QT_BEGIN_LICENSE:LGPL$
** Commercial License Usage
** Licensees holding valid commercial Qt licenses may use this file in
** accordance with the commercial license agreement provided with the
** Software or, alternatively, in accordance with the terms contained in
** a written agreement between you and The Qt Company. For licensing terms
** and conditions see https://www.qt.io/terms-conditions. For further
** information use the contact form at https://www.qt.io/contact-us.
**
** GNU Lesser General Public License Usage
** Alternatively, this file may be used under the terms of the GNU Lesser
** General Public License version 3 as published by the Free Software
** Foundation and appearing in the file LICENSE.LGPL3 included in the
** packaging of this file. Please review the following information to
** ensure the GNU Lesser General Public License version 3 requirements
** will be met: https://www.gnu.org/licenses/lgpl-3.0.html.
**
** GNU General Public License Usage
** Alternatively, this file may be used under the terms of the GNU
** General Public License version 2.0 or (at your option) the GNU General
** Public license version 3 or any later version approved by the KDE Free
** Qt Foundation. The licenses are as published by the Free Software
** Foundation and appearing in the file LICENSE.GPL2 and LICENSE.GPL3
** included in the packaging of this file. Please review the following
** information to ensure the GNU General Public License requirements will
** be met: https://www.gnu.org/licenses/gpl-2.0.html and
** https://www.gnu.org/licenses/gpl-3.0.html.
**
** $QT_END_LICENSE$
**
****************************************************************************/

#include "qqmlworkerscriptmodule_p.h"
#include "qquickworkerscript_p.h"

QT_BEGIN_NAMESPACE

<<<<<<< HEAD
=======
#if QT_VERSION < QT_VERSION_CHECK(6, 0, 0)

void QQmlWorkerScriptModule::registerQuickTypes()
{
    // Don't add anything here. These are only for backwards compatibility.
    // Also, don't convert to qmlRegisterTypesAndRevisions as that will add future revisions.
    const char uri[] = "QtQuick";
    qmlRegisterType<QQuickWorkerScript>(uri, 2, 0, "WorkerScript");
}

#endif // QT_VERSION < QT_VERSION_CHECK(6, 0, 0)

>>>>>>> cc1a604c
void QQmlWorkerScriptModule::defineModule()
{
    const char uri[] = "QtQml.WorkerScript";
    qmlRegisterTypesAndRevisions<QQuickWorkerScript>(uri, 2);
}

QT_END_NAMESPACE<|MERGE_RESOLUTION|>--- conflicted
+++ resolved
@@ -42,21 +42,6 @@
 
 QT_BEGIN_NAMESPACE
 
-<<<<<<< HEAD
-=======
-#if QT_VERSION < QT_VERSION_CHECK(6, 0, 0)
-
-void QQmlWorkerScriptModule::registerQuickTypes()
-{
-    // Don't add anything here. These are only for backwards compatibility.
-    // Also, don't convert to qmlRegisterTypesAndRevisions as that will add future revisions.
-    const char uri[] = "QtQuick";
-    qmlRegisterType<QQuickWorkerScript>(uri, 2, 0, "WorkerScript");
-}
-
-#endif // QT_VERSION < QT_VERSION_CHECK(6, 0, 0)
-
->>>>>>> cc1a604c
 void QQmlWorkerScriptModule::defineModule()
 {
     const char uri[] = "QtQml.WorkerScript";
