--- conflicted
+++ resolved
@@ -59,12 +59,7 @@
 #include <QEvent>
 #include <QGraphicsSceneMouseEvent>
 #include <QtCore/qnumeric.h>
-<<<<<<< HEAD
-#include <QtScript/qscriptengine.h>
-=======
 #include <QtDeclarative/qjsengine.h>
-#include <QtGui/qgraphicstransform.h>
->>>>>>> 3e0c19d5
 
 #include <private/qv8engine_p.h>
 #include <QtWidgets/qgraphicstransform.h>
@@ -2902,7 +2897,7 @@
 
   If clipping is enabled, an item will clip its own painting, as well
   as the painting of its children, to its bounding rectangle. If you set
-  clipping during an item's paint operation, remember to re-set it to 
+  clipping during an item's paint operation, remember to re-set it to
   prevent clipping the rest of your scene.
 
   Non-rectangular clipping regions are not supported for performance reasons.
