--- conflicted
+++ resolved
@@ -2,36 +2,21 @@
 
 project                 = QtQuick
 description             = Qt Quick Reference Documentation
-<<<<<<< HEAD
-url                     = http://qt-project.org/doc/qt-5.0/qtquick-index.html
-version                 = 5.1.0
-=======
 url                     = http://qt-project.org/doc/qt-$QT_VER/qtquick-index.html
 version                 = $QT_VERSION
->>>>>>> 1d29d8ed
 
 
 qhp.projects            = QtQuick
 
 qhp.QtQuick.file                = qtquick.qhp
-<<<<<<< HEAD
-qhp.QtQuick.namespace           = org.qt-project.qtquick.510
-=======
 qhp.QtQuick.namespace           = org.qt-project.qtquick.$QT_VERSION_TAG
->>>>>>> 1d29d8ed
 qhp.QtQuick.virtualFolder       = qtquick
 qhp.QtQuick.indexTitle          = Qt Quick
 qhp.QtQuick.indexRoot           =
 
-<<<<<<< HEAD
-qhp.QtQuick.filterAttributes    = qtquick 5.1.0 qtrefdoc
-qhp.QtQuick.customFilters.Qt.name = QtQuick 5.1.0
-qhp.QtQuick.customFilters.Qt.filterAttributes = qtquick 5.1.0
-=======
 qhp.QtQuick.filterAttributes    = qtquick $QT_VERSION qtrefdoc
 qhp.QtQuick.customFilters.Qt.name = QtQuick $QT_VERSION
 qhp.QtQuick.customFilters.Qt.filterAttributes = qtquick $QT_VERSION
->>>>>>> 1d29d8ed
 qhp.QtQuick.subprojects         = qmltypes classes examples
 qhp.QtQuick.subprojects.qmltypes.title = QML Types
 qhp.QtQuick.subprojects.qmltypes.indexTitle = Qt Quick QML Types
