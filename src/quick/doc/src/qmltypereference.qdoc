/****************************************************************************
**
** Copyright (C) 2013 Digia Plc and/or its subsidiary(-ies).
** Contact: http://www.qt-project.org/legal
**
** This file is part of the documentation of the Qt Toolkit.
**
** $QT_BEGIN_LICENSE:FDL$
** Commercial License Usage
** Licensees holding valid commercial Qt licenses may use this file in
** accordance with the commercial license agreement provided with the
** Software or, alternatively, in accordance with the terms contained in
** a written agreement between you and Digia.  For licensing terms and
** conditions see http://qt.digia.com/licensing.  For further information
** use the contact form at http://qt.digia.com/contact-us.
**
** GNU Free Documentation License Usage
** Alternatively, this file may be used under the terms of the GNU Free
** Documentation License version 1.3 as published by the Free Software
** Foundation and appearing in the file included in the packaging of
** this file.  Please review the following information to ensure
** the GNU Free Documentation License version 1.3 requirements
** will be met: http://www.gnu.org/copyleft/fdl.html.
** $QT_END_LICENSE$
**
****************************************************************************/

/*!
\page qtquick-qmltypereference.html
\title Qt Quick QML Types
\ingroup qmlmodules
\brief Description of the QML types provided by the Qt Quick module

The \c QtQuick QML module provides a variety of QML types for creating user
interfaces and applications with QML.  This page lists every QML type provided
by this module, organized according to category and purpose.


\target importing-qtquick
\section1 Importing Qt Quick

The types provided by the \l {Qt Quick} module are only available in a QML document
if that document imports the \c QtQuick namespace.

The current version of the \c QtQuick module is version 2.3, and thus it may be
imported via the following statement:

\qml
import QtQuick 2.3
\endqml

See the \l {Qt Quick} module documentation for more
information about the concepts which are central to \c QtQuick.

\section2 Submodules

    Qt Quick includes several submodules which contain additional types.

    \list
    \li \l{Qt Quick XmlListModel QML Types}{XML List Model} - contains types
    for creating models from XML data
    \li \l{Qt Quick Local Storage QML Types}{Local Storage} - a submodule
    containing a JavaScript interface for an SQLite database
    \li \l{Qt Quick Particles QML Types}{Particles} - provides a particle
    system for QML applications
    \li \l{Qt Quick Window QML Types}{Window} - contains types for creating
    top-level windows and accessing screen information
    \li \l{Qt Quick Dialogs QML Types}{Dialogs} - contains types for creating and
    interacting with system dialogs
    \li \l{Qt Quick Controls QML Types}{Controls} - provides a set of reusable
    UI components
    \li \l{Qt Quick Layouts QML Types}{Layouts} - contains types that are used
    to arrange items in the user interface
    \endlist
\target basic-types
\section1 Basic Types

There are a number of basic types that are
\l{qtqml-typesystem-basictypes.html#basic-types-provided-by-the-qml-language}
{supported by default in the QML language}.

In addition, the \c QtQuick module provides the following basic types:
\annotatedlist qtquickbasictypes
\target object-types
\section1 Object Types

All of the object types provided by \c QtQuick are based on the \l{Item} type,
which itself derives from \l{QtQml::QtObject}{QtObject}.  \l{Qt QML QML Types#Object Types}
{QML object types} provided by the Qt QML module
(such as \l{QtQml::QtObject}{QtObject} and \l{QtQml::Component}{Component}) are also available when
you import \c QtQuick.
\target visual-types
\section2 Visual Types

\list
\li \l {Item} - Basic visual object type inherited by visual object types (visual items)
\li \l {Rectangle} - A rectangle type
\li \l {Image} - For incorporating bitmaps into a scene
\li \l {BorderImage} - Allows the use of images as borders
\li \l {AnimatedImage} - For playing animations stored as an animated GIF
\li \l {AnimatedSprite} - For playing animations stored as a series of frames
\li \l {SpriteSequence} - For playing and transitioning between multiple animations stored as a series of frames
\li \l {Text} - For inserting formatted text into a scene
\li \l {Window} - Provides a top-level window
\endlist

Visual Item Utility
\list
\li \l {Accessible} - Attached property to make components accessible
\li \l {Gradient} - For defining a color gradient
\li \l {GradientStop} - Used to define a color within a \l {Gradient}
\li \l {SystemPalette} - Provides access to the Qt palettes
\li \l {Screen} - Provides information about the screen on which an \l {Item} is displayed
\li \l {Sprite} - Specifies sprite animations for other Items to display
\li \l {FontLoader} - Loads fonts by name or URL
\endlist

Visual Item Generation

\list
\li \l {Repeater} - Uses a model to create multiple Item instances
\li \l {Loader} - Eases on-demand loading of Items
\endlist

Visual Item Transformations
\list
\li \l {Transform} - Allows specification of advanced transformations on Items
\li \l {Scale} - Assigns item scaling behaviors
\li \l {Rotation} - Assigns item rotation behaviors
\li \l {Translate} - Assigns item translation behaviors
\endlist

\target user-input
\section2 User Input

\list
\li \l {MouseArea} - Sets up an area for mouse interaction
\li \l {Keys} - Provides components with attached properties to handle key input.
\li \l {KeyNavigation} - Supports key navigation by arrow keys
\li \l {FocusScope} - Mediates keyboard focus changes
\li \l {Flickable} - Provides a surface that can be "flicked"
\li \l {PinchArea} - Enables simple pinch gesture handling
\li \l {MultiPointTouchArea} - Enables handling of multiple touch points
\li \l {Drag} - For specifying drag and drop events for visual items
\li \l {DropArea} - For specifying drag and drop event handling in an area
\li \l {TextInput} - Captures user key input
\li \l {TextEdit} - Displays multiple lines of editable formatted text
\endlist

Text Input Utility

\list
\li \l {IntValidator} - Validates values as integers
\li \l {DoubleValidator} - Validates real values
\li \l {RegExpValidator} - Validator for string regular expressions
\endlist

User Input Events
\list
\li \l {TouchPoint} - Describes a touch point in a MultiPointTouchArea
\li \l {PinchEvent} - Specifies information about a pinch event
\li \l {WheelEvent} - Provides information about a mouse wheel event
\li \l {MouseEvent} - Provides information about a mouse click event
\li \l {KeyEvent} - Provides information about a key press event
\li \l {DragEvent} -Provides information about a drag event
\endlist
\target positioning
\section2 Positioning

\list
\li \l {Positioner} - Attached property which provides information about where an Item has been positioned
\li \l {Column} - Arranges its children vertically
\li \l {Row} - Arranges its children horizontally
\li \l {Grid} - Positions its children in a grid
\li \l {Flow} - Positions its children with wrapping support
\li \l {LayoutMirroring} - Attached property used to mirror layout behavior
\endlist
\target states-transitions-and-animations
\section2 States, Transitions and Animations

States
\list
\li \l {State} - Defines sets of configurations of objects and properties
\li \l {PropertyChanges} - Describes property changes within a state
\li \l {StateGroup} - Contains a set of states and state transitions
\li \l {StateChangeScript} - Allows script binding in a state
\li \l {ParentChange} - Re-parent an Item in a state change
\li \l {AnchorChanges} - Change the anchors of an item in a state
\endlist

Transitions and Animations
\list
\li \l {Transition} - Animates transitions during state changes
\li \l {ViewTransition} - Specifies items under transition in a view
\li \l {SequentialAnimation} - Runs animations sequentially
\li \l {ParallelAnimation} - Runs animations in parallel
\li \l {Behavior} - Specifies a default animation for property changes
\li \l {PropertyAction} - Sets immediate property changes during animation
\li \l {PauseAnimation} - Introduces a pause in an animation
\li \l {SmoothedAnimation} - Allows a property to smoothly track a value
\li \l {SpringAnimation} - Allows a property to track a value in a spring-like motion
\li \l {ScriptAction} - Runs scripts during an animation
\endlist

Type-specific Animations
\list
\li \l {PropertyAnimation} - Animates property changes
\li \l {NumberAnimation} - Animates properties of type qreal
\li \l {Vector3dAnimation} - Animates properties of type QVector3d
\li \l {ColorAnimation} - Animates color changes
\li \l {RotationAnimation} - Animates rotations
\li \l {ParentAnimation} - Animates parent changes
\li \l {AnchorAnimation} - Animates anchor changes
\li \l {PathAnimation} - Animates position along a path
\li \l {XAnimator} - Animates x position asynchronously
\li \l {YAnimator} - Animates y position asynchronously
\li \l {ScaleAnimator} - Animates scale asynchronously
\li \l {RotationAnimator} - Animates rotation asynchronously
\li \l {OpacityAnimator} - Animates opacity asynchronously
\li \l {UniformAnimator} - Animates a \l ShaderEffect uniform asynchronously
\endlist

Lower-level Animation Types
\list
\li \l {PathInterpolator} - Allows manual animation along a path
\li \l {AnimationController} - Allows manual control of animation progress
\endlist

Animation paths
\list
\li \l {Path} - Defines a path used by \l {PathView}
\li \l {PathLine} - Defines a line in \l {Path}
\li \l {PathQuad} - Defines a quadratic Bezier curve in a \l {Path}
\li \l {PathCubic} - Defines a cubic Bezier curve in a \l {Path}
\li \l {PathArc} - Defines an arc in a \l {Path}
\li \l {PathCurve} - Defines a point on a Catmull-Rom curve in a \l {Path}
\li \l {PathSvg} - Defines a sub-path specified as a SVG path data string in a \l {Path}
\li \l {PathAttribute} - Allows the setting of attributes along a \l {Path}
\li \l {PathPercent} - Modifies the item distribution along a \l {Path}
\endlist
\target model-view-types-and-data-storage-and-access
\section2 Model/View Types And Data Storage And Access

QML Lists and Models

The \l{Qt QML Models QML Types}{Qt QML Models} submodule provides the types for
structuring data with models and lists.
\list
\li \l{ListModel} - Defines a list of data
\li \l{ListElement} - Defines a data item in a \l{ListModel}
\endlist

These QML types are part of Qt Quick for backwards compatibility, but for
newer applications, \l{Qt QML Models QML Types}{Qt QML Models} provides
the same functionality.
\list
\li \l {VisualItemModel} - Contains items that already defines its own visual delegate
\li \l {VisualDataModel} - Encapsulates a model and a delegate
\li \l {VisualDataGroup} - Encapsulates a filtered set of visual data items
\endlist

XML Lists
\list
\li \l {XmlListModel} - Specifies a model using XPath expressions
\li \l {XmlRole} - Specifies a role for an \l {XmlListModel}
\endlist

Views
\list
\li \l {ListView} - Provides a list visualization of a model
\li \l {GridView} - Provides a grid visualization of a model
\li \l {PathView} - Visualizes a model's contents along a path. See \l Path for more information.
\li \l {Package} - Collection that enables sharing of items within different views
\endlist

Data Storage
\list
\li \l {Qt Quick Local Storage QML Types}{QtQuick.LocalStorage 2} - Singleton
type providing simplified SQL access
\endlist
\target graphical-effects
\section2 Graphical Effects

\list
\li \l {Flipable} - Provides a surface that produces "flipping" effects
\li \l {ShaderEffect} - Allows GLSL shaders to be used as graphical effects
\li \l {ShaderEffectSource} - Usable as a texture in ShaderEffect
\li \l {GridMesh} - Generates a grid mesh of vertices for use by ShaderEffect
\li The \l{Qt Quick Particles QML Types}{QtQuick.Particles 2} module provides a
set of Particle System types for Qt Quick 2
\endlist
\target convenience-types
\section2 Convenience Types

\list
\li \l {Connections} - Explicitly connects signals and signal handlers
\li \l {Binding} - Binds any value to any property
\li \l {Timer} - Provides timed triggers
\li \l {WorkerScript} - Enables the use of threads in a Qt Quick application
\endlist
\target canvas-similar-to-html5-canvas
\section2 Canvas (similar to HTML5 canvas)

\list
\li \l {Canvas} - Provides a 2D canvas type similar to the HTML5 canvas
\li \l {Context2D} - Provides 2D context for shapes on a Canvas item
\li \l {CanvasGradient} - Allows specification of a gradient on a Canvas
\li \l {CanvasPixelArray} - Allows specification of a pixel array for use in a Canvas
\li \l {CanvasImageData} - Allows specification of image data for use in a Canvas
\li \l {TextMetrics} - Provides text and font measurement data for use in a Canvas
\endlist

\target qttest-types
\section2 QtTest Types

\list
\li \l {QtTest::TestCase}{TestCase} - Represents a unit test case
\li \l {QtTest::SignalSpy}{SignalSpy} - Enables introspection of signal emission
\endlist

*/

/*!
<<<<<<< HEAD
\qmlmodule QtQuick 2.2
\title Qt Quick QML Types
\brief This module provides graphical primitives for use in QML.
=======
\qmlmodule QtQuick 2.3
\brief The Provides graphical primitives for use in QML.
>>>>>>> 87a58890

The \l{Qt Quick} module provides graphical primitive types. They can be used with the following import
\code
import QtQuick 2.3
\endcode

For a more detailed listing of types in the \c {QtQuick} import, see the \l{Qt Quick QML Types} page.
For more details about the module itself, see the \l{Qt Quick} module page.
*/

/*!
    \qmlbasictype color
    \ingroup qtquickbasictypes
    \brief an ARGB color value.
    \target colorbasictypedocs

    The \c color type refers to an ARGB color value. It can be specified in a number of ways:

    \list
    \li By a \l{http://www.w3.org/TR/SVG/types.html#ColorKeywords}{SVG color name}, such as
        "red", "green" or "lightsteelblue".
    \li By a hexadecimal triplet or quad in the form \c "#RRGGBB" and \c "#AARRGGBB"
        respectively. For example, the color red corresponds to a triplet of \c "#FF0000"
        and a slightly transparent blue to a quad of \c "#800000FF".
    \li Using the \l{QtQml::Qt::rgba()}{Qt.rgba()}, \l{QtQml::Qt::hsla()}{Qt.hsla()},
        \l{QtQml::Qt::darker()}{Qt.darker()}, \l{QtQml::Qt::lighter()}{Qt.lighter()} or
        \l{QtQml::Qt::tint()}{Qt.tint()} functions.
    \endlist

    Example:

    \div{float-right}
    \inlineimage declarative-colors.png
    \enddiv
    \snippet qml/colors.qml colors

    Additionally, a color type has \c r, \c g, \c b and \c a properties that refer to the
    red, green, blue and alpha values of the color, respectively:

    \qml
    Text {
        color: "red"

        // prints "1 0 0 1"
        Component.onCompleted: console.log(color.r, color.g, color.b, color.a)
    }
    \endqml

    To test color values for equality, use the \l{QtQml::Qt::colorEqual()}{Qt.colorEqual()}
    function.  This allows colors to be accurately compared whether they are in property
    form or in any of the acceptable string specification forms.

    When integrating with C++, note that any QColor value
    \l{qtqml-cppintegration-data.html}{passed into QML from C++} is automatically
    converted into a \c color value, and vice-versa.

    This basic type is provided by the QtQuick import.

    \sa {QML Basic Types}
*/

/*!
    \qmlbasictype font
    \ingroup qtquickbasictypes
    \brief a font value with the properties of QFont.
    \target fontbasictypedocs

    The \c font type refers to a font value with the properties of QFont.

    The most commonly used properties are:

    \list
    \li \l string \c font.family
    \li \l bool \c font.bold
    \li \l bool \c font.italic
    \li \l bool \c font.underline
    \li \l real \c font.pointSize
    \li \l int \c font.pixelSize
    \endlist

    If both \c pointSize and a \c pixelSize are specified, \c pixelSize will be used.

    The following properties are also available:

    \list
    \li \l enumeration \c font.weight
    \li \l bool \c font.overline
    \li \l bool \c font.strikeout
    \li \l enumeration \c font.capitalization
    \li \l real \c font.letterSpacing
    \li \l real \c font.wordSpacing
    \endlist

    Example:
    \qml
    Text { font.family: "Helvetica"; font.pointSize: 13; font.bold: true }
    \endqml

    When integrating with C++, note that any QFont value
    \l{qtqml-cppintegration-data.html}{passed into QML from C++} is automatically
    converted into a \c font value, and vice-versa.

    This basic type is provided by the QtQuick import.

    Font weighting is classified on a scale from 0 to 99, where a weight of 0 is ultralight,
    and 99 is extremely black. The following values are supported:

    \table
    \row
        \li \c Font.Light
        \li 25
    \row
        \li \c Font.Normal
        \li 50
    \row
        \li \c Font.DemiBold
        \li 63
    \row
        \li \c Font.Bold
        \li 75
    \row
        \li \c Font.Black
        \li 87
    \endtable

    Capitalization supports the following values:

    \table
    \row
        \li \c Font.MixedCase
        \li No capitalization change is applied.
    \row
        \li \c Font.AllUppercase
        \li Alters the text to be rendered in all uppercase type.
    \row
        \li \c Font.AllLowercase
        \li Alters the text to be rendered in all lowercase type.
    \row
        \li \c Font.SmallCaps
        \li Alters the text to be rendered in small-caps type.
    \row
        \li \c Font.Capitalize
        \li Alters the text to be rendered with the first character of each word as an uppercase character.
    \endtable

    \sa {QML Basic Types}
*/

/*!
    \qmlbasictype vector2d
    \ingroup qtquickbasictypes

    \brief A vector2d type has x and y attributes.

    A \c vector2d type has \c x and \c y attributes, otherwise
    it is similar to the \c vector3d type.  Please see the
    documentation about the \c vector3d type for more information.

    To create a \c vector2d value, specify it as a "x,y" string,
    or define the components individually, or compose it with
    the Qt.vector2d() function.

    The vector2d type has the following idempotent functions which can be
    invoked in QML:
    \table
        \header
        \li Function Signature
        \li Description
        \li Example

        \row
        \li real dotProduct(vector2d other)
        \li Returns the scalar real result of the dot product of \c this vector2d with the \c other vector2d
        \li \code
var a = Qt.vector2d(1,2);
var b = Qt.vector2d(3,4);
var c = a.dotProduct(b);
console.log(c); // 11
            \endcode

        \row
        \li vector2d times(vector2d other)
        \li Returns the vector2d result of multiplying \c this vector2d with the \c other vector2d
        \li \code
var a = Qt.vector2d(1,2);
var b = Qt.vector2d(3,4);
var c = a.times(b);
console.log(c.toString()); // QVector2D(3, 8)
            \endcode

        \row
        \li vector2d times(real factor)
        \li Returns the vector2d result of multiplying \c this vector2d with the scalar \c factor
        \li \code
var a = Qt.vector2d(1,2);
var b = 4.48;
var c = a.times(b);
console.log(c.toString()); // QVector2D(4.48, 8.96)
            \endcode

        \row
        \li vector2d plus(vector2d other)
        \li Returns the vector2d result of the addition of \c this vector2d with the \c other vector2d
        \li \code
var a = Qt.vector2d(1,2);
var b = Qt.vector2d(3,4);
var c = a.plus(b);
console.log(c.toString()); // QVector2D(4, 6)
            \endcode

        \row
        \li vector2d minus(vector2d other)
        \li Returns the vector2d result of the subtraction of \c other vector2d from \c this vector2d
        \li \code
var a = Qt.vector2d(1,2);
var b = Qt.vector2d(3,4);
var c = a.minus(b);
console.log(c.toString()); // QVector2D(-2, -2)
            \endcode

        \row
        \li vector2d normalized()
        \li Returns the normalized form of \c this vector
        \li \code
var a = Qt.vector2d(1,2);
var b = a.normalized();
console.log(b.toString()); // QVector2D(0.447214, 0.894427)
            \endcode

        \row
        \li real length()
        \li Returns the scalar real value of the length of \c this vector2d
        \li \code
var a = Qt.vector2d(1,2);
var b = a.length();
console.log(b.toString()); // 2.23606797749979
            \endcode

        \row
        \li vector3d toVector3d()
        \li Returns the vector3d result of converting \c this vector2d to a vector3d
        \li \code
var a = Qt.vector2d(1,2);
var b = a.toVector3d();
console.log(b.toString()); // QVector3D(1, 2, 0)
            \endcode

        \row
        \li vector4d toVector4d()
        \li Returns the vector4d result of converting \c this vector2d to a vector4d
        \li \code
var a = Qt.vector2d(1,2);
var b = a.toVector4d();
console.log(b.toString()); // QVector4D(1, 2, 0, 0)
            \endcode

        \row
        \li bool fuzzyEquals(vector2d other, real epsilon)
        \li Returns true if \c this vector2d is approximately equal to the \c other vector2d.
            The approximation will be true if each attribute of \c this is within \c epsilon
            of \c other.  Note that \c epsilon is an optional argument, the default \c epsilon
            is 0.00001.
        \li \code
var a = Qt.vector2d(1,2);
var b = Qt.vector2d(1.0001, 1.9998);
var c = a.fuzzyEquals(b);        // default epsilon
var d = a.fuzzyEquals(b, 0.005); // supplied epsilon
console.log(c + " " + d); // false true
            \endcode
\endtable

    This basic type is provided by the QtQuick import.

    \sa {QML Basic Types}
*/

/*!
    \qmlbasictype vector3d
    \ingroup qtquickbasictypes
    \brief a value with x, y, and z attributes.

    The \c vector3d type refers to a value with \c x, \c y, and \c z attributes.

    To create a \c vector3d value, specify it as a "x,y,z" string:

    \qml
    Rotation { angle: 60; axis: "0,1,0" }
    \endqml

    or with the \l{QtQml::Qt::vector3d()}{Qt.vector3d()} function:

    \qml
    Rotation { angle: 60; axis: Qt.vector3d(0, 1, 0) }
    \endqml

    or as separate \c x, \c y, and \c z components:

    \qml
    Rotation { angle: 60; axis.x: 0; axis.y: 1; axis.z: 0 }
    \endqml

    Each attribute of a vector3d value is stored internally as a
    single-precision floating point number (\c float).

    When integrating with C++, note that any QVector3D value
    \l{qtqml-cppintegration-data.html}{passed into QML from C++} is automatically
    converted into a \c vector3d value, and vice-versa.

    The vector3d type has the following idempotent functions which can be
    invoked in QML:
    \table
        \header
        \li Function Signature
        \li Description
        \li Example

        \row
        \li vector3d crossProduct(vector3d other)
        \li Returns the vector3d result of the cross product of \c this vector3d with the \c other vector3d
        \li \code
var a = Qt.vector3d(1,2,3);
var b = Qt.vector3d(4,5,6);
var c = a.crossProduct(b);
console.log(c.toString()); // QVector3D(-3, 6, -3)
            \endcode

        \row
        \li real dotProduct(vector3d other)
        \li Returns the scalar real result of the dot product of \c this vector3d with the \c other vector3d
        \li \code
var a = Qt.vector3d(1,2,3);
var b = Qt.vector3d(4,5,6);
var c = a.dotProduct(b);
console.log(c); // 32
            \endcode

        \row
        \li vector3d times(matrix4x4 matrix)
        \li Returns the vector3d result of transforming \c this vector3d with
            the 4x4 \c matrix with the matrix applied post-vector
        \li \code
var a = Qt.vector3d(1,2,3);
var b = Qt.matrix4x4(4,5,6,7,8,9,10,11,12,13,14,15,16,17,18,19);
var c = a.times(b);
console.log(c.toString()); // QVector3D(0.774194, 0.849462, 0.924731)
            \endcode

        \row
        \li vector3d times(vector3d other)
        \li Returns the vector3d result of multiplying \c this vector3d with the \c other vector3d
        \li \code
var a = Qt.vector3d(1,2,3);
var b = Qt.vector3d(4,5,6);
var c = a.times(b);
console.log(c.toString()); // QVector3D(4, 10, 18)
            \endcode

        \row
        \li vector3d times(real factor)
        \li Returns the vector3d result of multiplying \c this vector3d with the scalar \c factor
        \li \code
var a = Qt.vector3d(1,2,3);
var b = 4.48;
var c = a.times(b);
console.log(c.toString()); // QVector3D(4.48, 8.96, 13.44)
            \endcode

        \row
        \li vector3d plus(vector3d other)
        \li Returns the vector3d result of the addition of \c this vector3d with the \c other vector3d
        \li \code
var a = Qt.vector3d(1,2,3);
var b = Qt.vector3d(4,5,6);
var c = a.plus(b);
console.log(c.toString()); // QVector3D(5, 7, 9)
            \endcode

        \row
        \li vector3d minus(vector3d other)
        \li Returns the vector3d result of the subtraction of \c other vector3d from \c this vector3d
        \li \code
var a = Qt.vector3d(1,2,3);
var b = Qt.vector3d(4,5,6);
var c = a.minus(b);
console.log(c.toString()); // QVector3D(-3, -3, -3)
            \endcode

        \row
        \li vector3d normalized()
        \li Returns the normalized form of \c this vector
        \li \code
var a = Qt.vector3d(1,2,3);
var b = a.normalized();
console.log(b.toString()); // QVector3D(0.267261, 0.534522, 0.801784)
            \endcode

        \row
        \li real length()
        \li Returns the scalar real value of the length of \c this vector3d
        \li \code
var a = Qt.vector3d(1,2,3);
var b = a.length();
console.log(b.toString()); // 3.7416573867739413
            \endcode

        \row
        \li vector2d toVector2d()
        \li Returns the vector2d result of converting \c this vector3d to a vector2d
        \li \code
var a = Qt.vector3d(1,2,3);
var b = a.toVector2d();
console.log(b.toString()); // QVector2D(1, 2)
            \endcode

        \row
        \li vector4d toVector4d()
        \li Returns the vector4d result of converting \c this vector3d to a vector4d
        \li \code
var a = Qt.vector3d(1,2,3);
var b = a.toVector4d();
console.log(b.toString()); // QVector4D(1, 2, 3, 0)
            \endcode

        \row
        \li bool fuzzyEquals(vector3d other, real epsilon)
        \li Returns true if \c this vector3d is approximately equal to the \c other vector3d.
            The approximation will be true if each attribute of \c this is within \c epsilon
            of \c other.  Note that \c epsilon is an optional argument, the default \c epsilon
            is 0.00001.
        \li \code
var a = Qt.vector3d(1,2,3);
var b = Qt.vector3d(1.0001, 1.9998, 2.0001);
var c = a.fuzzyEquals(b);        // default epsilon
var d = a.fuzzyEquals(b, 0.005); // supplied epsilon
console.log(c + " " + d); // false true
            \endcode
\endtable

    This basic type is provided by the QtQuick import.

    \sa {QML Basic Types}
*/

/*!
    \qmlbasictype vector4d
    \ingroup qtquickbasictypes

    \brief A vector4d type has x, y, z and w attributes.

    A \c vector4d type has \c x, \c y, \c z and \c w attributes,
    otherwise it is similar to the \c vector3d type.  Please see the
    documentation about the \c vector3d type for more information.

    To create a \c vector4d value, specify it as a "x,y,z,w" string,
    or define the components individually, or compose it with
    the Qt.vector4d() function.

    The vector4d type has the following idempotent functions which can be
    invoked in QML:
    \table
        \header
        \li Function Signature
        \li Description
        \li Example

        \row
        \li real dotProduct(vector4d other)
        \li Returns the scalar real result of the dot product of \c this vector4d with the \c other vector4d
        \li \code
var a = Qt.vector4d(1,2,3,4);
var b = Qt.vector4d(5,6,7,8);
var c = a.dotProduct(b);
console.log(c); // 70
            \endcode

        \row
        \li vector4d times(matrix4x4 matrix)
        \li Returns the vector4d result of transforming \c this vector4d with
            the 4x4 \c matrix with the matrix applied post-vector
        \li \code
var a = Qt.vector4d(1,2,3,4);
var b = Qt.matrix4x4(4,5,6,7,8,9,10,11,12,13,14,15,16,17,18,19);
var c = a.times(b);
console.log(c.toString()); // QVector4D(120, 130, 140, 150)
            \endcode

        \row
        \li vector4d times(vector4d other)
        \li Returns the vector4d result of multiplying \c this vector4d with the \c other vector4d
        \li \code
var a = Qt.vector4d(1,2,3,4);
var b = Qt.vector4d(5,6,7,8);
var c = a.times(b);
console.log(c.toString()); // QVector4D(5, 12, 21, 32)
            \endcode

        \row
        \li vector4d times(real factor)
        \li Returns the vector4d result of multiplying \c this vector4d with the scalar \c factor
        \li \code
var a = Qt.vector4d(1,2,3,4);
var b = 4.48;
var c = a.times(b);
console.log(c.toString()); // QVector3D(4.48, 8.96, 13.44, 17.92)
            \endcode

        \row
        \li vector4d plus(vector4d other)
        \li Returns the vector4d result of the addition of \c this vector4d with the \c other vector4d
        \li \code
var a = Qt.vector4d(1,2,3,4);
var b = Qt.vector4d(5,6,7,8);
var c = a.plus(b);
console.log(c.toString()); // QVector4D(6, 8, 10, 12)
            \endcode

        \row
        \li vector4d minus(vector4d other)
        \li Returns the vector4d result of the subtraction of \c other vector4d from \c this vector4d
        \li \code
var a = Qt.vector4d(1,2,3,4);
var b = Qt.vector4d(5,6,7,8);
var c = a.minus(b);
console.log(c.toString()); // QVector4D(-4, -4, -4, -4)
            \endcode

        \row
        \li vector4d normalized()
        \li Returns the normalized form of \c this vector
        \li \code
var a = Qt.vector4d(1,2,3,4);
var b = a.normalized();
console.log(b.toString()); // QVector4D(0.182574, 0.365148, 0.547723, 0.730297)
            \endcode

        \row
        \li real length()
        \li Returns the scalar real value of the length of \c this vector3d
        \li \code
var a = Qt.vector4d(1,2,3,4);
var b = a.length();
console.log(b.toString()); // 5.477225575051661
            \endcode

        \row
        \li vector2d toVector2d()
        \li Returns the vector2d result of converting \c this vector4d to a vector2d
        \li \code
var a = Qt.vector4d(1,2,3,4);
var b = a.toVector2d();
console.log(b.toString()); // QVector2D(1, 2)
            \endcode

        \row
        \li vector3d toVector3d()
        \li Returns the vector3d result of converting \c this vector4d to a vector3d
        \li \code
var a = Qt.vector4d(1,2,3,4);
var b = a.toVector3d();
console.log(b.toString()); // QVector3D(1, 2, 3)
            \endcode

        \row
        \li bool fuzzyEquals(vector4d other, real epsilon)
        \li Returns true if \c this vector4d is approximately equal to the \c other vector4d.
            The approximation will be true if each attribute of \c this is within \c epsilon
            of \c other.  Note that \c epsilon is an optional argument, the default \c epsilon
            is 0.00001.
        \li \code
var a = Qt.vector4d(1,2,3,4);
var b = Qt.vector4d(1.0001, 1.9998, 2.0001, 3.9999);
var c = a.fuzzyEquals(b);        // default epsilon
var d = a.fuzzyEquals(b, 0.005); // supplied epsilon
console.log(c + " " + d); // false true
            \endcode
\endtable

    This basic type is provided by the QtQuick import.

    \sa {QML Basic Types}
*/

/*!
    \qmlbasictype quaternion
    \ingroup qtquickbasictypes

    \brief A quaternion type has scalar, x, y, and z attributes.

    A \c quaternion type has \c scalar, \c x, \c y and \c z attributes.

    To create a \c quaternion value, specify it as a "scalar,x,y,z" string,
    or define the components individually, or compose it with
    the Qt.quaternion() function.

    This basic type is provided by the QtQuick import.

    \sa {QML Basic Types}
*/

/*!
    \qmlbasictype matrix4x4
    \ingroup qtquickbasictypes

    \brief A matrix4x4 type is a 4-row and 4-column matrix

    A \c matrix4x4 type has sixteen values, each accessible via the properties
    \c m11 through \c m44 in QML (in row/column order).  Values of this type
    can be composed with the Qt.matrix4x4() function.  Each attribute in a
    matrix4x4 is stored as a real (single-precision on ARM, double-precision
    on x86).

    The matrix4x4 type has the following idempotent functions which can be
    invoked in QML:
    \table
        \header
        \li Function Signature
        \li Description
        \li Example

        \row
        \li matrix4x4 times(matrix4x4 other)
        \li Returns the matrix4x4 result of multiplying \c this matrix4x4 with
            the \c other matrix4x4
        \li \code
var a = Qt.matrix4x4(1,2,3,4,5,6,7,8,9,10,11,12,13,14,15,16);
var b = Qt.matrix4x4(4,5,6,7,8,9,10,11,12,13,14,15,16,17,18,19);
var c = a.times(b);
console.log(c.toString()); // QMatrix4x4(120, 130, 140, 150, 280, 306, 332, 358, 440, 482, 524, 566, 600, 658, 716, 774)
            \endcode

        \row
        \li vector4d times(vector4d vector)
        \li Returns the vector4d result of transforming the \c vector
            according to \c this matrix4x4 with the matrix applied
            pre-vector
        \li \code
var a = Qt.matrix4x4(1,2,3,4,5,6,7,8,9,10,11,12,13,14,15,16);
var b = Qt.vector4d(5,6,7,8);
var c = a.times(b);
console.log(c.toString()); // QVector4D(70, 174, 278, 382)
            \endcode

        \row
        \li vector3d times(vector3d vector)
        \li Returns the vector3d result of transforming the \c vector
            according to \c this matrix4x4 with the matrix applied
            pre-vector
        \li \code
var a = Qt.matrix4x4(1,2,3,4,5,6,7,8,9,10,11,12,13,14,15,16);
var b = Qt.vector3d(5,6,7);
var c = a.times(b);
console.log(c.toString()); // QVector3D(0.155556, 0.437037, 0.718518)
            \endcode

        \row
        \li matrix4x4 times(real factor)
        \li Returns the matrix4x4 result of multiplying \c this matrix4x4 with the scalar \c factor
        \li \code
var a = Qt.matrix4x4(1,2,3,4,5,6,7,8,9,10,11,12,13,14,15,16);
var b = 4.48;
var c = a.times(b);
console.log(c.toString()); // QMatrix4x4(4.48, 8.96, 13.44, 17.92, 22.4, 26.88, 31.36, 35.84, 40.32, 44.8, 49.28, 53.76, 58.24, 62.72, 67.2, 71.68)
            \endcode

        \row
        \li matrix4x4 plus(matrix4x4 other)
        \li Returns the matrix4x4 result of the addition of \c this matrix4x4 with the \c other matrix4x4
        \li \code
var a = Qt.matrix4x4(1,2,3,4,5,6,7,8,9,10,11,12,13,14,15,16);
var b = Qt.matrix4x4(5,6,7,8,9,10,11,12,13,14,15,16,17,18,19,20);
var c = a.plus(b);
console.log(c.toString()); // QMatrix4x4(6, 8, 10, 12, 14, 16, 18, 20, 22, 24, 26, 28, 30, 32, 34, 36)
            \endcode

        \row
        \li matrix4x4 minus(matrix4x4 other)
        \li Returns the matrix4x4 result of the subtraction of \c other matrix4x4 from \c this matrix4x4
        \li \code
var a = Qt.matrix4x4(1,2,3,4,5,6,7,8,9,10,11,12,13,14,15,16);
var b = Qt.matrix4x4(5,6,7,8,9,10,11,12,13,14,15,16,17,18,19,20);
var c = a.minus(b);
console.log(c.toString()); // QMatrix4x4(-4, -4, -4, -4, -4, -4, -4, -4, -4, -4, -4, -4, -4, -4, -4, -4)
            \endcode

        \row
        \li vector4d row(int which)
        \li Returns the vector4d row of \c this specified by \c which.
            Note: the \c which is 0-based access into the matrix.
        \li \code
var a = Qt.matrix4x4(1,2,3,4,5,6,7,8,9,10,11,12,13,14,15,16);
var b = Qt.vector4d(a.m21, a.m22, a.m23, a.m24);
var c = a.row(2); // zero based access!  so not equal to b
console.log(b.toString() + " " + c.toString()); // QVector4D(5, 6, 7, 8) QVector4D(9, 10, 11, 12)
            \endcode

        \row
        \li vector4d column(int which)
        \li Returns the vector4d column of \c this specified by \c which.
            Note: the \c which is 0-based access into the matrix.
        \li \code
var a = Qt.matrix4x4(1,2,3,4,5,6,7,8,9,10,11,12,13,14,15,16);
var b = Qt.vector4d(a.m12, a.m22, a.m32, a.m42);
var c = a.column(2); // zero based access!  so not equal to b
console.log(b.toString() + " " + c.toString()); // QVector4D(2, 6, 10, 14) QVector4D(3, 7, 11, 15)
            \endcode

        \row
        \li real determinant()
        \li Returns the determinant of \c this matrix4x4
        \li \code
var a = Qt.matrix4x4(1,0,0,0,0,2,0,0,0,0,3,0,100,200,300,1);
var b = a.determinant();
console.log(b); // 6
            \endcode

        \row
        \li matrix4x4 inverted()
        \li Returns the inverse of \c this matrix4x4 if it exists, else the identity matrix.
        \li \code
var a = Qt.matrix4x4(1,0,0,0,0,2,0,0,0,0,3,0,100,200,300,1);
var b = a.inverted();
console.log(b.toString()); // QMatrix4x4(1, 0, 0, 0, 0, 0.5, 0, 0, 0, 0, 0.333333, 0, -100, -100, -100, 1)
            \endcode

        \row
        \li matrix4x4 transposed()
        \li Returns the transpose of \c this matrix4x4
        \li \code
var a = Qt.matrix4x4(1,0,0,0,0,2,0,0,0,0,3,0,100,200,300,1);
var b = a.transposed();
console.log(b.toString()); // QMatrix4x4(1, 0, 0, 100, 0, 2, 0, 200, 0, 0, 3, 300, 0, 0, 0, 1)
            \endcode

        \row
        \li bool fuzzyEquals(matrix4x4 other, real epsilon)
        \li Returns true if \c this matrix4x4 is approximately equal to the \c other matrix4x4.
            The approximation will be true if each attribute of \c this is within \c epsilon
            of the respective attribute of \c other.  Note that \c epsilon is an optional
            argument, the default \c epsilon is 0.00001.
        \li \code
var a = Qt.matrix4x4(1,2,3,4,5,6,7,8,9,10,11,12,13,14,15,16);
var b = Qt.matrix4x4(1.0001,2.0001,3.0002,4.0003,5.0001,6.0002,7.0002,8.0004,9.0001,10.0003,11.0003,12.0004,13.0001,14.0002,15.0003,16.0004);
var c = a.fuzzyEquals(b);        // default epsilon
var d = a.fuzzyEquals(b, 0.005); // supplied epsilon
console.log(c + " " + d); // false true
            \endcode
\endtable

    This basic type is provided by the QtQuick import.

    \sa {QML Basic Types}
*/

/*!
\qmlmodule QtTest 1.0
\title Qt Quick Test QML Types
\brief This module provides QML types to unit test your QML application
\ingroup qmlmodules

You can import this module using the following statement:
\code
import QtTest 1.0
\endcode

For more information about how to use these types, see
\l{Qt Quick Test Reference Documentation}.
*/<|MERGE_RESOLUTION|>--- conflicted
+++ resolved
@@ -321,14 +321,9 @@
 */
 
 /*!
-<<<<<<< HEAD
-\qmlmodule QtQuick 2.2
+\qmlmodule QtQuick 2.3
 \title Qt Quick QML Types
 \brief This module provides graphical primitives for use in QML.
-=======
-\qmlmodule QtQuick 2.3
-\brief The Provides graphical primitives for use in QML.
->>>>>>> 87a58890
 
 The \l{Qt Quick} module provides graphical primitive types. They can be used with the following import
 \code
