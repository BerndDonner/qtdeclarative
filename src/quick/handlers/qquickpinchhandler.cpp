/****************************************************************************
**
** Copyright (C) 2016 The Qt Company Ltd.
** Contact: https://www.qt.io/licensing/
**
** This file is part of the QtQuick module of the Qt Toolkit.
**
** $QT_BEGIN_LICENSE:LGPL$
** Commercial License Usage
** Licensees holding valid commercial Qt licenses may use this file in
** accordance with the commercial license agreement provided with the
** Software or, alternatively, in accordance with the terms contained in
** a written agreement between you and The Qt Company. For licensing terms
** and conditions see https://www.qt.io/terms-conditions. For further
** information use the contact form at https://www.qt.io/contact-us.
**
** GNU Lesser General Public License Usage
** Alternatively, this file may be used under the terms of the GNU Lesser
** General Public License version 3 as published by the Free Software
** Foundation and appearing in the file LICENSE.LGPL3 included in the
** packaging of this file. Please review the following information to
** ensure the GNU Lesser General Public License version 3 requirements
** will be met: https://www.gnu.org/licenses/lgpl-3.0.html.
**
** GNU General Public License Usage
** Alternatively, this file may be used under the terms of the GNU
** General Public License version 2.0 or (at your option) the GNU General
** Public license version 3 or any later version approved by the KDE Free
** Qt Foundation. The licenses are as published by the Free Software
** Foundation and appearing in the file LICENSE.GPL2 and LICENSE.GPL3
** included in the packaging of this file. Please review the following
** information to ensure the GNU General Public License requirements will
** be met: https://www.gnu.org/licenses/gpl-2.0.html and
** https://www.gnu.org/licenses/gpl-3.0.html.
**
** $QT_END_LICENSE$
**
****************************************************************************/

#include "qquickpinchhandler_p.h"
#include <QtQml/qqmlinfo.h>
#include <QtQuick/qquickwindow.h>
#include <private/qsgadaptationlayer_p.h>
#include <private/qquickitem_p.h>
#include <private/qguiapplication_p.h>
#include <private/qquickwindow_p.h>
#include <QEvent>
#include <QMouseEvent>
#include <QDebug>
#include <qpa/qplatformnativeinterface.h>
#include <math.h>

QT_BEGIN_NAMESPACE

Q_LOGGING_CATEGORY(lcPinchHandler, "qt.quick.handler.pinch")

/*!
    \qmltype PinchHandler
    \instantiates QQuickPinchHandler
    \inherits MultiPointHandler
    \inqmlmodule QtQuick
    \ingroup qtquick-input-handlers
    \brief Handler for pinch gestures.

    PinchHandler is a handler that interprets a multi-finger gesture to
    interactively rotate, zoom, and drag an Item. Like other Input Handlers,
    by default it is fully functional, and manipulates its \l target,
    which is the Item within which it is declared.

    \snippet pointerHandlers/pinchHandler.qml 0

    It has properties to restrict the range of dragging, rotation, and zoom.

    If it is declared within one Item but is assigned a different \l target, it
    handles events within the bounds of the outer Item but manipulates the
    \c target Item instead:

    \snippet pointerHandlers/pinchHandlerDifferentTarget.qml 0

    A third way to use it is to set \l target to \c null and react to property
    changes in some other way:

    \snippet pointerHandlers/pinchHandlerNullTarget.qml 0

    \image touchpoints-pinchhandler.png

    \sa PinchArea
*/

QQuickPinchHandler::QQuickPinchHandler(QQuickItem *parent)
    : QQuickMultiPointHandler(parent, 2)
{
}

/*!
    \qmlproperty real QtQuick::PinchHandler::minimumScale

    The minimum acceptable \l {Item::scale}{scale} to be applied
    to the \l target.
*/
void QQuickPinchHandler::setMinimumScale(qreal minimumScale)
{
    if (qFuzzyCompare(m_minimumScale, minimumScale))
        return;

    m_minimumScale = minimumScale;
    emit minimumScaleChanged();
}

/*!
    \qmlproperty real QtQuick::PinchHandler::maximumScale

    The maximum acceptable \l {Item::scale}{scale} to be applied
    to the \l target.
*/
void QQuickPinchHandler::setMaximumScale(qreal maximumScale)
{
    if (qFuzzyCompare(m_maximumScale, maximumScale))
        return;

    m_maximumScale = maximumScale;
    emit maximumScaleChanged();
}

/*!
    \qmlproperty real QtQuick::PinchHandler::minimumRotation

    The minimum acceptable \l {Item::rotation}{rotation} to be applied
    to the \l target.
*/
void QQuickPinchHandler::setMinimumRotation(qreal minimumRotation)
{
    if (qFuzzyCompare(m_minimumRotation, minimumRotation))
        return;

    m_minimumRotation = minimumRotation;
    emit minimumRotationChanged();
}

/*!
    \qmlproperty real QtQuick::PinchHandler::maximumRotation

    The maximum acceptable \l {Item::rotation}{rotation} to be applied
    to the \l target.
*/
void QQuickPinchHandler::setMaximumRotation(qreal maximumRotation)
{
    if (qFuzzyCompare(m_maximumRotation, maximumRotation))
        return;

    m_maximumRotation = maximumRotation;
    emit maximumRotationChanged();
}

#if QT_DEPRECATED_SINCE(5, 12)
void QQuickPinchHandler::warnAboutMinMaxDeprecated() const
{
    qmlWarning(this) << "min and max constraints are now part of the xAxis and yAxis properties";
}

void QQuickPinchHandler::setMinimumX(qreal minX)
{
<<<<<<< HEAD
    if (qFuzzyCompare(m_minimumX, minX))
=======
    warnAboutMinMaxDeprecated();
    if (m_minimumX == minX)
>>>>>>> a566125b
        return;
    m_minimumX = minX;
    emit minimumXChanged();
}

void QQuickPinchHandler::setMaximumX(qreal maxX)
{
<<<<<<< HEAD
    if (qFuzzyCompare(m_maximumX, maxX))
=======
    warnAboutMinMaxDeprecated();
    if (m_maximumX == maxX)
>>>>>>> a566125b
        return;
    m_maximumX = maxX;
    emit maximumXChanged();
}

void QQuickPinchHandler::setMinimumY(qreal minY)
{
<<<<<<< HEAD
    if (qFuzzyCompare(m_minimumY, minY))
=======
    warnAboutMinMaxDeprecated();
    if (m_minimumY == minY)
>>>>>>> a566125b
        return;
    m_minimumY = minY;
    emit minimumYChanged();
}

void QQuickPinchHandler::setMaximumY(qreal maxY)
{
<<<<<<< HEAD
    if (qFuzzyCompare(m_maximumY, maxY))
=======
    warnAboutMinMaxDeprecated();
    if (m_maximumY == maxY)
>>>>>>> a566125b
        return;
    m_maximumY = maxY;
    emit maximumYChanged();
}
#endif

bool QQuickPinchHandler::wantsPointerEvent(QQuickPointerEvent *event)
{
    if (!QQuickMultiPointHandler::wantsPointerEvent(event))
        return false;

#if QT_CONFIG(gestures)
    if (const auto gesture = event->asPointerNativeGestureEvent()) {
        if (minimumPointCount() == 2) {
            switch (gesture->type()) {
            case Qt::BeginNativeGesture:
            case Qt::EndNativeGesture:
            case Qt::ZoomNativeGesture:
            case Qt::RotateNativeGesture:
                return parentContains(event->point(0));
            default:
                return false;
            }
        } else {
            return false;
        }
    }
#endif

    return true;
}

/*!
    \qmlpropertygroup QtQuick::PinchHandler::xAxis
    \qmlproperty real QtQuick::PinchHandler::xAxis.minimum
    \qmlproperty real QtQuick::PinchHandler::xAxis.maximum
    \qmlproperty bool QtQuick::PinchHandler::xAxis.enabled

    \c xAxis controls the constraints for horizontal translation of the \l target item.

    \c minimum is the minimum acceptable x coordinate of the translation.
    \c maximum is the maximum acceptable x coordinate of the translation.
    If \c enabled is true, horizontal dragging is allowed.
 */

/*!
    \qmlpropertygroup QtQuick::PinchHandler::yAxis
    \qmlproperty real QtQuick::PinchHandler::yAxis.minimum
    \qmlproperty real QtQuick::PinchHandler::yAxis.maximum
    \qmlproperty bool QtQuick::PinchHandler::yAxis.enabled

    \c yAxis controls the constraints for vertical translation of the \l target item.

    \c minimum is the minimum acceptable y coordinate of the translation.
    \c maximum is the maximum acceptable y coordinate of the translation.
    If \c enabled is true, vertical dragging is allowed.
 */

/*!
    \qmlproperty int QtQuick::PinchHandler::minimumTouchPoints

    The pinch begins when this number of fingers are pressed.
    Until then, PinchHandler tracks the positions of any pressed fingers,
    but if it's an insufficient number, it does not scale or rotate
    its \l target, and the \l active property will remain false.
*/

/*!
    \qmlproperty bool QtQuick::PinchHandler::active

    This property is true when all the constraints (epecially \l minimumTouchPoints)
    are satisfied and the \l target, if any, is being manipulated.
*/

void QQuickPinchHandler::onActiveChanged()
{
    QQuickMultiPointHandler::onActiveChanged();
    if (active()) {
        m_startMatrix = QMatrix4x4();
        m_startAngles = angles(m_centroid.sceneGrabPosition());
        m_startDistance = averageTouchPointDistance(m_centroid.sceneGrabPosition());
        m_activeRotation = 0;
        m_activeTranslation = QVector2D();
        if (const QQuickItem *t = target()) {
            m_startScale = t->scale(); // TODO incompatible with independent x/y scaling
            m_startRotation = t->rotation();
            QVector3D xformOrigin(t->transformOriginPoint());
            m_startMatrix.translate(float(t->x()), float(t->y()));
            m_startMatrix.translate(xformOrigin);
            m_startMatrix.scale(float(m_startScale));
            m_startMatrix.rotate(float(m_startRotation), 0, 0, -1);
            m_startMatrix.translate(-xformOrigin);
        } else {
            m_startScale = m_accumulatedScale;
            m_startRotation = 0;
        }
        qCInfo(lcPinchHandler) << "activated with starting scale" << m_startScale << "rotation" << m_startRotation;
    } else {
        qCInfo(lcPinchHandler) << "deactivated with scale" << m_activeScale << "rotation" << m_activeRotation;
    }
}

void QQuickPinchHandler::handlePointerEventImpl(QQuickPointerEvent *event)
{
    if (Q_UNLIKELY(lcPinchHandler().isDebugEnabled())) {
        for (const QQuickHandlerPoint &p : m_currentPoints)
            qCDebug(lcPinchHandler) << hex << p.id() << p.sceneGrabPosition() << "->" << p.scenePosition();
    }
    QQuickMultiPointHandler::handlePointerEventImpl(event);

    qreal dist = 0;
#if QT_CONFIG(gestures)
    if (const auto gesture = event->asPointerNativeGestureEvent()) {
        m_centroid.reset(event->point(0));
        switch (gesture->type()) {
        case Qt::EndNativeGesture:
            m_activeScale = 1;
            m_activeRotation = 0;
            m_activeTranslation = QVector2D();
            m_centroid.reset();
            setActive(false);
            emit updated();
            return;
        case Qt::ZoomNativeGesture:
            m_activeScale *= 1 + gesture->value();
            break;
        case Qt::RotateNativeGesture:
            m_activeRotation += gesture->value();
            break;
        default:
            // Nothing of interest (which is unexpected, because wantsPointerEvent() should have returned false)
            return;
        }
        if (!active()) {
            setActive(true);
            // Native gestures for 2-finger pinch do not allow dragging, so
            // the centroid won't move during the gesture, and translation stays at zero
            m_activeTranslation = QVector2D();
        }
    } else
#endif // QT_CONFIG(gestures)
    {
        const bool containsReleasedPoints = event->isReleaseEvent();
        QVector<QQuickEventPoint *> chosenPoints;
        for (const QQuickHandlerPoint &p : m_currentPoints) {
            QQuickEventPoint *ep = event->pointById(p.id());
            chosenPoints << ep;
        }
        if (!active()) {
            // Verify that at least one of the points has moved beyond threshold needed to activate the handler
            int numberOfPointsDraggedOverThreshold = 0;
            QVector2D accumulatedDrag;
            const QVector2D currentCentroid(m_centroid.scenePosition());
            const QVector2D pressCentroid(m_centroid.scenePressPosition());

            QStyleHints *styleHints = QGuiApplication::styleHints();
            const int dragThreshold = styleHints->startDragDistance();
            const int dragThresholdSquared = dragThreshold * dragThreshold;

            double accumulatedCentroidDistance = 0;     // Used to detect scale
            if (event->isPressEvent())
                m_accumulatedStartCentroidDistance = 0;   // Used to detect scale

            float accumulatedMovementMagnitude = 0;

            for (QQuickEventPoint *point : qAsConst(chosenPoints)) {
                if (!containsReleasedPoints) {
                    accumulatedDrag += QVector2D(point->scenePressPosition() - point->scenePosition());
                    /*
                       In order to detect a drag, we want to check if all points have moved more or
                       less in the same direction.

                       We then take each point, and convert the point to a local coordinate system where
                       the centroid is the origin. This is done both for the press positions and the
                       current positions. We will then have two positions:

                       - pressCentroidRelativePosition
                           is the start point relative to the press centroid
                       - currentCentroidRelativePosition
                           is the current point relative to the current centroid

                       If those two points are far enough apart, it might not be considered as a drag
                       anymore. (Note that the threshold will matched to the average of the relative
                       movement of all the points). Therefore, a big relative movement will make a big
                       contribution to the average relative movement.

                       The algorithm then can be described as:
                         For each point:
                          - Calculate vector pressCentroidRelativePosition (from the press centroid to the press position)
                          - Calculate vector currentCentroidRelativePosition (from the current centroid to the current position)
                          - Calculate the relative movement vector:

                             centroidRelativeMovement = currentCentroidRelativePosition - pressCentroidRelativePosition

                           and measure its magnitude. Add the magnitude to the accumulatedMovementMagnitude.

                         Finally, if the accumulatedMovementMagnitude is below some threshold, it means
                         that the points were stationary or they were moved in parallel (e.g. the hand
                         was moved, but the relative position between each finger remained very much
                         the same). This is then used to rule out if there is a rotation or scale.
                    */
                    QVector2D pressCentroidRelativePosition = QVector2D(point->scenePosition()) - currentCentroid;
                    QVector2D currentCentroidRelativePosition = QVector2D(point->scenePressPosition()) - pressCentroid;
                    QVector2D centroidRelativeMovement = currentCentroidRelativePosition - pressCentroidRelativePosition;
                    accumulatedMovementMagnitude += centroidRelativeMovement.length();

                    accumulatedCentroidDistance += qreal(pressCentroidRelativePosition.length());
                    if (event->isPressEvent())
                        m_accumulatedStartCentroidDistance += qreal((QVector2D(point->scenePressPosition()) - pressCentroid).length());
                } else {
                    setPassiveGrab(point);
                }
                if (point->state() == QQuickEventPoint::Pressed) {
                    point->setAccepted(false); // don't stop propagation
                    setPassiveGrab(point);
                }
                if (QQuickWindowPrivate::dragOverThreshold(point))
                    ++numberOfPointsDraggedOverThreshold;
            }

            const bool requiredNumberOfPointsDraggedOverThreshold = numberOfPointsDraggedOverThreshold >= minimumPointCount() && numberOfPointsDraggedOverThreshold <= maximumPointCount();
            accumulatedMovementMagnitude /= m_currentPoints.count();

            QVector2D avgDrag = accumulatedDrag / m_currentPoints.count();
            if (!xAxis()->enabled())
                avgDrag.setX(0);
            if (!yAxis()->enabled())
                avgDrag.setY(0);

            const qreal centroidMovementDelta = qreal((currentCentroid - pressCentroid).length());

            qreal distanceToCentroidDelta = qAbs(accumulatedCentroidDistance - m_accumulatedStartCentroidDistance); // Used to detect scale
            if (numberOfPointsDraggedOverThreshold >= 1) {
                if (requiredNumberOfPointsDraggedOverThreshold && avgDrag.lengthSquared() >= dragThresholdSquared && accumulatedMovementMagnitude < dragThreshold) {
                    // Drag
                    if (grabPoints(chosenPoints))
                        setActive(true);
                } else if (distanceToCentroidDelta > dragThreshold) {    // all points should in accumulation have been moved beyond threshold (?)
                    // Scale
                    if (grabPoints(chosenPoints))
                        setActive(true);
                } else if (distanceToCentroidDelta < dragThreshold && (centroidMovementDelta < dragThreshold)) {
                    // Rotate
                    // Since it wasn't a scale and if we exceeded the dragthreshold, and the
                    // centroid didn't moved much, the points must have been moved around the centroid.
                    if (grabPoints(chosenPoints))
                        setActive(true);
                }
            }
            if (!active())
                return;
        }

        // avoid mapping the minima and maxima, as they might have unmappable values
        // such as -inf/+inf. Because of this we perform the bounding to min/max in local coords.
        // 1. scale
        dist = averageTouchPointDistance(m_centroid.scenePosition());
        m_activeScale = dist / m_startDistance;
        m_activeScale = qBound(m_minimumScale/m_startScale, m_activeScale, m_maximumScale/m_startScale);

        // 2. rotate
        QVector<PointData> newAngles = angles(m_centroid.scenePosition());
        const qreal angleDelta = averageAngleDelta(m_startAngles, newAngles);
        m_activeRotation += angleDelta;
        m_startAngles = std::move(newAngles);

        if (!containsReleasedPoints)
            acceptPoints(chosenPoints);
    }

    const qreal totalRotation = m_startRotation + m_activeRotation;
    const qreal rotation = qBound(m_minimumRotation, totalRotation, m_maximumRotation);
    m_activeRotation += (rotation - totalRotation);   //adjust for the potential bounding above
    m_accumulatedScale = m_startScale * m_activeScale;

    if (target() && target()->parentItem()) {
        const QPointF centroidParentPos = target()->parentItem()->mapFromScene(m_centroid.scenePosition());
        // 3. Drag/translate
        const QPointF centroidStartParentPos = target()->parentItem()->mapFromScene(m_centroid.sceneGrabPosition());
        m_activeTranslation = QVector2D(centroidParentPos - centroidStartParentPos);
        // apply rotation + scaling around the centroid - then apply translation.
        QMatrix4x4 mat;

        const QVector3D centroidParentVector(centroidParentPos);
        mat.translate(centroidParentVector);
        mat.rotate(float(m_activeRotation), 0, 0, 1);
        mat.scale(float(m_activeScale));
        mat.translate(-centroidParentVector);
        mat.translate(QVector3D(m_activeTranslation));

        mat = mat * m_startMatrix;

        QPointF xformOriginPoint = target()->transformOriginPoint();
        QPointF pos = mat * xformOriginPoint;
        pos -= xformOriginPoint;

        if (xAxis()->enabled())
            pos.setX(qBound(xAxis()->minimum(), pos.x(), xAxis()->maximum()));
        else
            pos.rx() -= qreal(m_activeTranslation.x());
        if (yAxis()->enabled())
            pos.setY(qBound(yAxis()->minimum(), pos.y(), yAxis()->maximum()));
        else
            pos.ry() -= qreal(m_activeTranslation.y());

        target()->setPosition(pos);
        target()->setRotation(rotation);
        target()->setScale(m_accumulatedScale);
    } else {
        m_activeTranslation = QVector2D(m_centroid.scenePosition() - m_centroid.scenePressPosition());
    }

    qCDebug(lcPinchHandler) << "centroid" << m_centroid.scenePressPosition() << "->"  << m_centroid.scenePosition()
                            << ", distance" << m_startDistance << "->" << dist
                            << ", startScale" << m_startScale << "->" << m_accumulatedScale
                            << ", activeRotation" << m_activeRotation
                            << ", rotation" << rotation
                            << " from " << event->device()->type();

    emit updated();
}

/*!
    \readonly
    \qmlproperty QtQuick::HandlerPoint QtQuick::PinchHandler::centroid

    A point exactly in the middle of the currently-pressed touch points.
    The \l target will be rotated around this point.
*/

/*!
    \readonly
    \qmlproperty real QtQuick::PinchHandler::scale

    The scale factor that will automatically be set on the \l target if it is not null.
    Otherwise, bindings can be used to do arbitrary things with this value.
    While the pinch gesture is being performed, it is continuously multiplied by
    \l activeScale; after the gesture ends, it stays the same; and when the next
    pinch gesture begins, it begins to be multiplied by activeScale again.
*/

/*!
    \readonly
    \qmlproperty real QtQuick::PinchHandler::activeScale

    The scale factor while the pinch gesture is being performed.
    It is 1.0 when the gesture begins, increases as the touchpoints are spread
    apart, and decreases as the touchpoints are brought together.
    If \l target is not null, its \l {Item::scale}{scale} will be automatically
    multiplied by this value.
    Otherwise, bindings can be used to do arbitrary things with this value.
*/

/*!
    \readonly
    \qmlproperty real QtQuick::PinchHandler::rotation

    The rotation of the pinch gesture in degrees, with positive values clockwise.
    It is 0 when the gesture begins. If \l target is not null, this will be
    automatically applied to its \l {Item::rotation}{rotation}. Otherwise,
    bindings can be used to do arbitrary things with this value.
*/

/*!
    \readonly
    \qmlproperty QVector2D QtQuick::PinchHandler::translation

    The translation of the gesture \l centroid. It is \c (0, 0) when the
    gesture begins.
*/

QT_END_NAMESPACE<|MERGE_RESOLUTION|>--- conflicted
+++ resolved
@@ -160,12 +160,8 @@
 
 void QQuickPinchHandler::setMinimumX(qreal minX)
 {
-<<<<<<< HEAD
+    warnAboutMinMaxDeprecated();
     if (qFuzzyCompare(m_minimumX, minX))
-=======
-    warnAboutMinMaxDeprecated();
-    if (m_minimumX == minX)
->>>>>>> a566125b
         return;
     m_minimumX = minX;
     emit minimumXChanged();
@@ -173,12 +169,8 @@
 
 void QQuickPinchHandler::setMaximumX(qreal maxX)
 {
-<<<<<<< HEAD
+    warnAboutMinMaxDeprecated();
     if (qFuzzyCompare(m_maximumX, maxX))
-=======
-    warnAboutMinMaxDeprecated();
-    if (m_maximumX == maxX)
->>>>>>> a566125b
         return;
     m_maximumX = maxX;
     emit maximumXChanged();
@@ -186,12 +178,8 @@
 
 void QQuickPinchHandler::setMinimumY(qreal minY)
 {
-<<<<<<< HEAD
+    warnAboutMinMaxDeprecated();
     if (qFuzzyCompare(m_minimumY, minY))
-=======
-    warnAboutMinMaxDeprecated();
-    if (m_minimumY == minY)
->>>>>>> a566125b
         return;
     m_minimumY = minY;
     emit minimumYChanged();
@@ -199,12 +187,8 @@
 
 void QQuickPinchHandler::setMaximumY(qreal maxY)
 {
-<<<<<<< HEAD
+    warnAboutMinMaxDeprecated();
     if (qFuzzyCompare(m_maximumY, maxY))
-=======
-    warnAboutMinMaxDeprecated();
-    if (m_maximumY == maxY)
->>>>>>> a566125b
         return;
     m_maximumY = maxY;
     emit maximumYChanged();
