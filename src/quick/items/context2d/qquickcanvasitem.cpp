/****************************************************************************
**
** Copyright (C) 2014 Digia Plc and/or its subsidiary(-ies).
** Contact: http://www.qt-project.org/legal
**
** This file is part of the QtQuick module of the Qt Toolkit.
**
** $QT_BEGIN_LICENSE:LGPL21$
** Commercial License Usage
** Licensees holding valid commercial Qt licenses may use this file in
** accordance with the commercial license agreement provided with the
** Software or, alternatively, in accordance with the terms contained in
** a written agreement between you and Digia. For licensing terms and
** conditions see http://qt.digia.com/licensing. For further information
** use the contact form at http://qt.digia.com/contact-us.
**
** GNU Lesser General Public License Usage
** Alternatively, this file may be used under the terms of the GNU Lesser
** General Public License version 2.1 or version 3 as published by the Free
** Software Foundation and appearing in the file LICENSE.LGPLv21 and
** LICENSE.LGPLv3 included in the packaging of this file. Please review the
** following information to ensure the GNU Lesser General Public License
** requirements will be met: https://www.gnu.org/licenses/lgpl.html and
** http://www.gnu.org/licenses/old-licenses/lgpl-2.1.html.
**
** In addition, as a special exception, Digia gives you certain additional
** rights. These rights are described in the Digia Qt LGPL Exception
** version 1.1, included in the file LGPL_EXCEPTION.txt in this package.
**
** $QT_END_LICENSE$
**
****************************************************************************/

#include <private/qsgadaptationlayer_p.h>
#include "qquickcanvasitem_p.h"
#include <private/qquickitem_p.h>
#include <private/qquickcanvascontext_p.h>
#include <private/qquickcontext2d_p.h>
#include <private/qquickcontext2dtexture_p.h>
#include <qsgsimpletexturenode.h>
#include <QtQuick/private/qquickpixmapcache_p.h>
#include <QtGui/QGuiApplication>

#include <qqmlinfo.h>
#include <private/qqmlengine_p.h>
#include <QtCore/QBuffer>
#include <QtCore/qdatetime.h>

#include <private/qv4value_inl_p.h>
#include <private/qv4functionobject_p.h>
#include <private/qv4scopedvalue_p.h>

QT_BEGIN_NAMESPACE

class QQuickCanvasNode : public QSGSimpleTextureNode
{
public:
    QQuickCanvasNode() {
        qsgnode_set_description(this, QStringLiteral("canvasnode"));
        setOwnsTexture(true);
    }
};

class QQuickCanvasTextureProvider : public QSGTextureProvider
{
public:
    QQuickCanvasNode *node;
    QSGTexture *texture() const Q_DECL_OVERRIDE { return node ? node->texture() : 0; }
    void fireTextureChanged() { emit textureChanged(); }
};

QQuickCanvasPixmap::QQuickCanvasPixmap(const QImage& image)
    : m_pixmap(0)
    , m_image(image)
{

}

QQuickCanvasPixmap::QQuickCanvasPixmap(QQuickPixmap *pixmap)
    : m_pixmap(pixmap)
{

}

QQuickCanvasPixmap::~QQuickCanvasPixmap()
{
    delete m_pixmap;
}

qreal QQuickCanvasPixmap::width() const
{
    if (m_pixmap)
        return m_pixmap->width();

    return m_image.width();
}

qreal QQuickCanvasPixmap::height() const
{
    if (m_pixmap)
        return m_pixmap->height();

    return m_image.height();
}

bool QQuickCanvasPixmap::isValid() const
{
    if (m_pixmap)
        return m_pixmap->isReady();
    return !m_image.isNull();
}

QImage QQuickCanvasPixmap::image()
{
    if (m_image.isNull() && m_pixmap)
        m_image = m_pixmap->image();

    return m_image;
}

QHash<QQmlEngine *,QQuickContext2DRenderThread*> QQuickContext2DRenderThread::renderThreads;
QMutex QQuickContext2DRenderThread::renderThreadsMutex;

QQuickContext2DRenderThread::QQuickContext2DRenderThread(QQmlEngine *eng)
    : QThread(eng), m_engine(eng), m_eventLoopQuitHack(0)
{
    Q_ASSERT(eng);
    m_eventLoopQuitHack = new QObject;
    m_eventLoopQuitHack->moveToThread(this);
    connect(m_eventLoopQuitHack, SIGNAL(destroyed(QObject*)), SLOT(quit()), Qt::DirectConnection);
    start(QThread::IdlePriority);
}

QQuickContext2DRenderThread::~QQuickContext2DRenderThread()
{
    renderThreadsMutex.lock();
    renderThreads.remove(m_engine);
    renderThreadsMutex.unlock();

    m_eventLoopQuitHack->deleteLater();
    wait();
}

QQuickContext2DRenderThread *QQuickContext2DRenderThread::instance(QQmlEngine *engine)
{
    QQuickContext2DRenderThread *thread = 0;
    renderThreadsMutex.lock();
    if (renderThreads.contains(engine))
        thread = renderThreads.value(engine);
    else {
        thread = new QQuickContext2DRenderThread(engine);
        renderThreads.insert(engine, thread);
    }
    renderThreadsMutex.unlock();
    return thread;
}

class QQuickCanvasItemPrivate : public QQuickItemPrivate
{
public:
    QQuickCanvasItemPrivate();
    ~QQuickCanvasItemPrivate();
    QQuickCanvasContext *context;
    QSizeF canvasSize;
    QSize tileSize;
    QRectF canvasWindow;
    QRectF dirtyRect;
    uint hasCanvasSize :1;
    uint hasTileSize :1;
    uint hasCanvasWindow :1;
    uint available :1;
    QQuickCanvasItem::RenderTarget renderTarget;
    QQuickCanvasItem::RenderStrategy renderStrategy;
    QString contextType;
    QHash<QUrl, QQmlRefPointer<QQuickCanvasPixmap> > pixmaps;
    QUrl baseUrl;
    QMap<int, QV4::PersistentValue> animationCallbacks;
    mutable QQuickCanvasTextureProvider *textureProvider;
    QQuickCanvasNode *node;
};

QQuickCanvasItemPrivate::QQuickCanvasItemPrivate()
    : QQuickItemPrivate()
    , context(0)
    , canvasSize(1, 1)
    , tileSize(1, 1)
    , hasCanvasSize(false)
    , hasTileSize(false)
    , hasCanvasWindow(false)
    , available(false)
    , renderTarget(QQuickCanvasItem::Image)
    , renderStrategy(QQuickCanvasItem::Immediate)
    , textureProvider(0)
    , node(0)
{
    implicitAntialiasing = true;
}

QQuickCanvasItemPrivate::~QQuickCanvasItemPrivate()
{
    pixmaps.clear();
}


/*!
    \qmltype Canvas
    \instantiates QQuickCanvasItem
    \inqmlmodule QtQuick
    \since 5.0
    \inherits Item
    \ingroup qtquick-canvas
    \ingroup qtquick-visual
    \brief Provides a 2D canvas item enabling drawing via JavaScript

    The Canvas item allows drawing of straight and curved lines, simple and
    complex shapes, graphs, and referenced graphic images.  It can also add
    text, colors, shadows, gradients, and patterns, and do low level pixel
    operations. The Canvas output may be saved as an image file or serialized
    to a URL.

    To define a drawing area in the Canvas item set the \c width and \c height
    properties.  For example, the following code creates a Canvas item which
    has a drawing area with a height of 100 pixels and width of 200 pixels:
    \qml
    import QtQuick 2.0
    Canvas {
        id: mycanvas
        width: 100
        height: 200
    }
    \endqml

    Currently the Canvas item only supports the two-dimensional rendering context.

    \section1 Threaded Rendering and Render Target

    The Canvas item supports two render targets: \c Canvas.Image and
    \c Canvas.FramebufferObject.

    The \c Canvas.Image render target is a \a QImage object.  This render
    target supports background thread rendering, allowing complex or long
    running painting to be executed without blocking the UI.

    The Canvas.FramebufferObject render target utilizes OpenGL hardware
    acceleration rather than rendering into system memory, which in many cases
    results in faster rendering. Canvas.FramebufferObject relies on the
    OpenGL extensions \c GL_EXT_framebuffer_multisample and
    \c GL_EXT_framebuffer_blit for antialiasing. It will also use more
    graphics memory when rendering strategy is anything other than
    Canvas.Cooperative.

    The default render target is Canvas.Image and the default renderStrategy is
    Canvas.Immediate.

    \section1 Tiled Canvas
    The Canvas item supports tiled rendering by setting \l canvasSize, \l tileSize
    and \l canvasWindow properties.

    Tiling allows efficient display of a very large virtual canvas via a smaller
    canvas window. The actual memory consumption is in relation to the canvas
    window size.  The painting code can draw within the virtual canvas without
    handling coordinate system transformations.

    The tiles overlapping with the canvas window may be cached eliminating the
    need to redraw, which can lead to significantly improved performance in
    some situations.

    \section1 Pixel Operations
    All HTML5 2D context pixel operations are supported. In order to ensure
    improved pixel reading/writing performance the \a Canvas.Image render
    target should be chosen. The \a Canvas.FramebufferObject render target
    requires the pixel data to be exchanged between the system memory and the
    graphic card, which is significantly more expensive.  Rendering may also be
    synchronized with the V-sync signal (to avoid
    \l{http://en.wikipedia.org/wiki/Screen_tearing}{screen tearing}) which will further
    impact pixel operations with \c Canvas.FrambufferObject render target.

    \section1 Tips for Porting Existing HTML5 Canvas Applications

    Although the Canvas item is provides a HTML5 like API, HTML5 canvas
    applications need to be modified to run in the Canvas item:
    \list
    \li Replace all DOM API calls with QML property bindings or Canvas item methods.
    \li Replace all HTML event handlers with the MouseArea item.
    \li Change setInterval/setTimeout function calls with the \l Timer item or
       the use of requestAnimationFrame().
    \li Place painting code into the \c onPaint handler and trigger
       painting by calling the markDirty() or requestPaint() methods.
    \li To draw images, load them by calling the Canvas's loadImage() method and then request to paint
       them in the \c onImageLoaded handler.
    \endlist

    Starting Qt 5.4, the Canvas is a
    \l{QSGTextureProvider}{texture provider}
    and can be used directly in \l {ShaderEffect}{ShaderEffects} and other
    classes that consume texture providers.

    \sa Context2D
*/

QQuickCanvasItem::QQuickCanvasItem(QQuickItem *parent)
    : QQuickItem(*(new QQuickCanvasItemPrivate), parent)
{
    setFlag(ItemHasContents);
}

QQuickCanvasItem::~QQuickCanvasItem()
{
    Q_D(QQuickCanvasItem);
    delete d->context;
    if (d->textureProvider)
        QQuickWindowQObjectCleanupJob::schedule(window(), d->textureProvider);
}

/*!
    \qmlproperty size QtQuick::Canvas::available

    Indicates when Canvas is able to provide a drawing context to operate on.
*/

bool QQuickCanvasItem::isAvailable() const
{
    return d_func()->available;
}

/*!
    \qmlproperty string QtQuick::Canvas::contextType
    The type of drawing context to use.

    This property is set to the name of the active context type.

    If set explicitly the canvas will attempt to create a context of the
    named type after becoming available.

    The type name is the same as used in the getContext() call, for the 2d
    canvas the value will be "2d".

    \sa getContext(), available
*/

QString QQuickCanvasItem::contextType() const
{
    return d_func()->contextType;
}

void QQuickCanvasItem::setContextType(const QString &contextType)
{
    Q_D(QQuickCanvasItem);

    if (contextType.compare(d->contextType, Qt::CaseInsensitive) == 0)
        return;

    if (d->context) {
        qmlInfo(this) << "Canvas already initialized with a different context type";
        return;
    }

    d->contextType = contextType;

    if (d->available)
        createContext(contextType);

    emit contextTypeChanged();
}

/*!
    \qmlproperty object QtQuick::Canvas::context
    Holds the active drawing context.

    If the canvas is ready and there has been a successful call to getContext()
    or the contextType property has been set with a supported context type,
    this property will contain the current drawing context, otherwise null.
*/

QQmlV4Handle QQuickCanvasItem::context() const
{
    Q_D(const QQuickCanvasItem);
    if (d->context)
        return QQmlV4Handle(d->context->v4value());

    return QQmlV4Handle(QV4::Encode::null());
}

/*!
    \qmlproperty size QtQuick::Canvas::canvasSize
    Holds the logical canvas size that the context paints on.

    By default, the canvas size is the same size as the current canvas item
    size.

    By setting the canvasSize, tileSize and canvasWindow, the Canvas item can
    act as a large virtual canvas with many separately rendered tile rectangles.
    Only those tiles within the current canvas window are painted by the Canvas
    render engine.

    \sa tileSize, canvasWindow
*/
QSizeF QQuickCanvasItem::canvasSize() const
{
    Q_D(const QQuickCanvasItem);
    return d->canvasSize;
}

void QQuickCanvasItem::setCanvasSize(const QSizeF & size)
{
    Q_D(QQuickCanvasItem);
    if (d->canvasSize != size) {
        d->hasCanvasSize = true;
        d->canvasSize = size;
        emit canvasSizeChanged();

        if (d->context)
            polish();
    }
}

/*!
    \qmlproperty size QtQuick::Canvas::tileSize
    Holds the canvas rendering tile size.

    The Canvas item enters tiled mode by setting canvasSize, tileSize and the
    canvasWindow. This can improve rendering performance by rendering and
    caching tiles instead of rendering the whole canvas every time.

    Memory will be consumed only by those tiles within the current visible
    region.

    By default the tileSize is the same as the canvasSize.

    \sa canvasSize, canvasWindow
*/
QSize QQuickCanvasItem::tileSize() const
{
    Q_D(const QQuickCanvasItem);
    return d->tileSize;
}

void QQuickCanvasItem::setTileSize(const QSize & size)
{
    Q_D(QQuickCanvasItem);
    if (d->tileSize != size) {
        d->hasTileSize = true;
        d->tileSize = size;

        emit tileSizeChanged();

        if (d->context)
            polish();
    }
}

/*!
    \qmlproperty rect QtQuick::Canvas::canvasWindow
     Holds the current canvas visible window.

     By default the canvasWindow size is the same as the Canvas item size with
     the top-left point as (0, 0).

     If the canvasSize is different to the Canvas item size, the Canvas item
     can display different visible areas by changing the canvas windowSize
     and/or position.

    \sa canvasSize, tileSize
*/
QRectF QQuickCanvasItem::canvasWindow() const
{
    Q_D(const QQuickCanvasItem);
    return d->canvasWindow;
}

void QQuickCanvasItem::setCanvasWindow(const QRectF& rect)
{
    Q_D(QQuickCanvasItem);
    if (d->canvasWindow != rect) {
        d->canvasWindow = rect;

        d->hasCanvasWindow = true;
        emit canvasWindowChanged();

        if (d->context)
            polish();
    }
}

/*!
    \qmlproperty enumeration QtQuick::Canvas::renderTarget
    Holds the current canvas render target.

    \list
    \li Canvas.Image  - render to an in memory image buffer.
    \li Canvas.FramebufferObject - render to an OpenGL frame buffer
    \endlist

    This hint is supplied along with renderStrategy to the graphics context to
    determine the method of rendering. A renderStrategy, renderTarget or a
    combination may not be supported by a graphics context, in which case the
    context will choose appropriate options and Canvas will signal the change
    to the properties.

    The default render target is \c Canvas.Image.
*/
QQuickCanvasItem::RenderTarget QQuickCanvasItem::renderTarget() const
{
    Q_D(const QQuickCanvasItem);
    return d->renderTarget;
}

void QQuickCanvasItem::setRenderTarget(QQuickCanvasItem::RenderTarget target)
{
    Q_D(QQuickCanvasItem);
    if (d->renderTarget != target) {
        if (d->context) {
            qmlInfo(this) << "Canvas:renderTarget not changeble once context is active.";
            return;
        }

        d->renderTarget = target;
        emit renderTargetChanged();
    }
}

/*!
    \qmlproperty enumeration QtQuick::Canvas::renderStrategy
    Holds the current canvas rendering strategy.

    \list
    \li Canvas.Immediate - context will perform graphics commands immediately in the main UI thread.
    \li Canvas.Threaded - context will defer graphics commands to a private rendering thread.
    \li Canvas.Cooperative - context will defer graphics commands to the applications global render thread.
    \endlist

    This hint is supplied along with renderTarget to the graphics context to
    determine the method of rendering. A renderStrategy, renderTarget or a
    combination may not be supported by a graphics context, in which case the
    context will choose appropriate options and Canvas will signal the change
    to the properties.

    Configuration or runtime tests may cause the QML Scene Graph to render in
    the GUI thread.  Selecting \c Canvas.Cooperative, does not guarantee
    rendering will occur on a thread separate from the GUI thread.

    The default value is \c Canvas.Immediate.

    \sa renderTarget
*/

QQuickCanvasItem::RenderStrategy QQuickCanvasItem::renderStrategy() const
{
    return d_func()->renderStrategy;
}

void QQuickCanvasItem::setRenderStrategy(QQuickCanvasItem::RenderStrategy strategy)
{
    Q_D(QQuickCanvasItem);
    if (d->renderStrategy != strategy) {
        if (d->context) {
            qmlInfo(this) << "Canvas:renderStrategy not changeable once context is active.";
            return;
        }
        d->renderStrategy = strategy;
        emit renderStrategyChanged();
    }
}

QQuickCanvasContext* QQuickCanvasItem::rawContext() const
{
    return d_func()->context;
}

bool QQuickCanvasItem::isPaintConnected()
{
    IS_SIGNAL_CONNECTED(this, QQuickCanvasItem, paint, (const QRect &));
}

void QQuickCanvasItem::sceneGraphInitialized()
{
    Q_D(QQuickCanvasItem);

    d->available = true;
    connect(this, SIGNAL(visibleChanged()), SLOT(checkAnimationCallbacks()));
    QMetaObject::invokeMethod(this, "availableChanged", Qt::QueuedConnection);

    if (!d->contextType.isNull())
        QMetaObject::invokeMethod(this, "delayedCreate", Qt::QueuedConnection);
    else if (isPaintConnected())
        QMetaObject::invokeMethod(this, "requestPaint", Qt::QueuedConnection);
}

void QQuickCanvasItem::geometryChanged(const QRectF &newGeometry, const QRectF &oldGeometry)
{
    Q_D(QQuickCanvasItem);

    QQuickItem::geometryChanged(newGeometry, oldGeometry);

    QSizeF newSize = newGeometry.size();
    if (!d->hasCanvasSize && d->canvasSize != newSize) {
        d->canvasSize = newSize;
        emit canvasSizeChanged();
    }

    if (!d->hasTileSize && d->tileSize != newSize) {
        d->tileSize = newSize.toSize();
        emit tileSizeChanged();
    }

    const QRectF rect = QRectF(QPointF(0, 0), newSize);

    if (!d->hasCanvasWindow && d->canvasWindow != rect) {
        d->canvasWindow = rect;
        emit canvasWindowChanged();
    }

    if (d->available && newSize != oldGeometry.size()) {
        if (isVisible() || (d->extra.isAllocated() && d->extra->effectRefCount > 0))
            requestPaint();
    }
}

void QQuickCanvasItem::releaseResources()
{
    Q_D(QQuickCanvasItem);

    if (d->context) {
        delete d->context;
        d->context = 0;
    }
    d->node = 0; // managed by the scene graph, just reset the pointer
    if (d->textureProvider) {
        QQuickWindowQObjectCleanupJob::schedule(window(), d->textureProvider);
        d->textureProvider = 0;
    }
}

void QQuickCanvasItem::invalidateSceneGraph()
{
    Q_D(QQuickCanvasItem);
    if (d->context)
        d->context->deleteLater();
    d->context = 0;
    d->node = 0; // managed by the scene graph, just reset the pointer
    delete d->textureProvider;
    d->textureProvider = 0;
}

void QQuickCanvasItem::componentComplete()
{
    QQuickItem::componentComplete();

    Q_D(QQuickCanvasItem);
    d->baseUrl = qmlEngine(this)->contextForObject(this)->baseUrl();
}

void QQuickCanvasItem::itemChange(QQuickItem::ItemChange change, const QQuickItem::ItemChangeData &value)
{
    QQuickItem::itemChange(change, value);
    if (change != QQuickItem::ItemSceneChange)
        return;

    Q_D(QQuickCanvasItem);
    if (d->available) {
        if (d->dirtyAttributes & QQuickItemPrivate::ContentUpdateMask)
            requestPaint();
        return;
    }

    if (value.window== 0)
        return;

    d->window = value.window;
<<<<<<< HEAD
    if (d->window->isSceneGraphInitialized())
=======
    QSGRenderContext *context = QQuickWindowPrivate::get(d->window)->context;

    // Rendering to FramebufferObject needs a valid OpenGL context.
    if (context != 0 && (d->renderTarget != FramebufferObject || context->isValid()))
>>>>>>> 26bbd784
        sceneGraphInitialized();
    else
        connect(d->window, SIGNAL(sceneGraphInitialized()), SLOT(sceneGraphInitialized()));
}

void QQuickCanvasItem::updatePolish()
{
    QQuickItem::updatePolish();

    Q_D(QQuickCanvasItem);
    if (d->context && d->renderStrategy != QQuickCanvasItem::Cooperative)
        d->context->prepare(d->canvasSize.toSize(), d->tileSize, d->canvasWindow.toRect(), d->dirtyRect.toRect(), d->smooth, antialiasing());

    if (d->animationCallbacks.size() > 0 && isVisible()) {
        QMap<int, QV4::PersistentValue> animationCallbacks = d->animationCallbacks;
        d->animationCallbacks.clear();

        QV4::ExecutionEngine *v4 = QQmlEnginePrivate::getV4Engine(qmlEngine(this));
        QV4::Scope scope(v4);
        QV4::ScopedCallData callData(scope, 1);
        callData->thisObject = QV4::QObjectWrapper::wrap(v4, this);

        foreach (int key, animationCallbacks.keys()) {
            QV4::ScopedFunctionObject f(scope, animationCallbacks.value(key).value());
            callData->args[0] = QV4::Primitive::fromUInt32(QDateTime::currentDateTimeUtc().toTime_t());
            f->call(callData);
        }
    }
    else {
        if (d->dirtyRect.isValid()) {
            if (d->hasTileSize && d->hasCanvasWindow)
                emit paint(tiledRect(d->canvasWindow.intersected(d->dirtyRect.toAlignedRect()), d->tileSize));
            else
                emit paint(d->dirtyRect.toRect());
            d->dirtyRect = QRectF();
        }
    }

    if (d->context) {
        if (d->renderStrategy == QQuickCanvasItem::Cooperative)
            update();
        else
            d->context->flush();
    }
}

QSGNode *QQuickCanvasItem::updatePaintNode(QSGNode *oldNode, UpdatePaintNodeData *)
{
    Q_D(QQuickCanvasItem);

    if (!d->context || d->canvasWindow.size().isEmpty()) {
        if (d->textureProvider) {
            d->textureProvider->node = 0;
            d->textureProvider->fireTextureChanged();
        }
        delete oldNode;
        return 0;
    }

    QQuickCanvasNode *node = static_cast<QQuickCanvasNode*>(oldNode);
    if (!node) {
        node = new QQuickCanvasNode();
        d->node = node;
    }


    if (d->smooth)
        node->setFiltering(QSGTexture::Linear);
    else
        node->setFiltering(QSGTexture::Nearest);

    if (d->renderStrategy == QQuickCanvasItem::Cooperative) {
        d->context->prepare(d->canvasSize.toSize(), d->tileSize, d->canvasWindow.toRect(), d->dirtyRect.toRect(), d->smooth, antialiasing());
        d->context->flush();
    }

    QQuickContext2D *ctx = qobject_cast<QQuickContext2D *>(d->context);
    QQuickContext2DTexture *factory = ctx->texture();
    QSGTexture *texture = factory->textureForNextFrame(node->texture(), window());
    if (!texture) {
        delete node;
        d->node = 0;
        if (d->textureProvider) {
            d->textureProvider->node = 0;
            d->textureProvider->fireTextureChanged();
        }
        return 0;
    }

    node->setTexture(texture);
    node->setRect(QRectF(QPoint(0, 0), d->canvasWindow.size()));

    if (d->textureProvider) {
        d->textureProvider->node = node;
        d->textureProvider->fireTextureChanged();
    }
    return node;
}

bool QQuickCanvasItem::isTextureProvider() const
{
    return true;
}

QSGTextureProvider *QQuickCanvasItem::textureProvider() const
{
    Q_D(const QQuickCanvasItem);
    QQuickWindow *w = window();
    if (!w || !w->openglContext() || QThread::currentThread() != w->openglContext()->thread()) {
        qWarning("QQuickCanvasItem::textureProvider: can only be queried on the rendering thread of an exposed window");
        return 0;
    }
    if (!d->textureProvider)
        d->textureProvider = new QQuickCanvasTextureProvider;
    d->textureProvider->node = d->node;
    return d->textureProvider;
}

/*!
    \qmlmethod object QtQuick::Canvas::getContext(string contextId, any... args)

    Returns a drawing context or null if no context available.

    The \a contextId parameter names the required context. The Canvas item
    will return a context that implements the required drawing mode. After the
    first call to getContext any subsequent call to getContext with the same
    contextId will return the same context object.

    If the context type is not supported or the canvas has previously been
    requested to provide a different and incompatible context type, null will
    be returned.

    Canvas only supports a 2d context.
*/

void QQuickCanvasItem::getContext(QQmlV4Function *args)
{
    Q_D(QQuickCanvasItem);

    QV4::Scope scope(args->v4engine());
    QV4::ScopedString str(scope, (*args)[0]);
    if (!str) {
        qmlInfo(this) << "getContext should be called with a string naming the required context type";
        args->setReturnValue(QV4::Encode::null());
        return;
    }

    if (!d->available) {
        qmlInfo(this) << "Unable to use getContext() at this time, please wait for available: true";
        args->setReturnValue(QV4::Encode::null());
        return;
    }

    QString contextId = str->toQString();

    if (d->context != 0) {
        if (d->context->contextNames().contains(contextId, Qt::CaseInsensitive)) {
            args->setReturnValue(d->context->v4value());
            return;
        }

        qmlInfo(this) << "Canvas already initialized with a different context type";
        args->setReturnValue(QV4::Encode::null());
        return;
    }

    if (createContext(contextId))
        args->setReturnValue(d->context->v4value());
    else
        args->setReturnValue(QV4::Encode::null());
}

/*!
    \qmlmethod long QtQuick::Canvas::requestAnimationFrame(callback)

    This function schedules callback to be invoked before composing the Qt Quick
    scene.
*/

void QQuickCanvasItem::requestAnimationFrame(QQmlV4Function *args)
{
    QV4::Scope scope(args->v4engine());
    QV4::ScopedFunctionObject f(scope, (*args)[0]);
    if (!f) {
        qmlInfo(this) << "requestAnimationFrame should be called with an animation callback function";
        args->setReturnValue(QV4::Encode::null());
        return;
    }

    Q_D(QQuickCanvasItem);

    static int id = 0;

    d->animationCallbacks.insert(++id, QV4::PersistentValue(f));

    if (isVisible())
        polish();

    args->setReturnValue(QV4::Encode(id));
}

/*!
    \qmlmethod QtQuick::Canvas::cancelRequestAnimationFrame(long handle)

    This function will cancel the animation callback referenced by \a handle.
*/

void QQuickCanvasItem::cancelRequestAnimationFrame(QQmlV4Function *args)
{
    QV4::Scope scope(args->v4engine());
    QV4::ScopedValue v(scope, (*args)[0]);
    if (!v->isInteger()) {
        qmlInfo(this) << "cancelRequestAnimationFrame should be called with an animation callback id";
        args->setReturnValue(QV4::Encode::null());
        return;
    }

    d_func()->animationCallbacks.remove(v->integerValue());
}


/*!
    \qmlmethod QtQuick::Canvas::requestPaint()

    Request the entire visible region be re-drawn.

    \sa markDirty()
*/

void QQuickCanvasItem::requestPaint()
{
    markDirty(d_func()->canvasWindow);
}

/*!
    \qmlmethod QtQuick::Canvas::markDirty(rect area)

    Mark the given \a area as dirty, so that when this area is visible the
    canvas renderer will redraw it. This will trigger the \c paint signal.

    \sa paint, requestPaint()
*/

void QQuickCanvasItem::markDirty(const QRectF& rect)
{
    Q_D(QQuickCanvasItem);
    if (!d->available)
        return;

    d->dirtyRect |= rect;

    polish();
}

void QQuickCanvasItem::checkAnimationCallbacks()
{
    if (d_func()->animationCallbacks.size() > 0 && isVisible())
        polish();
}

/*!
  \qmlmethod bool QtQuick::Canvas::save(string filename)

   Save the current canvas content into an image file \a filename.
   The saved image format is automatically decided by the \a filename's
   suffix.

   Note: calling this method will force painting the whole canvas, not just the
   current canvas visible window.

   \sa canvasWindow, canvasSize, toDataURL()
*/
bool QQuickCanvasItem::save(const QString &filename) const
{
    Q_D(const QQuickCanvasItem);
    QUrl url = d->baseUrl.resolved(QUrl::fromLocalFile(filename));
    return toImage().save(url.toLocalFile());
}

QQmlRefPointer<QQuickCanvasPixmap> QQuickCanvasItem::loadedPixmap(const QUrl& url)
{
    Q_D(QQuickCanvasItem);
    QUrl fullPathUrl = d->baseUrl.resolved(url);
    if (!d->pixmaps.contains(fullPathUrl)) {
        loadImage(url);
    }
    return d->pixmaps.value(fullPathUrl);
}

/*!
    \qmlsignal QtQuick::Canvas::imageLoaded()

    This signal is emitted when an image has been loaded.

    The corresponding handler is \c onImageLoaded.

    \sa loadImage()
*/

/*!
  \qmlmethod QtQuick::Canvas::loadImage(url image)
    Loads the given \c image asynchronously.

    When the image is ready, \l imageLoaded will be emitted.
    The loaded image can be unloaded by the unloadImage() method.

    Note: Only loaded images can be painted on the Canvas item.
  \sa unloadImage, imageLoaded, isImageLoaded(),
      Context2D::createImageData(), Context2D::drawImage()
*/
void QQuickCanvasItem::loadImage(const QUrl& url)
{
    Q_D(QQuickCanvasItem);
    QUrl fullPathUrl = d->baseUrl.resolved(url);
    if (!d->pixmaps.contains(fullPathUrl)) {
        QQuickPixmap* pix = new QQuickPixmap();
        QQmlRefPointer<QQuickCanvasPixmap> canvasPix;
        canvasPix.take(new QQuickCanvasPixmap(pix));
        d->pixmaps.insert(fullPathUrl, canvasPix);

        pix->load(qmlEngine(this)
                , fullPathUrl
                , QQuickPixmap::Cache | QQuickPixmap::Asynchronous);
        if (pix->isLoading())
            pix->connectFinished(this, SIGNAL(imageLoaded()));
    }
}
/*!
  \qmlmethod QtQuick::Canvas::unloadImage(url image)
  Unloads the \c image.

  Once an image is unloaded it cannot be painted by the canvas context
  unless it is loaded again.

  \sa loadImage(), imageLoaded, isImageLoaded(),
      Context2D::createImageData(), Context2D::drawImage
*/
void QQuickCanvasItem::unloadImage(const QUrl& url)
{
    Q_D(QQuickCanvasItem);
    d->pixmaps.remove(d->baseUrl.resolved(url));
}

/*!
  \qmlmethod QtQuick::Canvas::isImageError(url image)
  Returns true if the \a image failed to load.

  \sa loadImage()
*/
bool QQuickCanvasItem::isImageError(const QUrl& url) const
{
    Q_D(const QQuickCanvasItem);
    QUrl fullPathUrl = d->baseUrl.resolved(url);
    return d->pixmaps.contains(fullPathUrl)
        && d->pixmaps.value(fullPathUrl)->pixmap()->isError();
}

/*!
  \qmlmethod QtQuick::Canvas::isImageLoading(url image)
  Returns true if the \a image is currently loading.

  \sa loadImage()
*/
bool QQuickCanvasItem::isImageLoading(const QUrl& url) const
{
    Q_D(const QQuickCanvasItem);
    QUrl fullPathUrl = d->baseUrl.resolved(url);
    return d->pixmaps.contains(fullPathUrl)
        && d->pixmaps.value(fullPathUrl)->pixmap()->isLoading();
}
/*!
  \qmlmethod QtQuick::Canvas::isImageLoaded(url image)
  Returns true if the \a image is successfully loaded and ready to use.

  \sa loadImage()
*/
bool QQuickCanvasItem::isImageLoaded(const QUrl& url) const
{
    Q_D(const QQuickCanvasItem);
    QUrl fullPathUrl = d->baseUrl.resolved(url);
    return d->pixmaps.contains(fullPathUrl)
        && d->pixmaps.value(fullPathUrl)->pixmap()->isReady();
}

QImage QQuickCanvasItem::toImage(const QRectF& rect) const
{
    Q_D(const QQuickCanvasItem);
    if (d->context) {
        if (rect.isEmpty())
            return d->context->toImage(canvasWindow());
        else
            return d->context->toImage(rect);
    }

    return QImage();
}

/*!
  \qmlmethod string QtQuick::Canvas::toDataURL(string mimeType)

   Returns a data URL for the image in the canvas.

   The default \a mimeType is "image/png".

   \sa save()
*/
QString QQuickCanvasItem::toDataURL(const QString& mimeType) const
{
    QImage image = toImage();

    if (!image.isNull()) {
        QByteArray ba;
        QBuffer buffer(&ba);
        buffer.open(QIODevice::WriteOnly);
        QString mime = mimeType.toLower();
        QString type;
        if (mime == QLatin1String("image/png")) {
            type = QStringLiteral("PNG");
        } else if (mime == QLatin1String("image/bmp"))
            type = QStringLiteral("BMP");
        else if (mime == QLatin1String("image/jpeg"))
            type = QStringLiteral("JPEG");
        else if (mime == QLatin1String("image/x-portable-pixmap"))
            type = QStringLiteral("PPM");
        else if (mime == QLatin1String("image/tiff"))
            type = QStringLiteral("TIFF");
        else if (mime == QLatin1String("image/xpm"))
            type = QStringLiteral("XPM");
        else
            return QStringLiteral("data:,");

        image.save(&buffer, type.toLatin1());
        buffer.close();
        QString dataUrl = QStringLiteral("data:%1;base64,%2");
        return dataUrl.arg(mime).arg(QLatin1String(ba.toBase64().constData()));
    }
    return QStringLiteral("data:,");
}

void QQuickCanvasItem::delayedCreate()
{
    Q_D(QQuickCanvasItem);

    if (!d->context && !d->contextType.isNull())
        createContext(d->contextType);

    requestPaint();
}

bool QQuickCanvasItem::createContext(const QString &contextType)
{
    Q_D(QQuickCanvasItem);

    if (contextType == QLatin1String("2d")) {
        if (d->contextType.compare(QLatin1String("2d"), Qt::CaseInsensitive) != 0)  {
            d->contextType = QLatin1String("2d");
            emit contextTypeChanged(); // XXX: can't be in setContextType()
        }
        initializeContext(new QQuickContext2D(this));
        return true;
    }

    return false;
}

void QQuickCanvasItem::initializeContext(QQuickCanvasContext *context, const QVariantMap &args)
{
    Q_D(QQuickCanvasItem);

    d->context = context;
    d->context->init(this, args);
    d->context->setV8Engine(QQmlEnginePrivate::getV8Engine(qmlEngine(this)));
    connect(d->context, SIGNAL(textureChanged()), SLOT(update()));
    connect(d->context, SIGNAL(textureChanged()), SIGNAL(painted()));
    emit contextChanged();
}

QRect QQuickCanvasItem::tiledRect(const QRectF &window, const QSize &tileSize)
{
    if (window.isEmpty())
        return QRect();

    const int tw = tileSize.width();
    const int th = tileSize.height();
    const int h1 = window.left() / tw;
    const int v1 = window.top() / th;

    const int htiles = ((window.right() - h1 * tw) + tw - 1)/tw;
    const int vtiles = ((window.bottom() - v1 * th) + th - 1)/th;

    return QRect(h1 * tw, v1 * th, htiles * tw, vtiles * th);
}

/*!
    \qmlsignal QtQuick::Canvas::paint(rect region)

    This signal is emitted when the \a region needs to be rendered. If a context
    is active it can be referenced from the context property.

    This signal can be triggered by markdirty(), requestPaint() or by changing
    the current canvas window.

    The corresponding handler is \c onPaint.
*/

/*!
    \qmlsignal QtQuick::Canvas::painted()

    This signal is emitted after all context painting commands are executed and
    the Canvas has been rendered.

    The corresponding handler is \c onPainted.
*/

QT_END_NAMESPACE<|MERGE_RESOLUTION|>--- conflicted
+++ resolved
@@ -667,14 +667,10 @@
         return;
 
     d->window = value.window;
-<<<<<<< HEAD
-    if (d->window->isSceneGraphInitialized())
-=======
     QSGRenderContext *context = QQuickWindowPrivate::get(d->window)->context;
 
     // Rendering to FramebufferObject needs a valid OpenGL context.
     if (context != 0 && (d->renderTarget != FramebufferObject || context->isValid()))
->>>>>>> 26bbd784
         sceneGraphInitialized();
     else
         connect(d->window, SIGNAL(sceneGraphInitialized()), SLOT(sceneGraphInitialized()));
