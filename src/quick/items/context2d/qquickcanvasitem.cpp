--- conflicted
+++ resolved
@@ -708,13 +708,8 @@
 
         for (auto it = animationCallbacks.cbegin(), end = animationCallbacks.cend(); it != end; ++it) {
             QV4::ScopedFunctionObject f(scope, it.value().value());
-<<<<<<< HEAD
-            callData->args[0] = QV4::Primitive::fromUInt32(QDateTime::currentDateTimeUtc().toTime_t());
+            callData->args[0] = QV4::Primitive::fromUInt32(QDateTime::currentMSecsSinceEpoch() / 1000);
             f->call(scope, callData);
-=======
-            callData->args[0] = QV4::Primitive::fromUInt32(QDateTime::currentMSecsSinceEpoch() / 1000);
-            f->call(callData);
->>>>>>> ac44a5b5
         }
     }
     else {
