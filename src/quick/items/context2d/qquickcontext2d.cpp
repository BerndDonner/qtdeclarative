/****************************************************************************
**
** Copyright (C) 2013 Digia Plc and/or its subsidiary(-ies).
** Contact: http://www.qt-project.org/legal
**
** This file is part of the QtQml module of the Qt Toolkit.
**
** $QT_BEGIN_LICENSE:LGPL$
** Commercial License Usage
** Licensees holding valid commercial Qt licenses may use this file in
** accordance with the commercial license agreement provided with the
** Software or, alternatively, in accordance with the terms contained in
** a written agreement between you and Digia.  For licensing terms and
** conditions see http://qt.digia.com/licensing.  For further information
** use the contact form at http://qt.digia.com/contact-us.
**
** GNU Lesser General Public License Usage
** Alternatively, this file may be used under the terms of the GNU Lesser
** General Public License version 2.1 as published by the Free Software
** Foundation and appearing in the file LICENSE.LGPL included in the
** packaging of this file.  Please review the following information to
** ensure the GNU Lesser General Public License version 2.1 requirements
** will be met: http://www.gnu.org/licenses/old-licenses/lgpl-2.1.html.
**
** In addition, as a special exception, Digia gives you certain additional
** rights.  These rights are described in the Digia Qt LGPL Exception
** version 1.1, included in the file LGPL_EXCEPTION.txt in this package.
**
** GNU General Public License Usage
** Alternatively, this file may be used under the terms of the GNU
** General Public License version 3.0 as published by the Free Software
** Foundation and appearing in the file LICENSE.GPL included in the
** packaging of this file.  Please review the following information to
** ensure the GNU General Public License version 3.0 requirements will be
** met: http://www.gnu.org/copyleft/gpl.html.
**
**
** $QT_END_LICENSE$
**
****************************************************************************/

#include "qquickcontext2d_p.h"
#include "qquickcontext2dcommandbuffer_p.h"
#include "qquickcanvasitem_p.h"
#include <private/qquickcontext2dtexture_p.h>
#include <private/qquickitem_p.h>
#include <QtQuick/private/qquickshadereffectsource_p.h>
#include <QtGui/qopenglframebufferobject.h>

#include <QtQuick/private/qsgcontext_p.h>
#include <private/qquicksvgparser_p.h>
#include <private/qquickpath_p.h>

#include <private/qquickimage_p_p.h>

#include <QtGui/qguiapplication.h>
#include <qqmlinfo.h>
#include <QtCore/qmath.h>
#include <private/qv8engine_p.h>

#include <qqmlengine.h>
#include <private/qv4domerrors_p.h>
#include <private/qv4engine_p.h>
#include <private/qv4object_p.h>
#include <QtCore/qnumeric.h>
#include <private/qquickwindow_p.h>

#include <private/qv4value_p.h>
#include <private/qv4functionobject_p.h>
#include <private/qv4objectproto_p.h>

#if defined(Q_OS_QNX) || defined(Q_OS_ANDROID)
#include <ctype.h>
#endif

QT_BEGIN_NAMESPACE
/*!
    \qmltype Context2D
    \instantiates QQuickContext2D
    \inqmlmodule QtQuick 2
    \ingroup qtquick-canvas
    \since QtQuick 2.0
    \brief Provides 2D context for shapes on a Canvas item

    The Context2D object can be created by \c Canvas item's \c getContext()
    method:
    \code
    Canvas {
      id:canvas
      onPaint:{
         var ctx = canvas.getContext('2d');
         //...
      }
    }
    \endcode
    The Context2D API implements the same \l
    {http://www.w3.org/TR/2dcontext}{W3C Canvas 2D Context API standard} with
    some enhanced features.

    The Context2D API provides the rendering \b{context} which defines the
    methods and attributes needed to draw on the \c Canvas item. The following
    assigns the canvas rendering context to a \c{context} variable:
    \code
    var context = mycanvas.getContext("2d")
    \endcode

    The Context2D API renders the canvas as a coordinate system whose origin
    (0,0) is at the top left corner, as shown in the figure below. Coordinates
    increase along the \c{x} axis from left to right and along the \c{y} axis
    from top to bottom of the canvas.
    \image qml-item-canvas-context.gif
*/



Q_CORE_EXPORT double qstrtod(const char *s00, char const **se, bool *ok);

static const double Q_PI   = 3.14159265358979323846;   // pi

#define DEGREES(t) ((t) * 180.0 / Q_PI)

#define CHECK_CONTEXT(r)     if (!r || !r->context || !r->context->bufferValid()) \
                                V4THROW_ERROR("Not a Context2D object");

#define CHECK_CONTEXT_SETTER(r)     if (!r || !r->context || !r->context->bufferValid()) \
                                       V4THROW_ERROR("Not a Context2D object");
#define qClamp(val, min, max) qMin(qMax(val, min), max)
#define CHECK_RGBA(c) (c == '-' || c == '.' || (c >=0 && c <= 9))
QColor qt_color_from_string(const QV4::Value &name)
{
    QByteArray str = name.toQString().toUtf8();

    char *p = str.data();
    int len = str.length();
    //rgb/hsl color string has at least 7 characters
    if (!p || len > 255 || len <= 7)
        return QColor(p);
    else {
        bool isRgb(false), isHsl(false), hasAlpha(false);
        Q_UNUSED(isHsl)

        while (isspace(*p)) p++;
        if (strncmp(p, "rgb", 3) == 0)
            isRgb = true;
        else if (strncmp(p, "hsl", 3) == 0)
            isHsl = true;
        else
            return QColor(p);

        p+=3; //skip "rgb" or "hsl"
        hasAlpha = (*p == 'a') ? true : false;

        ++p; //skip "("

        if (hasAlpha) ++p; //skip "a"

        int rh, gs, bl, alpha = 255;

        //red
        while (isspace(*p)) p++;
        rh = strtol(p, &p, 10);
        if (*p == '%') {
            rh = qRound(rh/100.0 * 255);
            ++p;
        }
        if (*p++ != ',') return QColor();

        //green
        while (isspace(*p)) p++;
        gs = strtol(p, &p, 10);
        if (*p == '%') {
            gs = qRound(gs/100.0 * 255);
            ++p;
        }
        if (*p++ != ',') return QColor();

        //blue
        while (isspace(*p)) p++;
        bl = strtol(p, &p, 10);
        if (*p == '%') {
            bl = qRound(bl/100.0 * 255);
            ++p;
        }

        if (hasAlpha) {
            if (*p++!= ',') return QColor();
            while (isspace(*p)) p++;
            bool ok = false;
            alpha = qRound(qstrtod(p, const_cast<const char **>(&p), &ok) * 255);
        }

        if (*p != ')') return QColor();
        if (isRgb)
            return QColor::fromRgba(qRgba(qClamp(rh, 0, 255), qClamp(gs, 0, 255), qClamp(bl, 0, 255), qClamp(alpha, 0, 255)));
        else if (isHsl)
            return QColor::fromHsl(qClamp(rh, 0, 255), qClamp(gs, 0, 255), qClamp(bl, 0, 255), qClamp(alpha, 0, 255));
    }
    return QColor();
}

QFont qt_font_from_string(const QString& fontString) {
    QFont font;
     // ### this is simplified and incomplete
    // ### TODO:get code from Qt webkit
     const QStringList tokens = fontString.split(QLatin1Char(' '));
     foreach (const QString &token, tokens) {
         if (token == QStringLiteral("italic"))
             font.setItalic(true);
         else if (token == QStringLiteral("bold"))
             font.setBold(true);
         else if (token.endsWith(QStringLiteral("px"))) {
             QString number = token;
<<<<<<< HEAD
             number.remove(QStringLiteral("px"));
             //font.setPointSizeF(number.trimmed().toFloat());
             font.setPixelSize(number.trimmed().toInt());
=======
             number.remove(QLatin1String("px"));
             bool ok = false;
             float pixelSize = number.trimmed().toFloat(&ok);
             if (ok)
                font.setPixelSize(int(pixelSize));
>>>>>>> e1fc2793
         } else
             font.setFamily(token);
     }

     return font;
}



class QQuickContext2DEngineData : public QV8Engine::Deletable
{
public:
    QQuickContext2DEngineData(QV8Engine *engine);
    ~QQuickContext2DEngineData();

    QV4::PersistentValue contextPrototype;
    QV4::PersistentValue gradientProto;
    QV4::PersistentValue pixelArrayProto;
};

V8_DEFINE_EXTENSION(QQuickContext2DEngineData, engineData)


class QQuickJSContext2D : public QV4::Object
{
    Q_MANAGED
public:
    QQuickJSContext2D(QV4::ExecutionEngine *engine)
        : QV4::Object(engine)
    {
        vtbl = &static_vtbl;
    }
    QQuickContext2D* context;

    static QV4::Value method_get_globalAlpha(QV4::SimpleCallContext *ctx);
    static QV4::Value method_set_globalAlpha(QV4::SimpleCallContext *ctx);
    static QV4::Value method_get_globalCompositeOperation(QV4::SimpleCallContext *ctx);
    static QV4::Value method_set_globalCompositeOperation(QV4::SimpleCallContext *ctx);
    static QV4::Value method_get_fillStyle(QV4::SimpleCallContext *ctx);
    static QV4::Value method_set_fillStyle(QV4::SimpleCallContext *ctx);
    static QV4::Value method_get_fillRule(QV4::SimpleCallContext *ctx);
    static QV4::Value method_set_fillRule(QV4::SimpleCallContext *ctx);
    static QV4::Value method_get_strokeStyle(QV4::SimpleCallContext *ctx);
    static QV4::Value method_set_strokeStyle(QV4::SimpleCallContext *ctx);

    static QV4::Value method_get_lineCap(QV4::SimpleCallContext *ctx);
    static QV4::Value method_set_lineCap(QV4::SimpleCallContext *ctx);
    static QV4::Value method_get_lineJoin(QV4::SimpleCallContext *ctx);
    static QV4::Value method_set_lineJoin(QV4::SimpleCallContext *ctx);
    static QV4::Value method_get_lineWidth(QV4::SimpleCallContext *ctx);
    static QV4::Value method_set_lineWidth(QV4::SimpleCallContext *ctx);
    static QV4::Value method_get_miterLimit(QV4::SimpleCallContext *ctx);
    static QV4::Value method_set_miterLimit(QV4::SimpleCallContext *ctx);

    static QV4::Value method_get_shadowBlur(QV4::SimpleCallContext *ctx);
    static QV4::Value method_set_shadowBlur(QV4::SimpleCallContext *ctx);
    static QV4::Value method_get_shadowColor(QV4::SimpleCallContext *ctx);
    static QV4::Value method_set_shadowColor(QV4::SimpleCallContext *ctx);
    static QV4::Value method_get_shadowOffsetX(QV4::SimpleCallContext *ctx);
    static QV4::Value method_set_shadowOffsetX(QV4::SimpleCallContext *ctx);
    static QV4::Value method_get_shadowOffsetY(QV4::SimpleCallContext *ctx);
    static QV4::Value method_set_shadowOffsetY(QV4::SimpleCallContext *ctx);

    // should these two be on the proto?
    static QV4::Value method_get_path(QV4::SimpleCallContext *ctx);
    static QV4::Value method_set_path(QV4::SimpleCallContext *ctx);

    static QV4::Value method_get_font(QV4::SimpleCallContext *ctx);
    static QV4::Value method_set_font(QV4::SimpleCallContext *ctx);
    static QV4::Value method_get_textAlign(QV4::SimpleCallContext *ctx);
    static QV4::Value method_set_textAlign(QV4::SimpleCallContext *ctx);
    static QV4::Value method_get_textBaseline(QV4::SimpleCallContext *ctx);
    static QV4::Value method_set_textBaseline(QV4::SimpleCallContext *ctx);

protected:
    static void destroy(Managed *that)
    {
        static_cast<QQuickJSContext2D *>(that)->~QQuickJSContext2D();
    }
};

DEFINE_MANAGED_VTABLE(QQuickJSContext2D);


struct QQuickJSContext2DPrototype : public QV4::Object
{
    Q_MANAGED
public:
    QQuickJSContext2DPrototype(QV4::ExecutionEngine *engine)
        : QV4::Object(engine)
    {
        prototype = engine->objectPrototype;
        defineDefaultProperty(engine, QStringLiteral("quadraticCurveTo"), method_quadraticCurveTo, 0);
        defineDefaultProperty(engine, QStringLiteral("restore"), method_restore, 0);
        defineDefaultProperty(engine, QStringLiteral("moveTo"), method_moveTo, 0);
        defineDefaultProperty(engine, QStringLiteral("lineTo"), method_lineTo, 0);
        defineDefaultProperty(engine, QStringLiteral("caretBlinkRate"), method_caretBlinkRate, 0);
        defineDefaultProperty(engine, QStringLiteral("clip"), method_clip, 0);
        defineDefaultProperty(engine, QStringLiteral("setTransform"), method_setTransform, 0);
        defineDefaultProperty(engine, QStringLiteral("text"), method_text, 0);
        defineDefaultProperty(engine, QStringLiteral("roundedRect"), method_roundedRect, 0);
        defineDefaultProperty(engine, QStringLiteral("createPattern"), method_createPattern, 0);
        defineDefaultProperty(engine, QStringLiteral("stroke"), method_stroke, 0);
        defineDefaultProperty(engine, QStringLiteral("arc"), method_arc, 0);
        defineDefaultProperty(engine, QStringLiteral("createImageData"), method_createImageData, 0);
        defineDefaultProperty(engine, QStringLiteral("measureText"), method_measureText, 0);
        defineDefaultProperty(engine, QStringLiteral("ellipse"), method_ellipse, 0);
        defineDefaultProperty(engine, QStringLiteral("fill"), method_fill, 0);
        defineDefaultProperty(engine, QStringLiteral("save"), method_save, 0);
        defineDefaultProperty(engine, QStringLiteral("scale"), method_scale, 0);
        defineDefaultProperty(engine, QStringLiteral("drawImage"), method_drawImage, 0);
        defineDefaultProperty(engine, QStringLiteral("transform"), method_transform, 0);
        defineDefaultProperty(engine, QStringLiteral("fillText"), method_fillText, 0);
        defineDefaultProperty(engine, QStringLiteral("strokeText"), method_strokeText, 0);
        defineDefaultProperty(engine, QStringLiteral("translate"), method_translate, 0);
        defineDefaultProperty(engine, QStringLiteral("createRadialGradient"), method_createRadialGradient, 0);
        defineDefaultProperty(engine, QStringLiteral("shear"), method_shear, 0);
        defineDefaultProperty(engine, QStringLiteral("isPointInPath"), method_isPointInPath, 0);
        defineDefaultProperty(engine, QStringLiteral("bezierCurveTo"), method_bezierCurveTo, 0);
        defineDefaultProperty(engine, QStringLiteral("resetTransform"), method_resetTransform, 0);
        defineDefaultProperty(engine, QStringLiteral("arcTo"), method_arcTo, 0);
        defineDefaultProperty(engine, QStringLiteral("fillRect"), method_fillRect, 0);
        defineDefaultProperty(engine, QStringLiteral("createConicalGradient"), method_createConicalGradient, 0);
        defineDefaultProperty(engine, QStringLiteral("drawFocusRing"), method_drawFocusRing, 0);
        defineDefaultProperty(engine, QStringLiteral("beginPath"), method_beginPath, 0);
        defineDefaultProperty(engine, QStringLiteral("clearRect"), method_clearRect, 0);
        defineDefaultProperty(engine, QStringLiteral("rect"), method_rect, 0);
        defineDefaultProperty(engine, QStringLiteral("reset"), method_reset, 0);
        defineDefaultProperty(engine, QStringLiteral("rotate"), method_rotate, 0);
        defineDefaultProperty(engine, QStringLiteral("setCaretSelectionRect"), method_setCaretSelectionRect, 0);
        defineDefaultProperty(engine, QStringLiteral("putImageData"), method_putImageData, 0);
        defineDefaultProperty(engine, QStringLiteral("getImageData"), method_getImageData, 0);
        defineDefaultProperty(engine, QStringLiteral("createLinearGradient"), method_createLinearGradient, 0);
        defineDefaultProperty(engine, QStringLiteral("strokeRect"), method_strokeRect, 0);
        defineDefaultProperty(engine, QStringLiteral("closePath"), method_closePath, 0);
        defineAccessorProperty(engine, QStringLiteral("canvas"), QQuickJSContext2DPrototype::method_get_canvas, 0);
    }

    static QV4::Value method_get_canvas(QV4::SimpleCallContext *ctx);
    static QV4::Value method_restore(QV4::SimpleCallContext *ctx);
    static QV4::Value method_reset(QV4::SimpleCallContext *ctx);
    static QV4::Value method_save(QV4::SimpleCallContext *ctx);
    static QV4::Value method_rotate(QV4::SimpleCallContext *ctx);
    static QV4::Value method_scale(QV4::SimpleCallContext *ctx);
    static QV4::Value method_translate(QV4::SimpleCallContext *ctx);
    static QV4::Value method_setTransform(QV4::SimpleCallContext *ctx);
    static QV4::Value method_transform(QV4::SimpleCallContext *ctx);
    static QV4::Value method_resetTransform(QV4::SimpleCallContext *ctx);
    static QV4::Value method_shear(QV4::SimpleCallContext *ctx);
    static QV4::Value method_createLinearGradient(QV4::SimpleCallContext *ctx);
    static QV4::Value method_createRadialGradient(QV4::SimpleCallContext *ctx);
    static QV4::Value method_createConicalGradient(QV4::SimpleCallContext *ctx);
    static QV4::Value method_createPattern(QV4::SimpleCallContext *ctx);
    static QV4::Value method_clearRect(QV4::SimpleCallContext *ctx);
    static QV4::Value method_fillRect(QV4::SimpleCallContext *ctx);
    static QV4::Value method_strokeRect(QV4::SimpleCallContext *ctx);
    static QV4::Value method_arc(QV4::SimpleCallContext *ctx);
    static QV4::Value method_arcTo(QV4::SimpleCallContext *ctx);
    static QV4::Value method_beginPath(QV4::SimpleCallContext *ctx);
    static QV4::Value method_bezierCurveTo(QV4::SimpleCallContext *ctx);
    static QV4::Value method_clip(QV4::SimpleCallContext *ctx);
    static QV4::Value method_closePath(QV4::SimpleCallContext *ctx);
    static QV4::Value method_fill(QV4::SimpleCallContext *ctx);
    static QV4::Value method_lineTo(QV4::SimpleCallContext *ctx);
    static QV4::Value method_moveTo(QV4::SimpleCallContext *ctx);
    static QV4::Value method_quadraticCurveTo(QV4::SimpleCallContext *ctx);
    static QV4::Value method_rect(QV4::SimpleCallContext *ctx);
    static QV4::Value method_roundedRect(QV4::SimpleCallContext *ctx);
    static QV4::Value method_ellipse(QV4::SimpleCallContext *ctx);
    static QV4::Value method_text(QV4::SimpleCallContext *ctx);
    static QV4::Value method_stroke(QV4::SimpleCallContext *ctx);
    static QV4::Value method_isPointInPath(QV4::SimpleCallContext *ctx);
    static QV4::Value method_drawFocusRing(QV4::SimpleCallContext *ctx);
    static QV4::Value method_setCaretSelectionRect(QV4::SimpleCallContext *ctx);
    static QV4::Value method_caretBlinkRate(QV4::SimpleCallContext *ctx);
    static QV4::Value method_fillText(QV4::SimpleCallContext *ctx);
    static QV4::Value method_strokeText(QV4::SimpleCallContext *ctx);
    static QV4::Value method_measureText(QV4::SimpleCallContext *ctx);
    static QV4::Value method_drawImage(QV4::SimpleCallContext *ctx);
    static QV4::Value method_createImageData(QV4::SimpleCallContext *ctx);
    static QV4::Value method_getImageData(QV4::SimpleCallContext *ctx);
    static QV4::Value method_putImageData(QV4::SimpleCallContext *ctx);

};

DEFINE_MANAGED_VTABLE(QQuickJSContext2DPrototype);


class QQuickContext2DStyle : public QV4::Object
{
    Q_MANAGED
public:
    QQuickContext2DStyle(QV4::ExecutionEngine *e)
      : QV4::Object(e)
      , patternRepeatX(false)
      , patternRepeatY(false)
    {}
    QBrush brush;
    bool patternRepeatX:1;
    bool patternRepeatY:1;

    static QV4::Value gradient_proto_addColorStop(QV4::SimpleCallContext *ctx);
protected:
    static void destroy(Managed *that)
    {
        static_cast<QQuickContext2DStyle *>(that)->~QQuickContext2DStyle();
    }
};

DEFINE_MANAGED_VTABLE(QQuickContext2DStyle);

QImage qt_image_convolute_filter(const QImage& src, const QVector<qreal>& weights, int radius = 0)
{
    // weights 3x3 => delta 1
    int delta = radius ? radius : qFloor(qSqrt(weights.size()) / qreal(2));
    int filterDim = 2 * delta + 1;

    QImage dst = QImage(src.size(), src.format());

    int w = src.width();
    int h = src.height();

    const QRgb *sr = (const QRgb *)(src.constBits());
    int srcStride = src.bytesPerLine() / 4;

    QRgb *dr = (QRgb*)dst.bits();
    int dstStride = dst.bytesPerLine() / 4;

    for (int y = 0; y < h; ++y) {
        for (int x = 0; x < w; ++x) {
            int red = 0;
            int green = 0;
            int blue = 0;
            int alpha = 0;

            qreal redF = 0;
            qreal greenF = 0;
            qreal blueF = 0;
            qreal alphaF = 0;

            int sy = y;
            int sx = x;

            for (int cy = 0; cy < filterDim; ++cy) {
                int scy = sy + cy - delta;

                if (scy < 0 || scy >= h)
                    continue;

                const QRgb *sry = sr + scy * srcStride;

                for (int cx = 0; cx < filterDim; ++cx) {
                    int scx = sx + cx - delta;

                    if (scx < 0 || scx >= w)
                        continue;

                    const QRgb col = sry[scx];

                    if (radius) {
                        red += qRed(col);
                        green += qGreen(col);
                        blue += qBlue(col);
                        alpha += qAlpha(col);
                    } else {
                        qreal wt = weights[cy * filterDim + cx];

                        redF += qRed(col) * wt;
                        greenF += qGreen(col) * wt;
                        blueF += qBlue(col) * wt;
                        alphaF += qAlpha(col) * wt;
                    }
                }
            }

            if (radius)
                dr[x] = qRgba(qRound(red * weights[0]), qRound(green * weights[0]), qRound(blue * weights[0]), qRound(alpha * weights[0]));
            else
                dr[x] = qRgba(qRound(redF), qRound(greenF), qRound(blueF), qRound(alphaF));
        }

        dr += dstStride;
    }

    return dst;
}

void qt_image_boxblur(QImage& image, int radius, bool quality)
{
    int passes = quality? 3: 1;
    int filterSize = 2 * radius + 1;
    for (int i = 0; i < passes; ++i)
        image = qt_image_convolute_filter(image, QVector<qreal>() << 1.0 / (filterSize * filterSize), radius);
}

static QPainter::CompositionMode qt_composite_mode_from_string(const QString &compositeOperator)
{
    if (compositeOperator == QStringLiteral("source-over")) {
        return QPainter::CompositionMode_SourceOver;
    } else if (compositeOperator == QStringLiteral("source-out")) {
        return QPainter::CompositionMode_SourceOut;
    } else if (compositeOperator == QStringLiteral("source-in")) {
        return QPainter::CompositionMode_SourceIn;
    } else if (compositeOperator == QStringLiteral("source-atop")) {
        return QPainter::CompositionMode_SourceAtop;
    } else if (compositeOperator == QStringLiteral("destination-atop")) {
        return QPainter::CompositionMode_DestinationAtop;
    } else if (compositeOperator == QStringLiteral("destination-in")) {
        return QPainter::CompositionMode_DestinationIn;
    } else if (compositeOperator == QStringLiteral("destination-out")) {
        return QPainter::CompositionMode_DestinationOut;
    } else if (compositeOperator == QStringLiteral("destination-over")) {
        return QPainter::CompositionMode_DestinationOver;
    } else if (compositeOperator == QStringLiteral("lighter")) {
        return QPainter::CompositionMode_Lighten;
    } else if (compositeOperator == QStringLiteral("copy")) {
        return QPainter::CompositionMode_Source;
    } else if (compositeOperator == QStringLiteral("xor")) {
        return QPainter::CompositionMode_Xor;
    } else if (compositeOperator == QStringLiteral("qt-clear")) {
        return QPainter::CompositionMode_Clear;
    } else if (compositeOperator == QStringLiteral("qt-destination")) {
        return QPainter::CompositionMode_Destination;
    } else if (compositeOperator == QStringLiteral("qt-multiply")) {
        return QPainter::CompositionMode_Multiply;
    } else if (compositeOperator == QStringLiteral("qt-screen")) {
        return QPainter::CompositionMode_Screen;
    } else if (compositeOperator == QStringLiteral("qt-overlay")) {
        return QPainter::CompositionMode_Overlay;
    } else if (compositeOperator == QStringLiteral("qt-darken")) {
        return QPainter::CompositionMode_Darken;
    } else if (compositeOperator == QStringLiteral("qt-lighten")) {
        return QPainter::CompositionMode_Lighten;
    } else if (compositeOperator == QStringLiteral("qt-color-dodge")) {
        return QPainter::CompositionMode_ColorDodge;
    } else if (compositeOperator == QStringLiteral("qt-color-burn")) {
        return QPainter::CompositionMode_ColorBurn;
    } else if (compositeOperator == QStringLiteral("qt-hard-light")) {
        return QPainter::CompositionMode_HardLight;
    } else if (compositeOperator == QStringLiteral("qt-soft-light")) {
        return QPainter::CompositionMode_SoftLight;
    } else if (compositeOperator == QStringLiteral("qt-difference")) {
        return QPainter::CompositionMode_Difference;
    } else if (compositeOperator == QStringLiteral("qt-exclusion")) {
        return QPainter::CompositionMode_Exclusion;
    }
    return QPainter::CompositionMode_SourceOver;
}

static QString qt_composite_mode_to_string(QPainter::CompositionMode op)
{
    switch (op) {
    case QPainter::CompositionMode_SourceOver:
        return QStringLiteral("source-over");
    case QPainter::CompositionMode_DestinationOver:
        return QStringLiteral("destination-over");
    case QPainter::CompositionMode_Clear:
        return QStringLiteral("qt-clear");
    case QPainter::CompositionMode_Source:
        return QStringLiteral("copy");
    case QPainter::CompositionMode_Destination:
        return QStringLiteral("qt-destination");
    case QPainter::CompositionMode_SourceIn:
        return QStringLiteral("source-in");
    case QPainter::CompositionMode_DestinationIn:
        return QStringLiteral("destination-in");
    case QPainter::CompositionMode_SourceOut:
        return QStringLiteral("source-out");
    case QPainter::CompositionMode_DestinationOut:
        return QStringLiteral("destination-out");
    case QPainter::CompositionMode_SourceAtop:
        return QStringLiteral("source-atop");
    case QPainter::CompositionMode_DestinationAtop:
        return QStringLiteral("destination-atop");
    case QPainter::CompositionMode_Xor:
        return QStringLiteral("xor");
    case QPainter::CompositionMode_Plus:
        return QStringLiteral("plus");
    case QPainter::CompositionMode_Multiply:
        return QStringLiteral("qt-multiply");
    case QPainter::CompositionMode_Screen:
        return QStringLiteral("qt-screen");
    case QPainter::CompositionMode_Overlay:
        return QStringLiteral("qt-overlay");
    case QPainter::CompositionMode_Darken:
        return QStringLiteral("qt-darken");
    case QPainter::CompositionMode_Lighten:
        return QStringLiteral("lighter");
    case QPainter::CompositionMode_ColorDodge:
        return QStringLiteral("qt-color-dodge");
    case QPainter::CompositionMode_ColorBurn:
        return QStringLiteral("qt-color-burn");
    case QPainter::CompositionMode_HardLight:
        return QStringLiteral("qt-hard-light");
    case QPainter::CompositionMode_SoftLight:
        return QStringLiteral("qt-soft-light");
    case QPainter::CompositionMode_Difference:
        return QStringLiteral("qt-difference");
    case QPainter::CompositionMode_Exclusion:
        return QStringLiteral("qt-exclusion");
    default:
        break;
    }
    return QString();
}

struct QQuickJSContext2DPixelData : public QV4::Object
{
    Q_MANAGED
    QQuickJSContext2DPixelData(QV4::ExecutionEngine *engine)
        : QV4::Object(engine)
    {
        vtbl = &static_vtbl;
    }

    static void destroy(QV4::Managed *that) {
        static_cast<QQuickJSContext2DPixelData *>(that)->~QQuickJSContext2DPixelData();
    }
    static QV4::Value getIndexed(QV4::Managed *m, uint index, bool *hasProperty);
    static void putIndexed(QV4::Managed *m, uint index, const QV4::Value &value);

    static QV4::Value proto_get_length(QV4::SimpleCallContext *ctx);

    QImage image;
};

DEFINE_MANAGED_VTABLE(QQuickJSContext2DPixelData);

struct QQuickJSContext2DImageData : public QV4::Object
{
    Q_MANAGED
    QQuickJSContext2DImageData(QV4::ExecutionEngine *engine)
        : QV4::Object(engine)
    {
        vtbl = &static_vtbl;

        defineAccessorProperty(engine, QStringLiteral("width"), method_get_width, 0);
        defineAccessorProperty(engine, QStringLiteral("height"), method_get_height, 0);
        defineAccessorProperty(engine, QStringLiteral("data"), method_get_data, 0);
    }

    static QV4::Value method_get_width(QV4::SimpleCallContext *ctx);
    static QV4::Value method_get_height(QV4::SimpleCallContext *ctx);
    static QV4::Value method_get_data(QV4::SimpleCallContext *ctx);

    static void markObjects(Managed *that) {
        static_cast<QQuickJSContext2DImageData *>(that)->pixelData.mark();
    }



    QV4::Value pixelData;
};

DEFINE_MANAGED_VTABLE(QQuickJSContext2DImageData);

static QV4::Value qt_create_image_data(qreal w, qreal h, QV8Engine* engine, const QImage& image)
{
    QQuickContext2DEngineData *ed = engineData(engine);
    QV4::ExecutionEngine *v4 = QV8Engine::getV4(engine);
    QQuickJSContext2DPixelData *pixelData = new (v4->memoryManager) QQuickJSContext2DPixelData(v4);
    pixelData->prototype = ed->pixelArrayProto.value().asObject();

    if (image.isNull()) {
        pixelData->image = QImage(w, h, QImage::Format_ARGB32);
        pixelData->image.fill(0x00000000);
    } else {
<<<<<<< HEAD
        Q_ASSERT(image.width() == w && image.height() == h);
        pixelData->image = image.format() == QImage::Format_ARGB32 ? image : image.convertToFormat(QImage::Format_ARGB32);
=======
        Q_ASSERT(image.width() == int(w) && image.height() == int(h));
        r->image = image.format() == QImage::Format_ARGB32 ? image : image.convertToFormat(QImage::Format_ARGB32);
>>>>>>> e1fc2793
    }

    QQuickJSContext2DImageData *imageData = new (v4->memoryManager) QQuickJSContext2DImageData(v4);
    imageData->pixelData = QV4::Value::fromObject(pixelData);
    return QV4::Value::fromObject(imageData);
}

//static script functions

/*!
    \qmlproperty QtQuick2::Canvas QtQuick2::Context2D::canvas
     Holds the canvas item that the context paints on.

     This property is read only.
*/
QV4::Value QQuickJSContext2DPrototype::method_get_canvas(QV4::SimpleCallContext *ctx)
{
    QQuickJSContext2D *r = ctx->thisObject.as<QQuickJSContext2D>();
    CHECK_CONTEXT(r)

    return QV4::QObjectWrapper::wrap(ctx->engine, r->context->canvas());
}

/*!
    \qmlmethod object QtQuick2::Context2D::restore()
    Pops the top state on the stack, restoring the context to that state.

    \sa save()
*/
QV4::Value QQuickJSContext2DPrototype::method_restore(QV4::SimpleCallContext *ctx)
{
    QQuickJSContext2D *r = ctx->thisObject.as<QQuickJSContext2D>();
    CHECK_CONTEXT(r)

    r->context->popState();
    return ctx->thisObject;
}

/*!
    \qmlmethod object QtQuick2::Context2D::reset()
    Resets the context state and properties to the default values.
*/
QV4::Value QQuickJSContext2DPrototype::method_reset(QV4::SimpleCallContext *ctx)
{
    QQuickJSContext2D *r = ctx->thisObject.as<QQuickJSContext2D>();
    CHECK_CONTEXT(r)

    r->context->reset();

    return ctx->thisObject;
}

/*!
    \qmlmethod object QtQuick2::Context2D::save()
    Pushes the current state onto the state stack.

    Before changing any state attributes, you should save the current state
    for future reference. The context maintains a stack of drawing states.
    Each state consists of the current transformation matrix, clipping region,
    and values of the following attributes:
    \list
    \li strokeStyle
    \li fillStyle
    \li fillRule
    \li globalAlpha
    \li lineWidth
    \li lineCap
    \li lineJoin
    \li miterLimit
    \li shadowOffsetX
    \li shadowOffsetY
    \li shadowBlur
    \li shadowColor
    \li globalCompositeOperation
    \li \l font
    \li textAlign
    \li textBaseline
    \endlist

    The current path is NOT part of the drawing state. The path can be reset by
    invoking the beginPath() method.
*/
QV4::Value QQuickJSContext2DPrototype::method_save(QV4::SimpleCallContext *ctx)
{
    QQuickJSContext2D *r = ctx->thisObject.as<QQuickJSContext2D>();
    CHECK_CONTEXT(r)

    r->context->pushState();

    return ctx->thisObject;
}

// transformations
/*!
    \qmlmethod object QtQuick2::Context2D::rotate(real angle)
    Rotate the canvas around the current origin by \c angle in radians and clockwise direction.
    \code
    ctx.rotate(Math.PI/2);
    \endcode
    \image qml-item-canvas-rotate.png

    The rotation transformation matrix is as follows:

    \image qml-item-canvas-math-rotate.png

    where the \c angle of rotation is in radians.

*/
QV4::Value QQuickJSContext2DPrototype::method_rotate(QV4::SimpleCallContext *ctx)
{
    QQuickJSContext2D *r = ctx->thisObject.as<QQuickJSContext2D>();
    CHECK_CONTEXT(r)

    if (ctx->argumentCount == 1)
        r->context->rotate(ctx->arguments[0].toNumber());
    return ctx->thisObject;
}

/*!
    \qmlmethod object QtQuick2::Context2D::scale(real x, real y)
    Increases or decreases the size of each unit in the canvas grid by multiplying the scale factors
    to the current tranform matrix.
    Where \c x is the scale factor in the horizontal direction and \c y is the scale factor in the
    vertical direction.
    The following code doubles the horizontal size of an object drawn on the canvas and half its
    vertical size:
    \code
    ctx.scale(2.0, 0.5);
    \endcode
    \image qml-item-canvas-scale.png

*/
QV4::Value QQuickJSContext2DPrototype::method_scale(QV4::SimpleCallContext *ctx)
{
    QQuickJSContext2D *r = ctx->thisObject.as<QQuickJSContext2D>();
    CHECK_CONTEXT(r)


    if (ctx->argumentCount == 2)
        r->context->scale(ctx->arguments[0].toNumber(), ctx->arguments[1].toNumber());
    return ctx->thisObject;
}

/*!
    \qmlmethod object QtQuick2::Context2D::setTransform(real a, real b, real c, real d, real e, real f)
    Changes the transformation matrix to the matrix given by the arguments as described below.

    Modifying the transformation matrix directly enables you to perform scaling,
    rotating, and translating transformations in a single step.

    Each point on the canvas is multiplied by the matrix before anything is
    drawn. The \l{HTML5 Canvas API} defines the transformation matrix as:

    \image qml-item-canvas-math.png
    where:
    \list
    \li \c{a} is the scale factor in the horizontal (x) direction
    \image qml-item-canvas-scalex.png
    \li \c{c} is the skew factor in the x direction
    \image qml-item-canvas-canvas-skewx.png
    \li \c{e} is the translation in the x direction
    \image qml-item-canvas-canvas-translate.png
    \li \c{b} is the skew factor in the y (vertical) direction
    \image qml-item-canvas-canvas-skewy.png
    \li \c{d} is the scale factor in the y direction
    \image qml-item-canvas-canvas-scaley.png
    \li \c{f} is the translation in the y direction
    \image qml-item-canvas-canvas-translatey.png
    \li the last row remains constant
    \endlist
    The scale factors and skew factors are multiples; \c{e} and \c{f} are
    coordinate space units, just like the units in the translate(x,y)
    method.

    \sa transform()
*/
QV4::Value QQuickJSContext2DPrototype::method_setTransform(QV4::SimpleCallContext *ctx)
{
    QQuickJSContext2D *r = ctx->thisObject.as<QQuickJSContext2D>();
    CHECK_CONTEXT(r)


    if (ctx->argumentCount == 6)
        r->context->setTransform( ctx->arguments[0].toNumber()
                                                        , ctx->arguments[1].toNumber()
                                                        , ctx->arguments[2].toNumber()
                                                        , ctx->arguments[3].toNumber()
                                                        , ctx->arguments[4].toNumber()
                                                        , ctx->arguments[5].toNumber());

    return ctx->thisObject;
}

/*!
    \qmlmethod object QtQuick2::Context2D::transform(real a, real b, real c, real d, real e, real f)
    This method is very similar to setTransform(), but instead of replacing the old
    tranform matrix, this method applies the given tranform matrix to the current matrix by mulitplying to it.

    The setTransform(a, b, c, d, e, f) method actually resets the current transform to the identity matrix,
    and then invokes the transform(a, b, c, d, e, f) method with the same arguments.

    \sa setTransform()
*/
QV4::Value QQuickJSContext2DPrototype::method_transform(QV4::SimpleCallContext *ctx)
{
    QQuickJSContext2D *r = ctx->thisObject.as<QQuickJSContext2D>();
    CHECK_CONTEXT(r)


    if (ctx->argumentCount == 6)
        r->context->transform( ctx->arguments[0].toNumber()
                                                  , ctx->arguments[1].toNumber()
                                                  , ctx->arguments[2].toNumber()
                                                  , ctx->arguments[3].toNumber()
                                                  , ctx->arguments[4].toNumber()
                                                  , ctx->arguments[5].toNumber());

    return ctx->thisObject;
}

/*!
    \qmlmethod object QtQuick2::Context2D::translate(real x, real y)
    Translates the origin of the canvas to point (\c x, \c y).

    \c x is the horizontal distance that the origin is translated, in coordinate space units,
    \c y is the vertical distance that the origin is translated, in coordinate space units.
    Translating the origin enables you to draw patterns of different objects on the canvas
    without having to measure the coordinates manually for each shape.
*/
QV4::Value QQuickJSContext2DPrototype::method_translate(QV4::SimpleCallContext *ctx)
{
    QQuickJSContext2D *r = ctx->thisObject.as<QQuickJSContext2D>();
    CHECK_CONTEXT(r)


    if (ctx->argumentCount == 2)
            r->context->translate(ctx->arguments[0].toNumber(), ctx->arguments[1].toNumber());
    return ctx->thisObject;
}


/*!
    \qmlmethod object QtQuick2::Context2D::resetTransform()
    Reset the transformation matrix to default value.

    \sa transform(), setTransform(), reset()
*/
QV4::Value QQuickJSContext2DPrototype::method_resetTransform(QV4::SimpleCallContext *ctx)
{
    QQuickJSContext2D *r = ctx->thisObject.as<QQuickJSContext2D>();
    CHECK_CONTEXT(r)

    r->context->setTransform(1, 0, 0, 1, 0, 0);

    return ctx->thisObject;
}


/*!
    \qmlmethod object QtQuick2::Context2D::shear(real sh, real sv )
    Shear the transformation matrix with \a sh in horizontal direction and \a sv in vertical direction.
*/
QV4::Value QQuickJSContext2DPrototype::method_shear(QV4::SimpleCallContext *ctx)
{
    QQuickJSContext2D *r = ctx->thisObject.as<QQuickJSContext2D>();
    CHECK_CONTEXT(r)

    if (ctx->argumentCount == 2)
            r->context->shear(ctx->arguments[0].toNumber(), ctx->arguments[1].toNumber());

    return ctx->thisObject;
}
// compositing

/*!
    \qmlproperty real QtQuick2::Context2D::globalAlpha
     Holds the current alpha value applied to rendering operations.
     The value must be in the range from 0.0 (fully transparent) to 1.0 (fully opque).
     The default value is 1.0.
*/
QV4::Value QQuickJSContext2D::method_get_globalAlpha(QV4::SimpleCallContext *ctx)
{
    QQuickJSContext2D *r = ctx->thisObject.as<QQuickJSContext2D>();
    CHECK_CONTEXT(r)

    return QV4::Value::fromDouble(r->context->state.globalAlpha);
}

QV4::Value QQuickJSContext2D::method_set_globalAlpha(QV4::SimpleCallContext *ctx)
{
    QQuickJSContext2D *r = ctx->thisObject.as<QQuickJSContext2D>();
    CHECK_CONTEXT_SETTER(r)

    double globalAlpha = ctx->argument(0).toNumber();

    if (!qIsFinite(globalAlpha))
        return QV4::Value::undefinedValue();

    if (globalAlpha >= 0.0 && globalAlpha <= 1.0 && r->context->state.globalAlpha != globalAlpha) {
        r->context->state.globalAlpha = globalAlpha;
        r->context->buffer()->setGlobalAlpha(r->context->state.globalAlpha);
    }
    return QV4::Value::undefinedValue();
}

/*!
    \qmlproperty string QtQuick2::Context2D::globalCompositeOperation
     Holds the current the current composition operation, from the list below:
     \list
     \li source-atop      - A atop B. Display the source image wherever both images are opaque.
                           Display the destination image wherever the destination image is opaque but the source image is transparent.
                           Display transparency elsewhere.
     \li source-in        - A in B. Display the source image wherever both the source image and destination image are opaque.
                           Display transparency elsewhere.
     \li source-out       - A out B. Display the source image wherever the source image is opaque and the destination image is transparent.
                           Display transparency elsewhere.
     \li source-over      - (default) A over B. Display the source image wherever the source image is opaque.
                           Display the destination image elsewhere.
     \li destination-atop - B atop A. Same as source-atop but using the destination image instead of the source image and vice versa.
     \li destination-in   - B in A. Same as source-in but using the destination image instead of the source image and vice versa.
     \li destination-out  - B out A. Same as source-out but using the destination image instead of the source image and vice versa.
     \li destination-over - B over A. Same as source-over but using the destination image instead of the source image and vice versa.
     \li lighter          - A plus B. Display the sum of the source image and destination image, with color values approaching 255 (100%) as a limit.
     \li copy             - A (B is ignored). Display the source image instead of the destination image.
     \li xor              - A xor B. Exclusive OR of the source image and destination image.
     \endlist

     Additionally, this property also accepts the compositon modes listed in QPainter::CompositionMode. According to the W3C standard, these
     extension composition modes are provided as "vendorName-operationName" syntax, for example: QPainter::CompositionMode_Exclusion is provided as
     "qt-exclusion".
*/
QV4::Value QQuickJSContext2D::method_get_globalCompositeOperation(QV4::SimpleCallContext *ctx)
{
    QQuickJSContext2D *r = ctx->thisObject.as<QQuickJSContext2D>();
    CHECK_CONTEXT(r)

    return QV4::Value::fromString(ctx->engine->newString(qt_composite_mode_to_string(r->context->state.globalCompositeOperation)));
}

QV4::Value QQuickJSContext2D::method_set_globalCompositeOperation(QV4::SimpleCallContext *ctx)
{
    QQuickJSContext2D *r = ctx->thisObject.as<QQuickJSContext2D>();
    CHECK_CONTEXT_SETTER(r)

    QString mode = ctx->argument(0).toQString();
    QPainter::CompositionMode cm = qt_composite_mode_from_string(mode);
    if (cm == QPainter::CompositionMode_SourceOver && mode != QStringLiteral("source-over"))
        return QV4::Value::undefinedValue();

    if (cm != r->context->state.globalCompositeOperation) {
        r->context->state.globalCompositeOperation = cm;
        r->context->buffer()->setGlobalCompositeOperation(cm);
    }
    return QV4::Value::undefinedValue();
}

// colors and styles
/*!
    \qmlproperty variant QtQuick2::Context2D::fillStyle
     Holds the current style used for filling shapes.
     The style can be either a string containing a CSS color, a CanvasGradient or CanvasPattern object. Invalid values are ignored.
     This property accepts several color syntaxes:
     \list
     \li 'rgb(red, green, blue)' - for example: 'rgb(255, 100, 55)' or 'rgb(100%, 70%, 30%)'
     \li 'rgba(red, green, blue, alpha)' - for example: 'rgb(255, 100, 55, 1.0)' or 'rgb(100%, 70%, 30%, 0.5)'
     \li 'hsl(hue, saturation, lightness)'
     \li 'hsla(hue, saturation, lightness, alpha)'
     \li '#RRGGBB' - for example: '#00FFCC'
     \li Qt.rgba(red, green, blue, alpha) - for example: Qt.rgba(0.3, 0.7, 1, 1.0)
     \endlist
     If the \c fillStyle or \l strokeStyle is assigned many times in a loop, the last Qt.rgba() syntax should be chosen, as it has the
     best performance, because it's already a valid QColor value, does not need to be parsed everytime.

     The default value is  '#000000'.
     \sa createLinearGradient()
     \sa createRadialGradient()
     \sa createPattern()
     \sa strokeStyle
 */
QV4::Value QQuickJSContext2D::method_get_fillStyle(QV4::SimpleCallContext *ctx)
{
    QQuickJSContext2D *r = ctx->thisObject.as<QQuickJSContext2D>();
    CHECK_CONTEXT(r)

    QColor color = r->context->state.fillStyle.color();
    if (color.isValid()) {
        if (color.alpha() == 255)
            return QV4::Value::fromString(ctx->engine->newString(color.name()));
        QString alphaString = QString::number(color.alphaF(), 'f');
        while (alphaString.endsWith(QLatin1Char('0')))
            alphaString.chop(1);
        if (alphaString.endsWith(QLatin1Char('.')))
            alphaString += QLatin1Char('0');
        QString str = QString::fromLatin1("rgba(%1, %2, %3, %4)").arg(color.red()).arg(color.green()).arg(color.blue()).arg(alphaString);
        return QV4::Value::fromString(ctx->engine->newString(str));
    }
    return r->context->m_fillStyle.value();
}

QV4::Value QQuickJSContext2D::method_set_fillStyle(QV4::SimpleCallContext *ctx)
{
    QQuickJSContext2D *r = ctx->thisObject.as<QQuickJSContext2D>();
    CHECK_CONTEXT_SETTER(r)

    QV4::Value value = ctx->argument(0);
    QV8Engine *engine = ctx->engine->v8Engine;

   if (value.asObject()) {
       QColor color = engine->toVariant(value, qMetaTypeId<QColor>()).value<QColor>();
       if (color.isValid()) {
           r->context->state.fillStyle = color;
           r->context->buffer()->setFillStyle(color);
           r->context->m_fillStyle = value;
       } else {
           QQuickContext2DStyle *style = value.as<QQuickContext2DStyle>();
           if (style && style->brush != r->context->state.fillStyle) {
               r->context->state.fillStyle = style->brush;
               r->context->buffer()->setFillStyle(style->brush, style->patternRepeatX, style->patternRepeatY);
               r->context->m_fillStyle = value;
               r->context->state.fillPatternRepeatX = style->patternRepeatX;
               r->context->state.fillPatternRepeatY = style->patternRepeatY;
           }
       }
   } else if (value.isString()) {
       QColor color = qt_color_from_string(value);
       if (color.isValid() && r->context->state.fillStyle != QBrush(color)) {
            r->context->state.fillStyle = QBrush(color);
            r->context->buffer()->setFillStyle(r->context->state.fillStyle);
            r->context->m_fillStyle = value;
       }
   }
   return QV4::Value::undefinedValue();
}
/*!
    \qmlproperty enumeration QtQuick2::Context2D::fillRule
     Holds the current fill rule used for filling shapes. The following fill rules supported:
     \list
     \li Qt.OddEvenFill
     \li Qt.WindingFill
     \endlist
     Note: Unlike the QPainterPath, the Canvas API uses the winding fill as the default fill rule.
     The fillRule property is part of the context rendering state.

     \sa fillStyle
 */
QV4::Value QQuickJSContext2D::method_get_fillRule(QV4::SimpleCallContext *ctx)
{
    QQuickJSContext2D *r = ctx->thisObject.as<QQuickJSContext2D>();
    CHECK_CONTEXT(r)

    QV8Engine *engine = ctx->engine->v8Engine;
    return engine->fromVariant(r->context->state.fillRule);
}

QV4::Value QQuickJSContext2D::method_set_fillRule(QV4::SimpleCallContext *ctx)
{
    QQuickJSContext2D *r = ctx->thisObject.as<QQuickJSContext2D>();
    CHECK_CONTEXT_SETTER(r)

    QV4::Value value = ctx->argument(0);

    if ((value.isString() && value.toQString() == QStringLiteral("WindingFill"))
        || (value.isInt32() && value.integerValue() == Qt::WindingFill)) {
        r->context->state.fillRule = Qt::WindingFill;
    } else if ((value.isString() && value.toQString() == QStringLiteral("OddEvenFill"))
               || (value.isInt32() && value.integerValue() == Qt::OddEvenFill)) {
        r->context->state.fillRule = Qt::OddEvenFill;
    } else {
        //error
    }
    r->context->m_path.setFillRule(r->context->state.fillRule);
    return QV4::Value::undefinedValue();
}
/*!
    \qmlproperty variant QtQuick2::Context2D::strokeStyle
     Holds the current color or style to use for the lines around shapes,
     The style can be either a string containing a CSS color, a CanvasGradient or CanvasPattern object.
     Invalid values are ignored.

     The default value is  '#000000'.

     \sa createLinearGradient()
     \sa createRadialGradient()
     \sa createPattern()
     \sa fillStyle
 */
QV4::Value QQuickJSContext2D::method_get_strokeStyle(QV4::SimpleCallContext *ctx)
{
    QQuickJSContext2D *r = ctx->thisObject.as<QQuickJSContext2D>();
    CHECK_CONTEXT(r)

    QColor color = r->context->state.strokeStyle.color();
    if (color.isValid()) {
        if (color.alpha() == 255)
            return QV4::Value::fromString(ctx->engine->newString(color.name()));
        QString alphaString = QString::number(color.alphaF(), 'f');
        while (alphaString.endsWith(QLatin1Char('0')))
            alphaString.chop(1);
        if (alphaString.endsWith(QLatin1Char('.')))
            alphaString += QLatin1Char('0');
        QString str = QString::fromLatin1("rgba(%1, %2, %3, %4)").arg(color.red()).arg(color.green()).arg(color.blue()).arg(alphaString);
        return QV4::Value::fromString(ctx->engine->newString(str));
    }
    return r->context->m_strokeStyle.value();
}

QV4::Value QQuickJSContext2D::method_set_strokeStyle(QV4::SimpleCallContext *ctx)
{
    QQuickJSContext2D *r = ctx->thisObject.as<QQuickJSContext2D>();
    CHECK_CONTEXT_SETTER(r)

    QV8Engine *engine = ctx->engine->v8Engine;
    QV4::Value value = ctx->argument(0);

    if (value.asObject()) {
        QColor color = engine->toVariant(value, qMetaTypeId<QColor>()).value<QColor>();
        if (color.isValid()) {
            r->context->state.fillStyle = color;
            r->context->buffer()->setStrokeStyle(color);
            r->context->m_strokeStyle = value;
        } else {
            QQuickContext2DStyle *style = value.as<QQuickContext2DStyle>();
            if (style && style->brush != r->context->state.strokeStyle) {
                r->context->state.strokeStyle = style->brush;
                r->context->buffer()->setStrokeStyle(style->brush, style->patternRepeatX, style->patternRepeatY);
                r->context->m_strokeStyle = value;
                r->context->state.strokePatternRepeatX = style->patternRepeatX;
                r->context->state.strokePatternRepeatY = style->patternRepeatY;

            }
        }
    } else if (value.isString()) {
        QColor color = qt_color_from_string(value);
        if (color.isValid() && r->context->state.strokeStyle != QBrush(color)) {
             r->context->state.strokeStyle = QBrush(color);
             r->context->buffer()->setStrokeStyle(r->context->state.strokeStyle);
             r->context->m_strokeStyle = value;
        }
    }
    return QV4::Value::undefinedValue();
}

/*!
  \qmlmethod object QtQuick2::Context2D::createLinearGradient(real x0, real y0, real x1, real y1)
   Returns a CanvasGradient object that represents a linear gradient that transitions the color along a line between
   the start point (\a x0, \a y0) and the end point (\a x1, \a y1).

   A gradient is a smooth transition between colors. There are two types of gradients: linear and radial.
   Gradients must have two or more color stops, representing color shifts positioned from 0 to 1 between
   to the gradient's starting and end points or circles.

    \sa CanvasGradient::addColorStop()
    \sa createRadialGradient()
    \sa createConicalGradient()
    \sa createPattern()
    \sa fillStyle
    \sa strokeStyle
  */

QV4::Value QQuickJSContext2DPrototype::method_createLinearGradient(QV4::SimpleCallContext *ctx)
{
    QQuickJSContext2D *r = ctx->thisObject.as<QQuickJSContext2D>();
    CHECK_CONTEXT(r)


    QV8Engine *engine = ctx->engine->v8Engine;
    QV4::ExecutionEngine *v4 = QV8Engine::getV4(engine);

    if (ctx->argumentCount == 4) {
        qreal x0 = ctx->arguments[0].toNumber();
        qreal y0 = ctx->arguments[1].toNumber();
        qreal x1 = ctx->arguments[2].toNumber();
        qreal y1 = ctx->arguments[3].toNumber();

        if (!qIsFinite(x0)
         || !qIsFinite(y0)
         || !qIsFinite(x1)
         || !qIsFinite(y1)) {
            V4THROW_DOM(DOMEXCEPTION_NOT_SUPPORTED_ERR, "createLinearGradient(): Incorrect arguments")
        }
        QQuickContext2DEngineData *ed = engineData(engine);

        QQuickContext2DStyle *gradient = new (v4->memoryManager) QQuickContext2DStyle(v4);
        gradient->prototype = ed->gradientProto.value().asObject();
        gradient->brush = QLinearGradient(x0, y0, x1, y1);
        return QV4::Value::fromObject(gradient);
    }

    return ctx->thisObject;
}

/*!
  \qmlmethod object QtQuick2::Context2D::createRadialGradient(real x0, real y0, real r0, real x1, real y1, real r1)
   Returns a CanvasGradient object that represents a radial gradient that paints along the cone given by the start circle with
   origin (x0, y0) and radius r0, and the end circle with origin (x1, y1) and radius r1.

    \sa CanvasGradient::addColorStop()
    \sa createLinearGradient()
    \sa createConicalGradient()
    \sa createPattern()
    \sa fillStyle
    \sa strokeStyle
  */

QV4::Value QQuickJSContext2DPrototype::method_createRadialGradient(QV4::SimpleCallContext *ctx)
{
    QQuickJSContext2D *r = ctx->thisObject.as<QQuickJSContext2D>();
    CHECK_CONTEXT(r)


    QV8Engine *engine = ctx->engine->v8Engine;
    QV4::ExecutionEngine *v4 = QV8Engine::getV4(engine);

    if (ctx->argumentCount == 6) {
        qreal x0 = ctx->arguments[0].toNumber();
        qreal y0 = ctx->arguments[1].toNumber();
        qreal r0 = ctx->arguments[2].toNumber();
        qreal x1 = ctx->arguments[3].toNumber();
        qreal y1 = ctx->arguments[4].toNumber();
        qreal r1 = ctx->arguments[5].toNumber();

        if (!qIsFinite(x0)
         || !qIsFinite(y0)
         || !qIsFinite(x1)
         || !qIsFinite(r0)
         || !qIsFinite(r1)
         || !qIsFinite(y1)) {
            V4THROW_DOM(DOMEXCEPTION_NOT_SUPPORTED_ERR, "createRadialGradient(): Incorrect arguments")
        }

        if (r0 < 0 || r1 < 0)
            V4THROW_DOM(DOMEXCEPTION_INDEX_SIZE_ERR, "createRadialGradient(): Incorrect arguments")

        QQuickContext2DEngineData *ed = engineData(engine);

        QQuickContext2DStyle *gradient = new (v4->memoryManager) QQuickContext2DStyle(v4);
        gradient->prototype = ed->gradientProto.value().asObject();
        gradient->brush = QRadialGradient(QPointF(x1, y1), r0+r1, QPointF(x0, y0));
        return QV4::Value::fromObject(gradient);
    }

    return ctx->thisObject;
}

/*!
  \qmlmethod object QtQuick2::Context2D::createConicalGradient(real x, real y, real angle)
   Returns a CanvasGradient object that represents a conical gradient that interpolate colors counter-clockwise around a center point (\c x, \c y)
   with start angle \c angle in units of radians.

    \sa CanvasGradient::addColorStop()
    \sa createLinearGradient()
    \sa createRadialGradient()
    \sa createPattern()
    \sa fillStyle
    \sa strokeStyle
  */

QV4::Value QQuickJSContext2DPrototype::method_createConicalGradient(QV4::SimpleCallContext *ctx)
{
    QQuickJSContext2D *r = ctx->thisObject.as<QQuickJSContext2D>();
    CHECK_CONTEXT(r)


    QV8Engine *engine = ctx->engine->v8Engine;
    QV4::ExecutionEngine *v4 = QV8Engine::getV4(engine);

    if (ctx->argumentCount == 6) {
        qreal x = ctx->arguments[0].toNumber();
        qreal y = ctx->arguments[1].toNumber();
        qreal angle = DEGREES(ctx->arguments[2].toNumber());
        if (!qIsFinite(x) || !qIsFinite(y)) {
            V4THROW_DOM(DOMEXCEPTION_NOT_SUPPORTED_ERR, "createConicalGradient(): Incorrect arguments");
        }

        if (!qIsFinite(angle)) {
            V4THROW_DOM(DOMEXCEPTION_INDEX_SIZE_ERR, "createConicalGradient(): Incorrect arguments");
        }

        QQuickContext2DEngineData *ed = engineData(engine);

        QQuickContext2DStyle *gradient = new (v4->memoryManager) QQuickContext2DStyle(v4);
        gradient->prototype = ed->gradientProto.value().asObject();
        gradient->brush = QConicalGradient(x, y, angle);
        return QV4::Value::fromObject(gradient);
    }

    return ctx->thisObject;
}
/*!
  \qmlmethod variant QtQuick2::Context2D::createPattern(color color, enumeration patternMode)
  This is a overload function.
  Returns a CanvasPattern object that uses the given \a color and \a patternMode.
  The valid pattern modes are:
    \list
    \li Qt.SolidPattern
    \li Qt.Dense1Pattern
    \li Qt.Dense2Pattern
    \li Qt.Dense3Pattern
    \li Qt.Dense4Pattern
    \li Qt.Dense5Pattern
    \li Qt.Dense6Pattern
    \li Qt.Dense7Pattern
    \li Qt.HorPattern
    \li Qt.VerPattern
    \li Qt.CrossPattern
    \li Qt.BDiagPattern
    \li Qt.FDiagPattern
    \li Qt.DiagCrossPattern
\endlist
    \sa Qt::BrushStyle
 */
/*!
  \qmlmethod variant QtQuick2::Context2D::createPattern(Image image, string repetition)
  Returns a CanvasPattern object that uses the given image and repeats in the direction(s) given by the repetition argument.

  The \a image parameter must be a valid Image item, a valid CanvasImageData object or loaded image url, if there is no image data, throws an INVALID_STATE_ERR exception.

  The allowed values for \a repetition are:

  \list
  \li "repeat"    - both directions
  \li "repeat-x   - horizontal only
  \li "repeat-y"  - vertical only
  \li "no-repeat" - neither
  \endlist

  If the repetition argument is empty or null, the value "repeat" is used.

  \sa strokeStyle
  \sa fillStyle
  */
QV4::Value QQuickJSContext2DPrototype::method_createPattern(QV4::SimpleCallContext *ctx)
{
    QQuickJSContext2D *r = ctx->thisObject.as<QQuickJSContext2D>();
    CHECK_CONTEXT(r)


    QV8Engine *engine = ctx->engine->v8Engine;
    QV4::ExecutionEngine *v4 = QV8Engine::getV4(engine);

    if (ctx->argumentCount == 2) {
        QQuickContext2DStyle *pattern = new (v4->memoryManager) QQuickContext2DStyle(v4);

        QColor color = engine->toVariant(ctx->arguments[0], qMetaTypeId<QColor>()).value<QColor>();
        if (color.isValid()) {
            int patternMode = ctx->arguments[1].toInt32();
            Qt::BrushStyle style = Qt::SolidPattern;
            if (patternMode >= 0 && patternMode < Qt::LinearGradientPattern) {
                style = static_cast<Qt::BrushStyle>(patternMode);
            }
            pattern->brush = QBrush(color, style);
        } else {
            QImage patternTexture;

            if (QV4::Object *o = ctx->arguments[0].asObject()) {
                QQuickJSContext2DPixelData *pixelData = o->get(ctx->engine->newString(QStringLiteral("data"))).as<QQuickJSContext2DPixelData>();
                if (pixelData) {
                    patternTexture = pixelData->image;
                }
            } else {
                patternTexture = r->context->createPixmap(QUrl(ctx->arguments[0].toQString()))->image();
            }

            if (!patternTexture.isNull()) {
                pattern->brush.setTextureImage(patternTexture);

                QString repetition = ctx->arguments[1].toQString();
                if (repetition == QStringLiteral("repeat") || repetition.isEmpty()) {
                    pattern->patternRepeatX = true;
                    pattern->patternRepeatY = true;
                } else if (repetition == QStringLiteral("repeat-x")) {
                    pattern->patternRepeatX = true;
                } else if (repetition == QStringLiteral("repeat-y")) {
                    pattern->patternRepeatY = true;
                } else if (repetition == QStringLiteral("no-repeat")) {
                    pattern->patternRepeatY = false;
                    pattern->patternRepeatY = false;
                } else {
                    //TODO: exception: SYNTAX_ERR
                }

            }
        }

        return QV4::Value::fromObject(pattern);

    }
    return QV4::Value::undefinedValue();
}

// line styles
/*!
    \qmlproperty string QtQuick2::Context2D::lineCap
     Holds the current line cap style.
     The possible line cap styles are:
    \list
    \li butt - the end of each line has a flat edge perpendicular to the direction of the line, this is the default line cap value.
    \li round - a semi-circle with the diameter equal to the width of the line must then be added on to the end of the line.
    \li square - a rectangle with the length of the line width and the width of half the line width, placed flat against the edge perpendicular to the direction of the line.
    \endlist
    Other values are ignored.
*/
QV4::Value QQuickJSContext2D::method_get_lineCap(QV4::SimpleCallContext *ctx)
{
    QQuickJSContext2D *r = ctx->thisObject.as<QQuickJSContext2D>();
    CHECK_CONTEXT(r)

    switch (r->context->state.lineCap) {
    case Qt::RoundCap:
        return QV4::Value::fromString(ctx->engine->newString(QStringLiteral("round")));
    case Qt::SquareCap:
        return QV4::Value::fromString(ctx->engine->newString(QStringLiteral("square")));
    case Qt::FlatCap:
    default:
        break;
    }
    return QV4::Value::fromString(ctx->engine->newString(QStringLiteral("butt")));
}

QV4::Value QQuickJSContext2D::method_set_lineCap(QV4::SimpleCallContext *ctx)
{
    QQuickJSContext2D *r = ctx->thisObject.as<QQuickJSContext2D>();
    CHECK_CONTEXT_SETTER(r)

    QString lineCap = ctx->argument(0).toQString();
    Qt::PenCapStyle cap;
    if (lineCap == QStringLiteral("round"))
        cap = Qt::RoundCap;
    else if (lineCap == QStringLiteral("butt"))
        cap = Qt::FlatCap;
    else if (lineCap == QStringLiteral("square"))
        cap = Qt::SquareCap;
    else
        return QV4::Value::undefinedValue();

    if (cap != r->context->state.lineCap) {
        r->context->state.lineCap = cap;
        r->context->buffer()->setLineCap(cap);
    }
    return QV4::Value::undefinedValue();
}

/*!
    \qmlproperty string QtQuick2::Context2D::lineJoin
     Holds the current line join style. A join exists at any point in a subpath
     shared by two consecutive lines. When a subpath is closed, then a join also exists
     at its first point (equivalent to its last point) connecting the first and last lines in the subpath.

    The possible line join styles are:
    \list
    \li bevel - this is all that is rendered at joins.
    \li round - a filled arc connecting the two aforementioned corners of the join, abutting (and not overlapping) the aforementioned triangle, with the diameter equal to the line width and the origin at the point of the join, must be rendered at joins.
    \li miter - a second filled triangle must (if it can given the miter length) be rendered at the join, this is the default line join style.
    \endlist
    Other values are ignored.
*/
QV4::Value QQuickJSContext2D::method_get_lineJoin(QV4::SimpleCallContext *ctx)
{
    QQuickJSContext2D *r = ctx->thisObject.as<QQuickJSContext2D>();
    CHECK_CONTEXT(r)

    switch (r->context->state.lineJoin) {
    case Qt::RoundJoin:
        return QV4::Value::fromString(ctx->engine->newString(QStringLiteral("round")));
    case Qt::BevelJoin:
        return QV4::Value::fromString(ctx->engine->newString(QStringLiteral("bevel")));
    case Qt::MiterJoin:
    default:
        break;
    }
    return QV4::Value::fromString(ctx->engine->newString(QStringLiteral("miter")));
}

QV4::Value QQuickJSContext2D::method_set_lineJoin(QV4::SimpleCallContext *ctx)
{
    QQuickJSContext2D *r = ctx->thisObject.as<QQuickJSContext2D>();
    CHECK_CONTEXT_SETTER(r)

    QString lineJoin = ctx->argument(0).toQString();
    Qt::PenJoinStyle join;
    if (lineJoin == QStringLiteral("round"))
        join = Qt::RoundJoin;
    else if (lineJoin == QStringLiteral("bevel"))
        join = Qt::BevelJoin;
    else if (lineJoin == QStringLiteral("miter"))
        join = Qt::SvgMiterJoin;
    else
        return QV4::Value::undefinedValue();

    if (join != r->context->state.lineJoin) {
        r->context->state.lineJoin = join;
        r->context->buffer()->setLineJoin(join);
    }
    return QV4::Value::undefinedValue();
}

/*!
    \qmlproperty real QtQuick2::Context2D::lineWidth
     Holds the current line width. Values that are not finite values greater than zero are ignored.
 */
QV4::Value QQuickJSContext2D::method_get_lineWidth(QV4::SimpleCallContext *ctx)
{
    QQuickJSContext2D *r = ctx->thisObject.as<QQuickJSContext2D>();
    CHECK_CONTEXT(r)

    return QV4::Value::fromDouble(r->context->state.lineWidth);
}

QV4::Value QQuickJSContext2D::method_set_lineWidth(QV4::SimpleCallContext *ctx)
{
    QQuickJSContext2D *r = ctx->thisObject.as<QQuickJSContext2D>();
    CHECK_CONTEXT_SETTER(r)

    qreal w = ctx->argument(0).toNumber();

    if (w > 0 && qIsFinite(w) && w != r->context->state.lineWidth) {
        r->context->state.lineWidth = w;
        r->context->buffer()->setLineWidth(w);
    }
    return QV4::Value::undefinedValue();
}

/*!
    \qmlproperty real QtQuick2::Context2D::miterLimit
     Holds the current miter limit ratio.
     The default miter limit value is 10.0.
 */
QV4::Value QQuickJSContext2D::method_get_miterLimit(QV4::SimpleCallContext *ctx)
{
    QQuickJSContext2D *r = ctx->thisObject.as<QQuickJSContext2D>();
    CHECK_CONTEXT(r)

    return QV4::Value::fromDouble(r->context->state.miterLimit);
}

QV4::Value QQuickJSContext2D::method_set_miterLimit(QV4::SimpleCallContext *ctx)
{
    QQuickJSContext2D *r = ctx->thisObject.as<QQuickJSContext2D>();
    CHECK_CONTEXT_SETTER(r)

    qreal ml = ctx->argument(0).toNumber();

    if (ml > 0 && qIsFinite(ml) && ml != r->context->state.miterLimit) {
        r->context->state.miterLimit = ml;
        r->context->buffer()->setMiterLimit(ml);
    }
    return QV4::Value::undefinedValue();
}

// shadows
/*!
    \qmlproperty real QtQuick2::Context2D::shadowBlur
     Holds the current level of blur applied to shadows
 */
QV4::Value QQuickJSContext2D::method_get_shadowBlur(QV4::SimpleCallContext *ctx)
{
    QQuickJSContext2D *r = ctx->thisObject.as<QQuickJSContext2D>();
    CHECK_CONTEXT(r)

    return QV4::Value::fromDouble(r->context->state.shadowBlur);
}

QV4::Value QQuickJSContext2D::method_set_shadowBlur(QV4::SimpleCallContext *ctx)
{
    QQuickJSContext2D *r = ctx->thisObject.as<QQuickJSContext2D>();
    CHECK_CONTEXT_SETTER(r)

    qreal blur = ctx->argument(0).toNumber();

    if (blur > 0 && qIsFinite(blur) && blur != r->context->state.shadowBlur) {
        r->context->state.shadowBlur = blur;
        r->context->buffer()->setShadowBlur(blur);
    }
    return QV4::Value::undefinedValue();
}

/*!
    \qmlproperty string QtQuick2::Context2D::shadowColor
     Holds the current shadow color.
 */
QV4::Value QQuickJSContext2D::method_get_shadowColor(QV4::SimpleCallContext *ctx)
{
    QQuickJSContext2D *r = ctx->thisObject.as<QQuickJSContext2D>();
    CHECK_CONTEXT(r)

    return QV4::Value::fromString(ctx->engine->newString(r->context->state.shadowColor.name()));
}

QV4::Value QQuickJSContext2D::method_set_shadowColor(QV4::SimpleCallContext *ctx)
{
    QQuickJSContext2D *r = ctx->thisObject.as<QQuickJSContext2D>();
    CHECK_CONTEXT_SETTER(r)

    QColor color = qt_color_from_string(ctx->argument(0));

    if (color.isValid() && color != r->context->state.shadowColor) {
        r->context->state.shadowColor = color;
        r->context->buffer()->setShadowColor(color);
    }
    return QV4::Value::undefinedValue();
}


/*!
    \qmlproperty qreal QtQuick2::Context2D::shadowOffsetX
     Holds the current shadow offset in the positive horizontal distance.

     \sa shadowOffsetY
 */
QV4::Value QQuickJSContext2D::method_get_shadowOffsetX(QV4::SimpleCallContext *ctx)
{
    QQuickJSContext2D *r = ctx->thisObject.as<QQuickJSContext2D>();
    CHECK_CONTEXT(r)

    return QV4::Value::fromDouble(r->context->state.shadowOffsetX);
}

QV4::Value QQuickJSContext2D::method_set_shadowOffsetX(QV4::SimpleCallContext *ctx)
{
    QQuickJSContext2D *r = ctx->thisObject.as<QQuickJSContext2D>();
    CHECK_CONTEXT_SETTER(r)

    qreal offsetX = ctx->argument(0).toNumber();
    if (qIsFinite(offsetX) && offsetX != r->context->state.shadowOffsetX) {
        r->context->state.shadowOffsetX = offsetX;
        r->context->buffer()->setShadowOffsetX(offsetX);
    }
    return QV4::Value::undefinedValue();
}
/*!
    \qmlproperty qreal QtQuick2::Context2D::shadowOffsetY
     Holds the current shadow offset in the positive vertical distance.

     \sa shadowOffsetX
 */
QV4::Value QQuickJSContext2D::method_get_shadowOffsetY(QV4::SimpleCallContext *ctx)
{
    QQuickJSContext2D *r = ctx->thisObject.as<QQuickJSContext2D>();
    CHECK_CONTEXT(r)

    return QV4::Value::fromDouble(r->context->state.shadowOffsetY);
}

QV4::Value QQuickJSContext2D::method_set_shadowOffsetY(QV4::SimpleCallContext *ctx)
{
    QQuickJSContext2D *r = ctx->thisObject.as<QQuickJSContext2D>();
    CHECK_CONTEXT_SETTER(r)

    qreal offsetY = ctx->argument(0).toNumber();
    if (qIsFinite(offsetY) && offsetY != r->context->state.shadowOffsetY) {
        r->context->state.shadowOffsetY = offsetY;
        r->context->buffer()->setShadowOffsetY(offsetY);
    }
    return QV4::Value::undefinedValue();
}

QV4::Value QQuickJSContext2D::method_get_path(QV4::SimpleCallContext *ctx)
{
    QQuickJSContext2D *r = ctx->thisObject.as<QQuickJSContext2D>();
    CHECK_CONTEXT(r)

    return r->context->m_v4path.value();
}

QV4::Value QQuickJSContext2D::method_set_path(QV4::SimpleCallContext *ctx)
{
    QQuickJSContext2D *r = ctx->thisObject.as<QQuickJSContext2D>();
    CHECK_CONTEXT_SETTER(r)

    QV4::Value value = ctx->argument(0);
    r->context->beginPath();
    if (QV4::QObjectWrapper *qobjectWrapper = value.as<QV4::QObjectWrapper>()) {
        if (QQuickPath *path = qobject_cast<QQuickPath*>(qobjectWrapper->object()))
            r->context->m_path = path->path();
    } else {
        QString path = value.toQString();
        QQuickSvgParser::parsePathDataFast(path, r->context->m_path);
    }
    r->context->m_v4path = value;
    return QV4::Value::undefinedValue();
}

//rects
/*!
  \qmlmethod object QtQuick2::Context2D::clearRect(real x, real y, real w, real h)
  Clears all pixels on the canvas in the given rectangle to transparent black.
  */
QV4::Value QQuickJSContext2DPrototype::method_clearRect(QV4::SimpleCallContext *ctx)
{
    QQuickJSContext2D *r = ctx->thisObject.as<QQuickJSContext2D>();
    CHECK_CONTEXT(r)


    if (ctx->argumentCount == 4)
        r->context->clearRect(ctx->arguments[0].toNumber(),
                              ctx->arguments[1].toNumber(),
                              ctx->arguments[2].toNumber(),
                              ctx->arguments[3].toNumber());

    return ctx->thisObject;
}
/*!
  \qmlmethod object QtQuick2::Context2D::fillRect(real x, real y, real w, real h)
   Paint the specified rectangular area using the fillStyle.

   \sa fillStyle
  */
QV4::Value QQuickJSContext2DPrototype::method_fillRect(QV4::SimpleCallContext *ctx)
{
    QQuickJSContext2D *r = ctx->thisObject.as<QQuickJSContext2D>();
    CHECK_CONTEXT(r)

    if (ctx->argumentCount == 4)
        r->context->fillRect(ctx->arguments[0].toNumber(), ctx->arguments[1].toNumber(), ctx->arguments[2].toNumber(), ctx->arguments[3].toNumber());
    return ctx->thisObject;
}

/*!
  \qmlmethod object QtQuick2::Context2D::fillRect(real x, real y, real w, real h)
   Stroke the specified rectangle's path using the strokeStyle, lineWidth, lineJoin,
   and (if appropriate) miterLimit attributes.

   \sa strokeStyle
   \sa lineWidth
   \sa lineJoin
   \sa miterLimit
  */
QV4::Value QQuickJSContext2DPrototype::method_strokeRect(QV4::SimpleCallContext *ctx)
{
    QQuickJSContext2D *r = ctx->thisObject.as<QQuickJSContext2D>();
    CHECK_CONTEXT(r)

    if (ctx->argumentCount == 4)
        r->context->strokeRect(ctx->arguments[0].toNumber(), ctx->arguments[1].toNumber(), ctx->arguments[2].toNumber(), ctx->arguments[3].toNumber());

    return ctx->thisObject;
}

// Complex shapes (paths) API
/*!
  \qmlmethod object QtQuick2::Context2D::arc(real x, real y, real radius, real startAngle, real endAngle, bool anticlockwise)
  Adds an arc to the current subpath that lies on the circumference of the circle whose center is at the point (\c x,\cy) and whose radius is \c radius.
  \image qml-item-canvas-arcTo2.png
  \sa arcTo,
      {http://www.w3.org/TR/2dcontext/#dom-context-2d-arc}{W3C 2d context standard for arc}
  */
QV4::Value QQuickJSContext2DPrototype::method_arc(QV4::SimpleCallContext *ctx)
{
    QQuickJSContext2D *r = ctx->thisObject.as<QQuickJSContext2D>();
    CHECK_CONTEXT(r)

    if (ctx->argumentCount >= 5) {
        bool antiClockwise = false;

        if (ctx->argumentCount == 6)
            antiClockwise = ctx->arguments[5].toBoolean();

        qreal radius = ctx->arguments[2].toNumber();

        if (qIsFinite(radius) && radius < 0)
           V4THROW_DOM(DOMEXCEPTION_INDEX_SIZE_ERR, "Incorrect argument radius");

        r->context->arc(ctx->arguments[0].toNumber(),
                        ctx->arguments[1].toNumber(),
                        radius,
                        ctx->arguments[3].toNumber(),
                        ctx->arguments[4].toNumber(),
                        antiClockwise);
    }

    return ctx->thisObject;
}

/*!
  \qmlmethod object QtQuick2::Context2D::arcTo(real x1, real y1, real x2, real y2, real radius)

   Adds an arc with the given control points and radius to the current subpath, connected to the previous point by a straight line.
   To draw an arc, you begin with the same steps your followed to create a line:
    \list
    \li Call the context.beginPath() method to set a new path.
    \li Call the context.moveTo(\c x, \c y) method to set your starting position on the canvas at the point (\c x,\c y).
    \li To draw an arc or circle, call the context.arcTo(\c x1, \c y1, \c x2, \c y2,\c radius) method.
       This adds an arc with starting point (\c x1,\c y1), ending point (\c x2, \c y2), and radius \c radius to the current subpath and connects
       it to the previous subpath by a straight line.
    \endlist
    \image qml-item-canvas-arcTo.png
    Both startAngle and endAngle are measured from the x axis in units of radians.

    \image qml-item-canvas-startAngle.png
    The anticlockwise has the value TRUE for each arc in the figure above because they are all drawn in the counterclockwise direction.
  \sa arc, {http://www.w3.org/TR/2dcontext/#dom-context-2d-arcto}{W3C 2d
      context standard for arcTo}
  */
QV4::Value QQuickJSContext2DPrototype::method_arcTo(QV4::SimpleCallContext *ctx)
{
    QQuickJSContext2D *r = ctx->thisObject.as<QQuickJSContext2D>();
    CHECK_CONTEXT(r)

    if (ctx->argumentCount == 5) {
        qreal radius = ctx->arguments[4].toNumber();

        if (qIsFinite(radius) && radius < 0)
           V4THROW_DOM(DOMEXCEPTION_INDEX_SIZE_ERR, "Incorrect argument radius");

        r->context->arcTo(ctx->arguments[0].toNumber(),
                          ctx->arguments[1].toNumber(),
                          ctx->arguments[2].toNumber(),
                          ctx->arguments[3].toNumber(),
                          radius);
    }

    return ctx->thisObject;
}

/*!
  \qmlmethod object QtQuick2::Context2D::beginPath()

   Resets the current path to a new path.
  */
QV4::Value QQuickJSContext2DPrototype::method_beginPath(QV4::SimpleCallContext *ctx)
{
    QQuickJSContext2D *r = ctx->thisObject.as<QQuickJSContext2D>();
    CHECK_CONTEXT(r)


    r->context->beginPath();

    return ctx->thisObject;
}

/*!
  \qmlmethod object QtQuick2::Context2D::bezierCurveTo(real cp1x, real cp1y, real cp2x, real cp2y, real x, real y)

  Adds a cubic bezier curve between the current position and the given endPoint using the control points specified by (\c cp1x, cp1y),
  and (\c cp2x, \c cp2y).
  After the curve is added, the current position is updated to be at the end point (\c x, \c y) of the curve.
  The following code produces the path shown below:
  \code
  ctx.strokeStyle = Qt.rgba(0, 0, 0, 1);
  ctx.lineWidth = 1;
  ctx.beginPath();
  ctx.moveTo(20, 0);//start point
  ctx.bezierCurveTo(-10, 90, 210, 90, 180, 0);
  ctx.stroke();
  \endcode
   \image qml-item-canvas-bezierCurveTo.png
  \sa {http://www.w3.org/TR/2dcontext/#dom-context-2d-beziercurveto}{W3C 2d context standard for bezierCurveTo}
  \sa {http://www.openrise.com/lab/FlowerPower/}{The beautiful flower demo by using bezierCurveTo}
  */
QV4::Value QQuickJSContext2DPrototype::method_bezierCurveTo(QV4::SimpleCallContext *ctx)
{
    QQuickJSContext2D *r = ctx->thisObject.as<QQuickJSContext2D>();
    CHECK_CONTEXT(r)


    if (ctx->argumentCount == 6) {
        qreal cp1x = ctx->arguments[0].toNumber();
        qreal cp1y = ctx->arguments[1].toNumber();
        qreal cp2x = ctx->arguments[2].toNumber();
        qreal cp2y = ctx->arguments[3].toNumber();
        qreal x = ctx->arguments[4].toNumber();
        qreal y = ctx->arguments[5].toNumber();

        if (!qIsFinite(cp1x) || !qIsFinite(cp1y) || !qIsFinite(cp2x) || !qIsFinite(cp2y) || !qIsFinite(x) || !qIsFinite(y))
            return ctx->thisObject;

        r->context->bezierCurveTo(cp1x, cp1y, cp2x, cp2y, x, y);
    }

    return ctx->thisObject;
}

/*!
  \qmlmethod object QtQuick2::Context2D::clip()

   Creates the clipping region from the current path.
   Any parts of the shape outside the clipping path are not displayed.
   To create a complex shape using the \c clip() method:

    \list 1
    \li Call the \c{context.beginPath()} method to set the clipping path.
    \li Define the clipping path by calling any combination of the \c{lineTo},
    \c{arcTo}, \c{arc}, \c{moveTo}, etc and \c{closePath} methods.
    \li Call the \c{context.clip()} method.
    \endlist

    The new shape displays.  The following shows how a clipping path can
    modify how an image displays:

    \image qml-canvas-clip-complex.png
    \sa beginPath()
    \sa closePath()
    \sa stroke()
    \sa fill()
   \sa {http://www.w3.org/TR/2dcontext/#dom-context-2d-clip}{W3C 2d context standard for clip}
  */
QV4::Value QQuickJSContext2DPrototype::method_clip(QV4::SimpleCallContext *ctx)
{
    QQuickJSContext2D *r = ctx->thisObject.as<QQuickJSContext2D>();
    CHECK_CONTEXT(r)

    r->context->clip();
    return ctx->thisObject;
}

/*!
  \qmlmethod object QtQuick2::Context2D::closePath()
   Closes the current subpath by drawing a line to the beginning of the subpath, automatically starting a new path.
   The current point of the new path is the previous subpath's first point.

   \sa {http://www.w3.org/TR/2dcontext/#dom-context-2d-closepath}{W3C 2d context standard for closePath}
  */
QV4::Value QQuickJSContext2DPrototype::method_closePath(QV4::SimpleCallContext *ctx)
{
    QQuickJSContext2D *r = ctx->thisObject.as<QQuickJSContext2D>();
    CHECK_CONTEXT(r)


    r->context->closePath();

    return ctx->thisObject;
}

/*!
  \qmlmethod object QtQuick2::Context2D::fill()

   Fills the subpaths with the current fill style.

   \sa {http://www.w3.org/TR/2dcontext/#dom-context-2d-fill}{W3C 2d context standard for fill}

   \sa fillStyle
  */
QV4::Value QQuickJSContext2DPrototype::method_fill(QV4::SimpleCallContext *ctx)
{
    QQuickJSContext2D *r = ctx->thisObject.as<QQuickJSContext2D>();
    CHECK_CONTEXT(r);
    r->context->fill();
    return ctx->thisObject;
}

/*!
  \qmlmethod object QtQuick2::Context2D::lineTo(real x, real y)

   Draws a line from the current position to the point (x, y).
 */
QV4::Value QQuickJSContext2DPrototype::method_lineTo(QV4::SimpleCallContext *ctx)
{
    QQuickJSContext2D *r = ctx->thisObject.as<QQuickJSContext2D>();
    CHECK_CONTEXT(r)


    if (ctx->argumentCount == 2) {
        qreal x = ctx->arguments[0].toNumber();
        qreal y = ctx->arguments[1].toNumber();

        if (!qIsFinite(x) || !qIsFinite(y))
            return ctx->thisObject;

        r->context->lineTo(x, y);
    }

    return ctx->thisObject;
}

/*!
  \qmlmethod object QtQuick2::Context2D::moveTo(real x, real y)

   Creates a new subpath with the given point.
 */
QV4::Value QQuickJSContext2DPrototype::method_moveTo(QV4::SimpleCallContext *ctx)
{
    QQuickJSContext2D *r = ctx->thisObject.as<QQuickJSContext2D>();
    CHECK_CONTEXT(r)

    if (ctx->argumentCount == 2) {
        qreal x = ctx->arguments[0].toNumber();
        qreal y = ctx->arguments[1].toNumber();

        if (!qIsFinite(x) || !qIsFinite(y))
            return ctx->thisObject;
        r->context->moveTo(x, y);
    }
    return ctx->thisObject;
}

/*!
  \qmlmethod object QtQuick2::Context2D::quadraticCurveTo(real cpx, real cpy, real x, real y)

   Adds a quadratic bezier curve between the current point and the endpoint (\c x, \c y) with the control point specified by (\c cpx, \c cpy).

   See \l{http://www.w3.org/TR/2dcontext/#dom-context-2d-quadraticcurveto}{W3C 2d context standard for  for quadraticCurveTo}
 */
QV4::Value QQuickJSContext2DPrototype::method_quadraticCurveTo(QV4::SimpleCallContext *ctx)
{
    QQuickJSContext2D *r = ctx->thisObject.as<QQuickJSContext2D>();
    CHECK_CONTEXT(r)

    if (ctx->argumentCount == 4) {
        qreal cpx = ctx->arguments[0].toNumber();
        qreal cpy = ctx->arguments[1].toNumber();
        qreal x = ctx->arguments[2].toNumber();
        qreal y = ctx->arguments[3].toNumber();

        if (!qIsFinite(cpx) || !qIsFinite(cpy) || !qIsFinite(x) || !qIsFinite(y))
            return ctx->thisObject;

        r->context->quadraticCurveTo(cpx, cpy, x, y);
    }

    return ctx->thisObject;
}

/*!
  \qmlmethod object QtQuick2::Context2D::rect(real x, real y, real w, real h)

   Adds a rectangle at position (\c x, \c y), with the given width \c w and height \c h, as a closed subpath.
 */
QV4::Value QQuickJSContext2DPrototype::method_rect(QV4::SimpleCallContext *ctx)
{
    QQuickJSContext2D *r = ctx->thisObject.as<QQuickJSContext2D>();
    CHECK_CONTEXT(r)

    if (ctx->argumentCount == 4)
        r->context->rect(ctx->arguments[0].toNumber(), ctx->arguments[1].toNumber(), ctx->arguments[2].toNumber(), ctx->arguments[3].toNumber());
    return ctx->thisObject;
}

/*!
  \qmlmethod object QtQuick2::Context2D::roundedRect(real x, real y, real w, real h,  real xRadius, real yRadius)

   Adds the given rectangle rect with rounded corners to the path. The \c xRadius and \c yRadius arguments specify the radius of the
   ellipses defining the corners of the rounded rectangle.
 */
QV4::Value QQuickJSContext2DPrototype::method_roundedRect(QV4::SimpleCallContext *ctx)
{
    QQuickJSContext2D *r = ctx->thisObject.as<QQuickJSContext2D>();
    CHECK_CONTEXT(r)

    if (ctx->argumentCount == 6)
        r->context->roundedRect(ctx->arguments[0].toNumber()
                              , ctx->arguments[1].toNumber()
                              , ctx->arguments[2].toNumber()
                              , ctx->arguments[3].toNumber()
                              , ctx->arguments[4].toNumber()
                              , ctx->arguments[5].toNumber());
    return ctx->thisObject;
}

/*!
  \qmlmethod object QtQuick2::Context2D::ellipse(real x, real y, real w, real h)

  Creates an ellipse within the bounding rectangle defined by its top-left corner at (\a x, \ y), width \a w and height \a h,
  and adds it to the path as a closed subpath.

  The ellipse is composed of a clockwise curve, starting and finishing at zero degrees (the 3 o'clock position).
 */
QV4::Value QQuickJSContext2DPrototype::method_ellipse(QV4::SimpleCallContext *ctx)
{
    QQuickJSContext2D *r = ctx->thisObject.as<QQuickJSContext2D>();
    CHECK_CONTEXT(r)


    if (ctx->argumentCount == 4)
        r->context->ellipse(ctx->arguments[0].toNumber(), ctx->arguments[1].toNumber(), ctx->arguments[2].toNumber(), ctx->arguments[3].toNumber());

    return ctx->thisObject;
}

/*!
  \qmlmethod object QtQuick2::Context2D::text(string text, real x, real y)

  Adds the given \c text to the path as a set of closed subpaths created from the current context font supplied.
  The subpaths are positioned so that the left end of the text's baseline lies at the point specified by (\c x, \c y).
 */
QV4::Value QQuickJSContext2DPrototype::method_text(QV4::SimpleCallContext *ctx)
{
    QQuickJSContext2D *r = ctx->thisObject.as<QQuickJSContext2D>();
    CHECK_CONTEXT(r)

    if (ctx->argumentCount == 3) {
        qreal x = ctx->arguments[1].toNumber();
        qreal y = ctx->arguments[2].toNumber();

        if (!qIsFinite(x) || !qIsFinite(y))
            return ctx->thisObject;
        r->context->text(ctx->arguments[0].toQString(), x, y);
    }
    return ctx->thisObject;
}

/*!
  \qmlmethod object QtQuick2::Context2D::stroke()

   Strokes the subpaths with the current stroke style.

   See \l{http://www.w3.org/TR/2dcontext/#dom-context-2d-stroke}{W3C 2d context standard for stroke}

   \sa strokeStyle
  */
QV4::Value QQuickJSContext2DPrototype::method_stroke(QV4::SimpleCallContext *ctx)
{
    QQuickJSContext2D *r = ctx->thisObject.as<QQuickJSContext2D>();
    CHECK_CONTEXT(r)

    r->context->stroke();
    return ctx->thisObject;
}

/*!
  \qmlmethod object QtQuick2::Context2D::isPointInPath(real x, real y)

   Returns true if the given point is in the current path.

   \sa {http://www.w3.org/TR/2dcontext/#dom-context-2d-ispointinpath}{W3C 2d context standard for isPointInPath}
  */
QV4::Value QQuickJSContext2DPrototype::method_isPointInPath(QV4::SimpleCallContext *ctx)
{
    QQuickJSContext2D *r = ctx->thisObject.as<QQuickJSContext2D>();
    CHECK_CONTEXT(r)

    bool pointInPath = false;
    if (ctx->argumentCount == 2)
        pointInPath = r->context->isPointInPath(ctx->arguments[0].toNumber(), ctx->arguments[1].toNumber());
    return QV4::Value::fromBoolean(pointInPath);
}

QV4::Value QQuickJSContext2DPrototype::method_drawFocusRing(QV4::SimpleCallContext *ctx)
{
    Q_UNUSED(ctx);

    V4THROW_DOM(DOMEXCEPTION_NOT_SUPPORTED_ERR, "Context2D::drawFocusRing is not supported");
}

QV4::Value QQuickJSContext2DPrototype::method_setCaretSelectionRect(QV4::SimpleCallContext *ctx)
{
    Q_UNUSED(ctx);

    V4THROW_DOM(DOMEXCEPTION_NOT_SUPPORTED_ERR, "Context2D::setCaretSelectionRect is not supported");
}

QV4::Value QQuickJSContext2DPrototype::method_caretBlinkRate(QV4::SimpleCallContext *ctx)
{
    Q_UNUSED(ctx);

    V4THROW_DOM(DOMEXCEPTION_NOT_SUPPORTED_ERR, "Context2D::caretBlinkRate is not supported");
}
// text
/*!
  \qmlproperty string QtQuick2::Context2D::font
  Holds the current font settings.

  The default font value is "10px sans-serif".
  See \l {http://www.w3.org/TR/2dcontext/#dom-context-2d-font}{w3C 2d context standard for font}
  */
QV4::Value QQuickJSContext2D::method_get_font(QV4::SimpleCallContext *ctx)
{
    QQuickJSContext2D *r = ctx->thisObject.as<QQuickJSContext2D>();
    CHECK_CONTEXT(r)

    return QV4::Value::fromString(ctx->engine->newString(r->context->state.font.toString()));
}

QV4::Value QQuickJSContext2D::method_set_font(QV4::SimpleCallContext *ctx)
{
    QQuickJSContext2D *r = ctx->thisObject.as<QQuickJSContext2D>();
    CHECK_CONTEXT_SETTER(r)

    QString fs = ctx->argument(0).toQString();
    QFont font = qt_font_from_string(fs);
    if (font != r->context->state.font) {
        r->context->state.font = font;
    }
    return QV4::Value::undefinedValue();
}

/*!
  \qmlproperty string QtQuick2::Context2D::textAlign

  Holds the current text alignment settings.
  The possible values are:
  \list
    \li start
    \li end
    \li left
    \li right
    \li center
  \endlist
  Other values are ignored. The default value is "start".
  */
QV4::Value QQuickJSContext2D::method_get_textAlign(QV4::SimpleCallContext *ctx)
{
    QQuickJSContext2D *r = ctx->thisObject.as<QQuickJSContext2D>();
    CHECK_CONTEXT(r)

    switch (r->context->state.textAlign) {
    case QQuickContext2D::End:
        return QV4::Value::fromString(ctx->engine->newString(QStringLiteral("end")));
    case QQuickContext2D::Left:
        return QV4::Value::fromString(ctx->engine->newString(QStringLiteral("left")));
    case QQuickContext2D::Right:
        return QV4::Value::fromString(ctx->engine->newString(QStringLiteral("right")));
    case QQuickContext2D::Center:
        return QV4::Value::fromString(ctx->engine->newString(QStringLiteral("center")));
    case QQuickContext2D::Start:
    default:
        break;
    }
    return QV4::Value::fromString(ctx->engine->newString(QStringLiteral("start")));
}

QV4::Value QQuickJSContext2D::method_set_textAlign(QV4::SimpleCallContext *ctx)
{
    QQuickJSContext2D *r = ctx->thisObject.as<QQuickJSContext2D>();
    CHECK_CONTEXT_SETTER(r)

    QString textAlign = ctx->argument(0).toQString();

    QQuickContext2D::TextAlignType ta;
    if (textAlign == QStringLiteral("start"))
        ta = QQuickContext2D::Start;
    else if (textAlign == QStringLiteral("end"))
        ta = QQuickContext2D::End;
    else if (textAlign == QStringLiteral("left"))
        ta = QQuickContext2D::Left;
    else if (textAlign == QStringLiteral("right"))
        ta = QQuickContext2D::Right;
    else if (textAlign == QStringLiteral("center"))
        ta = QQuickContext2D::Center;
    else
        return QV4::Value::undefinedValue();

    if (ta != r->context->state.textAlign)
        r->context->state.textAlign = ta;

    return QV4::Value::undefinedValue();
}

/*!
  \qmlproperty string QtQuick2::Context2D::textBaseline

  Holds the current baseline alignment settings.
  The possible values are:
  \list
    \li top
    \li hanging
    \li middle
    \li alphabetic
    \li ideographic
    \li bottom
  \endlist
  Other values are ignored. The default value is "alphabetic".
  */
QV4::Value QQuickJSContext2D::method_get_textBaseline(QV4::SimpleCallContext *ctx)
{
    QQuickJSContext2D *r = ctx->thisObject.as<QQuickJSContext2D>();
    CHECK_CONTEXT(r)

    switch (r->context->state.textBaseline) {
    case QQuickContext2D::Hanging:
        return QV4::Value::fromString(ctx->engine->newString(QStringLiteral("hanging")));
    case QQuickContext2D::Top:
        return QV4::Value::fromString(ctx->engine->newString(QStringLiteral("top")));
    case QQuickContext2D::Bottom:
        return QV4::Value::fromString(ctx->engine->newString(QStringLiteral("bottom")));
    case QQuickContext2D::Middle:
        return QV4::Value::fromString(ctx->engine->newString(QStringLiteral("middle")));
    case QQuickContext2D::Alphabetic:
    default:
        break;
    }
    return QV4::Value::fromString(ctx->engine->newString(QStringLiteral("alphabetic")));
}

QV4::Value QQuickJSContext2D::method_set_textBaseline(QV4::SimpleCallContext *ctx)
{
    QQuickJSContext2D *r = ctx->thisObject.as<QQuickJSContext2D>();
    CHECK_CONTEXT_SETTER(r)
    QString textBaseline = ctx->argument(0).toQString();

    QQuickContext2D::TextBaseLineType tb;
    if (textBaseline == QStringLiteral("alphabetic"))
        tb = QQuickContext2D::Alphabetic;
    else if (textBaseline == QStringLiteral("hanging"))
        tb = QQuickContext2D::Hanging;
    else if (textBaseline == QStringLiteral("top"))
        tb = QQuickContext2D::Top;
    else if (textBaseline == QStringLiteral("bottom"))
        tb = QQuickContext2D::Bottom;
    else if (textBaseline == QStringLiteral("middle"))
        tb = QQuickContext2D::Middle;
    else
        return QV4::Value::undefinedValue();

    if (tb != r->context->state.textBaseline)
        r->context->state.textBaseline = tb;

    return QV4::Value::undefinedValue();
}

/*!
  \qmlmethod object QtQuick2::Context2D::fillText(text, x, y)
  Fills the given text at the given position.
  \sa font
  \sa textAlign
  \sa textBaseline
  \sa strokeText
  */
QV4::Value QQuickJSContext2DPrototype::method_fillText(QV4::SimpleCallContext *ctx)
{
    QQuickJSContext2D *r = ctx->thisObject.as<QQuickJSContext2D>();
    CHECK_CONTEXT(r)

    if (ctx->argumentCount == 3) {
        qreal x = ctx->arguments[1].toNumber();
        qreal y = ctx->arguments[2].toNumber();
        if (!qIsFinite(x) || !qIsFinite(y))
            return ctx->thisObject;
        QPainterPath textPath = r->context->createTextGlyphs(x, y, ctx->arguments[0].toQString());
        r->context->buffer()->fill(textPath);
    }
    return ctx->thisObject;
}
/*!
  \qmlmethod object QtQuick2::Context2D::strokeText(text, x, y)
  Strokes the given text at the given position.
  \sa font
  \sa textAlign
  \sa textBaseline
  \sa fillText
  */
QV4::Value QQuickJSContext2DPrototype::method_strokeText(QV4::SimpleCallContext *ctx)
{
    QQuickJSContext2D *r = ctx->thisObject.as<QQuickJSContext2D>();
    CHECK_CONTEXT(r)

    if (ctx->argumentCount == 3)
        r->context->drawText(ctx->arguments[0].toQString(), ctx->arguments[1].toNumber(), ctx->arguments[2].toNumber(), false);
    return ctx->thisObject;
}

/*!
  \qmltype TextMetrics
    \inqmlmodule QtQuick 2
    \since QtQuick 2.0
    \ingroup qtquick-canvas
    \brief Provides a Context2D TextMetrics interface

    The TextMetrics object can be created by QtQuick2::Context2D::measureText method.
    See \l{http://www.w3.org/TR/2dcontext/#textmetrics}{W3C 2d context TexMetrics} for more details.

    \sa Context2D::measureText
    \sa width
  */

/*!
  \qmlproperty int QtQuick2::TextMetrics::width
  Holds the advance width of the text that was passed to the QtQuick2::Context2D::measureText() method.
  This property is read only.
  */

/*!
  \qmlmethod variant QtQuick2::Context2D::measureText(text)
  Returns a TextMetrics object with the metrics of the given text in the current font.
  */
QV4::Value QQuickJSContext2DPrototype::method_measureText(QV4::SimpleCallContext *ctx)
{
    QQuickJSContext2D *r = ctx->thisObject.as<QQuickJSContext2D>();
    CHECK_CONTEXT(r)

    if (ctx->argumentCount == 1) {
        QFontMetrics fm(r->context->state.font);
        uint width = fm.width(ctx->arguments[0].toQString());
        QV4::Object *tm = ctx->engine->newObject();
        tm->put(ctx->engine->newIdentifier(QStringLiteral("width")), QV4::Value::fromDouble(width));
        return QV4::Value::fromObject(tm);
    }
    return QV4::Value::undefinedValue();
}

// drawing images
/*!
  \qmlmethod QtQuick2::Context2D::drawImage(variant image, real dx, real dy)
  Draws the given \a image on the canvas at position (\a dx, \a dy).
  Note:
  The \a image type can be an Image item, an image url or a CanvasImageData object.
  When given as Image item, if the image isn't fully loaded, this method draws nothing.
  When given as url string, the image should be loaded by calling Canvas item's Canvas::loadImage() method first.
  This image been drawing is subject to the current context clip path, even the given \c image is a CanvasImageData object.

  \sa CanvasImageData
  \sa Image
  \sa Canvas::loadImage
  \sa Canvas::isImageLoaded
  \sa Canvas::onImageLoaded

  \sa {http://www.w3.org/TR/2dcontext/#dom-context-2d-drawimage}{W3C 2d context standard for drawImage}
  */
/*!
  \qmlmethod QtQuick2::Context2D::drawImage(variant image, real dx, real dy, real dw, real dh)
  This is an overloaded function.
  Draws the given item as \a image onto the canvas at point (\a dx, \a dy) and with width \a dw,
  height \a dh.

  Note:
  The \a image type can be an Image item, an image url or a CanvasImageData object.
  When given as Image item, if the image isn't fully loaded, this method draws nothing.
  When given as url string, the image should be loaded by calling Canvas item's Canvas::loadImage() method first.
  This image been drawing is subject to the current context clip path, even the given \c image is a CanvasImageData object.

  \sa CanvasImageData
  \sa Image
  \sa Canvas::loadImage()
  \sa Canvas::isImageLoaded
  \sa Canvas::onImageLoaded

  \sa {http://www.w3.org/TR/2dcontext/#dom-context-2d-drawimage}{W3C 2d context standard for drawImage}
  */
/*!
  \qmlmethod QtQuick2::Context2D::drawImage(variant image, real sx, real sy, real sw, sh, real dx, real dy, real dw, dh)
  This is an overloaded function.
  Draws the given item as \a image from source point (\a sx, \a sy) and source width \a sw, source height \a sh
  onto the canvas at point (\a dx, \a dy) and with width \a dw, height \a dh.


  Note:
  The \a image type can be an Image or Canvas item, an image url or a CanvasImageData object.
  When given as Image item, if the image isn't fully loaded, this method draws nothing.
  When given as url string, the image should be loaded by calling Canvas item's Canvas::loadImage() method first.
  This image been drawing is subject to the current context clip path, even the given \c image is a CanvasImageData object.

  \sa CanvasImageData
  \sa Image
  \sa Canvas::loadImage()
  \sa Canvas::isImageLoaded
  \sa Canvas::onImageLoaded

  \sa {http://www.w3.org/TR/2dcontext/#dom-context-2d-drawimage}{W3C 2d context standard for drawImage}
*/
QV4::Value QQuickJSContext2DPrototype::method_drawImage(QV4::SimpleCallContext *ctx)
{
    QQuickJSContext2D *r = ctx->thisObject.as<QQuickJSContext2D>();
    CHECK_CONTEXT(r)

    qreal sx, sy, sw, sh, dx, dy, dw, dh;

    if (!ctx->argumentCount)
        return ctx->thisObject;

    //FIXME:This function should be moved to QQuickContext2D::drawImage(...)
    if (!r->context->state.invertibleCTM)
        return ctx->thisObject;

    QQmlRefPointer<QQuickCanvasPixmap> pixmap;

    if (ctx->arguments[0].isString()) {
        QUrl url(ctx->arguments[0].toQString());
        if (!url.isValid())
            V4THROW_DOM(DOMEXCEPTION_TYPE_MISMATCH_ERR, "drawImage(), type mismatch");

        pixmap = r->context->createPixmap(url);
<<<<<<< HEAD
    } else if (ctx->arguments[0].isObject()) {
        if (QV4::QObjectWrapper *qobjectWrapper = ctx->arguments[0].as<QV4::QObjectWrapper>()) {
            if (QQuickImage *imageItem = qobject_cast<QQuickImage*>(qobjectWrapper->object())) {
                pixmap.take(r->context->createPixmap(imageItem->source()));
            } else if (QQuickCanvasItem *canvas = qobject_cast<QQuickCanvasItem*>(qobjectWrapper->object())) {
                QImage img = canvas->toImage();
                if (!img.isNull())
                    pixmap.take(new QQuickCanvasPixmap(img, canvas->window()));
            } else {
                V4THROW_DOM(DOMEXCEPTION_TYPE_MISMATCH_ERR, "drawImage(), type mismatch");
            }
        } else if (QQuickJSContext2DImageData *imageData = ctx->arguments[0].as<QQuickJSContext2DImageData>()) {
            QQuickJSContext2DPixelData *pix = imageData->pixelData.as<QQuickJSContext2DPixelData>();
            if (pix && !pix->image.isNull()) {
                pixmap.take(new QQuickCanvasPixmap(pix->image, r->context->canvas()->window()));
            } else {
                V4THROW_DOM(DOMEXCEPTION_TYPE_MISMATCH_ERR, "drawImage(), type mismatch");
            }
=======
    } else if (args[0]->IsObject()) {
        QQuickImage *imageItem = qobject_cast<QQuickImage*>(engine->toQObject(args[0]->ToObject()));
        QQuickCanvasItem *canvas = qobject_cast<QQuickCanvasItem*>(engine->toQObject(args[0]->ToObject()));
        QUrl url(engine->toString(args[0]));

        QV8Context2DPixelArrayResource *pix = v8_resource_cast<QV8Context2DPixelArrayResource>(args[0]->ToObject()->GetInternalField(0)->ToObject());
        if (pix && !pix->image.isNull()) {
            pixmap.take(new QQuickCanvasPixmap(pix->image, r->context->canvas()->window()));
        } else if (imageItem) {
            pixmap.take(r->context->createPixmap(imageItem->source()));
        } else if (canvas) {
            QImage img = canvas->toImage();
            if (!img.isNull())
                pixmap.take(new QQuickCanvasPixmap(img, canvas->window()));
        } else if (url.isValid()) {
            pixmap = r->context->createPixmap(url);
>>>>>>> e1fc2793
        } else {
            V4THROW_DOM(DOMEXCEPTION_TYPE_MISMATCH_ERR, "drawImage(), type mismatch");
        }
    } else {
        V4THROW_DOM(DOMEXCEPTION_TYPE_MISMATCH_ERR, "drawImage(), type mismatch");
    }

    if (pixmap.isNull() || !pixmap->isValid())
        return ctx->thisObject;

    if (ctx->argumentCount == 3) {
        dx = ctx->arguments[1].toNumber();
        dy = ctx->arguments[2].toNumber();
        sx = 0;
        sy = 0;
        sw = pixmap->width();
        sh = pixmap->height();
        dw = sw;
        dh = sh;
    } else if (ctx->argumentCount == 5) {
        sx = 0;
        sy = 0;
        sw = pixmap->width();
        sh = pixmap->height();
        dx = ctx->arguments[1].toNumber();
        dy = ctx->arguments[2].toNumber();
        dw = ctx->arguments[3].toNumber();
        dh = ctx->arguments[4].toNumber();
    } else if (ctx->argumentCount == 9) {
        sx = ctx->arguments[1].toNumber();
        sy = ctx->arguments[2].toNumber();
        sw = ctx->arguments[3].toNumber();
        sh = ctx->arguments[4].toNumber();
        dx = ctx->arguments[5].toNumber();
        dy = ctx->arguments[6].toNumber();
        dw = ctx->arguments[7].toNumber();
        dh = ctx->arguments[8].toNumber();
    } else {
        return ctx->thisObject;
    }

    if (!qIsFinite(sx)
     || !qIsFinite(sy)
     || !qIsFinite(sw)
     || !qIsFinite(sh)
     || !qIsFinite(dx)
     || !qIsFinite(dy)
     || !qIsFinite(dw)
     || !qIsFinite(dh))
        return ctx->thisObject;

    if (sx < 0
    || sy < 0
    || sw == 0
    || sh == 0
    || sx + sw > pixmap->width()
    || sy + sh > pixmap->height()
    || sx + sw < 0 || sy + sh < 0) {
            V4THROW_DOM(DOMEXCEPTION_INDEX_SIZE_ERR, "drawImage(), index size error");
    }

    r->context->buffer()->drawPixmap(pixmap, QRectF(sx, sy, sw, sh), QRectF(dx, dy, dw, dh));

    return ctx->thisObject;
}

// pixel manipulation
/*!
    \qmltype CanvasImageData
    \inqmlmodule QtQuick 2
    \ingroup qtquick-canvas
    \brief Contains image pixel data in RGBA order

     The CanvasImageData object holds the image pixel data.

     The CanvasImageData object has the actual dimensions of the data stored in
     this object and holds the one-dimensional array containing the data in RGBA order,
     as integers in the range 0 to 255.

     \sa width
     \sa height
     \sa data
     \sa Context2D::createImageData()
     \sa Context2D::getImageData()
     \sa Context2D::putImageData()
  */
/*!
  \qmlproperty int QtQuick2::CanvasImageData::width
  Holds the actual width dimension of the data in the ImageData object, in device pixels.
 */
QV4::Value QQuickJSContext2DImageData::method_get_width(QV4::SimpleCallContext *ctx)
{
    QQuickJSContext2DImageData *imageData = ctx->thisObject.as<QQuickJSContext2DImageData>();
    if (!imageData)
        ctx->throwTypeError();
    QQuickJSContext2DPixelData *r = imageData->pixelData.as<QQuickJSContext2DPixelData>();
    if (!r)
        return QV4::Value::fromInt32(0);
    return QV4::Value::fromInt32(r->image.width());
}

/*!
  \qmlproperty int QtQuick2::CanvasImageData::height
  Holds the actual height dimension of the data in the ImageData object, in device pixels.
  */
QV4::Value QQuickJSContext2DImageData::method_get_height(QV4::SimpleCallContext *ctx)
{
    QQuickJSContext2DImageData *imageData = ctx->thisObject.as<QQuickJSContext2DImageData>();
    if (!imageData)
        ctx->throwTypeError();
    QQuickJSContext2DPixelData *r = imageData->pixelData.as<QQuickJSContext2DPixelData>();
    if (!r)
        return QV4::Value::fromInt32(0);
    return QV4::Value::fromInt32(r->image.height());
}

/*!
  \qmlproperty object QtQuick2::CanvasImageData::data
  Holds the one-dimensional array containing the data in RGBA order, as integers in the range 0 to 255.
 */
QV4::Value QQuickJSContext2DImageData::method_get_data(QV4::SimpleCallContext *ctx)
{
    QQuickJSContext2DImageData *imageData = ctx->thisObject.as<QQuickJSContext2DImageData>();
    if (!imageData)
        ctx->throwTypeError();
    return imageData->pixelData;
}

/*!
    \qmltype CanvasPixelArray
    \inqmlmodule QtQuick 2
    \ingroup qtquick-canvas
    \brief Provides ordered and indexed access to the components of each pixel in image data

  The CanvasPixelArray object provides ordered, indexed access to the color components of each pixel of the image data.
  The CanvasPixelArray can be accessed as normal Javascript array.
    \sa CanvasImageData
    \sa {http://www.w3.org/TR/2dcontext/#canvaspixelarray}{W3C 2d context standard for PixelArray}
  */

/*!
  \qmlproperty int QtQuick2::CanvasPixelArray::length
  The CanvasPixelArray object represents h×w×4 integers which w and h comes from CanvasImageData.
  The length attribute of a CanvasPixelArray object must return this h×w×4 number value.
  This property is read only.
*/
QV4::Value QQuickJSContext2DPixelData::proto_get_length(QV4::SimpleCallContext *ctx)
{
    QQuickJSContext2DPixelData *r = ctx->thisObject.as<QQuickJSContext2DPixelData>();
    if (!r || r->image.isNull())
        return QV4::Value::undefinedValue();

    return QV4::Value::fromInt32(r->image.width() * r->image.height() * 4);
}

QV4::Value QQuickJSContext2DPixelData::getIndexed(QV4::Managed *m, uint index, bool *hasProperty)
{
    QQuickJSContext2DPixelData *r = m->as<QQuickJSContext2DPixelData>();
    if (!m)
        m->engine()->current->throwTypeError();

    if (r && index < static_cast<quint32>(r->image.width() * r->image.height() * 4)) {
        if (hasProperty)
            *hasProperty = true;
        const quint32 w = r->image.width();
        const quint32 row = (index / 4) / w;
        const quint32 col = (index / 4) % w;
        const QRgb* pixel = reinterpret_cast<const QRgb*>(r->image.constScanLine(row));
        pixel += col;
        switch (index % 4) {
        case 0:
            return QV4::Value::fromInt32(qRed(*pixel));
        case 1:
            return QV4::Value::fromInt32(qGreen(*pixel));
        case 2:
            return QV4::Value::fromInt32(qBlue(*pixel));
        case 3:
            return QV4::Value::fromInt32(qAlpha(*pixel));
        }
    }
    if (hasProperty)
        *hasProperty = false;
    return QV4::Value::undefinedValue();
}

void QQuickJSContext2DPixelData::putIndexed(QV4::Managed *m, uint index, const QV4::Value &value)
{
    QQuickJSContext2DPixelData *r = m->as<QQuickJSContext2DPixelData>();
    if (!r)
        m->engine()->current->throwTypeError();

    const int v = value.toInt32();
    if (r && index < static_cast<quint32>(r->image.width() * r->image.height() * 4) && v >= 0 && v <= 255) {
        const quint32 w = r->image.width();
        const quint32 row = (index / 4) / w;
        const quint32 col = (index / 4) % w;

        QRgb* pixel = reinterpret_cast<QRgb*>(r->image.scanLine(row));
        pixel += col;
        switch (index % 4) {
        case 0:
            *pixel = qRgba(v, qGreen(*pixel), qBlue(*pixel), qAlpha(*pixel));
            break;
        case 1:
            *pixel = qRgba(qRed(*pixel), v, qBlue(*pixel), qAlpha(*pixel));
            break;
        case 2:
            *pixel = qRgba(qRed(*pixel), qGreen(*pixel), v, qAlpha(*pixel));
            break;
        case 3:
            *pixel = qRgba(qRed(*pixel), qGreen(*pixel), qBlue(*pixel), v);
            break;
        }
    }
}
/*!
  \qmlmethod CanvasImageData QtQuick2::Context2D::createImageData(real sw, real sh)
   Creates a CanvasImageData object with the given dimensions(\a sw, \a sh).
  */
/*!
  \qmlmethod CanvasImageData QtQuick2::Context2D::createImageData(CanvasImageData imageData)
   Creates a CanvasImageData object with the same dimensions as the argument.
  */
/*!
  \qmlmethod CanvasImageData QtQuick2::Context2D::createImageData(Url imageUrl)
   Creates a CanvasImageData object with the given image loaded from \a imageUrl.
   Note:The \a imageUrl must be already loaded before this function call, if not, an empty
   CanvasImageData obect will be returned.

   \sa Canvas::loadImage(), QtQuick2::Canvas::unloadImage(), QtQuick2::Canvas::isImageLoaded
  */
QV4::Value QQuickJSContext2DPrototype::method_createImageData(QV4::SimpleCallContext *ctx)
{
    QQuickJSContext2D *r = ctx->thisObject.as<QQuickJSContext2D>();
    CHECK_CONTEXT(r)

    QV8Engine *engine = ctx->engine->v8Engine;

    if (ctx->argumentCount == 1) {
        if (QQuickJSContext2DImageData *imgData = ctx->arguments[0].as<QQuickJSContext2DImageData>()) {
            QQuickJSContext2DPixelData *pa = imgData->pixelData.as<QQuickJSContext2DPixelData>();
            if (pa) {
                qreal w = pa->image.width();
                qreal h = pa->image.height();
                return qt_create_image_data(w, h, engine, QImage());
            }
        } else if (ctx->arguments[0].isString()) {
            QImage image = r->context->createPixmap(QUrl(ctx->arguments[0].toQString()))->image();
            return qt_create_image_data(image.width(), image.height(), engine, image);
        }
    } else if (ctx->argumentCount == 2) {
        qreal w = ctx->arguments[0].toNumber();
        qreal h = ctx->arguments[1].toNumber();

        if (!qIsFinite(w) || !qIsFinite(h))
            V4THROW_DOM(DOMEXCEPTION_NOT_SUPPORTED_ERR, "createImageData(): invalid arguments");

        if (w > 0 && h > 0)
            return qt_create_image_data(w, h, engine, QImage());
        else
            V4THROW_DOM(DOMEXCEPTION_INDEX_SIZE_ERR, "createImageData(): invalid arguments");
    }
    return QV4::Value::undefinedValue();
}

/*!
  \qmlmethod CanvasImageData QtQuick2::Context2D::getImageData(real sx, real sy, real sw, real sh)
  Returns an CanvasImageData object containing the image data for the given rectangle of the canvas.
  */
QV4::Value QQuickJSContext2DPrototype::method_getImageData(QV4::SimpleCallContext *ctx)
{
    QQuickJSContext2D *r = ctx->thisObject.as<QQuickJSContext2D>();
    CHECK_CONTEXT(r)

    QV8Engine *engine = ctx->engine->v8Engine;
    if (ctx->argumentCount == 4) {
        qreal x = ctx->arguments[0].toNumber();
        qreal y = ctx->arguments[1].toNumber();
        qreal w = ctx->arguments[2].toNumber();
        qreal h = ctx->arguments[3].toNumber();
        if (!qIsFinite(x) || !qIsFinite(y) || !qIsFinite(w) || !qIsFinite(w))
            V4THROW_DOM(DOMEXCEPTION_NOT_SUPPORTED_ERR, "getImageData(): Invalid arguments");

        if (w <= 0 || h <= 0)
            V4THROW_DOM(DOMEXCEPTION_INDEX_SIZE_ERR, "getImageData(): Invalid arguments");

        QImage image = r->context->canvas()->toImage(QRectF(x, y, w, h));
        QV4::Value imageData = qt_create_image_data(w, h, engine, image);

        return imageData;
    }
    return QV4::Value::nullValue();
}

/*!
  \qmlmethod object QtQuick2::Context2D::putImageData(CanvasImageData imageData, real dx, real dy, real dirtyX, real dirtyY, real dirtyWidth, real dirtyHeight)
  Paints the data from the given ImageData object onto the canvas. If a dirty rectangle (\a dirtyX, \a dirtyY, \a dirtyWidth, \a dirtyHeight) is provided, only the pixels from that rectangle are painted.
  */
QV4::Value QQuickJSContext2DPrototype::method_putImageData(QV4::SimpleCallContext *ctx)
{
    QQuickJSContext2D *r = ctx->thisObject.as<QQuickJSContext2D>();
    CHECK_CONTEXT(r)
    if (ctx->argumentCount != 3 && ctx->argumentCount != 7)
        return QV4::Value::undefinedValue();

    if (!ctx->arguments[0].isObject())
        V4THROW_DOM(DOMEXCEPTION_TYPE_MISMATCH_ERR, "Context2D::putImageData, the image data type mismatch");

    qreal dx = ctx->arguments[1].toNumber();
    qreal dy = ctx->arguments[2].toNumber();
    qreal w, h, dirtyX, dirtyY, dirtyWidth, dirtyHeight;

    if (!qIsFinite(dx) || !qIsFinite(dy))
        V4THROW_DOM(DOMEXCEPTION_NOT_SUPPORTED_ERR, "putImageData() : Invalid arguments");

    QQuickJSContext2DImageData *imageData = ctx->arguments[0].as<QQuickJSContext2DImageData>();
    if (!imageData)
        return ctx->thisObject;

    QQuickJSContext2DPixelData *pixelArray = imageData->pixelData.as<QQuickJSContext2DPixelData>();
    if (pixelArray) {
        w = pixelArray->image.width();
        h = pixelArray->image.height();

        if (ctx->argumentCount == 7) {
            dirtyX = ctx->arguments[3].toNumber();
            dirtyY = ctx->arguments[4].toNumber();
            dirtyWidth = ctx->arguments[5].toNumber();
            dirtyHeight = ctx->arguments[6].toNumber();

            if (!qIsFinite(dirtyX) || !qIsFinite(dirtyY) || !qIsFinite(dirtyWidth) || !qIsFinite(dirtyHeight))
                V4THROW_DOM(DOMEXCEPTION_NOT_SUPPORTED_ERR, "putImageData() : Invalid arguments");


            if (dirtyWidth < 0) {
                dirtyX = dirtyX+dirtyWidth;
                dirtyWidth = -dirtyWidth;
            }

            if (dirtyHeight < 0) {
                dirtyY = dirtyY+dirtyHeight;
                dirtyHeight = -dirtyHeight;
            }

            if (dirtyX < 0) {
                dirtyWidth = dirtyWidth+dirtyX;
                dirtyX = 0;
            }

            if (dirtyY < 0) {
                dirtyHeight = dirtyHeight+dirtyY;
                dirtyY = 0;
            }

            if (dirtyX+dirtyWidth > w) {
                dirtyWidth = w - dirtyX;
            }

            if (dirtyY+dirtyHeight > h) {
                dirtyHeight = h - dirtyY;
            }

            if (dirtyWidth <=0 || dirtyHeight <= 0)
                return ctx->thisObject;
        } else {
            dirtyX = 0;
            dirtyY = 0;
            dirtyWidth = w;
            dirtyHeight = h;
        }

        QImage image = pixelArray->image.copy(dirtyX, dirtyY, dirtyWidth, dirtyHeight);
        r->context->buffer()->drawImage(image, QRectF(dirtyX, dirtyY, dirtyWidth, dirtyHeight), QRectF(dx, dy, dirtyWidth, dirtyHeight));
    }
    return ctx->thisObject;
}

/*!
    \qmltype CanvasGradient
    \inqmlmodule QtQuick 2
    \since QtQuick 2.0
    \ingroup qtquick-canvas
    \brief Provides an opaque CanvasGradient interface
  */

/*!
  \qmlmethod CanvasGradient QtQuick2::CanvasGradient::addColorStop(real offsetof, string color)
  Adds a color stop with the given color to the gradient at the given offset.
  0.0 is the offset at one end of the gradient, 1.0 is the offset at the other end.

  For example:
  \code
  var gradient = ctx.createLinearGradient(0, 0, 100, 100);
  gradient.addColorStop(0.3, Qt.rgba(1, 0, 0, 1));
  gradient.addColorStop(0.7, 'rgba(0, 255, 255, 1');
  \endcode
  */
QV4::Value QQuickContext2DStyle::gradient_proto_addColorStop(QV4::SimpleCallContext *ctx)
{
    QQuickContext2DStyle *style = ctx->thisObject.as<QQuickContext2DStyle>();
    if (!style)
        V4THROW_ERROR("Not a CanvasGradient object");

    QV8Engine *engine = ctx->engine->v8Engine;

    if (ctx->argumentCount == 2) {

        if (!style->brush.gradient())
            V4THROW_ERROR("Not a valid CanvasGradient object, can't get the gradient information");
        QGradient gradient = *(style->brush.gradient());
        qreal pos = ctx->arguments[0].toNumber();
        QColor color;

        if (ctx->arguments[1].asObject()) {
            color = engine->toVariant(ctx->arguments[1], qMetaTypeId<QColor>()).value<QColor>();
        } else {
            color = qt_color_from_string(ctx->arguments[1]);
        }
        if (pos < 0.0 || pos > 1.0 || !qIsFinite(pos)) {
            V4THROW_DOM(DOMEXCEPTION_INDEX_SIZE_ERR, "CanvasGradient: parameter offset out of range");
        }

        if (color.isValid()) {
            gradient.setColorAt(pos, color);
        } else {
            V4THROW_DOM(DOMEXCEPTION_SYNTAX_ERR, "CanvasGradient: parameter color is not a valid color string");
        }
        style->brush = gradient;
    }

    return ctx->thisObject;
}

void QQuickContext2D::scale(qreal x,  qreal y)
{
    if (!state.invertibleCTM)
        return;

    if (!qIsFinite(x) || !qIsFinite(y))
        return;

    QTransform newTransform = state.matrix;
    newTransform.scale(x, y);

    if (!newTransform.isInvertible()) {
        state.invertibleCTM = false;
        return;
    }

    state.matrix = newTransform;
    buffer()->updateMatrix(state.matrix);
    m_path = QTransform().scale(1.0 / x, 1.0 / y).map(m_path);
}

void QQuickContext2D::rotate(qreal angle)
{
    if (!state.invertibleCTM)
        return;

    if (!qIsFinite(angle))
        return;

    QTransform newTransform =state.matrix;
    newTransform.rotate(DEGREES(angle));

    if (!newTransform.isInvertible()) {
        state.invertibleCTM = false;
        return;
    }

    state.matrix = newTransform;
    buffer()->updateMatrix(state.matrix);
    m_path = QTransform().rotate(-DEGREES(angle)).map(m_path);
}

void QQuickContext2D::shear(qreal h, qreal v)
{
    if (!state.invertibleCTM)
        return;

    if (!qIsFinite(h) || !qIsFinite(v))
        return ;

    QTransform newTransform = state.matrix;
    newTransform.shear(h, v);

    if (!newTransform.isInvertible()) {
        state.invertibleCTM = false;
        return;
    }

    state.matrix = newTransform;
    buffer()->updateMatrix(state.matrix);
    m_path = QTransform().shear(-h, -v).map(m_path);
}

void QQuickContext2D::translate(qreal x, qreal y)
{
    if (!state.invertibleCTM)
        return;

    if (!qIsFinite(x) || !qIsFinite(y))
        return ;

    QTransform newTransform = state.matrix;
    newTransform.translate(x, y);

    if (!newTransform.isInvertible()) {
        state.invertibleCTM = false;
        return;
    }

    state.matrix = newTransform;
    buffer()->updateMatrix(state.matrix);
    m_path = QTransform().translate(-x, -y).map(m_path);
}

void QQuickContext2D::transform(qreal a, qreal b, qreal c, qreal d, qreal e, qreal f)
{
    if (!state.invertibleCTM)
        return;

    if (!qIsFinite(a) || !qIsFinite(b) || !qIsFinite(c) || !qIsFinite(d) || !qIsFinite(e) || !qIsFinite(f))
        return;

    QTransform transform(a, b, c, d, e, f);
    QTransform newTransform = state.matrix * transform;

    if (!newTransform.isInvertible()) {
        state.invertibleCTM = false;
        return;
    }
    state.matrix = newTransform;
    buffer()->updateMatrix(state.matrix);
    m_path = transform.inverted().map(m_path);
}

void QQuickContext2D::setTransform(qreal a, qreal b, qreal c, qreal d, qreal e, qreal f)
{
    if (!qIsFinite(a) || !qIsFinite(b) || !qIsFinite(c) || !qIsFinite(d) || !qIsFinite(e) || !qIsFinite(f))
        return;

    QTransform ctm = state.matrix;
    if (!ctm.isInvertible())
        return;

    state.matrix = ctm.inverted() * state.matrix;
    m_path = ctm.map(m_path);
    state.invertibleCTM = true;
    transform(a, b, c, d, e, f);
}

void QQuickContext2D::fill()
{
    if (!state.invertibleCTM)
        return;

    if (!m_path.elementCount())
        return;

    m_path.setFillRule(state.fillRule);
    buffer()->fill(m_path);
}

void QQuickContext2D::clip()
{
    if (!state.invertibleCTM)
        return;

    QPainterPath clipPath = m_path;
    clipPath.closeSubpath();
    if (!state.clipPath.isEmpty())
        state.clipPath = clipPath.intersected(state.clipPath);
    else
        state.clipPath = clipPath;
    buffer()->clip(state.clipPath);
}

void QQuickContext2D::stroke()
{
    if (!state.invertibleCTM)
        return;

    if (!m_path.elementCount())
        return;

    buffer()->stroke(m_path);
}

void QQuickContext2D::fillRect(qreal x, qreal y, qreal w, qreal h)
{
    if (!state.invertibleCTM)
        return;

    if (!qIsFinite(x) || !qIsFinite(y) || !qIsFinite(w) || !qIsFinite(h))
        return;

    buffer()->fillRect(QRectF(x, y, w, h));
}

void QQuickContext2D::strokeRect(qreal x, qreal y, qreal w, qreal h)
{
    if (!state.invertibleCTM)
        return;

    if (!qIsFinite(x) || !qIsFinite(y) || !qIsFinite(w) || !qIsFinite(h))
        return;

    buffer()->strokeRect(QRectF(x, y, w, h));
}

void QQuickContext2D::clearRect(qreal x, qreal y, qreal w, qreal h)
{
    if (!state.invertibleCTM)
        return;

    if (!qIsFinite(x) || !qIsFinite(y) || !qIsFinite(w) || !qIsFinite(h))
        return;

    buffer()->clearRect(QRectF(x, y, w, h));
}

void QQuickContext2D::drawText(const QString& text, qreal x, qreal y, bool fill)
{
    if (!state.invertibleCTM)
        return;

    if (!qIsFinite(x) || !qIsFinite(y))
        return;

    QPainterPath textPath = createTextGlyphs(x, y, text);
    if (fill)
        buffer()->fill(textPath);
    else
        buffer()->stroke(textPath);
}


void QQuickContext2D::beginPath()
{
    if (!m_path.elementCount())
        return;
    m_path = QPainterPath();
}

void QQuickContext2D::closePath()
{
    if (!m_path.elementCount())
        return;

    QRectF boundRect = m_path.boundingRect();
    if (boundRect.width() || boundRect.height())
        m_path.closeSubpath();
    //FIXME:QPainterPath set the current point to (0,0) after close subpath
    //should be the first point of the previous subpath
}

void QQuickContext2D::moveTo( qreal x, qreal y)
{
    if (!state.invertibleCTM)
        return;

    //FIXME: moveTo should not close the previous subpath
    m_path.moveTo(QPointF(x, y));
}

void QQuickContext2D::lineTo( qreal x, qreal y)
{
    if (!state.invertibleCTM)
        return;

    QPointF pt(x, y);

    if (!m_path.elementCount())
        m_path.moveTo(pt);
    else if (m_path.currentPosition() != pt)
        m_path.lineTo(pt);
}

void QQuickContext2D::quadraticCurveTo(qreal cpx, qreal cpy,
                                           qreal x, qreal y)
{
    if (!state.invertibleCTM)
        return;

    if (!m_path.elementCount())
        m_path.moveTo(QPointF(cpx, cpy));

    QPointF pt(x, y);
    if (m_path.currentPosition() != pt)
        m_path.quadTo(QPointF(cpx, cpy), pt);
}

void QQuickContext2D::bezierCurveTo(qreal cp1x, qreal cp1y,
                                        qreal cp2x, qreal cp2y,
                                        qreal x, qreal y)
{
    if (!state.invertibleCTM)
        return;

    if (!m_path.elementCount())
        m_path.moveTo(QPointF(cp1x, cp1y));

    QPointF pt(x, y);
    if (m_path.currentPosition() != pt)
        m_path.cubicTo(QPointF(cp1x, cp1y), QPointF(cp2x, cp2y),  pt);
}

void QQuickContext2D::addArcTo(const QPointF& p1, const QPointF& p2, float radius)
{
    QPointF p0(m_path.currentPosition());

    QPointF p1p0((p0.x() - p1.x()), (p0.y() - p1.y()));
    QPointF p1p2((p2.x() - p1.x()), (p2.y() - p1.y()));
    float p1p0_length = qSqrt(p1p0.x() * p1p0.x() + p1p0.y() * p1p0.y());
    float p1p2_length = qSqrt(p1p2.x() * p1p2.x() + p1p2.y() * p1p2.y());

    double cos_phi = (p1p0.x() * p1p2.x() + p1p0.y() * p1p2.y()) / (p1p0_length * p1p2_length);

    // The points p0, p1, and p2 are on the same straight line (HTML5, 4.8.11.1.8)
    // We could have used areCollinear() here, but since we're reusing
    // the variables computed above later on we keep this logic.
    if (qFuzzyCompare(qAbs(cos_phi), 1.0)) {
        m_path.lineTo(p1);
        return;
    }

    float tangent = radius / tan(acos(cos_phi) / 2);
    float factor_p1p0 = tangent / p1p0_length;
    QPointF t_p1p0((p1.x() + factor_p1p0 * p1p0.x()), (p1.y() + factor_p1p0 * p1p0.y()));

    QPointF orth_p1p0(p1p0.y(), -p1p0.x());
    float orth_p1p0_length = sqrt(orth_p1p0.x() * orth_p1p0.x() + orth_p1p0.y() * orth_p1p0.y());
    float factor_ra = radius / orth_p1p0_length;

    // angle between orth_p1p0 and p1p2 to get the right vector orthographic to p1p0
    double cos_alpha = (orth_p1p0.x() * p1p2.x() + orth_p1p0.y() * p1p2.y()) / (orth_p1p0_length * p1p2_length);
    if (cos_alpha < 0.f)
        orth_p1p0 = QPointF(-orth_p1p0.x(), -orth_p1p0.y());

    QPointF p((t_p1p0.x() + factor_ra * orth_p1p0.x()), (t_p1p0.y() + factor_ra * orth_p1p0.y()));

    // calculate angles for addArc
    orth_p1p0 = QPointF(-orth_p1p0.x(), -orth_p1p0.y());
    float sa = acos(orth_p1p0.x() / orth_p1p0_length);
    if (orth_p1p0.y() < 0.f)
        sa = 2 * Q_PI - sa;

    // anticlockwise logic
    bool anticlockwise = false;

    float factor_p1p2 = tangent / p1p2_length;
    QPointF t_p1p2((p1.x() + factor_p1p2 * p1p2.x()), (p1.y() + factor_p1p2 * p1p2.y()));
    QPointF orth_p1p2((t_p1p2.x() - p.x()), (t_p1p2.y() - p.y()));
    float orth_p1p2_length = sqrtf(orth_p1p2.x() * orth_p1p2.x() + orth_p1p2.y() * orth_p1p2.y());
    float ea = acos(orth_p1p2.x() / orth_p1p2_length);
    if (orth_p1p2.y() < 0)
        ea = 2 * Q_PI - ea;
    if ((sa > ea) && ((sa - ea) < Q_PI))
        anticlockwise = true;
    if ((sa < ea) && ((ea - sa) > Q_PI))
        anticlockwise = true;

    arc(p.x(), p.y(), radius, sa, ea, anticlockwise);
}

void QQuickContext2D::arcTo(qreal x1, qreal y1,
                                qreal x2, qreal y2,
                                qreal radius)
{
    if (!state.invertibleCTM)
        return;

    if (!qIsFinite(x1) || !qIsFinite(y1) || !qIsFinite(x2) || !qIsFinite(y2) || !qIsFinite(radius))
        return;

    QPointF st(x1, y1);
    QPointF end(x2, y2);

    if (!m_path.elementCount())
        m_path.moveTo(st);
    else if (st == m_path.currentPosition() || st == end || !radius)
        lineTo(x1, y1);
    else
        addArcTo(st, end, radius);
 }

void QQuickContext2D::rect(qreal x, qreal y, qreal w, qreal h)
{
    if (!state.invertibleCTM)
        return;
    if (!qIsFinite(x) || !qIsFinite(y) || !qIsFinite(w) || !qIsFinite(h))
        return;

    if (!w && !h) {
        m_path.moveTo(x, y);
        return;
    }
    m_path.addRect(x, y, w, h);
}

void QQuickContext2D::roundedRect(qreal x, qreal y,
                               qreal w, qreal h,
                               qreal xr, qreal yr)
{
    if (!state.invertibleCTM)
        return;

    if (!qIsFinite(x) || !qIsFinite(y) || !qIsFinite(w) || !qIsFinite(h) || !qIsFinite(xr) || !qIsFinite(yr))
        return;

    if (!w && !h) {
        m_path.moveTo(x, y);
        return;
    }
    m_path.addRoundedRect(QRectF(x, y, w, h), xr, yr, Qt::AbsoluteSize);
}

void QQuickContext2D::ellipse(qreal x, qreal y,
                           qreal w, qreal h)
{
    if (!state.invertibleCTM)
        return;

    if (!qIsFinite(x) || !qIsFinite(y) || !qIsFinite(w) || !qIsFinite(h))
        return;

    if (!w && !h) {
        m_path.moveTo(x, y);
        return;
    }

    m_path.addEllipse(x, y, w, h);
}

void QQuickContext2D::text(const QString& str, qreal x, qreal y)
{
    if (!state.invertibleCTM)
        return;

    QPainterPath path;
    path.addText(x, y, state.font, str);
    m_path.addPath(path);
}

void QQuickContext2D::arc(qreal xc, qreal yc, qreal radius, qreal sar, qreal ear, bool antiClockWise)
{
    if (!state.invertibleCTM)
        return;

    if (!qIsFinite(xc) || !qIsFinite(yc) || !qIsFinite(sar) || !qIsFinite(ear) || !qIsFinite(radius))
        return;

    if (sar == ear)
        return;


    //### HACK

    // In Qt we don't switch the coordinate system for degrees
    // and still use the 0,0 as bottom left for degrees so we need
    // to switch
    sar = -sar;
    ear = -ear;
    antiClockWise = !antiClockWise;
    //end hack

    float sa = DEGREES(sar);
    float ea = DEGREES(ear);

    double span = 0;

    double xs     = xc - radius;
    double ys     = yc - radius;
    double width  = radius*2;
    double height = radius*2;
    if ((!antiClockWise && (ea - sa >= 360)) || (antiClockWise && (sa - ea >= 360)))
        // If the anticlockwise argument is false and endAngle-startAngle is equal to or greater than 2*PI, or, if the
        // anticlockwise argument is true and startAngle-endAngle is equal to or greater than 2*PI, then the arc is the whole
        // circumference of this circle.
        span = 360;
    else {
        if (!antiClockWise && (ea < sa)) {
            span += 360;
        } else if (antiClockWise && (sa < ea)) {
            span -= 360;
        }
        //### this is also due to switched coordinate system
        // we would end up with a 0 span instead of 360
        if (!(qFuzzyCompare(span + (ea - sa) + 1, 1) &&
              qFuzzyCompare(qAbs(span), 360))) {
            span   += ea - sa;
        }
    }

    // If the path is empty, move to where the arc will start to avoid painting a line from (0,0)
    if (!m_path.elementCount())
        m_path.arcMoveTo(xs, ys, width, height, sa);
    else if (!radius) {
        m_path.lineTo(xc, yc);
        return;
    }

    m_path.arcTo(xs, ys, width, height, sa, span);
}

int baseLineOffset(QQuickContext2D::TextBaseLineType value, const QFontMetrics &metrics)
{
    int offset = 0;
    switch (value) {
    case QQuickContext2D::Top:
        break;
    case QQuickContext2D::Alphabetic:
    case QQuickContext2D::Middle:
    case QQuickContext2D::Hanging:
        offset = metrics.ascent();
        break;
    case QQuickContext2D::Bottom:
        offset = metrics.height();
       break;
    }
    return offset;
}

static int textAlignOffset(QQuickContext2D::TextAlignType value, const QFontMetrics &metrics, const QString &text)
{
    int offset = 0;
    if (value == QQuickContext2D::Start)
        value = QGuiApplication::layoutDirection() == Qt::LeftToRight ? QQuickContext2D::Left : QQuickContext2D::Right;
    else if (value == QQuickContext2D::End)
        value = QGuiApplication::layoutDirection() == Qt::LeftToRight ? QQuickContext2D::Right: QQuickContext2D::Left;
    switch (value) {
    case QQuickContext2D::Center:
        offset = metrics.width(text)/2;
        break;
    case QQuickContext2D::Right:
        offset = metrics.width(text);
    case QQuickContext2D::Left:
    default:
        break;
    }
    return offset;
}

void QQuickContext2D::setGrabbedImage(const QImage& grab)
{
    m_grabbedImage = grab;
    m_grabbed = true;
}

QQmlRefPointer<QQuickCanvasPixmap> QQuickContext2D::createPixmap(const QUrl& url)
{
    return m_canvas->loadedPixmap(url);
}

QPainterPath QQuickContext2D::createTextGlyphs(qreal x, qreal y, const QString& text)
{
    const QFontMetrics metrics(state.font);
    int yoffset = baseLineOffset(static_cast<QQuickContext2D::TextBaseLineType>(state.textBaseline), metrics);
    int xoffset = textAlignOffset(static_cast<QQuickContext2D::TextAlignType>(state.textAlign), metrics, text);

    QPainterPath textPath;

    textPath.addText(x - xoffset, y - yoffset+metrics.ascent(), state.font, text);
    return textPath;
}


static inline bool areCollinear(const QPointF& a, const QPointF& b, const QPointF& c)
{
    // Solved from comparing the slopes of a to b and b to c: (ay-by)/(ax-bx) == (cy-by)/(cx-bx)
    return qFuzzyCompare((c.y() - b.y()) * (a.x() - b.x()), (a.y() - b.y()) * (c.x() - b.x()));
}

static inline bool withinRange(qreal p, qreal a, qreal b)
{
    return (p >= a && p <= b) || (p >= b && p <= a);
}

bool QQuickContext2D::isPointInPath(qreal x, qreal y) const
{
    if (!state.invertibleCTM)
        return false;

    if (!m_path.elementCount())
        return false;

    if (!qIsFinite(x) || !qIsFinite(y))
        return false;

    QPointF point(x, y);
    QTransform ctm = state.matrix;
    QPointF p = ctm.inverted().map(point);
    if (!qIsFinite(p.x()) || !qIsFinite(p.y()))
        return false;

    const_cast<QQuickContext2D *>(this)->m_path.setFillRule(state.fillRule);

    bool contains = m_path.contains(p);

    if (!contains) {
        // check whether the point is on the border
        QPolygonF border = m_path.toFillPolygon();

        QPointF p1 = border.at(0);
        QPointF p2;

        for (int i = 1; i < border.size(); ++i) {
            p2 = border.at(i);
            if (areCollinear(p, p1, p2)
                    // Once we know that the points are collinear we
                    // only need to check one of the coordinates
                    && (qAbs(p2.x() - p1.x()) > qAbs(p2.y() - p1.y()) ?
                        withinRange(p.x(), p1.x(), p2.x()) :
                        withinRange(p.y(), p1.y(), p2.y()))) {
                return true;
            }
            p1 = p2;
        }
    }
    return contains;
}

QQuickContext2D::QQuickContext2D(QObject *parent)
    : QQuickCanvasContext(parent)
    , m_buffer(new QQuickContext2DCommandBuffer)
    , m_v8engine(0)
    , m_surface(0)
    , m_glContext(0)
    , m_thread(0)
    , m_grabbed(false)
{
}

QQuickContext2D::~QQuickContext2D()
{
    delete m_buffer;
    m_texture->deleteLater();
}

QV4::Value QQuickContext2D::v4value() const
{
    return m_v4value.value();
}

QStringList QQuickContext2D::contextNames() const
{
    return QStringList() << QStringLiteral("2d");
}

void QQuickContext2D::init(QQuickCanvasItem *canvasItem, const QVariantMap &args)
{
    Q_UNUSED(args);

    m_canvas = canvasItem;
    m_renderTarget = canvasItem->renderTarget();

    QQuickWindow *window = canvasItem->window();
    m_renderStrategy = canvasItem->renderStrategy();

    switch (m_renderTarget) {
    case QQuickCanvasItem::Image:
        m_texture = new QQuickContext2DImageTexture;
        break;
    case QQuickCanvasItem::FramebufferObject:
        m_texture = new QQuickContext2DFBOTexture;
        break;
    }

    m_texture->setItem(canvasItem);
    m_texture->setCanvasWindow(canvasItem->canvasWindow().toRect());
    m_texture->setTileSize(canvasItem->tileSize());
    m_texture->setCanvasSize(canvasItem->canvasSize().toSize());
    m_texture->setSmooth(canvasItem->smooth());
    m_texture->setAntialiasing(canvasItem->antialiasing());
    m_thread = QThread::currentThread();

    QThread *renderThread = m_thread;
    QThread *sceneGraphThread = window->openglContext() ? window->openglContext()->thread() : 0;

    if (m_renderStrategy == QQuickCanvasItem::Threaded)
        renderThread = QQuickContext2DRenderThread::instance(qmlEngine(canvasItem));
    else if (m_renderStrategy == QQuickCanvasItem::Cooperative)
        renderThread = sceneGraphThread;

    if (renderThread && renderThread != QThread::currentThread())
        m_texture->moveToThread(renderThread);

    if (m_renderTarget == QQuickCanvasItem::FramebufferObject && renderThread != sceneGraphThread) {
         QOpenGLContext *cc = QQuickWindowPrivate::get(window)->context->glContext();
         m_surface = window;
         m_glContext = new QOpenGLContext;
         m_glContext->setFormat(cc->format());
         m_glContext->setShareContext(cc);
         if (renderThread != QThread::currentThread())
             m_glContext->moveToThread(renderThread);
    }

    connect(m_texture, SIGNAL(textureChanged()), SIGNAL(textureChanged()));

    reset();
}

void QQuickContext2D::prepare(const QSize& canvasSize, const QSize& tileSize, const QRect& canvasWindow, const QRect& dirtyRect, bool smooth, bool antialiasing)
{
    QMetaObject::invokeMethod(m_texture
                                                , "canvasChanged"
                                                , Qt::AutoConnection
                                                , Q_ARG(QSize, canvasSize)
                                                , Q_ARG(QSize, tileSize)
                                                , Q_ARG(QRect, canvasWindow)
                                                , Q_ARG(QRect, dirtyRect)
                                                , Q_ARG(bool, smooth)
                                                , Q_ARG(bool, antialiasing));
}

void QQuickContext2D::flush()
{
    if (m_buffer)
        QMetaObject::invokeMethod(m_texture,
                                                                   "paint",
                                                                   Qt::AutoConnection,
                                                                   Q_ARG(QQuickContext2DCommandBuffer*, m_buffer));
    m_buffer = new QQuickContext2DCommandBuffer();
}

QSGDynamicTexture *QQuickContext2D::texture() const
{
    return m_texture;
}

QImage QQuickContext2D::toImage(const QRectF& bounds)
{
    flush();
    if (m_texture->thread() == QThread::currentThread())
        m_texture->grabImage(bounds);
    else if (m_renderStrategy == QQuickCanvasItem::Cooperative) {
        qWarning() << "Pixel readback is not supported in Cooperative mode, please try Threaded or Immediate mode";
        return QImage();
    } else {
        QMetaObject::invokeMethod(m_texture,
                                  "grabImage",
                                  Qt::BlockingQueuedConnection,
                                  Q_ARG(QRectF, bounds));
    }
    QImage img = m_grabbedImage;
    m_grabbedImage = QImage();
    m_grabbed = false;
    return img;
}


QQuickContext2DEngineData::QQuickContext2DEngineData(QV8Engine *engine)
{
    QV4::ExecutionEngine *v4 = QV8Engine::getV4(engine);

    QV4::Object *proto = new (v4->memoryManager) QQuickJSContext2DPrototype(v4);
    proto->defineAccessorProperty(v4, QStringLiteral("strokeStyle"), QQuickJSContext2D::method_get_strokeStyle, QQuickJSContext2D::method_set_strokeStyle);
    proto->defineAccessorProperty(v4, QStringLiteral("font"), QQuickJSContext2D::method_get_font, QQuickJSContext2D::method_set_font);
    proto->defineAccessorProperty(v4, QStringLiteral("fillRule"), QQuickJSContext2D::method_get_fillRule, QQuickJSContext2D::method_set_fillRule);
    proto->defineAccessorProperty(v4, QStringLiteral("globalAlpha"), QQuickJSContext2D::method_get_globalAlpha, QQuickJSContext2D::method_set_globalAlpha);
    proto->defineAccessorProperty(v4, QStringLiteral("lineCap"), QQuickJSContext2D::method_get_lineCap, QQuickJSContext2D::method_set_lineCap);
    proto->defineAccessorProperty(v4, QStringLiteral("shadowOffsetX"), QQuickJSContext2D::method_get_shadowOffsetX, QQuickJSContext2D::method_set_shadowOffsetX);
    proto->defineAccessorProperty(v4, QStringLiteral("shadowOffsetY"), QQuickJSContext2D::method_get_shadowOffsetY, QQuickJSContext2D::method_set_shadowOffsetY);
    proto->defineAccessorProperty(v4, QStringLiteral("globalCompositeOperation"), QQuickJSContext2D::method_get_globalCompositeOperation, QQuickJSContext2D::method_set_globalCompositeOperation);
    proto->defineAccessorProperty(v4, QStringLiteral("miterLimit"), QQuickJSContext2D::method_get_miterLimit, QQuickJSContext2D::method_set_miterLimit);
    proto->defineAccessorProperty(v4, QStringLiteral("fillStyle"), QQuickJSContext2D::method_get_fillStyle, QQuickJSContext2D::method_set_fillStyle);
    proto->defineAccessorProperty(v4, QStringLiteral("shadowColor"), QQuickJSContext2D::method_get_shadowColor, QQuickJSContext2D::method_set_shadowColor);
    proto->defineAccessorProperty(v4, QStringLiteral("textBaseline"), QQuickJSContext2D::method_get_textBaseline, QQuickJSContext2D::method_set_textBaseline);
    proto->defineAccessorProperty(v4, QStringLiteral("path"), QQuickJSContext2D::method_get_path, QQuickJSContext2D::method_set_path);
    proto->defineAccessorProperty(v4, QStringLiteral("lineJoin"), QQuickJSContext2D::method_get_lineJoin, QQuickJSContext2D::method_set_lineJoin);
    proto->defineAccessorProperty(v4, QStringLiteral("lineWidth"), QQuickJSContext2D::method_get_lineWidth, QQuickJSContext2D::method_set_lineWidth);
    proto->defineAccessorProperty(v4, QStringLiteral("textAlign"), QQuickJSContext2D::method_get_textAlign, QQuickJSContext2D::method_set_textAlign);
    proto->defineAccessorProperty(v4, QStringLiteral("shadowBlur"), QQuickJSContext2D::method_get_shadowBlur, QQuickJSContext2D::method_set_shadowBlur);
    contextPrototype = QV4::Value::fromObject(proto);

    proto = v4->newObject();
    proto->defineDefaultProperty(v4, QStringLiteral("addColorStop"), QQuickContext2DStyle::gradient_proto_addColorStop, 0);
    gradientProto = QV4::Value::fromObject(proto);

    proto = v4->newObject();
    proto->defineAccessorProperty(v4->id_length, QQuickJSContext2DPixelData::proto_get_length, 0);
    pixelArrayProto = QV4::Value::fromObject(proto);
}

QQuickContext2DEngineData::~QQuickContext2DEngineData()
{
}

void QQuickContext2D::popState()
{
    if (m_stateStack.isEmpty())
        return;

    QQuickContext2D::State newState = m_stateStack.pop();

    if (state.matrix != newState.matrix)
        buffer()->updateMatrix(newState.matrix);

    if (newState.globalAlpha != state.globalAlpha)
        buffer()->setGlobalAlpha(newState.globalAlpha);

    if (newState.globalCompositeOperation != state.globalCompositeOperation)
        buffer()->setGlobalCompositeOperation(newState.globalCompositeOperation);

    if (newState.fillStyle != state.fillStyle)
        buffer()->setFillStyle(newState.fillStyle);

    if (newState.strokeStyle != state.strokeStyle)
        buffer()->setStrokeStyle(newState.strokeStyle);

    if (newState.lineWidth != state.lineWidth)
        buffer()->setLineWidth(newState.lineWidth);

    if (newState.lineCap != state.lineCap)
        buffer()->setLineCap(newState.lineCap);

    if (newState.lineJoin != state.lineJoin)
        buffer()->setLineJoin(newState.lineJoin);

    if (newState.miterLimit != state.miterLimit)
        buffer()->setMiterLimit(newState.miterLimit);

    if (newState.clipPath != state.clipPath) {
        buffer()->clip(newState.clipPath);
    }

    if (newState.shadowBlur != state.shadowBlur)
        buffer()->setShadowBlur(newState.shadowBlur);

    if (newState.shadowColor != state.shadowColor)
        buffer()->setShadowColor(newState.shadowColor);

    if (newState.shadowOffsetX != state.shadowOffsetX)
        buffer()->setShadowOffsetX(newState.shadowOffsetX);

    if (newState.shadowOffsetY != state.shadowOffsetY)
        buffer()->setShadowOffsetY(newState.shadowOffsetY);
    m_path = state.matrix.map(m_path);
    state = newState;
    m_path = state.matrix.inverted().map(m_path);
}
void QQuickContext2D::pushState()
{
    m_stateStack.push(state);
}

void QQuickContext2D::reset()
{
    QQuickContext2D::State newState;

    m_path = QPainterPath();

    QPainterPath defaultClipPath;

    QRect r(0, 0, m_canvas->canvasSize().width(), m_canvas->canvasSize().height());
    r = r.united(m_canvas->canvasWindow().toRect());
    defaultClipPath.addRect(r);
    newState.clipPath = defaultClipPath;
    newState.clipPath.setFillRule(Qt::WindingFill);

<<<<<<< HEAD
    newState.strokeStyle = QColor("#000000");
    newState.fillStyle = QColor("#000000");
    newState.fillPatternRepeatX = false;
    newState.fillPatternRepeatY = false;
    newState.strokePatternRepeatX = false;
    newState.strokePatternRepeatY = false;
    newState.invertibleCTM = true;
    newState.fillRule = Qt::WindingFill;
    newState.globalAlpha = 1.0;
    newState.lineWidth = 1;
    newState.lineCap = Qt::FlatCap;
    newState.lineJoin = Qt::MiterJoin;
    newState.miterLimit = 10;
    newState.shadowOffsetX = 0;
    newState.shadowOffsetY = 0;
    newState.shadowBlur = 0;
    newState.shadowColor = qRgba(0, 0, 0, 0);
    newState.globalCompositeOperation = QPainter::CompositionMode_SourceOver;
    newState.font = QFont(QStringLiteral("sans-serif"), 10);
    newState.textAlign = QQuickContext2D::Start;
    newState.textBaseline = QQuickContext2D::Alphabetic;

=======
>>>>>>> e1fc2793
    m_stateStack.clear();
    m_stateStack.push(newState);
    popState();
    m_buffer->clearRect(QRectF(0, 0, m_canvas->width(), m_canvas->height()));
}

void QQuickContext2D::setV8Engine(QV8Engine *engine)
{
    if (m_v8engine != engine) {
        m_v8engine = engine;

        if (m_v8engine == 0)
            return;

        QQuickContext2DEngineData *ed = engineData(engine);
        QV4::ExecutionEngine *v4Engine = QV8Engine::getV4(engine);
        QQuickJSContext2D *wrapper = new (v4Engine->memoryManager) QQuickJSContext2D(v4Engine);
        wrapper->prototype = ed->contextPrototype.value().asObject();
        wrapper->context = this;
        m_v4value = QV4::Value::fromObject(wrapper);
    }
}

QQuickContext2DCommandBuffer* QQuickContext2D::nextBuffer()
{
    QMutexLocker lock(&m_mutex);
    return m_bufferQueue.isEmpty() ? 0 : m_bufferQueue.dequeue();
}

QT_END_NAMESPACE<|MERGE_RESOLUTION|>--- conflicted
+++ resolved
@@ -210,17 +210,11 @@
              font.setBold(true);
          else if (token.endsWith(QStringLiteral("px"))) {
              QString number = token;
-<<<<<<< HEAD
-             number.remove(QStringLiteral("px"));
-             //font.setPointSizeF(number.trimmed().toFloat());
-             font.setPixelSize(number.trimmed().toInt());
-=======
              number.remove(QLatin1String("px"));
              bool ok = false;
              float pixelSize = number.trimmed().toFloat(&ok);
              if (ok)
                 font.setPixelSize(int(pixelSize));
->>>>>>> e1fc2793
          } else
              font.setFamily(token);
      }
@@ -688,13 +682,8 @@
         pixelData->image = QImage(w, h, QImage::Format_ARGB32);
         pixelData->image.fill(0x00000000);
     } else {
-<<<<<<< HEAD
-        Q_ASSERT(image.width() == w && image.height() == h);
+        Q_ASSERT(image.width() == int(w) && image.height() == int(h));
         pixelData->image = image.format() == QImage::Format_ARGB32 ? image : image.convertToFormat(QImage::Format_ARGB32);
-=======
-        Q_ASSERT(image.width() == int(w) && image.height() == int(h));
-        r->image = image.format() == QImage::Format_ARGB32 ? image : image.convertToFormat(QImage::Format_ARGB32);
->>>>>>> e1fc2793
     }
 
     QQuickJSContext2DImageData *imageData = new (v4->memoryManager) QQuickJSContext2DImageData(v4);
@@ -2555,7 +2544,6 @@
             V4THROW_DOM(DOMEXCEPTION_TYPE_MISMATCH_ERR, "drawImage(), type mismatch");
 
         pixmap = r->context->createPixmap(url);
-<<<<<<< HEAD
     } else if (ctx->arguments[0].isObject()) {
         if (QV4::QObjectWrapper *qobjectWrapper = ctx->arguments[0].as<QV4::QObjectWrapper>()) {
             if (QQuickImage *imageItem = qobject_cast<QQuickImage*>(qobjectWrapper->object())) {
@@ -2574,26 +2562,12 @@
             } else {
                 V4THROW_DOM(DOMEXCEPTION_TYPE_MISMATCH_ERR, "drawImage(), type mismatch");
             }
-=======
-    } else if (args[0]->IsObject()) {
-        QQuickImage *imageItem = qobject_cast<QQuickImage*>(engine->toQObject(args[0]->ToObject()));
-        QQuickCanvasItem *canvas = qobject_cast<QQuickCanvasItem*>(engine->toQObject(args[0]->ToObject()));
-        QUrl url(engine->toString(args[0]));
-
-        QV8Context2DPixelArrayResource *pix = v8_resource_cast<QV8Context2DPixelArrayResource>(args[0]->ToObject()->GetInternalField(0)->ToObject());
-        if (pix && !pix->image.isNull()) {
-            pixmap.take(new QQuickCanvasPixmap(pix->image, r->context->canvas()->window()));
-        } else if (imageItem) {
-            pixmap.take(r->context->createPixmap(imageItem->source()));
-        } else if (canvas) {
-            QImage img = canvas->toImage();
-            if (!img.isNull())
-                pixmap.take(new QQuickCanvasPixmap(img, canvas->window()));
-        } else if (url.isValid()) {
-            pixmap = r->context->createPixmap(url);
->>>>>>> e1fc2793
         } else {
-            V4THROW_DOM(DOMEXCEPTION_TYPE_MISMATCH_ERR, "drawImage(), type mismatch");
+            QUrl url(ctx->arguments[0].toQString());
+            if (url.isValid())
+                pixmap = r->context->createPixmap(url);
+            else
+                V4THROW_DOM(DOMEXCEPTION_TYPE_MISMATCH_ERR, "drawImage(), type mismatch");
         }
     } else {
         V4THROW_DOM(DOMEXCEPTION_TYPE_MISMATCH_ERR, "drawImage(), type mismatch");
@@ -3853,31 +3827,6 @@
     newState.clipPath = defaultClipPath;
     newState.clipPath.setFillRule(Qt::WindingFill);
 
-<<<<<<< HEAD
-    newState.strokeStyle = QColor("#000000");
-    newState.fillStyle = QColor("#000000");
-    newState.fillPatternRepeatX = false;
-    newState.fillPatternRepeatY = false;
-    newState.strokePatternRepeatX = false;
-    newState.strokePatternRepeatY = false;
-    newState.invertibleCTM = true;
-    newState.fillRule = Qt::WindingFill;
-    newState.globalAlpha = 1.0;
-    newState.lineWidth = 1;
-    newState.lineCap = Qt::FlatCap;
-    newState.lineJoin = Qt::MiterJoin;
-    newState.miterLimit = 10;
-    newState.shadowOffsetX = 0;
-    newState.shadowOffsetY = 0;
-    newState.shadowBlur = 0;
-    newState.shadowColor = qRgba(0, 0, 0, 0);
-    newState.globalCompositeOperation = QPainter::CompositionMode_SourceOver;
-    newState.font = QFont(QStringLiteral("sans-serif"), 10);
-    newState.textAlign = QQuickContext2D::Start;
-    newState.textBaseline = QQuickContext2D::Alphabetic;
-
-=======
->>>>>>> e1fc2793
     m_stateStack.clear();
     m_stateStack.push(newState);
     popState();
