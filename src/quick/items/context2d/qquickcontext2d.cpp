/****************************************************************************
**
** Copyright (C) 2016 The Qt Company Ltd.
** Contact: https://www.qt.io/licensing/
**
** This file is part of the QtQuick module of the Qt Toolkit.
**
** $QT_BEGIN_LICENSE:LGPL$
** Commercial License Usage
** Licensees holding valid commercial Qt licenses may use this file in
** accordance with the commercial license agreement provided with the
** Software or, alternatively, in accordance with the terms contained in
** a written agreement between you and The Qt Company. For licensing terms
** and conditions see https://www.qt.io/terms-conditions. For further
** information use the contact form at https://www.qt.io/contact-us.
**
** GNU Lesser General Public License Usage
** Alternatively, this file may be used under the terms of the GNU Lesser
** General Public License version 3 as published by the Free Software
** Foundation and appearing in the file LICENSE.LGPL3 included in the
** packaging of this file. Please review the following information to
** ensure the GNU Lesser General Public License version 3 requirements
** will be met: https://www.gnu.org/licenses/lgpl-3.0.html.
**
** GNU General Public License Usage
** Alternatively, this file may be used under the terms of the GNU
** General Public License version 2.0 or (at your option) the GNU General
** Public license version 3 or any later version approved by the KDE Free
** Qt Foundation. The licenses are as published by the Free Software
** Foundation and appearing in the file LICENSE.GPL2 and LICENSE.GPL3
** included in the packaging of this file. Please review the following
** information to ensure the GNU General Public License requirements will
** be met: https://www.gnu.org/licenses/gpl-2.0.html and
** https://www.gnu.org/licenses/gpl-3.0.html.
**
** $QT_END_LICENSE$
**
****************************************************************************/

#include "qquickcontext2d_p.h"
#include "qquickcontext2dcommandbuffer_p.h"
#include "qquickcanvasitem_p.h"
#include <private/qtquickglobal_p.h>
#include <private/qquickcontext2dtexture_p.h>
#include <private/qquickitem_p.h>
#if QT_CONFIG(quick_shadereffect)
#include <QtQuick/private/qquickshadereffectsource_p.h>
#endif
#include <qsgrendererinterface.h>

#include <QtQuick/private/qsgcontext_p.h>
#include <private/qquicksvgparser_p.h>
#if QT_CONFIG(quick_path)
#include <private/qquickpath_p.h>
#endif
#include <private/qquickimage_p_p.h>

#include <qqmlinfo.h>
#include <private/qv8engine_p.h>

#include <qqmlengine.h>
#include <private/qv4domerrors_p.h>
#include <private/qv4engine_p.h>
#include <private/qv4object_p.h>
#include <private/qv4qobjectwrapper_p.h>
#include <private/qquickwindow_p.h>

#include <private/qv4value_p.h>
#include <private/qv4functionobject_p.h>
#include <private/qv4objectproto_p.h>
#include <private/qv4scopedvalue_p.h>

#include <QtCore/qmath.h>
#include <QtCore/qvector.h>
#include <QtCore/private/qnumeric_p.h>
#include <QtCore/QRunnable>
#include <QtGui/qguiapplication.h>
#include <QtGui/qopenglframebufferobject.h>
#include <private/qguiapplication_p.h>
#include <qpa/qplatformintegration.h>

#if QT_CONFIG(opengl)
# include <private/qsgdefaultrendercontext_p.h>
#endif

#include <cmath>
#if defined(Q_OS_QNX) || defined(Q_OS_ANDROID)
#include <ctype.h>
#endif

QT_BEGIN_NAMESPACE
/*!
    \qmltype Context2D
    \instantiates QQuickContext2D
    \inqmlmodule QtQuick
    \ingroup qtquick-canvas
    \since 5.0
    \brief Provides 2D context for shapes on a Canvas item.

    The Context2D object can be created by \c Canvas item's \c getContext()
    method:
    \code
    Canvas {
      id:canvas
      onPaint:{
         var ctx = canvas.getContext('2d');
         //...
      }
    }
    \endcode
    The Context2D API implements the same \l
    {http://www.w3.org/TR/2dcontext}{W3C Canvas 2D Context API standard} with
    some enhanced features.

    The Context2D API provides the rendering \b{context} which defines the
    methods and attributes needed to draw on the \c Canvas item. The following
    assigns the canvas rendering context to a \c{context} variable:
    \code
    var context = mycanvas.getContext("2d")
    \endcode

    The Context2D API renders the canvas as a coordinate system whose origin
    (0,0) is at the top left corner, as shown in the figure below. Coordinates
    increase along the \c{x} axis from left to right and along the \c{y} axis
    from top to bottom of the canvas.
    \image qml-item-canvas-context.gif
*/



Q_CORE_EXPORT double qstrtod(const char *s00, char const **se, bool *ok);

#define CHECK_CONTEXT(r)     if (!r || !r->d()->context() || !r->d()->context()->bufferValid()) \
                                THROW_GENERIC_ERROR("Not a Context2D object");

#define CHECK_CONTEXT_SETTER(r)     if (!r || !r->d()->context() || !r->d()->context()->bufferValid()) \
                                       THROW_GENERIC_ERROR("Not a Context2D object");
#define qClamp(val, min, max) qMin(qMax(val, min), max)
#define CHECK_RGBA(c) (c == '-' || c == '.' || (c >=0 && c <= 9))
Q_QUICK_PRIVATE_EXPORT QColor qt_color_from_string(const QV4::Value &name)
{
    QByteArray str = name.toQString().toUtf8();

    char *p = str.data();
    int len = str.length();
    //rgb/hsl color string has at least 7 characters
    if (!p || len > 255 || len <= 7)
        return QColor(p);
    else {
        bool isRgb(false), isHsl(false), hasAlpha(false);
        Q_UNUSED(isHsl)

        while (isspace(*p)) p++;
        if (strncmp(p, "rgb", 3) == 0)
            isRgb = true;
        else if (strncmp(p, "hsl", 3) == 0)
            isHsl = true;
        else
            return QColor(p);

        p+=3; //skip "rgb" or "hsl"
        hasAlpha = (*p == 'a') ? true : false;

        ++p; //skip "("

        if (hasAlpha) ++p; //skip "a"

        int rh, gs, bl, alpha = 255;

        //red
        while (isspace(*p)) p++;
        rh = strtol(p, &p, 10);
        if (*p == '%') {
            rh = qRound(rh/100.0 * 255);
            ++p;
        }
        if (*p++ != ',') return QColor();

        //green
        while (isspace(*p)) p++;
        gs = strtol(p, &p, 10);
        if (*p == '%') {
            gs = qRound(gs/100.0 * 255);
            ++p;
        }
        if (*p++ != ',') return QColor();

        //blue
        while (isspace(*p)) p++;
        bl = strtol(p, &p, 10);
        if (*p == '%') {
            bl = qRound(bl/100.0 * 255);
            ++p;
        }

        if (hasAlpha) {
            if (*p++!= ',') return QColor();
            while (isspace(*p)) p++;
            bool ok = false;
            alpha = qRound(qstrtod(p, const_cast<const char **>(&p), &ok) * 255);
        }

        if (*p != ')') return QColor();
        if (isRgb)
            return QColor::fromRgba(qRgba(qClamp(rh, 0, 255), qClamp(gs, 0, 255), qClamp(bl, 0, 255), qClamp(alpha, 0, 255)));
        else if (isHsl)
            return QColor::fromHsl(qClamp(rh, 0, 359), qClamp(gs, 0, 255), qClamp(bl, 0, 255), qClamp(alpha, 0, 255));
    }
    return QColor();
}

static int qParseFontSizeFromToken(const QStringRef &fontSizeToken, bool &ok)
{
    ok = false;
    float size = fontSizeToken.trimmed().toFloat(&ok);
    if (ok) {
        return int(size);
    }
    qWarning().nospace() << "Context2D: A font size of " << fontSizeToken << " is invalid.";
    return 0;
}

/*
    Attempts to set the font size of \a font to \a fontSizeToken, returning
    \c true if successful. If the font size is invalid, \c false is returned
    and a warning is printed.
*/
static bool qSetFontSizeFromToken(QFont &font, const QStringRef &fontSizeToken)
{
    const QStringRef trimmedToken = fontSizeToken.trimmed();
    const QStringRef unitStr = trimmedToken.right(2);
    const QStringRef value = trimmedToken.left(trimmedToken.size() - 2);
    bool ok = false;
    int size = 0;
    if (unitStr == QLatin1String("px")) {
        size = qParseFontSizeFromToken(value, ok);
        if (ok) {
            font.setPixelSize(size);
            return true;
        }
    } else if (unitStr == QLatin1String("pt")) {
        size = qParseFontSizeFromToken(value, ok);
        if (ok) {
            font.setPointSize(size);
            return true;
        }
    } else {
        qWarning().nospace() << "Context2D: Invalid font size unit in font string.";
    }
    return false;
}

/*
    Returns a list of all of the families in \a fontFamiliesString, where
    each family is separated by spaces. Families with spaces in their name
    must be quoted.
*/
static QStringList qExtractFontFamiliesFromString(const QStringRef &fontFamiliesString)
{
    QStringList extractedFamilies;
    int quoteIndex = -1;
    QString currentFamily;
    for (int index = 0; index < fontFamiliesString.size(); ++index) {
        const QChar ch = fontFamiliesString.at(index);
        if (ch == '"' || ch == '\'') {
            if (quoteIndex == -1) {
                quoteIndex = index;
            } else {
                if (ch == fontFamiliesString.at(quoteIndex)) {
                    // Found the matching quote. +1/-1 because we don't want the quote as part of the name.
                    const QString family = fontFamiliesString.mid(quoteIndex + 1, index - quoteIndex - 1).toString();
                    extractedFamilies.push_back(family);
                    currentFamily.clear();
                    quoteIndex = -1;
                } else {
                    qWarning().nospace() << "Context2D: Mismatched quote in font string.";
                    return QStringList();
                }
            }
        } else if (ch == ' ' && quoteIndex == -1) {
            // This is a space that's not within quotes...
            if (!currentFamily.isEmpty()) {
                // and there is a current family; consider it the end of the current family.
                extractedFamilies.push_back(currentFamily);
                currentFamily.clear();
            } // else: ignore the space
        } else {
            currentFamily.push_back(ch);
        }
    }
    if (!currentFamily.isEmpty()) {
        if (quoteIndex == -1) {
            // This is the end of the string, so add this family to our list.
            extractedFamilies.push_back(currentFamily);
        } else {
            qWarning().nospace() << "Context2D: Unclosed quote in font string.";
            return QStringList();
        }
    }
    if (extractedFamilies.isEmpty()) {
        qWarning().nospace() << "Context2D: Missing or misplaced font family in font string"
            << " (it must come after the font size).";
    }
    return extractedFamilies;
}

/*
    Tries to set a family on \a font using the families provided in \a fontFamilyTokens.

    The list is ordered by preference, with the first family having the highest preference.
    If the first family is invalid, the next family in the list is evaluated.
    This process is repeated until a valid font is found (at which point the function
    will return \c true and the family set on \a font) or there are no more
    families left, at which point a warning is printed and \c false is returned.
*/
static bool qSetFontFamilyFromTokens(QFont &font, const QStringList &fontFamilyTokens)
{
    for (const QString &fontFamilyToken : fontFamilyTokens) {
        QFontDatabase fontDatabase;
        if (fontDatabase.hasFamily(fontFamilyToken)) {
            font.setFamily(fontFamilyToken);
            return true;
        } else {
            // Can't find a family matching this name; if it's a generic family,
            // try searching for the default family for it by using style hints.
            int styleHint = -1;
            if (fontFamilyToken.compare(QLatin1String("serif")) == 0) {
                styleHint = QFont::Serif;
            } else if (fontFamilyToken.compare(QLatin1String("sans-serif")) == 0) {
                styleHint = QFont::SansSerif;
            } else if (fontFamilyToken.compare(QLatin1String("cursive")) == 0) {
                styleHint = QFont::Cursive;
            } else if (fontFamilyToken.compare(QLatin1String("monospace")) == 0) {
                styleHint = QFont::Monospace;
            } else if (fontFamilyToken.compare(QLatin1String("fantasy")) == 0) {
                styleHint = QFont::Fantasy;
            }
            if (styleHint != -1) {
                QFont tmp;
                tmp.setStyleHint(static_cast<QFont::StyleHint>(styleHint));
                font.setFamily(tmp.defaultFamily());
                return true;
            }
        }
    }
    qWarning("Context2D: The font families specified are invalid: %s", qPrintable(fontFamilyTokens.join(QString()).trimmed()));
    return false;
}

enum FontToken
{
    NoTokens = 0x00,
    FontStyle = 0x01,
    FontVariant = 0x02,
    FontWeight = 0x04
};

#define Q_TRY_SET_TOKEN(token, value, setStatement) \
if (!(usedTokens & token)) { \
    usedTokens |= token; \
    setStatement; \
} else { \
    qWarning().nospace() << "Context2D: Duplicate token " << QLatin1String(value) << " found in font string."; \
    return currentFont; \
}

/*
    Parses a font string based on the CSS shorthand font property.

    See: http://www.w3.org/TR/css3-fonts/#font-prop
*/
static QFont qt_font_from_string(const QString& fontString, const QFont &currentFont) {
    if (fontString.isEmpty()) {
        qWarning().nospace() << "Context2D: Font string is empty.";
        return currentFont;
    }

    // We know that font-size must be specified and it must be before font-family
    // (which could potentially have "px" or "pt" in its name), so extract it now.
    int fontSizeEnd = fontString.indexOf(QLatin1String("px"));
    if (fontSizeEnd == -1)
        fontSizeEnd = fontString.indexOf(QLatin1String("pt"));
    if (fontSizeEnd == -1) {
        qWarning().nospace() << "Context2D: Invalid font size unit in font string.";
        return currentFont;
    }

    int fontSizeStart = fontString.lastIndexOf(' ', fontSizeEnd);
    if (fontSizeStart == -1) {
        // The font size might be the first token in the font string, which is OK.
        // Regardless, we'll find out if the font is invalid with qSetFontSizeFromToken().
        fontSizeStart = 0;
    } else {
        // Don't want to take the leading space.
        ++fontSizeStart;
    }

    // + 2 for the unit, +1 for the space that we require.
    fontSizeEnd += 3;

    QFont newFont;
    if (!qSetFontSizeFromToken(newFont, fontString.midRef(fontSizeStart, fontSizeEnd - fontSizeStart)))
        return currentFont;

    // We don't want to parse the size twice, so remove it now.
    QString remainingFontString = fontString;
    remainingFontString.remove(fontSizeStart, fontSizeEnd - fontSizeStart);
    QStringRef remainingFontStringRef(&remainingFontString);

    // Next, we have to take any font families out, as QString::split() will ruin quoted family names.
    const QStringRef fontFamiliesString = remainingFontStringRef.mid(fontSizeStart);
    remainingFontStringRef.truncate(fontSizeStart);
    QStringList fontFamilies = qExtractFontFamiliesFromString(fontFamiliesString);
    if (fontFamilies.isEmpty()) {
        return currentFont;
    }
    if (!qSetFontFamilyFromTokens(newFont, fontFamilies))
        return currentFont;

    // Now that we've removed the messy parts, we can split the font string on spaces.
    const QStringRef trimmedTokensStr = remainingFontStringRef.trimmed();
    if (trimmedTokensStr.isEmpty()) {
        // No optional properties.
        return newFont;
    }
    const auto tokens = trimmedTokensStr.split(QLatin1Char(' '));

    int usedTokens = NoTokens;
    // Optional properties can be in any order, but font-size and font-family must be last.
    for (const QStringRef &token : tokens) {
        if (token.compare(QLatin1String("normal")) == 0) {
            if (!(usedTokens & FontStyle) || !(usedTokens & FontVariant) || !(usedTokens & FontWeight)) {
                // Could be font-style, font-variant or font-weight.
                if (!(usedTokens & FontStyle)) {
                    // QFont::StyleNormal is the default for QFont::style.
                    usedTokens = usedTokens | FontStyle;
                } else if (!(usedTokens & FontVariant)) {
                    // QFont::MixedCase is the default for QFont::capitalization.
                    usedTokens |= FontVariant;
                } else if (!(usedTokens & FontWeight)) {
                    // QFont::Normal is the default for QFont::weight.
                    usedTokens |= FontWeight;
                }
            } else {
                qWarning().nospace() << "Context2D: Duplicate token \"normal\" found in font string.";
                return currentFont;
            }
        } else if (token.compare(QLatin1String("bold")) == 0) {
            Q_TRY_SET_TOKEN(FontWeight, "bold", newFont.setBold(true))
        } else if (token.compare(QLatin1String("italic")) == 0) {
            Q_TRY_SET_TOKEN(FontStyle, "italic", newFont.setStyle(QFont::StyleItalic))
        } else if (token.compare(QLatin1String("oblique")) == 0) {
            Q_TRY_SET_TOKEN(FontStyle, "oblique", newFont.setStyle(QFont::StyleOblique))
        } else if (token.compare(QLatin1String("small-caps")) == 0) {
            Q_TRY_SET_TOKEN(FontVariant, "small-caps", newFont.setCapitalization(QFont::SmallCaps))
        } else {
            bool conversionOk = false;
            int weight = token.toInt(&conversionOk);
            if (conversionOk) {
                if (weight >= 0 && weight <= 99) {
                    Q_TRY_SET_TOKEN(FontWeight, "<font-weight>", newFont.setWeight(weight))
                    continue;
                } else {
                    qWarning().nospace() << "Context2D: Invalid font weight " << weight << " found in font string; "
                        << "must be between 0 and 99, inclusive.";
                    return currentFont;
                }
            }
            // The token is invalid or in the wrong place/order in the font string.
            qWarning().nospace() << "Context2D: Invalid or misplaced token " << token << " found in font string.";
            return currentFont;
        }
    }
    return newFont;
}

class QQuickContext2DEngineData : public QV8Engine::Deletable
{
public:
    QQuickContext2DEngineData(QV4::ExecutionEngine *engine);
    ~QQuickContext2DEngineData();

    QV4::PersistentValue contextPrototype;
    QV4::PersistentValue gradientProto;
    QV4::PersistentValue pixelArrayProto;
};

V4_DEFINE_EXTENSION(QQuickContext2DEngineData, engineData)

namespace QV4 {
namespace Heap {

struct QQuickJSContext2D : Object {
    void init()
    {
        Object::init();
        m_context = nullptr;
    }

    void destroy()
    {
        delete m_context;
        Object::destroy();
    }

    QQuickContext2D *context() { return m_context ? *m_context : nullptr; }
    void setContext(QQuickContext2D *context)
    {
        if (m_context)
            *m_context = context;
        else
            m_context = new QPointer<QQuickContext2D>(context);
    }

private:
    QPointer<QQuickContext2D>* m_context;
};

struct QQuickJSContext2DPrototype : Object {
    void init() { Object::init(); }
};

struct QQuickContext2DStyle : Object {
    void init()
    {
        brush = new QBrush;
        patternRepeatX = false;
        patternRepeatY = false;
    }
    void destroy() {
        delete brush;
        Object::destroy();
    }

    QBrush *brush;
    bool patternRepeatX:1;
    bool patternRepeatY:1;
};

struct QQuickJSContext2DPixelData : Object {
    void init();
    void destroy() {
        delete image;
        Object::destroy();
    }

    QImage *image;
};

struct QQuickJSContext2DImageData : Object {
    void init();

    static void markObjects(QV4::Heap::Base *that, QV4::MarkStack *markStack) {
        static_cast<QQuickJSContext2DImageData *>(that)->pixelData.mark(markStack);
        Object::markObjects(that, markStack);
    }

    QV4::Value pixelData;
};

}
}

struct QQuickJSContext2D : public QV4::Object
{
    V4_OBJECT2(QQuickJSContext2D, QV4::Object)
    V4_NEEDS_DESTROY

    static QV4::ReturnedValue method_get_globalAlpha(const QV4::FunctionObject *b, const QV4::Value *thisObject, const QV4::Value *argv, int argc);
    static QV4::ReturnedValue method_set_globalAlpha(const QV4::FunctionObject *b, const QV4::Value *thisObject, const QV4::Value *argv, int argc);
    static QV4::ReturnedValue method_get_globalCompositeOperation(const QV4::FunctionObject *b, const QV4::Value *thisObject, const QV4::Value *argv, int argc);
    static QV4::ReturnedValue method_set_globalCompositeOperation(const QV4::FunctionObject *b, const QV4::Value *thisObject, const QV4::Value *argv, int argc);
    static QV4::ReturnedValue method_get_fillStyle(const QV4::FunctionObject *b, const QV4::Value *thisObject, const QV4::Value *argv, int argc);
    static QV4::ReturnedValue method_set_fillStyle(const QV4::FunctionObject *b, const QV4::Value *thisObject, const QV4::Value *argv, int argc);
    static QV4::ReturnedValue method_get_fillRule(const QV4::FunctionObject *b, const QV4::Value *thisObject, const QV4::Value *argv, int argc);
    static QV4::ReturnedValue method_set_fillRule(const QV4::FunctionObject *b, const QV4::Value *thisObject, const QV4::Value *argv, int argc);
    static QV4::ReturnedValue method_get_strokeStyle(const QV4::FunctionObject *b, const QV4::Value *thisObject, const QV4::Value *argv, int argc);
    static QV4::ReturnedValue method_set_strokeStyle(const QV4::FunctionObject *b, const QV4::Value *thisObject, const QV4::Value *argv, int argc);

    static QV4::ReturnedValue method_get_lineCap(const QV4::FunctionObject *b, const QV4::Value *thisObject, const QV4::Value *argv, int argc);
    static QV4::ReturnedValue method_set_lineCap(const QV4::FunctionObject *b, const QV4::Value *thisObject, const QV4::Value *argv, int argc);
    static QV4::ReturnedValue method_get_lineJoin(const QV4::FunctionObject *b, const QV4::Value *thisObject, const QV4::Value *argv, int argc);
    static QV4::ReturnedValue method_set_lineJoin(const QV4::FunctionObject *b, const QV4::Value *thisObject, const QV4::Value *argv, int argc);
    static QV4::ReturnedValue method_get_lineWidth(const QV4::FunctionObject *b, const QV4::Value *thisObject, const QV4::Value *argv, int argc);
    static QV4::ReturnedValue method_set_lineWidth(const QV4::FunctionObject *b, const QV4::Value *thisObject, const QV4::Value *argv, int argc);
    static QV4::ReturnedValue method_get_miterLimit(const QV4::FunctionObject *b, const QV4::Value *thisObject, const QV4::Value *argv, int argc);
    static QV4::ReturnedValue method_set_miterLimit(const QV4::FunctionObject *b, const QV4::Value *thisObject, const QV4::Value *argv, int argc);
    static QV4::ReturnedValue method_set_lineDashOffset(const QV4::FunctionObject *b, const QV4::Value *thisObject, const QV4::Value *argv, int argc);
    static QV4::ReturnedValue method_get_lineDashOffset(const QV4::FunctionObject *b, const QV4::Value *thisObject, const QV4::Value *argv, int argc);

    static QV4::ReturnedValue method_get_shadowBlur(const QV4::FunctionObject *b, const QV4::Value *thisObject, const QV4::Value *argv, int argc);
    static QV4::ReturnedValue method_set_shadowBlur(const QV4::FunctionObject *b, const QV4::Value *thisObject, const QV4::Value *argv, int argc);
    static QV4::ReturnedValue method_get_shadowColor(const QV4::FunctionObject *b, const QV4::Value *thisObject, const QV4::Value *argv, int argc);
    static QV4::ReturnedValue method_set_shadowColor(const QV4::FunctionObject *b, const QV4::Value *thisObject, const QV4::Value *argv, int argc);
    static QV4::ReturnedValue method_get_shadowOffsetX(const QV4::FunctionObject *b, const QV4::Value *thisObject, const QV4::Value *argv, int argc);
    static QV4::ReturnedValue method_set_shadowOffsetX(const QV4::FunctionObject *b, const QV4::Value *thisObject, const QV4::Value *argv, int argc);
    static QV4::ReturnedValue method_get_shadowOffsetY(const QV4::FunctionObject *b, const QV4::Value *thisObject, const QV4::Value *argv, int argc);
    static QV4::ReturnedValue method_set_shadowOffsetY(const QV4::FunctionObject *b, const QV4::Value *thisObject, const QV4::Value *argv, int argc);

    // should these two be on the proto?
#if QT_CONFIG(quick_path)
    static QV4::ReturnedValue method_get_path(const QV4::FunctionObject *b, const QV4::Value *thisObject, const QV4::Value *argv, int argc);
    static QV4::ReturnedValue method_set_path(const QV4::FunctionObject *b, const QV4::Value *thisObject, const QV4::Value *argv, int argc);
#endif
    static QV4::ReturnedValue method_get_font(const QV4::FunctionObject *b, const QV4::Value *thisObject, const QV4::Value *argv, int argc);
    static QV4::ReturnedValue method_set_font(const QV4::FunctionObject *b, const QV4::Value *thisObject, const QV4::Value *argv, int argc);
    static QV4::ReturnedValue method_get_textAlign(const QV4::FunctionObject *b, const QV4::Value *thisObject, const QV4::Value *argv, int argc);
    static QV4::ReturnedValue method_set_textAlign(const QV4::FunctionObject *b, const QV4::Value *thisObject, const QV4::Value *argv, int argc);
    static QV4::ReturnedValue method_get_textBaseline(const QV4::FunctionObject *b, const QV4::Value *thisObject, const QV4::Value *argv, int argc);
    static QV4::ReturnedValue method_set_textBaseline(const QV4::FunctionObject *b, const QV4::Value *thisObject, const QV4::Value *argv, int argc);
};

DEFINE_OBJECT_VTABLE(QQuickJSContext2D);


struct QQuickJSContext2DPrototype : public QV4::Object
{
    V4_OBJECT2(QQuickJSContext2DPrototype, QV4::Object)
public:
    static QV4::Heap::QQuickJSContext2DPrototype *create(QV4::ExecutionEngine *engine)
    {
        QV4::Scope scope(engine);
        QV4::Scoped<QQuickJSContext2DPrototype> o(scope, engine->memoryManager->allocate<QQuickJSContext2DPrototype>());

        o->defineDefaultProperty(QStringLiteral("quadraticCurveTo"), method_quadraticCurveTo, 0);
        o->defineDefaultProperty(QStringLiteral("restore"), method_restore, 0);
        o->defineDefaultProperty(QStringLiteral("moveTo"), method_moveTo, 0);
        o->defineDefaultProperty(QStringLiteral("lineTo"), method_lineTo, 0);
        o->defineDefaultProperty(QStringLiteral("caretBlinkRate"), method_caretBlinkRate, 0);
        o->defineDefaultProperty(QStringLiteral("clip"), method_clip, 0);
        o->defineDefaultProperty(QStringLiteral("setTransform"), method_setTransform, 0);
        o->defineDefaultProperty(QStringLiteral("text"), method_text, 0);
        o->defineDefaultProperty(QStringLiteral("roundedRect"), method_roundedRect, 0);
        o->defineDefaultProperty(QStringLiteral("createPattern"), method_createPattern, 0);
        o->defineDefaultProperty(QStringLiteral("stroke"), method_stroke, 0);
        o->defineDefaultProperty(QStringLiteral("arc"), method_arc, 0);
        o->defineDefaultProperty(QStringLiteral("createImageData"), method_createImageData, 0);
        o->defineDefaultProperty(QStringLiteral("measureText"), method_measureText, 0);
        o->defineDefaultProperty(QStringLiteral("ellipse"), method_ellipse, 0);
        o->defineDefaultProperty(QStringLiteral("fill"), method_fill, 0);
        o->defineDefaultProperty(QStringLiteral("save"), method_save, 0);
        o->defineDefaultProperty(QStringLiteral("scale"), method_scale, 0);
        o->defineDefaultProperty(QStringLiteral("drawImage"), method_drawImage, 0);
        o->defineDefaultProperty(QStringLiteral("transform"), method_transform, 0);
        o->defineDefaultProperty(QStringLiteral("fillText"), method_fillText, 0);
        o->defineDefaultProperty(QStringLiteral("strokeText"), method_strokeText, 0);
        o->defineDefaultProperty(QStringLiteral("translate"), method_translate, 0);
        o->defineDefaultProperty(QStringLiteral("createRadialGradient"), method_createRadialGradient, 0);
        o->defineDefaultProperty(QStringLiteral("shear"), method_shear, 0);
        o->defineDefaultProperty(QStringLiteral("isPointInPath"), method_isPointInPath, 0);
        o->defineDefaultProperty(QStringLiteral("bezierCurveTo"), method_bezierCurveTo, 0);
        o->defineDefaultProperty(QStringLiteral("resetTransform"), method_resetTransform, 0);
        o->defineDefaultProperty(QStringLiteral("arcTo"), method_arcTo, 0);
        o->defineDefaultProperty(QStringLiteral("fillRect"), method_fillRect, 0);
        o->defineDefaultProperty(QStringLiteral("createConicalGradient"), method_createConicalGradient, 0);
        o->defineDefaultProperty(QStringLiteral("drawFocusRing"), method_drawFocusRing, 0);
        o->defineDefaultProperty(QStringLiteral("beginPath"), method_beginPath, 0);
        o->defineDefaultProperty(QStringLiteral("clearRect"), method_clearRect, 0);
        o->defineDefaultProperty(QStringLiteral("rect"), method_rect, 0);
        o->defineDefaultProperty(QStringLiteral("reset"), method_reset, 0);
        o->defineDefaultProperty(QStringLiteral("rotate"), method_rotate, 0);
        o->defineDefaultProperty(QStringLiteral("setCaretSelectionRect"), method_setCaretSelectionRect, 0);
        o->defineDefaultProperty(QStringLiteral("putImageData"), method_putImageData, 0);
        o->defineDefaultProperty(QStringLiteral("getImageData"), method_getImageData, 0);
        o->defineDefaultProperty(QStringLiteral("createLinearGradient"), method_createLinearGradient, 0);
        o->defineDefaultProperty(QStringLiteral("strokeRect"), method_strokeRect, 0);
        o->defineDefaultProperty(QStringLiteral("closePath"), method_closePath, 0);
        o->defineDefaultProperty(QStringLiteral("setLineDash"), method_setLineDash, 0);
        o->defineDefaultProperty(QStringLiteral("getLineDash"), method_getLineDash, 0);
        o->defineAccessorProperty(QStringLiteral("canvas"), QQuickJSContext2DPrototype::method_get_canvas, nullptr);

        return o->d();
    }

    static QV4::ReturnedValue method_get_canvas(const QV4::FunctionObject *b, const QV4::Value *thisObject, const QV4::Value *argv, int argc);
    static QV4::ReturnedValue method_restore(const QV4::FunctionObject *b, const QV4::Value *thisObject, const QV4::Value *argv, int argc);
    static QV4::ReturnedValue method_reset(const QV4::FunctionObject *b, const QV4::Value *thisObject, const QV4::Value *argv, int argc);
    static QV4::ReturnedValue method_save(const QV4::FunctionObject *b, const QV4::Value *thisObject, const QV4::Value *argv, int argc);
    static QV4::ReturnedValue method_rotate(const QV4::FunctionObject *b, const QV4::Value *thisObject, const QV4::Value *argv, int argc);
    static QV4::ReturnedValue method_scale(const QV4::FunctionObject *b, const QV4::Value *thisObject, const QV4::Value *argv, int argc);
    static QV4::ReturnedValue method_translate(const QV4::FunctionObject *b, const QV4::Value *thisObject, const QV4::Value *argv, int argc);
    static QV4::ReturnedValue method_setTransform(const QV4::FunctionObject *b, const QV4::Value *thisObject, const QV4::Value *argv, int argc);
    static QV4::ReturnedValue method_transform(const QV4::FunctionObject *b, const QV4::Value *thisObject, const QV4::Value *argv, int argc);
    static QV4::ReturnedValue method_resetTransform(const QV4::FunctionObject *b, const QV4::Value *thisObject, const QV4::Value *argv, int argc);
    static QV4::ReturnedValue method_shear(const QV4::FunctionObject *b, const QV4::Value *thisObject, const QV4::Value *argv, int argc);
    static QV4::ReturnedValue method_createLinearGradient(const QV4::FunctionObject *b, const QV4::Value *thisObject, const QV4::Value *argv, int argc);
    static QV4::ReturnedValue method_createRadialGradient(const QV4::FunctionObject *b, const QV4::Value *thisObject, const QV4::Value *argv, int argc);
    static QV4::ReturnedValue method_createConicalGradient(const QV4::FunctionObject *b, const QV4::Value *thisObject, const QV4::Value *argv, int argc);
    static QV4::ReturnedValue method_createPattern(const QV4::FunctionObject *b, const QV4::Value *thisObject, const QV4::Value *argv, int argc);
    static QV4::ReturnedValue method_clearRect(const QV4::FunctionObject *b, const QV4::Value *thisObject, const QV4::Value *argv, int argc);
    static QV4::ReturnedValue method_fillRect(const QV4::FunctionObject *b, const QV4::Value *thisObject, const QV4::Value *argv, int argc);
    static QV4::ReturnedValue method_strokeRect(const QV4::FunctionObject *b, const QV4::Value *thisObject, const QV4::Value *argv, int argc);
    static QV4::ReturnedValue method_arc(const QV4::FunctionObject *b, const QV4::Value *thisObject, const QV4::Value *argv, int argc);
    static QV4::ReturnedValue method_arcTo(const QV4::FunctionObject *b, const QV4::Value *thisObject, const QV4::Value *argv, int argc);
    static QV4::ReturnedValue method_beginPath(const QV4::FunctionObject *b, const QV4::Value *thisObject, const QV4::Value *argv, int argc);
    static QV4::ReturnedValue method_bezierCurveTo(const QV4::FunctionObject *b, const QV4::Value *thisObject, const QV4::Value *argv, int argc);
    static QV4::ReturnedValue method_clip(const QV4::FunctionObject *b, const QV4::Value *thisObject, const QV4::Value *argv, int argc);
    static QV4::ReturnedValue method_closePath(const QV4::FunctionObject *b, const QV4::Value *thisObject, const QV4::Value *argv, int argc);
    static QV4::ReturnedValue method_fill(const QV4::FunctionObject *b, const QV4::Value *thisObject, const QV4::Value *argv, int argc);
    static QV4::ReturnedValue method_lineTo(const QV4::FunctionObject *b, const QV4::Value *thisObject, const QV4::Value *argv, int argc);
    static QV4::ReturnedValue method_moveTo(const QV4::FunctionObject *b, const QV4::Value *thisObject, const QV4::Value *argv, int argc);
    static QV4::ReturnedValue method_quadraticCurveTo(const QV4::FunctionObject *b, const QV4::Value *thisObject, const QV4::Value *argv, int argc);
    static QV4::ReturnedValue method_rect(const QV4::FunctionObject *b, const QV4::Value *thisObject, const QV4::Value *argv, int argc);
    static QV4::ReturnedValue method_roundedRect(const QV4::FunctionObject *b, const QV4::Value *thisObject, const QV4::Value *argv, int argc);
    static QV4::ReturnedValue method_ellipse(const QV4::FunctionObject *b, const QV4::Value *thisObject, const QV4::Value *argv, int argc);
    static QV4::ReturnedValue method_text(const QV4::FunctionObject *b, const QV4::Value *thisObject, const QV4::Value *argv, int argc);
    static QV4::ReturnedValue method_stroke(const QV4::FunctionObject *b, const QV4::Value *thisObject, const QV4::Value *argv, int argc);
    static QV4::ReturnedValue method_isPointInPath(const QV4::FunctionObject *b, const QV4::Value *thisObject, const QV4::Value *argv, int argc);
    static QV4::ReturnedValue method_drawFocusRing(const QV4::FunctionObject *b, const QV4::Value *thisObject, const QV4::Value *argv, int argc);
    static QV4::ReturnedValue method_setCaretSelectionRect(const QV4::FunctionObject *b, const QV4::Value *thisObject, const QV4::Value *argv, int argc);
    static QV4::ReturnedValue method_caretBlinkRate(const QV4::FunctionObject *b, const QV4::Value *thisObject, const QV4::Value *argv, int argc);
    static QV4::ReturnedValue method_fillText(const QV4::FunctionObject *b, const QV4::Value *thisObject, const QV4::Value *argv, int argc);
    static QV4::ReturnedValue method_strokeText(const QV4::FunctionObject *b, const QV4::Value *thisObject, const QV4::Value *argv, int argc);
    static QV4::ReturnedValue method_measureText(const QV4::FunctionObject *b, const QV4::Value *thisObject, const QV4::Value *argv, int argc);
    static QV4::ReturnedValue method_drawImage(const QV4::FunctionObject *b, const QV4::Value *thisObject, const QV4::Value *argv, int argc);
    static QV4::ReturnedValue method_createImageData(const QV4::FunctionObject *b, const QV4::Value *thisObject, const QV4::Value *argv, int argc);
    static QV4::ReturnedValue method_getImageData(const QV4::FunctionObject *b, const QV4::Value *thisObject, const QV4::Value *argv, int argc);
    static QV4::ReturnedValue method_putImageData(const QV4::FunctionObject *b, const QV4::Value *thisObject, const QV4::Value *argv, int argc);
    static QV4::ReturnedValue method_setLineDash(const QV4::FunctionObject *b, const QV4::Value *thisObject, const QV4::Value *argv, int argc);
    static QV4::ReturnedValue method_getLineDash(const QV4::FunctionObject *b, const QV4::Value *thisObject, const QV4::Value *argv, int argc);

};

DEFINE_OBJECT_VTABLE(QQuickJSContext2DPrototype);


struct QQuickContext2DStyle : public QV4::Object
{
    V4_OBJECT2(QQuickContext2DStyle, QV4::Object)
    V4_NEEDS_DESTROY

    static QV4::ReturnedValue gradient_proto_addColorStop(const QV4::FunctionObject *b, const QV4::Value *thisObject, const QV4::Value *argv, int argc);
};



DEFINE_OBJECT_VTABLE(QQuickContext2DStyle);

QImage qt_image_convolute_filter(const QImage& src, const QVector<qreal>& weights, int radius = 0)
{
    // weights 3x3 => delta 1
    int delta = radius ? radius : qFloor(qSqrt(weights.size()) / qreal(2));
    int filterDim = 2 * delta + 1;

    QImage dst = QImage(src.size(), src.format());

    int w = src.width();
    int h = src.height();

    const QRgb *sr = (const QRgb *)(src.constBits());
    int srcStride = src.bytesPerLine() / 4;

    QRgb *dr = (QRgb*)dst.bits();
    int dstStride = dst.bytesPerLine() / 4;

    for (int y = 0; y < h; ++y) {
        for (int x = 0; x < w; ++x) {
            int red = 0;
            int green = 0;
            int blue = 0;
            int alpha = 0;

            qreal redF = 0;
            qreal greenF = 0;
            qreal blueF = 0;
            qreal alphaF = 0;

            int sy = y;
            int sx = x;

            for (int cy = 0; cy < filterDim; ++cy) {
                int scy = sy + cy - delta;

                if (scy < 0 || scy >= h)
                    continue;

                const QRgb *sry = sr + scy * srcStride;

                for (int cx = 0; cx < filterDim; ++cx) {
                    int scx = sx + cx - delta;

                    if (scx < 0 || scx >= w)
                        continue;

                    const QRgb col = sry[scx];

                    if (radius) {
                        red += qRed(col);
                        green += qGreen(col);
                        blue += qBlue(col);
                        alpha += qAlpha(col);
                    } else {
                        qreal wt = weights[cy * filterDim + cx];

                        redF += qRed(col) * wt;
                        greenF += qGreen(col) * wt;
                        blueF += qBlue(col) * wt;
                        alphaF += qAlpha(col) * wt;
                    }
                }
            }

            if (radius)
                dr[x] = qRgba(qRound(red * weights[0]), qRound(green * weights[0]), qRound(blue * weights[0]), qRound(alpha * weights[0]));
            else
                dr[x] = qRgba(qRound(redF), qRound(greenF), qRound(blueF), qRound(alphaF));
        }

        dr += dstStride;
    }

    return dst;
}

void qt_image_boxblur(QImage& image, int radius, bool quality)
{
    int passes = quality? 3: 1;
    int filterSize = 2 * radius + 1;
    for (int i = 0; i < passes; ++i)
        image = qt_image_convolute_filter(image, QVector<qreal>() << 1.0 / (filterSize * filterSize), radius);
}

static QPainter::CompositionMode qt_composite_mode_from_string(const QString &compositeOperator)
{
    if (compositeOperator == QLatin1String("source-over")) {
        return QPainter::CompositionMode_SourceOver;
    } else if (compositeOperator == QLatin1String("source-out")) {
        return QPainter::CompositionMode_SourceOut;
    } else if (compositeOperator == QLatin1String("source-in")) {
        return QPainter::CompositionMode_SourceIn;
    } else if (compositeOperator == QLatin1String("source-atop")) {
        return QPainter::CompositionMode_SourceAtop;
    } else if (compositeOperator == QLatin1String("destination-atop")) {
        return QPainter::CompositionMode_DestinationAtop;
    } else if (compositeOperator == QLatin1String("destination-in")) {
        return QPainter::CompositionMode_DestinationIn;
    } else if (compositeOperator == QLatin1String("destination-out")) {
        return QPainter::CompositionMode_DestinationOut;
    } else if (compositeOperator == QLatin1String("destination-over")) {
        return QPainter::CompositionMode_DestinationOver;
    } else if (compositeOperator == QLatin1String("lighter")) {
        return QPainter::CompositionMode_Plus;
    } else if (compositeOperator == QLatin1String("copy")) {
        return QPainter::CompositionMode_Source;
    } else if (compositeOperator == QLatin1String("xor")) {
        return QPainter::CompositionMode_Xor;
    } else if (compositeOperator == QLatin1String("qt-clear")) {
        return QPainter::CompositionMode_Clear;
    } else if (compositeOperator == QLatin1String("qt-destination")) {
        return QPainter::CompositionMode_Destination;
    } else if (compositeOperator == QLatin1String("qt-multiply")) {
        return QPainter::CompositionMode_Multiply;
    } else if (compositeOperator == QLatin1String("qt-screen")) {
        return QPainter::CompositionMode_Screen;
    } else if (compositeOperator == QLatin1String("qt-overlay")) {
        return QPainter::CompositionMode_Overlay;
    } else if (compositeOperator == QLatin1String("qt-darken")) {
        return QPainter::CompositionMode_Darken;
    } else if (compositeOperator == QLatin1String("qt-lighten")) {
        return QPainter::CompositionMode_Lighten;
    } else if (compositeOperator == QLatin1String("qt-color-dodge")) {
        return QPainter::CompositionMode_ColorDodge;
    } else if (compositeOperator == QLatin1String("qt-color-burn")) {
        return QPainter::CompositionMode_ColorBurn;
    } else if (compositeOperator == QLatin1String("qt-hard-light")) {
        return QPainter::CompositionMode_HardLight;
    } else if (compositeOperator == QLatin1String("qt-soft-light")) {
        return QPainter::CompositionMode_SoftLight;
    } else if (compositeOperator == QLatin1String("qt-difference")) {
        return QPainter::CompositionMode_Difference;
    } else if (compositeOperator == QLatin1String("qt-exclusion")) {
        return QPainter::CompositionMode_Exclusion;
    }
    return QPainter::CompositionMode_SourceOver;
}

static QString qt_composite_mode_to_string(QPainter::CompositionMode op)
{
    switch (op) {
    case QPainter::CompositionMode_SourceOver:
        return QStringLiteral("source-over");
    case QPainter::CompositionMode_DestinationOver:
        return QStringLiteral("destination-over");
    case QPainter::CompositionMode_Clear:
        return QStringLiteral("qt-clear");
    case QPainter::CompositionMode_Source:
        return QStringLiteral("copy");
    case QPainter::CompositionMode_Destination:
        return QStringLiteral("qt-destination");
    case QPainter::CompositionMode_SourceIn:
        return QStringLiteral("source-in");
    case QPainter::CompositionMode_DestinationIn:
        return QStringLiteral("destination-in");
    case QPainter::CompositionMode_SourceOut:
        return QStringLiteral("source-out");
    case QPainter::CompositionMode_DestinationOut:
        return QStringLiteral("destination-out");
    case QPainter::CompositionMode_SourceAtop:
        return QStringLiteral("source-atop");
    case QPainter::CompositionMode_DestinationAtop:
        return QStringLiteral("destination-atop");
    case QPainter::CompositionMode_Xor:
        return QStringLiteral("xor");
    case QPainter::CompositionMode_Plus:
        return QStringLiteral("lighter");
    case QPainter::CompositionMode_Multiply:
        return QStringLiteral("qt-multiply");
    case QPainter::CompositionMode_Screen:
        return QStringLiteral("qt-screen");
    case QPainter::CompositionMode_Overlay:
        return QStringLiteral("qt-overlay");
    case QPainter::CompositionMode_Darken:
        return QStringLiteral("qt-darken");
    case QPainter::CompositionMode_Lighten:
        return QStringLiteral("lighter");
    case QPainter::CompositionMode_ColorDodge:
        return QStringLiteral("qt-color-dodge");
    case QPainter::CompositionMode_ColorBurn:
        return QStringLiteral("qt-color-burn");
    case QPainter::CompositionMode_HardLight:
        return QStringLiteral("qt-hard-light");
    case QPainter::CompositionMode_SoftLight:
        return QStringLiteral("qt-soft-light");
    case QPainter::CompositionMode_Difference:
        return QStringLiteral("qt-difference");
    case QPainter::CompositionMode_Exclusion:
        return QStringLiteral("qt-exclusion");
    default:
        break;
    }
    return QString();
}

struct QQuickJSContext2DPixelData : public QV4::Object
{
    V4_OBJECT2(QQuickJSContext2DPixelData, QV4::Object)
    V4_NEEDS_DESTROY

    static QV4::ReturnedValue virtualGet(const QV4::Managed *m, QV4::PropertyKey id, const QV4::Value *receiver, bool *hasProperty);
    static bool virtualPut(QV4::Managed *m, QV4::PropertyKey  id, const QV4::Value &value, Value *receiver);

    static QV4::ReturnedValue proto_get_length(const QV4::FunctionObject *b, const QV4::Value *thisObject, const QV4::Value *argv, int argc);
};

void QV4::Heap::QQuickJSContext2DPixelData::init()
{
    Object::init();
    image = new QImage;
    QV4::Scope scope(internalClass->engine);
    QV4::ScopedObject o(scope, this);
    o->setArrayType(QV4::Heap::ArrayData::Custom);
}

DEFINE_OBJECT_VTABLE(QQuickJSContext2DPixelData);

struct QQuickJSContext2DImageData : public QV4::Object
{
    V4_OBJECT2(QQuickJSContext2DImageData, QV4::Object)

    static QV4::ReturnedValue method_get_width(const QV4::FunctionObject *b, const QV4::Value *thisObject, const QV4::Value *argv, int argc);
    static QV4::ReturnedValue method_get_height(const QV4::FunctionObject *b, const QV4::Value *thisObject, const QV4::Value *argv, int argc);
    static QV4::ReturnedValue method_get_data(const QV4::FunctionObject *b, const QV4::Value *thisObject, const QV4::Value *argv, int argc);

};

void QV4::Heap::QQuickJSContext2DImageData::init()
{
    Object::init();
    pixelData = QV4::Value::undefinedValue();

    QV4::Scope scope(internalClass->engine);
    QV4::ScopedObject o(scope, this);

    o->defineAccessorProperty(QStringLiteral("width"), ::QQuickJSContext2DImageData::method_get_width, nullptr);
    o->defineAccessorProperty(QStringLiteral("height"), ::QQuickJSContext2DImageData::method_get_height, nullptr);
    o->defineAccessorProperty(QStringLiteral("data"), ::QQuickJSContext2DImageData::method_get_data, nullptr);
}

DEFINE_OBJECT_VTABLE(QQuickJSContext2DImageData);

static QV4::ReturnedValue qt_create_image_data(qreal w, qreal h, QV4::ExecutionEngine *v4, const QImage& image)
{
    QV4::Scope scope(v4);
    QQuickContext2DEngineData *ed = engineData(scope.engine);
    QV4::Scoped<QQuickJSContext2DPixelData> pixelData(scope, scope.engine->memoryManager->allocate<QQuickJSContext2DPixelData>());
    QV4::ScopedObject p(scope, ed->pixelArrayProto.value());
    pixelData->setPrototypeOf(p);

    if (image.isNull()) {
        *pixelData->d()->image = QImage(w, h, QImage::Format_ARGB32);
        pixelData->d()->image->fill(0x00000000);
    } else {
        Q_ASSERT(image.width()== qRound(w * image.devicePixelRatioF()) && image.height() == qRound(h * image.devicePixelRatioF()));
        *pixelData->d()->image = image.format() == QImage::Format_ARGB32 ? image : image.convertToFormat(QImage::Format_ARGB32);
    }

    QV4::Scoped<QQuickJSContext2DImageData> imageData(scope, scope.engine->memoryManager->allocate<QQuickJSContext2DImageData>());
    imageData->d()->pixelData = pixelData.asReturnedValue();
    return imageData.asReturnedValue();
}

//static script functions

/*!
    \qmlproperty QtQuick::Canvas QtQuick::Context2D::canvas
     Holds the canvas item that the context paints on.

     This property is read only.
*/
QV4::ReturnedValue QQuickJSContext2DPrototype::method_get_canvas(const QV4::FunctionObject *b, const QV4::Value *thisObject, const QV4::Value *, int)
{
    QV4::Scope scope(b);
    QV4::Scoped<QQuickJSContext2D> r(scope, thisObject->as<QQuickJSContext2D>());
    CHECK_CONTEXT(r)

    RETURN_RESULT(QV4::QObjectWrapper::wrap(scope.engine, r->d()->context()->canvas()));
}

/*!
    \qmlmethod object QtQuick::Context2D::restore()
    Pops the top state on the stack, restoring the context to that state.

    \sa save()
*/
QV4::ReturnedValue QQuickJSContext2DPrototype::method_restore(const QV4::FunctionObject *b, const QV4::Value *thisObject, const QV4::Value *, int)
{
    QV4::Scope scope(b);
    QV4::Scoped<QQuickJSContext2D> r(scope, thisObject->as<QQuickJSContext2D>());
    CHECK_CONTEXT(r)

    r->d()->context()->popState();
    RETURN_RESULT(thisObject->asReturnedValue());
}

/*!
    \qmlmethod object QtQuick::Context2D::reset()
    Resets the context state and properties to the default values.
*/
QV4::ReturnedValue QQuickJSContext2DPrototype::method_reset(const QV4::FunctionObject *b, const QV4::Value *thisObject, const QV4::Value *, int)
{
    QV4::Scope scope(b);
    QV4::Scoped<QQuickJSContext2D> r(scope, thisObject->as<QQuickJSContext2D>());
    CHECK_CONTEXT(r)

    r->d()->context()->reset();

    RETURN_RESULT(thisObject->asReturnedValue());
}

/*!
    \qmlmethod object QtQuick::Context2D::save()
    Pushes the current state onto the state stack.

    Before changing any state attributes, you should save the current state
    for future reference. The context maintains a stack of drawing states.
    Each state consists of the current transformation matrix, clipping region,
    and values of the following attributes:
    \list
    \li strokeStyle
    \li fillStyle
    \li fillRule
    \li globalAlpha
    \li lineWidth
    \li lineCap
    \li lineJoin
    \li miterLimit
    \li shadowOffsetX
    \li shadowOffsetY
    \li shadowBlur
    \li shadowColor
    \li globalCompositeOperation
    \li \l font
    \li textAlign
    \li textBaseline
    \endlist

    The current path is NOT part of the drawing state. The path can be reset by
    invoking the beginPath() method.
*/
QV4::ReturnedValue QQuickJSContext2DPrototype::method_save(const QV4::FunctionObject *b, const QV4::Value *thisObject, const QV4::Value *, int)
{
    QV4::Scope scope(b);
    QV4::Scoped<QQuickJSContext2D> r(scope, thisObject->as<QQuickJSContext2D>());
    CHECK_CONTEXT(r)

    r->d()->context()->pushState();

    RETURN_RESULT(*thisObject);
}

// transformations
/*!
    \qmlmethod object QtQuick::Context2D::rotate(real angle)
    Rotate the canvas around the current origin by \a angle in radians and clockwise direction.

    \code
    ctx.rotate(Math.PI/2);
    \endcode

    \image qml-item-canvas-rotate.png

    The rotation transformation matrix is as follows:

    \image qml-item-canvas-math-rotate.png

    where the \a angle of rotation is in radians.

*/
QV4::ReturnedValue QQuickJSContext2DPrototype::method_rotate(const QV4::FunctionObject *b, const QV4::Value *thisObject, const QV4::Value *argv, int argc)
{
    QV4::Scope scope(b);
    QV4::Scoped<QQuickJSContext2D> r(scope, thisObject->as<QQuickJSContext2D>());
    CHECK_CONTEXT(r)

    if (argc >= 1)
        r->d()->context()->rotate(argv[0].toNumber());
    RETURN_RESULT(*thisObject);
}

/*!
    \qmlmethod object QtQuick::Context2D::scale(real x, real y)

    Increases or decreases the size of each unit in the canvas grid by multiplying the scale factors
    to the current tranform matrix.
    \a x is the scale factor in the horizontal direction and \a y is the scale factor in the
    vertical direction.

    The following code doubles the horizontal size of an object drawn on the canvas and halves its
    vertical size:

    \code
    ctx.scale(2.0, 0.5);
    \endcode

    \image qml-item-canvas-scale.png
*/
QV4::ReturnedValue QQuickJSContext2DPrototype::method_scale(const QV4::FunctionObject *b, const QV4::Value *thisObject, const QV4::Value *argv, int argc)
{
    QV4::Scope scope(b);
    QV4::Scoped<QQuickJSContext2D> r(scope, thisObject->as<QQuickJSContext2D>());
    CHECK_CONTEXT(r)


    if (argc >= 2)
        r->d()->context()->scale(argv[0].toNumber(), argv[1].toNumber());
    RETURN_RESULT(*thisObject);

}

/*!
    \qmlmethod object QtQuick::Context2D::setTransform(real a, real b, real c, real d, real e, real f)
    Changes the transformation matrix to the matrix given by the arguments as described below.

    Modifying the transformation matrix directly enables you to perform scaling,
    rotating, and translating transformations in a single step.

    Each point on the canvas is multiplied by the matrix before anything is
    drawn. The \l{http://www.w3.org/TR/2dcontext/#transformations}{HTML Canvas 2D Context specification}
    defines the transformation matrix as:

    \image qml-item-canvas-math.png
    where:
    \list
    \li \c{a} is the scale factor in the horizontal (x) direction
    \image qml-item-canvas-scalex.png
    \li \c{c} is the skew factor in the x direction
    \image qml-item-canvas-skewx.png
    \li \c{e} is the translation in the x direction
    \image qml-item-canvas-translate.png
    \li \c{b} is the skew factor in the y (vertical) direction
    \image qml-item-canvas-skewy.png
    \li \c{d} is the scale factor in the y direction
    \image qml-item-canvas-scaley.png
    \li \c{f} is the translation in the y direction
    \image qml-item-canvas-translatey.png
    \li the last row remains constant
    \endlist
    The scale factors and skew factors are multiples; \c{e} and \c{f} are
    coordinate space units, just like the units in the translate(x,y)
    method.

    \sa transform()
*/
QV4::ReturnedValue QQuickJSContext2DPrototype::method_setTransform(const QV4::FunctionObject *b, const QV4::Value *thisObject, const QV4::Value *argv, int argc)
{
    QV4::Scope scope(b);
    QV4::Scoped<QQuickJSContext2D> r(scope, thisObject->as<QQuickJSContext2D>());
    CHECK_CONTEXT(r)


    if (argc >= 6)
        r->d()->context()->setTransform( argv[0].toNumber()
                                                        , argv[1].toNumber()
                                                        , argv[2].toNumber()
                                                        , argv[3].toNumber()
                                                        , argv[4].toNumber()
                                                        , argv[5].toNumber());

    RETURN_RESULT(*thisObject);

}

/*!
    \qmlmethod object QtQuick::Context2D::transform(real a, real b, real c, real d, real e, real f)

    This method is very similar to setTransform(), but instead of replacing the old
    transform matrix, this method applies the given tranform matrix to the current matrix by multiplying to it.

    The setTransform(a, b, c, d, e, f) method actually resets the current transform to the identity matrix,
    and then invokes the transform(a, b, c, d, e, f) method with the same arguments.

    \sa setTransform()
*/
QV4::ReturnedValue QQuickJSContext2DPrototype::method_transform(const QV4::FunctionObject *b, const QV4::Value *thisObject, const QV4::Value *argv, int argc)
{
    QV4::Scope scope(b);
    QV4::Scoped<QQuickJSContext2D> r(scope, thisObject->as<QQuickJSContext2D>());
    CHECK_CONTEXT(r)

    if (argc >= 6)
        r->d()->context()->transform( argv[0].toNumber()
                                                  , argv[1].toNumber()
                                                  , argv[2].toNumber()
                                                  , argv[3].toNumber()
                                                  , argv[4].toNumber()
                                                  , argv[5].toNumber());

    RETURN_RESULT(*thisObject);

}

/*!
    \qmlmethod object QtQuick::Context2D::translate(real x, real y)

    Translates the origin of the canvas by a horizontal distance of \a x,
    and a vertical distance of \a y, in coordinate space units.

    Translating the origin enables you to draw patterns of different objects on the canvas
    without having to measure the coordinates manually for each shape.
*/
QV4::ReturnedValue QQuickJSContext2DPrototype::method_translate(const QV4::FunctionObject *b, const QV4::Value *thisObject, const QV4::Value *argv, int argc)
{
    QV4::Scope scope(b);
    QV4::Scoped<QQuickJSContext2D> r(scope, thisObject->as<QQuickJSContext2D>());
    CHECK_CONTEXT(r)

    if (argc >= 2)
            r->d()->context()->translate(argv[0].toNumber(), argv[1].toNumber());
    RETURN_RESULT(*thisObject);

}


/*!
    \qmlmethod object QtQuick::Context2D::resetTransform()

    Reset the transformation matrix to the default value (equivalent to calling
    setTransform(\c 1, \c 0, \c 0, \c 1, \c 0, \c 0)).

    \sa transform(), setTransform(), reset()
*/
QV4::ReturnedValue QQuickJSContext2DPrototype::method_resetTransform(const QV4::FunctionObject *b, const QV4::Value *thisObject, const QV4::Value *, int)
{
    QV4::Scope scope(b);
    QV4::Scoped<QQuickJSContext2D> r(scope, thisObject->as<QQuickJSContext2D>());
    CHECK_CONTEXT(r)

    r->d()->context()->setTransform(1, 0, 0, 1, 0, 0);

    RETURN_RESULT(*thisObject);

}


/*!
    \qmlmethod object QtQuick::Context2D::shear(real sh, real sv)

    Shears the transformation matrix by \a sh in the horizontal direction and
    \a sv in the vertical direction.
*/
QV4::ReturnedValue QQuickJSContext2DPrototype::method_shear(const QV4::FunctionObject *b, const QV4::Value *thisObject, const QV4::Value *argv, int argc)
{
    QV4::Scope scope(b);
    QV4::Scoped<QQuickJSContext2D> r(scope, thisObject->as<QQuickJSContext2D>());
    CHECK_CONTEXT(r)

    if (argc >= 2)
            r->d()->context()->shear(argv[0].toNumber(), argv[1].toNumber());

    RETURN_RESULT(*thisObject);

}
// compositing

/*!
    \qmlproperty real QtQuick::Context2D::globalAlpha

     Holds the current alpha value applied to rendering operations.
     The value must be in the range from \c 0.0 (fully transparent) to \c 1.0 (fully opaque).
     The default value is \c 1.0.
*/
QV4::ReturnedValue QQuickJSContext2D::method_get_globalAlpha(const QV4::FunctionObject *b, const QV4::Value *thisObject, const QV4::Value *, int)
{
    QV4::Scope scope(b);
    QV4::Scoped<QQuickJSContext2D> r(scope, thisObject->as<QQuickJSContext2D>());
    CHECK_CONTEXT(r)

    RETURN_RESULT(QV4::Encode(r->d()->context()->state.globalAlpha));
}

QV4::ReturnedValue QQuickJSContext2D::method_set_globalAlpha(const QV4::FunctionObject *b, const QV4::Value *thisObject, const QV4::Value *argv, int argc)
{
    QV4::Scope scope(b);
    QV4::Scoped<QQuickJSContext2D> r(scope, thisObject->as<QQuickJSContext2D>());
    CHECK_CONTEXT_SETTER(r)

    double globalAlpha = argc ? argv[0].toNumber() : qt_qnan();


    if (!qt_is_finite(globalAlpha))
        RETURN_UNDEFINED();

    if (globalAlpha >= 0.0 && globalAlpha <= 1.0 && r->d()->context()->state.globalAlpha != globalAlpha) {
        r->d()->context()->state.globalAlpha = globalAlpha;
        r->d()->context()->buffer()->setGlobalAlpha(r->d()->context()->state.globalAlpha);
    }
    RETURN_UNDEFINED();
}

/*!
    \qmlproperty string QtQuick::Context2D::globalCompositeOperation
     Holds the current the current composition operation, from the list below:
     \list
     \li source-atop      - A atop B. Display the source image wherever both images are opaque.
                           Display the destination image wherever the destination image is opaque but the source image is transparent.
                           Display transparency elsewhere.
     \li source-in        - A in B. Display the source image wherever both the source image and destination image are opaque.
                           Display transparency elsewhere.
     \li source-out       - A out B. Display the source image wherever the source image is opaque and the destination image is transparent.
                           Display transparency elsewhere.
     \li source-over      - (default) A over B. Display the source image wherever the source image is opaque.
                           Display the destination image elsewhere.
     \li destination-atop - B atop A. Same as source-atop but using the destination image instead of the source image and vice versa.
     \li destination-in   - B in A. Same as source-in but using the destination image instead of the source image and vice versa.
     \li destination-out  - B out A. Same as source-out but using the destination image instead of the source image and vice versa.
     \li destination-over - B over A. Same as source-over but using the destination image instead of the source image and vice versa.
     \li lighter          - A plus B. Display the sum of the source image and destination image, with color values approaching 255 (100%) as a limit.
     \li copy             - A (B is ignored). Display the source image instead of the destination image.
     \li xor              - A xor B. Exclusive OR of the source image and destination image.
     \endlist

     Additionally, this property also accepts the compositon modes listed in QPainter::CompositionMode. According to the W3C standard, these
     extension composition modes are provided as "vendorName-operationName" syntax, for example: QPainter::CompositionMode_Exclusion is provided as
     "qt-exclusion".
*/
QV4::ReturnedValue QQuickJSContext2D::method_get_globalCompositeOperation(const QV4::FunctionObject *b, const QV4::Value *thisObject, const QV4::Value *, int)
{
    QV4::Scope scope(b);
    QV4::Scoped<QQuickJSContext2D> r(scope, thisObject->as<QQuickJSContext2D>());
    CHECK_CONTEXT(r)

    RETURN_RESULT(scope.engine->newString(qt_composite_mode_to_string(r->d()->context()->state.globalCompositeOperation)));
}

QV4::ReturnedValue QQuickJSContext2D::method_set_globalCompositeOperation(const QV4::FunctionObject *b, const QV4::Value *thisObject, const QV4::Value *argv, int argc)
{
    QV4::Scope scope(b);
    QV4::Scoped<QQuickJSContext2D> r(scope, thisObject->as<QQuickJSContext2D>());
    CHECK_CONTEXT_SETTER(r)

    if (!argc)
        THROW_TYPE_ERROR();

    QString mode = argv[0].toQString();
    QPainter::CompositionMode cm = qt_composite_mode_from_string(mode);
    if (cm == QPainter::CompositionMode_SourceOver && mode != QLatin1String("source-over"))
        RETURN_UNDEFINED();

    if (cm != r->d()->context()->state.globalCompositeOperation) {
        r->d()->context()->state.globalCompositeOperation = cm;
        r->d()->context()->buffer()->setGlobalCompositeOperation(cm);
    }

    RETURN_UNDEFINED();
}

// colors and styles
/*!
    \qmlproperty variant QtQuick::Context2D::fillStyle
     Holds the current style used for filling shapes.
     The style can be either a string containing a CSS color, a CanvasGradient or CanvasPattern object. Invalid values are ignored.
     This property accepts several color syntaxes:
     \list
     \li 'rgb(red, green, blue)' - for example: 'rgb(255, 100, 55)' or 'rgb(100%, 70%, 30%)'
     \li 'rgba(red, green, blue, alpha)' - for example: 'rgb(255, 100, 55, 1.0)' or 'rgb(100%, 70%, 30%, 0.5)'
     \li 'hsl(hue, saturation, lightness)'
     \li 'hsla(hue, saturation, lightness, alpha)'
     \li '#RRGGBB' - for example: '#00FFCC'
     \li Qt.rgba(red, green, blue, alpha) - for example: Qt.rgba(0.3, 0.7, 1, 1.0)
     \endlist
     If the \c fillStyle or \l strokeStyle is assigned many times in a loop, the last Qt.rgba() syntax should be chosen, as it has the
     best performance, because it's already a valid QColor value, does not need to be parsed everytime.

     The default value is  '#000000'.
     \sa createLinearGradient()
     \sa createRadialGradient()
     \sa createPattern()
     \sa strokeStyle
 */
QV4::ReturnedValue QQuickJSContext2D::method_get_fillStyle(const QV4::FunctionObject *b, const QV4::Value *thisObject, const QV4::Value *, int)
{
    QV4::Scope scope(b);
    QV4::Scoped<QQuickJSContext2D> r(scope, thisObject->as<QQuickJSContext2D>());
    CHECK_CONTEXT(r)

    QColor color = r->d()->context()->state.fillStyle.color();
    if (color.isValid()) {
        if (color.alpha() == 255)
            RETURN_RESULT(scope.engine->newString(color.name()));
        QString alphaString = QString::number(color.alphaF(), 'f');
        while (alphaString.endsWith(QLatin1Char('0')))
            alphaString.chop(1);
        if (alphaString.endsWith(QLatin1Char('.')))
            alphaString += QLatin1Char('0');
        QString str = QString::fromLatin1("rgba(%1, %2, %3, %4)").arg(color.red()).arg(color.green()).arg(color.blue()).arg(alphaString);
        RETURN_RESULT(scope.engine->newString(str));
    }
    RETURN_RESULT(r->d()->context()->m_fillStyle.value());
}

QV4::ReturnedValue QQuickJSContext2D::method_set_fillStyle(const QV4::FunctionObject *b, const QV4::Value *thisObject, const QV4::Value *argv, int argc)
{
    QV4::Scope scope(b);
    QV4::Scoped<QQuickJSContext2D> r(scope, thisObject->as<QQuickJSContext2D>());
    CHECK_CONTEXT_SETTER(r)

    QV4::ScopedValue value(scope, argc ? argv[0] : QV4::Value::undefinedValue());

   if (value->as<Object>()) {
       QColor color = scope.engine->toVariant(value, qMetaTypeId<QColor>()).value<QColor>();
       if (color.isValid()) {
           r->d()->context()->state.fillStyle = color;
           r->d()->context()->buffer()->setFillStyle(color);
           r->d()->context()->m_fillStyle.set(scope.engine, value);
       } else {
           QV4::Scoped<QQuickContext2DStyle> style(scope, value->as<QQuickContext2DStyle>());
           if (style && *style->d()->brush != r->d()->context()->state.fillStyle) {
               r->d()->context()->state.fillStyle = *style->d()->brush;
               r->d()->context()->buffer()->setFillStyle(*style->d()->brush, style->d()->patternRepeatX, style->d()->patternRepeatY);
               r->d()->context()->m_fillStyle.set(scope.engine, value);
               r->d()->context()->state.fillPatternRepeatX = style->d()->patternRepeatX;
               r->d()->context()->state.fillPatternRepeatY = style->d()->patternRepeatY;
           }
       }
   } else if (value->isString()) {
       QColor color = qt_color_from_string(value);
       if (color.isValid() && r->d()->context()->state.fillStyle != QBrush(color)) {
            r->d()->context()->state.fillStyle = QBrush(color);
            r->d()->context()->buffer()->setFillStyle(r->d()->context()->state.fillStyle);
            r->d()->context()->m_fillStyle.set(scope.engine, value);
       }
   }
   RETURN_UNDEFINED();
}
/*!
    \qmlproperty enumeration QtQuick::Context2D::fillRule
     Holds the current fill rule used for filling shapes. The following fill rules supported:
     \list
     \li Qt.OddEvenFill
     \li Qt.WindingFill
     \endlist
     Note: Unlike the QPainterPath, the Canvas API uses the winding fill as the default fill rule.
     The fillRule property is part of the context rendering state.

     \sa fillStyle
 */
QV4::ReturnedValue QQuickJSContext2D::method_get_fillRule(const QV4::FunctionObject *b, const QV4::Value *thisObject, const QV4::Value *, int)
{
    QV4::Scope scope(b);
    QV4::Scoped<QQuickJSContext2D> r(scope, thisObject->as<QQuickJSContext2D>());
    CHECK_CONTEXT(r)

    RETURN_RESULT(scope.engine->fromVariant(r->d()->context()->state.fillRule));
}

QV4::ReturnedValue QQuickJSContext2D::method_set_fillRule(const QV4::FunctionObject *b, const QV4::Value *thisObject, const QV4::Value *argv, int argc)
{
    QV4::Scope scope(b);
    QV4::Scoped<QQuickJSContext2D> r(scope, thisObject->as<QQuickJSContext2D>());
    CHECK_CONTEXT_SETTER(r)

    QV4::ScopedValue value(scope, argc ? argv[0] : QV4::Value::undefinedValue());

    if ((value->isString() && value->toQString() == QLatin1String("WindingFill"))
        || (value->isInt32() && value->integerValue() == Qt::WindingFill)) {
        r->d()->context()->state.fillRule = Qt::WindingFill;
    } else if ((value->isString() && value->toQStringNoThrow() == QLatin1String("OddEvenFill"))
               || (value->isInt32() && value->integerValue() == Qt::OddEvenFill)) {
        r->d()->context()->state.fillRule = Qt::OddEvenFill;
    } else {
        //error
    }
    r->d()->context()->m_path.setFillRule(r->d()->context()->state.fillRule);
    RETURN_UNDEFINED();
}
/*!
    \qmlproperty variant QtQuick::Context2D::strokeStyle
     Holds the current color or style to use for the lines around shapes,
     The style can be either a string containing a CSS color, a CanvasGradient or CanvasPattern object.
     Invalid values are ignored.

     The default value is  '#000000'.

     \sa createLinearGradient()
     \sa createRadialGradient()
     \sa createPattern()
     \sa fillStyle
 */
QV4::ReturnedValue QQuickJSContext2D::method_get_strokeStyle(const QV4::FunctionObject *b, const QV4::Value *thisObject, const QV4::Value *, int)
{
    QV4::Scope scope(b);
    QV4::Scoped<QQuickJSContext2D> r(scope, thisObject->as<QQuickJSContext2D>());
    CHECK_CONTEXT(r)

    QColor color = r->d()->context()->state.strokeStyle.color();
    if (color.isValid()) {
        if (color.alpha() == 255)
            RETURN_RESULT(scope.engine->newString(color.name()));
        QString alphaString = QString::number(color.alphaF(), 'f');
        while (alphaString.endsWith(QLatin1Char('0')))
            alphaString.chop(1);
        if (alphaString.endsWith(QLatin1Char('.')))
            alphaString += QLatin1Char('0');
        QString str = QString::fromLatin1("rgba(%1, %2, %3, %4)").arg(color.red()).arg(color.green()).arg(color.blue()).arg(alphaString);
        RETURN_RESULT(scope.engine->newString(str));
    }
    RETURN_RESULT(r->d()->context()->m_strokeStyle.value());
}

QV4::ReturnedValue QQuickJSContext2D::method_set_strokeStyle(const QV4::FunctionObject *b, const QV4::Value *thisObject, const QV4::Value *argv, int argc)
{
    QV4::Scope scope(b);
    QV4::Scoped<QQuickJSContext2D> r(scope, thisObject->as<QQuickJSContext2D>());
    CHECK_CONTEXT_SETTER(r)

    QV4::ScopedValue value(scope, argc ? argv[0] : QV4::Value::undefinedValue());

    if (value->as<Object>()) {
        QColor color = scope.engine->toVariant(value, qMetaTypeId<QColor>()).value<QColor>();
        if (color.isValid()) {
            r->d()->context()->state.fillStyle = color;
            r->d()->context()->buffer()->setStrokeStyle(color);
            r->d()->context()->m_strokeStyle.set(scope.engine, value);
        } else {
            QV4::Scoped<QQuickContext2DStyle> style(scope, value->as<QQuickContext2DStyle>());
            if (style && *style->d()->brush != r->d()->context()->state.strokeStyle) {
                r->d()->context()->state.strokeStyle = *style->d()->brush;
                r->d()->context()->buffer()->setStrokeStyle(*style->d()->brush, style->d()->patternRepeatX, style->d()->patternRepeatY);
                r->d()->context()->m_strokeStyle.set(scope.engine, value);
                r->d()->context()->state.strokePatternRepeatX = style->d()->patternRepeatX;
                r->d()->context()->state.strokePatternRepeatY = style->d()->patternRepeatY;

            }
        }
    } else if (value->isString()) {
        QColor color = qt_color_from_string(value);
        if (color.isValid() && r->d()->context()->state.strokeStyle != QBrush(color)) {
             r->d()->context()->state.strokeStyle = QBrush(color);
             r->d()->context()->buffer()->setStrokeStyle(r->d()->context()->state.strokeStyle);
             r->d()->context()->m_strokeStyle.set(scope.engine, value);
        }
    }
    RETURN_UNDEFINED();
}

/*!
  \qmlmethod object QtQuick::Context2D::createLinearGradient(real x0, real y0, real x1, real y1)
   Returns a CanvasGradient object that represents a linear gradient that transitions the color along a line between
   the start point (\a x0, \a y0) and the end point (\a x1, \a y1).

   A gradient is a smooth transition between colors. There are two types of gradients: linear and radial.
   Gradients must have two or more color stops, representing color shifts positioned from 0 to 1 between
   to the gradient's starting and end points or circles.

    \sa CanvasGradient::addColorStop()
    \sa createRadialGradient()
    \sa createConicalGradient()
    \sa createPattern()
    \sa fillStyle
    \sa strokeStyle
  */

QV4::ReturnedValue QQuickJSContext2DPrototype::method_createLinearGradient(const QV4::FunctionObject *b, const QV4::Value *thisObject, const QV4::Value *argv, int argc)
{
    QV4::Scope scope(b);
    QV4::Scoped<QQuickJSContext2D> r(scope, thisObject->as<QQuickJSContext2D>());
    CHECK_CONTEXT(r)

    if (argc >= 4) {
        qreal x0 = argv[0].toNumber();
        qreal y0 = argv[1].toNumber();
        qreal x1 = argv[2].toNumber();
        qreal y1 = argv[3].toNumber();

        if (!qt_is_finite(x0)
         || !qt_is_finite(y0)
         || !qt_is_finite(x1)
         || !qt_is_finite(y1)) {
            THROW_DOM(DOMEXCEPTION_NOT_SUPPORTED_ERR, "createLinearGradient(): Incorrect arguments")
        }
        QQuickContext2DEngineData *ed = engineData(scope.engine);

        QV4::Scoped<QQuickContext2DStyle> gradient(scope, scope.engine->memoryManager->allocate<QQuickContext2DStyle>());
        QV4::ScopedObject p(scope, ed->gradientProto.value());
        gradient->setPrototypeOf(p);
        *gradient->d()->brush = QLinearGradient(x0, y0, x1, y1);
        RETURN_RESULT(*gradient);
    }

    RETURN_RESULT(*thisObject);

}

/*!
  \qmlmethod object QtQuick::Context2D::createRadialGradient(real x0, real y0, real r0, real x1, real y1, real r1)
   Returns a CanvasGradient object that represents a radial gradient that paints along the cone given by the start circle with
   origin (x0, y0) and radius r0, and the end circle with origin (x1, y1) and radius r1.

    \sa CanvasGradient::addColorStop()
    \sa createLinearGradient()
    \sa createConicalGradient()
    \sa createPattern()
    \sa fillStyle
    \sa strokeStyle
  */

QV4::ReturnedValue QQuickJSContext2DPrototype::method_createRadialGradient(const QV4::FunctionObject *b, const QV4::Value *thisObject, const QV4::Value *argv, int argc)
{
    QV4::Scope scope(b);
    QV4::Scoped<QQuickJSContext2D> r(scope, thisObject->as<QQuickJSContext2D>());
    CHECK_CONTEXT(r)

    if (argc >= 6) {
        qreal x0 = argv[0].toNumber();
        qreal y0 = argv[1].toNumber();
        qreal r0 = argv[2].toNumber();
        qreal x1 = argv[3].toNumber();
        qreal y1 = argv[4].toNumber();
        qreal r1 = argv[5].toNumber();

        if (!qt_is_finite(x0)
         || !qt_is_finite(y0)
         || !qt_is_finite(x1)
         || !qt_is_finite(r0)
         || !qt_is_finite(r1)
         || !qt_is_finite(y1)) {
            THROW_DOM(DOMEXCEPTION_NOT_SUPPORTED_ERR, "createRadialGradient(): Incorrect arguments")
        }

        if (r0 < 0 || r1 < 0)
            THROW_DOM(DOMEXCEPTION_INDEX_SIZE_ERR, "createRadialGradient(): Incorrect arguments")

        QQuickContext2DEngineData *ed = engineData(scope.engine);

        QV4::Scoped<QQuickContext2DStyle> gradient(scope, scope.engine->memoryManager->allocate<QQuickContext2DStyle>());
        QV4::ScopedObject p(scope, ed->gradientProto.value());
        gradient->setPrototypeOf(p);
        *gradient->d()->brush = QRadialGradient(QPointF(x1, y1), r1, QPointF(x0, y0), r0);
        RETURN_RESULT(*gradient);
    }

    RETURN_RESULT(*thisObject);

}

/*!
  \qmlmethod object QtQuick::Context2D::createConicalGradient(real x, real y, real angle)
   Returns a CanvasGradient object that represents a conical gradient that interpolate colors counter-clockwise around a center point (\c x, \c y)
   with start angle \c angle in units of radians.

    \sa CanvasGradient::addColorStop()
    \sa createLinearGradient()
    \sa createRadialGradient()
    \sa createPattern()
    \sa fillStyle
    \sa strokeStyle
  */

QV4::ReturnedValue QQuickJSContext2DPrototype::method_createConicalGradient(const QV4::FunctionObject *b, const QV4::Value *thisObject, const QV4::Value *argv, int argc)
{
    QV4::Scope scope(b);
    QV4::Scoped<QQuickJSContext2D> r(scope, thisObject->as<QQuickJSContext2D>());
    CHECK_CONTEXT(r)

    if (argc >= 3) {
        qreal x = argv[0].toNumber();
        qreal y = argv[1].toNumber();
        qreal angle = qRadiansToDegrees(argv[2].toNumber());
        if (!qt_is_finite(x) || !qt_is_finite(y)) {
            THROW_DOM(DOMEXCEPTION_NOT_SUPPORTED_ERR, "createConicalGradient(): Incorrect arguments");
        }

        if (!qt_is_finite(angle)) {
            THROW_DOM(DOMEXCEPTION_INDEX_SIZE_ERR, "createConicalGradient(): Incorrect arguments");
        }

        QQuickContext2DEngineData *ed = engineData(scope.engine);

        QV4::Scoped<QQuickContext2DStyle> gradient(scope, scope.engine->memoryManager->allocate<QQuickContext2DStyle>());
        QV4::ScopedObject p(scope, ed->gradientProto.value());
        gradient->setPrototypeOf(p);
        *gradient->d()->brush = QConicalGradient(x, y, angle);
        RETURN_RESULT(*gradient);
    }

    RETURN_RESULT(*thisObject);

}
/*!
  \qmlmethod variant QtQuick::Context2D::createPattern(color color, enumeration patternMode)
  This is a overload function.
  Returns a CanvasPattern object that uses the given \a color and \a patternMode.
  The valid pattern modes are:
    \list
    \li Qt.SolidPattern
    \li Qt.Dense1Pattern
    \li Qt.Dense2Pattern
    \li Qt.Dense3Pattern
    \li Qt.Dense4Pattern
    \li Qt.Dense5Pattern
    \li Qt.Dense6Pattern
    \li Qt.Dense7Pattern
    \li Qt.HorPattern
    \li Qt.VerPattern
    \li Qt.CrossPattern
    \li Qt.BDiagPattern
    \li Qt.FDiagPattern
    \li Qt.DiagCrossPattern
\endlist
    \sa Qt::BrushStyle
 */
/*!
  \qmlmethod variant QtQuick::Context2D::createPattern(Image image, string repetition)
  Returns a CanvasPattern object that uses the given image and repeats in the direction(s) given by the repetition argument.

  The \a image parameter must be a valid Image item, a valid CanvasImageData object or loaded image url, if there is no image data, throws an INVALID_STATE_ERR exception.

  The allowed values for \a repetition are:

  \list
  \li "repeat"    - both directions
  \li "repeat-x   - horizontal only
  \li "repeat-y"  - vertical only
  \li "no-repeat" - neither
  \endlist

  If the repetition argument is empty or null, the value "repeat" is used.

  \sa strokeStyle
  \sa fillStyle
  */
QV4::ReturnedValue QQuickJSContext2DPrototype::method_createPattern(const QV4::FunctionObject *b, const QV4::Value *thisObject, const QV4::Value *argv, int argc)
{
    QV4::Scope scope(b);
    QV4::Scoped<QQuickJSContext2D> r(scope, *thisObject);
    CHECK_CONTEXT(r)

    if (argc >= 2) {
        QV4::Scoped<QQuickContext2DStyle> pattern(scope, scope.engine->memoryManager->allocate<QQuickContext2DStyle>());

        QColor color = scope.engine->toVariant(argv[0], qMetaTypeId<QColor>()).value<QColor>();
        if (color.isValid()) {
            int patternMode = argv[1].toInt32();
            Qt::BrushStyle style = Qt::SolidPattern;
            if (patternMode >= 0 && patternMode < Qt::LinearGradientPattern) {
                style = static_cast<Qt::BrushStyle>(patternMode);
            }
            *pattern->d()->brush = QBrush(color, style);
        } else {
            QImage patternTexture;

            if (const QV4::Object *o = argv[0].as<Object>()) {
                QV4::ScopedString s(scope, scope.engine->newString(QStringLiteral("data")));
                QV4::Scoped<QQuickJSContext2DPixelData> pixelData(scope, o->get(s));
                if (!!pixelData) {
                    patternTexture = *pixelData->d()->image;
                }
            } else {
                patternTexture = r->d()->context()->createPixmap(QUrl(argv[0].toQStringNoThrow()))->image();
            }

            if (!patternTexture.isNull()) {
                pattern->d()->brush->setTextureImage(patternTexture);

                QString repetition = argv[1].toQStringNoThrow();
                if (repetition == QLatin1String("repeat") || repetition.isEmpty()) {
                    pattern->d()->patternRepeatX = true;
                    pattern->d()->patternRepeatY = true;
                } else if (repetition == QLatin1String("repeat-x")) {
                    pattern->d()->patternRepeatX = true;
                    pattern->d()->patternRepeatY = false;
                } else if (repetition == QLatin1String("repeat-y")) {
                    pattern->d()->patternRepeatX = false;
                    pattern->d()->patternRepeatY = true;
                } else if (repetition == QLatin1String("no-repeat")) {
                    pattern->d()->patternRepeatX = false;
                    pattern->d()->patternRepeatY = false;
                } else {
                    //TODO: exception: SYNTAX_ERR
                }

            }
        }

        RETURN_RESULT(*pattern);

    }
    RETURN_UNDEFINED();
}

// line styles
/*!
    \qmlproperty string QtQuick::Context2D::lineCap
     Holds the current line cap style.
     The possible line cap styles are:
    \list
    \li butt - the end of each line has a flat edge perpendicular to the direction of the line, this is the default line cap value.
    \li round - a semi-circle with the diameter equal to the width of the line must then be added on to the end of the line.
    \li square - a rectangle with the length of the line width and the width of half the line width, placed flat against the edge perpendicular to the direction of the line.
    \endlist
    Other values are ignored.
*/
QV4::ReturnedValue QQuickJSContext2D::method_get_lineCap(const QV4::FunctionObject *b, const QV4::Value *thisObject, const QV4::Value *, int)
{
    QV4::Scope scope(b);
    QV4::Scoped<QQuickJSContext2D> r(scope, *thisObject);
    CHECK_CONTEXT(r)

    switch (r->d()->context()->state.lineCap) {
    case Qt::RoundCap:
        RETURN_RESULT(scope.engine->newString(QStringLiteral("round")));
    case Qt::SquareCap:
        RETURN_RESULT(scope.engine->newString(QStringLiteral("square")));
    case Qt::FlatCap:
    default:
        break;
    }
    RETURN_RESULT(scope.engine->newString(QStringLiteral("butt")));
}

QV4::ReturnedValue QQuickJSContext2D::method_set_lineCap(const QV4::FunctionObject *b, const QV4::Value *thisObject, const QV4::Value *argv, int argc)
{
    if (!argc)
        return QV4::Encode::undefined();

    QV4::Scope scope(b);
    QV4::Scoped<QQuickJSContext2D> r(scope, *thisObject);
    CHECK_CONTEXT_SETTER(r)

    QString lineCap = argv[0].toQString();
    Qt::PenCapStyle cap;
    if (lineCap == QLatin1String("round"))
        cap = Qt::RoundCap;
    else if (lineCap == QLatin1String("butt"))
        cap = Qt::FlatCap;
    else if (lineCap == QLatin1String("square"))
        cap = Qt::SquareCap;
    else
        RETURN_UNDEFINED();

    if (cap != r->d()->context()->state.lineCap) {
        r->d()->context()->state.lineCap = cap;
        r->d()->context()->buffer()->setLineCap(cap);
    }
    RETURN_UNDEFINED();
}

/*!
    \qmlproperty string QtQuick::Context2D::lineJoin
     Holds the current line join style. A join exists at any point in a subpath
     shared by two consecutive lines. When a subpath is closed, then a join also exists
     at its first point (equivalent to its last point) connecting the first and last lines in the subpath.

    The possible line join styles are:
    \list
    \li bevel - this is all that is rendered at joins.
    \li round - a filled arc connecting the two aforementioned corners of the join, abutting (and not overlapping) the aforementioned triangle, with the diameter equal to the line width and the origin at the point of the join, must be rendered at joins.
    \li miter - a second filled triangle must (if it can given the miter length) be rendered at the join, this is the default line join style.
    \endlist
    Other values are ignored.
*/
QV4::ReturnedValue QQuickJSContext2D::method_get_lineJoin(const QV4::FunctionObject *b, const QV4::Value *thisObject, const QV4::Value *, int)
{
    QV4::Scope scope(b);
    QV4::Scoped<QQuickJSContext2D> r(scope, *thisObject);
    CHECK_CONTEXT(r)

    switch (r->d()->context()->state.lineJoin) {
    case Qt::RoundJoin:
        RETURN_RESULT(scope.engine->newString(QStringLiteral("round")));
    case Qt::BevelJoin:
        RETURN_RESULT(scope.engine->newString(QStringLiteral("bevel")));
    case Qt::MiterJoin:
    default:
        break;
    }
    RETURN_RESULT(scope.engine->newString(QStringLiteral("miter")));
}

QV4::ReturnedValue QQuickJSContext2D::method_set_lineJoin(const QV4::FunctionObject *b, const QV4::Value *thisObject, const QV4::Value *argv, int argc)
{
    QV4::Scope scope(b);
    QV4::Scoped<QQuickJSContext2D> r(scope, *thisObject);
    CHECK_CONTEXT_SETTER(r)

    if (!argc)
        THROW_TYPE_ERROR();

    QString lineJoin = argv[0].toQString();
    Qt::PenJoinStyle join;
    if (lineJoin == QLatin1String("round"))
        join = Qt::RoundJoin;
    else if (lineJoin == QLatin1String("bevel"))
        join = Qt::BevelJoin;
    else if (lineJoin == QLatin1String("miter"))
        join = Qt::SvgMiterJoin;
    else
        RETURN_UNDEFINED();

    if (join != r->d()->context()->state.lineJoin) {
        r->d()->context()->state.lineJoin = join;
        r->d()->context()->buffer()->setLineJoin(join);
    }
    RETURN_UNDEFINED();
}

/*!
    \qmlproperty real QtQuick::Context2D::lineWidth
     Holds the current line width. Values that are not finite values greater than zero are ignored.
 */
QV4::ReturnedValue QQuickJSContext2D::method_get_lineWidth(const QV4::FunctionObject *b, const QV4::Value *thisObject, const QV4::Value *, int)
{
    QV4::Scope scope(b);
    QV4::Scoped<QQuickJSContext2D> r(scope, *thisObject);
    CHECK_CONTEXT(r)

    RETURN_RESULT(QV4::Encode(r->d()->context()->state.lineWidth));
}

QV4::ReturnedValue QQuickJSContext2D::method_set_lineWidth(const QV4::FunctionObject *b, const QV4::Value *thisObject, const QV4::Value *argv, int argc)
{
    QV4::Scope scope(b);
    QV4::Scoped<QQuickJSContext2D> r(scope, *thisObject);
    CHECK_CONTEXT_SETTER(r)

    qreal w = argc ? argv[0].toNumber() : -1;

    if (w > 0 && qt_is_finite(w) && w != r->d()->context()->state.lineWidth) {
        r->d()->context()->state.lineWidth = w;
        r->d()->context()->buffer()->setLineWidth(w);
    }
    RETURN_UNDEFINED();
}

/*!
    \qmlproperty real QtQuick::Context2D::miterLimit
     Holds the current miter limit ratio.
     The default miter limit value is 10.0.
 */
QV4::ReturnedValue QQuickJSContext2D::method_get_miterLimit(const QV4::FunctionObject *b, const QV4::Value *thisObject, const QV4::Value *, int)
{
    QV4::Scope scope(b);
    QV4::Scoped<QQuickJSContext2D> r(scope, *thisObject);
    CHECK_CONTEXT(r)

    RETURN_RESULT(QV4::Encode(r->d()->context()->state.miterLimit));
}

QV4::ReturnedValue QQuickJSContext2D::method_set_miterLimit(const QV4::FunctionObject *b, const QV4::Value *thisObject, const QV4::Value *argv, int argc)
{
    QV4::Scope scope(b);
    QV4::Scoped<QQuickJSContext2D> r(scope, *thisObject);
    CHECK_CONTEXT_SETTER(r)

    qreal ml = argc ? argv[0].toNumber() : -1;

    if (ml > 0 && qt_is_finite(ml) && ml != r->d()->context()->state.miterLimit) {
        r->d()->context()->state.miterLimit = ml;
        r->d()->context()->buffer()->setMiterLimit(ml);
    }
    RETURN_UNDEFINED();
}

/*!
    \qmlmethod array QtQuick::Context2D::getLineDash()
    \since QtQuick 2.11
    Returns an array of qreals representing the dash pattern of the line.

    \sa setLineDash()
  */
QV4::ReturnedValue QQuickJSContext2DPrototype::method_getLineDash(const QV4::FunctionObject *b, const QV4::Value *thisObject, const QV4::Value *, int)
{
    QV4::Scope scope(b);
    QV4::Scoped<QQuickJSContext2D> r(scope, *thisObject);
    CHECK_CONTEXT(r)

    const QVector<qreal> pattern = r->d()->context()->state.lineDash;
    QV4::ScopedArrayObject array(scope, scope.engine->newArrayObject(pattern.size()));
    array->arrayReserve(pattern.size());
    for (int i = 0; i < pattern.size(); i++)
        array->put(i, QV4::Value::fromDouble(pattern[i]));

    array->setArrayLengthUnchecked(pattern.size());

    RETURN_RESULT(*array);
}

/*!
    \qmlmethod QtQuick::Context2D::setLineDash(array pattern)
    \since QtQuick 2.11
    Sets the dash pattern to the given pattern

    \a pattern a list of numbers that specifies distances to alternately draw a line and a gap.

    If the number of elements in the array is odd, the elements of the array get copied
    and concatenated. For example, [5, 15, 25] will become [5, 15, 25, 5, 15, 25].

    \table 100%
    \row
    \li \inlineimage qml-item-canvas-lineDash.png
    \li
    \code
    var space = 4
    ctx.setLineDash([1, space, 3, space, 9, space, 27, space, 9, space])
    ...
    ctx.stroke();
    \endcode
    \endtable

    \sa setLineDash
  */
QV4::ReturnedValue QQuickJSContext2DPrototype::method_setLineDash(const QV4::FunctionObject *b, const QV4::Value *thisObject, const QV4::Value *argv, int argc)
{
    QV4::Scope scope(b);
    QV4::Scoped<QQuickJSContext2D> r(scope, *thisObject);
    CHECK_CONTEXT_SETTER(r)

    if (!argc)
        RETURN_UNDEFINED();

    QV4::ScopedArrayObject array(scope, argv[0]);
    if (!array)
        RETURN_UNDEFINED();

    QV4::ScopedValue v(scope);
    const uint arrayLength = array->getLength();
    QVector<qreal> dashes;
    dashes.reserve(arrayLength);
    for (uint i = 0; i < arrayLength; ++i) {
        v = array->get(i);
        const double number = v->toNumber();

        if (!qt_is_finite(number) || (number < 0))
                RETURN_UNDEFINED();

        dashes.append(v->toNumber());
    }
    if (dashes.size() % 2 != 0) {
        dashes += dashes;
    }

    r->d()->context()->state.lineDash = dashes;
    r->d()->context()->buffer()->setLineDash(dashes);

    RETURN_UNDEFINED();
}

/*!
    \qmlproperty real QtQuick::Context2D::lineDashOffset
    \since QtQuick 2.11

     Holds the current line dash offset
     The default line dash ofset value is 0
 */
QV4::ReturnedValue QQuickJSContext2D::method_get_lineDashOffset(const QV4::FunctionObject *b, const QV4::Value *thisObject, const QV4::Value *, int)
{
    QV4::Scope scope(b);
    QV4::Scoped<QQuickJSContext2D> r(scope, *thisObject);
    CHECK_CONTEXT(r)

    RETURN_RESULT(QV4::Encode(r->d()->context()->state.lineDashOffset));
}

QV4::ReturnedValue QQuickJSContext2D::method_set_lineDashOffset(const QV4::FunctionObject *b, const QV4::Value *thisObject, const QV4::Value *argv, int argc)
{
    QV4::Scope scope(b);
    QV4::Scoped<QQuickJSContext2D> r(scope, *thisObject);
    CHECK_CONTEXT_SETTER(r)

    const qreal offset = argc ? argv[0].toNumber() : -1;

    if (qt_is_finite(offset) && offset != r->d()->context()->state.lineDashOffset) {
        r->d()->context()->state.lineDashOffset = offset;
        r->d()->context()->buffer()->setLineDashOffset(offset);
    }
    RETURN_UNDEFINED();
}


// shadows
/*!
    \qmlproperty real QtQuick::Context2D::shadowBlur
     Holds the current level of blur applied to shadows
 */
QV4::ReturnedValue QQuickJSContext2D::method_get_shadowBlur(const QV4::FunctionObject *b, const QV4::Value *thisObject, const QV4::Value *, int)
{
    QV4::Scope scope(b);
    QV4::Scoped<QQuickJSContext2D> r(scope, *thisObject);
    CHECK_CONTEXT(r)

    RETURN_RESULT(QV4::Encode(r->d()->context()->state.shadowBlur));
}

QV4::ReturnedValue QQuickJSContext2D::method_set_shadowBlur(const QV4::FunctionObject *b, const QV4::Value *thisObject, const QV4::Value *argv, int argc)
{
    QV4::Scope scope(b);
    QV4::Scoped<QQuickJSContext2D> r(scope, *thisObject);
    CHECK_CONTEXT_SETTER(r)

    qreal blur = argc ? argv[0].toNumber() : -1;

    if (blur > 0 && qt_is_finite(blur) && blur != r->d()->context()->state.shadowBlur) {
        r->d()->context()->state.shadowBlur = blur;
        r->d()->context()->buffer()->setShadowBlur(blur);
    }
    RETURN_UNDEFINED();
}

/*!
    \qmlproperty string QtQuick::Context2D::shadowColor
     Holds the current shadow color.
 */
QV4::ReturnedValue QQuickJSContext2D::method_get_shadowColor(const QV4::FunctionObject *b, const QV4::Value *thisObject, const QV4::Value *, int)
{
    QV4::Scope scope(b);
    QV4::Scoped<QQuickJSContext2D> r(scope, *thisObject);
    CHECK_CONTEXT(r)

    RETURN_RESULT(scope.engine->newString(r->d()->context()->state.shadowColor.name()));
}

QV4::ReturnedValue QQuickJSContext2D::method_set_shadowColor(const QV4::FunctionObject *b, const QV4::Value *thisObject, const QV4::Value *argv, int argc)
{
    QV4::Scope scope(b);
    QV4::Scoped<QQuickJSContext2D> r(scope, *thisObject);
    CHECK_CONTEXT_SETTER(r)

    QColor color;
    if (argc)
        color = qt_color_from_string(argv[0]);

    if (color.isValid() && color != r->d()->context()->state.shadowColor) {
        r->d()->context()->state.shadowColor = color;
        r->d()->context()->buffer()->setShadowColor(color);
    }
    RETURN_UNDEFINED();
}


/*!
    \qmlproperty qreal QtQuick::Context2D::shadowOffsetX
     Holds the current shadow offset in the positive horizontal distance.

     \sa shadowOffsetY
 */
QV4::ReturnedValue QQuickJSContext2D::method_get_shadowOffsetX(const QV4::FunctionObject *b, const QV4::Value *thisObject, const QV4::Value *, int)
{
    QV4::Scope scope(b);
    QV4::Scoped<QQuickJSContext2D> r(scope, *thisObject);
    CHECK_CONTEXT(r)

    RETURN_RESULT(QV4::Encode(r->d()->context()->state.shadowOffsetX));
}

QV4::ReturnedValue QQuickJSContext2D::method_set_shadowOffsetX(const QV4::FunctionObject *b, const QV4::Value *thisObject, const QV4::Value *argv, int argc)
{
    QV4::Scope scope(b);
    QV4::Scoped<QQuickJSContext2D> r(scope, *thisObject);
    CHECK_CONTEXT_SETTER(r)

    qreal offsetX = argc ? argv[0].toNumber() : qt_qnan();
    if (qt_is_finite(offsetX) && offsetX != r->d()->context()->state.shadowOffsetX) {
        r->d()->context()->state.shadowOffsetX = offsetX;
        r->d()->context()->buffer()->setShadowOffsetX(offsetX);
    }
    RETURN_UNDEFINED();
}
/*!
    \qmlproperty qreal QtQuick::Context2D::shadowOffsetY
     Holds the current shadow offset in the positive vertical distance.

     \sa shadowOffsetX
 */
QV4::ReturnedValue QQuickJSContext2D::method_get_shadowOffsetY(const QV4::FunctionObject *b, const QV4::Value *thisObject, const QV4::Value *, int)
{
    QV4::Scope scope(b);
    QV4::Scoped<QQuickJSContext2D> r(scope, *thisObject);
    CHECK_CONTEXT(r)

    RETURN_RESULT(QV4::Encode(r->d()->context()->state.shadowOffsetY));
}

QV4::ReturnedValue QQuickJSContext2D::method_set_shadowOffsetY(const QV4::FunctionObject *b, const QV4::Value *thisObject, const QV4::Value *argv, int argc)
{
    QV4::Scope scope(b);
    QV4::Scoped<QQuickJSContext2D> r(scope, *thisObject);
    CHECK_CONTEXT_SETTER(r)

    qreal offsetY = argc ? argv[0].toNumber() : qt_qnan();
    if (qt_is_finite(offsetY) && offsetY != r->d()->context()->state.shadowOffsetY) {
        r->d()->context()->state.shadowOffsetY = offsetY;
        r->d()->context()->buffer()->setShadowOffsetY(offsetY);
    }
    RETURN_UNDEFINED();
}

#if QT_CONFIG(quick_path)
QV4::ReturnedValue QQuickJSContext2D::method_get_path(const QV4::FunctionObject *b, const QV4::Value *thisObject, const QV4::Value *, int)
{
    QV4::Scope scope(b);
    QV4::Scoped<QQuickJSContext2D> r(scope, *thisObject);
    CHECK_CONTEXT(r)

    RETURN_RESULT(r->d()->context()->m_v4path.value());
}

QV4::ReturnedValue QQuickJSContext2D::method_set_path(const QV4::FunctionObject *b, const QV4::Value *thisObject, const QV4::Value *argv, int argc)
{
    QV4::Scope scope(b);
    QV4::Scoped<QQuickJSContext2D> r(scope, *thisObject);
    CHECK_CONTEXT_SETTER(r)

    QV4::ScopedValue value(scope, argc ? argv[0] : QV4::Value::undefinedValue());
    r->d()->context()->beginPath();
    QV4::Scoped<QV4::QObjectWrapper> qobjectWrapper(scope, value);
    if (!!qobjectWrapper) {
        if (QQuickPath *path = qobject_cast<QQuickPath*>(qobjectWrapper->object()))
            r->d()->context()->m_path = path->path();
    } else {
        QString path =value->toQStringNoThrow();
        QQuickSvgParser::parsePathDataFast(path, r->d()->context()->m_path);
    }
    r->d()->context()->m_v4path.set(scope.engine, value);
    RETURN_UNDEFINED();
}
#endif // QT_CONFIG(quick_path)

//rects
/*!
  \qmlmethod object QtQuick::Context2D::clearRect(real x, real y, real w, real h)
  Clears all pixels on the canvas in the given rectangle to transparent black.
  */
QV4::ReturnedValue QQuickJSContext2DPrototype::method_clearRect(const QV4::FunctionObject *b, const QV4::Value *thisObject, const QV4::Value *argv, int argc)
{
    QV4::Scope scope(b);
    QV4::Scoped<QQuickJSContext2D> r(scope, *thisObject);
    CHECK_CONTEXT(r)


    if (argc >= 4)
        r->d()->context()->clearRect(argv[0].toNumber(),
                              argv[1].toNumber(),
                              argv[2].toNumber(),
                              argv[3].toNumber());

    RETURN_RESULT(*thisObject);

}
/*!
  \qmlmethod object QtQuick::Context2D::fillRect(real x, real y, real w, real h)
   Paint the specified rectangular area using the fillStyle.

   \sa fillStyle
  */
QV4::ReturnedValue QQuickJSContext2DPrototype::method_fillRect(const QV4::FunctionObject *b, const QV4::Value *thisObject, const QV4::Value *argv, int argc)
{
    QV4::Scope scope(b);
    QV4::Scoped<QQuickJSContext2D> r(scope, *thisObject);
    CHECK_CONTEXT(r)

    if (argc >= 4)
        r->d()->context()->fillRect(argv[0].toNumber(), argv[1].toNumber(), argv[2].toNumber(), argv[3].toNumber());
    RETURN_RESULT(*thisObject);

}

/*!
  \qmlmethod object QtQuick::Context2D::strokeRect(real x, real y, real w, real h)
   Stroke the specified rectangle's path using the strokeStyle, lineWidth, lineJoin,
   and (if appropriate) miterLimit attributes.

   \sa strokeStyle
   \sa lineWidth
   \sa lineJoin
   \sa miterLimit
  */
QV4::ReturnedValue QQuickJSContext2DPrototype::method_strokeRect(const QV4::FunctionObject *b, const QV4::Value *thisObject, const QV4::Value *argv, int argc)
{
    QV4::Scope scope(b);
    QV4::Scoped<QQuickJSContext2D> r(scope, *thisObject);
    CHECK_CONTEXT(r)

    if (argc >= 4)
        r->d()->context()->strokeRect(argv[0].toNumber(), argv[1].toNumber(), argv[2].toNumber(), argv[3].toNumber());

    RETURN_RESULT(*thisObject);

}

// Complex shapes (paths) API
/*!
    \qmlmethod object QtQuick::Context2D::arc(real x, real y, real radius,
        real startAngle, real endAngle, bool anticlockwise)

    Adds an arc to the current subpath that lies on the circumference of the
    circle whose center is at the point (\a x, \a y) and whose radius is
    \a radius.

    Both \c startAngle and \c endAngle are measured from the x-axis in radians.

    \image qml-item-canvas-arc.png

    \image qml-item-canvas-startAngle.png

    The \a anticlockwise parameter is \c true for each arc in the figure above
    because they are all drawn in the anticlockwise direction.

    \sa arcTo, {http://www.w3.org/TR/2dcontext/#dom-context-2d-arc}{W3C's 2D
    Context Standard for arc()}
*/
QV4::ReturnedValue QQuickJSContext2DPrototype::method_arc(const QV4::FunctionObject *b, const QV4::Value *thisObject, const QV4::Value *argv, int argc)
{
    QV4::Scope scope(b);
    QV4::Scoped<QQuickJSContext2D> r(scope, *thisObject);
    CHECK_CONTEXT(r)

    if (argc >= 5) {
        bool antiClockwise = false;

        if (argc == 6)
            antiClockwise = argv[5].toBoolean();

        qreal radius = argv[2].toNumber();

        if (qt_is_finite(radius) && radius < 0)
           THROW_DOM(DOMEXCEPTION_INDEX_SIZE_ERR, "Incorrect argument radius");

        r->d()->context()->arc(argv[0].toNumber(),
                        argv[1].toNumber(),
                        radius,
                        argv[3].toNumber(),
                        argv[4].toNumber(),
                        antiClockwise);
    }

    RETURN_RESULT(*thisObject);

}

/*!
    \qmlmethod object QtQuick::Context2D::arcTo(real x1, real y1, real x2,
        real y2, real radius)

    Adds an arc with the given control points and radius to the current subpath,
    connected to the previous point by a straight line. To draw an arc, you
    begin with the same steps you followed to create a line:

    \list
    \li Call the beginPath() method to set a new path.
    \li Call the moveTo(\c x, \c y) method to set your starting position on the
        canvas at the point (\c x, \c y).
    \li To draw an arc or circle, call the arcTo(\a x1, \a y1, \a x2, \a y2,
        \a radius) method. This adds an arc with starting point (\a x1, \a y1),
        ending point (\a x2, \a y2), and \a radius to the current subpath and
        connects it to the previous subpath by a straight line.
    \endlist

    \image qml-item-canvas-arcTo.png

    \sa arc, {http://www.w3.org/TR/2dcontext/#dom-context-2d-arcto}{W3C's 2D
    Context Standard for arcTo()}
*/
QV4::ReturnedValue QQuickJSContext2DPrototype::method_arcTo(const QV4::FunctionObject *b, const QV4::Value *thisObject, const QV4::Value *argv, int argc)
{
    QV4::Scope scope(b);
    QV4::Scoped<QQuickJSContext2D> r(scope, *thisObject);
    CHECK_CONTEXT(r)

    if (argc >= 5) {
        qreal radius = argv[4].toNumber();

        if (qt_is_finite(radius) && radius < 0)
           THROW_DOM(DOMEXCEPTION_INDEX_SIZE_ERR, "Incorrect argument radius");

        r->d()->context()->arcTo(argv[0].toNumber(),
                          argv[1].toNumber(),
                          argv[2].toNumber(),
                          argv[3].toNumber(),
                          radius);
    }

    RETURN_RESULT(*thisObject);

}

/*!
  \qmlmethod object QtQuick::Context2D::beginPath()

   Resets the current path to a new path.
  */
QV4::ReturnedValue QQuickJSContext2DPrototype::method_beginPath(const QV4::FunctionObject *b, const QV4::Value *thisObject, const QV4::Value *, int)
{
    QV4::Scope scope(b);
    QV4::Scoped<QQuickJSContext2D> r(scope, *thisObject);
    CHECK_CONTEXT(r)

    r->d()->context()->beginPath();

    RETURN_RESULT(*thisObject);

}

/*!
  \qmlmethod object QtQuick::Context2D::bezierCurveTo(real cp1x, real cp1y, real cp2x, real cp2y, real x, real y)

  Adds a cubic bezier curve between the current position and the given endPoint using the control points specified by (\c cp1x, cp1y),
  and (\c cp2x, \c cp2y).
  After the curve is added, the current position is updated to be at the end point (\c x, \c y) of the curve.
  The following code produces the path shown below:
  \code
  ctx.strokeStyle = Qt.rgba(0, 0, 0, 1);
  ctx.lineWidth = 1;
  ctx.beginPath();
  ctx.moveTo(20, 0);//start point
  ctx.bezierCurveTo(-10, 90, 210, 90, 180, 0);
  ctx.stroke();
  \endcode
   \image qml-item-canvas-bezierCurveTo.png
  \sa {http://www.w3.org/TR/2dcontext/#dom-context-2d-beziercurveto}{W3C 2d context standard for bezierCurveTo}
  \sa {http://www.openrise.com/lab/FlowerPower/}{The beautiful flower demo by using bezierCurveTo}
  */
QV4::ReturnedValue QQuickJSContext2DPrototype::method_bezierCurveTo(const QV4::FunctionObject *b, const QV4::Value *thisObject, const QV4::Value *argv, int argc)
{
    QV4::Scope scope(b);
    QV4::Scoped<QQuickJSContext2D> r(scope, *thisObject);
    CHECK_CONTEXT(r)

    if (argc >= 6) {
        qreal cp1x = argv[0].toNumber();
        qreal cp1y = argv[1].toNumber();
        qreal cp2x = argv[2].toNumber();
        qreal cp2y = argv[3].toNumber();
        qreal x = argv[4].toNumber();
        qreal y = argv[5].toNumber();

        if (!qt_is_finite(cp1x) || !qt_is_finite(cp1y) || !qt_is_finite(cp2x) || !qt_is_finite(cp2y) || !qt_is_finite(x) || !qt_is_finite(y))
            RETURN_UNDEFINED();

        r->d()->context()->bezierCurveTo(cp1x, cp1y, cp2x, cp2y, x, y);
    }
    RETURN_RESULT(*thisObject);
}

/*!
  \qmlmethod object QtQuick::Context2D::clip()

   Creates the clipping region from the current path.
   Any parts of the shape outside the clipping path are not displayed.
   To create a complex shape using the \c clip() method:

    \list 1
    \li Call the \c{context.beginPath()} method to set the clipping path.
    \li Define the clipping path by calling any combination of the \c{lineTo},
    \c{arcTo}, \c{arc}, \c{moveTo}, etc and \c{closePath} methods.
    \li Call the \c{context.clip()} method.
    \endlist

    The new shape displays.  The following shows how a clipping path can
    modify how an image displays:

    \image qml-item-canvas-clip-complex.png
    \sa beginPath()
    \sa closePath()
    \sa stroke()
    \sa fill()
   \sa {http://www.w3.org/TR/2dcontext/#dom-context-2d-clip}{W3C 2d context standard for clip}
  */
QV4::ReturnedValue QQuickJSContext2DPrototype::method_clip(const QV4::FunctionObject *b, const QV4::Value *thisObject, const QV4::Value *, int)
{
    QV4::Scope scope(b);
    QV4::Scoped<QQuickJSContext2D> r(scope, *thisObject);
    CHECK_CONTEXT(r)

    r->d()->context()->clip();
    RETURN_RESULT(*thisObject);
}

/*!
  \qmlmethod object QtQuick::Context2D::closePath()
   Closes the current subpath by drawing a line to the beginning of the subpath, automatically starting a new path.
   The current point of the new path is the previous subpath's first point.

   \sa {http://www.w3.org/TR/2dcontext/#dom-context-2d-closepath}{W3C 2d context standard for closePath}
  */
QV4::ReturnedValue QQuickJSContext2DPrototype::method_closePath(const QV4::FunctionObject *b, const QV4::Value *thisObject, const QV4::Value *, int)
{
    QV4::Scope scope(b);
    QV4::Scoped<QQuickJSContext2D> r(scope, *thisObject);
    CHECK_CONTEXT(r)

    r->d()->context()->closePath();

    RETURN_RESULT(*thisObject);
}

/*!
  \qmlmethod object QtQuick::Context2D::fill()

   Fills the subpaths with the current fill style.

   \sa {http://www.w3.org/TR/2dcontext/#dom-context-2d-fill}{W3C 2d context standard for fill}

   \sa fillStyle
  */
QV4::ReturnedValue QQuickJSContext2DPrototype::method_fill(const QV4::FunctionObject *b, const QV4::Value *thisObject, const QV4::Value *, int)
{
    QV4::Scope scope(b);
    QV4::Scoped<QQuickJSContext2D> r(scope, *thisObject);
    CHECK_CONTEXT(r);
    r->d()->context()->fill();
    RETURN_RESULT(*thisObject);
}

/*!
  \qmlmethod object QtQuick::Context2D::lineTo(real x, real y)

   Draws a line from the current position to the point (x, y).
 */
QV4::ReturnedValue QQuickJSContext2DPrototype::method_lineTo(const QV4::FunctionObject *b, const QV4::Value *thisObject, const QV4::Value *argv, int argc)
{
    QV4::Scope scope(b);
    QV4::Scoped<QQuickJSContext2D> r(scope, *thisObject);
    CHECK_CONTEXT(r)

    if (argc >= 2) {
        qreal x = argv[0].toNumber();
        qreal y = argv[1].toNumber();

        if (!qt_is_finite(x) || !qt_is_finite(y))
            RETURN_UNDEFINED();

        r->d()->context()->lineTo(x, y);
    }

    RETURN_RESULT(*thisObject);
}

/*!
  \qmlmethod object QtQuick::Context2D::moveTo(real x, real y)

   Creates a new subpath with the given point.
 */
QV4::ReturnedValue QQuickJSContext2DPrototype::method_moveTo(const QV4::FunctionObject *b, const QV4::Value *thisObject, const QV4::Value *argv, int argc)
{
    QV4::Scope scope(b);
    QV4::Scoped<QQuickJSContext2D> r(scope, *thisObject);
    CHECK_CONTEXT(r)

    if (argc >= 2) {
        qreal x = argv[0].toNumber();
        qreal y = argv[1].toNumber();

        if (!qt_is_finite(x) || !qt_is_finite(y))
            RETURN_UNDEFINED();
        r->d()->context()->moveTo(x, y);
    }

    RETURN_RESULT(*thisObject);
}

/*!
  \qmlmethod object QtQuick::Context2D::quadraticCurveTo(real cpx, real cpy, real x, real y)

   Adds a quadratic bezier curve between the current point and the endpoint (\c x, \c y) with the control point specified by (\c cpx, \c cpy).

   See \l{http://www.w3.org/TR/2dcontext/#dom-context-2d-quadraticcurveto}{W3C 2d context standard for quadraticCurveTo}
 */
QV4::ReturnedValue QQuickJSContext2DPrototype::method_quadraticCurveTo(const QV4::FunctionObject *b, const QV4::Value *thisObject, const QV4::Value *argv, int argc)
{
    QV4::Scope scope(b);
    QV4::Scoped<QQuickJSContext2D> r(scope, *thisObject);
    CHECK_CONTEXT(r)

    if (argc >= 4) {
        qreal cpx = argv[0].toNumber();
        qreal cpy = argv[1].toNumber();
        qreal x = argv[2].toNumber();
        qreal y = argv[3].toNumber();

        if (!qt_is_finite(cpx) || !qt_is_finite(cpy) || !qt_is_finite(x) || !qt_is_finite(y))
            RETURN_UNDEFINED();

        r->d()->context()->quadraticCurveTo(cpx, cpy, x, y);
    }

    RETURN_RESULT(*thisObject);
}

/*!
  \qmlmethod object QtQuick::Context2D::rect(real x, real y, real w, real h)

   Adds a rectangle at position (\c x, \c y), with the given width \c w and height \c h, as a closed subpath.
 */
QV4::ReturnedValue QQuickJSContext2DPrototype::method_rect(const QV4::FunctionObject *b, const QV4::Value *thisObject, const QV4::Value *argv, int argc)
{
    QV4::Scope scope(b);
    QV4::Scoped<QQuickJSContext2D> r(scope, *thisObject);
    CHECK_CONTEXT(r)

    if (argc >= 4)
        r->d()->context()->rect(argv[0].toNumber(), argv[1].toNumber(), argv[2].toNumber(), argv[3].toNumber());
    RETURN_RESULT(*thisObject);

}

/*!
  \qmlmethod object QtQuick::Context2D::roundedRect(real x, real y, real w, real h,  real xRadius, real yRadius)

   Adds the given rectangle rect with rounded corners to the path. The \c xRadius and \c yRadius arguments specify the radius of the
   ellipses defining the corners of the rounded rectangle.
 */
QV4::ReturnedValue QQuickJSContext2DPrototype::method_roundedRect(const QV4::FunctionObject *b, const QV4::Value *thisObject, const QV4::Value *argv, int argc)
{
    QV4::Scope scope(b);
    QV4::Scoped<QQuickJSContext2D> r(scope, *thisObject);
    CHECK_CONTEXT(r)

    if (argc >= 6)
        r->d()->context()->roundedRect(argv[0].toNumber()
                              , argv[1].toNumber()
                              , argv[2].toNumber()
                              , argv[3].toNumber()
                              , argv[4].toNumber()
                              , argv[5].toNumber());
    RETURN_RESULT(*thisObject);

}

/*!
  \qmlmethod object QtQuick::Context2D::ellipse(real x, real y, real w, real h)

  Creates an ellipse within the bounding rectangle defined by its top-left corner at (\a x, \ y), width \a w and height \a h,
  and adds it to the path as a closed subpath.

  The ellipse is composed of a clockwise curve, starting and finishing at zero degrees (the 3 o'clock position).
 */
QV4::ReturnedValue QQuickJSContext2DPrototype::method_ellipse(const QV4::FunctionObject *b, const QV4::Value *thisObject, const QV4::Value *argv, int argc)
{
    QV4::Scope scope(b);
    QV4::Scoped<QQuickJSContext2D> r(scope, *thisObject);
    CHECK_CONTEXT(r)

    if (argc >= 4)
        r->d()->context()->ellipse(argv[0].toNumber(), argv[1].toNumber(), argv[2].toNumber(), argv[3].toNumber());

    RETURN_RESULT(*thisObject);

}

/*!
  \qmlmethod object QtQuick::Context2D::text(string text, real x, real y)

  Adds the given \c text to the path as a set of closed subpaths created from the current context font supplied.
  The subpaths are positioned so that the left end of the text's baseline lies at the point specified by (\c x, \c y).
 */
QV4::ReturnedValue QQuickJSContext2DPrototype::method_text(const QV4::FunctionObject *b, const QV4::Value *thisObject, const QV4::Value *argv, int argc)
{
    QV4::Scope scope(b);
    QV4::Scoped<QQuickJSContext2D> r(scope, *thisObject);
    CHECK_CONTEXT(r)

    if (argc >= 3) {
        qreal x = argv[1].toNumber();
        qreal y = argv[2].toNumber();

        if (!qt_is_finite(x) || !qt_is_finite(y))
            RETURN_UNDEFINED();
        r->d()->context()->text(argv[0].toQStringNoThrow(), x, y);
    }

    RETURN_RESULT(*thisObject);
}

/*!
  \qmlmethod object QtQuick::Context2D::stroke()

   Strokes the subpaths with the current stroke style.

   See \l{http://www.w3.org/TR/2dcontext/#dom-context-2d-stroke}{W3C 2d context standard for stroke}

   \sa strokeStyle
  */
QV4::ReturnedValue QQuickJSContext2DPrototype::method_stroke(const QV4::FunctionObject *b, const QV4::Value *thisObject, const QV4::Value *, int)
{
    QV4::Scope scope(b);
    QV4::Scoped<QQuickJSContext2D> r(scope, *thisObject);
    CHECK_CONTEXT(r)

    r->d()->context()->stroke();
    RETURN_RESULT(*thisObject);

}

/*!
  \qmlmethod object QtQuick::Context2D::isPointInPath(real x, real y)

   Returns true if the given point is in the current path.

   \sa {http://www.w3.org/TR/2dcontext/#dom-context-2d-ispointinpath}{W3C 2d context standard for isPointInPath}
  */
QV4::ReturnedValue QQuickJSContext2DPrototype::method_isPointInPath(const QV4::FunctionObject *b, const QV4::Value *thisObject, const QV4::Value *argv, int argc)
{
    QV4::Scope scope(b);
    QV4::Scoped<QQuickJSContext2D> r(scope, *thisObject);
    CHECK_CONTEXT(r)

    bool pointInPath = false;
    if (argc >= 2)
        pointInPath = r->d()->context()->isPointInPath(argv[0].toNumber(), argv[1].toNumber());
    RETURN_RESULT(QV4::Value::fromBoolean(pointInPath).asReturnedValue());
}

QV4::ReturnedValue QQuickJSContext2DPrototype::method_drawFocusRing(const QV4::FunctionObject *b, const QV4::Value *, const QV4::Value *, int)
{
    QV4::Scope scope(b);
    THROW_DOM(DOMEXCEPTION_NOT_SUPPORTED_ERR, "Context2D::drawFocusRing is not supported");
}

QV4::ReturnedValue QQuickJSContext2DPrototype::method_setCaretSelectionRect(const QV4::FunctionObject *b, const QV4::Value *, const QV4::Value *, int)
{
    QV4::Scope scope(b);
    THROW_DOM(DOMEXCEPTION_NOT_SUPPORTED_ERR, "Context2D::setCaretSelectionRect is not supported");
}

QV4::ReturnedValue QQuickJSContext2DPrototype::method_caretBlinkRate(const QV4::FunctionObject *b, const QV4::Value *, const QV4::Value *, int)
{
    QV4::Scope scope(b);
    THROW_DOM(DOMEXCEPTION_NOT_SUPPORTED_ERR, "Context2D::caretBlinkRate is not supported");
}

/*!
    \qmlproperty string QtQuick::Context2D::font
    Holds the current font settings.

    A subset of the
    \l {http://www.w3.org/TR/2dcontext/#dom-context-2d-font}{w3C 2d context standard for font}
    is supported:

    \list
        \li font-style (optional):
        normal | italic | oblique
        \li font-variant (optional): normal | small-caps
        \li font-weight (optional): normal | bold | 0 ... 99
        \li font-size: Npx | Npt (where N is a positive number)
        \li font-family: See \l {http://www.w3.org/TR/CSS2/fonts.html#propdef-font-family}
    \endlist

    \note The font-size and font-family properties are mandatory and must be in
    the order they are shown in above. In addition, a font family with spaces in
    its name must be quoted.

    The default font value is "10px sans-serif".
  */
QV4::ReturnedValue QQuickJSContext2D::method_get_font(const QV4::FunctionObject *b, const QV4::Value *thisObject, const QV4::Value *, int)
{
    QV4::Scope scope(b);
    QV4::Scoped<QQuickJSContext2D> r(scope, *thisObject);
    CHECK_CONTEXT(r)

    RETURN_RESULT(scope.engine->newString(r->d()->context()->state.font.toString()));
}

QV4::ReturnedValue QQuickJSContext2D::method_set_font(const QV4::FunctionObject *b, const QV4::Value *thisObject, const QV4::Value *argv, int argc)
{
    QV4::Scope scope(b);
    QV4::Scoped<QQuickJSContext2D> r(scope, *thisObject);
    CHECK_CONTEXT_SETTER(r)

    QV4::ScopedString s(scope, argc ? argv[0] : QV4::Value::undefinedValue(), QV4::ScopedString::Convert);
    if (scope.engine->hasException)
        RETURN_UNDEFINED();
    QFont font = qt_font_from_string(s->toQString(), r->d()->context()->state.font);
    if (font != r->d()->context()->state.font) {
        r->d()->context()->state.font = font;
    }
    RETURN_UNDEFINED();
}

/*!
  \qmlproperty string QtQuick::Context2D::textAlign

  Holds the current text alignment settings.
  The possible values are:
  \list
    \li start
    \li end
    \li left
    \li right
    \li center
  \endlist
  Other values are ignored. The default value is "start".
  */
QV4::ReturnedValue QQuickJSContext2D::method_get_textAlign(const QV4::FunctionObject *b, const QV4::Value *thisObject, const QV4::Value *, int)
{
    QV4::Scope scope(b);
    QV4::Scoped<QQuickJSContext2D> r(scope, *thisObject);
    CHECK_CONTEXT(r)

    switch (r->d()->context()->state.textAlign) {
    case QQuickContext2D::End:
        RETURN_RESULT(scope.engine->newString(QStringLiteral("end")));
    case QQuickContext2D::Left:
        RETURN_RESULT(scope.engine->newString(QStringLiteral("left")));
    case QQuickContext2D::Right:
        RETURN_RESULT(scope.engine->newString(QStringLiteral("right")));
    case QQuickContext2D::Center:
        RETURN_RESULT(scope.engine->newString(QStringLiteral("center")));
    case QQuickContext2D::Start:
    default:
        break;
    }
    RETURN_RESULT(scope.engine->newString(QStringLiteral("start")));
}

QV4::ReturnedValue QQuickJSContext2D::method_set_textAlign(const QV4::FunctionObject *b, const QV4::Value *thisObject, const QV4::Value *argv, int argc)
{
    QV4::Scope scope(b);
    QV4::Scoped<QQuickJSContext2D> r(scope, *thisObject);
    CHECK_CONTEXT_SETTER(r)

    QV4::ScopedString s(scope, argc ? argv[0] : QV4::Value::undefinedValue(), QV4::ScopedString::Convert);
    if (scope.engine->hasException)
        RETURN_UNDEFINED();
    QString textAlign = s->toQString();

    QQuickContext2D::TextAlignType ta;
    if (textAlign == QLatin1String("start"))
        ta = QQuickContext2D::Start;
    else if (textAlign == QLatin1String("end"))
        ta = QQuickContext2D::End;
    else if (textAlign == QLatin1String("left"))
        ta = QQuickContext2D::Left;
    else if (textAlign == QLatin1String("right"))
        ta = QQuickContext2D::Right;
    else if (textAlign == QLatin1String("center"))
        ta = QQuickContext2D::Center;
    else
        RETURN_UNDEFINED();

    if (ta != r->d()->context()->state.textAlign)
        r->d()->context()->state.textAlign = ta;

    RETURN_UNDEFINED();
}

/*!
  \qmlproperty string QtQuick::Context2D::textBaseline

  Holds the current baseline alignment settings.
  The possible values are:
  \list
    \li top
    \li hanging
    \li middle
    \li alphabetic
    \li ideographic
    \li bottom
  \endlist
  Other values are ignored. The default value is "alphabetic".
  */
QV4::ReturnedValue QQuickJSContext2D::method_get_textBaseline(const QV4::FunctionObject *b, const QV4::Value *thisObject, const QV4::Value *, int)
{
    QV4::Scope scope(b);
    QV4::Scoped<QQuickJSContext2D> r(scope, *thisObject);
    CHECK_CONTEXT(r)

    switch (r->d()->context()->state.textBaseline) {
    case QQuickContext2D::Hanging:
        RETURN_RESULT(scope.engine->newString(QStringLiteral("hanging")));
    case QQuickContext2D::Top:
        RETURN_RESULT(scope.engine->newString(QStringLiteral("top")));
    case QQuickContext2D::Bottom:
        RETURN_RESULT(scope.engine->newString(QStringLiteral("bottom")));
    case QQuickContext2D::Middle:
        RETURN_RESULT(scope.engine->newString(QStringLiteral("middle")));
    case QQuickContext2D::Alphabetic:
    default:
        break;
    }
    RETURN_RESULT(scope.engine->newString(QStringLiteral("alphabetic")));
}

QV4::ReturnedValue QQuickJSContext2D::method_set_textBaseline(const QV4::FunctionObject *b, const QV4::Value *thisObject, const QV4::Value *argv, int argc)
{
    QV4::Scope scope(b);
    QV4::Scoped<QQuickJSContext2D> r(scope, *thisObject);
    CHECK_CONTEXT_SETTER(r)
    QV4::ScopedString s(scope, argc ? argv[0] : QV4::Value::undefinedValue(), QV4::ScopedString::Convert);
    if (scope.engine->hasException)
        RETURN_UNDEFINED();
    QString textBaseline = s->toQString();

    QQuickContext2D::TextBaseLineType tb;
    if (textBaseline == QLatin1String("alphabetic"))
        tb = QQuickContext2D::Alphabetic;
    else if (textBaseline == QLatin1String("hanging"))
        tb = QQuickContext2D::Hanging;
    else if (textBaseline == QLatin1String("top"))
        tb = QQuickContext2D::Top;
    else if (textBaseline == QLatin1String("bottom"))
        tb = QQuickContext2D::Bottom;
    else if (textBaseline == QLatin1String("middle"))
        tb = QQuickContext2D::Middle;
    else
        RETURN_UNDEFINED();

    if (tb != r->d()->context()->state.textBaseline)
        r->d()->context()->state.textBaseline = tb;

    RETURN_UNDEFINED();
}

/*!
  \qmlmethod object QtQuick::Context2D::fillText(text, x, y)
  Fills the given text at the given position.
  \sa font
  \sa textAlign
  \sa textBaseline
  \sa strokeText
  */
QV4::ReturnedValue QQuickJSContext2DPrototype::method_fillText(const QV4::FunctionObject *b, const QV4::Value *thisObject, const QV4::Value *argv, int argc)
{
    QV4::Scope scope(b);
    QV4::Scoped<QQuickJSContext2D> r(scope, *thisObject);
    CHECK_CONTEXT(r)

    if (argc >= 3) {
        qreal x = argv[1].toNumber();
        qreal y = argv[2].toNumber();
        if (!qt_is_finite(x) || !qt_is_finite(y))
            RETURN_UNDEFINED();
        QPainterPath textPath = r->d()->context()->createTextGlyphs(x, y, argv[0].toQStringNoThrow());
        r->d()->context()->buffer()->fill(textPath);
    }

    RETURN_RESULT(*thisObject);
}
/*!
  \qmlmethod object QtQuick::Context2D::strokeText(text, x, y)
  Strokes the given text at the given position.
  \sa font
  \sa textAlign
  \sa textBaseline
  \sa fillText
  */
QV4::ReturnedValue QQuickJSContext2DPrototype::method_strokeText(const QV4::FunctionObject *b, const QV4::Value *thisObject, const QV4::Value *argv, int argc)
{
    QV4::Scope scope(b);
    QV4::Scoped<QQuickJSContext2D> r(scope, *thisObject);
    CHECK_CONTEXT(r)

    if (argc >= 3)
        r->d()->context()->drawText(argv[0].toQStringNoThrow(), argv[1].toNumber(), argv[2].toNumber(), false);

    RETURN_RESULT(*thisObject);
}

/*!
  \qmlmethod object QtQuick::Context2D::measureText(text)

  Returns an object with a \c width property, whose value is equivalent to
  calling \l {QFontMetrics::width()} with the given \a text in the current font.
  */
QV4::ReturnedValue QQuickJSContext2DPrototype::method_measureText(const QV4::FunctionObject *b, const QV4::Value *thisObject, const QV4::Value *argv, int argc)
{
    QV4::Scope scope(b);
    QV4::Scoped<QQuickJSContext2D> r(scope, *thisObject);
    CHECK_CONTEXT(r)

    if (argc >= 1) {
<<<<<<< HEAD
        QFontMetrics fm(r->d()->context->state.font);
        uint width = fm.horizontalAdvance(argv[0].toQStringNoThrow());
=======
        QFontMetrics fm(r->d()->context()->state.font);
        uint width = fm.width(argv[0].toQStringNoThrow());
>>>>>>> 454676a8
        QV4::ScopedObject tm(scope, scope.engine->newObject());
        tm->put(QV4::ScopedString(scope, scope.engine->newIdentifier(QStringLiteral("width"))).getPointer(),
                QV4::ScopedValue(scope, QV4::Value::fromDouble(width)));
        RETURN_RESULT(*tm);
    }
    RETURN_UNDEFINED();
}

// drawing images
/*!
  \qmlmethod QtQuick::Context2D::drawImage(variant image, real dx, real dy)
  Draws the given \a image on the canvas at position (\a dx, \a dy).
  Note:
  The \a image type can be an Image item, an image url or a CanvasImageData object.
  When given as Image item, if the image isn't fully loaded, this method draws nothing.
  When given as url string, the image should be loaded by calling Canvas item's Canvas::loadImage() method first.
  This image been drawing is subject to the current context clip path, even the given \c image is a CanvasImageData object.

  \sa CanvasImageData
  \sa Image
  \sa Canvas::loadImage
  \sa Canvas::isImageLoaded
  \sa Canvas::imageLoaded

  \sa {http://www.w3.org/TR/2dcontext/#dom-context-2d-drawimage}{W3C 2d context standard for drawImage}
  */
/*!
  \qmlmethod QtQuick::Context2D::drawImage(variant image, real dx, real dy, real dw, real dh)
  This is an overloaded function.
  Draws the given item as \a image onto the canvas at point (\a dx, \a dy) and with width \a dw,
  height \a dh.

  Note:
  The \a image type can be an Image item, an image url or a CanvasImageData object.
  When given as Image item, if the image isn't fully loaded, this method draws nothing.
  When given as url string, the image should be loaded by calling Canvas item's Canvas::loadImage() method first.
  This image been drawing is subject to the current context clip path, even the given \c image is a CanvasImageData object.

  \sa CanvasImageData
  \sa Image
  \sa Canvas::loadImage()
  \sa Canvas::isImageLoaded
  \sa Canvas::imageLoaded

  \sa {http://www.w3.org/TR/2dcontext/#dom-context-2d-drawimage}{W3C 2d context standard for drawImage}
  */
/*!
  \qmlmethod QtQuick::Context2D::drawImage(variant image, real sx, real sy, real sw, real sh, real dx, real dy, real dw, real dh)
  This is an overloaded function.
  Draws the given item as \a image from source point (\a sx, \a sy) and source width \a sw, source height \a sh
  onto the canvas at point (\a dx, \a dy) and with width \a dw, height \a dh.


  Note:
  The \a image type can be an Image or Canvas item, an image url or a CanvasImageData object.
  When given as Image item, if the image isn't fully loaded, this method draws nothing.
  When given as url string, the image should be loaded by calling Canvas item's Canvas::loadImage() method first.
  This image been drawing is subject to the current context clip path, even the given \c image is a CanvasImageData object.

  \sa CanvasImageData
  \sa Image
  \sa Canvas::loadImage()
  \sa Canvas::isImageLoaded
  \sa Canvas::imageLoaded

  \sa {http://www.w3.org/TR/2dcontext/#dom-context-2d-drawimage}{W3C 2d context standard for drawImage}
*/
QV4::ReturnedValue QQuickJSContext2DPrototype::method_drawImage(const QV4::FunctionObject *b, const QV4::Value *thisObject, const QV4::Value *argv, int argc)
{
    QV4::Scope scope(b);
    QV4::Scoped<QQuickJSContext2D> r(scope, *thisObject);
    CHECK_CONTEXT(r)

    qreal sx, sy, sw, sh, dx, dy, dw, dh;

    if (!argc)
        RETURN_UNDEFINED();

    //FIXME:This function should be moved to QQuickContext2D::drawImage(...)
    if (!r->d()->context()->state.invertibleCTM)
        RETURN_UNDEFINED();

    QQmlRefPointer<QQuickCanvasPixmap> pixmap;

    QV4::ScopedValue arg(scope, argv[0]);
    if (arg->isString()) {
        QUrl url(arg->toQString());
        if (!url.isValid())
            THROW_DOM(DOMEXCEPTION_TYPE_MISMATCH_ERR, "drawImage(), type mismatch");

        pixmap = r->d()->context()->createPixmap(url);
    } else if (arg->isObject()) {
        QV4::Scoped<QV4::QObjectWrapper> qobjectWrapper(scope, arg);
        if (!!qobjectWrapper) {
            if (QQuickImage *imageItem = qobject_cast<QQuickImage*>(qobjectWrapper->object())) {
                pixmap = r->d()->context()->createPixmap(imageItem->source());
            } else if (QQuickCanvasItem *canvas = qobject_cast<QQuickCanvasItem*>(qobjectWrapper->object())) {
                QImage img = canvas->toImage();
                if (!img.isNull())
                    pixmap.adopt(new QQuickCanvasPixmap(img));
            } else {
                THROW_DOM(DOMEXCEPTION_TYPE_MISMATCH_ERR, "drawImage(), type mismatch");
            }
        } else {
            QV4::Scoped<QQuickJSContext2DImageData> imageData(scope, arg);
            if (!!imageData) {
                QV4::Scoped<QQuickJSContext2DPixelData> pix(scope, imageData->d()->pixelData.as<QQuickJSContext2DPixelData>());
                if (pix && !pix->d()->image->isNull()) {
                    pixmap.adopt(new QQuickCanvasPixmap(*pix->d()->image));
                } else {
                    THROW_DOM(DOMEXCEPTION_TYPE_MISMATCH_ERR, "drawImage(), type mismatch");
                }
            } else {
                QUrl url(arg->toQStringNoThrow());
                if (url.isValid())
                    pixmap = r->d()->context()->createPixmap(url);
                else
                    THROW_DOM(DOMEXCEPTION_TYPE_MISMATCH_ERR, "drawImage(), type mismatch");
            }
        }
    } else {
        THROW_DOM(DOMEXCEPTION_TYPE_MISMATCH_ERR, "drawImage(), type mismatch");
    }

    if (pixmap.isNull() || !pixmap->isValid())
        RETURN_UNDEFINED();

    if (argc >= 9) {
        sx = argv[1].toNumber();
        sy = argv[2].toNumber();
        sw = argv[3].toNumber();
        sh = argv[4].toNumber();
        dx = argv[5].toNumber();
        dy = argv[6].toNumber();
        dw = argv[7].toNumber();
        dh = argv[8].toNumber();
    } else if (argc >= 5) {
        sx = 0;
        sy = 0;
        sw = pixmap->width();
        sh = pixmap->height();
        dx = argv[1].toNumber();
        dy = argv[2].toNumber();
        dw = argv[3].toNumber();
        dh = argv[4].toNumber();
    } else if (argc >= 3) {
        dx = argv[1].toNumber();
        dy = argv[2].toNumber();
        sx = 0;
        sy = 0;
        sw = pixmap->width();
        sh = pixmap->height();
        dw = sw;
        dh = sh;
    } else {
        RETURN_UNDEFINED();
    }

    if (!qt_is_finite(sx)
     || !qt_is_finite(sy)
     || !qt_is_finite(sw)
     || !qt_is_finite(sh)
     || !qt_is_finite(dx)
     || !qt_is_finite(dy)
     || !qt_is_finite(dw)
     || !qt_is_finite(dh))
        RETURN_UNDEFINED();

    if (sx < 0
    || sy < 0
    || sw == 0
    || sh == 0
    || sx + sw > pixmap->width()
    || sy + sh > pixmap->height()
    || sx + sw < 0 || sy + sh < 0) {
            THROW_DOM(DOMEXCEPTION_INDEX_SIZE_ERR, "drawImage(), index size error");
    }

    r->d()->context()->buffer()->drawPixmap(pixmap, QRectF(sx, sy, sw, sh), QRectF(dx, dy, dw, dh));

    RETURN_RESULT(*thisObject);
}

// pixel manipulation
/*!
    \qmltype CanvasImageData
    \inqmlmodule QtQuick
    \ingroup qtquick-canvas
    \brief Contains image pixel data in RGBA order.

     The CanvasImageData object holds the image pixel data.

     The CanvasImageData object has the actual dimensions of the data stored in
     this object and holds the one-dimensional array containing the data in RGBA order,
     as integers in the range 0 to 255.

     \sa width
     \sa height
     \sa data
     \sa Context2D::createImageData()
     \sa Context2D::getImageData()
     \sa Context2D::putImageData()
  */
/*!
  \qmlproperty int QtQuick::CanvasImageData::width
  Holds the actual width dimension of the data in the ImageData object, in device pixels.
 */
QV4::ReturnedValue QQuickJSContext2DImageData::method_get_width(const QV4::FunctionObject *b, const QV4::Value *thisObject, const QV4::Value *, int)
{
    QV4::Scope scope(b);
    QV4::Scoped<QQuickJSContext2DImageData> imageData(scope, *thisObject);
    if (!imageData)
        THROW_TYPE_ERROR();
    QV4::Scoped<QQuickJSContext2DPixelData> r(scope, imageData->d()->pixelData.as<QQuickJSContext2DPixelData>());
    int width = r ? r->d()->image->width() : 0;
    RETURN_RESULT(QV4::Encode(width));
}

/*!
  \qmlproperty int QtQuick::CanvasImageData::height
  Holds the actual height dimension of the data in the ImageData object, in device pixels.
  */
QV4::ReturnedValue QQuickJSContext2DImageData::method_get_height(const QV4::FunctionObject *b, const QV4::Value *thisObject, const QV4::Value *, int)
{
    QV4::Scope scope(b);
    QV4::Scoped<QQuickJSContext2DImageData> imageData(scope, *thisObject);
    if (!imageData)
        THROW_TYPE_ERROR();
    QV4::Scoped<QQuickJSContext2DPixelData> r(scope, imageData->d()->pixelData.as<QQuickJSContext2DPixelData>());
    int height = r ? r->d()->image->height() : 0;
    RETURN_RESULT(QV4::Encode(height));
}

/*!
  \qmlproperty object QtQuick::CanvasImageData::data
  Holds the one-dimensional array containing the data in RGBA order, as integers in the range 0 to 255.
 */
QV4::ReturnedValue QQuickJSContext2DImageData::method_get_data(const QV4::FunctionObject *b, const QV4::Value *thisObject, const QV4::Value *, int)
{
    QV4::Scope scope(b);
    QV4::Scoped<QQuickJSContext2DImageData> imageData(scope, *thisObject);
    if (!imageData)
        THROW_TYPE_ERROR();
    RETURN_RESULT(imageData->d()->pixelData);
}

/*!
    \qmltype CanvasPixelArray
    \inqmlmodule QtQuick
    \ingroup qtquick-canvas
    \brief Provides ordered and indexed access to the components of each pixel in image data.

  The CanvasPixelArray object provides ordered, indexed access to the color components of each pixel of the image data.
  The CanvasPixelArray can be accessed as normal Javascript array.
    \sa CanvasImageData
    \sa {http://www.w3.org/TR/2dcontext/#canvaspixelarray}{W3C 2d context standard for PixelArray}
  */

/*!
  \qmlproperty int QtQuick::CanvasPixelArray::length
  The CanvasPixelArray object represents h×w×4 integers which w and h comes from CanvasImageData.
  The length attribute of a CanvasPixelArray object must return this h×w×4 number value.
  This property is read only.
*/
QV4::ReturnedValue QQuickJSContext2DPixelData::proto_get_length(const QV4::FunctionObject *b, const QV4::Value *thisObject, const QV4::Value *, int)
{
    QV4::Scope scope(b);
    QV4::Scoped<QQuickJSContext2DPixelData> r(scope, thisObject->as<QQuickJSContext2DPixelData>());
    if (!r || r->d()->image->isNull())
        RETURN_UNDEFINED();

    RETURN_RESULT(QV4::Encode(r->d()->image->width() * r->d()->image->height() * 4));
}

QV4::ReturnedValue QQuickJSContext2DPixelData::virtualGet(const QV4::Managed *m, QV4::PropertyKey id, const QV4::Value *receiver, bool *hasProperty)
{
    if (!id.isArrayIndex())
        return QV4::Object::virtualGet(m, id, receiver, hasProperty);

    uint index = id.asArrayIndex();
    Q_ASSERT(m->as<QQuickJSContext2DPixelData>());
    QV4::ExecutionEngine *v4 = static_cast<const QQuickJSContext2DPixelData *>(m)->engine();
    QV4::Scope scope(v4);
    QV4::Scoped<QQuickJSContext2DPixelData> r(scope, static_cast<const QQuickJSContext2DPixelData *>(m));

    if (index < static_cast<quint32>(r->d()->image->width() * r->d()->image->height() * 4)) {
        if (hasProperty)
            *hasProperty = true;
        const quint32 w = r->d()->image->width();
        const quint32 row = (index / 4) / w;
        const quint32 col = (index / 4) % w;
        const QRgb* pixel = reinterpret_cast<const QRgb*>(r->d()->image->constScanLine(row));
        pixel += col;
        switch (index % 4) {
        case 0:
            return QV4::Encode(qRed(*pixel));
        case 1:
            return QV4::Encode(qGreen(*pixel));
        case 2:
            return QV4::Encode(qBlue(*pixel));
        case 3:
            return QV4::Encode(qAlpha(*pixel));
        }
    }

    if (hasProperty)
        *hasProperty = false;
    return QV4::Encode::undefined();
}

bool QQuickJSContext2DPixelData::virtualPut(QV4::Managed *m, QV4::PropertyKey id, const QV4::Value &value, QV4::Value *receiver)
{
    if (!id.isArrayIndex())
        return Object::virtualPut(m, id, value, receiver);

    Q_ASSERT(m->as<QQuickJSContext2DPixelData>());
    QV4::ExecutionEngine *v4 = static_cast<QQuickJSContext2DPixelData *>(m)->engine();
    QV4::Scope scope(v4);
    if (scope.hasException())
        return false;

    uint index = id.asArrayIndex();
    QV4::Scoped<QQuickJSContext2DPixelData> r(scope, static_cast<QQuickJSContext2DPixelData *>(m));

    const int v = value.toInt32();
    if (r && index < static_cast<quint32>(r->d()->image->width() * r->d()->image->height() * 4) && v >= 0 && v <= 255) {
        const quint32 w = r->d()->image->width();
        const quint32 row = (index / 4) / w;
        const quint32 col = (index / 4) % w;

        QRgb* pixel = reinterpret_cast<QRgb*>(r->d()->image->scanLine(row));
        pixel += col;
        switch (index % 4) {
        case 0:
            *pixel = qRgba(v, qGreen(*pixel), qBlue(*pixel), qAlpha(*pixel));
            break;
        case 1:
            *pixel = qRgba(qRed(*pixel), v, qBlue(*pixel), qAlpha(*pixel));
            break;
        case 2:
            *pixel = qRgba(qRed(*pixel), qGreen(*pixel), v, qAlpha(*pixel));
            break;
        case 3:
            *pixel = qRgba(qRed(*pixel), qGreen(*pixel), qBlue(*pixel), v);
            break;
        }
        return true;
    }

    return false;
}
/*!
    \qmlmethod CanvasImageData QtQuick::Context2D::createImageData(real sw, real sh)

    Creates a CanvasImageData object with the given dimensions(\a sw, \a sh).
*/
/*!
    \qmlmethod CanvasImageData QtQuick::Context2D::createImageData(CanvasImageData imageData)

    Creates a CanvasImageData object with the same dimensions as the argument.
*/
/*!
    \qmlmethod CanvasImageData QtQuick::Context2D::createImageData(Url imageUrl)

    Creates a CanvasImageData object with the given image loaded from \a imageUrl.

    \note The \a imageUrl must be already loaded before this function call,
    otherwise an empty CanvasImageData obect will be returned.

    \sa Canvas::loadImage(), QtQuick::Canvas::unloadImage(),
        QtQuick::Canvas::isImageLoaded
  */
QV4::ReturnedValue QQuickJSContext2DPrototype::method_createImageData(const QV4::FunctionObject *b, const QV4::Value *thisObject, const QV4::Value *argv, int argc)
{
    QV4::Scope scope(b);
    QV4::Scoped<QQuickJSContext2D> r(scope, thisObject->as<QQuickJSContext2D>());
    CHECK_CONTEXT(r)

    if (argc == 1) {
        QV4::ScopedValue arg0(scope, argv[0]);
        QV4::Scoped<QQuickJSContext2DImageData> imgData(scope, arg0);
        if (!!imgData) {
            QV4::Scoped<QQuickJSContext2DPixelData> pa(scope, imgData->d()->pixelData.as<QQuickJSContext2DPixelData>());
            if (pa) {
                qreal w = pa->d()->image->width();
                qreal h = pa->d()->image->height();
                RETURN_RESULT(qt_create_image_data(w, h, scope.engine, QImage()));
            }
        } else if (arg0->isString()) {
            QImage image = r->d()->context()->createPixmap(QUrl(arg0->toQStringNoThrow()))->image();
            RETURN_RESULT(qt_create_image_data(image.width(), image.height(), scope.engine, image));
        }
    } else if (argc == 2) {
        qreal w = argv[0].toNumber();
        qreal h = argv[1].toNumber();

        if (!qt_is_finite(w) || !qt_is_finite(h))
            THROW_DOM(DOMEXCEPTION_NOT_SUPPORTED_ERR, "createImageData(): invalid arguments");

        if (w > 0 && h > 0)
            RETURN_RESULT(qt_create_image_data(w, h, scope.engine, QImage()));
        else
            THROW_DOM(DOMEXCEPTION_INDEX_SIZE_ERR, "createImageData(): invalid arguments");
    }
    RETURN_UNDEFINED();
}

/*!
  \qmlmethod CanvasImageData QtQuick::Context2D::getImageData(real sx, real sy, real sw, real sh)
  Returns an CanvasImageData object containing the image data for the given rectangle of the canvas.
  */
QV4::ReturnedValue QQuickJSContext2DPrototype::method_getImageData(const QV4::FunctionObject *b, const QV4::Value *thisObject, const QV4::Value *argv, int argc)
{
    QV4::Scope scope(b);
    QV4::Scoped<QQuickJSContext2D> r(scope, thisObject->as<QQuickJSContext2D>());
    CHECK_CONTEXT(r)

    if (argc >= 4) {
        qreal x = argv[0].toNumber();
        qreal y = argv[1].toNumber();
        qreal w = argv[2].toNumber();
        qreal h = argv[3].toNumber();
        if (!qt_is_finite(x) || !qt_is_finite(y) || !qt_is_finite(w) || !qt_is_finite(h))
            THROW_DOM(DOMEXCEPTION_NOT_SUPPORTED_ERR, "getImageData(): Invalid arguments");

        if (w <= 0 || h <= 0)
            THROW_DOM(DOMEXCEPTION_INDEX_SIZE_ERR, "getImageData(): Invalid arguments");

        QImage image = r->d()->context()->canvas()->toImage(QRectF(x, y, w, h));
        RETURN_RESULT(qt_create_image_data(w, h, scope.engine, image));
    }
    RETURN_RESULT(QV4::Encode::null());
}

/*!
  \qmlmethod object QtQuick::Context2D::putImageData(CanvasImageData imageData, real dx, real dy, real dirtyX, real dirtyY, real dirtyWidth, real dirtyHeight)
  Paints the data from the given ImageData object onto the canvas. If a dirty rectangle (\a dirtyX, \a dirtyY, \a dirtyWidth, \a dirtyHeight) is provided, only the pixels from that rectangle are painted.
  */
QV4::ReturnedValue QQuickJSContext2DPrototype::method_putImageData(const QV4::FunctionObject *b, const QV4::Value *thisObject, const QV4::Value *argv, int argc)
{
    QV4::Scope scope(b);
    QV4::Scoped<QQuickJSContext2D> r(scope, thisObject->as<QQuickJSContext2D>());
    CHECK_CONTEXT(r)
    if (argc < 7)
        RETURN_UNDEFINED();

    QV4::ScopedValue arg0(scope, argv[0]);
    if (!arg0->isObject())
        THROW_DOM(DOMEXCEPTION_TYPE_MISMATCH_ERR, "Context2D::putImageData, the image data type mismatch");

    qreal dx = argv[1].toNumber();
    qreal dy = argv[2].toNumber();
    qreal w, h, dirtyX, dirtyY, dirtyWidth, dirtyHeight;

    if (!qt_is_finite(dx) || !qt_is_finite(dy))
        THROW_DOM(DOMEXCEPTION_NOT_SUPPORTED_ERR, "putImageData() : Invalid arguments");

    QV4::Scoped<QQuickJSContext2DImageData> imageData(scope, arg0);
    if (!imageData)
        RETURN_UNDEFINED();

    QV4::Scoped<QQuickJSContext2DPixelData> pixelArray(scope, imageData->d()->pixelData.as<QQuickJSContext2DPixelData>());
    if (pixelArray) {
        w = pixelArray->d()->image->width();
        h = pixelArray->d()->image->height();

        if (argc == 7) {
            dirtyX = argv[3].toNumber();
            dirtyY = argv[4].toNumber();
            dirtyWidth = argv[5].toNumber();
            dirtyHeight = argv[6].toNumber();

            if (!qt_is_finite(dirtyX) || !qt_is_finite(dirtyY) || !qt_is_finite(dirtyWidth) || !qt_is_finite(dirtyHeight))
                THROW_DOM(DOMEXCEPTION_NOT_SUPPORTED_ERR, "putImageData() : Invalid arguments");


            if (dirtyWidth < 0) {
                dirtyX = dirtyX+dirtyWidth;
                dirtyWidth = -dirtyWidth;
            }

            if (dirtyHeight < 0) {
                dirtyY = dirtyY+dirtyHeight;
                dirtyHeight = -dirtyHeight;
            }

            if (dirtyX < 0) {
                dirtyWidth = dirtyWidth+dirtyX;
                dirtyX = 0;
            }

            if (dirtyY < 0) {
                dirtyHeight = dirtyHeight+dirtyY;
                dirtyY = 0;
            }

            if (dirtyX+dirtyWidth > w) {
                dirtyWidth = w - dirtyX;
            }

            if (dirtyY+dirtyHeight > h) {
                dirtyHeight = h - dirtyY;
            }

            if (dirtyWidth <=0 || dirtyHeight <= 0)
                RETURN_UNDEFINED();
        } else {
            dirtyX = 0;
            dirtyY = 0;
            dirtyWidth = w;
            dirtyHeight = h;
        }

        QImage image = pixelArray->d()->image->copy(dirtyX, dirtyY, dirtyWidth, dirtyHeight);
        r->d()->context()->buffer()->drawImage(image, QRectF(dirtyX, dirtyY, dirtyWidth, dirtyHeight), QRectF(dx, dy, dirtyWidth, dirtyHeight));
    }

    RETURN_RESULT(*thisObject);
}

/*!
    \qmltype CanvasGradient
    \inqmlmodule QtQuick
    \since 5.0
    \ingroup qtquick-canvas
    \brief Provides an opaque CanvasGradient interface.
  */

/*!
  \qmlmethod CanvasGradient QtQuick::CanvasGradient::addColorStop(real offsetof, string color)
  Adds a color stop with the given color to the gradient at the given offset.
  0.0 is the offset at one end of the gradient, 1.0 is the offset at the other end.

  For example:
  \code
  var gradient = ctx.createLinearGradient(0, 0, 100, 100);
  gradient.addColorStop(0.3, Qt.rgba(1, 0, 0, 1));
  gradient.addColorStop(0.7, 'rgba(0, 255, 255, 1');
  \endcode
  */
QV4::ReturnedValue QQuickContext2DStyle::gradient_proto_addColorStop(const QV4::FunctionObject *b, const QV4::Value *thisObject, const QV4::Value *argv, int argc)
{
    QV4::Scope scope(b);
    QV4::Scoped<QQuickContext2DStyle> style(scope, thisObject->as<QQuickContext2DStyle>());
    if (!style)
        THROW_GENERIC_ERROR("Not a CanvasGradient object");

    if (argc == 2) {

        if (!style->d()->brush->gradient())
            THROW_GENERIC_ERROR("Not a valid CanvasGradient object, can't get the gradient information");
        QGradient gradient = *(style->d()->brush->gradient());
        qreal pos = argv[0].toNumber();
        QColor color;

        if (argv[1].as<Object>()) {
            color = scope.engine->toVariant(argv[1], qMetaTypeId<QColor>()).value<QColor>();
        } else {
            color = qt_color_from_string(argv[1]);
        }
        if (pos < 0.0 || pos > 1.0 || !qt_is_finite(pos)) {
            THROW_DOM(DOMEXCEPTION_INDEX_SIZE_ERR, "CanvasGradient: parameter offset out of range");
        }

        if (color.isValid()) {
            gradient.setColorAt(pos, color);
        } else {
            THROW_DOM(DOMEXCEPTION_SYNTAX_ERR, "CanvasGradient: parameter color is not a valid color string");
        }
        *style->d()->brush = gradient;
    }

    return thisObject->asReturnedValue();
}

void QQuickContext2D::scale(qreal x,  qreal y)
{
    if (!state.invertibleCTM)
        return;

    if (!qt_is_finite(x) || !qt_is_finite(y))
        return;

    QTransform newTransform = state.matrix;
    newTransform.scale(x, y);

    if (!newTransform.isInvertible()) {
        state.invertibleCTM = false;
        return;
    }

    state.matrix = newTransform;
    buffer()->updateMatrix(state.matrix);
    m_path = QTransform().scale(1.0 / x, 1.0 / y).map(m_path);
}

void QQuickContext2D::rotate(qreal angle)
{
    if (!state.invertibleCTM)
        return;

    if (!qt_is_finite(angle))
        return;

    QTransform newTransform =state.matrix;
    newTransform.rotate(qRadiansToDegrees(angle));

    if (!newTransform.isInvertible()) {
        state.invertibleCTM = false;
        return;
    }

    state.matrix = newTransform;
    buffer()->updateMatrix(state.matrix);
    m_path = QTransform().rotate(-qRadiansToDegrees(angle)).map(m_path);
}

void QQuickContext2D::shear(qreal h, qreal v)
{
    if (!state.invertibleCTM)
        return;

    if (!qt_is_finite(h) || !qt_is_finite(v))
        return ;

    QTransform newTransform = state.matrix;
    newTransform.shear(h, v);

    if (!newTransform.isInvertible()) {
        state.invertibleCTM = false;
        return;
    }

    state.matrix = newTransform;
    buffer()->updateMatrix(state.matrix);
    m_path = QTransform().shear(-h, -v).map(m_path);
}

void QQuickContext2D::translate(qreal x, qreal y)
{
    if (!state.invertibleCTM)
        return;

    if (!qt_is_finite(x) || !qt_is_finite(y))
        return ;

    QTransform newTransform = state.matrix;
    newTransform.translate(x, y);

    if (!newTransform.isInvertible()) {
        state.invertibleCTM = false;
        return;
    }

    state.matrix = newTransform;
    buffer()->updateMatrix(state.matrix);
    m_path = QTransform().translate(-x, -y).map(m_path);
}

void QQuickContext2D::transform(qreal a, qreal b, qreal c, qreal d, qreal e, qreal f)
{
    if (!state.invertibleCTM)
        return;

    if (!qt_is_finite(a) || !qt_is_finite(b) || !qt_is_finite(c) || !qt_is_finite(d) || !qt_is_finite(e) || !qt_is_finite(f))
        return;

    QTransform transform(a, b, c, d, e, f);
    QTransform newTransform = state.matrix * transform;

    if (!newTransform.isInvertible()) {
        state.invertibleCTM = false;
        return;
    }
    state.matrix = newTransform;
    buffer()->updateMatrix(state.matrix);
    m_path = transform.inverted().map(m_path);
}

void QQuickContext2D::setTransform(qreal a, qreal b, qreal c, qreal d, qreal e, qreal f)
{
    if (!qt_is_finite(a) || !qt_is_finite(b) || !qt_is_finite(c) || !qt_is_finite(d) || !qt_is_finite(e) || !qt_is_finite(f))
        return;

    QTransform ctm = state.matrix;
    if (!ctm.isInvertible())
        return;

    state.matrix = ctm.inverted() * state.matrix;
    m_path = ctm.map(m_path);
    state.invertibleCTM = true;
    transform(a, b, c, d, e, f);
}

void QQuickContext2D::fill()
{
    if (!state.invertibleCTM)
        return;

    if (!m_path.elementCount())
        return;

    m_path.setFillRule(state.fillRule);
    buffer()->fill(m_path);
}

void QQuickContext2D::clip()
{
    if (!state.invertibleCTM)
        return;

    QPainterPath clipPath = m_path;
    clipPath.closeSubpath();
    if (state.clip) {
        state.clipPath = clipPath.intersected(state.clipPath);
    } else {
        state.clip = true;
        state.clipPath = clipPath;
    }
    buffer()->clip(state.clip, state.clipPath);
}

void QQuickContext2D::stroke()
{
    if (!state.invertibleCTM)
        return;

    if (!m_path.elementCount())
        return;

    buffer()->stroke(m_path);
}

void QQuickContext2D::fillRect(qreal x, qreal y, qreal w, qreal h)
{
    if (!state.invertibleCTM)
        return;

    if (!qt_is_finite(x) || !qt_is_finite(y) || !qt_is_finite(w) || !qt_is_finite(h))
        return;

    buffer()->fillRect(QRectF(x, y, w, h));
}

void QQuickContext2D::strokeRect(qreal x, qreal y, qreal w, qreal h)
{
    if (!state.invertibleCTM)
        return;

    if (!qt_is_finite(x) || !qt_is_finite(y) || !qt_is_finite(w) || !qt_is_finite(h))
        return;

    buffer()->strokeRect(QRectF(x, y, w, h));
}

void QQuickContext2D::clearRect(qreal x, qreal y, qreal w, qreal h)
{
    if (!state.invertibleCTM)
        return;

    if (!qt_is_finite(x) || !qt_is_finite(y) || !qt_is_finite(w) || !qt_is_finite(h))
        return;

    buffer()->clearRect(QRectF(x, y, w, h));
}

void QQuickContext2D::drawText(const QString& text, qreal x, qreal y, bool fill)
{
    if (!state.invertibleCTM)
        return;

    if (!qt_is_finite(x) || !qt_is_finite(y))
        return;

    QPainterPath textPath = createTextGlyphs(x, y, text);
    if (fill)
        buffer()->fill(textPath);
    else
        buffer()->stroke(textPath);
}


void QQuickContext2D::beginPath()
{
    if (!m_path.elementCount())
        return;
    m_path = QPainterPath();
}

void QQuickContext2D::closePath()
{
    if (!m_path.elementCount())
        return;

    QRectF boundRect = m_path.boundingRect();
    if (boundRect.width() || boundRect.height())
        m_path.closeSubpath();
    //FIXME:QPainterPath set the current point to (0,0) after close subpath
    //should be the first point of the previous subpath
}

void QQuickContext2D::moveTo( qreal x, qreal y)
{
    if (!state.invertibleCTM)
        return;

    //FIXME: moveTo should not close the previous subpath
    m_path.moveTo(QPointF(x, y));
}

void QQuickContext2D::lineTo( qreal x, qreal y)
{
    if (!state.invertibleCTM)
        return;

    QPointF pt(x, y);

    if (!m_path.elementCount())
        m_path.moveTo(pt);
    else if (m_path.currentPosition() != pt)
        m_path.lineTo(pt);
}

void QQuickContext2D::quadraticCurveTo(qreal cpx, qreal cpy,
                                           qreal x, qreal y)
{
    if (!state.invertibleCTM)
        return;

    if (!m_path.elementCount())
        m_path.moveTo(QPointF(cpx, cpy));

    QPointF pt(x, y);
    if (m_path.currentPosition() != pt)
        m_path.quadTo(QPointF(cpx, cpy), pt);
}

void QQuickContext2D::bezierCurveTo(qreal cp1x, qreal cp1y,
                                        qreal cp2x, qreal cp2y,
                                        qreal x, qreal y)
{
    if (!state.invertibleCTM)
        return;

    if (!m_path.elementCount())
        m_path.moveTo(QPointF(cp1x, cp1y));

    QPointF pt(x, y);
    if (m_path.currentPosition() != pt)
        m_path.cubicTo(QPointF(cp1x, cp1y), QPointF(cp2x, cp2y),  pt);
}

void QQuickContext2D::addArcTo(const QPointF& p1, const QPointF& p2, float radius)
{
    QPointF p0(m_path.currentPosition());

    QPointF p1p0((p0.x() - p1.x()), (p0.y() - p1.y()));
    QPointF p1p2((p2.x() - p1.x()), (p2.y() - p1.y()));
    float p1p0_length = std::sqrt(p1p0.x() * p1p0.x() + p1p0.y() * p1p0.y());
    float p1p2_length = std::sqrt(p1p2.x() * p1p2.x() + p1p2.y() * p1p2.y());

    double cos_phi = (p1p0.x() * p1p2.x() + p1p0.y() * p1p2.y()) / (p1p0_length * p1p2_length);

    // The points p0, p1, and p2 are on the same straight line (HTML5, 4.8.11.1.8)
    // We could have used areCollinear() here, but since we're reusing
    // the variables computed above later on we keep this logic.
    if (qFuzzyCompare(std::abs(cos_phi), 1.0)) {
        m_path.lineTo(p1);
        return;
    }

    float tangent = radius / std::tan(std::acos(cos_phi) / 2);
    float factor_p1p0 = tangent / p1p0_length;
    QPointF t_p1p0((p1.x() + factor_p1p0 * p1p0.x()), (p1.y() + factor_p1p0 * p1p0.y()));

    QPointF orth_p1p0(p1p0.y(), -p1p0.x());
    float orth_p1p0_length = std::sqrt(orth_p1p0.x() * orth_p1p0.x() + orth_p1p0.y() * orth_p1p0.y());
    float factor_ra = radius / orth_p1p0_length;

    // angle between orth_p1p0 and p1p2 to get the right vector orthographic to p1p0
    double cos_alpha = (orth_p1p0.x() * p1p2.x() + orth_p1p0.y() * p1p2.y()) / (orth_p1p0_length * p1p2_length);
    if (cos_alpha < 0.f)
        orth_p1p0 = QPointF(-orth_p1p0.x(), -orth_p1p0.y());

    QPointF p((t_p1p0.x() + factor_ra * orth_p1p0.x()), (t_p1p0.y() + factor_ra * orth_p1p0.y()));

    // calculate angles for addArc
    orth_p1p0 = QPointF(-orth_p1p0.x(), -orth_p1p0.y());
    float sa = std::acos(orth_p1p0.x() / orth_p1p0_length);
    if (orth_p1p0.y() < 0.f)
        sa = 2 * M_PI - sa;

    // anticlockwise logic
    bool anticlockwise = false;

    float factor_p1p2 = tangent / p1p2_length;
    QPointF t_p1p2((p1.x() + factor_p1p2 * p1p2.x()), (p1.y() + factor_p1p2 * p1p2.y()));
    QPointF orth_p1p2((t_p1p2.x() - p.x()), (t_p1p2.y() - p.y()));
    float orth_p1p2_length = std::sqrt(orth_p1p2.x() * orth_p1p2.x() + orth_p1p2.y() * orth_p1p2.y());
    float ea = std::acos(orth_p1p2.x() / orth_p1p2_length);
    if (orth_p1p2.y() < 0)
        ea = 2 * M_PI - ea;
    if ((sa > ea) && ((sa - ea) < M_PI))
        anticlockwise = true;
    if ((sa < ea) && ((ea - sa) > M_PI))
        anticlockwise = true;

    arc(p.x(), p.y(), radius, sa, ea, anticlockwise);
}

void QQuickContext2D::arcTo(qreal x1, qreal y1,
                                qreal x2, qreal y2,
                                qreal radius)
{
    if (!state.invertibleCTM)
        return;

    if (!qt_is_finite(x1) || !qt_is_finite(y1) || !qt_is_finite(x2) || !qt_is_finite(y2) || !qt_is_finite(radius))
        return;

    QPointF st(x1, y1);
    QPointF end(x2, y2);

    if (!m_path.elementCount())
        m_path.moveTo(st);
    else if (st == m_path.currentPosition() || st == end || !radius)
        lineTo(x1, y1);
    else
        addArcTo(st, end, radius);
 }

void QQuickContext2D::rect(qreal x, qreal y, qreal w, qreal h)
{
    if (!state.invertibleCTM)
        return;
    if (!qt_is_finite(x) || !qt_is_finite(y) || !qt_is_finite(w) || !qt_is_finite(h))
        return;

    if (!w && !h) {
        m_path.moveTo(x, y);
        return;
    }
    m_path.addRect(x, y, w, h);
}

void QQuickContext2D::roundedRect(qreal x, qreal y,
                               qreal w, qreal h,
                               qreal xr, qreal yr)
{
    if (!state.invertibleCTM)
        return;

    if (!qt_is_finite(x) || !qt_is_finite(y) || !qt_is_finite(w) || !qt_is_finite(h) || !qt_is_finite(xr) || !qt_is_finite(yr))
        return;

    if (!w && !h) {
        m_path.moveTo(x, y);
        return;
    }
    m_path.addRoundedRect(QRectF(x, y, w, h), xr, yr, Qt::AbsoluteSize);
}

void QQuickContext2D::ellipse(qreal x, qreal y,
                           qreal w, qreal h)
{
    if (!state.invertibleCTM)
        return;

    if (!qt_is_finite(x) || !qt_is_finite(y) || !qt_is_finite(w) || !qt_is_finite(h))
        return;

    if (!w && !h) {
        m_path.moveTo(x, y);
        return;
    }

    m_path.addEllipse(x, y, w, h);
}

void QQuickContext2D::text(const QString& str, qreal x, qreal y)
{
    if (!state.invertibleCTM)
        return;

    QPainterPath path;
    path.addText(x, y, state.font, str);
    m_path.addPath(path);
}

void QQuickContext2D::arc(qreal xc, qreal yc, qreal radius, qreal sar, qreal ear, bool antiClockWise)
{
    if (!state.invertibleCTM)
        return;

    if (!qt_is_finite(xc) || !qt_is_finite(yc) || !qt_is_finite(sar) || !qt_is_finite(ear) || !qt_is_finite(radius))
        return;

    if (sar == ear)
        return;


    //### HACK

    // In Qt we don't switch the coordinate system for degrees
    // and still use the 0,0 as bottom left for degrees so we need
    // to switch
    sar = -sar;
    ear = -ear;
    antiClockWise = !antiClockWise;
    //end hack

    float sa = qRadiansToDegrees(sar);
    float ea = qRadiansToDegrees(ear);

    double span = 0;

    double xs     = xc - radius;
    double ys     = yc - radius;
    double width  = radius*2;
    double height = radius*2;
    if ((!antiClockWise && (ea - sa >= 360)) || (antiClockWise && (sa - ea >= 360)))
        // If the anticlockwise argument is false and endAngle-startAngle is equal to or greater than 2*PI, or, if the
        // anticlockwise argument is true and startAngle-endAngle is equal to or greater than 2*PI, then the arc is the whole
        // circumference of this circle.
        span = 360;
    else {
        if (!antiClockWise && (ea < sa)) {
            span += 360;
        } else if (antiClockWise && (sa < ea)) {
            span -= 360;
        }
        //### this is also due to switched coordinate system
        // we would end up with a 0 span instead of 360
        if (!(qFuzzyCompare(span + (ea - sa) + 1, 1) &&
              qFuzzyCompare(qAbs(span), 360))) {
            span   += ea - sa;
        }
    }

    // If the path is empty, move to where the arc will start to avoid painting a line from (0,0)
    if (!m_path.elementCount())
        m_path.arcMoveTo(xs, ys, width, height, sa);
    else if (!radius) {
        m_path.lineTo(xc, yc);
        return;
    }

    m_path.arcTo(xs, ys, width, height, sa, span);
}

int baseLineOffset(QQuickContext2D::TextBaseLineType value, const QFontMetrics &metrics)
{
    int offset = 0;
    switch (value) {
    case QQuickContext2D::Top:
    case QQuickContext2D::Hanging:
        break;
    case QQuickContext2D::Middle:
        offset = (metrics.ascent() >> 1) + metrics.height() - metrics.ascent();
        break;
    case QQuickContext2D::Alphabetic:
        offset = metrics.ascent();
        break;
    case QQuickContext2D::Bottom:
        offset = metrics.height();
       break;
    }
    return offset;
}

static int textAlignOffset(QQuickContext2D::TextAlignType value, const QFontMetrics &metrics, const QString &text)
{
    int offset = 0;
    if (value == QQuickContext2D::Start)
        value = QGuiApplication::layoutDirection() == Qt::LeftToRight ? QQuickContext2D::Left : QQuickContext2D::Right;
    else if (value == QQuickContext2D::End)
        value = QGuiApplication::layoutDirection() == Qt::LeftToRight ? QQuickContext2D::Right: QQuickContext2D::Left;
    switch (value) {
    case QQuickContext2D::Center:
        offset = metrics.horizontalAdvance(text) / 2;
        break;
    case QQuickContext2D::Right:
        offset = metrics.horizontalAdvance(text);
    case QQuickContext2D::Left:
    default:
        break;
    }
    return offset;
}

void QQuickContext2D::setGrabbedImage(const QImage& grab)
{
    m_grabbedImage = grab;
    m_grabbed = true;
}

QQmlRefPointer<QQuickCanvasPixmap> QQuickContext2D::createPixmap(const QUrl& url)
{
    return m_canvas->loadedPixmap(url);
}

QPainterPath QQuickContext2D::createTextGlyphs(qreal x, qreal y, const QString& text)
{
    const QFontMetrics metrics(state.font);
    int yoffset = baseLineOffset(static_cast<QQuickContext2D::TextBaseLineType>(state.textBaseline), metrics);
    int xoffset = textAlignOffset(static_cast<QQuickContext2D::TextAlignType>(state.textAlign), metrics, text);

    QPainterPath textPath;

    textPath.addText(x - xoffset, y - yoffset+metrics.ascent(), state.font, text);
    return textPath;
}


static inline bool areCollinear(const QPointF& a, const QPointF& b, const QPointF& c)
{
    // Solved from comparing the slopes of a to b and b to c: (ay-by)/(ax-bx) == (cy-by)/(cx-bx)
    return qFuzzyCompare((c.y() - b.y()) * (a.x() - b.x()), (a.y() - b.y()) * (c.x() - b.x()));
}

static inline bool withinRange(qreal p, qreal a, qreal b)
{
    return (p >= a && p <= b) || (p >= b && p <= a);
}

bool QQuickContext2D::isPointInPath(qreal x, qreal y) const
{
    if (!state.invertibleCTM)
        return false;

    if (!m_path.elementCount())
        return false;

    if (!qt_is_finite(x) || !qt_is_finite(y))
        return false;

    QPointF point(x, y);
    QTransform ctm = state.matrix;
    QPointF p = ctm.inverted().map(point);
    if (!qt_is_finite(p.x()) || !qt_is_finite(p.y()))
        return false;

    const_cast<QQuickContext2D *>(this)->m_path.setFillRule(state.fillRule);

    bool contains = m_path.contains(p);

    if (!contains) {
        // check whether the point is on the border
        QPolygonF border = m_path.toFillPolygon();

        QPointF p1 = border.at(0);
        QPointF p2;

        for (int i = 1; i < border.size(); ++i) {
            p2 = border.at(i);
            if (areCollinear(p, p1, p2)
                    // Once we know that the points are collinear we
                    // only need to check one of the coordinates
                    && (qAbs(p2.x() - p1.x()) > qAbs(p2.y() - p1.y()) ?
                        withinRange(p.x(), p1.x(), p2.x()) :
                        withinRange(p.y(), p1.y(), p2.y()))) {
                return true;
            }
            p1 = p2;
        }
    }
    return contains;
}

class QQuickContext2DThreadCleanup : public QObject
{
public:
    QQuickContext2DThreadCleanup(QOpenGLContext *gl, QQuickContext2DTexture *t, QOffscreenSurface *s)
        : context(gl), texture(t), surface(s)
    { }

    ~QQuickContext2DThreadCleanup()
    {
#if QT_CONFIG(opengl)
        context->makeCurrent(surface);
        delete texture;
        context->doneCurrent();
        delete context;
#endif
        surface->deleteLater();
    }

    QOpenGLContext *context;
    QQuickContext2DTexture *texture;
    QOffscreenSurface *surface;
};

class QQuickContext2DTextureCleanup : public QRunnable
{
public:
    QQuickContext2DTexture *texture;
    void run() override { delete texture; }
};

QMutex QQuickContext2D::mutex;

QQuickContext2D::QQuickContext2D(QObject *parent)
    : QQuickCanvasContext(parent)
    , m_buffer(new QQuickContext2DCommandBuffer)
    , m_v4engine(nullptr)
    , m_surface(nullptr)
    , m_glContext(nullptr)
    , m_thread(nullptr)
    , m_grabbed(false)
{
}

QQuickContext2D::~QQuickContext2D()
{
    mutex.lock();
    m_texture->setItem(nullptr);
    delete m_buffer;

    if (m_renderTarget == QQuickCanvasItem::FramebufferObject) {
#if QT_CONFIG(opengl)
        if (m_renderStrategy == QQuickCanvasItem::Immediate && m_glContext) {
            Q_ASSERT(QThread::currentThread() == m_glContext->thread());
            m_glContext->makeCurrent(m_surface.data());
            delete m_texture;
            m_glContext->doneCurrent();
            delete m_glContext;
        } else if (m_texture->isOnCustomThread()) {
            Q_ASSERT(m_glContext);
            QQuickContext2DThreadCleanup *cleaner = new QQuickContext2DThreadCleanup(m_glContext, m_texture, m_surface.take());
            cleaner->moveToThread(m_texture->thread());
            cleaner->deleteLater();
        } else {
            if (m_canvas->window()) {
                QQuickContext2DTextureCleanup *c = new QQuickContext2DTextureCleanup;
                c->texture = m_texture;
                m_canvas->window()->scheduleRenderJob(c, QQuickWindow::AfterSynchronizingStage);
            } else {
                m_texture->deleteLater();
            }
        }
#endif
    } else {
        // Image based does not have GL resources, but must still be deleted
        // on its designated thread after it has completed whatever it might
        // currently be doing.
        m_texture->deleteLater();
    }
    mutex.unlock();
}

QV4::ReturnedValue QQuickContext2D::v4value() const
{
    return m_v4value.value();
}

QStringList QQuickContext2D::contextNames() const
{
    return QStringList() << QStringLiteral("2d");
}

void QQuickContext2D::init(QQuickCanvasItem *canvasItem, const QVariantMap &args)
{
    Q_UNUSED(args);

    m_canvas = canvasItem;
    m_renderTarget = canvasItem->renderTarget();
    m_renderStrategy = canvasItem->renderStrategy();

#ifdef Q_OS_WIN
    if (m_renderTarget == QQuickCanvasItem::FramebufferObject
            && (m_renderStrategy != QQuickCanvasItem::Cooperative)) {
        // On windows a context needs to be unbound set up sharing, so
        // for simplicity we disallow FBO + !coop here.
        m_renderTarget = QQuickCanvasItem::Image;
    }
#endif

    // Disable threaded background rendering if the platform has issues with it
    if (m_renderTarget == QQuickCanvasItem::FramebufferObject
            && m_renderStrategy == QQuickCanvasItem::Threaded
            && !QGuiApplicationPrivate::platformIntegration()->hasCapability(QPlatformIntegration::ThreadedOpenGL)) {
        m_renderTarget = QQuickCanvasItem::Image;
    }

    // Disable Framebuffer Object based rendering when not running with OpenGL
    if (m_renderTarget == QQuickCanvasItem::FramebufferObject) {
        QSGRendererInterface *rif = canvasItem->window()->rendererInterface();
        if (rif && rif->graphicsApi() != QSGRendererInterface::OpenGL)
            m_renderTarget = QQuickCanvasItem::Image;
    }

    switch (m_renderTarget) {
    case QQuickCanvasItem::Image:
        m_texture = new QQuickContext2DImageTexture;
        break;
    case QQuickCanvasItem::FramebufferObject:
#if QT_CONFIG(opengl)
        m_texture = new QQuickContext2DFBOTexture;
#else
        // It shouldn't be possible to use a FramebufferObject without OpenGL
        m_texture = nullptr;
#endif
        break;
    }

    m_texture->setItem(canvasItem);
    m_texture->setCanvasWindow(canvasItem->canvasWindow().toRect());
    m_texture->setTileSize(canvasItem->tileSize());
    m_texture->setCanvasSize(canvasItem->canvasSize().toSize());
    m_texture->setSmooth(canvasItem->smooth());
    m_texture->setAntialiasing(canvasItem->antialiasing());
    m_texture->setOnCustomThread(m_renderStrategy == QQuickCanvasItem::Threaded);
    m_thread = QThread::currentThread();

    QThread *renderThread = m_thread;
#if QT_CONFIG(opengl)
    QQuickWindow *window = canvasItem->window();
    QQuickWindowPrivate *wd = QQuickWindowPrivate::get(window);
    QThread *sceneGraphThread = wd->context->thread();

    if (m_renderStrategy == QQuickCanvasItem::Threaded)
        renderThread = QQuickContext2DRenderThread::instance(qmlEngine(canvasItem));
    else if (m_renderStrategy == QQuickCanvasItem::Cooperative)
        renderThread = sceneGraphThread;
#else
    if (m_renderStrategy == QQuickCanvasItem::Threaded)
        renderThread = QQuickContext2DRenderThread::instance(qmlEngine(canvasItem));
#endif


    if (renderThread && renderThread != QThread::currentThread())
        m_texture->moveToThread(renderThread);
#if QT_CONFIG(opengl)
    if (m_renderTarget == QQuickCanvasItem::FramebufferObject && renderThread != sceneGraphThread) {
         auto openglRenderContext = static_cast<const QSGDefaultRenderContext *>(QQuickWindowPrivate::get(window)->context);
         QOpenGLContext *cc = openglRenderContext->openglContext();
         m_surface.reset(new QOffscreenSurface);
         m_surface->setFormat(window->format());
         m_surface->create();
         m_glContext = new QOpenGLContext;
         m_glContext->setFormat(cc->format());
         m_glContext->setShareContext(cc);
         if (renderThread != QThread::currentThread())
             m_glContext->moveToThread(renderThread);
         m_texture->initializeOpenGL(m_glContext, m_surface.data());
    }
#endif
    connect(m_texture, SIGNAL(textureChanged()), SIGNAL(textureChanged()));

    reset();
}

void QQuickContext2D::prepare(const QSize& canvasSize, const QSize& tileSize, const QRect& canvasWindow, const QRect& dirtyRect, bool smooth, bool antialiasing)
{
    if (m_texture->thread() == QThread::currentThread()) {
        m_texture->canvasChanged(canvasSize, tileSize, canvasWindow, dirtyRect, smooth, antialiasing);
    } else {
        QEvent *e =  new QQuickContext2DTexture::CanvasChangeEvent(canvasSize,
                                                                   tileSize,
                                                                   canvasWindow,
                                                                   dirtyRect,
                                                                   smooth,
                                                                   antialiasing);
        QCoreApplication::postEvent(m_texture, e);
    }
}

void QQuickContext2D::flush()
{
    if (m_buffer) {
        if (m_texture->thread() == QThread::currentThread())
            m_texture->paint(m_buffer);
        else
            QCoreApplication::postEvent(m_texture, new QQuickContext2DTexture::PaintEvent(m_buffer));
    }
    m_buffer = new QQuickContext2DCommandBuffer();
}

QQuickContext2DTexture *QQuickContext2D::texture() const
{
    return m_texture;
}

QImage QQuickContext2D::toImage(const QRectF& bounds)
{
    if (m_texture->thread() == QThread::currentThread()) {
        // if we're either not rendering to an fbo or we have a separate opengl context we can just
        // flush. Otherwise we have to make sure the shared opengl context is current before we do
        // so. It may or may not be current already, depending on how this method is called.
        if (m_renderTarget != QQuickCanvasItem::FramebufferObject || m_glContext) {
            flush();
            m_texture->grabImage(bounds);
        } else {
#if QT_CONFIG(opengl)
            QQuickWindow *window = m_canvas->window();
            QOpenGLContext *ctx =  window ? window->openglContext() : nullptr;
            if (ctx && ctx->isValid()) {
                if (ctx == QOpenGLContext::currentContext()) {
                    flush();
                } else {
                    ctx->makeCurrent(window);
                    flush();
                    ctx->doneCurrent();
                }
                m_texture->grabImage(bounds);
            } else {
                qWarning() << "Cannot read pixels from canvas before opengl context is valid";
                return QImage();
            }
#else
            flush();
            m_texture->grabImage(bounds);
#endif
        }
    } else if (m_renderStrategy == QQuickCanvasItem::Cooperative) {
        qWarning() << "Pixel readback is not supported in Cooperative mode, please try Threaded or Immediate mode";
        return QImage();
    } else {
        flush();
        QCoreApplication::postEvent(m_texture, new QEvent(QEvent::Type(QEvent::User + 10)));
        QMetaObject::invokeMethod(m_texture,
                                  "grabImage",
                                  Qt::BlockingQueuedConnection,
                                  Q_ARG(QRectF, bounds));
    }
    QImage img = m_grabbedImage;
    m_grabbedImage = QImage();
    m_grabbed = false;
    return img;
}


QQuickContext2DEngineData::QQuickContext2DEngineData(QV4::ExecutionEngine *v4)
{
    QV4::Scope scope(v4);

    QV4::ScopedObject proto(scope, QQuickJSContext2DPrototype::create(v4));
    proto->defineAccessorProperty(QStringLiteral("strokeStyle"), QQuickJSContext2D::method_get_strokeStyle, QQuickJSContext2D::method_set_strokeStyle);
    proto->defineAccessorProperty(QStringLiteral("font"), QQuickJSContext2D::method_get_font, QQuickJSContext2D::method_set_font);
    proto->defineAccessorProperty(QStringLiteral("fillRule"), QQuickJSContext2D::method_get_fillRule, QQuickJSContext2D::method_set_fillRule);
    proto->defineAccessorProperty(QStringLiteral("globalAlpha"), QQuickJSContext2D::method_get_globalAlpha, QQuickJSContext2D::method_set_globalAlpha);
    proto->defineAccessorProperty(QStringLiteral("lineCap"), QQuickJSContext2D::method_get_lineCap, QQuickJSContext2D::method_set_lineCap);
    proto->defineAccessorProperty(QStringLiteral("shadowOffsetX"), QQuickJSContext2D::method_get_shadowOffsetX, QQuickJSContext2D::method_set_shadowOffsetX);
    proto->defineAccessorProperty(QStringLiteral("shadowOffsetY"), QQuickJSContext2D::method_get_shadowOffsetY, QQuickJSContext2D::method_set_shadowOffsetY);
    proto->defineAccessorProperty(QStringLiteral("globalCompositeOperation"), QQuickJSContext2D::method_get_globalCompositeOperation, QQuickJSContext2D::method_set_globalCompositeOperation);
    proto->defineAccessorProperty(QStringLiteral("miterLimit"), QQuickJSContext2D::method_get_miterLimit, QQuickJSContext2D::method_set_miterLimit);
    proto->defineAccessorProperty(QStringLiteral("fillStyle"), QQuickJSContext2D::method_get_fillStyle, QQuickJSContext2D::method_set_fillStyle);
    proto->defineAccessorProperty(QStringLiteral("shadowColor"), QQuickJSContext2D::method_get_shadowColor, QQuickJSContext2D::method_set_shadowColor);
    proto->defineAccessorProperty(QStringLiteral("textBaseline"), QQuickJSContext2D::method_get_textBaseline, QQuickJSContext2D::method_set_textBaseline);
#if QT_CONFIG(quick_path)
    proto->defineAccessorProperty(QStringLiteral("path"), QQuickJSContext2D::method_get_path, QQuickJSContext2D::method_set_path);
#endif
    proto->defineAccessorProperty(QStringLiteral("lineJoin"), QQuickJSContext2D::method_get_lineJoin, QQuickJSContext2D::method_set_lineJoin);
    proto->defineAccessorProperty(QStringLiteral("lineWidth"), QQuickJSContext2D::method_get_lineWidth, QQuickJSContext2D::method_set_lineWidth);
    proto->defineAccessorProperty(QStringLiteral("textAlign"), QQuickJSContext2D::method_get_textAlign, QQuickJSContext2D::method_set_textAlign);
    proto->defineAccessorProperty(QStringLiteral("shadowBlur"), QQuickJSContext2D::method_get_shadowBlur, QQuickJSContext2D::method_set_shadowBlur);
    proto->defineAccessorProperty(QStringLiteral("lineDashOffset"), QQuickJSContext2D::method_get_lineDashOffset, QQuickJSContext2D::method_set_lineDashOffset);
    contextPrototype = proto;

    proto = scope.engine->newObject();
    proto->defineDefaultProperty(QStringLiteral("addColorStop"), QQuickContext2DStyle::gradient_proto_addColorStop, 0);
    gradientProto = proto;

    proto = scope.engine->newObject();
    proto->defineAccessorProperty(scope.engine->id_length(), QQuickJSContext2DPixelData::proto_get_length, nullptr);
    pixelArrayProto = proto;
}

QQuickContext2DEngineData::~QQuickContext2DEngineData()
{
}

void QQuickContext2D::popState()
{
    if (m_stateStack.isEmpty())
        return;

    QQuickContext2D::State newState = m_stateStack.pop();

    if (state.matrix != newState.matrix)
        buffer()->updateMatrix(newState.matrix);

    if (newState.globalAlpha != state.globalAlpha)
        buffer()->setGlobalAlpha(newState.globalAlpha);

    if (newState.globalCompositeOperation != state.globalCompositeOperation)
        buffer()->setGlobalCompositeOperation(newState.globalCompositeOperation);

    if (newState.fillStyle != state.fillStyle)
        buffer()->setFillStyle(newState.fillStyle);

    if (newState.strokeStyle != state.strokeStyle)
        buffer()->setStrokeStyle(newState.strokeStyle);

    if (newState.lineWidth != state.lineWidth)
        buffer()->setLineWidth(newState.lineWidth);

    if (newState.lineCap != state.lineCap)
        buffer()->setLineCap(newState.lineCap);

    if (newState.lineJoin != state.lineJoin)
        buffer()->setLineJoin(newState.lineJoin);

    if (newState.miterLimit != state.miterLimit)
        buffer()->setMiterLimit(newState.miterLimit);

    if (newState.clip != state.clip || newState.clipPath != state.clipPath)
        buffer()->clip(newState.clip, newState.clipPath);

    if (newState.shadowBlur != state.shadowBlur)
        buffer()->setShadowBlur(newState.shadowBlur);

    if (newState.shadowColor != state.shadowColor)
        buffer()->setShadowColor(newState.shadowColor);

    if (newState.shadowOffsetX != state.shadowOffsetX)
        buffer()->setShadowOffsetX(newState.shadowOffsetX);

    if (newState.shadowOffsetY != state.shadowOffsetY)
        buffer()->setShadowOffsetY(newState.shadowOffsetY);

    if (newState.lineDash != state.lineDash)
        buffer()->setLineDash(newState.lineDash);

    m_path = state.matrix.map(m_path);
    state = newState;
    m_path = state.matrix.inverted().map(m_path);
}
void QQuickContext2D::pushState()
{
    m_stateStack.push(state);
}

void QQuickContext2D::reset()
{
    QQuickContext2D::State newState;

    m_path = QPainterPath();

    newState.clipPath.setFillRule(Qt::WindingFill);

    m_stateStack.clear();
    m_stateStack.push(newState);
    popState();
    m_buffer->clearRect(QRectF(0, 0, m_canvas->width(), m_canvas->height()));
}

void QQuickContext2D::setV4Engine(QV4::ExecutionEngine *engine)
{
    if (m_v4engine != engine) {
        m_v4engine = engine;

        if (m_v4engine == nullptr)
            return;

        QQuickContext2DEngineData *ed = engineData(engine);
        QV4::Scope scope(engine);
        QV4::Scoped<QQuickJSContext2D> wrapper(scope, engine->memoryManager->allocate<QQuickJSContext2D>());
        QV4::ScopedObject p(scope, ed->contextPrototype.value());
        wrapper->setPrototypeOf(p);
        wrapper->d()->setContext(this);
        m_v4value = wrapper;
    }
}

QT_END_NAMESPACE

#include "moc_qquickcontext2d_p.cpp"<|MERGE_RESOLUTION|>--- conflicted
+++ resolved
@@ -2998,13 +2998,8 @@
     CHECK_CONTEXT(r)
 
     if (argc >= 1) {
-<<<<<<< HEAD
-        QFontMetrics fm(r->d()->context->state.font);
+        QFontMetrics fm(r->d()->context()->state.font);
         uint width = fm.horizontalAdvance(argv[0].toQStringNoThrow());
-=======
-        QFontMetrics fm(r->d()->context()->state.font);
-        uint width = fm.width(argv[0].toQStringNoThrow());
->>>>>>> 454676a8
         QV4::ScopedObject tm(scope, scope.engine->newObject());
         tm->put(QV4::ScopedString(scope, scope.engine->newIdentifier(QStringLiteral("width"))).getPointer(),
                 QV4::ScopedValue(scope, QV4::Value::fromDouble(width)));
