--- conflicted
+++ resolved
@@ -4024,16 +4024,14 @@
     QOffscreenSurface *surface;
 };
 
-<<<<<<< HEAD
 class QQuickContext2DTextureCleanup : public QRunnable
 {
 public:
     QQuickContext2DTexture *texture;
     void run() Q_DECL_OVERRIDE { delete texture; }
 };
-=======
+
 QMutex QQuickContext2D::mutex;
->>>>>>> 3f5141e5
 
 QQuickContext2D::QQuickContext2D(QObject *parent)
     : QQuickCanvasContext(parent)
@@ -4065,17 +4063,13 @@
             cleaner->moveToThread(m_texture->thread());
             cleaner->deleteLater();
         } else {
-<<<<<<< HEAD
             if (m_canvas->window()) {
                 QQuickContext2DTextureCleanup *c = new QQuickContext2DTextureCleanup;
                 c->texture = m_texture;
                 m_canvas->window()->scheduleRenderJob(c, QQuickWindow::AfterSynchronizingStage);
             } else {
-                delete m_texture;
+                m_texture->deleteLater();
             }
-=======
-            m_texture->deleteLater();
->>>>>>> 3f5141e5
         }
     } else {
         // Image based does not have GL resources, but must still be deleted
@@ -4083,10 +4077,7 @@
         // currently be doing.
         m_texture->deleteLater();
     }
-<<<<<<< HEAD
-=======
     mutex.unlock();
->>>>>>> 3f5141e5
 }
 
 QV4::ReturnedValue QQuickContext2D::v4value() const
