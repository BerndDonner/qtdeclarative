--- conflicted
+++ resolved
@@ -424,7 +424,6 @@
     delete m_paint_device;
 
     if (QOpenGLContext::currentContext())
-<<<<<<< HEAD
         QOpenGLContext::currentContext()->functions()->glDeleteTextures(2, m_displayTextures);
 }
 
@@ -434,9 +433,6 @@
         return QVector2D(1, 1);
     return QVector2D(m_fbo->width() / m_fboSize.width(),
                      m_fbo->height() / m_fboSize.height());
-=======
-        glDeleteTextures(2, m_displayTextures);
->>>>>>> 3f5141e5
 }
 
 QSGTexture *QQuickContext2DFBOTexture::textureForNextFrame(QSGTexture *lastTexture)
@@ -513,17 +509,6 @@
 void QQuickContext2DFBOTexture::grabImage(const QRectF& rf)
 {
     Q_ASSERT(rf.isValid());
-<<<<<<< HEAD
-    if (!m_fbo) {
-        m_context->setGrabbedImage(QImage());
-        return;
-    }
-
-    QImage grabbed;
-    {
-        GLAcquireContext ctx(m_context->glContext(), m_context->surface());
-        grabbed = m_fbo->toImage().scaled(m_fboSize, Qt::IgnoreAspectRatio, Qt::SmoothTransformation).mirrored().copy(rf.toRect());
-=======
     QQuickContext2D::mutex.lock();
     if (m_context) {
         if (!m_fbo) {
@@ -531,10 +516,9 @@
         } else {
             QImage grabbed;
             GLAcquireContext ctx(m_gl, m_surface);
-            grabbed = m_fbo->toImage().mirrored().copy(rf.toRect());
+            grabbed = m_fbo->toImage().scaled(m_fboSize, Qt::IgnoreAspectRatio, Qt::SmoothTransformation).mirrored().copy(rf.toRect());
             m_context->setGrabbedImage(grabbed);
         }
->>>>>>> 3f5141e5
     }
     QQuickContext2D::mutex.unlock();
 }
