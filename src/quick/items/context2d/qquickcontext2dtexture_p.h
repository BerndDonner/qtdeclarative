--- conflicted
+++ resolved
@@ -124,13 +124,8 @@
 
     // Called during sync() on the scene graph thread while GUI is blocked.
     virtual QSGTexture *textureForNextFrame(QSGTexture *lastFrame, QQuickWindow *window) = 0;
-<<<<<<< HEAD
     bool event(QEvent *e) override;
-#ifndef QT_NO_OPENGL
-=======
-    bool event(QEvent *e);
-#if QT_CONFIG(opengl)
->>>>>>> 16c81bb0
+#if QT_CONFIG(opengl)
     void initializeOpenGL(QOpenGLContext *gl, QOffscreenSurface *s) {
         m_gl = gl;
         m_surface = s;
