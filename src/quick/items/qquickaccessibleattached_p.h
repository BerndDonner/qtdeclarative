/****************************************************************************
**
** Copyright (C) 2014 Digia Plc and/or its subsidiary(-ies).
** Contact: http://www.qt-project.org/legal
**
** This file is part of the QtQuick module of the Qt Toolkit.
**
** $QT_BEGIN_LICENSE:LGPL21$
** Commercial License Usage
** Licensees holding valid commercial Qt licenses may use this file in
** accordance with the commercial license agreement provided with the
** Software or, alternatively, in accordance with the terms contained in
** a written agreement between you and Digia. For licensing terms and
** conditions see http://qt.digia.com/licensing. For further information
** use the contact form at http://qt.digia.com/contact-us.
**
** GNU Lesser General Public License Usage
** Alternatively, this file may be used under the terms of the GNU Lesser
** General Public License version 2.1 or version 3 as published by the Free
** Software Foundation and appearing in the file LICENSE.LGPLv21 and
** LICENSE.LGPLv3 included in the packaging of this file. Please review the
** following information to ensure the GNU Lesser General Public License
** requirements will be met: https://www.gnu.org/licenses/lgpl.html and
** http://www.gnu.org/licenses/old-licenses/lgpl-2.1.html.
**
** In addition, as a special exception, Digia gives you certain additional
** rights. These rights are described in the Digia Qt LGPL Exception
** version 1.1, included in the file LGPL_EXCEPTION.txt in this package.
**
** $QT_END_LICENSE$
**
****************************************************************************/

#ifndef QQUICKACCESSIBLEATTACHED_H
#define QQUICKACCESSIBLEATTACHED_H

#include <QtQuick/qquickitem.h>

#include <QtCore/qobject.h>
#include <QtCore/qstring.h>

#ifndef QT_NO_ACCESSIBILITY

#include <QtGui/qaccessible.h>
#include <private/qtquickglobal_p.h>

QT_BEGIN_NAMESPACE


#define STATE_PROPERTY(P) \
    Q_PROPERTY(bool P READ P WRITE set_ ## P NOTIFY P ## Changed FINAL) \
    bool P() const { return m_state.P ; } \
    void set_ ## P(bool arg) \
    { \
        if (m_state.P == arg) \
            return; \
        m_state.P = arg; \
        emit P ## Changed(arg); \
        QAccessible::State changedState; \
        changedState.P = true; \
        QAccessibleStateChangeEvent ev(parent(), changedState); \
        QAccessible::updateAccessibility(&ev); \
    } \
    Q_SIGNAL void P ## Changed(bool arg);


class Q_QUICK_PRIVATE_EXPORT QQuickAccessibleAttached : public QObject
{
    Q_OBJECT
    Q_PROPERTY(QAccessible::Role role READ role WRITE setRole NOTIFY roleChanged FINAL)
    Q_PROPERTY(QString name READ name WRITE setName NOTIFY nameChanged FINAL)
    Q_PROPERTY(QString description READ description WRITE setDescription NOTIFY descriptionChanged FINAL)
    Q_PROPERTY(bool ignored READ ignored WRITE setIgnored NOTIFY ignoredChanged FINAL)

public:
    Q_ENUMS(QAccessible::Role QAccessible::Event)
    STATE_PROPERTY(checkable)
    STATE_PROPERTY(checked)
    STATE_PROPERTY(editable)
    STATE_PROPERTY(focusable)
    STATE_PROPERTY(focused)
    STATE_PROPERTY(multiLine)
    STATE_PROPERTY(readOnly)
    STATE_PROPERTY(selected)
    STATE_PROPERTY(selectable)
    STATE_PROPERTY(pressed)
    STATE_PROPERTY(checkStateMixed)
    STATE_PROPERTY(defaultButton)
    STATE_PROPERTY(passwordEdit)
    STATE_PROPERTY(selectableText)
    STATE_PROPERTY(searchEdit)

    QQuickAccessibleAttached(QObject *parent);
    ~QQuickAccessibleAttached();

    QAccessible::Role role() const { return m_role; }
    void setRole(QAccessible::Role role)
    {
        if (role != m_role) {
            m_role = role;
            Q_EMIT roleChanged();
            // There is no way to signify role changes at the moment.
            // QAccessible::updateAccessibility(parent(), 0, QAccessible::);

            switch (role) {
            case QAccessible::CheckBox:
            case QAccessible::RadioButton:
                m_state.focusable = true;
                m_state.checkable = true;
                break;
            case QAccessible::Button:
            case QAccessible::MenuItem:
            case QAccessible::PageTab:
            case QAccessible::EditableText:
            case QAccessible::SpinBox:
            case QAccessible::ComboBox:
            case QAccessible::Terminal:
            case QAccessible::ScrollBar:
                m_state.focusable = true;
                break;
            default:
                break;
            }
        }
    }
    QString name() const {
        if (m_state.passwordEdit)
            return QString();
        return m_name;
    }
    void setName(const QString &name) {
        if (name != m_name) {
            m_name = name;
            Q_EMIT nameChanged();
            QAccessibleEvent ev(parent(), QAccessible::NameChanged);
            QAccessible::updateAccessibility(&ev);
        }
    }

    QString description() const { return m_description; }
    void setDescription(const QString &description)
    {
        if (m_description != description) {
            m_description = description;
            Q_EMIT descriptionChanged();
            QAccessibleEvent ev(parent(), QAccessible::DescriptionChanged);
            QAccessible::updateAccessibility(&ev);
        }
    }

    // Factory function
    static QQuickAccessibleAttached *qmlAttachedProperties(QObject *obj);

    static QQuickAccessibleAttached *attachedProperties(const QObject *obj)
    {
        return qobject_cast<QQuickAccessibleAttached*>(qmlAttachedPropertiesObject<QQuickAccessibleAttached>(obj, false));
    }

    // Property getter
    static QVariant property(const QObject *object, const char *propertyName)
    {
        if (QObject *attachedObject = QQuickAccessibleAttached::attachedProperties(object))
            return attachedObject->property(propertyName);
        return QVariant();
    }

    static bool setProperty(QObject *object, const char *propertyName, const QVariant &value)
    {
        QObject *obj = qmlAttachedPropertiesObject<QQuickAccessibleAttached>(object, true);
        if (!obj) {
            qWarning("cannot set property Accessible.%s of QObject %s", propertyName, object->metaObject()->className());
            return false;
        }
        return obj->setProperty(propertyName, value);
    }

    static QObject *findAccessible(QObject *object, QAccessible::Role role = QAccessible::NoRole)
    {
        while (object) {
            QQuickAccessibleAttached *att = QQuickAccessibleAttached::attachedProperties(object);
            if (att && (role == QAccessible::NoRole || att->role() == role)) {
                break;
            }
            object = object->parent();
        }
        return object;
    }

    QAccessible::State state() { return m_state; }
    bool ignored() const;
    bool doAction(const QString &actionName);
    void availableActions(QStringList *actions) const;

public Q_SLOTS:
    void valueChanged() {
        QAccessibleValueChangeEvent ev(parent(), parent()->property("value"));
        QAccessible::updateAccessibility(&ev);
    }
    void cursorPositionChanged() {
        QAccessibleTextCursorEvent ev(parent(), parent()->property("cursorPosition").toInt());
        QAccessible::updateAccessibility(&ev);
    }

    void setIgnored(bool ignored);

Q_SIGNALS:
    void roleChanged();
    void nameChanged();
    void descriptionChanged();
    void ignoredChanged();
    void pressAction();
    void toggleAction();
    void increaseAction();
    void decreaseAction();

private:
    QQuickItem *item() const { return static_cast<QQuickItem*>(parent()); }

    QAccessible::Role m_role;
    QAccessible::State m_state;
    QString m_name;
    QString m_description;
<<<<<<< HEAD
=======

    static QMetaMethod sigPress;
    static QMetaMethod sigToggle;
    static QMetaMethod sigIncrease;
    static QMetaMethod sigDecrease;
>>>>>>> 05d8ffb4

public:
    using QObject::property;
};


QT_END_NAMESPACE

QML_DECLARE_TYPE(QQuickAccessibleAttached)
QML_DECLARE_TYPEINFO(QQuickAccessibleAttached, QML_HAS_ATTACHED_PROPERTIES)

#endif // QT_NO_ACCESSIBILITY

#endif<|MERGE_RESOLUTION|>--- conflicted
+++ resolved
@@ -220,14 +220,11 @@
     QAccessible::State m_state;
     QString m_name;
     QString m_description;
-<<<<<<< HEAD
-=======
 
     static QMetaMethod sigPress;
     static QMetaMethod sigToggle;
     static QMetaMethod sigIncrease;
     static QMetaMethod sigDecrease;
->>>>>>> 05d8ffb4
 
 public:
     using QObject::property;
