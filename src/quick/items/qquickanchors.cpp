/****************************************************************************
**
** Copyright (C) 2016 The Qt Company Ltd.
** Contact: https://www.qt.io/licensing/
**
** This file is part of the QtQuick module of the Qt Toolkit.
**
** $QT_BEGIN_LICENSE:LGPL$
** Commercial License Usage
** Licensees holding valid commercial Qt licenses may use this file in
** accordance with the commercial license agreement provided with the
** Software or, alternatively, in accordance with the terms contained in
** a written agreement between you and The Qt Company. For licensing terms
** and conditions see https://www.qt.io/terms-conditions. For further
** information use the contact form at https://www.qt.io/contact-us.
**
** GNU Lesser General Public License Usage
** Alternatively, this file may be used under the terms of the GNU Lesser
** General Public License version 3 as published by the Free Software
** Foundation and appearing in the file LICENSE.LGPL3 included in the
** packaging of this file. Please review the following information to
** ensure the GNU Lesser General Public License version 3 requirements
** will be met: https://www.gnu.org/licenses/lgpl-3.0.html.
**
** GNU General Public License Usage
** Alternatively, this file may be used under the terms of the GNU
** General Public License version 2.0 or (at your option) the GNU General
** Public license version 3 or any later version approved by the KDE Free
** Qt Foundation. The licenses are as published by the Free Software
** Foundation and appearing in the file LICENSE.GPL2 and LICENSE.GPL3
** included in the packaging of this file. Please review the following
** information to ensure the GNU General Public License requirements will
** be met: https://www.gnu.org/licenses/gpl-2.0.html and
** https://www.gnu.org/licenses/gpl-3.0.html.
**
** $QT_END_LICENSE$
**
****************************************************************************/

#include "qquickanchors_p_p.h"

#include "qquickitem_p.h"

#include <qqmlinfo.h>

QT_BEGIN_NAMESPACE

static Q_ALWAYS_INLINE QQuickItem *readParentItem(const QQuickItem *item)
{
    return QQuickItemPrivate::get(item)->parentItem;
}

static Q_ALWAYS_INLINE qreal readX(const QQuickItem *item)
{
    return QQuickItemPrivate::get(item)->x;
}

static Q_ALWAYS_INLINE qreal readY(const QQuickItem *item)
{
    return QQuickItemPrivate::get(item)->y;
}

static Q_ALWAYS_INLINE qreal readWidth(const QQuickItem *item)
{
    return QQuickItemPrivate::get(item)->width;
}

static Q_ALWAYS_INLINE qreal readHeight(const QQuickItem *item)
{
    return QQuickItemPrivate::get(item)->height;
}

static Q_ALWAYS_INLINE qreal readBaselineOffset(const QQuickItem *item)
{
    return QQuickItemPrivate::get(item)->baselineOffset;
}

//TODO: should we cache relationships, so we don't have to check each time (parent-child or sibling)?
//TODO: support non-parent, non-sibling (need to find lowest common ancestor)

<<<<<<< HEAD
static inline qreal hcenter(QQuickItem const *item)
=======
static inline qreal hcenter(const QQuickItem *item)
>>>>>>> 531d00c1
{
    qreal width = readWidth(item);
    if (QQuickAnchors *anchors = QQuickItemPrivate::get(item)->_anchors) {
        if (!QQuickAnchorsPrivate::get(anchors)->centerAligned)
            return width / 2;
    }
    int iw = width;
    if (iw % 2)
        return (width + 1) / 2;
    else
        return width / 2;
}

<<<<<<< HEAD
static inline qreal vcenter(QQuickItem const *item)
=======
static inline qreal vcenter(const QQuickItem *item)
>>>>>>> 531d00c1
{
    qreal height = readHeight(item);
    if (QQuickAnchors *anchors = QQuickItemPrivate::get(item)->_anchors) {
        if (!QQuickAnchorsPrivate::get(anchors)->centerAligned)
            return height / 2;
    }
    int ih = height;
    if (ih % 2)
        return (height + 1) / 2;
    else
        return height / 2;
}

//local position
<<<<<<< HEAD
static qreal position(QQuickItem const *item, QQuickAnchorLine::AnchorLine anchorLine)
=======
static inline qreal position(const QQuickItem *item, QQuickAnchors::Anchor anchorLine)
>>>>>>> 531d00c1
{
    qreal ret = 0.0;
    switch (anchorLine) {
    case QQuickAnchors::LeftAnchor:
        ret = readX(item);
        break;
    case QQuickAnchors::RightAnchor:
        ret = readX(item) + readWidth(item);
        break;
    case QQuickAnchors::TopAnchor:
        ret = readY(item);
        break;
    case QQuickAnchors::BottomAnchor:
        ret = readY(item) + readHeight(item);
        break;
    case QQuickAnchors::HCenterAnchor:
        ret = readX(item) + hcenter(item);
        break;
    case QQuickAnchors::VCenterAnchor:
        ret = readY(item) + vcenter(item);
        break;
    case QQuickAnchors::BaselineAnchor:
        ret = readY(item) + readBaselineOffset(item);
        break;
    default:
        break;
    }

    return ret;
}

//position when origin is 0,0
static inline qreal adjustedPosition(QQuickItem *item, QQuickAnchors::Anchor anchorLine)
{
    qreal ret = 0.0;
    switch (anchorLine) {
    case QQuickAnchors::LeftAnchor:
        ret = 0.0;
        break;
    case QQuickAnchors::RightAnchor:
        ret = readWidth(item);
        break;
    case QQuickAnchors::TopAnchor:
        ret = 0.0;
        break;
    case QQuickAnchors::BottomAnchor:
        ret = readHeight(item);
        break;
    case QQuickAnchors::HCenterAnchor:
        ret = hcenter(item);
        break;
    case QQuickAnchors::VCenterAnchor:
        ret = vcenter(item);
        break;
    case QQuickAnchors::BaselineAnchor:
        ret = readBaselineOffset(item);
        break;
    default:
        break;
    }

    return ret;
}

QQuickAnchors::QQuickAnchors(QQuickItem *item, QObject *parent)
: QObject(*new QQuickAnchorsPrivate(item), parent)
{
}

QQuickAnchors::~QQuickAnchors()
{
    Q_D(QQuickAnchors);
    d->inDestructor = true;
    d->remDepend(d->fill);
    d->remDepend(d->centerIn);
    d->remDepend(d->leftAnchorItem);
    d->remDepend(d->rightAnchorItem);
    d->remDepend(d->topAnchorItem);
    d->remDepend(d->bottomAnchorItem);
    d->remDepend(d->vCenterAnchorItem);
    d->remDepend(d->hCenterAnchorItem);
    d->remDepend(d->baselineAnchorItem);
}

void QQuickAnchorsPrivate::fillChanged()
{
    Q_Q(QQuickAnchors);
    if (!fill || !isItemComplete())
        return;

    if (updatingFill < 2) {
        ++updatingFill;

        qreal horizontalMargin = q->mirrored() ? rightMargin : leftMargin;

        if (fill == readParentItem(item)) {                         //child-parent
            setItemPos(QPointF(horizontalMargin, topMargin));
        } else if (readParentItem(fill) == readParentItem(item)) {   //siblings
            setItemPos(QPointF(readX(fill)+horizontalMargin, readY(fill) + topMargin));
        }
        setItemSize(QSizeF(readWidth(fill) - leftMargin - rightMargin,
                           readHeight(fill) - topMargin - bottomMargin));

        --updatingFill;
    } else {
        // ### Make this certain :)
        qmlInfo(item) << QQuickAnchors::tr("Possible anchor loop detected on fill.");
    }

}

void QQuickAnchorsPrivate::centerInChanged()
{
    Q_Q(QQuickAnchors);
    if (!centerIn || fill || !isItemComplete())
        return;

    if (updatingCenterIn < 2) {
        ++updatingCenterIn;

        qreal effectiveHCenterOffset = q->mirrored() ? -hCenterOffset : hCenterOffset;
        if (centerIn == readParentItem(item)) {
            QPointF p(hcenter(readParentItem(item)) - hcenter(item) + effectiveHCenterOffset,
                      vcenter(readParentItem(item)) - vcenter(item) + vCenterOffset);
            setItemPos(p);

        } else if (readParentItem(centerIn) == readParentItem(item)) {
            QPointF p(centerIn->x() + hcenter(centerIn) - hcenter(item) + effectiveHCenterOffset,
                      centerIn->y() + vcenter(centerIn) - vcenter(item) + vCenterOffset);
            setItemPos(p);
        }

        --updatingCenterIn;
    } else {
        // ### Make this certain :)
        qmlInfo(item) << QQuickAnchors::tr("Possible anchor loop detected on centerIn.");
    }
}

void QQuickAnchorsPrivate::clearItem(QQuickItem *item)
{
    if (!item)
        return;
    if (fill == item)
        fill = 0;
    if (centerIn == item)
        centerIn = 0;
    if (leftAnchorItem == item) {
        leftAnchorItem = 0;
        usedAnchors &= ~QQuickAnchors::LeftAnchor;
    }
    if (rightAnchorItem == item) {
        rightAnchorItem = 0;
        usedAnchors &= ~QQuickAnchors::RightAnchor;
    }
    if (topAnchorItem == item) {
        topAnchorItem = 0;
        usedAnchors &= ~QQuickAnchors::TopAnchor;
    }
    if (bottomAnchorItem == item) {
        bottomAnchorItem = 0;
        usedAnchors &= ~QQuickAnchors::BottomAnchor;
    }
    if (vCenterAnchorItem == item) {
        vCenterAnchorItem = 0;
        usedAnchors &= ~QQuickAnchors::VCenterAnchor;
    }
    if (hCenterAnchorItem == item) {
        hCenterAnchorItem = 0;
        usedAnchors &= ~QQuickAnchors::HCenterAnchor;
    }
    if (baselineAnchorItem == item) {
        baselineAnchorItem = 0;
        usedAnchors &= ~QQuickAnchors::BaselineAnchor;
    }
}

int QQuickAnchorsPrivate::calculateDependency(QQuickItem *controlItem)
{
    QQuickItemPrivate::GeometryChangeTypes dependency = QQuickItemPrivate::NoChange;

    if (!controlItem || inDestructor)
        return dependency;

    if (fill == controlItem) {
        if (controlItem == readParentItem(item))
            dependency |= QQuickItemPrivate::SizeChange;
        else    //sibling
            dependency |= QQuickItemPrivate::GeometryChange;
        return dependency;  //exit early
    }

    if (centerIn == controlItem) {
        if (controlItem == readParentItem(item))
            dependency |= QQuickItemPrivate::SizeChange;
        else    //sibling
            dependency |= QQuickItemPrivate::GeometryChange;
        return dependency;  //exit early
    }

    if ((usedAnchors & QQuickAnchors::LeftAnchor && leftAnchorItem == controlItem) ||
        (usedAnchors & QQuickAnchors::RightAnchor && rightAnchorItem == controlItem) ||
        (usedAnchors & QQuickAnchors::HCenterAnchor && hCenterAnchorItem == controlItem)) {
        if (controlItem == readParentItem(item))
            dependency |= QQuickItemPrivate::WidthChange;
        else    //sibling
            dependency |= QFlags<QQuickItemPrivate::GeometryChangeType>(QQuickItemPrivate::XChange | QQuickItemPrivate::WidthChange);
    }

    if ((usedAnchors & QQuickAnchors::TopAnchor && topAnchorItem == controlItem) ||
        (usedAnchors & QQuickAnchors::BottomAnchor && bottomAnchorItem == controlItem) ||
        (usedAnchors & QQuickAnchors::VCenterAnchor && vCenterAnchorItem == controlItem) ||
        (usedAnchors & QQuickAnchors::BaselineAnchor && baselineAnchorItem == controlItem)) {
        if (controlItem == readParentItem(item))
            dependency |= QQuickItemPrivate::HeightChange;
        else    //sibling
            dependency |= QFlags<QQuickItemPrivate::GeometryChangeType>(QQuickItemPrivate::YChange | QQuickItemPrivate::HeightChange);
    }

    return dependency;
}

void QQuickAnchorsPrivate::addDepend(QQuickItem *item)
{
    if (!item || !componentComplete)
        return;

    QQuickItemPrivate *p = QQuickItemPrivate::get(item);
    p->updateOrAddGeometryChangeListener(this, QFlags<QQuickItemPrivate::GeometryChangeType>(calculateDependency(item)));
}

void QQuickAnchorsPrivate::remDepend(QQuickItem *item)
{
    if (!item || !componentComplete)
        return;

    QQuickItemPrivate *p = QQuickItemPrivate::get(item);
    p->updateOrRemoveGeometryChangeListener(this, QFlags<QQuickItemPrivate::GeometryChangeType>(calculateDependency(item)));
}

bool QQuickAnchors::mirrored()
{
    Q_D(QQuickAnchors);
    return QQuickItemPrivate::get(d->item)->effectiveLayoutMirror;
}

bool QQuickAnchors::alignWhenCentered() const
{
    Q_D(const QQuickAnchors);
    return d->centerAligned;
}

void QQuickAnchors::setAlignWhenCentered(bool aligned)
{
    Q_D(QQuickAnchors);
    if (aligned == d->centerAligned)
        return;
    d->centerAligned = aligned;
    emit centerAlignedChanged();
    if (d->centerIn) {
        d->centerInChanged();
    } else {
        if (d->usedAnchors & QQuickAnchors::VCenterAnchor)
            d->updateVerticalAnchors();
        else if (d->usedAnchors & QQuickAnchors::HCenterAnchor)
            d->updateHorizontalAnchors();
    }
}

bool QQuickAnchorsPrivate::isItemComplete() const
{
    return componentComplete;
}

void QQuickAnchors::classBegin()
{
    Q_D(QQuickAnchors);
    d->componentComplete = false;
}

void QQuickAnchors::componentComplete()
{
    Q_D(QQuickAnchors);
    d->componentComplete = true;
}

void QQuickAnchorsPrivate::setItemHeight(qreal v)
{
    updatingMe = true;
    item->setHeight(v);
    updatingMe = false;
}

void QQuickAnchorsPrivate::setItemWidth(qreal v)
{
    updatingMe = true;
    item->setWidth(v);
    updatingMe = false;
}

void QQuickAnchorsPrivate::setItemX(qreal v)
{
    updatingMe = true;
    item->setX(v);
    updatingMe = false;
}

void QQuickAnchorsPrivate::setItemY(qreal v)
{
    updatingMe = true;
    item->setY(v);
    updatingMe = false;
}

void QQuickAnchorsPrivate::setItemPos(const QPointF &v)
{
    updatingMe = true;
    item->setPosition(v);
    updatingMe = false;
}

void QQuickAnchorsPrivate::setItemSize(const QSizeF &v)
{
    updatingMe = true;
    item->setSize(v);
    updatingMe = false;
}

void QQuickAnchorsPrivate::updateMe()
{
    if (updatingMe) {
        updatingMe = false;
        return;
    }

    update();
}

void QQuickAnchorsPrivate::updateOnComplete()
{
    //optimization to only set initial dependencies once, at completion time
    QQuickItem *dependencies[9];
    dependencies[0] = fill;
    dependencies[1] = centerIn;
    dependencies[2] = leftAnchorItem;
    dependencies[3] = rightAnchorItem;
    dependencies[4] = hCenterAnchorItem;
    dependencies[5] = topAnchorItem;
    dependencies[6] = bottomAnchorItem;
    dependencies[7] = vCenterAnchorItem;
    dependencies[8] = baselineAnchorItem;

    std::sort(dependencies, dependencies + 9);

    QQuickItem *lastDependency = 0;
    for (int i = 0; i < 9; ++i) {
        QQuickItem *dependency = dependencies[i];
        if (lastDependency != dependency) {
            addDepend(dependency);
            lastDependency = dependency;
        }
    }

    update();
}


void QQuickAnchorsPrivate::update()
{
    if (!isItemComplete())
        return;

    if (fill) {
        fillChanged();
    } else if (centerIn) {
        centerInChanged();
    } else {
        if (usedAnchors & QQuickAnchors::Horizontal_Mask)
            updateHorizontalAnchors();
        if (usedAnchors & QQuickAnchors::Vertical_Mask)
            updateVerticalAnchors();
    }
}

void QQuickAnchorsPrivate::itemGeometryChanged(QQuickItem *, const QRectF &newG, const QRectF &oldG)
{
    if (!isItemComplete())
        return;

    if (fill) {
        fillChanged();
    } else if (centerIn) {
        centerInChanged();
    } else {
        if ((usedAnchors & QQuickAnchors::Horizontal_Mask)
                && (newG.x() != oldG.x() || newG.width() != oldG.width()))
            updateHorizontalAnchors();
        if ((usedAnchors & QQuickAnchors::Vertical_Mask)
                && (newG.y() != oldG.y() || newG.height() != oldG.height()))
            updateVerticalAnchors();
    }
}

QQuickItem *QQuickAnchors::fill() const
{
    Q_D(const QQuickAnchors);
    return d->fill;
}

void QQuickAnchors::setFill(QQuickItem *f)
{
    Q_D(QQuickAnchors);
    if (d->fill == f)
        return;

    if (!f) {
        QQuickItem *oldFill = d->fill;
        d->fill = f;
        d->remDepend(oldFill);
        emit fillChanged();
        return;
    }
    if (f != readParentItem(d->item) && readParentItem(f) != readParentItem(d->item)){
        qmlInfo(d->item) << tr("Cannot anchor to an item that isn't a parent or sibling.");
        return;
    }
    QQuickItem *oldFill = d->fill;
    d->fill = f;
    d->remDepend(oldFill);
    d->addDepend(d->fill);
    emit fillChanged();
    d->fillChanged();
}

void QQuickAnchors::resetFill()
{
    setFill(0);
}

QQuickItem *QQuickAnchors::centerIn() const
{
    Q_D(const QQuickAnchors);
    return d->centerIn;
}

void QQuickAnchors::setCenterIn(QQuickItem* c)
{
    Q_D(QQuickAnchors);
    if (d->centerIn == c)
        return;

    if (!c) {
        QQuickItem *oldCI = d->centerIn;
        d->centerIn = c;
        d->remDepend(oldCI);
        emit centerInChanged();
        return;
    }
    if (c != readParentItem(d->item) && readParentItem(c) != readParentItem(d->item)){
        qmlInfo(d->item) << tr("Cannot anchor to an item that isn't a parent or sibling.");
        return;
    }
    QQuickItem *oldCI = d->centerIn;
    d->centerIn = c;
    d->remDepend(oldCI);
    d->addDepend(d->centerIn);
    emit centerInChanged();
    d->centerInChanged();
}

void QQuickAnchors::resetCenterIn()
{
    setCenterIn(0);
}

bool QQuickAnchorsPrivate::calcStretch(QQuickItem *edge1Item,
                                       QQuickAnchors::Anchor edge1Line,
                                       QQuickItem *edge2Item,
                                       QQuickAnchors::Anchor edge2Line,
                                       qreal offset1,
                                       qreal offset2,
                                       QQuickAnchors::Anchor line,
                                       qreal &stretch)
{
    bool edge1IsParent = (edge1Item == readParentItem(item));
    bool edge2IsParent = (edge2Item == readParentItem(item));
    bool edge1IsSibling = (readParentItem(edge1Item) == readParentItem(item));
    bool edge2IsSibling = (readParentItem(edge2Item) == readParentItem(item));

    bool invalid = false;
    if ((edge2IsParent && edge1IsParent) || (edge2IsSibling && edge1IsSibling)) {
        stretch = (position(edge2Item, edge2Line) + offset2)
                    - (position(edge1Item, edge1Line) + offset1);
    } else if (edge2IsParent && edge1IsSibling) {
        stretch = (position(edge2Item, edge2Line) + offset2)
                    - (position(readParentItem(item), line)
                    + position(edge1Item, edge1Line) + offset1);
    } else if (edge2IsSibling && edge1IsParent) {
        stretch = (position(readParentItem(item), line) + position(edge2Item, edge2Line) + offset2)
                    - (position(edge1Item, edge1Line) + offset1);
    } else
        invalid = true;

    return invalid;
}

void QQuickAnchorsPrivate::updateVerticalAnchors()
{
    if (fill || centerIn || !isItemComplete())
        return;

    if (updatingVerticalAnchor < 2) {
        ++updatingVerticalAnchor;
        if (usedAnchors & QQuickAnchors::TopAnchor) {
            //Handle stretching
            bool invalid = true;
            qreal height = 0.0;
            if (usedAnchors & QQuickAnchors::BottomAnchor) {
                invalid = calcStretch(topAnchorItem, topAnchorLine,
                                      bottomAnchorItem, bottomAnchorLine,
                                      topMargin, -bottomMargin, QQuickAnchors::TopAnchor, height);
            } else if (usedAnchors & QQuickAnchors::VCenterAnchor) {
                invalid = calcStretch(topAnchorItem, topAnchorLine,
                                      vCenterAnchorItem, vCenterAnchorLine,
                                      topMargin, vCenterOffset, QQuickAnchors::TopAnchor, height);
                height *= 2;
            }
            if (!invalid)
                setItemHeight(height);

            //Handle top
            if (topAnchorItem == readParentItem(item)) {
                setItemY(adjustedPosition(topAnchorItem, topAnchorLine) + topMargin);
            } else if (readParentItem(topAnchorItem) == readParentItem(item)) {
                setItemY(position(topAnchorItem, topAnchorLine) + topMargin);
            }
        } else if (usedAnchors & QQuickAnchors::BottomAnchor) {
            //Handle stretching (top + bottom case is handled above)
            if (usedAnchors & QQuickAnchors::VCenterAnchor) {
                qreal height = 0.0;
                bool invalid = calcStretch(vCenterAnchorItem, vCenterAnchorLine,
                                           bottomAnchorItem, bottomAnchorLine,
                                           vCenterOffset, -bottomMargin, QQuickAnchors::TopAnchor,
                                           height);
                if (!invalid)
                    setItemHeight(height*2);
            }

            //Handle bottom
            if (bottomAnchorItem == readParentItem(item)) {
                setItemY(adjustedPosition(bottomAnchorItem, bottomAnchorLine) - readHeight(item) - bottomMargin);
            } else if (readParentItem(bottomAnchorItem) == readParentItem(item)) {
                setItemY(position(bottomAnchorItem, bottomAnchorLine) - readHeight(item) - bottomMargin);
            }
        } else if (usedAnchors & QQuickAnchors::VCenterAnchor) {
            //(stetching handled above)

            //Handle vCenter
            if (vCenterAnchorItem == readParentItem(item)) {
                setItemY(adjustedPosition(vCenterAnchorItem, vCenterAnchorLine)
                              - vcenter(item) + vCenterOffset);
            } else if (readParentItem(vCenterAnchorItem) == readParentItem(item)) {
                setItemY(position(vCenterAnchorItem, vCenterAnchorLine) - vcenter(item) + vCenterOffset);
            }
        } else if (usedAnchors & QQuickAnchors::BaselineAnchor) {
            //Handle baseline
            if (baselineAnchorItem == readParentItem(item)) {
                setItemY(adjustedPosition(baselineAnchorItem, baselineAnchorLine)
                         - readBaselineOffset(item) + baselineOffset);
            } else if (readParentItem(baselineAnchorItem) == readParentItem(item)) {
                setItemY(position(baselineAnchorItem, baselineAnchorLine)
                         - readBaselineOffset(item) + baselineOffset);
            }
        }
        --updatingVerticalAnchor;
    } else {
        // ### Make this certain :)
        qmlInfo(item) << QQuickAnchors::tr("Possible anchor loop detected on vertical anchor.");
    }
}

static inline QQuickAnchors::Anchor reverseAnchorLine(QQuickAnchors::Anchor anchorLine)
{
    if (anchorLine == QQuickAnchors::LeftAnchor) {
        return QQuickAnchors::RightAnchor;
    } else if (anchorLine == QQuickAnchors::RightAnchor) {
        return QQuickAnchors::LeftAnchor;
    } else {
        return anchorLine;
    }
}

void QQuickAnchorsPrivate::updateHorizontalAnchors()
{
    Q_Q(QQuickAnchors);
    if (fill || centerIn || !isItemComplete())
        return;

    if (updatingHorizontalAnchor < 3) {
        ++updatingHorizontalAnchor;
        qreal effectiveRightMargin, effectiveLeftMargin, effectiveHorizontalCenterOffset;
        QQuickItem *effectiveLeftItem, *effectiveRightItem, *effectiveHorizontalCenterItem;
        QQuickAnchors::Anchor effectiveLeftLine, effectiveRightLine, effectiveHorizontalCenterLine;
        QQuickAnchors::Anchor effectiveLeftAnchor, effectiveRightAnchor;
        if (q->mirrored()) {
            effectiveLeftAnchor = QQuickAnchors::RightAnchor;
            effectiveRightAnchor = QQuickAnchors::LeftAnchor;
            effectiveLeftItem = rightAnchorItem;
            effectiveLeftLine = reverseAnchorLine(rightAnchorLine);
            effectiveRightItem = leftAnchorItem;
            effectiveRightLine = reverseAnchorLine(leftAnchorLine);
            effectiveHorizontalCenterItem = hCenterAnchorItem;
            effectiveHorizontalCenterLine = reverseAnchorLine(hCenterAnchorLine);
            effectiveLeftMargin = rightMargin;
            effectiveRightMargin = leftMargin;
            effectiveHorizontalCenterOffset = -hCenterOffset;
        } else {
            effectiveLeftAnchor = QQuickAnchors::LeftAnchor;
            effectiveRightAnchor = QQuickAnchors::RightAnchor;
            effectiveLeftItem = leftAnchorItem;
            effectiveLeftLine = leftAnchorLine;
            effectiveRightItem = rightAnchorItem;
            effectiveRightLine = rightAnchorLine;
            effectiveHorizontalCenterItem = hCenterAnchorItem;
            effectiveHorizontalCenterLine = hCenterAnchorLine;
            effectiveLeftMargin = leftMargin;
            effectiveRightMargin = rightMargin;
            effectiveHorizontalCenterOffset = hCenterOffset;
        }

        if (usedAnchors & effectiveLeftAnchor) {
            //Handle stretching
            bool invalid = true;
            qreal width = 0.0;
            if (usedAnchors & effectiveRightAnchor) {
                invalid = calcStretch(effectiveLeftItem, effectiveLeftLine,
                                      effectiveRightItem, effectiveRightLine,
                                      effectiveLeftMargin, -effectiveRightMargin,
                                      QQuickAnchors::LeftAnchor, width);
            } else if (usedAnchors & QQuickAnchors::HCenterAnchor) {
                invalid = calcStretch(effectiveLeftItem, effectiveLeftLine,
                                      effectiveHorizontalCenterItem, effectiveHorizontalCenterLine,
                                      effectiveLeftMargin, effectiveHorizontalCenterOffset,
                                      QQuickAnchors::LeftAnchor, width);
                width *= 2;
            }
            if (!invalid)
                setItemWidth(width);

            //Handle left
            if (effectiveLeftItem == readParentItem(item)) {
                setItemX(adjustedPosition(effectiveLeftItem, effectiveLeftLine) + effectiveLeftMargin);
            } else if (readParentItem(effectiveLeftItem) == readParentItem(item)) {
                setItemX(position(effectiveLeftItem, effectiveLeftLine) + effectiveLeftMargin);
            }
        } else if (usedAnchors & effectiveRightAnchor) {
            //Handle stretching (left + right case is handled in updateLeftAnchor)
            if (usedAnchors & QQuickAnchors::HCenterAnchor) {
                qreal width = 0.0;
                bool invalid = calcStretch(effectiveHorizontalCenterItem,
                                           effectiveHorizontalCenterLine,
                                           effectiveRightItem,  effectiveRightLine,
                                           effectiveHorizontalCenterOffset, -effectiveRightMargin,
                                           QQuickAnchors::LeftAnchor, width);
                if (!invalid)
                    setItemWidth(width*2);
            }

            //Handle right
            if (effectiveRightItem == readParentItem(item)) {
                setItemX(adjustedPosition(effectiveRightItem, effectiveRightLine)
                         - readWidth(item) - effectiveRightMargin);
            } else if (readParentItem(effectiveRightItem) == readParentItem(item)) {
                setItemX(position(effectiveRightItem, effectiveRightLine)
                         - readWidth(item) - effectiveRightMargin);
            }
        } else if (usedAnchors & QQuickAnchors::HCenterAnchor) {
            //Handle hCenter
            if (effectiveHorizontalCenterItem == readParentItem(item)) {
                setItemX(adjustedPosition(effectiveHorizontalCenterItem, effectiveHorizontalCenterLine) - hcenter(item) + effectiveHorizontalCenterOffset);
            } else if (readParentItem(effectiveHorizontalCenterItem) == readParentItem(item)) {
                setItemX(position(effectiveHorizontalCenterItem, effectiveHorizontalCenterLine) - hcenter(item) + effectiveHorizontalCenterOffset);
            }
        }
        --updatingHorizontalAnchor;
    } else {
        // ### Make this certain :)
        qmlInfo(item) << QQuickAnchors::tr("Possible anchor loop detected on horizontal anchor.");
    }
}

QQuickAnchorLine QQuickAnchors::top() const
{
    Q_D(const QQuickAnchors);
    return QQuickAnchorLine(d->topAnchorItem, d->topAnchorLine);
}

void QQuickAnchors::setTop(const QQuickAnchorLine &edge)
{
    Q_D(QQuickAnchors);
    if (!d->checkVAnchorValid(edge) ||
            (d->topAnchorItem == edge.item && d->topAnchorLine == edge.anchorLine))
        return;

    d->usedAnchors |= TopAnchor;

    if (!d->checkVValid()) {
        d->usedAnchors &= ~TopAnchor;
        return;
    }

    QQuickItem *oldTop = d->topAnchorItem;
    d->topAnchorItem = edge.item;
    d->topAnchorLine = edge.anchorLine;
    d->remDepend(oldTop);
    d->addDepend(d->topAnchorItem);
    emit topChanged();
    d->updateVerticalAnchors();
}

void QQuickAnchors::resetTop()
{
    Q_D(QQuickAnchors);
    d->usedAnchors &= ~TopAnchor;
    d->remDepend(d->topAnchorItem);
    d->topAnchorItem = Q_NULLPTR;
    d->topAnchorLine = QQuickAnchors::InvalidAnchor;
    emit topChanged();
    d->updateVerticalAnchors();
}

QQuickAnchorLine QQuickAnchors::bottom() const
{
    Q_D(const QQuickAnchors);
    return QQuickAnchorLine(d->bottomAnchorItem, d->bottomAnchorLine);
}

void QQuickAnchors::setBottom(const QQuickAnchorLine &edge)
{
    Q_D(QQuickAnchors);
    if (!d->checkVAnchorValid(edge) ||
            (d->bottomAnchorItem == edge.item && d->bottomAnchorLine == edge.anchorLine))
        return;

    d->usedAnchors |= BottomAnchor;

    if (!d->checkVValid()) {
        d->usedAnchors &= ~BottomAnchor;
        return;
    }

    QQuickItem *oldBottom = d->bottomAnchorItem;
    d->bottomAnchorItem = edge.item;
    d->bottomAnchorLine = edge.anchorLine;
    d->remDepend(oldBottom);
    d->addDepend(d->bottomAnchorItem);
    emit bottomChanged();
    d->updateVerticalAnchors();
}

void QQuickAnchors::resetBottom()
{
    Q_D(QQuickAnchors);
    d->usedAnchors &= ~BottomAnchor;
    d->remDepend(d->bottomAnchorItem);
    d->bottomAnchorItem = Q_NULLPTR;
    d->bottomAnchorLine = QQuickAnchors::InvalidAnchor;
    emit bottomChanged();
    d->updateVerticalAnchors();
}

QQuickAnchorLine QQuickAnchors::verticalCenter() const
{
    Q_D(const QQuickAnchors);
    return QQuickAnchorLine(d->vCenterAnchorItem, d->vCenterAnchorLine);
}

void QQuickAnchors::setVerticalCenter(const QQuickAnchorLine &edge)
{
    Q_D(QQuickAnchors);
    if (!d->checkVAnchorValid(edge) ||
            (d->vCenterAnchorItem == edge.item && d->vCenterAnchorLine == edge.anchorLine))
        return;

    d->usedAnchors |= VCenterAnchor;

    if (!d->checkVValid()) {
        d->usedAnchors &= ~VCenterAnchor;
        return;
    }

    QQuickItem *oldVCenter = d->vCenterAnchorItem;
    d->vCenterAnchorItem = edge.item;
    d->vCenterAnchorLine = edge.anchorLine;
    d->remDepend(oldVCenter);
    d->addDepend(d->vCenterAnchorItem);
    emit verticalCenterChanged();
    d->updateVerticalAnchors();
}

void QQuickAnchors::resetVerticalCenter()
{
    Q_D(QQuickAnchors);
    d->usedAnchors &= ~VCenterAnchor;
    d->remDepend(d->vCenterAnchorItem);
    d->vCenterAnchorItem = Q_NULLPTR;
    d->vCenterAnchorLine = QQuickAnchors::InvalidAnchor;
    emit verticalCenterChanged();
    d->updateVerticalAnchors();
}

QQuickAnchorLine QQuickAnchors::baseline() const
{
    Q_D(const QQuickAnchors);
    return QQuickAnchorLine(d->baselineAnchorItem, d->baselineAnchorLine);
}

void QQuickAnchors::setBaseline(const QQuickAnchorLine &edge)
{
    Q_D(QQuickAnchors);
    if (!d->checkVAnchorValid(edge) ||
            (d->baselineAnchorItem == edge.item && d->baselineAnchorLine == edge.anchorLine))
        return;

    d->usedAnchors |= BaselineAnchor;

    if (!d->checkVValid()) {
        d->usedAnchors &= ~BaselineAnchor;
        return;
    }

    QQuickItem *oldBaseline = d->baselineAnchorItem;
    d->baselineAnchorItem = edge.item;
    d->baselineAnchorLine = edge.anchorLine;
    d->remDepend(oldBaseline);
    d->addDepend(d->baselineAnchorItem);
    emit baselineChanged();
    d->updateVerticalAnchors();
}

void QQuickAnchors::resetBaseline()
{
    Q_D(QQuickAnchors);
    d->usedAnchors &= ~BaselineAnchor;
    d->remDepend(d->baselineAnchorItem);
    d->baselineAnchorItem = Q_NULLPTR;
    d->baselineAnchorLine = QQuickAnchors::InvalidAnchor;
    emit baselineChanged();
    d->updateVerticalAnchors();
}

QQuickAnchorLine QQuickAnchors::left() const
{
    Q_D(const QQuickAnchors);
    return QQuickAnchorLine(d->leftAnchorItem, d->leftAnchorLine);
}

void QQuickAnchors::setLeft(const QQuickAnchorLine &edge)
{
    Q_D(QQuickAnchors);
    if (!d->checkHAnchorValid(edge) ||
            (d->leftAnchorItem == edge.item && d->leftAnchorLine == edge.anchorLine))
        return;

    d->usedAnchors |= LeftAnchor;

    if (!d->checkHValid()) {
        d->usedAnchors &= ~LeftAnchor;
        return;
    }

    QQuickItem *oldLeft = d->leftAnchorItem;
    d->leftAnchorItem = edge.item;
    d->leftAnchorLine = edge.anchorLine;
    d->remDepend(oldLeft);
    d->addDepend(d->leftAnchorItem);
    emit leftChanged();
    d->updateHorizontalAnchors();
}

void QQuickAnchors::resetLeft()
{
    Q_D(QQuickAnchors);
    d->usedAnchors &= ~LeftAnchor;
    d->remDepend(d->leftAnchorItem);
    d->leftAnchorItem = Q_NULLPTR;
    d->leftAnchorLine = QQuickAnchors::InvalidAnchor;
    emit leftChanged();
    d->updateHorizontalAnchors();
}

QQuickAnchorLine QQuickAnchors::right() const
{
    Q_D(const QQuickAnchors);
    return QQuickAnchorLine(d->rightAnchorItem, d->rightAnchorLine);
}

void QQuickAnchors::setRight(const QQuickAnchorLine &edge)
{
    Q_D(QQuickAnchors);
    if (!d->checkHAnchorValid(edge) ||
            (d->rightAnchorItem == edge.item && d->rightAnchorLine == edge.anchorLine))
        return;

    d->usedAnchors |= RightAnchor;

    if (!d->checkHValid()) {
        d->usedAnchors &= ~RightAnchor;
        return;
    }

    QQuickItem *oldRight = d->rightAnchorItem;
    d->rightAnchorItem = edge.item;
    d->rightAnchorLine = edge.anchorLine;
    d->remDepend(oldRight);
    d->addDepend(d->rightAnchorItem);
    emit rightChanged();
    d->updateHorizontalAnchors();
}

void QQuickAnchors::resetRight()
{
    Q_D(QQuickAnchors);
    d->usedAnchors &= ~RightAnchor;
    d->remDepend(d->rightAnchorItem);
    d->rightAnchorItem = Q_NULLPTR;
    d->rightAnchorLine = QQuickAnchors::InvalidAnchor;
    emit rightChanged();
    d->updateHorizontalAnchors();
}

QQuickAnchorLine QQuickAnchors::horizontalCenter() const
{
    Q_D(const QQuickAnchors);
    return QQuickAnchorLine(d->hCenterAnchorItem, d->hCenterAnchorLine);
}

void QQuickAnchors::setHorizontalCenter(const QQuickAnchorLine &edge)
{
    Q_D(QQuickAnchors);
    if (!d->checkHAnchorValid(edge) ||
            (d->hCenterAnchorItem == edge.item && d->hCenterAnchorLine == edge.anchorLine))
        return;

    d->usedAnchors |= HCenterAnchor;

    if (!d->checkHValid()) {
        d->usedAnchors &= ~HCenterAnchor;
        return;
    }

    QQuickItem *oldHCenter = d->hCenterAnchorItem;
    d->hCenterAnchorItem = edge.item;
    d->hCenterAnchorLine = edge.anchorLine;
    d->remDepend(oldHCenter);
    d->addDepend(d->hCenterAnchorItem);
    emit horizontalCenterChanged();
    d->updateHorizontalAnchors();
}

void QQuickAnchors::resetHorizontalCenter()
{
    Q_D(QQuickAnchors);
    d->usedAnchors &= ~HCenterAnchor;
    d->remDepend(d->hCenterAnchorItem);
    d->hCenterAnchorItem = Q_NULLPTR;
    d->hCenterAnchorLine = QQuickAnchors::InvalidAnchor;
    emit horizontalCenterChanged();
    d->updateHorizontalAnchors();
}

qreal QQuickAnchors::leftMargin() const
{
    Q_D(const QQuickAnchors);
    return d->leftMargin;
}

void QQuickAnchors::setLeftMargin(qreal offset)
{
    Q_D(QQuickAnchors);
    d->leftMarginExplicit = true;
    if (d->leftMargin == offset)
        return;
    d->leftMargin = offset;
    if (d->fill)
        d->fillChanged();
    else
        d->updateHorizontalAnchors();
    emit leftMarginChanged();
}

void QQuickAnchors::resetLeftMargin()
{
    Q_D(QQuickAnchors);
    d->leftMarginExplicit = false;
    if (d->leftMargin == d->margins)
        return;
    d->leftMargin = d->margins;
    if (d->fill)
        d->fillChanged();
    else
        d->updateHorizontalAnchors();
    emit leftMarginChanged();
}

qreal QQuickAnchors::rightMargin() const
{
    Q_D(const QQuickAnchors);
    return d->rightMargin;
}

void QQuickAnchors::setRightMargin(qreal offset)
{
    Q_D(QQuickAnchors);
    d->rightMarginExplicit = true;
    if (d->rightMargin == offset)
        return;
    d->rightMargin = offset;
    if (d->fill)
        d->fillChanged();
    else
        d->updateHorizontalAnchors();
    emit rightMarginChanged();
}

void QQuickAnchors::resetRightMargin()
{
    Q_D(QQuickAnchors);
    d->rightMarginExplicit = false;
    if (d->rightMargin == d->margins)
        return;
    d->rightMargin = d->margins;
    if (d->fill)
        d->fillChanged();
    else
        d->updateHorizontalAnchors();
    emit rightMarginChanged();
}

qreal QQuickAnchors::margins() const
{
    Q_D(const QQuickAnchors);
    return d->margins;
}

void QQuickAnchors::setMargins(qreal offset)
{
    Q_D(QQuickAnchors);
    if (d->margins == offset)
        return;
    d->margins = offset;

    bool updateHorizontal = false;
    bool updateVertical = false;

    if (!d->rightMarginExplicit && d->rightMargin != offset) {
        d->rightMargin = offset;
        updateHorizontal = true;
        emit rightMarginChanged();
    }
    if (!d->leftMarginExplicit && d->leftMargin != offset) {
        d->leftMargin = offset;
        updateHorizontal = true;
        emit leftMarginChanged();
    }
    if (!d->topMarginExplicit && d->topMargin != offset) {
        d->topMargin = offset;
        updateVertical = true;
        emit topMarginChanged();
    }
    if (!d->bottomMarginExplicit && d->bottomMargin != offset) {
        d->bottomMargin = offset;
        updateVertical = true;
        emit bottomMarginChanged();
    }

    if (d->fill) {
        if (updateHorizontal || updateVertical)
            d->fillChanged();
    } else {
        if (updateHorizontal)
            d->updateHorizontalAnchors();
        if (updateVertical)
            d->updateVerticalAnchors();
    }

    emit marginsChanged();
}

qreal QQuickAnchors::horizontalCenterOffset() const
{
    Q_D(const QQuickAnchors);
    return d->hCenterOffset;
}

void QQuickAnchors::setHorizontalCenterOffset(qreal offset)
{
    Q_D(QQuickAnchors);
    if (d->hCenterOffset == offset)
        return;
    d->hCenterOffset = offset;
    if (d->centerIn)
        d->centerInChanged();
    else
        d->updateHorizontalAnchors();
    emit horizontalCenterOffsetChanged();
}

qreal QQuickAnchors::topMargin() const
{
    Q_D(const QQuickAnchors);
    return d->topMargin;
}

void QQuickAnchors::setTopMargin(qreal offset)
{
    Q_D(QQuickAnchors);
    d->topMarginExplicit = true;
    if (d->topMargin == offset)
        return;
    d->topMargin = offset;
    if (d->fill)
        d->fillChanged();
    else
        d->updateVerticalAnchors();
    emit topMarginChanged();
}

void QQuickAnchors::resetTopMargin()
{
    Q_D(QQuickAnchors);
    d->topMarginExplicit = false;
    if (d->topMargin == d->margins)
        return;
    d->topMargin = d->margins;
    if (d->fill)
        d->fillChanged();
    else
        d->updateVerticalAnchors();
    emit topMarginChanged();
}

qreal QQuickAnchors::bottomMargin() const
{
    Q_D(const QQuickAnchors);
    return d->bottomMargin;
}

void QQuickAnchors::setBottomMargin(qreal offset)
{
    Q_D(QQuickAnchors);
    d->bottomMarginExplicit = true;
    if (d->bottomMargin == offset)
        return;
    d->bottomMargin = offset;
    if (d->fill)
        d->fillChanged();
    else
        d->updateVerticalAnchors();
    emit bottomMarginChanged();
}

void QQuickAnchors::resetBottomMargin()
{
    Q_D(QQuickAnchors);
    d->bottomMarginExplicit = false;
    if (d->bottomMargin == d->margins)
        return;
    d->bottomMargin = d->margins;
    if (d->fill)
        d->fillChanged();
    else
        d->updateVerticalAnchors();
    emit bottomMarginChanged();
}

qreal QQuickAnchors::verticalCenterOffset() const
{
    Q_D(const QQuickAnchors);
    return d->vCenterOffset;
}

void QQuickAnchors::setVerticalCenterOffset(qreal offset)
{
    Q_D(QQuickAnchors);
    if (d->vCenterOffset == offset)
        return;
    d->vCenterOffset = offset;
    if (d->centerIn)
        d->centerInChanged();
    else
        d->updateVerticalAnchors();
    emit verticalCenterOffsetChanged();
}

qreal QQuickAnchors::baselineOffset() const
{
    Q_D(const QQuickAnchors);
    return d->baselineOffset;
}

void QQuickAnchors::setBaselineOffset(qreal offset)
{
    Q_D(QQuickAnchors);
    if (d->baselineOffset == offset)
        return;
    d->baselineOffset = offset;
    d->updateVerticalAnchors();
    emit baselineOffsetChanged();
}

QQuickAnchors::Anchors QQuickAnchors::usedAnchors() const
{
    Q_D(const QQuickAnchors);
    return static_cast<QQuickAnchors::Anchors>(d->usedAnchors);
}

bool QQuickAnchorsPrivate::checkHValid() const
{
    if (usedAnchors & QQuickAnchors::LeftAnchor &&
        usedAnchors & QQuickAnchors::RightAnchor &&
        usedAnchors & QQuickAnchors::HCenterAnchor) {
        qmlInfo(item) << QQuickAnchors::tr("Cannot specify left, right, and horizontalCenter anchors at the same time.");
        return false;
    }

    return true;
}

bool QQuickAnchorsPrivate::checkHAnchorValid(QQuickAnchorLine anchor) const
{
    if (!anchor.item) {
        qmlInfo(item) << QQuickAnchors::tr("Cannot anchor to a null item.");
        return false;
    } else if (anchor.anchorLine & QQuickAnchors::Vertical_Mask) {
        qmlInfo(item) << QQuickAnchors::tr("Cannot anchor a horizontal edge to a vertical edge.");
        return false;
    } else if (anchor.item != readParentItem(item)
               && readParentItem(anchor.item) != readParentItem(item)) {
        qmlInfo(item) << QQuickAnchors::tr("Cannot anchor to an item that isn't a parent or sibling.");
        return false;
    } else if (anchor.item == item) {
        qmlInfo(item) << QQuickAnchors::tr("Cannot anchor item to self.");
        return false;
    }

    return true;
}

bool QQuickAnchorsPrivate::checkVValid() const
{
    if (usedAnchors & QQuickAnchors::TopAnchor &&
        usedAnchors & QQuickAnchors::BottomAnchor &&
        usedAnchors & QQuickAnchors::VCenterAnchor) {
        qmlInfo(item) << QQuickAnchors::tr("Cannot specify top, bottom, and verticalCenter anchors at the same time.");
        return false;
    } else if (usedAnchors & QQuickAnchors::BaselineAnchor &&
               (usedAnchors & QQuickAnchors::TopAnchor ||
                usedAnchors & QQuickAnchors::BottomAnchor ||
                usedAnchors & QQuickAnchors::VCenterAnchor)) {
        qmlInfo(item) << QQuickAnchors::tr("Baseline anchor cannot be used in conjunction with top, bottom, or verticalCenter anchors.");
        return false;
    }

    return true;
}

bool QQuickAnchorsPrivate::checkVAnchorValid(QQuickAnchorLine anchor) const
{
    if (!anchor.item) {
        qmlInfo(item) << QQuickAnchors::tr("Cannot anchor to a null item.");
        return false;
    } else if (anchor.anchorLine & QQuickAnchors::Horizontal_Mask) {
        qmlInfo(item) << QQuickAnchors::tr("Cannot anchor a vertical edge to a horizontal edge.");
        return false;
    } else if (anchor.item != readParentItem(item)
               && readParentItem(anchor.item) != readParentItem(item)) {
        qmlInfo(item) << QQuickAnchors::tr("Cannot anchor to an item that isn't a parent or sibling.");
        return false;
    } else if (anchor.item == item){
        qmlInfo(item) << QQuickAnchors::tr("Cannot anchor item to self.");
        return false;
    }

    return true;
}

QT_END_NAMESPACE

#include <moc_qquickanchors_p.cpp>
<|MERGE_RESOLUTION|>--- conflicted
+++ resolved
@@ -78,11 +78,7 @@
 //TODO: should we cache relationships, so we don't have to check each time (parent-child or sibling)?
 //TODO: support non-parent, non-sibling (need to find lowest common ancestor)
 
-<<<<<<< HEAD
-static inline qreal hcenter(QQuickItem const *item)
-=======
 static inline qreal hcenter(const QQuickItem *item)
->>>>>>> 531d00c1
 {
     qreal width = readWidth(item);
     if (QQuickAnchors *anchors = QQuickItemPrivate::get(item)->_anchors) {
@@ -96,11 +92,7 @@
         return width / 2;
 }
 
-<<<<<<< HEAD
-static inline qreal vcenter(QQuickItem const *item)
-=======
 static inline qreal vcenter(const QQuickItem *item)
->>>>>>> 531d00c1
 {
     qreal height = readHeight(item);
     if (QQuickAnchors *anchors = QQuickItemPrivate::get(item)->_anchors) {
@@ -115,11 +107,7 @@
 }
 
 //local position
-<<<<<<< HEAD
-static qreal position(QQuickItem const *item, QQuickAnchorLine::AnchorLine anchorLine)
-=======
 static inline qreal position(const QQuickItem *item, QQuickAnchors::Anchor anchorLine)
->>>>>>> 531d00c1
 {
     qreal ret = 0.0;
     switch (anchorLine) {
