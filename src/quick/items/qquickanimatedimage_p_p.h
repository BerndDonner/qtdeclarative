--- conflicted
+++ resolved
@@ -70,12 +70,8 @@
 
 public:
     QQuickAnimatedImagePrivate()
-<<<<<<< HEAD
-      : playing(true), paused(false), speed(1.0), preset_currentframe(0), _movie(0), oldPlaying(false)
-=======
       : playing(true), paused(false), oldPlaying(false), padding(0)
-      , presetCurrentFrame(0) , currentSourceSize(0, 0), movie(nullptr)
->>>>>>> e6d4df15
+      , presetCurrentFrame(0), speed(1.0), currentSourceSize(0, 0), movie(nullptr)
 #if QT_CONFIG(qml_network)
       , reply(nullptr), redirectCount(0)
 #endif
@@ -85,22 +81,14 @@
     QQuickPixmap *infoForCurrentFrame(QQmlEngine *engine);
     void setMovie(QMovie *movie);
 
-<<<<<<< HEAD
-    bool playing;
-    bool paused;
-    qreal speed;
-    int preset_currentframe;
-    QMovie *_movie;
-    bool oldPlaying;
-=======
     bool playing : 1;
     bool paused : 1;
     bool oldPlaying : 1;
     unsigned padding: 29;
     int presetCurrentFrame;
+    qreal speed;
     QSize currentSourceSize;
     QMovie *movie;
->>>>>>> e6d4df15
 #if QT_CONFIG(qml_network)
     QNetworkReply *reply;
     int redirectCount;
