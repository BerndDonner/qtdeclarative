/****************************************************************************
**
** Copyright (C) 2016 The Qt Company Ltd.
** Contact: https://www.qt.io/licensing/
**
** This file is part of the QtQuick module of the Qt Toolkit.
**
** $QT_BEGIN_LICENSE:LGPL$
** Commercial License Usage
** Licensees holding valid commercial Qt licenses may use this file in
** accordance with the commercial license agreement provided with the
** Software or, alternatively, in accordance with the terms contained in
** a written agreement between you and The Qt Company. For licensing terms
** and conditions see https://www.qt.io/terms-conditions. For further
** information use the contact form at https://www.qt.io/contact-us.
**
** GNU Lesser General Public License Usage
** Alternatively, this file may be used under the terms of the GNU Lesser
** General Public License version 3 as published by the Free Software
** Foundation and appearing in the file LICENSE.LGPL3 included in the
** packaging of this file. Please review the following information to
** ensure the GNU Lesser General Public License version 3 requirements
** will be met: https://www.gnu.org/licenses/lgpl-3.0.html.
**
** GNU General Public License Usage
** Alternatively, this file may be used under the terms of the GNU
** General Public License version 2.0 or (at your option) the GNU General
** Public license version 3 or any later version approved by the KDE Free
** Qt Foundation. The licenses are as published by the Free Software
** Foundation and appearing in the file LICENSE.GPL2 and LICENSE.GPL3
** included in the packaging of this file. Please review the following
** information to ensure the GNU General Public License requirements will
** be met: https://www.gnu.org/licenses/gpl-2.0.html and
** https://www.gnu.org/licenses/gpl-3.0.html.
**
** $QT_END_LICENSE$
**
****************************************************************************/

#ifndef QQUICKANIMATEDIMAGE_P_P_H
#define QQUICKANIMATEDIMAGE_P_P_H

//
//  W A R N I N G
//  -------------
//
// This file is not part of the Qt API.  It exists purely as an
// implementation detail.  This header file may change from version to
// version without notice, or even be removed.
//
// We mean it.
//

#include "qquickimage_p_p.h"

#ifndef QT_NO_MOVIE

QT_BEGIN_NAMESPACE

class QMovie;
#ifndef QT_NO_NETWORK
class QNetworkReply;
#endif

class QQuickAnimatedImagePrivate : public QQuickImagePrivate
{
    Q_DECLARE_PUBLIC(QQuickAnimatedImage)

public:
    QQuickAnimatedImagePrivate()
<<<<<<< HEAD
      : playing(true), paused(false), preset_currentframe(0), _movie(0), oldPlaying(false)
#ifndef QT_NO_NETWORK
        , reply(0), redirectCount(0)
#endif
=======
      : playing(true), paused(false), preset_currentframe(0), _movie(0), reply(0), redirectCount(0), oldPlaying(false), currentSourceSize(0, 0)
>>>>>>> 531d00c1
    {
    }

    QQuickPixmap *infoForCurrentFrame(QQmlEngine *engine);

    bool playing;
    bool paused;
    int preset_currentframe;
    QMovie *_movie;
    bool oldPlaying;
#ifndef QT_NO_NETWORK
    QNetworkReply *reply;
    int redirectCount;
#endif
    QMap<int, QQuickPixmap *> frameMap;
    QSize currentSourceSize;
};

QT_END_NAMESPACE

#endif // QT_NO_MOVIE

#endif // QQUICKANIMATEDIMAGE_P_P_H<|MERGE_RESOLUTION|>--- conflicted
+++ resolved
@@ -68,14 +68,11 @@
 
 public:
     QQuickAnimatedImagePrivate()
-<<<<<<< HEAD
       : playing(true), paused(false), preset_currentframe(0), _movie(0), oldPlaying(false)
 #ifndef QT_NO_NETWORK
         , reply(0), redirectCount(0)
 #endif
-=======
-      : playing(true), paused(false), preset_currentframe(0), _movie(0), reply(0), redirectCount(0), oldPlaying(false), currentSourceSize(0, 0)
->>>>>>> 531d00c1
+        , currentSourceSize(0, 0)
     {
     }
 
