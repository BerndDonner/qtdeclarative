--- conflicted
+++ resolved
@@ -210,7 +210,6 @@
     Stops, then starts the sprite animation.
 */
 
-<<<<<<< HEAD
 /*!
     \qmlsignal QtQuick::AnimatedSprite::finished()
     \since 5.12
@@ -221,9 +220,6 @@
     \l loops property is set to \c AnimatedSprite.Infinite.
 */
 
-//TODO: Implicitly size element to size of sprite
-=======
->>>>>>> e41d0672
 QQuickAnimatedSprite::QQuickAnimatedSprite(QQuickItem *parent) :
     QQuickItem(*(new QQuickAnimatedSpritePrivate), parent)
 {
