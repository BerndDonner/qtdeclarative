--- conflicted
+++ resolved
@@ -1225,18 +1225,14 @@
         auto p = m_touchPoints.at(i);
         if (p->isAccepted())
             continue;
-<<<<<<< HEAD
+        // include points where item is the grabber
         bool isGrabber = p->exclusiveGrabber() == item;
-=======
-        // include points where item is the grabber
-        bool isGrabber = p->grabber() == item;
         // include newly pressed points inside the bounds
->>>>>>> 9c1c471e
         bool isPressInside = p->state() == QQuickEventPoint::Pressed && item->contains(item->mapFromScene(p->scenePos()));
 
         // filtering: (childMouseEventFilter) include points that are grabbed by children of the target item
         bool grabberIsChild = false;
-        auto parent = p->grabber();
+        auto parent = p->grabberItem();
         while (isFiltering && parent) {
             if (parent == item) {
                 grabberIsChild = true;
