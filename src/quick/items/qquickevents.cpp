--- conflicted
+++ resolved
@@ -47,11 +47,7 @@
 QT_BEGIN_NAMESPACE
 
 Q_LOGGING_CATEGORY(lcPointerEvents, "qt.quick.pointer.events")
-<<<<<<< HEAD
-Q_DECLARE_LOGGING_CATEGORY(lcPointerHandlerDispatch)
-=======
 Q_LOGGING_CATEGORY(lcPointerGrab, "qt.quick.pointer.grab")
->>>>>>> 57c9d696
 
 /*!
     \qmltype KeyEvent
@@ -562,14 +558,20 @@
 
 QQuickItem *QQuickEventPoint::grabberItem() const
 {
-<<<<<<< HEAD
     return (m_grabberIsHandler ? nullptr : static_cast<QQuickItem *>(m_grabber.data()));
 }
 
 void QQuickEventPoint::setGrabberItem(QQuickItem *grabber)
 {
     if (grabber != m_grabber.data()) {
-        qCDebug(lcPointerHandlerDispatch) << this << grabber;
+        if (Q_UNLIKELY(lcPointerGrab().isDebugEnabled())) {
+            auto device = static_cast<const QQuickPointerEvent *>(parent())->device();
+            static const QMetaEnum stateMetaEnum = metaObject()->enumerator(metaObject()->indexOfEnumerator("State"));
+            QString deviceName = (device ? device->name() : QLatin1String("null device"));
+            deviceName.resize(16, ' '); // shorten, and align in case of sequential output
+            qCDebug(lcPointerGrab) << deviceName << "point" << hex << m_pointId << stateMetaEnum.valueToKey(state())
+                                   << ": grab" << m_grabber << "->" << grabber;
+        }
         m_grabber = QPointer<QObject>(grabber);
         m_grabberIsHandler = false;
         m_sceneGrabPos = m_scenePos;
@@ -584,22 +586,18 @@
 void QQuickEventPoint::setGrabberPointerHandler(QQuickPointerHandler *grabber)
 {
     if (grabber != m_grabber.data()) {
-        qCDebug(lcPointerHandlerDispatch) << this << grabber;
+        if (Q_UNLIKELY(lcPointerGrab().isDebugEnabled())) {
+            auto device = static_cast<const QQuickPointerEvent *>(parent())->device();
+            static const QMetaEnum stateMetaEnum = metaObject()->enumerator(metaObject()->indexOfEnumerator("State"));
+            QString deviceName = (device ? device->name() : QLatin1String("null device"));
+            deviceName.resize(16, ' '); // shorten, and align in case of sequential output
+            qCDebug(lcPointerGrab) << deviceName << "point" << hex << m_pointId << stateMetaEnum.valueToKey(state())
+                                   << ": grab" << m_grabber << "->" << grabber;
+        }
         m_grabber = QPointer<QObject>(grabber);
         m_grabberIsHandler = true;
         m_sceneGrabPos = m_scenePos;
     }
-=======
-    if (Q_UNLIKELY(lcPointerGrab().isDebugEnabled()) && m_grabber.data() != grabber) {
-        auto device = static_cast<const QQuickPointerEvent *>(parent())->device();
-        static const QMetaEnum stateMetaEnum = metaObject()->enumerator(metaObject()->indexOfEnumerator("State"));
-        QString deviceName = (device ? device->name() : QLatin1String("null device"));
-        deviceName.resize(16, ' '); // shorten, and align in case of sequential output
-        qCDebug(lcPointerGrab) << deviceName << "point" << hex << m_pointId << stateMetaEnum.valueToKey(state())
-                               << ": grab" << m_grabber << "->" << grabber;
-    }
-    m_grabber = QPointer<QQuickItem>(grabber);
->>>>>>> 57c9d696
 }
 
 void QQuickEventPoint::setAccepted(bool accepted)
