--- conflicted
+++ resolved
@@ -222,7 +222,22 @@
     bool _accepted;
 };
 
-<<<<<<< HEAD
+class Q_QUICK_PRIVATE_EXPORT QQuickCloseEvent : public QObject
+{
+    Q_OBJECT
+    Q_PROPERTY(bool accepted READ isAccepted WRITE setAccepted)
+
+public:
+    QQuickCloseEvent()
+        : _accepted(true) {}
+
+    bool isAccepted() { return _accepted; }
+    void setAccepted(bool accepted) { _accepted = accepted; }
+
+private:
+    bool _accepted;
+};
+
 class Q_QUICK_PRIVATE_EXPORT QQuickEventPoint : public QObject
 {
     Q_OBJECT
@@ -457,35 +472,14 @@
 Q_DECLARE_OPERATORS_FOR_FLAGS(QQuickPointerDevice::PointerTypes)
 Q_DECLARE_OPERATORS_FOR_FLAGS(QQuickPointerDevice::Capabilities)
 
-=======
-class Q_QUICK_PRIVATE_EXPORT QQuickCloseEvent : public QObject
-{
-    Q_OBJECT
-    Q_PROPERTY(bool accepted READ isAccepted WRITE setAccepted)
-
-public:
-    QQuickCloseEvent()
-        : _accepted(true) {}
-
-    bool isAccepted() { return _accepted; }
-    void setAccepted(bool accepted) { _accepted = accepted; }
-
-private:
-    bool _accepted;
-};
-
->>>>>>> b845b656
 QT_END_NAMESPACE
 
 QML_DECLARE_TYPE(QQuickKeyEvent)
 QML_DECLARE_TYPE(QQuickMouseEvent)
 QML_DECLARE_TYPE(QQuickWheelEvent)
-<<<<<<< HEAD
+QML_DECLARE_TYPE(QQuickCloseEvent)
 QML_DECLARE_TYPE(QQuickPointerDevice)
 QML_DECLARE_TYPE(QPointerUniqueId)
 QML_DECLARE_TYPE(QQuickPointerEvent)
-=======
-QML_DECLARE_TYPE(QQuickCloseEvent)
->>>>>>> b845b656
 
 #endif // QQUICKEVENTS_P_P_H