--- conflicted
+++ resolved
@@ -1450,12 +1450,8 @@
         QVector2D velocity(xDelta / elapsed, yDelta / elapsed);
         d->lastPosTime = currentTimestamp;
         d->accumulatedWheelPixelDelta += QVector2D(event->pixelDelta());
-<<<<<<< HEAD
-        d->drag(currentTimestamp, event->type(), event->posF(), d->accumulatedWheelPixelDelta, true, !d->scrollingPhase, velocity);
+        d->drag(currentTimestamp, event->type(), event->posF(), d->accumulatedWheelPixelDelta, true, !d->scrollingPhase, true, velocity);
         event->accept();
-=======
-        d->drag(currentTimestamp, event->type(), event->posF(), d->accumulatedWheelPixelDelta, true, !d->scrollingPhase, true, velocity);
->>>>>>> 521ace71
     }
 
     if (!event->isAccepted())
