--- conflicted
+++ resolved
@@ -225,13 +225,8 @@
         // sourceSize is set. If sourceSize is not set then the provider default size
         // will be used, as usual.
         bool setDevicePixelRatio = false;
-<<<<<<< HEAD
-        if (!d->sourcesize.isValid()) {
+        if (d->sourcesize.isValid()) {
             if (loadUrl.scheme() == QLatin1String("image")) {
-=======
-        if (d->sourcesize.isValid()) {
-            if (loadUrl.scheme() == QStringLiteral("image")) {
->>>>>>> 2e6f7f36
                 setDevicePixelRatio = true;
             } else {
                 QString stringUrl = loadUrl.path(QUrl::PrettyDecoded);
