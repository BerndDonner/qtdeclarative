/****************************************************************************
**
** Copyright (C) 2016 The Qt Company Ltd.
** Contact: https://www.qt.io/licensing/
**
** This file is part of the QtQuick module of the Qt Toolkit.
**
** $QT_BEGIN_LICENSE:LGPL$
** Commercial License Usage
** Licensees holding valid commercial Qt licenses may use this file in
** accordance with the commercial license agreement provided with the
** Software or, alternatively, in accordance with the terms contained in
** a written agreement between you and The Qt Company. For licensing terms
** and conditions see https://www.qt.io/terms-conditions. For further
** information use the contact form at https://www.qt.io/contact-us.
**
** GNU Lesser General Public License Usage
** Alternatively, this file may be used under the terms of the GNU Lesser
** General Public License version 3 as published by the Free Software
** Foundation and appearing in the file LICENSE.LGPL3 included in the
** packaging of this file. Please review the following information to
** ensure the GNU Lesser General Public License version 3 requirements
** will be met: https://www.gnu.org/licenses/lgpl-3.0.html.
**
** GNU General Public License Usage
** Alternatively, this file may be used under the terms of the GNU
** General Public License version 2.0 or (at your option) the GNU General
** Public license version 3 or any later version approved by the KDE Free
** Qt Foundation. The licenses are as published by the Free Software
** Foundation and appearing in the file LICENSE.GPL2 and LICENSE.GPL3
** included in the packaging of this file. Please review the following
** information to ensure the GNU General Public License requirements will
** be met: https://www.gnu.org/licenses/gpl-2.0.html and
** https://www.gnu.org/licenses/gpl-3.0.html.
**
** $QT_END_LICENSE$
**
****************************************************************************/

#include "qquickitem.h"

#include "qquickwindow.h"
#include "qquickrendercontrol.h"
#include <QtQml/qjsengine.h>
#include "qquickwindow_p.h"

#include "qquickevents_p_p.h"
#include "qquickscreen_p.h"

#include <QtQml/qqmlengine.h>
#include <QtQml/qqmlcomponent.h>
#include <QtQml/qqmlinfo.h>
#include <QtGui/qpen.h>
#include <QtGui/qguiapplication.h>
#include <QtGui/qstylehints.h>
#include <QtGui/private/qguiapplication_p.h>
#include <QtGui/qinputmethod.h>
#include <QtCore/qcoreevent.h>
#include <QtCore/private/qnumeric_p.h>
#include <QtGui/qpa/qplatformtheme.h>
#include <QtCore/qloggingcategory.h>

#include <private/qqmlglobal_p.h>
#include <private/qqmlengine_p.h>
#include <QtQuick/private/qquickstategroup_p.h>
#include <private/qqmlopenmetaobject_p.h>
#include <QtQuick/private/qquickstate_p.h>
#include <private/qquickitem_p.h>
#include <private/qqmlaccessors_p.h>
#include <QtQuick/private/qquickaccessibleattached_p.h>

#include <private/qv4engine_p.h>
#include <private/qv4object_p.h>
#include <private/qv4qobjectwrapper_p.h>
#include <private/qdebug_p.h>

#ifndef QT_NO_CURSOR
# include <QtGui/qcursor.h>
#endif

#include <algorithm>
#include <limits>

// XXX todo Check that elements that create items handle memory correctly after visual ownership change

QT_BEGIN_NAMESPACE

Q_DECLARE_LOGGING_CATEGORY(DBG_MOUSE_TARGET)
Q_DECLARE_LOGGING_CATEGORY(DBG_HOVER_TRACE)

void debugFocusTree(QQuickItem *item, QQuickItem *scope = 0, int depth = 1)
{
    if (DBG_FOCUS().isEnabled(QtDebugMsg)) {
        qCDebug(DBG_FOCUS)
                << QByteArray(depth, '\t').constData()
                << (scope && QQuickItemPrivate::get(scope)->subFocusItem == item ? '*' : ' ')
                << item->hasFocus()
                << item->hasActiveFocus()
                << item->isFocusScope()
                << item;
        for (QQuickItem *child : item->childItems()) {
            debugFocusTree(
                    child,
                    item->isFocusScope() || !scope ? item : scope,
                    item->isFocusScope() || !scope ? depth + 1 : depth);
        }
    }
}

static void QQuickItem_parentNotifier(QObject *o, QQmlNotifier **n)
{
    QQuickItemPrivate *d = QQuickItemPrivate::get(static_cast<QQuickItem *>(o));
    *n = &d->parentNotifier;
}

QML_PRIVATE_ACCESSOR(QQuickItem, QQuickItem *, parent, parentItem, setParentItem)
QML_PRIVATE_ACCESSOR(QQuickItem, qreal, x, x, setX)
QML_PRIVATE_ACCESSOR(QQuickItem, qreal, y, y, setY)
QML_PRIVATE_ACCESSOR(QQuickItem, qreal, width, width, setWidth)
QML_PRIVATE_ACCESSOR(QQuickItem, qreal, height, height, setHeight)

static QQmlAccessors QQuickItem_parent = { QQuickItem_parentRead, QQuickItem_parentWrite, QQuickItem_parentNotifier };
static QQmlAccessors QQuickItem_x = { QQuickItem_xRead, QQuickItem_xWrite, 0 };
static QQmlAccessors QQuickItem_y = { QQuickItem_yRead, QQuickItem_yWrite, 0 };
static QQmlAccessors QQuickItem_width = { QQuickItem_widthRead, QQuickItem_widthWrite, 0 };
static QQmlAccessors QQuickItem_height = { QQuickItem_heightRead, QQuickItem_heightWrite, 0 };

QML_DECLARE_PROPERTIES(QQuickItem) {
    { QML_PROPERTY_NAME(parent), 0, &QQuickItem_parent },
    { QML_PROPERTY_NAME(x), 0, &QQuickItem_x },
    { QML_PROPERTY_NAME(y), 0, &QQuickItem_y },
    { QML_PROPERTY_NAME(width), 0, &QQuickItem_width },
    { QML_PROPERTY_NAME(height), 0, &QQuickItem_height }
};

void QQuickItemPrivate::registerAccessorProperties()
{
    QML_DEFINE_PROPERTIES(QQuickItem);
}

/*!
    \qmltype Transform
    \instantiates QQuickTransform
    \inqmlmodule QtQuick
    \ingroup qtquick-visual-transforms
    \brief For specifying advanced transformations on Items

    The Transform type is a base type which cannot be instantiated directly.
    The following concrete Transform types are available:

    \list
    \li \l Rotation
    \li \l Scale
    \li \l Translate
    \endlist

    The Transform types let you create and control advanced transformations that can be configured
    independently using specialized properties.

    You can assign any number of Transforms to an \l Item. Each Transform is applied in order,
    one at a time.
*/
QQuickTransformPrivate::QQuickTransformPrivate()
{
}

QQuickTransform::QQuickTransform(QObject *parent)
: QObject(*(new QQuickTransformPrivate), parent)
{
}

QQuickTransform::QQuickTransform(QQuickTransformPrivate &dd, QObject *parent)
: QObject(dd, parent)
{
}

QQuickTransform::~QQuickTransform()
{
    Q_D(QQuickTransform);
    for (QQuickItem *item : qAsConst(d->items)) {
        QQuickItemPrivate *p = QQuickItemPrivate::get(item);
        p->transforms.removeOne(this);
        p->dirty(QQuickItemPrivate::Transform);
    }
}

void QQuickTransform::update()
{
    Q_D(QQuickTransform);
    for (QQuickItem *item : qAsConst(d->items)) {
        QQuickItemPrivate *p = QQuickItemPrivate::get(item);
        p->dirty(QQuickItemPrivate::Transform);
    }
}

QQuickContents::QQuickContents(QQuickItem *item)
: m_item(item), m_x(0), m_y(0), m_width(0), m_height(0)
{
}

QQuickContents::~QQuickContents()
{
    for (QQuickItem *child : m_item->childItems()) {
        QQuickItemPrivate::get(child)->removeItemChangeListener(this, QQuickItemPrivate::Geometry | QQuickItemPrivate::Destroyed);
    }
}

bool QQuickContents::calcHeight(QQuickItem *changed)
{
    qreal oldy = m_y;
    qreal oldheight = m_height;

    if (changed) {
        qreal top = oldy;
        qreal bottom = oldy + oldheight;
        qreal y = changed->y();
        if (y + changed->height() > bottom)
            bottom = y + changed->height();
        if (y < top)
            top = y;
        m_y = top;
        m_height = bottom - top;
    } else {
        qreal top = std::numeric_limits<qreal>::max();
        qreal bottom = -std::numeric_limits<qreal>::max();
        const QList<QQuickItem*> children = m_item->childItems();
        for (QQuickItem *child : qAsConst(children)) {
            qreal y = child->y();
            if (y + child->height() > bottom)
                bottom = y + child->height();
            if (y < top)
                top = y;
        }
        if (!children.isEmpty())
            m_y = top;
        m_height = qMax(bottom - top, qreal(0.0));
    }

    return (m_height != oldheight || m_y != oldy);
}

bool QQuickContents::calcWidth(QQuickItem *changed)
{
    qreal oldx = m_x;
    qreal oldwidth = m_width;

    if (changed) {
        qreal left = oldx;
        qreal right = oldx + oldwidth;
        qreal x = changed->x();
        if (x + changed->width() > right)
            right = x + changed->width();
        if (x < left)
            left = x;
        m_x = left;
        m_width = right - left;
    } else {
        qreal left = std::numeric_limits<qreal>::max();
        qreal right = -std::numeric_limits<qreal>::max();
        const QList<QQuickItem*> children = m_item->childItems();
        for (QQuickItem *child : qAsConst(children)) {
            qreal x = child->x();
            if (x + child->width() > right)
                right = x + child->width();
            if (x < left)
                left = x;
        }
        if (!children.isEmpty())
            m_x = left;
        m_width = qMax(right - left, qreal(0.0));
    }

    return (m_width != oldwidth || m_x != oldx);
}

void QQuickContents::complete()
{
    QQuickItemPrivate::get(m_item)->addItemChangeListener(this, QQuickItemPrivate::Children);

    for (QQuickItem *child : m_item->childItems()) {
        QQuickItemPrivate::get(child)->addItemChangeListener(this, QQuickItemPrivate::Geometry | QQuickItemPrivate::Destroyed);
        //###what about changes to visibility?
    }
    calcGeometry();
}

void QQuickContents::updateRect()
{
    QQuickItemPrivate::get(m_item)->emitChildrenRectChanged(rectF());
}

void QQuickContents::itemGeometryChanged(QQuickItem *changed, QQuickGeometryChange change, const QRectF &)
{
    Q_UNUSED(changed)
    bool wChanged = false;
    bool hChanged = false;
    //### we can only pass changed if the left edge has moved left, or the right edge has moved right
    if (change.horizontalChange())
        wChanged = calcWidth(/*changed*/);
    if (change.verticalChange())
        hChanged = calcHeight(/*changed*/);
    if (wChanged || hChanged)
        updateRect();
}

void QQuickContents::itemDestroyed(QQuickItem *item)
{
    if (item)
        QQuickItemPrivate::get(item)->removeItemChangeListener(this, QQuickItemPrivate::Geometry | QQuickItemPrivate::Destroyed);
    calcGeometry();
}

void QQuickContents::itemChildRemoved(QQuickItem *, QQuickItem *item)
{
    if (item)
        QQuickItemPrivate::get(item)->removeItemChangeListener(this, QQuickItemPrivate::Geometry | QQuickItemPrivate::Destroyed);
    calcGeometry();
}

void QQuickContents::itemChildAdded(QQuickItem *, QQuickItem *item)
{
    if (item)
        QQuickItemPrivate::get(item)->addItemChangeListener(this, QQuickItemPrivate::Geometry | QQuickItemPrivate::Destroyed);
    calcGeometry(item);
}

QQuickItemKeyFilter::QQuickItemKeyFilter(QQuickItem *item)
: m_processPost(false), m_next(0)
{
    QQuickItemPrivate *p = item?QQuickItemPrivate::get(item):0;
    if (p) {
        m_next = p->extra.value().keyHandler;
        p->extra->keyHandler = this;
    }
}

QQuickItemKeyFilter::~QQuickItemKeyFilter()
{
}

void QQuickItemKeyFilter::keyPressed(QKeyEvent *event, bool post)
{
    if (m_next) m_next->keyPressed(event, post);
}

void QQuickItemKeyFilter::keyReleased(QKeyEvent *event, bool post)
{
    if (m_next) m_next->keyReleased(event, post);
}

#ifndef QT_NO_IM
void QQuickItemKeyFilter::inputMethodEvent(QInputMethodEvent *event, bool post)
{
    if (m_next)
        m_next->inputMethodEvent(event, post);
    else
        event->ignore();
}

QVariant QQuickItemKeyFilter::inputMethodQuery(Qt::InputMethodQuery query) const
{
    if (m_next) return m_next->inputMethodQuery(query);
    return QVariant();
}
#endif // QT_NO_IM

void QQuickItemKeyFilter::componentComplete()
{
    if (m_next) m_next->componentComplete();
}
/*!
    \qmltype KeyNavigation
    \instantiates QQuickKeyNavigationAttached
    \inqmlmodule QtQuick
    \ingroup qtquick-input
    \brief Supports key navigation by arrow keys

    Key-based user interfaces commonly allow the use of arrow keys to navigate between
    focusable items.  The KeyNavigation attached property enables this behavior by providing a
    convenient way to specify the item that should gain focus when an arrow or tab key is pressed.

    The following example provides key navigation for a 2x2 grid of items:

    \snippet qml/keynavigation.qml 0

    The top-left item initially receives focus by setting \l {Item::}{focus} to
    \c true. When an arrow key is pressed, the focus will move to the
    appropriate item, as defined by the value that has been set for
    the KeyNavigation \l left, \l right, \l up or \l down properties.

    Note that if a KeyNavigation attached property receives the key press and release
    events for a requested arrow or tab key, the event is accepted and does not
    propagate any further.

    By default, KeyNavigation receives key events after the item to which it is attached.
    If the item accepts the key event, the KeyNavigation attached property will not
    receive an event for that key.  Setting the \l priority property to
    \c KeyNavigation.BeforeItem allows the event to be used for key navigation
    before the item, rather than after.

    If the item to which the focus is switching is not enabled or visible, an attempt will
    be made to skip this item and focus on the next. This is possible if there are
    a chain of items with the same KeyNavigation handler. If multiple items in a row are not enabled
    or visible, they will also be skipped.

    KeyNavigation will implicitly set the other direction to return focus to this item. So if you set
    \l left to another item, \l right will be set on that item's KeyNavigation to set focus back to this
    item. However, if that item's KeyNavigation has had right explicitly set then no change will occur.
    This means that the example above could achieve the same behavior without specifying
    KeyNavigation.right or KeyNavigation.down for any of the items.

    \sa {Keys}{Keys attached property}
*/

/*!
    \qmlproperty Item QtQuick::KeyNavigation::left

    This property holds the item to assign focus to
    when the left cursor key is pressed.
*/

/*!
    \qmlproperty Item QtQuick::KeyNavigation::right

    This property holds the item to assign focus to
    when the right cursor key is pressed.
*/

/*!
    \qmlproperty Item QtQuick::KeyNavigation::up

    This property holds the item to assign focus to
    when the up cursor key is pressed.
*/

/*!
    \qmlproperty Item QtQuick::KeyNavigation::down

    This property holds the item to assign focus to
    when the down cursor key is pressed.
*/

/*!
    \qmlproperty Item QtQuick::KeyNavigation::tab

    This property holds the item to assign focus to
    when the Tab key is pressed.
*/

/*!
    \qmlproperty Item QtQuick::KeyNavigation::backtab

    This property holds the item to assign focus to
    when the Shift+Tab key combination (Backtab) is pressed.
*/

QQuickKeyNavigationAttached::QQuickKeyNavigationAttached(QObject *parent)
: QObject(*(new QQuickKeyNavigationAttachedPrivate), parent),
  QQuickItemKeyFilter(qmlobject_cast<QQuickItem*>(parent))
{
    m_processPost = true;
}

QQuickKeyNavigationAttached *
QQuickKeyNavigationAttached::qmlAttachedProperties(QObject *obj)
{
    return new QQuickKeyNavigationAttached(obj);
}

QQuickItem *QQuickKeyNavigationAttached::left() const
{
    Q_D(const QQuickKeyNavigationAttached);
    return d->left;
}

void QQuickKeyNavigationAttached::setLeft(QQuickItem *i)
{
    Q_D(QQuickKeyNavigationAttached);
    if (d->leftSet && d->left == i)
        return;
    d->left = i;
    d->leftSet = true;
    QQuickKeyNavigationAttached* other =
            qobject_cast<QQuickKeyNavigationAttached*>(qmlAttachedPropertiesObject<QQuickKeyNavigationAttached>(i));
    if (other && !other->d_func()->rightSet){
        other->d_func()->right = qobject_cast<QQuickItem*>(parent());
        emit other->rightChanged();
    }
    emit leftChanged();
}

QQuickItem *QQuickKeyNavigationAttached::right() const
{
    Q_D(const QQuickKeyNavigationAttached);
    return d->right;
}

void QQuickKeyNavigationAttached::setRight(QQuickItem *i)
{
    Q_D(QQuickKeyNavigationAttached);
    if (d->rightSet && d->right == i)
        return;
    d->right = i;
    d->rightSet = true;
    QQuickKeyNavigationAttached* other =
            qobject_cast<QQuickKeyNavigationAttached*>(qmlAttachedPropertiesObject<QQuickKeyNavigationAttached>(i));
    if (other && !other->d_func()->leftSet){
        other->d_func()->left = qobject_cast<QQuickItem*>(parent());
        emit other->leftChanged();
    }
    emit rightChanged();
}

QQuickItem *QQuickKeyNavigationAttached::up() const
{
    Q_D(const QQuickKeyNavigationAttached);
    return d->up;
}

void QQuickKeyNavigationAttached::setUp(QQuickItem *i)
{
    Q_D(QQuickKeyNavigationAttached);
    if (d->upSet && d->up == i)
        return;
    d->up = i;
    d->upSet = true;
    QQuickKeyNavigationAttached* other =
            qobject_cast<QQuickKeyNavigationAttached*>(qmlAttachedPropertiesObject<QQuickKeyNavigationAttached>(i));
    if (other && !other->d_func()->downSet){
        other->d_func()->down = qobject_cast<QQuickItem*>(parent());
        emit other->downChanged();
    }
    emit upChanged();
}

QQuickItem *QQuickKeyNavigationAttached::down() const
{
    Q_D(const QQuickKeyNavigationAttached);
    return d->down;
}

void QQuickKeyNavigationAttached::setDown(QQuickItem *i)
{
    Q_D(QQuickKeyNavigationAttached);
    if (d->downSet && d->down == i)
        return;
    d->down = i;
    d->downSet = true;
    QQuickKeyNavigationAttached* other =
            qobject_cast<QQuickKeyNavigationAttached*>(qmlAttachedPropertiesObject<QQuickKeyNavigationAttached>(i));
    if (other && !other->d_func()->upSet) {
        other->d_func()->up = qobject_cast<QQuickItem*>(parent());
        emit other->upChanged();
    }
    emit downChanged();
}

QQuickItem *QQuickKeyNavigationAttached::tab() const
{
    Q_D(const QQuickKeyNavigationAttached);
    return d->tab;
}

void QQuickKeyNavigationAttached::setTab(QQuickItem *i)
{
    Q_D(QQuickKeyNavigationAttached);
    if (d->tabSet && d->tab == i)
        return;
    d->tab = i;
    d->tabSet = true;
    QQuickKeyNavigationAttached* other =
            qobject_cast<QQuickKeyNavigationAttached*>(qmlAttachedPropertiesObject<QQuickKeyNavigationAttached>(i));
    if (other && !other->d_func()->backtabSet) {
        other->d_func()->backtab = qobject_cast<QQuickItem*>(parent());
        emit other->backtabChanged();
    }
    emit tabChanged();
}

QQuickItem *QQuickKeyNavigationAttached::backtab() const
{
    Q_D(const QQuickKeyNavigationAttached);
    return d->backtab;
}

void QQuickKeyNavigationAttached::setBacktab(QQuickItem *i)
{
    Q_D(QQuickKeyNavigationAttached);
    if (d->backtabSet && d->backtab == i)
        return;
    d->backtab = i;
    d->backtabSet = true;
    QQuickKeyNavigationAttached* other =
            qobject_cast<QQuickKeyNavigationAttached*>(qmlAttachedPropertiesObject<QQuickKeyNavigationAttached>(i));
    if (other && !other->d_func()->tabSet) {
        other->d_func()->tab = qobject_cast<QQuickItem*>(parent());
        emit other->tabChanged();
    }
    emit backtabChanged();
}

/*!
    \qmlproperty enumeration QtQuick::KeyNavigation::priority

    This property determines whether the keys are processed before
    or after the attached item's own key handling.

    \list
    \li KeyNavigation.BeforeItem - process the key events before normal
    item key processing.  If the event is used for key navigation, it will be accepted and will not
    be passed on to the item.
    \li KeyNavigation.AfterItem (default) - process the key events after normal item key
    handling.  If the item accepts the key event it will not be
    handled by the KeyNavigation attached property handler.
    \endlist
*/
QQuickKeyNavigationAttached::Priority QQuickKeyNavigationAttached::priority() const
{
    return m_processPost ? AfterItem : BeforeItem;
}

void QQuickKeyNavigationAttached::setPriority(Priority order)
{
    bool processPost = order == AfterItem;
    if (processPost != m_processPost) {
        m_processPost = processPost;
        emit priorityChanged();
    }
}

void QQuickKeyNavigationAttached::keyPressed(QKeyEvent *event, bool post)
{
    Q_D(QQuickKeyNavigationAttached);
    event->ignore();

    if (post != m_processPost) {
        QQuickItemKeyFilter::keyPressed(event, post);
        return;
    }

    bool mirror = false;
    switch (event->key()) {
    case Qt::Key_Left: {
        if (QQuickItem *parentItem = qobject_cast<QQuickItem*>(parent()))
            mirror = QQuickItemPrivate::get(parentItem)->effectiveLayoutMirror;
        QQuickItem* leftItem = mirror ? d->right : d->left;
        if (leftItem) {
            setFocusNavigation(leftItem, mirror ? "right" : "left", mirror ? Qt::TabFocusReason : Qt::BacktabFocusReason);
            event->accept();
        }
        break;
    }
    case Qt::Key_Right: {
        if (QQuickItem *parentItem = qobject_cast<QQuickItem*>(parent()))
            mirror = QQuickItemPrivate::get(parentItem)->effectiveLayoutMirror;
        QQuickItem* rightItem = mirror ? d->left : d->right;
        if (rightItem) {
            setFocusNavigation(rightItem, mirror ? "left" : "right", mirror ? Qt::BacktabFocusReason : Qt::TabFocusReason);
            event->accept();
        }
        break;
    }
    case Qt::Key_Up:
        if (d->up) {
            setFocusNavigation(d->up, "up", Qt::BacktabFocusReason);
            event->accept();
        }
        break;
    case Qt::Key_Down:
        if (d->down) {
            setFocusNavigation(d->down, "down", Qt::TabFocusReason);
            event->accept();
        }
        break;
    case Qt::Key_Tab:
        if (d->tab) {
            setFocusNavigation(d->tab, "tab", Qt::TabFocusReason);
            event->accept();
        }
        break;
    case Qt::Key_Backtab:
        if (d->backtab) {
            setFocusNavigation(d->backtab, "backtab", Qt::BacktabFocusReason);
            event->accept();
        }
        break;
    default:
        break;
    }

    if (!event->isAccepted()) QQuickItemKeyFilter::keyPressed(event, post);
}

void QQuickKeyNavigationAttached::keyReleased(QKeyEvent *event, bool post)
{
    Q_D(QQuickKeyNavigationAttached);
    event->ignore();

    if (post != m_processPost) {
        QQuickItemKeyFilter::keyReleased(event, post);
        return;
    }

    bool mirror = false;
    switch (event->key()) {
    case Qt::Key_Left:
        if (QQuickItem *parentItem = qobject_cast<QQuickItem*>(parent()))
            mirror = QQuickItemPrivate::get(parentItem)->effectiveLayoutMirror;
        if (mirror ? d->right : d->left)
            event->accept();
        break;
    case Qt::Key_Right:
        if (QQuickItem *parentItem = qobject_cast<QQuickItem*>(parent()))
            mirror = QQuickItemPrivate::get(parentItem)->effectiveLayoutMirror;
        if (mirror ? d->left : d->right)
            event->accept();
        break;
    case Qt::Key_Up:
        if (d->up) {
            event->accept();
        }
        break;
    case Qt::Key_Down:
        if (d->down) {
            event->accept();
        }
        break;
    case Qt::Key_Tab:
        if (d->tab) {
            event->accept();
        }
        break;
    case Qt::Key_Backtab:
        if (d->backtab) {
            event->accept();
        }
        break;
    default:
        break;
    }

    if (!event->isAccepted()) QQuickItemKeyFilter::keyReleased(event, post);
}

void QQuickKeyNavigationAttached::setFocusNavigation(QQuickItem *currentItem, const char *dir,
                                                     Qt::FocusReason reason)
{
    QQuickItem *initialItem = currentItem;
    bool isNextItem = false;
    QVector<QQuickItem *> visitedItems;
    do {
        isNextItem = false;
        if (currentItem->isVisible() && currentItem->isEnabled()) {
            currentItem->forceActiveFocus(reason);
        } else {
            QObject *attached =
                qmlAttachedPropertiesObject<QQuickKeyNavigationAttached>(currentItem, false);
            if (attached) {
                QQuickItem *tempItem = qvariant_cast<QQuickItem*>(attached->property(dir));
                if (tempItem) {
                    visitedItems.append(currentItem);
                    currentItem = tempItem;
                    isNextItem = true;
                }
            }
        }
    }
    while (currentItem != initialItem && isNextItem && !visitedItems.contains(currentItem));
}

struct SigMap {
    int key;
    const char *sig;
};

const SigMap sigMap[] = {
    { Qt::Key_Left, "leftPressed" },
    { Qt::Key_Right, "rightPressed" },
    { Qt::Key_Up, "upPressed" },
    { Qt::Key_Down, "downPressed" },
    { Qt::Key_Tab, "tabPressed" },
    { Qt::Key_Backtab, "backtabPressed" },
    { Qt::Key_Asterisk, "asteriskPressed" },
    { Qt::Key_NumberSign, "numberSignPressed" },
    { Qt::Key_Escape, "escapePressed" },
    { Qt::Key_Return, "returnPressed" },
    { Qt::Key_Enter, "enterPressed" },
    { Qt::Key_Delete, "deletePressed" },
    { Qt::Key_Space, "spacePressed" },
    { Qt::Key_Back, "backPressed" },
    { Qt::Key_Cancel, "cancelPressed" },
    { Qt::Key_Select, "selectPressed" },
    { Qt::Key_Yes, "yesPressed" },
    { Qt::Key_No, "noPressed" },
    { Qt::Key_Context1, "context1Pressed" },
    { Qt::Key_Context2, "context2Pressed" },
    { Qt::Key_Context3, "context3Pressed" },
    { Qt::Key_Context4, "context4Pressed" },
    { Qt::Key_Call, "callPressed" },
    { Qt::Key_Hangup, "hangupPressed" },
    { Qt::Key_Flip, "flipPressed" },
    { Qt::Key_Menu, "menuPressed" },
    { Qt::Key_VolumeUp, "volumeUpPressed" },
    { Qt::Key_VolumeDown, "volumeDownPressed" },
    { 0, 0 }
};

const QByteArray QQuickKeysAttached::keyToSignal(int key)
{
    QByteArray keySignal;
    if (key >= Qt::Key_0 && key <= Qt::Key_9) {
        keySignal = "digit0Pressed";
        keySignal[5] = '0' + (key - Qt::Key_0);
    } else {
        int i = 0;
        while (sigMap[i].key && sigMap[i].key != key)
            ++i;
        keySignal = sigMap[i].sig;
    }
    return keySignal;
}

bool QQuickKeysAttached::isConnected(const char *signalName)
{
    Q_D(QQuickKeysAttached);
    int signal_index = d->signalIndex(signalName);
    return d->isSignalConnected(signal_index);
}

/*!
    \qmltype Keys
    \instantiates QQuickKeysAttached
    \inqmlmodule QtQuick
    \ingroup qtquick-input
    \brief Provides key handling to Items

    All visual primitives support key handling via the Keys
    attached property.  Keys can be handled via the onPressed
    and onReleased signal properties.

    The signal properties have a \l KeyEvent parameter, named
    \e event which contains details of the event.  If a key is
    handled \e event.accepted should be set to true to prevent the
    event from propagating up the item hierarchy.

    \section1 Example Usage

    The following example shows how the general onPressed handler can
    be used to test for a certain key; in this case, the left cursor
    key:

    \snippet qml/keys/keys-pressed.qml key item

    Some keys may alternatively be handled via specific signal properties,
    for example \e onSelectPressed.  These handlers automatically set
    \e event.accepted to true.

    \snippet qml/keys/keys-handler.qml key item

    See \l{Qt::Key}{Qt.Key} for the list of keyboard codes.

    \section1 Key Handling Priorities

    The Keys attached property can be configured to handle key events
    before or after the item it is attached to. This makes it possible
    to intercept events in order to override an item's default behavior,
    or act as a fallback for keys not handled by the item.

    If \l priority is Keys.BeforeItem (default) the order of key event processing is:

    \list 1
    \li Items specified in \c forwardTo
    \li specific key handlers, e.g. onReturnPressed
    \li onPressed, onReleased handlers
    \li Item specific key handling, e.g. TextInput key handling
    \li parent item
    \endlist

    If priority is Keys.AfterItem the order of key event processing is:

    \list 1
    \li Item specific key handling, e.g. TextInput key handling
    \li Items specified in \c forwardTo
    \li specific key handlers, e.g. onReturnPressed
    \li onPressed, onReleased handlers
    \li parent item
    \endlist

    If the event is accepted during any of the above steps, key
    propagation stops.

    \sa KeyEvent, {KeyNavigation}{KeyNavigation attached property}
*/

/*!
    \qmlproperty bool QtQuick::Keys::enabled

    This flags enables key handling if true (default); otherwise
    no key handlers will be called.
*/

/*!
    \qmlproperty enumeration QtQuick::Keys::priority

    This property determines whether the keys are processed before
    or after the attached item's own key handling.

    \list
    \li Keys.BeforeItem (default) - process the key events before normal
    item key processing.  If the event is accepted it will not
    be passed on to the item.
    \li Keys.AfterItem - process the key events after normal item key
    handling.  If the item accepts the key event it will not be
    handled by the Keys attached property handler.
    \endlist

    \sa {Key Handling Priorities}
*/

/*!
    \qmlproperty list<Object> QtQuick::Keys::forwardTo

    This property provides a way to forward key presses, key releases, and keyboard input
    coming from input methods to other items. This can be useful when you want
    one item to handle some keys (e.g. the up and down arrow keys), and another item to
    handle other keys (e.g. the left and right arrow keys).  Once an item that has been
    forwarded keys accepts the event it is no longer forwarded to items later in the
    list.

    This example forwards key events to two lists:
    \qml
    Item {
        ListView {
            id: list1
            // ...
        }
        ListView {
            id: list2
            // ...
        }
        Keys.forwardTo: [list1, list2]
        focus: true
    }
    \endqml

    To see the order in which events are received when using forwardTo, see
    \l {Key Handling Priorities}.
*/

/*!
    \qmlsignal QtQuick::Keys::pressed(KeyEvent event)

    This signal is emitted when a key has been pressed. The \a event
    parameter provides information about the event.

    The corresponding handler is \c onPressed.
*/

/*!
    \qmlsignal QtQuick::Keys::released(KeyEvent event)

    This signal is emitted when a key has been released. The \a event
    parameter provides information about the event.

    The corresponding handler is \c onReleased.
*/

/*!
    \qmlsignal QtQuick::Keys::digit0Pressed(KeyEvent event)

    This signal is emitted when the digit '0' has been pressed. The \a event
    parameter provides information about the event.

    The corresponding handler is \c onDigit0Pressed.
*/

/*!
    \qmlsignal QtQuick::Keys::digit1Pressed(KeyEvent event)

    This signal is emitted when the digit '1' has been pressed. The \a event
    parameter provides information about the event.

    The corresponding handler is \c onDigit1Pressed.
*/

/*!
    \qmlsignal QtQuick::Keys::digit2Pressed(KeyEvent event)

    This signal is emitted when the digit '2' has been pressed. The \a event
    parameter provides information about the event.

    The corresponding handler is \c onDigit2Pressed.
*/

/*!
    \qmlsignal QtQuick::Keys::digit3Pressed(KeyEvent event)

    This signal is emitted when the digit '3' has been pressed. The \a event
    parameter provides information about the event.

    The corresponding handler is \c onDigit3Pressed.
*/

/*!
    \qmlsignal QtQuick::Keys::digit4Pressed(KeyEvent event)

    This signal is emitted when the digit '4' has been pressed. The \a event
    parameter provides information about the event.

    The corresponding handler is \c onDigit4Pressed.
*/

/*!
    \qmlsignal QtQuick::Keys::digit5Pressed(KeyEvent event)

    This signal is emitted when the digit '5' has been pressed. The \a event
    parameter provides information about the event.

    The corresponding handler is \c onDigit5Pressed.
*/

/*!
    \qmlsignal QtQuick::Keys::digit6Pressed(KeyEvent event)

    This signal is emitted when the digit '6' has been pressed. The \a event
    parameter provides information about the event.

    The corresponding handler is \c onDigit6Pressed.
*/

/*!
    \qmlsignal QtQuick::Keys::digit7Pressed(KeyEvent event)

    This signal is emitted when the digit '7' has been pressed. The \a event
    parameter provides information about the event.

    The corresponding handler is \c onDigit7Pressed.
*/

/*!
    \qmlsignal QtQuick::Keys::digit8Pressed(KeyEvent event)

    This signal is emitted when the digit '8' has been pressed. The \a event
    parameter provides information about the event.

    The corresponding handler is \c onDigit8Pressed.
*/

/*!
    \qmlsignal QtQuick::Keys::digit9Pressed(KeyEvent event)

    This signal is emitted when the digit '9' has been pressed. The \a event
    parameter provides information about the event.

    The corresponding handler is \c onDigit9Pressed.
*/

/*!
    \qmlsignal QtQuick::Keys::leftPressed(KeyEvent event)

    This signal is emitted when the Left arrow has been pressed. The \a event
    parameter provides information about the event.

    The corresponding handler is \c onLeftPressed.
*/

/*!
    \qmlsignal QtQuick::Keys::rightPressed(KeyEvent event)

    This signal is emitted when the Right arrow has been pressed. The \a event
    parameter provides information about the event.

    The corresponding handler is \c onRightPressed.
*/

/*!
    \qmlsignal QtQuick::Keys::upPressed(KeyEvent event)

    This signal is emitted when the Up arrow has been pressed. The \a event
    parameter provides information about the event.

    The corresponding handler is \c onUpPressed.
*/

/*!
    \qmlsignal QtQuick::Keys::downPressed(KeyEvent event)

    This signal is emitted when the Down arrow has been pressed. The \a event
    parameter provides information about the event.

    The corresponding handler is \c onDownPressed.
*/

/*!
    \qmlsignal QtQuick::Keys::tabPressed(KeyEvent event)

    This signal is emitted when the Tab key has been pressed. The \a event
    parameter provides information about the event.

    The corresponding handler is \c onTabPressed.
*/

/*!
    \qmlsignal QtQuick::Keys::backtabPressed(KeyEvent event)

    This signal is emitted when the Shift+Tab key combination (Backtab) has
    been pressed. The \a event parameter provides information about the event.

    The corresponding handler is \c onBacktabPressed.
*/

/*!
    \qmlsignal QtQuick::Keys::asteriskPressed(KeyEvent event)

    This signal is emitted when the Asterisk '*' has been pressed. The \a event
    parameter provides information about the event.

    The corresponding handler is \c onAsteriskPressed.
*/

/*!
    \qmlsignal QtQuick::Keys::escapePressed(KeyEvent event)

    This signal is emitted when the Escape key has been pressed. The \a event
    parameter provides information about the event.

    The corresponding handler is \c onEscapePressed.
*/

/*!
    \qmlsignal QtQuick::Keys::returnPressed(KeyEvent event)

    This signal is emitted when the Return key has been pressed. The \a event
    parameter provides information about the event.

    The corresponding handler is \c onReturnPressed.
*/

/*!
    \qmlsignal QtQuick::Keys::enterPressed(KeyEvent event)

    This signal is emitted when the Enter key has been pressed. The \a event
    parameter provides information about the event.

    The corresponding handler is \c onEnterPressed.
*/

/*!
    \qmlsignal QtQuick::Keys::deletePressed(KeyEvent event)

    This signal is emitted when the Delete key has been pressed. The \a event
    parameter provides information about the event.

    The corresponding handler is \c onDeletePressed.
*/

/*!
    \qmlsignal QtQuick::Keys::spacePressed(KeyEvent event)

    This signal is emitted when the Space key has been pressed. The \a event
    parameter provides information about the event.

    The corresponding handler is \c onSpacePressed.
*/

/*!
    \qmlsignal QtQuick::Keys::backPressed(KeyEvent event)

    This signal is emitted when the Back key has been pressed. The \a event
    parameter provides information about the event.

    The corresponding handler is \c onBackPressed.
*/

/*!
    \qmlsignal QtQuick::Keys::cancelPressed(KeyEvent event)

    This signal is emitted when the Cancel key has been pressed. The \a event
    parameter provides information about the event.

    The corresponding handler is \c onCancelPressed.
*/

/*!
    \qmlsignal QtQuick::Keys::selectPressed(KeyEvent event)

    This signal is emitted when the Select key has been pressed. The \a event
    parameter provides information about the event.

    The corresponding handler is \c onSelectPressed.
*/

/*!
    \qmlsignal QtQuick::Keys::yesPressed(KeyEvent event)

    This signal is emitted when the Yes key has been pressed. The \a event
    parameter provides information about the event.

    The corresponding handler is \c onYesPressed.
*/

/*!
    \qmlsignal QtQuick::Keys::noPressed(KeyEvent event)

    This signal is emitted when the No key has been pressed. The \a event
    parameter provides information about the event.

    The corresponding handler is \c onNoPressed.
*/

/*!
    \qmlsignal QtQuick::Keys::context1Pressed(KeyEvent event)

    This signal is emitted when the Context1 key has been pressed. The \a event
    parameter provides information about the event.

    The corresponding handler is \c onContext1Pressed.
*/

/*!
    \qmlsignal QtQuick::Keys::context2Pressed(KeyEvent event)

    This signal is emitted when the Context2 key has been pressed. The \a event
    parameter provides information about the event.

    The corresponding handler is \c onContext2Pressed.
*/

/*!
    \qmlsignal QtQuick::Keys::context3Pressed(KeyEvent event)

    This signal is emitted when the Context3 key has been pressed. The \a event
    parameter provides information about the event.

    The corresponding handler is \c onContext3Pressed.
*/

/*!
    \qmlsignal QtQuick::Keys::context4Pressed(KeyEvent event)

    This signal is emitted when the Context4 key has been pressed. The \a event
    parameter provides information about the event.

    The corresponding handler is \c onContext4Pressed.
*/

/*!
    \qmlsignal QtQuick::Keys::callPressed(KeyEvent event)

    This signal is emitted when the Call key has been pressed. The \a event
    parameter provides information about the event.

    The corresponding handler is \c onCallPressed.
*/

/*!
    \qmlsignal QtQuick::Keys::hangupPressed(KeyEvent event)

    This signal is emitted when the Hangup key has been pressed. The \a event
    parameter provides information about the event.

    The corresponding handler is \c onHangupPressed.
*/

/*!
    \qmlsignal QtQuick::Keys::flipPressed(KeyEvent event)

    This signal is emitted when the Flip key has been pressed. The \a event
    parameter provides information about the event.

    The corresponding handler is \c onFlipPressed.
*/

/*!
    \qmlsignal QtQuick::Keys::menuPressed(KeyEvent event)

    This signal is emitted when the Menu key has been pressed. The \a event
    parameter provides information about the event.

    The corresponding handler is \c onMenuPressed.
*/

/*!
    \qmlsignal QtQuick::Keys::volumeUpPressed(KeyEvent event)

    This signal is emitted when the VolumeUp key has been pressed. The \a event
    parameter provides information about the event.

    The corresponding handler is \c onVolumeUpPressed.
*/

/*!
    \qmlsignal QtQuick::Keys::volumeDownPressed(KeyEvent event)

    This signal is emitted when the VolumeDown key has been pressed. The \a event
    parameter provides information about the event.

    The corresponding handler is \c onVolumeDownPressed.
*/

QQuickKeysAttached::QQuickKeysAttached(QObject *parent)
: QObject(*(new QQuickKeysAttachedPrivate), parent),
  QQuickItemKeyFilter(qmlobject_cast<QQuickItem*>(parent))
{
    Q_D(QQuickKeysAttached);
    m_processPost = false;
    d->item = qmlobject_cast<QQuickItem*>(parent);
    if (d->item != parent)
        qWarning() << "Could not attach Keys property to: " << parent << " is not an Item";
}

QQuickKeysAttached::~QQuickKeysAttached()
{
}

QQuickKeysAttached::Priority QQuickKeysAttached::priority() const
{
    return m_processPost ? AfterItem : BeforeItem;
}

void QQuickKeysAttached::setPriority(Priority order)
{
    bool processPost = order == AfterItem;
    if (processPost != m_processPost) {
        m_processPost = processPost;
        emit priorityChanged();
    }
}

void QQuickKeysAttached::componentComplete()
{
#ifndef QT_NO_IM
    Q_D(QQuickKeysAttached);
    if (d->item) {
        for (QQuickItem *targetItem : qAsConst(d->targets)) {
            if (targetItem && (targetItem->flags() & QQuickItem::ItemAcceptsInputMethod)) {
                d->item->setFlag(QQuickItem::ItemAcceptsInputMethod);
                break;
            }
        }
    }
#endif
}

void QQuickKeysAttached::keyPressed(QKeyEvent *event, bool post)
{
    Q_D(QQuickKeysAttached);
    if (post != m_processPost || !d->enabled || d->inPress) {
        event->ignore();
        QQuickItemKeyFilter::keyPressed(event, post);
        return;
    }

    // first process forwards
    if (d->item && d->item->window()) {
        d->inPress = true;
        for (QQuickItem *targetItem : qAsConst(d->targets)) {
            if (targetItem && targetItem->isVisible()) {
                event->accept();
                QCoreApplication::sendEvent(targetItem, event);
                if (event->isAccepted()) {
                    d->inPress = false;
                    return;
                }
            }
        }
        d->inPress = false;
    }

    QQuickKeyEvent &ke = d->theKeyEvent;
    ke.reset(*event);
    QByteArray keySignal = keyToSignal(event->key());
    if (!keySignal.isEmpty()) {
        keySignal += "(QQuickKeyEvent*)";
        if (isConnected(keySignal)) {
            // If we specifically handle a key then default to accepted
            ke.setAccepted(true);
            int idx = QQuickKeysAttached::staticMetaObject.indexOfSignal(keySignal);
            metaObject()->method(idx).invoke(this, Qt::DirectConnection, Q_ARG(QQuickKeyEvent*, &ke));
        }
    }
    if (!ke.isAccepted())
        emit pressed(&ke);
    event->setAccepted(ke.isAccepted());

    if (!event->isAccepted()) QQuickItemKeyFilter::keyPressed(event, post);
}

void QQuickKeysAttached::keyReleased(QKeyEvent *event, bool post)
{
    Q_D(QQuickKeysAttached);
    if (post != m_processPost || !d->enabled || d->inRelease) {
        event->ignore();
        QQuickItemKeyFilter::keyReleased(event, post);
        return;
    }

    if (d->item && d->item->window()) {
        d->inRelease = true;
        for (QQuickItem *targetItem : qAsConst(d->targets)) {
            if (targetItem && targetItem->isVisible()) {
                event->accept();
                QCoreApplication::sendEvent(targetItem, event);
                if (event->isAccepted()) {
                    d->inRelease = false;
                    return;
                }
            }
        }
        d->inRelease = false;
    }

    QQuickKeyEvent &ke = d->theKeyEvent;
    ke.reset(*event);
    emit released(&ke);
    event->setAccepted(ke.isAccepted());

    if (!event->isAccepted()) QQuickItemKeyFilter::keyReleased(event, post);
}

#ifndef QT_NO_IM
void QQuickKeysAttached::inputMethodEvent(QInputMethodEvent *event, bool post)
{
    Q_D(QQuickKeysAttached);
    if (post == m_processPost && d->item && !d->inIM && d->item->window()) {
        d->inIM = true;
        for (QQuickItem *targetItem : qAsConst(d->targets)) {
            if (targetItem && targetItem->isVisible() && (targetItem->flags() & QQuickItem::ItemAcceptsInputMethod)) {
                d->item->window()->sendEvent(targetItem, event);
                if (event->isAccepted()) {
                    d->imeItem = targetItem;
                    d->inIM = false;
                    return;
                }
            }
        }
        d->inIM = false;
    }
    QQuickItemKeyFilter::inputMethodEvent(event, post);
}

QVariant QQuickKeysAttached::inputMethodQuery(Qt::InputMethodQuery query) const
{
    Q_D(const QQuickKeysAttached);
    if (d->item) {
        for (QQuickItem *targetItem : qAsConst(d->targets)) {
            if (targetItem && targetItem->isVisible() && (targetItem->flags() & QQuickItem::ItemAcceptsInputMethod) && targetItem == d->imeItem) {
                //### how robust is targetItem == d->imeItem check?
                QVariant v = targetItem->inputMethodQuery(query);
                if (v.userType() == QVariant::RectF)
                    v = d->item->mapRectFromItem(targetItem, v.toRectF());  //### cost?
                return v;
            }
        }
    }
    return QQuickItemKeyFilter::inputMethodQuery(query);
}
#endif // QT_NO_IM

QQuickKeysAttached *QQuickKeysAttached::qmlAttachedProperties(QObject *obj)
{
    return new QQuickKeysAttached(obj);
}

/*!
    \qmltype LayoutMirroring
    \instantiates QQuickLayoutMirroringAttached
    \inqmlmodule QtQuick
    \ingroup qtquick-positioners
    \ingroup qml-utility-elements
    \brief Property used to mirror layout behavior

    The LayoutMirroring attached property is used to horizontally mirror \l {anchor-layout}{Item anchors},
    \l{Item Positioners}{positioner} types (such as \l Row and \l Grid)
    and views (such as \l GridView and horizontal \l ListView). Mirroring is a visual change: left
    anchors become right anchors, and positioner types like \l Grid and \l Row reverse the
    horizontal layout of child items.

    Mirroring is enabled for an item by setting the \l enabled property to true. By default, this
    only affects the item itself; setting the \l childrenInherit property to true propagates the mirroring
    behavior to all child items as well. If the \c LayoutMirroring attached property has not been defined
    for an item, mirroring is not enabled.

    The following example shows mirroring in action. The \l Row below is specified as being anchored
    to the left of its parent. However, since mirroring has been enabled, the anchor is horizontally
    reversed and it is now anchored to the right. Also, since items in a \l Row are positioned
    from left to right by default, they are now positioned from right to left instead, as demonstrated
    by the numbering and opacity of the items:

    \snippet qml/layoutmirroring.qml 0

    \image layoutmirroring.png

    Layout mirroring is useful when it is necessary to support both left-to-right and right-to-left
    layout versions of an application to target different language areas. The \l childrenInherit
    property allows layout mirroring to be applied without manually setting layout configurations
    for every item in an application. Keep in mind, however, that mirroring does not affect any
    positioning that is defined by the \l Item \l {Item::}{x} coordinate value, so even with
    mirroring enabled, it will often be necessary to apply some layout fixes to support the
    desired layout direction. Also, it may be necessary to disable the mirroring of individual
    child items (by setting \l {enabled}{LayoutMirroring.enabled} to false for such items) if
    mirroring is not the desired behavior, or if the child item already implements mirroring in
    some custom way.

    See \l {Right-to-left User Interfaces} for further details on using \c LayoutMirroring and
    other related features to implement right-to-left support for an application.
*/

/*!
    \qmlproperty bool QtQuick::LayoutMirroring::enabled

    This property holds whether the item's layout is mirrored horizontally. Setting this to true
    horizontally reverses \l {anchor-layout}{anchor} settings such that left anchors become right,
    and right anchors become left. For \l{Item Positioners}{positioner} types
    (such as \l Row and \l Grid) and view types (such as \l {GridView}{GridView} and \l {ListView}{ListView})
    this also mirrors the horizontal layout direction of the item.

    The default value is false.
*/

/*!
    \qmlproperty bool QtQuick::LayoutMirroring::childrenInherit

    This property holds whether the \l {enabled}{LayoutMirroring.enabled} value for this item
    is inherited by its children.

    The default value is false.
*/


QQuickLayoutMirroringAttached::QQuickLayoutMirroringAttached(QObject *parent) : QObject(parent), itemPrivate(0)
{
    if (QQuickItem *item = qobject_cast<QQuickItem*>(parent)) {
        itemPrivate = QQuickItemPrivate::get(item);
        itemPrivate->extra.value().layoutDirectionAttached = this;
    } else
        qmlInfo(parent) << tr("LayoutDirection attached property only works with Items");
}

QQuickLayoutMirroringAttached * QQuickLayoutMirroringAttached::qmlAttachedProperties(QObject *object)
{
    return new QQuickLayoutMirroringAttached(object);
}

bool QQuickLayoutMirroringAttached::enabled() const
{
    return itemPrivate ? itemPrivate->effectiveLayoutMirror : false;
}

void QQuickLayoutMirroringAttached::setEnabled(bool enabled)
{
    if (!itemPrivate)
        return;

    itemPrivate->isMirrorImplicit = false;
    if (enabled != itemPrivate->effectiveLayoutMirror) {
        itemPrivate->setLayoutMirror(enabled);
        if (itemPrivate->inheritMirrorFromItem)
             itemPrivate->resolveLayoutMirror();
    }
}

void QQuickLayoutMirroringAttached::resetEnabled()
{
    if (itemPrivate && !itemPrivate->isMirrorImplicit) {
        itemPrivate->isMirrorImplicit = true;
        itemPrivate->resolveLayoutMirror();
    }
}

bool QQuickLayoutMirroringAttached::childrenInherit() const
{
    return itemPrivate ? itemPrivate->inheritMirrorFromItem : false;
}

void QQuickLayoutMirroringAttached::setChildrenInherit(bool childrenInherit) {
    if (itemPrivate && childrenInherit != itemPrivate->inheritMirrorFromItem) {
        itemPrivate->inheritMirrorFromItem = childrenInherit;
        itemPrivate->resolveLayoutMirror();
        childrenInheritChanged();
    }
}

void QQuickItemPrivate::resolveLayoutMirror()
{
    Q_Q(QQuickItem);
    if (QQuickItem *parentItem = q->parentItem()) {
        QQuickItemPrivate *parentPrivate = QQuickItemPrivate::get(parentItem);
        setImplicitLayoutMirror(parentPrivate->inheritedLayoutMirror, parentPrivate->inheritMirrorFromParent);
    } else {
        setImplicitLayoutMirror(isMirrorImplicit ? false : effectiveLayoutMirror, inheritMirrorFromItem);
    }
}

void QQuickItemPrivate::setImplicitLayoutMirror(bool mirror, bool inherit)
{
    inherit = inherit || inheritMirrorFromItem;
    if (!isMirrorImplicit && inheritMirrorFromItem)
        mirror = effectiveLayoutMirror;
    if (mirror == inheritedLayoutMirror && inherit == inheritMirrorFromParent)
        return;

    inheritMirrorFromParent = inherit;
    inheritedLayoutMirror = inheritMirrorFromParent ? mirror : false;

    if (isMirrorImplicit)
        setLayoutMirror(inherit ? inheritedLayoutMirror : false);
    for (QQuickItem *child : qAsConst(childItems)) {
        QQuickItemPrivate *childPrivate = QQuickItemPrivate::get(child);
        childPrivate->setImplicitLayoutMirror(inheritedLayoutMirror, inheritMirrorFromParent);
    }
}

void QQuickItemPrivate::setLayoutMirror(bool mirror)
{
    if (mirror != effectiveLayoutMirror) {
        effectiveLayoutMirror = mirror;
        if (_anchors) {
            QQuickAnchorsPrivate *anchor_d = QQuickAnchorsPrivate::get(_anchors);
            anchor_d->fillChanged();
            anchor_d->centerInChanged();
            anchor_d->updateHorizontalAnchors();
        }
        mirrorChange();
        if (extra.isAllocated() && extra->layoutDirectionAttached) {
            emit extra->layoutDirectionAttached->enabledChanged();
        }
    }
}

/*!
    \qmltype EnterKey
    \instantiates QQuickEnterKeyAttached
    \inqmlmodule QtQuick
    \ingroup qtquick-input
    \since 5.6
    \brief Provides a property to manipulate the appearance of Enter key on
           an on-screen keyboard.

    The EnterKey attached property is used to manipulate the appearance and
    behavior of the Enter key on an on-screen keyboard.
*/

/*!
    \qmlattachedproperty enumeration QtQuick::EnterKey::type

    Holds the type of the Enter key.

    \note Not all of these values are supported on all platforms. For
          unsupported values the default key is used instead.

    \value Qt.EnterKeyDefault   The default Enter key. This can be either a
                                button to accept the input and close the
                                keyboard, or a \e Return button to enter a
                                newline in case of a multi-line input field.

    \value Qt.EnterKeyReturn    Show a \e Return button that inserts a
                                newline.

    \value Qt.EnterKeyDone      Show a \e {"Done"} button. Typically, the
                                keyboard is expected to close when the button
                                is pressed.

    \value Qt.EnterKeyGo        Show a \e {"Go"} button. Typically used in an
                                address bar when entering a URL.

    \value Qt.EnterKeySend      Show a \e {"Send"} button.

    \value Qt.EnterKeySearch    Show a \e {"Search"} button.

    \value Qt.EnterKeyNext      Show a \e {"Next"} button. Typically used in a
                                form to allow navigating to the next input
                                field without the keyboard closing.

    \value Qt.EnterKeyPrevious  Show a \e {"Previous"} button.
*/

QQuickEnterKeyAttached::QQuickEnterKeyAttached(QObject *parent)
    : QObject(parent), itemPrivate(0), keyType(Qt::EnterKeyDefault)
{
    if (QQuickItem *item = qobject_cast<QQuickItem*>(parent)) {
        itemPrivate = QQuickItemPrivate::get(item);
        itemPrivate->extra.value().enterKeyAttached = this;
    } else
        qmlInfo(parent) << tr("EnterKey attached property only works with Items");
}

QQuickEnterKeyAttached *QQuickEnterKeyAttached::qmlAttachedProperties(QObject *object)
{
    return new QQuickEnterKeyAttached(object);
}

Qt::EnterKeyType QQuickEnterKeyAttached::type() const
{
    return keyType;
}

void QQuickEnterKeyAttached::setType(Qt::EnterKeyType type)
{
    if (keyType != type) {
        keyType = type;
#ifndef QT_NO_IM
        if (itemPrivate && itemPrivate->activeFocus)
            QGuiApplication::inputMethod()->update(Qt::ImEnterKeyType);
#endif
        typeChanged();
    }
}

void QQuickItemPrivate::setAccessible()
{
    isAccessible = true;
}

/*!
Clears all sub focus items from \a scope.
If \a focus is true, sets the scope's subFocusItem
to be this item.
*/
void QQuickItemPrivate::updateSubFocusItem(QQuickItem *scope, bool focus)
{
    Q_Q(QQuickItem);
    Q_ASSERT(scope);

    QQuickItemPrivate *scopePrivate = QQuickItemPrivate::get(scope);

    QQuickItem *oldSubFocusItem = scopePrivate->subFocusItem;
    // Correct focus chain in scope
    if (oldSubFocusItem) {
        QQuickItem *sfi = scopePrivate->subFocusItem->parentItem();
        while (sfi && sfi != scope) {
            QQuickItemPrivate::get(sfi)->subFocusItem = 0;
            sfi = sfi->parentItem();
        }
    }

    if (focus) {
        scopePrivate->subFocusItem = q;
        QQuickItem *sfi = scopePrivate->subFocusItem->parentItem();
        while (sfi && sfi != scope) {
            QQuickItemPrivate::get(sfi)->subFocusItem = q;
            sfi = sfi->parentItem();
        }
    } else {
        scopePrivate->subFocusItem = 0;
    }
}

/*!
    \class QQuickItem
    \brief The QQuickItem class provides the most basic of all visual items in \l {Qt Quick}.
    \inmodule QtQuick

    All visual items in Qt Quick inherit from QQuickItem. Although a QQuickItem
    instance has no visual appearance, it defines all the attributes that are
    common across visual items, such as x and y position, width and height,
    \l {Positioning with Anchors}{anchoring} and key handling support.

    You can subclass QQuickItem to provide your own custom visual item
    that inherits these features.

    \section1 Custom Scene Graph Items

    All visual QML items are rendered using the scene graph, a
    low-level, high-performance rendering stack, closely tied to
    OpenGL. It is possible for subclasses of QQuickItem to add their
    own custom content into the scene graph by setting the
    QQuickItem::ItemHasContents flag and reimplementing the
    QQuickItem::updatePaintNode() function.

    \warning It is crucial that OpenGL operations and interaction with
    the scene graph happens exclusively on the rendering thread,
    primarily during the updatePaintNode() call. The best rule of
    thumb is to only use classes with the "QSG" prefix inside the
    QQuickItem::updatePaintNode() function.

    \note All classes with QSG prefix should be used solely on the scene graph's
    rendering thread. See \l {Scene Graph and Rendering} for more information.

    \section2 Graphics Resource Handling

    The preferred way to handle cleanup of graphics resources used in
    the scene graph, is to rely on the automatic cleanup of nodes. A
    QSGNode returned from QQuickItem::updatePaintNode() is
    automatically deleted on the right thread at the right time. Trees
    of QSGNode instances are managed through the use of
    QSGNode::OwnedByParent, which is set by default. So, for the
    majority of custom scene graph items, no extra work will be
    required.

    Implementations that store graphics resources outside the node
    tree, such as an item implementing QQuickItem::textureProvider(),
    will need to take care in cleaning it up correctly depending on
    how the item is used in QML. The situations to handle are:

    \list

    \li The scene graph is invalidated; This can happen, for instance,
    if the window is hidden using QQuickWindow::hide(). If the item
    class implements a \c slot named \c invalidateSceneGraph(), this
    slot will be called on the rendering thread while the GUI thread
    is blocked. This is equivalent to connecting to
    QQuickWindow::sceneGraphInvalidated(). The OpenGL context of this
    item's window will be bound when this slot is called. The only
    exception is if the native OpenGL has been destroyed outside Qt's
    control, for instance through \c EGL_CONTEXT_LOST.

    \li The item is removed from the scene; If an item is taken out of
    the scene, for instance because it's parent was set to \c null or
    an item in another window, the QQuickItem::releaseResources() will
    be called on the GUI thread. QQuickWindow::scheduleRenderJob()
    should be used to schedule cleanup of rendering resources.

    \li The item is deleted; When the destructor if an item runs, it
    should delete any graphics resources it has. If neither of the two
    conditions above were already met, the item will be part of a
    window and it is possible to use QQuickWindow::scheduleRenderJob()
    to have them cleaned up. If an implementation ignores the call to
    QQuickItem::releaseResources(), the item will in many cases no
    longer have access to a QQuickWindow and thus no means of
    scheduling cleanup.

    \endlist

    When scheduling cleanup of graphics resources using
    QQuickWindow::scheduleRenderJob(), one should use either
    QQuickWindow::BeforeSynchronizingStage or
    QQuickWindow::AfterSynchronizingStage. The \l {Scene Graph and
    Rendering}{synchronization stage} is where the scene graph is
    changed as a result of changes to the QML tree. If cleanup is
    scheduled at any other time, it may result in other parts of the
    scene graph referencing the newly deleted objects as these parts
    have not been updated.

    \note Use of QObject::deleteLater() to clean up graphics resources
    is not recommended as this will run at an arbitrary time and it is
    unknown if there will be an OpenGL context bound when the deletion
    takes place.

    \section1 Custom QPainter Items

    The QQuickItem provides a subclass, QQuickPaintedItem, which
    allows the users to render content using QPainter.

    \warning Using QQuickPaintedItem uses an indirect 2D surface to
    render its content, either using software rasterization or using
    an OpenGL framebuffer object (FBO), so the rendering is a two-step
    operation. First rasterize the surface, then draw the
    surface. Using scene graph API directly is always significantly
    faster.

    \section1 Behavior Animations

    If your Item uses the \l Behavior type to define animations for property
    changes, you should always use either QObject::setProperty(),
    QQmlProperty(), or QMetaProperty::write() when you need to modify those
    properties from C++. This ensures that the QML engine knows about the
    property change. Otherwise, the engine won't be able to carry out your
    requested animation.
    Note that these functions incur a slight performance penalty. For more
    details, see \l {Accessing Members of a QML Object Type from C++}.

    \sa QQuickWindow, QQuickPaintedItem
*/

/*!
    \qmltype Item
    \instantiates QQuickItem
    \inherits QtObject
    \inqmlmodule QtQuick
    \ingroup qtquick-visual
    \brief A basic visual QML type

    The Item type is the base type for all visual items in Qt Quick.

    All visual items in Qt Quick inherit from Item. Although an Item
    object has no visual appearance, it defines all the attributes that are
    common across visual items, such as x and y position, width and height,
    \l {Positioning with Anchors}{anchoring} and key handling support.

    The Item type can be useful for grouping several items under a single
    root visual item. For example:

    \qml
    import QtQuick 2.0

    Item {
        Image {
            source: "tile.png"
        }
        Image {
            x: 80
            width: 100
            height: 100
            source: "tile.png"
        }
        Image {
            x: 190
            width: 100
            height: 100
            fillMode: Image.Tile
            source: "tile.png"
        }
    }
    \endqml


    \section2 Key Handling

    Key handling is available to all Item-based visual types via the \l Keys
    attached property.  The \e Keys attached property provides basic signals
    such as \l {Keys::}{pressed} and \l {Keys::}{released}, as well as
    signals for specific keys, such as \l {Keys::}{spacePressed}.  The
    example below assigns \l {Keyboard Focus in Qt Quick}{keyboard focus} to
    the item and handles the left key via the general \c onPressed handler
    and the return key via the \c onReturnPressed handler:

    \qml
    import QtQuick 2.0

    Item {
        focus: true
        Keys.onPressed: {
            if (event.key == Qt.Key_Left) {
                console.log("move left");
                event.accepted = true;
            }
        }
        Keys.onReturnPressed: console.log("Pressed return");
    }
    \endqml

    See the \l Keys attached property for detailed documentation.

    \section2 Layout Mirroring

    Item layouts can be mirrored using the \l LayoutMirroring attached
    property. This causes \l{anchors.top}{anchors} to be horizontally
    reversed, and also causes items that lay out or position their children
    (such as ListView or \l Row) to horizontally reverse the direction of
    their layouts.

    See LayoutMirroring for more details.

    \section1 Item Layers

    An Item will normally be rendered directly into the window it
    belongs to. However, by setting \l layer.enabled, it is possible
    to delegate the item and its entire subtree into an offscreen
    surface. Only the offscreen surface, a texture, will be then drawn
    into the window.

    If it is desired to have a texture size different from that of the
    item, this is possible using \l layer.textureSize. To render only
    a section of the item into the texture, use \l
    layer.sourceRect. It is also possible to specify \l
    layer.sourceRect so it extends beyond the bounds of the item. In
    this case, the exterior will be padded with transparent pixels.

    The item will use linear interpolation for scaling if
    \l layer.smooth is set to \c true and will use mipmap for
    downsampling if \l layer.mipmap is set to \c true. Mipmapping may
    improve visual quality of downscaled items. For mipmapping of
    single Image items, prefer Image::mipmap.

    \section2 Layer Opacity vs Item Opacity

    When applying \l opacity to an item hierarchy the opacity is
    applied to each item individually. This can lead to undesired
    visual results when the opacity is applied to a subtree. Consider
    the following example:

    \table
    \row
      \li \inlineimage qml-blending-nonlayered.png
      \li \b {Non-layered Opacity} \snippet qml/layerblending.qml non-layered
    \endtable

    A layer is rendered with the root item's opacity being 1, and then
    the root item's opacity is applied to the texture when it is
    drawn. This means that fading in a large item hierarchy from
    transparent to opaque, or vice versa, can be done without the
    overlap artifacts that the normal item by item alpha blending
    has. Here is the same example with layer enabled:

    \table
    \row
      \li \image qml-blending-layered.png
      \li \b {Layered Opacity} \snippet qml/layerblending.qml layered
    \endtable

    \section2 Combined with ShaderEffects

    Setting \l layer.enabled to true will turn the item into a \l
    {QQuickItem::isTextureProvider}{texture provider}, making it
    possible to use the item directly as a texture, for instance
    in combination with the ShaderEffect type.

    It is possible to apply an effect on a layer at runtime using
    layer.effect:

    \snippet qml/layerwitheffect.qml 1

    In this example, we implement the shader effect manually. The \l
    {Qt Graphical Effects} module contains a suite of ready-made
    effects for use with Qt Quick.

    See ShaderEffect for more information about using effects.

    \note \l layer.enabled is actually just a more convenient way of using
    ShaderEffectSource.


    \section2 Memory and Performance

    When an item's layer is enabled, the scene graph will allocate memory
    in the GPU equal to \c {width x height x 4}. In memory constrained
    configurations, large layers should be used with care.

    In the QPainter / QWidget world, it is some times favorable to
    cache complex content in a pixmap, image or texture. In Qt Quick,
    because of the techniques already applied by the \l {Qt Quick
    Scene Graph Renderer} {scene graph renderer}, this will in most
    cases not be the case. Excessive draw calls are already reduced
    because of batching and a cache will in most cases end up blending
    more pixels than the original content. The overhead of rendering
    to an offscreen and the blending involved with drawing the
    resulting texture is therefore often more costly than simply
    letting the item and its children be drawn normally.

    Also, an item using a layer can not be \l {Batching} {batched} during
    rendering. This means that a scene with many layered items may
    have performance problems.

    Layering can be convenient and useful for visual effects, but
    should in most cases be enabled for the duration of the effect and
    disabled afterwards.

*/

/*!
    \enum QQuickItem::Flag

    This enum type is used to specify various item properties.

    \value ItemClipsChildrenToShape Indicates this item should visually clip
    its children so that they are rendered only within the boundaries of this
    item.
    \value ItemAcceptsInputMethod Indicates the item supports text input
    methods.
    \value ItemIsFocusScope Indicates the item is a focus scope. See
    \l {Keyboard Focus in Qt Quick} for more information.
    \value ItemHasContents Indicates the item has visual content and should be
    rendered by the scene graph.
    \value ItemAcceptsDrops Indicates the item accepts drag and drop events.

    \sa setFlag(), setFlags(), flags()
*/

/*!
    \enum QQuickItem::ItemChange
    \brief Used in conjunction with QQuickItem::itemChange() to notify
    the item about certain types of changes.

    \value ItemChildAddedChange A child was added. ItemChangeData::item contains
    the added child.

    \value ItemChildRemovedChange A child was removed. ItemChangeData::item
    contains the removed child.

    \value ItemSceneChange The item was added to or removed from a scene. The
    QQuickWindow rendering the scene is specified in using ItemChangeData::window.
    The window parameter is null when the item is removed from a scene.

    \value ItemVisibleHasChanged The item's visibility has changed.
    ItemChangeData::boolValue contains the new visibility.

    \value ItemParentHasChanged The item's parent has changed.
    ItemChangeData::item contains the new parent.

    \value ItemOpacityHasChanged The item's opacity has changed.
    ItemChangeData::realValue contains the new opacity.

    \value ItemActiveFocusHasChanged The item's focus has changed.
    ItemChangeData::boolValue contains whether the item has focus or not.

    \value ItemRotationHasChanged The item's rotation has changed.
    ItemChangeData::realValue contains the new rotation.

    \value ItemDevicePixelRatioHasChanged The device pixel ratio of the screen
    the item is on has changed. ItemChangedData::realValue contains the new
    device pixel ratio.
*/

/*!
    \class QQuickItem::ItemChangeData
    \inmodule QtQuick
    \brief Adds supplimentary information to the QQuickItem::itemChange()
    function.

    The meaning of each member of this class is defined by the change type.

    \sa QQuickItem::ItemChange
*/

/*!
    \fn QQuickItem::ItemChangeData::ItemChangeData(QQuickItem *)
    \internal
 */

/*!
    \fn QQuickItem::ItemChangeData::ItemChangeData(QQuickWindow *)
    \internal
 */

/*!
    \fn QQuickItem::ItemChangeData::ItemChangeData(qreal)
    \internal
 */

/*!
    \fn QQuickItem::ItemChangeData::ItemChangeData(bool)
    \internal
 */

/*!
    \variable QQuickItem::ItemChangeData::realValue
    Contains supplimentary information to the QQuickItem::itemChange() function.
    \sa QQuickItem::ItemChange
 */

/*!
    \variable QQuickItem::ItemChangeData::boolValue
    Contains supplimentary information to the QQuickItem::itemChange() function.
    \sa QQuickItem::ItemChange
 */

/*!
    \variable QQuickItem::ItemChangeData::item
    Contains supplimentary information to the QQuickItem::itemChange() function.
    \sa QQuickItem::ItemChange
 */

/*!
    \variable QQuickItem::ItemChangeData::window
    Contains supplimentary information to the QQuickItem::itemChange() function.
    \sa QQuickItem::ItemChange
 */

/*!
    \enum QQuickItem::TransformOrigin

    Controls the point about which simple transforms like scale apply.

    \value TopLeft The top-left corner of the item.
    \value Top The center point of the top of the item.
    \value TopRight The top-right corner of the item.
    \value Left The left most point of the vertical middle.
    \value Center The center of the item.
    \value Right The right most point of the vertical middle.
    \value BottomLeft The bottom-left corner of the item.
    \value Bottom The center point of the bottom of the item.
    \value BottomRight The bottom-right corner of the item.

    \sa transformOrigin(), setTransformOrigin()
*/

/*!
    \fn void QQuickItem::childrenRectChanged(const QRectF &)
    \internal
*/

/*!
    \fn void QQuickItem::baselineOffsetChanged(qreal)
    \internal
*/

/*!
    \fn void QQuickItem::stateChanged(const QString &state)
    \internal
*/

/*!
    \fn void QQuickItem::parentChanged(QQuickItem *)
    \internal
*/

/*!
    \fn void QQuickItem::smoothChanged(bool)
    \internal
*/

/*!
    \fn void QQuickItem::antialiasingChanged(bool)
    \internal
*/

/*!
    \fn void QQuickItem::clipChanged(bool)
    \internal
*/

/*!
    \fn void QQuickItem::transformOriginChanged(TransformOrigin)
    \internal
*/

/*!
    \fn void QQuickItem::focusChanged(bool)
    \internal
*/

/*!
    \fn void QQuickItem::activeFocusChanged(bool)
    \internal
*/

/*!
    \fn void QQuickItem::activeFocusOnTabChanged(bool)
    \internal
*/

/*!
    \fn void QQuickItem::childrenChanged()
    \internal
*/

/*!
    \fn void QQuickItem::opacityChanged()
    \internal
*/

/*!
    \fn void QQuickItem::enabledChanged()
    \internal
*/

/*!
    \fn void QQuickItem::visibleChanged()
    \internal
*/

/*!
    \fn void QQuickItem::visibleChildrenChanged()
    \internal
*/

/*!
    \fn void QQuickItem::rotationChanged()
    \internal
*/

/*!
    \fn void QQuickItem::scaleChanged()
    \internal
*/

/*!
    \fn void QQuickItem::xChanged()
    \internal
*/

/*!
    \fn void QQuickItem::yChanged()
    \internal
*/

/*!
    \fn void QQuickItem::widthChanged()
    \internal
*/

/*!
    \fn void QQuickItem::heightChanged()
    \internal
*/

/*!
    \fn void QQuickItem::zChanged()
    \internal
*/

/*!
    \fn void QQuickItem::implicitWidthChanged()
    \internal
*/

/*!
    \fn void QQuickItem::implicitHeightChanged()
    \internal
*/

/*!
    \fn QQuickItem::QQuickItem(QQuickItem *parent)

    Constructs a QQuickItem with the given \a parent.
*/
QQuickItem::QQuickItem(QQuickItem* parent)
: QObject(*(new QQuickItemPrivate), parent)
{
    Q_D(QQuickItem);
    d->init(parent);
}

/*! \internal
*/
QQuickItem::QQuickItem(QQuickItemPrivate &dd, QQuickItem *parent)
: QObject(dd, parent)
{
    Q_D(QQuickItem);
    d->init(parent);
}

/*!
    Destroys the QQuickItem.
*/
QQuickItem::~QQuickItem()
{
    Q_D(QQuickItem);

    if (d->windowRefCount > 1)
        d->windowRefCount = 1; // Make sure window is set to null in next call to derefWindow().
    if (d->parentItem)
        setParentItem(0);
    else if (d->window)
        d->derefWindow();

    // XXX todo - optimize
    while (!d->childItems.isEmpty())
        d->childItems.constFirst()->setParentItem(0);

    const auto listeners = d->changeListeners; // NOTE: intentional copy (QTBUG-54732)
    for (const QQuickItemPrivate::ChangeListener &change : listeners) {
        QQuickAnchorsPrivate *anchor = change.listener->anchorPrivate();
        if (anchor)
            anchor->clearItem(this);
    }

    /*
        update item anchors that depended on us unless they are our child (and will also be destroyed),
        or our sibling, and our parent is also being destroyed.
    */
    for (const QQuickItemPrivate::ChangeListener &change : listeners) {
        QQuickAnchorsPrivate *anchor = change.listener->anchorPrivate();
        if (anchor && anchor->item && anchor->item->parentItem() && anchor->item->parentItem() != this)
            anchor->update();
    }

    for (const QQuickItemPrivate::ChangeListener &change : listeners) {
        if (change.types & QQuickItemPrivate::Destroyed)
            change.listener->itemDestroyed(this);
    }

    d->changeListeners.clear();

    /*
       Remove any references our transforms have to us, in case they try to
       remove themselves from our list of transforms when that list has already
       been destroyed after ~QQuickItem() has run.
    */
    for (QQuickTransform *t : qAsConst(d->transforms)) {
        QQuickTransformPrivate *tp = QQuickTransformPrivate::get(t);
        tp->items.removeOne(this);
    }

    if (d->extra.isAllocated()) {
        delete d->extra->contents; d->extra->contents = 0;
        delete d->extra->layer; d->extra->layer = 0;
    }

    delete d->_anchors; d->_anchors = 0;
    delete d->_stateGroup; d->_stateGroup = 0;
}

/*!
    \internal
*/
bool QQuickItemPrivate::canAcceptTabFocus(QQuickItem *item)
{
    if (!item->window())
        return false;

    if (item == item->window()->contentItem())
        return true;

#ifndef QT_NO_ACCESSIBILITY
    if (QObject *acc = qmlAttachedPropertiesObject<QQuickAccessibleAttached>(item, false)) {
        int role = acc->property("role").toInt();
        if (role == QAccessible::EditableText
                || role == QAccessible::Table
                || role == QAccessible::List
                || role == QAccessible::SpinBox) {
            return true;
        } else if (role == QAccessible::ComboBox) {
            QAccessibleInterface *iface = QAccessible::queryAccessibleInterface(item);
            return iface->state().editable;
        }
    }
#endif

    QVariant readonly = item->property("readOnly");
    if (readonly.isValid() && !readonly.toBool() && item->property("text").isValid())
        return true;

    return false;
}

/*!
    \internal
    \brief QQuickItemPrivate::focusNextPrev focuses the next/prev item in the tab-focus-chain
    \param item The item that currently has the focus
    \param forward The direction
    \return Whether the next item in the focus chain is found or not

    If \a next is true, the next item visited will be in depth-first order relative to \a item.
    If \a next is false, the next item visited will be in reverse depth-first order relative to \a item.
*/
bool QQuickItemPrivate::focusNextPrev(QQuickItem *item, bool forward)
{
    QQuickItem *next = QQuickItemPrivate::nextPrevItemInTabFocusChain(item, forward);

    if (next == item)
        return false;

    next->forceActiveFocus(forward ? Qt::TabFocusReason : Qt::BacktabFocusReason);

    return true;
}

QQuickItem *QQuickItemPrivate::nextTabChildItem(const QQuickItem *item, int start)
{
    if (!item) {
        qWarning() << "QQuickItemPrivate::nextTabChildItem called with null item.";
        return Q_NULLPTR;
    }
    const QList<QQuickItem *> &children = item->childItems();
    const int count = children.count();
    if (start < 0 || start >= count) {
        qWarning() << "QQuickItemPrivate::nextTabChildItem: Start index value out of range for item" << item;
        return Q_NULLPTR;
    }
    while (start < count) {
        QQuickItem *child = children.at(start);
        if (!child->d_func()->isTabFence)
            return child;
        ++start;
    }
    return Q_NULLPTR;
}

QQuickItem *QQuickItemPrivate::prevTabChildItem(const QQuickItem *item, int start)
{
    if (!item) {
        qWarning() << "QQuickItemPrivate::prevTabChildItem called with null item.";
        return Q_NULLPTR;
    }
    const QList<QQuickItem *> &children = item->childItems();
    const int count = children.count();
    if (start == -1)
        start = count - 1;
    if (start < 0 || start >= count) {
        qWarning() << "QQuickItemPrivate::prevTabChildItem: Start index value out of range for item" << item;
        return Q_NULLPTR;
    }
    while (start >= 0) {
        QQuickItem *child = children.at(start);
        if (!child->d_func()->isTabFence)
            return child;
        --start;
    }
    return Q_NULLPTR;
}

QQuickItem* QQuickItemPrivate::nextPrevItemInTabFocusChain(QQuickItem *item, bool forward)
{
    Q_ASSERT(item);
    qCDebug(DBG_FOCUS) << "QQuickItemPrivate::nextPrevItemInTabFocusChain: item:" << item << ", forward:" << forward;

    if (!item->window())
        return item;
    const QQuickItem * const contentItem = item->window()->contentItem();
    if (!contentItem)
        return item;

    bool all = QGuiApplication::styleHints()->tabFocusBehavior() == Qt::TabFocusAllControls;

    QQuickItem *from = 0;
    bool isTabFence = item->d_func()->isTabFence;
    if (forward) {
        if (!isTabFence)
            from = item->parentItem();
    } else {
        if (!item->childItems().isEmpty())
            from = item->d_func()->childItems.constFirst();
        else if (!isTabFence)
            from = item->parentItem();
    }
    bool skip = false;
    QQuickItem * startItem = item;
    QQuickItem * firstFromItem = from;
    QQuickItem *current = item;
    qCDebug(DBG_FOCUS) << "QQuickItemPrivate::nextPrevItemInTabFocusChain: startItem:" << startItem;
    qCDebug(DBG_FOCUS) << "QQuickItemPrivate::nextPrevItemInTabFocusChain: firstFromItem:" << firstFromItem;
    do {
        qCDebug(DBG_FOCUS) << "QQuickItemPrivate::nextPrevItemInTabFocusChain: current:" << current;
        qCDebug(DBG_FOCUS) << "QQuickItemPrivate::nextPrevItemInTabFocusChain: from:" << from;
        skip = false;
        QQuickItem *last = current;

        bool hasChildren = !current->childItems().isEmpty() && current->isEnabled() && current->isVisible();
        QQuickItem *firstChild = Q_NULLPTR;
        QQuickItem *lastChild = Q_NULLPTR;
        if (hasChildren) {
            firstChild = nextTabChildItem(current, 0);
            if (!firstChild)
                hasChildren = false;
            else
                lastChild = prevTabChildItem(current, -1);
        }
        isTabFence = current->d_func()->isTabFence;
        if (isTabFence && !hasChildren)
            return current;

        // coming from parent: check children
        if (hasChildren && from == current->parentItem()) {
            if (forward) {
                current = firstChild;
            } else {
                current = lastChild;
                if (!current->childItems().isEmpty())
                    skip = true;
            }
        } else if (hasChildren && forward && from != lastChild) {
            // not last child going forwards
            int nextChild = current->childItems().indexOf(from) + 1;
            current = nextTabChildItem(current, nextChild);
        } else if (hasChildren && !forward && from != firstChild) {
            // not first child going backwards
            int prevChild = current->childItems().indexOf(from) - 1;
            current = prevTabChildItem(current, prevChild);
            if (!current->childItems().isEmpty())
                skip = true;
        // back to the parent
        } else if (QQuickItem *parent = !isTabFence ? current->parentItem() : Q_NULLPTR) {
            // we would evaluate the parent twice, thus we skip
            if (forward) {
                skip = true;
            } else if (QQuickItem *firstSibling = !forward ? nextTabChildItem(parent, 0) : Q_NULLPTR) {
                if (last != firstSibling
                    || (parent->isFocusScope() && parent->activeFocusOnTab() && parent->hasActiveFocus()))
                        skip = true;
            }
            current = parent;
        } else if (hasChildren) {
            // Wrap around after checking all items forward
            if (forward) {
                current = firstChild;
            } else {
                current = lastChild;
                if (!current->childItems().isEmpty())
                    skip = true;
            }
        }
        from = last;
        if (current == startItem && from == firstFromItem) {
            // wrapped around, avoid endless loops
            if (item == contentItem) {
                qCDebug(DBG_FOCUS) << "QQuickItemPrivate::nextPrevItemInTabFocusChain: looped, return contentItem";
                return item;
            } else {
                qCDebug(DBG_FOCUS) << "QQuickItemPrivate::nextPrevItemInTabFocusChain: looped, return " << startItem;
                return startItem;
            }
        }
        if (!firstFromItem) {
            if (startItem->d_func()->isTabFence) {
                if (current == startItem)
                    firstFromItem = from;
            } else { //start from root
                startItem = current;
                firstFromItem = from;
            }
        }
    } while (skip || !current->activeFocusOnTab() || !current->isEnabled() || !current->isVisible()
                  || !(all || QQuickItemPrivate::canAcceptTabFocus(current)));

    return current;
}

/*!
    \qmlproperty Item QtQuick::Item::parent
    This property holds the visual parent of the item.

    \note The concept of the \e {visual parent} differs from that of the
    \e {QObject parent}. An item's visual parent may not necessarily be the
    same as its object parent. See \l {Concepts - Visual Parent in Qt Quick}
    for more details.
*/
/*!
    \property QQuickItem::parent
    This property holds the visual parent of the item.

    \note The concept of the \e {visual parent} differs from that of the
    \e {QObject parent}. An item's visual parent may not necessarily be the
    same as its object parent. See \l {Concepts - Visual Parent in Qt Quick}
    for more details.
*/
QQuickItem *QQuickItem::parentItem() const
{
    Q_D(const QQuickItem);
    return d->parentItem;
}

void QQuickItem::setParentItem(QQuickItem *parentItem)
{
    Q_D(QQuickItem);
    if (parentItem == d->parentItem)
        return;

    if (parentItem) {
        QQuickItem *itemAncestor = parentItem;
        while (itemAncestor != 0) {
            if (itemAncestor == this) {
                qWarning() << "QQuickItem::setParentItem: Parent" << parentItem << "is already part of the subtree of" << this;
                return;
            }
            itemAncestor = itemAncestor->parentItem();
        }
    }

    d->removeFromDirtyList();

    QQuickItem *oldParentItem = d->parentItem;
    QQuickItem *scopeFocusedItem = 0;

    if (oldParentItem) {
        QQuickItemPrivate *op = QQuickItemPrivate::get(oldParentItem);

        QQuickItem *scopeItem = 0;

        if (hasFocus() || op->subFocusItem == this)
            scopeFocusedItem = this;
        else if (!isFocusScope() && d->subFocusItem)
            scopeFocusedItem = d->subFocusItem;

        if (scopeFocusedItem) {
            scopeItem = oldParentItem;
            while (!scopeItem->isFocusScope() && scopeItem->parentItem())
                scopeItem = scopeItem->parentItem();
            if (d->window) {
                QQuickWindowPrivate::get(d->window)->clearFocusInScope(scopeItem, scopeFocusedItem, Qt::OtherFocusReason,
                                                                QQuickWindowPrivate::DontChangeFocusProperty);
                if (scopeFocusedItem != this)
                    QQuickItemPrivate::get(scopeFocusedItem)->updateSubFocusItem(this, true);
            } else {
                QQuickItemPrivate::get(scopeFocusedItem)->updateSubFocusItem(scopeItem, false);
            }
        }

        const bool wasVisible = isVisible();
        op->removeChild(this);
        if (wasVisible) {
            emit oldParentItem->visibleChildrenChanged();
        }
    } else if (d->window) {
        QQuickWindowPrivate::get(d->window)->parentlessItems.remove(this);
    }

    QQuickWindow *parentWindow = parentItem ? QQuickItemPrivate::get(parentItem)->window : 0;
    if (d->window == parentWindow) {
        // Avoid freeing and reallocating resources if the window stays the same.
        d->parentItem = parentItem;
    } else {
        if (d->window)
            d->derefWindow();
        d->parentItem = parentItem;
        if (parentWindow)
            d->refWindow(parentWindow);
    }

    d->dirty(QQuickItemPrivate::ParentChanged);

    if (d->parentItem)
        QQuickItemPrivate::get(d->parentItem)->addChild(this);
    else if (d->window)
        QQuickWindowPrivate::get(d->window)->parentlessItems.insert(this);

    d->setEffectiveVisibleRecur(d->calcEffectiveVisible());
    d->setEffectiveEnableRecur(0, d->calcEffectiveEnable());

    if (d->parentItem) {
        if (!scopeFocusedItem) {
            if (hasFocus())
                scopeFocusedItem = this;
            else if (!isFocusScope() && d->subFocusItem)
                scopeFocusedItem = d->subFocusItem;
        }

        if (scopeFocusedItem) {
            // We need to test whether this item becomes scope focused
            QQuickItem *scopeItem = d->parentItem;
            while (!scopeItem->isFocusScope() && scopeItem->parentItem())
                scopeItem = scopeItem->parentItem();

            if (QQuickItemPrivate::get(scopeItem)->subFocusItem
                    || (!scopeItem->isFocusScope() && scopeItem->hasFocus())) {
                if (scopeFocusedItem != this)
                    QQuickItemPrivate::get(scopeFocusedItem)->updateSubFocusItem(this, false);
                QQuickItemPrivate::get(scopeFocusedItem)->focus = false;
                emit scopeFocusedItem->focusChanged(false);
            } else {
                if (d->window) {
                    QQuickWindowPrivate::get(d->window)->setFocusInScope(scopeItem, scopeFocusedItem, Qt::OtherFocusReason,
                                                                  QQuickWindowPrivate::DontChangeFocusProperty);
                } else {
                    QQuickItemPrivate::get(scopeFocusedItem)->updateSubFocusItem(scopeItem, true);
                }
            }
        }
    }

    if (d->parentItem)
        d->resolveLayoutMirror();

    d->itemChange(ItemParentHasChanged, d->parentItem);

    d->parentNotifier.notify();

    emit parentChanged(d->parentItem);
    if (isVisible() && d->parentItem)
        emit d->parentItem->visibleChildrenChanged();
}

/*!
    Moves the specified \a sibling item to the index before this item
    within the list of children. The order of children affects both the
    visual stacking order and tab focus navigation order.

    Assuming the z values of both items are the same, this will cause \a
    sibling to be rendered above this item.

    If both items have activeFocusOnTab set to \c true, this will also cause
    the tab focus order to change, with \a sibling receiving focus after this
    item.

    The given \a sibling must be a sibling of this item; that is, they must
    have the same immediate \l parent.

    \sa {Concepts - Visual Parent in Qt Quick}
*/
void QQuickItem::stackBefore(const QQuickItem *sibling)
{
    Q_D(QQuickItem);
    if (!sibling || sibling == this || !d->parentItem || d->parentItem != QQuickItemPrivate::get(sibling)->parentItem) {
        qWarning("QQuickItem::stackBefore: Cannot stack before %p, which must be a sibling", sibling);
        return;
    }

    QQuickItemPrivate *parentPrivate = QQuickItemPrivate::get(d->parentItem);

    int myIndex = parentPrivate->childItems.lastIndexOf(this);
    int siblingIndex = parentPrivate->childItems.lastIndexOf(const_cast<QQuickItem *>(sibling));

    Q_ASSERT(myIndex != -1 && siblingIndex != -1);

    if (myIndex == siblingIndex - 1)
        return;

    parentPrivate->childItems.move(myIndex, myIndex < siblingIndex ? siblingIndex - 1 : siblingIndex);

    parentPrivate->dirty(QQuickItemPrivate::ChildrenStackingChanged);
    parentPrivate->markSortedChildrenDirty(this);

    for (int ii = qMin(siblingIndex, myIndex); ii < parentPrivate->childItems.count(); ++ii)
        QQuickItemPrivate::get(parentPrivate->childItems.at(ii))->siblingOrderChanged();
}

/*!
    Moves the specified \a sibling item to the index after this item
    within the list of children. The order of children affects both the
    visual stacking order and tab focus navigation order.

    Assuming the z values of both items are the same, this will cause \a
    sibling to be rendered below this item.

    If both items have activeFocusOnTab set to \c true, this will also cause
    the tab focus order to change, with \a sibling receiving focus before this
    item.

    The given \a sibling must be a sibling of this item; that is, they must
    have the same immediate \l parent.

    \sa {Concepts - Visual Parent in Qt Quick}
*/
void QQuickItem::stackAfter(const QQuickItem *sibling)
{
    Q_D(QQuickItem);
    if (!sibling || sibling == this || !d->parentItem || d->parentItem != QQuickItemPrivate::get(sibling)->parentItem) {
        qWarning("QQuickItem::stackAfter: Cannot stack after %p, which must be a sibling", sibling);
        return;
    }

    QQuickItemPrivate *parentPrivate = QQuickItemPrivate::get(d->parentItem);

    int myIndex = parentPrivate->childItems.lastIndexOf(this);
    int siblingIndex = parentPrivate->childItems.lastIndexOf(const_cast<QQuickItem *>(sibling));

    Q_ASSERT(myIndex != -1 && siblingIndex != -1);

    if (myIndex == siblingIndex + 1)
        return;

    parentPrivate->childItems.move(myIndex, myIndex > siblingIndex ? siblingIndex + 1 : siblingIndex);

    parentPrivate->dirty(QQuickItemPrivate::ChildrenStackingChanged);
    parentPrivate->markSortedChildrenDirty(this);

    for (int ii = qMin(myIndex, siblingIndex + 1); ii < parentPrivate->childItems.count(); ++ii)
        QQuickItemPrivate::get(parentPrivate->childItems.at(ii))->siblingOrderChanged();
}

/*! \fn void QQuickItem::windowChanged(QQuickWindow *window)
    This signal is emitted when the item's \a window changes.
*/

/*!
  Returns the window in which this item is rendered.

  The item does not have a window until it has been assigned into a scene. The
  \l windowChanged() signal provides a notification both when the item is entered
  into a scene and when it is removed from a scene.
  */
QQuickWindow *QQuickItem::window() const
{
    Q_D(const QQuickItem);
    return d->window;
}

static bool itemZOrder_sort(QQuickItem *lhs, QQuickItem *rhs)
{
    return lhs->z() < rhs->z();
}

QList<QQuickItem *> QQuickItemPrivate::paintOrderChildItems() const
{
    if (sortedChildItems)
        return *sortedChildItems;

    // If none of the items have set Z then the paint order list is the same as
    // the childItems list.  This is by far the most common case.
    bool haveZ = false;
    for (QQuickItem *childItem : qAsConst(childItems)) {
        if (QQuickItemPrivate::get(childItem)->z() != 0.) {
            haveZ = true;
            break;
        }
    }
    if (haveZ) {
        sortedChildItems = new QList<QQuickItem*>(childItems);
        std::stable_sort(sortedChildItems->begin(), sortedChildItems->end(), itemZOrder_sort);
        return *sortedChildItems;
    }

    sortedChildItems = const_cast<QList<QQuickItem*>*>(&childItems);

    return childItems;
}

void QQuickItemPrivate::addChild(QQuickItem *child)
{
    Q_Q(QQuickItem);

    Q_ASSERT(!childItems.contains(child));

    childItems.append(child);

#ifndef QT_NO_CURSOR
    QQuickItemPrivate *childPrivate = QQuickItemPrivate::get(child);

    // if the added child has a cursor and we do not currently have any children
    // with cursors, bubble the notification up
    if (childPrivate->subtreeCursorEnabled && !subtreeCursorEnabled)
        setHasCursorInChild(true);
#endif
    if (childPrivate->subtreeHoverEnabled && !subtreeHoverEnabled)
        setHasHoverInChild(true);

    markSortedChildrenDirty(child);
    dirty(QQuickItemPrivate::ChildrenChanged);

    itemChange(QQuickItem::ItemChildAddedChange, child);

    emit q->childrenChanged();
}

void QQuickItemPrivate::removeChild(QQuickItem *child)
{
    Q_Q(QQuickItem);

    Q_ASSERT(child);
    Q_ASSERT(childItems.contains(child));
    childItems.removeOne(child);
    Q_ASSERT(!childItems.contains(child));

#ifndef QT_NO_CURSOR
    QQuickItemPrivate *childPrivate = QQuickItemPrivate::get(child);

    // turn it off, if nothing else is using it
    if (childPrivate->subtreeCursorEnabled && subtreeCursorEnabled)
        setHasCursorInChild(false);
#endif
    if (childPrivate->subtreeHoverEnabled && subtreeHoverEnabled)
        setHasHoverInChild(false);

    markSortedChildrenDirty(child);
    dirty(QQuickItemPrivate::ChildrenChanged);

    itemChange(QQuickItem::ItemChildRemovedChange, child);

    emit q->childrenChanged();
}

void QQuickItemPrivate::refWindow(QQuickWindow *c)
{
    // An item needs a window if it is referenced by another item which has a window.
    // Typically the item is referenced by a parent, but can also be referenced by a
    // ShaderEffect or ShaderEffectSource. 'windowRefCount' counts how many items with
    // a window is referencing this item. When the reference count goes from zero to one,
    // or one to zero, the window of this item is updated and propagated to the children.
    // As long as the reference count stays above zero, the window is unchanged.
    // refWindow() increments the reference count.
    // derefWindow() decrements the reference count.

    Q_Q(QQuickItem);
    Q_ASSERT((window != 0) == (windowRefCount > 0));
    Q_ASSERT(c);
    if (++windowRefCount > 1) {
        if (c != window)
            qWarning("QQuickItem: Cannot use same item on different windows at the same time.");
        return; // Window already set.
    }

    Q_ASSERT(window == 0);
    window = c;

    if (polishScheduled)
        QQuickWindowPrivate::get(window)->itemsToPolish.append(q);

    if (!parentItem)
        QQuickWindowPrivate::get(window)->parentlessItems.insert(q);

    for (QQuickItem *child : qAsConst(childItems)) {
        QQuickItemPrivate::get(child)->refWindow(c);
    }

    dirty(Window);

    if (extra.isAllocated() && extra->screenAttached)
        extra->screenAttached->windowChanged(c);
    itemChange(QQuickItem::ItemSceneChange, c);
}

void QQuickItemPrivate::derefWindow()
{
    Q_Q(QQuickItem);
    Q_ASSERT((window != 0) == (windowRefCount > 0));

    if (!window)
        return; // This can happen when destroying recursive shader effect sources.

    if (--windowRefCount > 0)
        return; // There are still other references, so don't set window to null yet.

    q->releaseResources();
    removeFromDirtyList();
    QQuickWindowPrivate *c = QQuickWindowPrivate::get(window);
    if (polishScheduled)
        c->itemsToPolish.removeOne(q);
    c->removeGrabber(q);
#ifndef QT_NO_CURSOR
    if (c->cursorItem == q) {
        c->cursorItem = 0;
        window->unsetCursor();
    }
#endif
    c->hoverItems.removeAll(q);
    if (itemNodeInstance)
        c->cleanup(itemNodeInstance);
    if (!parentItem)
        c->parentlessItems.remove(q);

    window = 0;

    itemNodeInstance = 0;

    if (extra.isAllocated()) {
        extra->opacityNode = 0;
        extra->clipNode = 0;
        extra->rootNode = 0;
    }

    paintNode = 0;

    for (QQuickItem *child : qAsConst(childItems)) {
        QQuickItemPrivate::get(child)->derefWindow();
    }

    dirty(Window);

    if (extra.isAllocated() && extra->screenAttached)
        extra->screenAttached->windowChanged(0);
    itemChange(QQuickItem::ItemSceneChange, (QQuickWindow *)0);
}


/*!
Returns a transform that maps points from window space into item space.
*/
QTransform QQuickItemPrivate::windowToItemTransform() const
{
    // XXX todo - optimize
    return itemToWindowTransform().inverted();
}

/*!
Returns a transform that maps points from item space into window space.
*/
QTransform QQuickItemPrivate::itemToWindowTransform() const
{
    // XXX todo
    QTransform rv = parentItem?QQuickItemPrivate::get(parentItem)->itemToWindowTransform():QTransform();
    itemToParentTransform(rv);
    return rv;
}

/*!
Motifies \a t with this items local transform relative to its parent.
*/
void QQuickItemPrivate::itemToParentTransform(QTransform &t) const
{
    if (x || y)
        t.translate(x, y);

    if (!transforms.isEmpty()) {
        QMatrix4x4 m(t);
        for (int ii = transforms.count() - 1; ii >= 0; --ii)
            transforms.at(ii)->applyTo(&m);
        t = m.toTransform();
    }

    if (scale() != 1. || rotation() != 0.) {
        QPointF tp = computeTransformOrigin();
        t.translate(tp.x(), tp.y());
        t.scale(scale(), scale());
        t.rotate(rotation());
        t.translate(-tp.x(), -tp.y());
    }
}

/*!
    Returns a transform that maps points from window space into global space.
*/
QTransform QQuickItemPrivate::windowToGlobalTransform() const
{
    QPoint quickWidgetOffset;
    QWindow *renderWindow = QQuickRenderControl::renderWindowFor(window, &quickWidgetOffset);
    QPointF pos = (renderWindow ? renderWindow : window)->mapToGlobal(quickWidgetOffset);
    return QTransform::fromTranslate(pos.x(), pos.y());
}

/*!
    Returns a transform that maps points from global space into window space.
*/
QTransform QQuickItemPrivate::globalToWindowTransform() const
{
    QPoint quickWidgetOffset;
    QWindow *renderWindow = QQuickRenderControl::renderWindowFor(window, &quickWidgetOffset);
    QPointF pos = (renderWindow ? renderWindow : window)->mapToGlobal(quickWidgetOffset);
    return QTransform::fromTranslate(-pos.x(), -pos.y());
}

/*!
    Returns true if construction of the QML component is complete; otherwise
    returns false.

    It is often desirable to delay some processing until the component is
    completed.

    \sa componentComplete()
*/
bool QQuickItem::isComponentComplete() const
{
    Q_D(const QQuickItem);
    return d->componentComplete;
}

QQuickItemPrivate::QQuickItemPrivate()
    : _anchors(0)
    , _stateGroup(0)
    , flags(0)
    , widthValid(false)
    , heightValid(false)
    , componentComplete(true)
    , keepMouse(false)
    , keepTouch(false)
    , hoverEnabled(false)
    , smooth(true)
    , antialiasing(false)
    , focus(false)
    , activeFocus(false)
    , notifiedFocus(false)
    , notifiedActiveFocus(false)
    , filtersChildMouseEvents(false)
    , explicitVisible(true)
    , effectiveVisible(true)
    , explicitEnable(true)
    , effectiveEnable(true)
    , polishScheduled(false)
    , inheritedLayoutMirror(false)
    , effectiveLayoutMirror(false)
    , isMirrorImplicit(true)
    , inheritMirrorFromParent(false)
    , inheritMirrorFromItem(false)
    , isAccessible(false)
    , culled(false)
    , hasCursor(false)
    , subtreeCursorEnabled(false)
    , subtreeHoverEnabled(false)
    , activeFocusOnTab(false)
    , implicitAntialiasing(false)
    , antialiasingValid(false)
    , isTabFence(false)
    , replayingPressEvent(false)
    , dirtyAttributes(0)
    , nextDirtyItem(0)
    , prevDirtyItem(0)
    , window(0)
    , windowRefCount(0)
    , parentItem(0)
    , sortedChildItems(&childItems)
    , subFocusItem(0)
    , x(0)
    , y(0)
    , width(0)
    , height(0)
    , implicitWidth(0)
    , implicitHeight(0)
    , baselineOffset(0)
    , itemNodeInstance(0)
    , paintNode(0)
{
}

QQuickItemPrivate::~QQuickItemPrivate()
{
    if (sortedChildItems != &childItems)
        delete sortedChildItems;
}

void QQuickItemPrivate::init(QQuickItem *parent)
{
    Q_Q(QQuickItem);

    registerAccessorProperties();

    baselineOffset = 0.0;

    if (parent) {
        q->setParentItem(parent);
        QQuickItemPrivate *parentPrivate = QQuickItemPrivate::get(parent);
        setImplicitLayoutMirror(parentPrivate->inheritedLayoutMirror, parentPrivate->inheritMirrorFromParent);
    }
}

void QQuickItemPrivate::data_append(QQmlListProperty<QObject> *prop, QObject *o)
{
    if (!o)
        return;

    QQuickItem *that = static_cast<QQuickItem *>(prop->object);

    if (QQuickItem *item = qmlobject_cast<QQuickItem *>(o)) {
        item->setParentItem(that);
    } else {
        if (o->inherits("QGraphicsItem"))
            qWarning("Cannot add a QtQuick 1.0 item (%s) into a QtQuick 2.0 scene!", o->metaObject()->className());
        else {
            QQuickWindow *thisWindow = qmlobject_cast<QQuickWindow *>(o);
            QQuickItem *item = that;
            QQuickWindow *itemWindow = that->window();
            while (!itemWindow && item && item->parentItem()) {
                item = item->parentItem();
                itemWindow = item->window();
            }

            if (thisWindow) {
                if (itemWindow)
                    thisWindow->setTransientParent(itemWindow);
                else
                    QObject::connect(item, SIGNAL(windowChanged(QQuickWindow*)),
                                     thisWindow, SLOT(setTransientParent_helper(QQuickWindow*)));
            }
            o->setParent(that);
        }

        resources_append(prop, o);
    }
}

/*!
    \qmlproperty list<Object> QtQuick::Item::data
    \default

    The data property allows you to freely mix visual children and resources
    in an item.  If you assign a visual item to the data list it becomes
    a child and if you assign any other object type, it is added as a resource.

    So you can write:
    \qml
    Item {
        Text {}
        Rectangle {}
        Timer {}
    }
    \endqml

    instead of:
    \qml
    Item {
        children: [
            Text {},
            Rectangle {}
        ]
        resources: [
            Timer {}
        ]
    }
    \endqml

    It should not generally be necessary to refer to the \c data property,
    as it is the default property for Item and thus all child items are
    automatically assigned to this property.
 */

int QQuickItemPrivate::data_count(QQmlListProperty<QObject> *property)
{
    QQuickItem *item = static_cast<QQuickItem*>(property->object);
    QQuickItemPrivate *privateItem = QQuickItemPrivate::get(item);
    QQmlListProperty<QObject> resourcesProperty = privateItem->resources();
    QQmlListProperty<QQuickItem> childrenProperty = privateItem->children();

    return resources_count(&resourcesProperty) + children_count(&childrenProperty);
}

QObject *QQuickItemPrivate::data_at(QQmlListProperty<QObject> *property, int i)
{
    QQuickItem *item = static_cast<QQuickItem*>(property->object);
    QQuickItemPrivate *privateItem = QQuickItemPrivate::get(item);
    QQmlListProperty<QObject> resourcesProperty = privateItem->resources();
    QQmlListProperty<QQuickItem> childrenProperty = privateItem->children();

    int resourcesCount = resources_count(&resourcesProperty);
    if (i < resourcesCount)
        return resources_at(&resourcesProperty, i);
    const int j = i - resourcesCount;
    if (j < children_count(&childrenProperty))
        return children_at(&childrenProperty, j);
    return 0;
}

void QQuickItemPrivate::data_clear(QQmlListProperty<QObject> *property)
{
    QQuickItem *item = static_cast<QQuickItem*>(property->object);
    QQuickItemPrivate *privateItem = QQuickItemPrivate::get(item);
    QQmlListProperty<QObject> resourcesProperty = privateItem->resources();
    QQmlListProperty<QQuickItem> childrenProperty = privateItem->children();

    resources_clear(&resourcesProperty);
    children_clear(&childrenProperty);
}

QObject *QQuickItemPrivate::resources_at(QQmlListProperty<QObject> *prop, int index)
{
    QQuickItemPrivate *quickItemPrivate = QQuickItemPrivate::get(static_cast<QQuickItem *>(prop->object));
    return quickItemPrivate->extra.isAllocated() ? quickItemPrivate->extra->resourcesList.value(index) : 0;
}

void QQuickItemPrivate::resources_append(QQmlListProperty<QObject> *prop, QObject *object)
{
    QQuickItem *quickItem = static_cast<QQuickItem *>(prop->object);
    QQuickItemPrivate *quickItemPrivate = QQuickItemPrivate::get(quickItem);
    if (!quickItemPrivate->extra.value().resourcesList.contains(object)) {
        quickItemPrivate->extra.value().resourcesList.append(object);
        qmlobject_connect(object, QObject, SIGNAL(destroyed(QObject*)),
                          quickItem, QQuickItem, SLOT(_q_resourceObjectDeleted(QObject*)));
    }
}

int QQuickItemPrivate::resources_count(QQmlListProperty<QObject> *prop)
{
    QQuickItemPrivate *quickItemPrivate = QQuickItemPrivate::get(static_cast<QQuickItem *>(prop->object));
    return  quickItemPrivate->extra.isAllocated() ? quickItemPrivate->extra->resourcesList.count() : 0;
}

void QQuickItemPrivate::resources_clear(QQmlListProperty<QObject> *prop)
{
    QQuickItem *quickItem = static_cast<QQuickItem *>(prop->object);
    QQuickItemPrivate *quickItemPrivate = QQuickItemPrivate::get(quickItem);
    if (quickItemPrivate->extra.isAllocated()) {//If extra is not allocated resources is empty.
        for (QObject *object : qAsConst(quickItemPrivate->extra->resourcesList)) {
            qmlobject_disconnect(object, QObject, SIGNAL(destroyed(QObject*)),
                                 quickItem, QQuickItem, SLOT(_q_resourceObjectDeleted(QObject*)));
        }
        quickItemPrivate->extra->resourcesList.clear();
    }
}

QQuickItem *QQuickItemPrivate::children_at(QQmlListProperty<QQuickItem> *prop, int index)
{
    QQuickItemPrivate *p = QQuickItemPrivate::get(static_cast<QQuickItem *>(prop->object));
    if (index >= p->childItems.count() || index < 0)
        return 0;
    else
        return p->childItems.at(index);
}

void QQuickItemPrivate::children_append(QQmlListProperty<QQuickItem> *prop, QQuickItem *o)
{
    if (!o)
        return;

    QQuickItem *that = static_cast<QQuickItem *>(prop->object);
    if (o->parentItem() == that)
        o->setParentItem(0);

    o->setParentItem(that);
}

int QQuickItemPrivate::children_count(QQmlListProperty<QQuickItem> *prop)
{
    QQuickItemPrivate *p = QQuickItemPrivate::get(static_cast<QQuickItem *>(prop->object));
    return p->childItems.count();
}

void QQuickItemPrivate::children_clear(QQmlListProperty<QQuickItem> *prop)
{
    QQuickItem *that = static_cast<QQuickItem *>(prop->object);
    QQuickItemPrivate *p = QQuickItemPrivate::get(that);
    while (!p->childItems.isEmpty())
        p->childItems.at(0)->setParentItem(0);
}

int QQuickItemPrivate::visibleChildren_count(QQmlListProperty<QQuickItem> *prop)
{
    QQuickItemPrivate *p = QQuickItemPrivate::get(static_cast<QQuickItem *>(prop->object));
    int visibleCount = 0;
    int c = p->childItems.count();
    while (c--) {
        if (p->childItems.at(c)->isVisible()) visibleCount++;
    }

    return visibleCount;
}

QQuickItem *QQuickItemPrivate::visibleChildren_at(QQmlListProperty<QQuickItem> *prop, int index)
{
    QQuickItemPrivate *p = QQuickItemPrivate::get(static_cast<QQuickItem *>(prop->object));
    const int childCount = p->childItems.count();
    if (index >= childCount || index < 0)
        return 0;

    int visibleCount = -1;
    for (int i = 0; i < childCount; i++) {
        if (p->childItems.at(i)->isVisible()) visibleCount++;
        if (visibleCount == index) return p->childItems.at(i);
    }
    return 0;
}

int QQuickItemPrivate::transform_count(QQmlListProperty<QQuickTransform> *prop)
{
    QQuickItem *that = static_cast<QQuickItem *>(prop->object);
    QQuickItemPrivate *p = QQuickItemPrivate::get(that);

    return p->transforms.count();
}

void QQuickTransform::appendToItem(QQuickItem *item)
{
    Q_D(QQuickTransform);
    if (!item)
        return;

    QQuickItemPrivate *p = QQuickItemPrivate::get(item);

    if (!d->items.isEmpty() && !p->transforms.isEmpty() && p->transforms.contains(this)) {
        p->transforms.removeOne(this);
        p->transforms.append(this);
    } else {
        p->transforms.append(this);
        d->items.append(item);
    }

    p->dirty(QQuickItemPrivate::Transform);
}

void QQuickTransform::prependToItem(QQuickItem *item)
{
    Q_D(QQuickTransform);
    if (!item)
        return;

    QQuickItemPrivate *p = QQuickItemPrivate::get(item);

    if (!d->items.isEmpty() && !p->transforms.isEmpty() && p->transforms.contains(this)) {
        p->transforms.removeOne(this);
        p->transforms.prepend(this);
    } else {
        p->transforms.prepend(this);
        d->items.append(item);
    }

    p->dirty(QQuickItemPrivate::Transform);
}

void QQuickItemPrivate::transform_append(QQmlListProperty<QQuickTransform> *prop, QQuickTransform *transform)
{
    if (!transform)
        return;

    QQuickItem *that = static_cast<QQuickItem *>(prop->object);
    transform->appendToItem(that);
}

QQuickTransform *QQuickItemPrivate::transform_at(QQmlListProperty<QQuickTransform> *prop, int idx)
{
    QQuickItem *that = static_cast<QQuickItem *>(prop->object);
    QQuickItemPrivate *p = QQuickItemPrivate::get(that);

    if (idx < 0 || idx >= p->transforms.count())
        return 0;
    else
        return p->transforms.at(idx);
}

void QQuickItemPrivate::transform_clear(QQmlListProperty<QQuickTransform> *prop)
{
    QQuickItem *that = static_cast<QQuickItem *>(prop->object);
    QQuickItemPrivate *p = QQuickItemPrivate::get(that);

    for (QQuickTransform *t : qAsConst(p->transforms)) {
        QQuickTransformPrivate *tp = QQuickTransformPrivate::get(t);
        tp->items.removeOne(that);
    }

    p->transforms.clear();

    p->dirty(QQuickItemPrivate::Transform);
}

void QQuickItemPrivate::_q_resourceObjectDeleted(QObject *object)
{
    if (extra.isAllocated() && extra->resourcesList.contains(object))
        extra->resourcesList.removeAll(object);
}

/*!
  \qmlpropertygroup QtQuick::Item::anchors
  \qmlproperty AnchorLine QtQuick::Item::anchors.top
  \qmlproperty AnchorLine QtQuick::Item::anchors.bottom
  \qmlproperty AnchorLine QtQuick::Item::anchors.left
  \qmlproperty AnchorLine QtQuick::Item::anchors.right
  \qmlproperty AnchorLine QtQuick::Item::anchors.horizontalCenter
  \qmlproperty AnchorLine QtQuick::Item::anchors.verticalCenter
  \qmlproperty AnchorLine QtQuick::Item::anchors.baseline

  \qmlproperty Item QtQuick::Item::anchors.fill
  \qmlproperty Item QtQuick::Item::anchors.centerIn

  \qmlproperty real QtQuick::Item::anchors.margins
  \qmlproperty real QtQuick::Item::anchors.topMargin
  \qmlproperty real QtQuick::Item::anchors.bottomMargin
  \qmlproperty real QtQuick::Item::anchors.leftMargin
  \qmlproperty real QtQuick::Item::anchors.rightMargin
  \qmlproperty real QtQuick::Item::anchors.horizontalCenterOffset
  \qmlproperty real QtQuick::Item::anchors.verticalCenterOffset
  \qmlproperty real QtQuick::Item::anchors.baselineOffset

  \qmlproperty bool QtQuick::Item::anchors.alignWhenCentered

  Anchors provide a way to position an item by specifying its
  relationship with other items.

  Margins apply to top, bottom, left, right, and fill anchors.
  The \l anchors.margins property can be used to set all of the various margins at once, to the same value.
  It will not override a specific margin that has been previously set; to clear an explicit margin
  set its value to \c undefined.
  Note that margins are anchor-specific and are not applied if an item does not
  use anchors.

  Offsets apply for horizontal center, vertical center, and baseline anchors.

  \table
  \row
  \li \image declarative-anchors_example.png
  \li Text anchored to Image, horizontally centered and vertically below, with a margin.
  \qml
  Item {
      Image {
          id: pic
          // ...
      }
      Text {
          id: label
          anchors.horizontalCenter: pic.horizontalCenter
          anchors.top: pic.bottom
          anchors.topMargin: 5
          // ...
      }
  }
  \endqml
  \row
  \li \image declarative-anchors_example2.png
  \li
  Left of Text anchored to right of Image, with a margin. The y
  property of both defaults to 0.

  \qml
  Item {
      Image {
          id: pic
          // ...
      }
      Text {
          id: label
          anchors.left: pic.right
          anchors.leftMargin: 5
          // ...
      }
  }
  \endqml
  \endtable

  \l anchors.fill provides a convenient way for one item to have the
  same geometry as another item, and is equivalent to connecting all
  four directional anchors.

  To clear an anchor value, set it to \c undefined.

  \l anchors.alignWhenCentered (default \c true) forces centered anchors to align to a
  whole pixel; if the item being centered has an odd \l width or \l height, the item
  will be positioned on a whole pixel rather than being placed on a half-pixel.
  This ensures the item is painted crisply.  There are cases where this is not
  desirable, for example when rotating the item jitters may be apparent as the
  center is rounded.

  \note You can only anchor an item to siblings or a parent.

  For more information see \l {anchor-layout}{Anchor Layouts}.
*/
QQuickAnchors *QQuickItemPrivate::anchors() const
{
    if (!_anchors) {
        Q_Q(const QQuickItem);
        _anchors = new QQuickAnchors(const_cast<QQuickItem *>(q));
        if (!componentComplete)
            _anchors->classBegin();
    }
    return _anchors;
}

void QQuickItemPrivate::siblingOrderChanged()
{
    Q_Q(QQuickItem);
    const auto listeners = changeListeners; // NOTE: intentional copy (QTBUG-54732)
    for (const QQuickItemPrivate::ChangeListener &change : listeners) {
        if (change.types & QQuickItemPrivate::SiblingOrder) {
            change.listener->itemSiblingOrderChanged(q);
        }
    }
}

QQmlListProperty<QObject> QQuickItemPrivate::data()
{
    return QQmlListProperty<QObject>(q_func(), 0, QQuickItemPrivate::data_append,
                                             QQuickItemPrivate::data_count,
                                             QQuickItemPrivate::data_at,
                                             QQuickItemPrivate::data_clear);
}

/*!
    \qmlpropertygroup QtQuick::Item::childrenRect
    \qmlproperty real QtQuick::Item::childrenRect.x
    \qmlproperty real QtQuick::Item::childrenRect.y
    \qmlproperty real QtQuick::Item::childrenRect.width
    \qmlproperty real QtQuick::Item::childrenRect.height

    This property holds the collective position and size of the item's
    children.

    This property is useful if you need to access the collective geometry
    of an item's children in order to correctly size the item.
*/
/*!
    \property QQuickItem::childrenRect

    This property holds the collective position and size of the item's
    children.

    This property is useful if you need to access the collective geometry
    of an item's children in order to correctly size the item.
*/
QRectF QQuickItem::childrenRect()
{
    Q_D(QQuickItem);
    if (!d->extra.isAllocated() || !d->extra->contents) {
        d->extra.value().contents = new QQuickContents(this);
        if (d->componentComplete)
            d->extra->contents->complete();
    }
    return d->extra->contents->rectF();
}

/*!
    Returns the children of this item.
  */
QList<QQuickItem *> QQuickItem::childItems() const
{
    Q_D(const QQuickItem);
    return d->childItems;
}

/*!
  \qmlproperty bool QtQuick::Item::clip
  This property holds whether clipping is enabled. The default clip value is \c false.

  If clipping is enabled, an item will clip its own painting, as well
  as the painting of its children, to its bounding rectangle.
*/
/*!
  \property QQuickItem::clip
  This property holds whether clipping is enabled. The default clip value is \c false.

  If clipping is enabled, an item will clip its own painting, as well
  as the painting of its children, to its bounding rectangle. If you set
  clipping during an item's paint operation, remember to re-set it to
  prevent clipping the rest of your scene.
*/
bool QQuickItem::clip() const
{
    return flags() & ItemClipsChildrenToShape;
}

void QQuickItem::setClip(bool c)
{
    if (clip() == c)
        return;

    setFlag(ItemClipsChildrenToShape, c);

    emit clipChanged(c);
}


/*!
  This function is called to handle this item's changes in
  geometry from \a oldGeometry to \a newGeometry. If the two
  geometries are the same, it doesn't do anything.

  Derived classes must call the base class method within their implementation.
 */
void QQuickItem::geometryChanged(const QRectF &newGeometry, const QRectF &oldGeometry)
{
    Q_D(QQuickItem);

    if (d->_anchors)
        QQuickAnchorsPrivate::get(d->_anchors)->updateMe();

    QQuickGeometryChange change;
    QRectF diff(newGeometry.x() - oldGeometry.x(),
                newGeometry.y() - oldGeometry.y(),
                newGeometry.width() - oldGeometry.width(),
                newGeometry.height() - oldGeometry.height());
    change.setXChange(diff.x() != 0);
    change.setYChange(diff.y() != 0);
    change.setWidthChange(diff.width() != 0);
    change.setHeightChange(diff.height() != 0);

    const auto listeners = d->changeListeners; // NOTE: intentional copy (QTBUG-54732)
    for (const QQuickItemPrivate::ChangeListener &listener : listeners) {
        if (listener.types & QQuickItemPrivate::Geometry) {
            if (change.matches(listener.gTypes))
                listener.listener->itemGeometryChanged(this, change, diff);
        }
    }

    if (change.xChange())
        emit xChanged();
    if (change.yChange())
        emit yChanged();
    if (change.widthChange())
        emit widthChanged();
    if (change.heightChange())
        emit heightChanged();
}

/*!
    Called on the render thread when it is time to sync the state
    of the item with the scene graph.

    The function is called as a result of QQuickItem::update(), if
    the user has set the QQuickItem::ItemHasContents flag on the item.

    The function should return the root of the scene graph subtree for
    this item. Most implementations will return a single
    QSGGeometryNode containing the visual representation of this item.
    \a oldNode is the node that was returned the last time the
    function was called. \a updatePaintNodeData provides a pointer to
    the QSGTransformNode associated with this QQuickItem.

    \code
    QSGNode *MyItem::updatePaintNode(QSGNode *node, UpdatePaintNodeData *)
    {
        QSGSimpleRectNode *n = static_cast<QSGSimpleRectNode *>(node);
        if (!n) {
            n = new QSGSimpleRectNode();
            n->setColor(Qt::red);
        }
        n->setRect(boundingRect());
        return n;
    }
    \endcode

    The main thread is blocked while this function is executed so it is safe to read
    values from the QQuickItem instance and other objects in the main thread.

    If no call to QQuickItem::updatePaintNode() result in actual scene graph
    changes, like QSGNode::markDirty() or adding and removing nodes, then
    the underlying implementation may decide to not render the scene again as
    the visual outcome is identical.

    \warning It is crucial that OpenGL operations and interaction with
    the scene graph happens exclusively on the render thread,
    primarily during the QQuickItem::updatePaintNode() call. The best
    rule of thumb is to only use classes with the "QSG" prefix inside
    the QQuickItem::updatePaintNode() function.

    \warning This function is called on the render thread. This means any
    QObjects or thread local storage that is created will have affinity to the
    render thread, so apply caution when doing anything other than rendering
    in this function. Similarly for signals, these will be emitted on the render
    thread and will thus often be delivered via queued connections.

    \note All classes with QSG prefix should be used solely on the scene graph's
    rendering thread. See \l {Scene Graph and Rendering} for more information.

    \sa QSGMaterial, QSGSimpleMaterial, QSGGeometryNode, QSGGeometry,
    QSGFlatColorMaterial, QSGTextureMaterial, QSGNode::markDirty(), {Graphics Resource Handling}
 */

QSGNode *QQuickItem::updatePaintNode(QSGNode *oldNode, UpdatePaintNodeData *updatePaintNodeData)
{
    Q_UNUSED(updatePaintNodeData)
    delete oldNode;
    return 0;
}

QQuickItem::UpdatePaintNodeData::UpdatePaintNodeData()
: transformNode(0)
{
}

/*!
    This function is called when an item should release graphics
    resources which are not already managed by the nodes returend from
    QQuickItem::updatePaintNode().

    This happens when the item is about to be removed from window it
    was previously rendering to. The item is guaranteed to have a
    \l {QQuickItem::window()}{window} when the function is called.

    The function is called on the GUI thread and the state of the
    rendering thread, when it is used, is unknown. Objects should
    not be deleted directly, but instead scheduled for cleanup
    using QQuickWindow::scheduleRenderJob().

    \sa {Graphics Resource Handling}
 */

void QQuickItem::releaseResources()
{
}

QSGTransformNode *QQuickItemPrivate::createTransformNode()
{
    return new QSGTransformNode;
}

/*!
    This function should perform any layout as required for this item.

    When polish() is called, the scene graph schedules a polish event for this
    item. When the scene graph is ready to render this item, it calls
    updatePolish() to do any item layout as required before it renders the
    next frame.
  */
void QQuickItem::updatePolish()
{
}

void QQuickItemPrivate::addItemChangeListener(QQuickItemChangeListener *listener, ChangeTypes types)
{
    changeListeners.append(ChangeListener(listener, types));
}

void QQuickItemPrivate::removeItemChangeListener(QQuickItemChangeListener *listener, ChangeTypes types)
{
    ChangeListener change(listener, types);
    changeListeners.removeOne(change);
}

void QQuickItemPrivate::updateOrAddGeometryChangeListener(QQuickItemChangeListener *listener,
                                                          QQuickGeometryChange types)
{
    ChangeListener change(listener, types);
    int index = changeListeners.indexOf(change);
    if (index > -1)
        changeListeners[index].gTypes = change.gTypes;  //we may have different GeometryChangeTypes
    else
        changeListeners.append(change);
}

void QQuickItemPrivate::updateOrRemoveGeometryChangeListener(QQuickItemChangeListener *listener,
                                                             QQuickGeometryChange types)
{
    ChangeListener change(listener, types);
    if (types.noChange()) {
        changeListeners.removeOne(change);
    } else {
        int index = changeListeners.indexOf(change);
        if (index > -1)
            changeListeners[index].gTypes = change.gTypes;  //we may have different GeometryChangeTypes
    }
}

/*!
    This event handler can be reimplemented in a subclass to receive key
    press events for an item. The event information is provided by the
    \a event parameter.
  */
void QQuickItem::keyPressEvent(QKeyEvent *event)
{
    event->ignore();
}

/*!
    This event handler can be reimplemented in a subclass to receive key
    release events for an item. The event information is provided by the
    \a event parameter.
  */
void QQuickItem::keyReleaseEvent(QKeyEvent *event)
{
    event->ignore();
}

#ifndef QT_NO_IM
/*!
    This event handler can be reimplemented in a subclass to receive input
    method events for an item. The event information is provided by the
    \a event parameter.
  */
void QQuickItem::inputMethodEvent(QInputMethodEvent *event)
{
    event->ignore();
}
#endif // QT_NO_IM

/*!
    This event handler can be reimplemented in a subclass to receive focus-in
    events for an item. The event information is provided by the
    \a event parameter.
  */
void QQuickItem::focusInEvent(QFocusEvent * /*event*/)
{
#ifndef QT_NO_ACCESSIBILITY
    if (QAccessible::isActive()) {
        if (QObject *acc = QQuickAccessibleAttached::findAccessible(this)) {
            QAccessibleEvent ev(acc, QAccessible::Focus);
            QAccessible::updateAccessibility(&ev);
        }
    }
#endif
}

/*!
    This event handler can be reimplemented in a subclass to receive focus-out
    events for an item. The event information is provided by the
    \a event parameter.
  */
void QQuickItem::focusOutEvent(QFocusEvent * /*event*/)
{
}

/*!
    This event handler can be reimplemented in a subclass to receive mouse
    press events for an item. The event information is provided by the
    \a event parameter.
  */
void QQuickItem::mousePressEvent(QMouseEvent *event)
{
    event->ignore();
}

/*!
    This event handler can be reimplemented in a subclass to receive mouse
    move events for an item. The event information is provided by the
    \a event parameter.
  */
void QQuickItem::mouseMoveEvent(QMouseEvent *event)
{
    event->ignore();
}

/*!
    This event handler can be reimplemented in a subclass to receive mouse
    release events for an item. The event information is provided by the
    \a event parameter.
  */
void QQuickItem::mouseReleaseEvent(QMouseEvent *event)
{
    event->ignore();
}

/*!
    This event handler can be reimplemented in a subclass to receive mouse
    double-click events for an item. The event information is provided by the
    \a event parameter.
  */
void QQuickItem::mouseDoubleClickEvent(QMouseEvent *)
{
}

/*!
    This event handler can be reimplemented in a subclass to be notified
    when a mouse ungrab event has occurred on this item.

    \sa ungrabMouse()
  */
void QQuickItem::mouseUngrabEvent()
{
    // XXX todo
}

/*!
    This event handler can be reimplemented in a subclass to be notified
    when a touch ungrab event has occurred on this item.
  */
void QQuickItem::touchUngrabEvent()
{
    // XXX todo
}

#ifndef QT_NO_WHEELEVENT
/*!
    This event handler can be reimplemented in a subclass to receive
    wheel events for an item. The event information is provided by the
    \a event parameter.
  */
void QQuickItem::wheelEvent(QWheelEvent *event)
{
    event->ignore();
}
#endif

/*!
    This event handler can be reimplemented in a subclass to receive touch
    events for an item. The event information is provided by the
    \a event parameter.
  */
void QQuickItem::touchEvent(QTouchEvent *event)
{
    event->ignore();
}

/*!
    This event handler can be reimplemented in a subclass to receive hover-enter
    events for an item. The event information is provided by the
    \a event parameter.

    Hover events are only provided if acceptHoverEvents() is true.
  */
void QQuickItem::hoverEnterEvent(QHoverEvent *event)
{
    Q_UNUSED(event);
}

/*!
    This event handler can be reimplemented in a subclass to receive hover-move
    events for an item. The event information is provided by the
    \a event parameter.

    Hover events are only provided if acceptHoverEvents() is true.
  */
void QQuickItem::hoverMoveEvent(QHoverEvent *event)
{
    Q_UNUSED(event);
}

/*!
    This event handler can be reimplemented in a subclass to receive hover-leave
    events for an item. The event information is provided by the
    \a event parameter.

    Hover events are only provided if acceptHoverEvents() is true.
  */
void QQuickItem::hoverLeaveEvent(QHoverEvent *event)
{
    Q_UNUSED(event);
}

#ifndef QT_NO_DRAGANDDROP
/*!
    This event handler can be reimplemented in a subclass to receive drag-enter
    events for an item. The event information is provided by the
    \a event parameter.

    Drag and drop events are only provided if the ItemAcceptsDrops flag
    has been set for this item.

    \sa Drag, {Drag and Drop}
  */
void QQuickItem::dragEnterEvent(QDragEnterEvent *event)
{
    Q_UNUSED(event);
}

/*!
    This event handler can be reimplemented in a subclass to receive drag-move
    events for an item. The event information is provided by the
    \a event parameter.

    Drag and drop events are only provided if the ItemAcceptsDrops flag
    has been set for this item.

    \sa Drag, {Drag and Drop}
  */
void QQuickItem::dragMoveEvent(QDragMoveEvent *event)
{
    Q_UNUSED(event);
}

/*!
    This event handler can be reimplemented in a subclass to receive drag-leave
    events for an item. The event information is provided by the
    \a event parameter.

    Drag and drop events are only provided if the ItemAcceptsDrops flag
    has been set for this item.

    \sa Drag, {Drag and Drop}
  */
void QQuickItem::dragLeaveEvent(QDragLeaveEvent *event)
{
    Q_UNUSED(event);
}

/*!
    This event handler can be reimplemented in a subclass to receive drop
    events for an item. The event information is provided by the
    \a event parameter.

    Drag and drop events are only provided if the ItemAcceptsDrops flag
    has been set for this item.

    \sa Drag, {Drag and Drop}
  */
void QQuickItem::dropEvent(QDropEvent *event)
{
    Q_UNUSED(event);
}
#endif // QT_NO_DRAGANDDROP

/*!
    Reimplement this method to filter the mouse events that are received by
    this item's children.

    This method will only be called if filtersChildMouseEvents() is true.

    Return true if the specified \a event should not be passed onto the
    specified child \a item, and false otherwise.

    \sa setFiltersChildMouseEvents()
  */
bool QQuickItem::childMouseEventFilter(QQuickItem *item, QEvent *event)
{
    Q_UNUSED(item);
    Q_UNUSED(event);
    return false;
}

/*!
    \internal
  */
void QQuickItem::windowDeactivateEvent()
{
    foreach (QQuickItem* item, childItems()) {
        item->windowDeactivateEvent();
    }
}

#ifndef QT_NO_IM
/*!
    This method is only relevant for input items.

    If this item is an input item, this method should be reimplemented to
    return the relevant input method flags for the given \a query.

    \sa QWidget::inputMethodQuery()
  */
QVariant QQuickItem::inputMethodQuery(Qt::InputMethodQuery query) const
{
    Q_D(const QQuickItem);
    QVariant v;

    switch (query) {
    case Qt::ImEnabled:
        v = (bool)(flags() & ItemAcceptsInputMethod);
        break;
    case Qt::ImHints:
    case Qt::ImAnchorRectangle:
    case Qt::ImCursorRectangle:
    case Qt::ImFont:
    case Qt::ImCursorPosition:
    case Qt::ImSurroundingText:
    case Qt::ImCurrentSelection:
    case Qt::ImMaximumTextLength:
    case Qt::ImAnchorPosition:
    case Qt::ImPreferredLanguage:
        if (d->extra.isAllocated() && d->extra->keyHandler)
            v = d->extra->keyHandler->inputMethodQuery(query);
        break;
    case Qt::ImEnterKeyType:
        if (d->extra.isAllocated() && d->extra->enterKeyAttached)
            v = d->extra->enterKeyAttached->type();
        break;
    case Qt::ImInputItemClipRectangle:
        if (!(!window() ||!isVisible() || qFuzzyIsNull(opacity()))) {
            QRectF rect = QRectF(0,0, width(), height());
            const QQuickItem *par = this;
            while (QQuickItem *parpar = par->parentItem()) {
                rect = parpar->mapRectFromItem(par, rect);
                if (parpar->clip())
                    rect = rect.intersected(parpar->clipRect());
                par = parpar;
            }
            rect = par->mapRectToScene(rect);
            // once we have the rect in scene coordinates, clip to window
            rect = rect.intersected(QRectF(QPoint(0,0), window()->size()));
            // map it back to local coordinates
            v = mapRectFromScene(rect);
        }
        break;
    default:
        break;
    }

    return v;
}
#endif // QT_NO_IM

QQuickAnchorLine QQuickItemPrivate::left() const
{
    Q_Q(const QQuickItem);
    return QQuickAnchorLine(const_cast<QQuickItem *>(q), QQuickAnchors::LeftAnchor);
}

QQuickAnchorLine QQuickItemPrivate::right() const
{
    Q_Q(const QQuickItem);
    return QQuickAnchorLine(const_cast<QQuickItem *>(q), QQuickAnchors::RightAnchor);
}

QQuickAnchorLine QQuickItemPrivate::horizontalCenter() const
{
    Q_Q(const QQuickItem);
    return QQuickAnchorLine(const_cast<QQuickItem *>(q), QQuickAnchors::HCenterAnchor);
}

QQuickAnchorLine QQuickItemPrivate::top() const
{
    Q_Q(const QQuickItem);
    return QQuickAnchorLine(const_cast<QQuickItem *>(q), QQuickAnchors::TopAnchor);
}

QQuickAnchorLine QQuickItemPrivate::bottom() const
{
    Q_Q(const QQuickItem);
    return QQuickAnchorLine(const_cast<QQuickItem *>(q), QQuickAnchors::BottomAnchor);
}

QQuickAnchorLine QQuickItemPrivate::verticalCenter() const
{
    Q_Q(const QQuickItem);
    return QQuickAnchorLine(const_cast<QQuickItem *>(q), QQuickAnchors::VCenterAnchor);
}

QQuickAnchorLine QQuickItemPrivate::baseline() const
{
    Q_Q(const QQuickItem);
    return QQuickAnchorLine(const_cast<QQuickItem *>(q), QQuickAnchors::BaselineAnchor);
}

/*!
  \qmlproperty int QtQuick::Item::baselineOffset

  Specifies the position of the item's baseline in local coordinates.

  The baseline of a \l Text item is the imaginary line on which the text
  sits. Controls containing text usually set their baseline to the
  baseline of their text.

  For non-text items, a default baseline offset of 0 is used.
*/
/*!
  \property QQuickItem::baselineOffset

  Specifies the position of the item's baseline in local coordinates.

  The baseline of a \l Text item is the imaginary line on which the text
  sits. Controls containing text usually set their baseline to the
  baseline of their text.

  For non-text items, a default baseline offset of 0 is used.
*/
qreal QQuickItem::baselineOffset() const
{
    Q_D(const QQuickItem);
    return d->baselineOffset;
}

void QQuickItem::setBaselineOffset(qreal offset)
{
    Q_D(QQuickItem);
    if (offset == d->baselineOffset)
        return;

    d->baselineOffset = offset;

    const auto listeners = d->changeListeners; // NOTE: intentional copy (QTBUG-54732)
    for (const QQuickItemPrivate::ChangeListener &change : listeners) {
        if (change.types & QQuickItemPrivate::Geometry) {
            QQuickAnchorsPrivate *anchor = change.listener->anchorPrivate();
            if (anchor)
                anchor->updateVerticalAnchors();
        }
    }

    if (d->_anchors && (d->_anchors->usedAnchors() & QQuickAnchors::BaselineAnchor))
        QQuickAnchorsPrivate::get(d->_anchors)->updateVerticalAnchors();

    emit baselineOffsetChanged(offset);
}


/*!
 * Schedules a call to updatePaintNode() for this item.
 *
 * The call to QQuickItem::updatePaintNode() will always happen if the
 * item is showing in a QQuickWindow.
 *
 * Only items which specify QQuickItem::ItemHasContents are allowed
 * to call QQuickItem::update().
 */
void QQuickItem::update()
{
    Q_D(QQuickItem);
    if (!(flags() & ItemHasContents)) {
#ifndef QT_NO_DEBUG
        qWarning() << metaObject()->className() << ": Update called for a item without content";
#endif
        return;
    }
    d->dirty(QQuickItemPrivate::Content);
}

/*!
    Schedules a polish event for this item.

    When the scene graph processes the request, it will call updatePolish()
    on this item.
  */
void QQuickItem::polish()
{
    Q_D(QQuickItem);
    if (!d->polishScheduled) {
        d->polishScheduled = true;
        if (d->window) {
            QQuickWindowPrivate *p = QQuickWindowPrivate::get(d->window);
            bool maybeupdate = p->itemsToPolish.isEmpty();
            p->itemsToPolish.append(this);
            if (maybeupdate) d->window->maybeUpdate();
        }
    }
}

/*!
    \qmlmethod object QtQuick::Item::mapFromItem(Item item, real x, real y)
    \qmlmethod object QtQuick::Item::mapFromItem(Item item, real x, real y, real width, real height)

    Maps the point (\a x, \a y) or rect (\a x, \a y, \a width, \a height), which is in \a
    item's coordinate system, to this item's coordinate system, and returns a \l point or \l rect
    matching the mapped coordinate.

    If \a item is a \c null value, this maps the point or rect from the coordinate system of
    the root QML view.
*/
/*!
    \internal
  */
void QQuickItem::mapFromItem(QQmlV4Function *args) const
{
    if (args->length() != 3 && args->length() != 5) {
        args->v4engine()->throwTypeError();
        return;
    }

    QV4::ExecutionEngine *v4 = args->v4engine();
    QV4::Scope scope(v4);
    QV4::ScopedValue item(scope, (*args)[0]);

    QQuickItem *itemObj = 0;
    if (!item->isNull()) {
        QV4::Scoped<QV4::QObjectWrapper> qobjectWrapper(scope, item->as<QV4::QObjectWrapper>());
        if (qobjectWrapper)
            itemObj = qobject_cast<QQuickItem*>(qobjectWrapper->object());
    }

    if (!itemObj && !item->isNull()) {
        qmlInfo(this) << "mapFromItem() given argument \"" << item->toQStringNoThrow()
                      << "\" which is neither null nor an Item";
        args->v4engine()->throwTypeError();
        return;
    }

    QV4::ScopedValue vx(scope, (*args)[1]);
    QV4::ScopedValue vy(scope, (*args)[2]);

    if (!vx->isNumber() || !vy->isNumber()) {
        args->v4engine()->throwTypeError();
        return;
    }

    qreal x = vx->asDouble();
    qreal y = vy->asDouble();

    QVariant result;

    if (args->length() > 3) {
        QV4::ScopedValue vw(scope, (*args)[3]);
        QV4::ScopedValue vh(scope, (*args)[4]);
        if (!vw->isNumber() || !vh->isNumber()) {
            args->v4engine()->throwTypeError();
            return;
        }
        qreal w = vw->asDouble();
        qreal h = vh->asDouble();

        result = mapRectFromItem(itemObj, QRectF(x, y, w, h));
    } else {
        result = mapFromItem(itemObj, QPointF(x, y));
    }

    QV4::ScopedObject rv(scope, v4->fromVariant(result));
    args->setReturnValue(rv.asReturnedValue());
}

/*!
    \internal
  */
QTransform QQuickItem::itemTransform(QQuickItem *other, bool *ok) const
{
    Q_D(const QQuickItem);

    // XXX todo - we need to be able to handle common parents better and detect
    // invalid cases
    if (ok) *ok = true;

    QTransform t = d->itemToWindowTransform();
    if (other) t *= QQuickItemPrivate::get(other)->windowToItemTransform();

    return t;
}

/*!
    \qmlmethod object QtQuick::Item::mapToItem(Item item, real x, real y)
    \qmlmethod object QtQuick::Item::mapToItem(Item item, real x, real y, real width, real height)

    Maps the point (\a x, \a y) or rect (\a x, \a y, \a width, \a height), which is in this
    item's coordinate system, to \a item's coordinate system, and returns a \l point or \l rect
    matching the mapped coordinate.

    If \a item is a \c null value, this maps the point or rect to the coordinate system of the
    root QML view.
*/
/*!
    \internal
  */
void QQuickItem::mapToItem(QQmlV4Function *args) const
{
    if (args->length() != 3 && args->length() != 5) {
        args->v4engine()->throwTypeError();
        return;
    }

    QV4::ExecutionEngine *v4 = args->v4engine();
    QV4::Scope scope(v4);
    QV4::ScopedValue item(scope, (*args)[0]);

    QQuickItem *itemObj = 0;
    if (!item->isNull()) {
        QV4::Scoped<QV4::QObjectWrapper> qobjectWrapper(scope, item->as<QV4::QObjectWrapper>());
        if (qobjectWrapper)
            itemObj = qobject_cast<QQuickItem*>(qobjectWrapper->object());
    }

    if (!itemObj && !item->isNull()) {
        qmlInfo(this) << "mapToItem() given argument \"" << item->toQStringNoThrow()
                      << "\" which is neither null nor an Item";
        args->v4engine()->throwTypeError();
        return;
    }

    QV4::ScopedValue vx(scope, (*args)[1]);
    QV4::ScopedValue vy(scope, (*args)[2]);

    if (!vx->isNumber() || !vy->isNumber()) {
        args->v4engine()->throwTypeError();
        return;
    }

    qreal x = vx->asDouble();
    qreal y = vy->asDouble();

    QVariant result;

    if (args->length() > 3) {
        QV4::ScopedValue vw(scope, (*args)[3]);
        QV4::ScopedValue vh(scope, (*args)[4]);
        if (!vw->isNumber() || !vh->isNumber()) {
            args->v4engine()->throwTypeError();
            return;
        }
        qreal w = vw->asDouble();
        qreal h = vh->asDouble();

        result = mapRectToItem(itemObj, QRectF(x, y, w, h));
    } else {
        result = mapToItem(itemObj, QPointF(x, y));
    }

    QV4::ScopedObject rv(scope, v4->fromVariant(result));
    args->setReturnValue(rv.asReturnedValue());
}

/*!
    \qmlmethod QtQuick::Item::forceActiveFocus()

    Forces active focus on the item.

    This method sets focus on the item and ensures that all ancestor
    FocusScope objects in the object hierarchy are also given \l focus.

    The reason for the focus change will be \l [CPP] Qt::OtherFocusReason. Use
    the overloaded method to specify the focus reason to enable better
    handling of the focus change.

    \sa activeFocus
*/
/*!
    Forces active focus on the item.

    This method sets focus on the item and ensures that all ancestor
    FocusScope objects in the object hierarchy are also given \l focus.

    The reason for the focus change will be \l [CPP] Qt::OtherFocusReason. Use
    the overloaded method to specify the focus reason to enable better
    handling of the focus change.

    \sa activeFocus
*/
void QQuickItem::forceActiveFocus()
{
    forceActiveFocus(Qt::OtherFocusReason);
}

/*!
    \qmlmethod QtQuick::Item::forceActiveFocus(Qt::FocusReason reason)
    \overload

    Forces active focus on the item with the given \a reason.

    This method sets focus on the item and ensures that all ancestor
    FocusScope objects in the object hierarchy are also given \l focus.

    \since 5.1

    \sa activeFocus, Qt::FocusReason
*/
/*!
    \overload
    Forces active focus on the item with the given \a reason.

    This method sets focus on the item and ensures that all ancestor
    FocusScope objects in the object hierarchy are also given \l focus.

    \since 5.1

    \sa activeFocus, Qt::FocusReason
*/

void QQuickItem::forceActiveFocus(Qt::FocusReason reason)
{
    setFocus(true, reason);
    QQuickItem *parent = parentItem();
    while (parent) {
        if (parent->flags() & QQuickItem::ItemIsFocusScope) {
            parent->setFocus(true, reason);
        }
        parent = parent->parentItem();
    }
}

/*!
    \qmlmethod QtQuick::Item::nextItemInFocusChain(bool forward)

    \since 5.1

    Returns the item in the focus chain which is next to this item.
    If \a forward is \c true, or not supplied, it is the next item in
    the forwards direction. If \a forward is \c false, it is the next
    item in the backwards direction.
*/
/*!
    Returns the item in the focus chain which is next to this item.
    If \a forward is \c true, or not supplied, it is the next item in
    the forwards direction. If \a forward is \c false, it is the next
    item in the backwards direction.
*/

QQuickItem *QQuickItem::nextItemInFocusChain(bool forward)
{
    return QQuickItemPrivate::nextPrevItemInTabFocusChain(this, forward);
}

/*!
    \qmlmethod QtQuick::Item::childAt(real x, real y)

    Returns the first visible child item found at point (\a x, \a y) within
    the coordinate system of this item.

    Returns \c null if there is no such item.
*/
/*!
    Returns the first visible child item found at point (\a x, \a y) within
    the coordinate system of this item.

    Returns 0 if there is no such item.
*/
QQuickItem *QQuickItem::childAt(qreal x, qreal y) const
{
    const QList<QQuickItem *> children = childItems();
    for (int i = children.count()-1; i >= 0; --i) {
        QQuickItem *child = children.at(i);
        // Map coordinates to the child element's coordinate space
        QPointF point = mapToItem(child, QPointF(x, y));
        if (child->isVisible() && point.x() >= 0
                && child->width() > point.x()
                && point.y() >= 0
                && child->height() > point.y())
            return child;
    }
    return 0;
}

QQmlListProperty<QObject> QQuickItemPrivate::resources()
{
    return QQmlListProperty<QObject>(q_func(), 0, QQuickItemPrivate::resources_append,
                                             QQuickItemPrivate::resources_count,
                                             QQuickItemPrivate::resources_at,
                                             QQuickItemPrivate::resources_clear);
}

/*!
    \qmlproperty list<Item> QtQuick::Item::children
    \qmlproperty list<Object> QtQuick::Item::resources

    The children property contains the list of visual children of this item.
    The resources property contains non-visual resources that you want to
    reference by name.

    It is not generally necessary to refer to these properties when adding
    child items or resources, as the default \l data property will
    automatically assign child objects to the \c children and \c resources
    properties as appropriate. See the \l data documentation for details.
*/
/*!
    \property QQuickItem::children
    \internal
*/
QQmlListProperty<QQuickItem> QQuickItemPrivate::children()
{
    return QQmlListProperty<QQuickItem>(q_func(), 0, QQuickItemPrivate::children_append,
                                             QQuickItemPrivate::children_count,
                                             QQuickItemPrivate::children_at,
                                             QQuickItemPrivate::children_clear);

}

/*!
  \qmlproperty list<Item> QtQuick::Item::visibleChildren
  This read-only property lists all of the item's children that are currently visible.
  Note that a child's visibility may have changed explicitly, or because the visibility
  of this (it's parent) item or another grandparent changed.
*/
/*!
    \property QQuickItem::visibleChildren
    \internal
*/
QQmlListProperty<QQuickItem> QQuickItemPrivate::visibleChildren()
{
    return QQmlListProperty<QQuickItem>(q_func(),
                                        0,
                                        QQuickItemPrivate::visibleChildren_count,
                                        QQuickItemPrivate::visibleChildren_at);

}

/*!
    \qmlproperty list<State> QtQuick::Item::states

    This property holds the list of possible states for this item. To change
    the state of this item, set the \l state property to one of these states,
    or set the \l state property to an empty string to revert the item to its
    default state.

    This property is specified as a list of \l State objects. For example,
    below is an item with "red_color" and "blue_color" states:

    \qml
    import QtQuick 2.0

    Rectangle {
        id: root
        width: 100; height: 100

        states: [
            State {
                name: "red_color"
                PropertyChanges { target: root; color: "red" }
            },
            State {
                name: "blue_color"
                PropertyChanges { target: root; color: "blue" }
            }
        ]
    }
    \endqml

    See \l{Qt Quick States} and \l{Animation and Transitions in Qt Quick} for
    more details on using states and transitions.

    \sa transitions
*/
/*!
    \property QQuickItem::states
    \internal
  */
QQmlListProperty<QQuickState> QQuickItemPrivate::states()
{
    return _states()->statesProperty();
}

/*!
    \qmlproperty list<Transition> QtQuick::Item::transitions

    This property holds the list of transitions for this item. These define the
    transitions to be applied to the item whenever it changes its \l state.

    This property is specified as a list of \l Transition objects. For example:

    \qml
    import QtQuick 2.0

    Item {
        transitions: [
            Transition {
                //...
            },
            Transition {
                //...
            }
        ]
    }
    \endqml

    See \l{Qt Quick States} and \l{Animation and Transitions in Qt Quick} for
    more details on using states and transitions.

    \sa states
*/
/*!
    \property QQuickItem::transitions
    \internal
  */
QQmlListProperty<QQuickTransition> QQuickItemPrivate::transitions()
{
    return _states()->transitionsProperty();
}

QString QQuickItemPrivate::state() const
{
    if (!_stateGroup)
        return QString();
    else
        return _stateGroup->state();
}

void QQuickItemPrivate::setState(const QString &state)
{
    _states()->setState(state);
}

/*!
    \qmlproperty string QtQuick::Item::state

    This property holds the name of the current state of the item.

    If the item is in its default state, that is, no explicit state has been
    set, then this property holds an empty string. Likewise, you can return
    an item to its default state by setting this property to an empty string.

    \sa {Qt Quick States}
*/
/*!
    \property QQuickItem::state

    This property holds the name of the current state of the item.

    If the item is in its default state, that is, no explicit state has been
    set, then this property holds an empty string. Likewise, you can return
    an item to its default state by setting this property to an empty string.

    \sa {Qt Quick States}
*/
QString QQuickItem::state() const
{
    Q_D(const QQuickItem);
    return d->state();
}

void QQuickItem::setState(const QString &state)
{
    Q_D(QQuickItem);
    d->setState(state);
}

/*!
  \qmlproperty list<Transform> QtQuick::Item::transform
  This property holds the list of transformations to apply.

  For more information see \l Transform.
*/
/*!
    \property QQuickItem::transform
    \internal
  */
/*!
    \internal
  */
QQmlListProperty<QQuickTransform> QQuickItem::transform()
{
    return QQmlListProperty<QQuickTransform>(this, 0, QQuickItemPrivate::transform_append,
                                                     QQuickItemPrivate::transform_count,
                                                     QQuickItemPrivate::transform_at,
                                                     QQuickItemPrivate::transform_clear);
}

/*!
  \reimp
  Derived classes should call the base class method before adding their own action to
  perform at classBegin.
*/
void QQuickItem::classBegin()
{
    Q_D(QQuickItem);
    d->componentComplete = false;
    if (d->_stateGroup)
        d->_stateGroup->classBegin();
    if (d->_anchors)
        d->_anchors->classBegin();
    if (d->extra.isAllocated() && d->extra->layer)
        d->extra->layer->classBegin();
}

/*!
  \reimp
  Derived classes should call the base class method before adding their own actions to
  perform at componentComplete.
*/
void QQuickItem::componentComplete()
{
    Q_D(QQuickItem);
    d->componentComplete = true;
    if (d->_stateGroup)
        d->_stateGroup->componentComplete();
    if (d->_anchors) {
        d->_anchors->componentComplete();
        QQuickAnchorsPrivate::get(d->_anchors)->updateOnComplete();
    }

    if (d->extra.isAllocated()) {
        if (d->extra->layer)
            d->extra->layer->componentComplete();

        if (d->extra->keyHandler)
            d->extra->keyHandler->componentComplete();

        if (d->extra->contents)
            d->extra->contents->complete();
    }

    if (d->window && d->dirtyAttributes) {
        d->addToDirtyList();
        QQuickWindowPrivate::get(d->window)->dirtyItem(this);
    }
}

QQuickStateGroup *QQuickItemPrivate::_states()
{
    Q_Q(QQuickItem);
    if (!_stateGroup) {
        _stateGroup = new QQuickStateGroup;
        if (!componentComplete)
            _stateGroup->classBegin();
        qmlobject_connect(_stateGroup, QQuickStateGroup, SIGNAL(stateChanged(QString)),
                          q, QQuickItem, SIGNAL(stateChanged(QString)))
    }

    return _stateGroup;
}

QPointF QQuickItemPrivate::computeTransformOrigin() const
{
    switch (origin()) {
    default:
    case QQuickItem::TopLeft:
        return QPointF(0, 0);
    case QQuickItem::Top:
        return QPointF(width / 2., 0);
    case QQuickItem::TopRight:
        return QPointF(width, 0);
    case QQuickItem::Left:
        return QPointF(0, height / 2.);
    case QQuickItem::Center:
        return QPointF(width / 2., height / 2.);
    case QQuickItem::Right:
        return QPointF(width, height / 2.);
    case QQuickItem::BottomLeft:
        return QPointF(0, height);
    case QQuickItem::Bottom:
        return QPointF(width / 2., height);
    case QQuickItem::BottomRight:
        return QPointF(width, height);
    }
}

void QQuickItemPrivate::transformChanged()
{
    if (extra.isAllocated() && extra->layer)
        extra->layer->updateMatrix();
}

void QQuickItemPrivate::deliverKeyEvent(QKeyEvent *e)
{
    Q_Q(QQuickItem);

    Q_ASSERT(e->isAccepted());
    if (extra.isAllocated() && extra->keyHandler) {
        if (e->type() == QEvent::KeyPress)
            extra->keyHandler->keyPressed(e, false);
        else
            extra->keyHandler->keyReleased(e, false);

        if (e->isAccepted())
            return;
        else
            e->accept();
    }

    if (e->type() == QEvent::KeyPress)
        q->keyPressEvent(e);
    else
        q->keyReleaseEvent(e);

    if (e->isAccepted())
        return;

    if (extra.isAllocated() && extra->keyHandler) {
        e->accept();

        if (e->type() == QEvent::KeyPress)
            extra->keyHandler->keyPressed(e, true);
        else
            extra->keyHandler->keyReleased(e, true);
    }

    if (e->isAccepted() || !q->window())
        return;

    //only care about KeyPress now
    if (e->type() == QEvent::KeyPress &&
            (q == q->window()->contentItem() || q->activeFocusOnTab())) {
        bool res = false;
        if (!(e->modifiers() & (Qt::ControlModifier | Qt::AltModifier))) {  //### Add MetaModifier?
            if (e->key() == Qt::Key_Backtab
                || (e->key() == Qt::Key_Tab && (e->modifiers() & Qt::ShiftModifier)))
                res = QQuickItemPrivate::focusNextPrev(q, false);
            else if (e->key() == Qt::Key_Tab)
                res = QQuickItemPrivate::focusNextPrev(q, true);
            if (res)
                e->setAccepted(true);
        }
    }
}

#ifndef QT_NO_IM
void QQuickItemPrivate::deliverInputMethodEvent(QInputMethodEvent *e)
{
    Q_Q(QQuickItem);

    Q_ASSERT(e->isAccepted());
    if (extra.isAllocated() && extra->keyHandler) {
        extra->keyHandler->inputMethodEvent(e, false);

        if (e->isAccepted())
            return;
        else
            e->accept();
    }

    q->inputMethodEvent(e);

    if (e->isAccepted())
        return;

    if (extra.isAllocated() && extra->keyHandler) {
        e->accept();

        extra->keyHandler->inputMethodEvent(e, true);
    }
}
#endif // QT_NO_IM

/*!
    Called when \a change occurs for this item.

    \a value contains extra information relating to the change, when
    applicable.

    If you re-implement this method in a subclass, be sure to call
    \code
    QQuickItem::itemChange(change, value);
    \endcode
    typically at the end of your implementation, to ensure the
    \l windowChanged() signal will be emitted.
  */
void QQuickItem::itemChange(ItemChange change, const ItemChangeData &value)
{
    if (change == ItemSceneChange)
        emit windowChanged(value.window);
}

#ifndef QT_NO_IM
/*!
    Notify input method on updated query values if needed. \a queries indicates
    the changed attributes.
*/
void QQuickItem::updateInputMethod(Qt::InputMethodQueries queries)
{
    if (hasActiveFocus())
        QGuiApplication::inputMethod()->update(queries);
}
#endif // QT_NO_IM

/*! \internal */
// XXX todo - do we want/need this anymore?
QRectF QQuickItem::boundingRect() const
{
    Q_D(const QQuickItem);
    return QRectF(0, 0, d->width, d->height);
}

/*! \internal */
QRectF QQuickItem::clipRect() const
{
    Q_D(const QQuickItem);
    return QRectF(0, 0, d->width, d->height);
}

/*!
    \qmlproperty enumeration QtQuick::Item::transformOrigin
    This property holds the origin point around which scale and rotation transform.

    Nine transform origins are available, as shown in the image below.
    The default transform origin is \c Item.Center.

    \image declarative-transformorigin.png

    This example rotates an image around its bottom-right corner.
    \qml
    Image {
        source: "myimage.png"
        transformOrigin: Item.BottomRight
        rotation: 45
    }
    \endqml

    To set an arbitrary transform origin point use the \l Scale or \l Rotation
    transform types with \l transform.
*/
/*!
    \property QQuickItem::transformOrigin
    This property holds the origin point around which scale and rotation transform.

    Nine transform origins are available, as shown in the image below.
    The default transform origin is \c Item.Center.

    \image declarative-transformorigin.png
*/
QQuickItem::TransformOrigin QQuickItem::transformOrigin() const
{
    Q_D(const QQuickItem);
    return d->origin();
}

void QQuickItem::setTransformOrigin(TransformOrigin origin)
{
    Q_D(QQuickItem);
    if (origin == d->origin())
        return;

    d->extra.value().origin = origin;
    d->dirty(QQuickItemPrivate::TransformOrigin);

    emit transformOriginChanged(d->origin());
}

/*!
    \property QQuickItem::transformOriginPoint
    \internal
  */
/*!
  \internal
  */
QPointF QQuickItem::transformOriginPoint() const
{
    Q_D(const QQuickItem);
    if (d->extra.isAllocated() && !d->extra->userTransformOriginPoint.isNull())
        return d->extra->userTransformOriginPoint;
    return d->computeTransformOrigin();
}

/*!
  \internal
  */
void QQuickItem::setTransformOriginPoint(const QPointF &point)
{
    Q_D(QQuickItem);
    if (d->extra.value().userTransformOriginPoint == point)
        return;

    d->extra->userTransformOriginPoint = point;
    d->dirty(QQuickItemPrivate::TransformOrigin);
}

/*!
  \qmlproperty real QtQuick::Item::z

  Sets the stacking order of sibling items.  By default the stacking order is 0.

  Items with a higher stacking value are drawn on top of siblings with a
  lower stacking order.  Items with the same stacking value are drawn
  bottom up in the order they appear.  Items with a negative stacking
  value are drawn under their parent's content.

  The following example shows the various effects of stacking order.

  \table
  \row
  \li \image declarative-item_stacking1.png
  \li Same \c z - later children above earlier children:
  \qml
  Item {
      Rectangle {
          color: "red"
          width: 100; height: 100
      }
      Rectangle {
          color: "blue"
          x: 50; y: 50; width: 100; height: 100
      }
  }
  \endqml
  \row
  \li \image declarative-item_stacking2.png
  \li Higher \c z on top:
  \qml
  Item {
      Rectangle {
          z: 1
          color: "red"
          width: 100; height: 100
      }
      Rectangle {
          color: "blue"
          x: 50; y: 50; width: 100; height: 100
      }
  }
  \endqml
  \row
  \li \image declarative-item_stacking3.png
  \li Same \c z - children above parents:
  \qml
  Item {
      Rectangle {
          color: "red"
          width: 100; height: 100
          Rectangle {
              color: "blue"
              x: 50; y: 50; width: 100; height: 100
          }
      }
  }
  \endqml
  \row
  \li \image declarative-item_stacking4.png
  \li Lower \c z below:
  \qml
  Item {
      Rectangle {
          color: "red"
          width: 100; height: 100
          Rectangle {
              z: -1
              color: "blue"
              x: 50; y: 50; width: 100; height: 100
          }
      }
  }
  \endqml
  \endtable
 */
/*!
  \property QQuickItem::z

  Sets the stacking order of sibling items.  By default the stacking order is 0.

  Items with a higher stacking value are drawn on top of siblings with a
  lower stacking order.  Items with the same stacking value are drawn
  bottom up in the order they appear.  Items with a negative stacking
  value are drawn under their parent's content.

  The following example shows the various effects of stacking order.

  \table
  \row
  \li \image declarative-item_stacking1.png
  \li Same \c z - later children above earlier children:
  \qml
  Item {
      Rectangle {
          color: "red"
          width: 100; height: 100
      }
      Rectangle {
          color: "blue"
          x: 50; y: 50; width: 100; height: 100
      }
  }
  \endqml
  \row
  \li \image declarative-item_stacking2.png
  \li Higher \c z on top:
  \qml
  Item {
      Rectangle {
          z: 1
          color: "red"
          width: 100; height: 100
      }
      Rectangle {
          color: "blue"
          x: 50; y: 50; width: 100; height: 100
      }
  }
  \endqml
  \row
  \li \image declarative-item_stacking3.png
  \li Same \c z - children above parents:
  \qml
  Item {
      Rectangle {
          color: "red"
          width: 100; height: 100
          Rectangle {
              color: "blue"
              x: 50; y: 50; width: 100; height: 100
          }
      }
  }
  \endqml
  \row
  \li \image declarative-item_stacking4.png
  \li Lower \c z below:
  \qml
  Item {
      Rectangle {
          color: "red"
          width: 100; height: 100
          Rectangle {
              z: -1
              color: "blue"
              x: 50; y: 50; width: 100; height: 100
          }
      }
  }
  \endqml
  \endtable
  */
qreal QQuickItem::z() const
{
    Q_D(const QQuickItem);
    return d->z();
}

void QQuickItem::setZ(qreal v)
{
    Q_D(QQuickItem);
    if (d->z() == v)
        return;

    d->extra.value().z = v;

    d->dirty(QQuickItemPrivate::ZValue);
    if (d->parentItem) {
        QQuickItemPrivate::get(d->parentItem)->dirty(QQuickItemPrivate::ChildrenStackingChanged);
        QQuickItemPrivate::get(d->parentItem)->markSortedChildrenDirty(this);
    }

    emit zChanged();

    if (d->extra.isAllocated() && d->extra->layer)
        d->extra->layer->updateZ();
}

/*!
  \qmlproperty real QtQuick::Item::rotation
  This property holds the rotation of the item in degrees clockwise around
  its transformOrigin.

  The default value is 0 degrees (that is, no rotation).

  \table
  \row
  \li \image declarative-rotation.png
  \li
  \qml
  Rectangle {
      color: "blue"
      width: 100; height: 100
      Rectangle {
          color: "red"
          x: 25; y: 25; width: 50; height: 50
          rotation: 30
      }
  }
  \endqml
  \endtable

  \sa Transform, Rotation
*/
/*!
  \property QQuickItem::rotation
  This property holds the rotation of the item in degrees clockwise around
  its transformOrigin.

  The default value is 0 degrees (that is, no rotation).

  \table
  \row
  \li \image declarative-rotation.png
  \li
  \qml
  Rectangle {
      color: "blue"
      width: 100; height: 100
      Rectangle {
          color: "red"
          x: 25; y: 25; width: 50; height: 50
          rotation: 30
      }
  }
  \endqml
  \endtable

  \sa Transform, Rotation
  */
qreal QQuickItem::rotation() const
{
    Q_D(const QQuickItem);
    return d->rotation();
}

void QQuickItem::setRotation(qreal r)
{
    Q_D(QQuickItem);
    if (d->rotation() == r)
        return;

    d->extra.value().rotation = r;

    d->dirty(QQuickItemPrivate::BasicTransform);

    d->itemChange(ItemRotationHasChanged, r);

    emit rotationChanged();
}

/*!
  \qmlproperty real QtQuick::Item::scale
  This property holds the scale factor for this item.

  A scale of less than 1.0 causes the item to be rendered at a smaller
  size, and a scale greater than 1.0 renders the item at a larger size.
  A negative scale causes the item to be mirrored when rendered.

  The default value is 1.0.

  Scaling is applied from the transformOrigin.

  \table
  \row
  \li \image declarative-scale.png
  \li
  \qml
  import QtQuick 2.0

  Rectangle {
      color: "blue"
      width: 100; height: 100

      Rectangle {
          color: "green"
          width: 25; height: 25
      }

      Rectangle {
          color: "red"
          x: 25; y: 25; width: 50; height: 50
          scale: 1.4
      }
  }
  \endqml
  \endtable

  \sa Transform, Scale
*/
/*!
  \property QQuickItem::scale
  This property holds the scale factor for this item.

  A scale of less than 1.0 causes the item to be rendered at a smaller
  size, and a scale greater than 1.0 renders the item at a larger size.
  A negative scale causes the item to be mirrored when rendered.

  The default value is 1.0.

  Scaling is applied from the transformOrigin.

  \table
  \row
  \li \image declarative-scale.png
  \li
  \qml
  import QtQuick 2.0

  Rectangle {
      color: "blue"
      width: 100; height: 100

      Rectangle {
          color: "green"
          width: 25; height: 25
      }

      Rectangle {
          color: "red"
          x: 25; y: 25; width: 50; height: 50
          scale: 1.4
      }
  }
  \endqml
  \endtable

  \sa Transform, Scale
  */
qreal QQuickItem::scale() const
{
    Q_D(const QQuickItem);
    return d->scale();
}

void QQuickItem::setScale(qreal s)
{
    Q_D(QQuickItem);
    if (d->scale() == s)
        return;

    d->extra.value().scale = s;

    d->dirty(QQuickItemPrivate::BasicTransform);

    emit scaleChanged();
}

/*!
  \qmlproperty real QtQuick::Item::opacity

  This property holds the opacity of the item.  Opacity is specified as a
  number between 0.0 (fully transparent) and 1.0 (fully opaque). The default
  value is 1.0.

  When this property is set, the specified opacity is also applied
  individually to child items. This may have an unintended effect in some
  circumstances. For example in the second set of rectangles below, the red
  rectangle has specified an opacity of 0.5, which affects the opacity of
  its blue child rectangle even though the child has not specified an opacity.

  \table
  \row
  \li \image declarative-item_opacity1.png
  \li
  \qml
    Item {
        Rectangle {
            color: "red"
            width: 100; height: 100
            Rectangle {
                color: "blue"
                x: 50; y: 50; width: 100; height: 100
            }
        }
    }
  \endqml
  \row
  \li \image declarative-item_opacity2.png
  \li
  \qml
    Item {
        Rectangle {
            opacity: 0.5
            color: "red"
            width: 100; height: 100
            Rectangle {
                color: "blue"
                x: 50; y: 50; width: 100; height: 100
            }
        }
    }
  \endqml
  \endtable

  Changing an item's opacity does not affect whether the item receives user
  input events. (In contrast, setting \l visible property to \c false stops
  mouse events, and setting the \l enabled property to \c false stops mouse
  and keyboard events, and also removes active focus from the item.)

  \sa visible
*/
/*!
  \property QQuickItem::opacity

  This property holds the opacity of the item.  Opacity is specified as a
  number between 0.0 (fully transparent) and 1.0 (fully opaque). The default
  value is 1.0.

  When this property is set, the specified opacity is also applied
  individually to child items. This may have an unintended effect in some
  circumstances. For example in the second set of rectangles below, the red
  rectangle has specified an opacity of 0.5, which affects the opacity of
  its blue child rectangle even though the child has not specified an opacity.

  Values outside the range of 0 to 1 will be clamped.

  \table
  \row
  \li \image declarative-item_opacity1.png
  \li
  \qml
    Item {
        Rectangle {
            color: "red"
            width: 100; height: 100
            Rectangle {
                color: "blue"
                x: 50; y: 50; width: 100; height: 100
            }
        }
    }
  \endqml
  \row
  \li \image declarative-item_opacity2.png
  \li
  \qml
    Item {
        Rectangle {
            opacity: 0.5
            color: "red"
            width: 100; height: 100
            Rectangle {
                color: "blue"
                x: 50; y: 50; width: 100; height: 100
            }
        }
    }
  \endqml
  \endtable

  Changing an item's opacity does not affect whether the item receives user
  input events. (In contrast, setting \l visible property to \c false stops
  mouse events, and setting the \l enabled property to \c false stops mouse
  and keyboard events, and also removes active focus from the item.)

  \sa visible
*/
qreal QQuickItem::opacity() const
{
    Q_D(const QQuickItem);
    return d->opacity();
}

void QQuickItem::setOpacity(qreal newOpacity)
{
    Q_D(QQuickItem);
    qreal o = qBound<qreal>(0, newOpacity, 1);
    if (d->opacity() == o)
        return;

    d->extra.value().opacity = o;

    d->dirty(QQuickItemPrivate::OpacityValue);

    d->itemChange(ItemOpacityHasChanged, o);

    emit opacityChanged();
}

/*!
    \qmlproperty bool QtQuick::Item::visible

    This property holds whether the item is visible. By default this is true.

    Setting this property directly affects the \c visible value of child
    items. When set to \c false, the \c visible values of all child items also
    become \c false. When set to \c true, the \c visible values of child items
    are returned to \c true, unless they have explicitly been set to \c false.

    (Because of this flow-on behavior, using the \c visible property may not
    have the intended effect if a property binding should only respond to
    explicit property changes. In such cases it may be better to use the
    \l opacity property instead.)

    If this property is set to \c false, the item will no longer receive mouse
    events, but will continue to receive key events and will retain the keyboard
    \l focus if it has been set. (In contrast, setting the \l enabled property
    to \c false stops both mouse and keyboard events, and also removes focus
    from the item.)

    \note This property's value is only affected by changes to this property or
    the parent's \c visible property. It does not change, for example, if this
    item moves off-screen, or if the \l opacity changes to 0.

    \sa opacity, enabled
*/
/*!
    \property QQuickItem::visible

    This property holds whether the item is visible. By default this is true.

    Setting this property directly affects the \c visible value of child
    items. When set to \c false, the \c visible values of all child items also
    become \c false. When set to \c true, the \c visible values of child items
    are returned to \c true, unless they have explicitly been set to \c false.

    (Because of this flow-on behavior, using the \c visible property may not
    have the intended effect if a property binding should only respond to
    explicit property changes. In such cases it may be better to use the
    \l opacity property instead.)

    If this property is set to \c false, the item will no longer receive mouse
    events, but will continue to receive key events and will retain the keyboard
    \l focus if it has been set. (In contrast, setting the \l enabled property
    to \c false stops both mouse and keyboard events, and also removes focus
    from the item.)

    \note This property's value is only affected by changes to this property or
    the parent's \c visible property. It does not change, for example, if this
    item moves off-screen, or if the \l opacity changes to 0.

    \sa opacity, enabled
*/
bool QQuickItem::isVisible() const
{
    Q_D(const QQuickItem);
    return d->effectiveVisible;
}

void QQuickItem::setVisible(bool v)
{
    Q_D(QQuickItem);
    if (v == d->explicitVisible)
        return;

    d->explicitVisible = v;
    if (!v)
        d->dirty(QQuickItemPrivate::Visible);

    const bool childVisibilityChanged = d->setEffectiveVisibleRecur(d->calcEffectiveVisible());
    if (childVisibilityChanged && d->parentItem)
        emit d->parentItem->visibleChildrenChanged();   // signal the parent, not this!
}

/*!
    \qmlproperty bool QtQuick::Item::enabled

    This property holds whether the item receives mouse and keyboard events.
    By default this is true.

    Setting this property directly affects the \c enabled value of child
    items. When set to \c false, the \c enabled values of all child items also
    become \c false. When set to \c true, the \c enabled values of child items
    are returned to \c true, unless they have explicitly been set to \c false.

    Setting this property to \c false automatically causes \l activeFocus to be
    set to \c false, and this item will longer receive keyboard events.

    \sa visible
*/
/*!
    \property QQuickItem::enabled

    This property holds whether the item receives mouse and keyboard events.
    By default this is true.

    Setting this property directly affects the \c enabled value of child
    items. When set to \c false, the \c enabled values of all child items also
    become \c false. When set to \c true, the \c enabled values of child items
    are returned to \c true, unless they have explicitly been set to \c false.

    Setting this property to \c false automatically causes \l activeFocus to be
    set to \c false, and this item will longer receive keyboard events.

    \sa visible
*/
bool QQuickItem::isEnabled() const
{
    Q_D(const QQuickItem);
    return d->effectiveEnable;
}

void QQuickItem::setEnabled(bool e)
{
    Q_D(QQuickItem);
    if (e == d->explicitEnable)
        return;

    d->explicitEnable = e;

    QQuickItem *scope = parentItem();
    while (scope && !scope->isFocusScope())
        scope = scope->parentItem();

    d->setEffectiveEnableRecur(scope, d->calcEffectiveEnable());
}

bool QQuickItemPrivate::calcEffectiveVisible() const
{
    // XXX todo - Should the effective visible of an element with no parent just be the current
    // effective visible?  This would prevent pointless re-processing in the case of an element
    // moving to/from a no-parent situation, but it is different from what graphics view does.
    return explicitVisible && (!parentItem || QQuickItemPrivate::get(parentItem)->effectiveVisible);
}

bool QQuickItemPrivate::setEffectiveVisibleRecur(bool newEffectiveVisible)
{
    Q_Q(QQuickItem);

    if (newEffectiveVisible && !explicitVisible) {
        // This item locally overrides visibility
        return false;   // effective visibility didn't change
    }

    if (newEffectiveVisible == effectiveVisible) {
        // No change necessary
        return false;   // effective visibility didn't change
    }

    effectiveVisible = newEffectiveVisible;
    dirty(Visible);
    if (parentItem) QQuickItemPrivate::get(parentItem)->dirty(ChildrenStackingChanged);

    if (window) {
        QQuickWindowPrivate *windowPriv = QQuickWindowPrivate::get(window);
        windowPriv->removeGrabber(q);
    }

    bool childVisibilityChanged = false;
    for (QQuickItem *childItem : qAsConst(childItems)) {
        childVisibilityChanged |= QQuickItemPrivate::get(childItem)->setEffectiveVisibleRecur(newEffectiveVisible);
    }

    itemChange(QQuickItem::ItemVisibleHasChanged, effectiveVisible);
#ifndef QT_NO_ACCESSIBILITY
    if (isAccessible) {
        QAccessibleEvent ev(q, effectiveVisible ? QAccessible::ObjectShow : QAccessible::ObjectHide);
        QAccessible::updateAccessibility(&ev);
    }
#endif
    emit q->visibleChanged();
    if (childVisibilityChanged)
        emit q->visibleChildrenChanged();

    return true;    // effective visibility DID change
}

bool QQuickItemPrivate::calcEffectiveEnable() const
{
    // XXX todo - Should the effective enable of an element with no parent just be the current
    // effective enable?  This would prevent pointless re-processing in the case of an element
    // moving to/from a no-parent situation, but it is different from what graphics view does.
    return explicitEnable && (!parentItem || QQuickItemPrivate::get(parentItem)->effectiveEnable);
}

void QQuickItemPrivate::setEffectiveEnableRecur(QQuickItem *scope, bool newEffectiveEnable)
{
    Q_Q(QQuickItem);

    if (newEffectiveEnable && !explicitEnable) {
        // This item locally overrides enable
        return;
    }

    if (newEffectiveEnable == effectiveEnable) {
        // No change necessary
        return;
    }

    effectiveEnable = newEffectiveEnable;

    if (window) {
        QQuickWindowPrivate *windowPriv = QQuickWindowPrivate::get(window);
        windowPriv->removeGrabber(q);
        if (scope && !effectiveEnable && activeFocus) {
            windowPriv->clearFocusInScope(
                    scope, q, Qt::OtherFocusReason, QQuickWindowPrivate::DontChangeFocusProperty | QQuickWindowPrivate::DontChangeSubFocusItem);
        }
    }

    for (QQuickItem *childItem : qAsConst(childItems)) {
        QQuickItemPrivate::get(childItem)->setEffectiveEnableRecur(
                (flags & QQuickItem::ItemIsFocusScope) && scope ? q : scope, newEffectiveEnable);
    }

    if (window && scope && effectiveEnable && focus) {
        QQuickWindowPrivate::get(window)->setFocusInScope(
                scope, q, Qt::OtherFocusReason, QQuickWindowPrivate::DontChangeFocusProperty | QQuickWindowPrivate::DontChangeSubFocusItem);
    }

    emit q->enabledChanged();
}

bool QQuickItemPrivate::isTransparentForPositioner() const
{
    return extra.isAllocated() && extra.value().transparentForPositioner;
}

void QQuickItemPrivate::setTransparentForPositioner(bool transparent)
{
    extra.value().transparentForPositioner = transparent;
}


QString QQuickItemPrivate::dirtyToString() const
{
#define DIRTY_TO_STRING(value) if (dirtyAttributes & value) { \
    if (!rv.isEmpty()) \
        rv.append(QLatin1Char('|')); \
    rv.append(QLatin1String(#value)); \
}

//    QString rv = QLatin1String("0x") + QString::number(dirtyAttributes, 16);
    QString rv;

    DIRTY_TO_STRING(TransformOrigin);
    DIRTY_TO_STRING(Transform);
    DIRTY_TO_STRING(BasicTransform);
    DIRTY_TO_STRING(Position);
    DIRTY_TO_STRING(Size);
    DIRTY_TO_STRING(ZValue);
    DIRTY_TO_STRING(Content);
    DIRTY_TO_STRING(Smooth);
    DIRTY_TO_STRING(OpacityValue);
    DIRTY_TO_STRING(ChildrenChanged);
    DIRTY_TO_STRING(ChildrenStackingChanged);
    DIRTY_TO_STRING(ParentChanged);
    DIRTY_TO_STRING(Clip);
    DIRTY_TO_STRING(Window);
    DIRTY_TO_STRING(EffectReference);
    DIRTY_TO_STRING(Visible);
    DIRTY_TO_STRING(HideReference);
    DIRTY_TO_STRING(Antialiasing);

    return rv;
}

void QQuickItemPrivate::dirty(DirtyType type)
{
    Q_Q(QQuickItem);
    if (type & (TransformOrigin | Transform | BasicTransform | Position | Size))
        transformChanged();

    if (!(dirtyAttributes & type) || (window && !prevDirtyItem)) {
        dirtyAttributes |= type;
        if (window && componentComplete) {
            addToDirtyList();
            QQuickWindowPrivate::get(window)->dirtyItem(q);
        }
    }
}

void QQuickItemPrivate::addToDirtyList()
{
    Q_Q(QQuickItem);

    Q_ASSERT(window);
    if (!prevDirtyItem) {
        Q_ASSERT(!nextDirtyItem);

        QQuickWindowPrivate *p = QQuickWindowPrivate::get(window);
        nextDirtyItem = p->dirtyItemList;
        if (nextDirtyItem) QQuickItemPrivate::get(nextDirtyItem)->prevDirtyItem = &nextDirtyItem;
        prevDirtyItem = &p->dirtyItemList;
        p->dirtyItemList = q;
        p->dirtyItem(q);
    }
    Q_ASSERT(prevDirtyItem);
}

void QQuickItemPrivate::removeFromDirtyList()
{
    if (prevDirtyItem) {
        if (nextDirtyItem) QQuickItemPrivate::get(nextDirtyItem)->prevDirtyItem = prevDirtyItem;
        *prevDirtyItem = nextDirtyItem;
        prevDirtyItem = 0;
        nextDirtyItem = 0;
    }
    Q_ASSERT(!prevDirtyItem);
    Q_ASSERT(!nextDirtyItem);
}

void QQuickItemPrivate::refFromEffectItem(bool hide)
{
    ++extra.value().effectRefCount;
    if (1 == extra->effectRefCount) {
        dirty(EffectReference);
        if (parentItem) QQuickItemPrivate::get(parentItem)->dirty(ChildrenStackingChanged);
    }
    if (hide) {
        if (++extra->hideRefCount == 1)
            dirty(HideReference);
    }
}

void QQuickItemPrivate::derefFromEffectItem(bool unhide)
{
    Q_ASSERT(extra->effectRefCount);
    --extra->effectRefCount;
    if (0 == extra->effectRefCount) {
        dirty(EffectReference);
        if (parentItem) QQuickItemPrivate::get(parentItem)->dirty(ChildrenStackingChanged);
    }
    if (unhide) {
        if (--extra->hideRefCount == 0)
            dirty(HideReference);
    }
}

void QQuickItemPrivate::setCulled(bool cull)
{
    if (cull == culled)
        return;

    culled = cull;
    if ((cull && ++extra.value().hideRefCount == 1) || (!cull && --extra.value().hideRefCount == 0))
        dirty(HideReference);
}

void QQuickItemPrivate::itemChange(QQuickItem::ItemChange change, const QQuickItem::ItemChangeData &data)
{
    Q_Q(QQuickItem);
    switch (change) {
    case QQuickItem::ItemChildAddedChange: {
        q->itemChange(change, data);
        const auto listeners = changeListeners; // NOTE: intentional copy (QTBUG-54732)
        for (const QQuickItemPrivate::ChangeListener &change : listeners) {
            if (change.types & QQuickItemPrivate::Children) {
                change.listener->itemChildAdded(q, data.item);
            }
        }
        break;
    }
    case QQuickItem::ItemChildRemovedChange: {
        q->itemChange(change, data);
        const auto listeners = changeListeners; // NOTE: intentional copy (QTBUG-54732)
        for (const QQuickItemPrivate::ChangeListener &change : listeners) {
            if (change.types & QQuickItemPrivate::Children) {
                change.listener->itemChildRemoved(q, data.item);
            }
        }
        break;
    }
    case QQuickItem::ItemSceneChange:
        q->itemChange(change, data);
        break;
    case QQuickItem::ItemVisibleHasChanged: {
        q->itemChange(change, data);
        const auto listeners = changeListeners; // NOTE: intentional copy (QTBUG-54732)
        for (const QQuickItemPrivate::ChangeListener &change : listeners) {
            if (change.types & QQuickItemPrivate::Visibility) {
                change.listener->itemVisibilityChanged(q);
            }
        }
        break;
    }
    case QQuickItem::ItemParentHasChanged: {
        q->itemChange(change, data);
        const auto listeners = changeListeners; // NOTE: intentional copy (QTBUG-54732)
        for (const QQuickItemPrivate::ChangeListener &change : listeners) {
            if (change.types & QQuickItemPrivate::Parent) {
                change.listener->itemParentChanged(q, data.item);
            }
        }
        break;
    }
    case QQuickItem::ItemOpacityHasChanged: {
        q->itemChange(change, data);
        const auto listeners = changeListeners; // NOTE: intentional copy (QTBUG-54732)
        for (const QQuickItemPrivate::ChangeListener &change : listeners) {
            if (change.types & QQuickItemPrivate::Opacity) {
                change.listener->itemOpacityChanged(q);
            }
        }
        break;
    }
    case QQuickItem::ItemActiveFocusHasChanged:
        q->itemChange(change, data);
        break;
    case QQuickItem::ItemRotationHasChanged: {
        q->itemChange(change, data);
        const auto listeners = changeListeners; // NOTE: intentional copy (QTBUG-54732)
        for (const QQuickItemPrivate::ChangeListener &change : listeners) {
            if (change.types & QQuickItemPrivate::Rotation) {
                change.listener->itemRotationChanged(q);
            }
        }
        break;
    }
    case QQuickItem::ItemAntialiasingHasChanged:
        // fall through
    case QQuickItem::ItemDevicePixelRatioHasChanged:
        q->itemChange(change, data);
        break;
    }
}

/*!
    \qmlproperty bool QtQuick::Item::smooth

    Primarily used in image based items to decide if the item should use smooth
    sampling or not. Smooth sampling is performed using linear interpolation, while
    non-smooth is performed using nearest neighbor.

    In Qt Quick 2.0, this property has minimal impact on performance.

    By default, this property is set to \c true.
*/
/*!
    \property QQuickItem::smooth
    \brief Specifies whether the item is smoothed or not

    Primarily used in image based items to decide if the item should use smooth
    sampling or not. Smooth sampling is performed using linear interpolation, while
    non-smooth is performed using nearest neighbor.

    In Qt Quick 2.0, this property has minimal impact on performance.

    By default, this property is set to \c true.
*/
bool QQuickItem::smooth() const
{
    Q_D(const QQuickItem);
    return d->smooth;
}
void QQuickItem::setSmooth(bool smooth)
{
    Q_D(QQuickItem);
    if (d->smooth == smooth)
        return;

    d->smooth = smooth;
    d->dirty(QQuickItemPrivate::Smooth);

    emit smoothChanged(smooth);
}

/*!
    \qmlproperty bool QtQuick::Item::activeFocusOnTab

    This property holds whether the item wants to be in the tab focus
    chain. By default, this is set to \c false.

    The tab focus chain traverses elements by first visiting the
    parent, and then its children in the order they occur in the
    children property. Pressing the tab key on an item in the tab
    focus chain will move keyboard focus to the next item in the
    chain. Pressing BackTab (normally Shift+Tab) will move focus
    to the previous item.

    To set up a manual tab focus chain, see \l KeyNavigation. Tab
    key events used by Keys or KeyNavigation have precedence over
    focus chain behavior; ignore the events in other key handlers
    to allow it to propagate.
*/
/*!
    \property QQuickItem::activeFocusOnTab

    This property holds whether the item wants to be in the tab focus
    chain. By default, this is set to \c false.
*/
bool QQuickItem::activeFocusOnTab() const
{
    Q_D(const QQuickItem);
    return d->activeFocusOnTab;
}
void QQuickItem::setActiveFocusOnTab(bool activeFocusOnTab)
{
    Q_D(QQuickItem);
    if (d->activeFocusOnTab == activeFocusOnTab)
        return;

    if (window()) {
        if ((this == window()->activeFocusItem()) && this != window()->contentItem() && !activeFocusOnTab) {
            qWarning("QQuickItem: Cannot set activeFocusOnTab to false once item is the active focus item.");
            return;
        }
    }

    d->activeFocusOnTab = activeFocusOnTab;

    emit activeFocusOnTabChanged(activeFocusOnTab);
}

/*!
    \qmlproperty bool QtQuick::Item::antialiasing

    Used by visual elements to decide if the item should use antialiasing or not.
    In some cases items with antialiasing require more memory and are potentially
    slower to render (see \l {Antialiasing} for more details).

    The default is false, but may be overridden by derived elements.
*/
/*!
    \property QQuickItem::antialiasing
    \brief Specifies whether the item is antialiased or not

    Used by visual elements to decide if the item should use antialiasing or not.
    In some cases items with antialiasing require more memory and are potentially
    slower to render (see \l {Antialiasing} for more details).

    The default is false, but may be overridden by derived elements.
*/
bool QQuickItem::antialiasing() const
{
    Q_D(const QQuickItem);
    return d->antialiasingValid ? d->antialiasing : d->implicitAntialiasing;
}

void QQuickItem::setAntialiasing(bool aa)
{
    Q_D(QQuickItem);

    if (!d->antialiasingValid) {
        d->antialiasingValid = true;
        d->antialiasing = d->implicitAntialiasing;
    }

    if (aa == d->antialiasing)
        return;

    d->antialiasing = aa;
    d->dirty(QQuickItemPrivate::Antialiasing);

    d->itemChange(ItemAntialiasingHasChanged, d->antialiasing);

    emit antialiasingChanged(antialiasing());
}

void QQuickItem::resetAntialiasing()
{
    Q_D(QQuickItem);
    if (!d->antialiasingValid)
        return;

    d->antialiasingValid = false;

    if (d->implicitAntialiasing != d->antialiasing)
        emit antialiasingChanged(antialiasing());
}

void QQuickItemPrivate::setImplicitAntialiasing(bool antialiasing)
{
    Q_Q(QQuickItem);
    bool prev = q->antialiasing();
    implicitAntialiasing = antialiasing;
    if (componentComplete && (q->antialiasing() != prev))
        emit q->antialiasingChanged(q->antialiasing());
}

/*!
    Returns the item flags for this item.

    \sa setFlag()
  */
QQuickItem::Flags QQuickItem::flags() const
{
    Q_D(const QQuickItem);
    return (QQuickItem::Flags)d->flags;
}

/*!
    Enables the specified \a flag for this item if \a enabled is true;
    if \a enabled is false, the flag is disabled.

    These provide various hints for the item; for example, the
    ItemClipsChildrenToShape flag indicates that all children of this
    item should be clipped to fit within the item area.
  */
void QQuickItem::setFlag(Flag flag, bool enabled)
{
    Q_D(QQuickItem);
    if (enabled)
        setFlags((Flags)(d->flags | (quint32)flag));
    else
        setFlags((Flags)(d->flags & ~(quint32)flag));
}

/*!
    Enables the specified \a flags for this item.

    \sa setFlag()
  */
void QQuickItem::setFlags(Flags flags)
{
    Q_D(QQuickItem);

    if (int(flags & ItemIsFocusScope) != int(d->flags & ItemIsFocusScope)) {
        if (flags & ItemIsFocusScope && !d->childItems.isEmpty() && d->window) {
            qWarning("QQuickItem: Cannot set FocusScope once item has children and is in a window.");
            flags &= ~ItemIsFocusScope;
        } else if (d->flags & ItemIsFocusScope) {
            qWarning("QQuickItem: Cannot unset FocusScope flag.");
            flags |= ItemIsFocusScope;
        }
    }

    if (int(flags & ItemClipsChildrenToShape) != int(d->flags & ItemClipsChildrenToShape))
        d->dirty(QQuickItemPrivate::Clip);

    d->flags = flags;
}

/*!
  \qmlproperty real QtQuick::Item::x
  \qmlproperty real QtQuick::Item::y
  \qmlproperty real QtQuick::Item::width
  \qmlproperty real QtQuick::Item::height

  Defines the item's position and size.

  The (x,y) position is relative to the \l parent.

  \qml
  Item { x: 100; y: 100; width: 100; height: 100 }
  \endqml
 */
/*!
  \property QQuickItem::x

  Defines the item's x position relative to its parent.
  */
/*!
  \property QQuickItem::y

  Defines the item's y position relative to its parent.
  */
qreal QQuickItem::x() const
{
    Q_D(const QQuickItem);
    return d->x;
}

qreal QQuickItem::y() const
{
    Q_D(const QQuickItem);
    return d->y;
}

/*!
    \internal
  */
QPointF QQuickItem::position() const
{
    Q_D(const QQuickItem);
    return QPointF(d->x, d->y);
}

void QQuickItem::setX(qreal v)
{
    Q_D(QQuickItem);
    if (qIsNaN(v))
        return;
    if (d->x == v)
        return;

    qreal oldx = d->x;
    d->x = v;

    d->dirty(QQuickItemPrivate::Position);

    geometryChanged(QRectF(d->x, d->y, d->width, d->height),
                    QRectF(oldx, d->y, d->width, d->height));
}

void QQuickItem::setY(qreal v)
{
    Q_D(QQuickItem);
    if (qIsNaN(v))
        return;
    if (d->y == v)
        return;

    qreal oldy = d->y;
    d->y = v;

    d->dirty(QQuickItemPrivate::Position);

    geometryChanged(QRectF(d->x, d->y, d->width, d->height),
                    QRectF(d->x, oldy, d->width, d->height));
}

/*!
    \internal
  */
void QQuickItem::setPosition(const QPointF &pos)
{
    Q_D(QQuickItem);
    if (QPointF(d->x, d->y) == pos)
        return;

    qreal oldx = d->x;
    qreal oldy = d->y;

    d->x = pos.x();
    d->y = pos.y();

    d->dirty(QQuickItemPrivate::Position);

    geometryChanged(QRectF(d->x, d->y, d->width, d->height),
                    QRectF(oldx, oldy, d->width, d->height));
}

/*!
    \property QQuickItem::width

    This property holds the width of this item.
  */
qreal QQuickItem::width() const
{
    Q_D(const QQuickItem);
    return d->width;
}

void QQuickItem::setWidth(qreal w)
{
    Q_D(QQuickItem);
    if (qt_is_nan(w))
        return;

    d->widthValid = true;
    if (d->width == w)
        return;

    qreal oldWidth = d->width;
    d->width = w;

    d->dirty(QQuickItemPrivate::Size);

    geometryChanged(QRectF(d->x, d->y, d->width, d->height),
                    QRectF(d->x, d->y, oldWidth, d->height));
}

void QQuickItem::resetWidth()
{
    Q_D(QQuickItem);
    d->widthValid = false;
    setImplicitWidth(implicitWidth());
}

void QQuickItemPrivate::implicitWidthChanged()
{
    Q_Q(QQuickItem);
    const auto listeners = changeListeners; // NOTE: intentional copy (QTBUG-54732)
    for (const QQuickItemPrivate::ChangeListener &change : listeners) {
        if (change.types & QQuickItemPrivate::ImplicitWidth) {
            change.listener->itemImplicitWidthChanged(q);
        }
    }
    emit q->implicitWidthChanged();
}

qreal QQuickItemPrivate::getImplicitWidth() const
{
    return implicitWidth;
}
/*!
    Returns the width of the item that is implied by other properties that determine the content.
*/
qreal QQuickItem::implicitWidth() const
{
    Q_D(const QQuickItem);
    return d->getImplicitWidth();
}

/*!
    \qmlproperty real QtQuick::Item::implicitWidth
    \qmlproperty real QtQuick::Item::implicitHeight

    Defines the natural width or height of the Item if no \l width or \l height is specified.

    The default implicit size for most items is 0x0, however some items have an inherent
    implicit size which cannot be overridden, for example, \l [QML] Image and \l [QML] Text.

    Setting the implicit size is useful for defining components that have a preferred size
    based on their content, for example:

    \qml
    // Label.qml
    import QtQuick 2.0

    Item {
        property alias icon: image.source
        property alias label: text.text
        implicitWidth: text.implicitWidth + image.implicitWidth
        implicitHeight: Math.max(text.implicitHeight, image.implicitHeight)
        Image { id: image }
        Text {
            id: text
            wrapMode: Text.Wrap
            anchors.left: image.right; anchors.right: parent.right
            anchors.verticalCenter: parent.verticalCenter
        }
    }
    \endqml

    \note Using implicitWidth of \l [QML] Text or \l [QML] TextEdit and setting the width explicitly
    incurs a performance penalty as the text must be laid out twice.
*/
/*!
    \property QQuickItem::implicitWidth
    \property QQuickItem::implicitHeight

    Defines the natural width or height of the Item if no \l width or \l height is specified.

    The default implicit size for most items is 0x0, however some items have an inherent
    implicit size which cannot be overridden, for example, \l [QML] Image and \l [QML] Text.

    Setting the implicit size is useful for defining components that have a preferred size
    based on their content, for example:

    \qml
    // Label.qml
    import QtQuick 2.0

    Item {
        property alias icon: image.source
        property alias label: text.text
        implicitWidth: text.implicitWidth + image.implicitWidth
        implicitHeight: Math.max(text.implicitHeight, image.implicitHeight)
        Image { id: image }
        Text {
            id: text
            wrapMode: Text.Wrap
            anchors.left: image.right; anchors.right: parent.right
            anchors.verticalCenter: parent.verticalCenter
        }
    }
    \endqml

    \note Using implicitWidth of \l [QML] Text or \l [QML] TextEdit and setting the width explicitly
    incurs a performance penalty as the text must be laid out twice.
*/
void QQuickItem::setImplicitWidth(qreal w)
{
    Q_D(QQuickItem);
    bool changed = w != d->implicitWidth;
    d->implicitWidth = w;
    if (d->width == w || widthValid()) {
        if (changed)
            d->implicitWidthChanged();
        if (d->width == w || widthValid())
            return;
        changed = false;
    }

    qreal oldWidth = d->width;
    d->width = w;

    d->dirty(QQuickItemPrivate::Size);

    geometryChanged(QRectF(d->x, d->y, d->width, d->height),
                    QRectF(d->x, d->y, oldWidth, d->height));

    if (changed)
        d->implicitWidthChanged();
}

/*!
    Returns whether the width property has been set explicitly.
*/
bool QQuickItem::widthValid() const
{
    Q_D(const QQuickItem);
    return d->widthValid;
}

/*!
    \property QQuickItem::height

    This property holds the height of this item.
  */
qreal QQuickItem::height() const
{
    Q_D(const QQuickItem);
    return d->height;
}

void QQuickItem::setHeight(qreal h)
{
    Q_D(QQuickItem);
    if (qt_is_nan(h))
        return;

    d->heightValid = true;
    if (d->height == h)
        return;

    qreal oldHeight = d->height;
    d->height = h;

    d->dirty(QQuickItemPrivate::Size);

    geometryChanged(QRectF(d->x, d->y, d->width, d->height),
                    QRectF(d->x, d->y, d->width, oldHeight));
}

void QQuickItem::resetHeight()
{
    Q_D(QQuickItem);
    d->heightValid = false;
    setImplicitHeight(implicitHeight());
}

void QQuickItemPrivate::implicitHeightChanged()
{
    Q_Q(QQuickItem);
    const auto listeners = changeListeners; // NOTE: intentional copy (QTBUG-54732)
    for (const QQuickItemPrivate::ChangeListener &change : listeners) {
        if (change.types & QQuickItemPrivate::ImplicitHeight) {
            change.listener->itemImplicitHeightChanged(q);
        }
    }
    emit q->implicitHeightChanged();
}

qreal QQuickItemPrivate::getImplicitHeight() const
{
    return implicitHeight;
}

qreal QQuickItem::implicitHeight() const
{
    Q_D(const QQuickItem);
    return d->getImplicitHeight();
}

void QQuickItem::setImplicitHeight(qreal h)
{
    Q_D(QQuickItem);
    bool changed = h != d->implicitHeight;
    d->implicitHeight = h;
    if (d->height == h || heightValid()) {
        if (changed)
            d->implicitHeightChanged();
        if (d->height == h || heightValid())
            return;
        changed = false;
    }

    qreal oldHeight = d->height;
    d->height = h;

    d->dirty(QQuickItemPrivate::Size);

    geometryChanged(QRectF(d->x, d->y, d->width, d->height),
                    QRectF(d->x, d->y, d->width, oldHeight));

    if (changed)
        d->implicitHeightChanged();
}

/*!
    \internal
  */
void QQuickItem::setImplicitSize(qreal w, qreal h)
{
    Q_D(QQuickItem);
    bool wChanged = w != d->implicitWidth;
    bool hChanged = h != d->implicitHeight;

    d->implicitWidth = w;
    d->implicitHeight = h;

    bool wDone = false;
    bool hDone = false;
    if (d->width == w || widthValid()) {
        if (wChanged)
            d->implicitWidthChanged();
        wDone = d->width == w || widthValid();
        wChanged = false;
    }
    if (d->height == h || heightValid()) {
        if (hChanged)
            d->implicitHeightChanged();
        hDone = d->height == h || heightValid();
        hChanged = false;
    }
    if (wDone && hDone)
        return;

    qreal oldWidth = d->width;
    qreal oldHeight = d->height;
    if (!wDone)
        d->width = w;
    if (!hDone)
        d->height = h;

    d->dirty(QQuickItemPrivate::Size);

    geometryChanged(QRectF(d->x, d->y, d->width, d->height),
                    QRectF(d->x, d->y, oldWidth, oldHeight));

    if (!wDone && wChanged)
        d->implicitWidthChanged();
    if (!hDone && hChanged)
        d->implicitHeightChanged();
}

/*!
    Returns whether the height property has been set explicitly.
*/
bool QQuickItem::heightValid() const
{
    Q_D(const QQuickItem);
    return d->heightValid;
}

/*!
    \internal
  */
void QQuickItem::setSize(const QSizeF &size)
{
    Q_D(QQuickItem);
    d->heightValid = true;
    d->widthValid = true;

    if (d->width == size.width() && d->height == size.height())
        return;

    qreal oldHeight = d->height;
    qreal oldWidth = d->width;
    d->height = size.height();
    d->width = size.width();

    d->dirty(QQuickItemPrivate::Size);

    geometryChanged(QRectF(d->x, d->y, d->width, d->height),
                    QRectF(d->x, d->y, oldWidth, oldHeight));
}

/*!
    \qmlproperty bool QtQuick::Item::activeFocus

    This read-only property indicates whether the item has active focus.

    If activeFocus is true, either this item is the one that currently
    receives keyboard input, or it is a FocusScope ancestor of the item
    that currently receives keyboard input.

    Usually, activeFocus is gained by setting \l focus on an item and its
    enclosing FocusScope objects. In the following example, the \c input
    and \c focusScope objects will have active focus, while the root
    rectangle object will not.

    \qml
    import QtQuick 2.0

    Rectangle {
        width: 100; height: 100

        FocusScope {
            id: focusScope
            focus: true

            TextInput {
                id: input
                focus: true
            }
        }
    }
    \endqml

    \sa focus, {Keyboard Focus in Qt Quick}
*/
/*!
    \property QQuickItem::activeFocus

    This read-only property indicates whether the item has active focus.

    If activeFocus is true, either this item is the one that currently
    receives keyboard input, or it is a FocusScope ancestor of the item
    that currently receives keyboard input.

    Usually, activeFocus is gained by setting \l focus on an item and its
    enclosing FocusScope objects. In the following example, the \c input
    and \c focusScope objects will have active focus, while the root
    rectangle object will not.

    \qml
    import QtQuick 2.0

    Rectangle {
        width: 100; height: 100

        FocusScope {
            focus: true

            TextInput {
                id: input
                focus: true
            }
        }
    }
    \endqml

    \sa focus, {Keyboard Focus in Qt Quick}
*/
bool QQuickItem::hasActiveFocus() const
{
    Q_D(const QQuickItem);
    return d->activeFocus;
}

/*!
    \qmlproperty bool QtQuick::Item::focus

    This property holds whether the item has focus within the enclosing
    FocusScope. If true, this item will gain active focus when the
    enclosing FocusScope gains active focus.

    In the following example, \c input will be given active focus when
    \c scope gains active focus:

    \qml
    import QtQuick 2.0

    Rectangle {
        width: 100; height: 100

        FocusScope {
            id: scope

            TextInput {
                id: input
                focus: true
            }
        }
    }
    \endqml

    For the purposes of this property, the scene as a whole is assumed
    to act like a focus scope. On a practical level, that means the
    following QML will give active focus to \c input on startup.

    \qml
    Rectangle {
        width: 100; height: 100

        TextInput {
              id: input
              focus: true
        }
    }
    \endqml

    \sa activeFocus, {Keyboard Focus in Qt Quick}
*/
/*!
    \property QQuickItem::focus

    This property holds whether the item has focus within the enclosing
    FocusScope. If true, this item will gain active focus when the
    enclosing FocusScope gains active focus.

    In the following example, \c input will be given active focus when
    \c scope gains active focus:

    \qml
    import QtQuick 2.0

    Rectangle {
        width: 100; height: 100

        FocusScope {
            id: scope

            TextInput {
                id: input
                focus: true
            }
        }
    }
    \endqml

    For the purposes of this property, the scene as a whole is assumed
    to act like a focus scope. On a practical level, that means the
    following QML will give active focus to \c input on startup.

    \qml
    Rectangle {
        width: 100; height: 100

        TextInput {
              id: input
              focus: true
        }
    }
    \endqml

    \sa activeFocus, {Keyboard Focus in Qt Quick}
*/
bool QQuickItem::hasFocus() const
{
    Q_D(const QQuickItem);
    return d->focus;
}

void QQuickItem::setFocus(bool focus)
{
    setFocus(focus, Qt::OtherFocusReason);
}

void QQuickItem::setFocus(bool focus, Qt::FocusReason reason)
{
    Q_D(QQuickItem);
    if (d->focus == focus)
        return;

    if (d->window || d->parentItem) {
        // Need to find our nearest focus scope
        QQuickItem *scope = parentItem();
        while (scope && !scope->isFocusScope() && scope->parentItem())
            scope = scope->parentItem();
        if (d->window) {
            if (reason != Qt::PopupFocusReason) {
                if (focus)
                    QQuickWindowPrivate::get(d->window)->setFocusInScope(scope, this, reason);
                else
                    QQuickWindowPrivate::get(d->window)->clearFocusInScope(scope, this, reason);
            }
        } else {
            // do the focus changes from setFocusInScope/clearFocusInScope that are
            // unrelated to a window
            QVarLengthArray<QQuickItem *, 20> changed;
            QQuickItem *oldSubFocusItem = QQuickItemPrivate::get(scope)->subFocusItem;
            if (oldSubFocusItem) {
                QQuickItemPrivate::get(oldSubFocusItem)->updateSubFocusItem(scope, false);
                QQuickItemPrivate::get(oldSubFocusItem)->focus = false;
                changed << oldSubFocusItem;
            } else if (!scope->isFocusScope() && scope->hasFocus()) {
                QQuickItemPrivate::get(scope)->focus = false;
                changed << scope;
            }
            d->updateSubFocusItem(scope, focus);

            d->focus = focus;
            changed << this;
            emit focusChanged(focus);

            QQuickWindowPrivate::notifyFocusChangesRecur(changed.data(), changed.count() - 1);
        }
    } else {
        QVarLengthArray<QQuickItem *, 20> changed;
        QQuickItem *oldSubFocusItem = d->subFocusItem;
        if (!isFocusScope() && oldSubFocusItem) {
            QQuickItemPrivate::get(oldSubFocusItem)->updateSubFocusItem(this, false);
            QQuickItemPrivate::get(oldSubFocusItem)->focus = false;
            changed << oldSubFocusItem;
        }

        d->focus = focus;
        changed << this;
        emit focusChanged(focus);

        QQuickWindowPrivate::notifyFocusChangesRecur(changed.data(), changed.count() - 1);
    }
}

/*!
    Returns true if this item is a focus scope, and false otherwise.
  */
bool QQuickItem::isFocusScope() const
{
    return flags() & ItemIsFocusScope;
}

/*!
    If this item is a focus scope, this returns the item in its focus chain
    that currently has focus.

    Returns 0 if this item is not a focus scope.
  */
QQuickItem *QQuickItem::scopedFocusItem() const
{
    Q_D(const QQuickItem);
    if (!isFocusScope())
        return 0;
    else
        return d->subFocusItem;
}

/*!
    Returns \c true if this item is an ancestor of \a child (i.e., if this item
    is \a child's parent, or one of \a child's parent's ancestors).

    \since 5.7

    \sa parentItem()
  */
bool QQuickItem::isAncestorOf(const QQuickItem *child) const
{
    if (!child || child == this)
        return false;
    const QQuickItem *ancestor = child;
    while ((ancestor = ancestor->parentItem())) {
        if (ancestor == this)
            return true;
    }
    return false;
}

/*!
    Returns the mouse buttons accepted by this item.

    The default value is Qt::NoButton; that is, no mouse buttons are accepted.

    If an item does not accept the mouse button for a particular mouse event,
    the mouse event will not be delivered to the item and will be delivered
    to the next item in the item hierarchy instead.
  */
Qt::MouseButtons QQuickItem::acceptedMouseButtons() const
{
    Q_D(const QQuickItem);
    return d->acceptedMouseButtons();
}

/*!
    Sets the mouse buttons accepted by this item to \a buttons.
  */
void QQuickItem::setAcceptedMouseButtons(Qt::MouseButtons buttons)
{
    Q_D(QQuickItem);
    if (buttons & Qt::LeftButton)
        d->extra.setFlag();
    else
        d->extra.clearFlag();

    buttons &= ~Qt::LeftButton;
    if (buttons || d->extra.isAllocated())
        d->extra.value().acceptedMouseButtons = buttons;
}

/*!
    Returns whether mouse and touch events of this item's children should be filtered
    through this item.

    \sa setFiltersChildMouseEvents(), childMouseEventFilter()
  */
bool QQuickItem::filtersChildMouseEvents() const
{
    Q_D(const QQuickItem);
    return d->filtersChildMouseEvents;
}

/*!
    Sets whether mouse and touch events of this item's children should be filtered
    through this item.

    If \a filter is true, childMouseEventFilter() will be called when
    a mouse event is triggered for a child item.

    \sa filtersChildMouseEvents()
  */
void QQuickItem::setFiltersChildMouseEvents(bool filter)
{
    Q_D(QQuickItem);
    d->filtersChildMouseEvents = filter;
}

/*!
    \internal
  */
bool QQuickItem::isUnderMouse() const
{
    Q_D(const QQuickItem);
    if (!d->window)
        return false;

    QPointF cursorPos = QGuiApplicationPrivate::lastCursorPosition;
    return contains(mapFromScene(d->window->mapFromGlobal(cursorPos.toPoint())));
}

/*!
    Returns whether hover events are accepted by this item.

    The default value is false.

    If this is false, then the item will not receive any hover events through
    the hoverEnterEvent(), hoverMoveEvent() and hoverLeaveEvent() functions.
*/
bool QQuickItem::acceptHoverEvents() const
{
    Q_D(const QQuickItem);
    return d->hoverEnabled;
}

/*!
    If \a enabled is true, this sets the item to accept hover events;
    otherwise, hover events are not accepted by this item.

    \sa acceptHoverEvents()
*/
void QQuickItem::setAcceptHoverEvents(bool enabled)
{
    Q_D(QQuickItem);
    d->hoverEnabled = enabled;
    d->setHasHoverInChild(enabled);
}

void QQuickItemPrivate::setHasCursorInChild(bool hasCursor)
{
#ifndef QT_NO_CURSOR
    Q_Q(QQuickItem);

    // if we're asked to turn it off (because of an unsetcursor call, or a node
    // removal) then we should make sure it's really ok to turn it off.
    if (!hasCursor && subtreeCursorEnabled) {
        if (hasCursor)
            return; // nope! sorry, I have a cursor myself
        for (QQuickItem *otherChild : qAsConst(childItems)) {
            QQuickItemPrivate *otherChildPrivate = QQuickItemPrivate::get(otherChild);
            if (otherChildPrivate->subtreeCursorEnabled || otherChildPrivate->hasCursor)
                return; // nope! sorry, something else wants it kept on.
        }
    }

    subtreeCursorEnabled = hasCursor;
    QQuickItem *parent = q->parentItem();
    if (parent) {
        QQuickItemPrivate *parentPrivate = QQuickItemPrivate::get(parent);
        parentPrivate->setHasCursorInChild(hasCursor);
    }
#endif
}

void QQuickItemPrivate::setHasHoverInChild(bool hasHover)
{
    Q_Q(QQuickItem);

    // if we're asked to turn it off (because of a setAcceptHoverEvents call, or a node
    // removal) then we should make sure it's really ok to turn it off.
    if (!hasHover && subtreeHoverEnabled) {
        if (hoverEnabled)
            return; // nope! sorry, I need hover myself
        for (QQuickItem *otherChild : qAsConst(childItems)) {
            QQuickItemPrivate *otherChildPrivate = QQuickItemPrivate::get(otherChild);
            if (otherChildPrivate->subtreeHoverEnabled || otherChildPrivate->hoverEnabled)
                return; // nope! sorry, something else wants it kept on.
        }
    }

    qCDebug(DBG_HOVER_TRACE) << q << subtreeHoverEnabled << "->" << hasHover;
    subtreeHoverEnabled = hasHover;
    QQuickItem *parent = q->parentItem();
    if (parent) {
        QQuickItemPrivate *parentPrivate = QQuickItemPrivate::get(parent);
        parentPrivate->setHasHoverInChild(hasHover);
    }
}

void QQuickItemPrivate::markObjects(QV4::ExecutionEngine *e)
{
    Q_Q(QQuickItem);
    QV4::QObjectWrapper::markWrapper(q, e);

    for (QQuickItem *child : qAsConst(childItems))
        QQuickItemPrivate::get(child)->markObjects(e);
}

#ifndef QT_NO_CURSOR

/*!
    Returns the cursor shape for this item.

    The mouse cursor will assume this shape when it is over this
    item, unless an override cursor is set.
    See the \l{Qt::CursorShape}{list of predefined cursor objects} for a
    range of useful shapes.

    If no cursor shape has been set this returns a cursor with the Qt::ArrowCursor shape, however
    another cursor shape may be displayed if an overlapping item has a valid cursor.

    \sa setCursor(), unsetCursor()
*/

QCursor QQuickItem::cursor() const
{
    Q_D(const QQuickItem);
    return d->extra.isAllocated()
            ? d->extra->cursor
            : QCursor();
}

/*!
    Sets the \a cursor shape for this item.

    \sa cursor(), unsetCursor()
*/

void QQuickItem::setCursor(const QCursor &cursor)
{
    Q_D(QQuickItem);

    Qt::CursorShape oldShape = d->extra.isAllocated() ? d->extra->cursor.shape() : Qt::ArrowCursor;

    if (oldShape != cursor.shape() || oldShape >= Qt::LastCursor || cursor.shape() >= Qt::LastCursor) {
        d->extra.value().cursor = cursor;
        if (d->window) {
            QWindow *renderWindow = QQuickRenderControl::renderWindowFor(d->window);
            QWindow *window = renderWindow ? renderWindow : d->window; // this may not be a QQuickWindow
            if (QQuickWindowPrivate::get(d->window)->cursorItem == this)
                window->setCursor(cursor);
        }
    }

    if (!d->hasCursor) {
        d->setHasCursorInChild(true);
        d->hasCursor = true;
        if (d->window) {
            QWindow *renderWindow = QQuickRenderControl::renderWindowFor(d->window);
            QWindow *window = renderWindow ? renderWindow : d->window;
            QPointF pos = window->mapFromGlobal(QGuiApplicationPrivate::lastCursorPosition.toPoint());
            if (contains(mapFromScene(pos)))
                QQuickWindowPrivate::get(d->window)->updateCursor(pos);
        }
    }
}

/*!
    Clears the cursor shape for this item.

    \sa cursor(), setCursor()
*/

void QQuickItem::unsetCursor()
{
    Q_D(QQuickItem);
    if (!d->hasCursor)
        return;
    d->setHasCursorInChild(false);
    d->hasCursor = false;
    if (d->extra.isAllocated())
        d->extra->cursor = QCursor();

    if (d->window) {
        QQuickWindowPrivate *windowPrivate = QQuickWindowPrivate::get(d->window);
        if (windowPrivate->cursorItem == this) {
            QPointF pos = d->window->mapFromGlobal(QGuiApplicationPrivate::lastCursorPosition.toPoint());
            windowPrivate->updateCursor(pos);
        }
    }
}

#endif

/*!
    Grabs the mouse input.

    This item will receive all mouse events until ungrabMouse() is called.

    \warning This function should be used with caution.
  */
void QQuickItem::grabMouse()
{
    Q_D(QQuickItem);
    if (!d->window)
        return;
    QQuickWindowPrivate *windowPriv = QQuickWindowPrivate::get(d->window);
    windowPriv->setMouseGrabber(this);
}

/*!
    Releases the mouse grab following a call to grabMouse().
*/
void QQuickItem::ungrabMouse()
{
    Q_D(QQuickItem);
    if (!d->window)
        return;
    QQuickWindowPrivate *windowPriv = QQuickWindowPrivate::get(d->window);
    windowPriv->removeGrabber(this, true, false);
}


/*!
    Returns whether mouse input should exclusively remain with this item.

    \sa setKeepMouseGrab()
 */
bool QQuickItem::keepMouseGrab() const
{
    Q_D(const QQuickItem);
    return d->keepMouse;
}

/*!
  Sets whether the mouse input should remain exclusively with this item.

  This is useful for items that wish to grab and keep mouse
  interaction following a predefined gesture.  For example,
  an item that is interested in horizontal mouse movement
  may set keepMouseGrab to true once a threshold has been
  exceeded.  Once keepMouseGrab has been set to true, filtering
  items will not react to mouse events.

  If \a keep is false, a filtering item may steal the grab. For example,
  \l Flickable may attempt to steal a mouse grab if it detects that the
  user has begun to move the viewport.

  \sa keepMouseGrab()
 */
void QQuickItem::setKeepMouseGrab(bool keep)
{
    Q_D(QQuickItem);
    d->keepMouse = keep;
}

/*!
    Grabs the touch points specified by \a ids.

    These touch points will be owned by the item until
    they are released. Alternatively, the grab can be stolen
    by a filtering item like Flickable. Use setKeepTouchGrab()
    to prevent the grab from being stolen.

    \sa ungrabTouchPoints(), setKeepTouchGrab()
*/
void QQuickItem::grabTouchPoints(const QVector<int> &ids)
{
    Q_D(QQuickItem);
    if (!d->window)
        return;
    QQuickWindowPrivate *windowPriv = QQuickWindowPrivate::get(d->window);
<<<<<<< HEAD

    QSet<QQuickItem*> ungrab;
    for (int i = 0; i < ids.count(); ++i) {
        QQuickItem *oldGrabber = windowPriv->itemForTouchPointId.value(ids.at(i));
        if (oldGrabber == this)
            return;

        windowPriv->itemForTouchPointId[ids.at(i)] = this;
        if (oldGrabber)
            ungrab.insert(oldGrabber);

        QQuickItem *mouseGrabber = d->window->mouseGrabberItem();
        if (windowPriv->touchMouseId == ids.at(i) && mouseGrabber && mouseGrabber != this) {
            qCDebug(DBG_MOUSE_TARGET) << "grabTouchPoints: grabber" << mouseGrabber << "-> null";
            mouseGrabber->ungrabMouse();
        }
    }
    foreach (QQuickItem *oldGrabber, ungrab)
        oldGrabber->touchUngrabEvent();
=======
    windowPriv->grabTouchPoints(this, ids);
>>>>>>> b845b656
}

/*!
    Ungrabs the touch points owned by this item.

    \sa grabTouchPoints()
*/
void QQuickItem::ungrabTouchPoints()
{
    Q_D(QQuickItem);
    if (!d->window)
        return;
    QQuickWindowPrivate *windowPriv = QQuickWindowPrivate::get(d->window);
    windowPriv->removeGrabber(this, false, true);
}

/*!
    Returns whether the touch points grabbed by this item should exclusively
    remain with this item.

    \sa setKeepTouchGrab(), keepMouseGrab()
*/
bool QQuickItem::keepTouchGrab() const
{
    Q_D(const QQuickItem);
    return d->keepTouch;
}

/*!
  Sets whether the touch points grabbed by this item should remain
  exclusively with this item.

  This is useful for items that wish to grab and keep specific touch
  points following a predefined gesture.  For example,
  an item that is interested in horizontal touch point movement
  may set setKeepTouchGrab to true once a threshold has been
  exceeded.  Once setKeepTouchGrab has been set to true, filtering
  items will not react to the relevant touch points.

  If \a keep is false, a filtering item may steal the grab. For example,
  \l Flickable may attempt to steal a touch point grab if it detects that the
  user has begun to move the viewport.

  \sa keepTouchGrab(), setKeepMouseGrab()
 */
void QQuickItem::setKeepTouchGrab(bool keep)
{
    Q_D(QQuickItem);
    d->keepTouch = keep;
}

/*!
  \qmlmethod bool QtQuick::Item::contains(point point)

  Returns true if this item contains \a point, which is in local coordinates;
  returns false otherwise.
  */
/*!
  Returns true if this item contains \a point, which is in local coordinates;
  returns false otherwise.

  This function can be overwritten in order to handle point collisions in items
  with custom shapes. The default implementation checks if the point is inside
  the item's bounding rect.

  Note that this method is generally used to check whether the item is under the mouse cursor,
  and for that reason, the implementation of this function should be as light-weight
  as possible.
*/
bool QQuickItem::contains(const QPointF &point) const
{
    Q_D(const QQuickItem);
    qreal x = point.x();
    qreal y = point.y();
    return x >= 0 && y >= 0 && x <= d->width && y <= d->height;
}

/*!
    Maps the given \a point in this item's coordinate system to the equivalent
    point within \a item's coordinate system, and returns the mapped
    coordinate.

    If \a item is 0, this maps \a point to the coordinate system of the
    scene.

    \sa {Concepts - Visual Coordinates in Qt Quick}
*/
QPointF QQuickItem::mapToItem(const QQuickItem *item, const QPointF &point) const
{
    QPointF p = mapToScene(point);
    if (item)
        p = item->mapFromScene(p);
    return p;
}

/*!
    Maps the given \a point in this item's coordinate system to the equivalent
    point within the scene's coordinate system, and returns the mapped
    coordinate.

    \sa {Concepts - Visual Coordinates in Qt Quick}
*/
QPointF QQuickItem::mapToScene(const QPointF &point) const
{
    Q_D(const QQuickItem);
    return d->itemToWindowTransform().map(point);
}

/*!
    Maps the given \a point in this item's coordinate system to the equivalent
    point within global screen coordinate system, and returns the mapped
    coordinate.

    For example, this may be helpful to add a popup to a Qt Quick component.

    \note Window positioning is done by the window manager and this value is
    treated only as a hint. So, the resulting window position may differ from
    what is expected.

    \since 5.7

    \sa {Concepts - Visual Coordinates in Qt Quick}
*/
QPointF QQuickItem::mapToGlobal(const QPointF &point) const
{
    Q_D(const QQuickItem);
    return d->windowToGlobalTransform().map(mapToScene(point));
}

/*!
    Maps the given \a rect in this item's coordinate system to the equivalent
    rectangular area within \a item's coordinate system, and returns the mapped
    rectangle value.

    If \a item is 0, this maps \a rect to the coordinate system of the
    scene.

    \sa {Concepts - Visual Coordinates in Qt Quick}
*/
QRectF QQuickItem::mapRectToItem(const QQuickItem *item, const QRectF &rect) const
{
    Q_D(const QQuickItem);
    QTransform t = d->itemToWindowTransform();
    if (item)
        t *= QQuickItemPrivate::get(item)->windowToItemTransform();
    return t.mapRect(rect);
}

/*!
    Maps the given \a rect in this item's coordinate system to the equivalent
    rectangular area within the scene's coordinate system, and returns the mapped
    rectangle value.

    \sa {Concepts - Visual Coordinates in Qt Quick}
*/
QRectF QQuickItem::mapRectToScene(const QRectF &rect) const
{
    Q_D(const QQuickItem);
    return d->itemToWindowTransform().mapRect(rect);
}

/*!
    Maps the given \a point in \a item's coordinate system to the equivalent
    point within this item's coordinate system, and returns the mapped
    coordinate.

    If \a item is 0, this maps \a point from the coordinate system of the
    scene.

    \sa {Concepts - Visual Coordinates in Qt Quick}
*/
QPointF QQuickItem::mapFromItem(const QQuickItem *item, const QPointF &point) const
{
    QPointF p = item?item->mapToScene(point):point;
    return mapFromScene(p);
}

/*!
    Maps the given \a point in the scene's coordinate system to the equivalent
    point within this item's coordinate system, and returns the mapped
    coordinate.

    \sa {Concepts - Visual Coordinates in Qt Quick}
*/
QPointF QQuickItem::mapFromScene(const QPointF &point) const
{
    Q_D(const QQuickItem);
    return d->windowToItemTransform().map(point);
}

/*!
    Maps the given \a point in the global screen coordinate system to the
    equivalent point within this item's coordinate system, and returns the
    mapped coordinate.

    For example, this may be helpful to add a popup to a Qt Quick component.

    \note Window positioning is done by the window manager and this value is
    treated only as a hint. So, the resulting window position may differ from
    what is expected.

    \since 5.7

    \sa {Concepts - Visual Coordinates in Qt Quick}
*/
QPointF QQuickItem::mapFromGlobal(const QPointF &point) const
{
    Q_D(const QQuickItem);
    return mapFromScene(d->globalToWindowTransform().map(point));
}

/*!
    Maps the given \a rect in \a item's coordinate system to the equivalent
    rectangular area within this item's coordinate system, and returns the mapped
    rectangle value.

    If \a item is 0, this maps \a rect from the coordinate system of the
    scene.

    \sa {Concepts - Visual Coordinates in Qt Quick}
*/
QRectF QQuickItem::mapRectFromItem(const QQuickItem *item, const QRectF &rect) const
{
    Q_D(const QQuickItem);
    QTransform t = item?QQuickItemPrivate::get(item)->itemToWindowTransform():QTransform();
    t *= d->windowToItemTransform();
    return t.mapRect(rect);
}

/*!
    Maps the given \a rect in the scene's coordinate system to the equivalent
    rectangular area within this item's coordinate system, and returns the mapped
    rectangle value.

    \sa {Concepts - Visual Coordinates in Qt Quick}
*/
QRectF QQuickItem::mapRectFromScene(const QRectF &rect) const
{
    Q_D(const QQuickItem);
    return d->windowToItemTransform().mapRect(rect);
}

/*!
  \property QQuickItem::anchors
  \internal
*/

/*!
  \property QQuickItem::left
  \internal
*/

/*!
  \property QQuickItem::right
  \internal
*/

/*!
  \property QQuickItem::horizontalCenter
  \internal
*/

/*!
  \property QQuickItem::top
  \internal
*/

/*!
  \property QQuickItem::bottom
  \internal
*/

/*!
  \property QQuickItem::verticalCenter
  \internal
*/

/*!
  \property QQuickItem::baseline
  \internal
*/

/*!
  \property QQuickItem::data
  \internal
*/

/*!
  \property QQuickItem::resources
  \internal
*/

/*!
  \reimp
  */
bool QQuickItem::event(QEvent *ev)
{
    Q_D(QQuickItem);

    switch (ev->type()) {
#if 0
    case QEvent::PolishRequest:
        d->polishScheduled = false;
        updatePolish();
        break;
#endif
#ifndef QT_NO_IM
    case QEvent::InputMethodQuery: {
        QInputMethodQueryEvent *query = static_cast<QInputMethodQueryEvent *>(ev);
        Qt::InputMethodQueries queries = query->queries();
        for (uint i = 0; i < 32; ++i) {
            Qt::InputMethodQuery q = (Qt::InputMethodQuery)(int)(queries & (1<<i));
            if (q) {
                QVariant v = inputMethodQuery(q);
                query->setValue(q, v);
            }
        }
        query->accept();
        break;
    }
    case QEvent::InputMethod:
        inputMethodEvent(static_cast<QInputMethodEvent *>(ev));
        break;
#endif // QT_NO_IM
    case QEvent::TouchBegin:
    case QEvent::TouchUpdate:
    case QEvent::TouchEnd:
    case QEvent::TouchCancel:
        touchEvent(static_cast<QTouchEvent*>(ev));
        break;
    case QEvent::StyleAnimationUpdate:
        if (isVisible()) {
            ev->accept();
            update();
        }
        break;
    case QEvent::HoverEnter:
        hoverEnterEvent(static_cast<QHoverEvent*>(ev));
        break;
    case QEvent::HoverLeave:
        hoverLeaveEvent(static_cast<QHoverEvent*>(ev));
        break;
    case QEvent::HoverMove:
        hoverMoveEvent(static_cast<QHoverEvent*>(ev));
        break;
    case QEvent::KeyPress:
    case QEvent::KeyRelease:
        d->deliverKeyEvent(static_cast<QKeyEvent*>(ev));
        break;
    case QEvent::FocusIn:
        focusInEvent(static_cast<QFocusEvent*>(ev));
        break;
    case QEvent::FocusOut:
        focusOutEvent(static_cast<QFocusEvent*>(ev));
        break;
    case QEvent::MouseMove:
        mouseMoveEvent(static_cast<QMouseEvent*>(ev));
        break;
    case QEvent::MouseButtonPress:
        mousePressEvent(static_cast<QMouseEvent*>(ev));
        break;
    case QEvent::MouseButtonRelease:
        mouseReleaseEvent(static_cast<QMouseEvent*>(ev));
        break;
    case QEvent::MouseButtonDblClick:
        mouseDoubleClickEvent(static_cast<QMouseEvent*>(ev));
        break;
#ifndef QT_NO_WHEELEVENT
    case QEvent::Wheel:
        wheelEvent(static_cast<QWheelEvent*>(ev));
        break;
#endif
#ifndef QT_NO_DRAGANDDROP
    case QEvent::DragEnter:
        dragEnterEvent(static_cast<QDragEnterEvent*>(ev));
        break;
    case QEvent::DragLeave:
        dragLeaveEvent(static_cast<QDragLeaveEvent*>(ev));
        break;
    case QEvent::DragMove:
        dragMoveEvent(static_cast<QDragMoveEvent*>(ev));
        break;
    case QEvent::Drop:
        dropEvent(static_cast<QDropEvent*>(ev));
        break;
#endif // QT_NO_DRAGANDDROP
#ifndef QT_NO_GESTURES
    case QEvent::NativeGesture:
        ev->ignore();
        break;
#endif // QT_NO_GESTURES
    default:
        return QObject::event(ev);
    }

    return true;
}

#ifndef QT_NO_DEBUG_STREAM
// FIXME: Qt 6: Make this QDebug operator<<(QDebug debug, const QQuickItem *item)
QDebug operator<<(QDebug debug, QQuickItem *item)
{
    QDebugStateSaver saver(debug);
    debug.nospace();
    if (!item) {
        debug << "QQuickItem(0)";
        return debug;
    }

    const QRectF rect(item->position(), QSizeF(item->width(), item->height()));

    debug << item->metaObject()->className() << '(' << static_cast<void *>(item);
    if (!item->objectName().isEmpty())
        debug << ", name=" << item->objectName();
    debug << ", parent=" << static_cast<void *>(item->parentItem())
          << ", geometry=";
    QtDebugUtils::formatQRect(debug, rect);
    if (const qreal z = item->z())
        debug << ", z=" << z;
    debug << ')';
    return debug;
}
#endif

/*!
    \fn bool QQuickItem::isTextureProvider() const

    Returns true if this item is a texture provider. The default
    implementation returns false.

    This function can be called from any thread.
 */

bool QQuickItem::isTextureProvider() const
{
    Q_D(const QQuickItem);
    return d->extra.isAllocated() && d->extra->layer && d->extra->layer->effectSource() ?
           d->extra->layer->effectSource()->isTextureProvider() : false;
}

/*!
    \fn QSGTextureProvider *QQuickItem::textureProvider() const

    Returns the texture provider for an item. The default implementation
    returns 0.

    This function may only be called on the rendering thread.
 */

QSGTextureProvider *QQuickItem::textureProvider() const
{
    Q_D(const QQuickItem);
    return d->extra.isAllocated() && d->extra->layer && d->extra->layer->effectSource() ?
           d->extra->layer->effectSource()->textureProvider() : 0;
}

/*!
    \property QQuickItem::layer
    \internal
  */
QQuickItemLayer *QQuickItemPrivate::layer() const
{
    if (!extra.isAllocated() || !extra->layer) {
        extra.value().layer = new QQuickItemLayer(const_cast<QQuickItem *>(q_func()));
        if (!componentComplete)
            extra->layer->classBegin();
    }
    return extra->layer;
}

QQuickItemLayer::QQuickItemLayer(QQuickItem *item)
    : m_item(item)
    , m_enabled(false)
    , m_mipmap(false)
    , m_smooth(false)
    , m_componentComplete(true)
    , m_wrapMode(QQuickShaderEffectSource::ClampToEdge)
    , m_format(QQuickShaderEffectSource::RGBA)
    , m_name("source")
    , m_effectComponent(0)
    , m_effect(0)
    , m_effectSource(0)
    , m_textureMirroring(QQuickShaderEffectSource::MirrorVertically)
{
}

QQuickItemLayer::~QQuickItemLayer()
{
    delete m_effectSource;
    delete m_effect;
}

/*!
    \qmlproperty bool QtQuick::Item::layer.enabled

    Holds whether the item is layered or not. Layering is disabled by default.

    A layered item is rendered into an offscreen surface and cached until
    it is changed. Enabling layering for complex QML item hierarchies can
    sometimes be an optimization.

    None of the other layer properties have any effect when the layer
    is disabled.

    \sa {Item Layers}
 */
void QQuickItemLayer::setEnabled(bool e)
{
    if (e == m_enabled)
        return;
    m_enabled = e;
    if (m_componentComplete) {
        if (m_enabled)
            activate();
        else
            deactivate();
    }

    emit enabledChanged(e);
}

void QQuickItemLayer::classBegin()
{
    Q_ASSERT(!m_effectSource);
    Q_ASSERT(!m_effect);
    m_componentComplete = false;
}

void QQuickItemLayer::componentComplete()
{
    Q_ASSERT(!m_componentComplete);
    m_componentComplete = true;
    if (m_enabled)
        activate();
}

void QQuickItemLayer::activate()
{
    Q_ASSERT(!m_effectSource);
    m_effectSource = new QQuickShaderEffectSource();
    QQuickItemPrivate::get(m_effectSource)->setTransparentForPositioner(true);

    QQuickItem *parentItem = m_item->parentItem();
    if (parentItem) {
        m_effectSource->setParentItem(parentItem);
        m_effectSource->stackAfter(m_item);
    }

    m_effectSource->setSourceItem(m_item);
    m_effectSource->setHideSource(true);
    m_effectSource->setSmooth(m_smooth);
    m_effectSource->setTextureSize(m_size);
    m_effectSource->setSourceRect(m_sourceRect);
    m_effectSource->setMipmap(m_mipmap);
    m_effectSource->setWrapMode(m_wrapMode);
    m_effectSource->setFormat(m_format);
    m_effectSource->setTextureMirroring(m_textureMirroring);

    if (m_effectComponent)
        activateEffect();

    m_effectSource->setVisible(m_item->isVisible() && !m_effect);

    updateZ();
    updateGeometry();
    updateOpacity();
    updateMatrix();

    QQuickItemPrivate *id = QQuickItemPrivate::get(m_item);
    id->addItemChangeListener(this, QQuickItemPrivate::Geometry | QQuickItemPrivate::Opacity | QQuickItemPrivate::Parent | QQuickItemPrivate::Visibility | QQuickItemPrivate::SiblingOrder);
}

void QQuickItemLayer::deactivate()
{
    Q_ASSERT(m_effectSource);

    if (m_effectComponent)
        deactivateEffect();

    delete m_effectSource;
    m_effectSource = 0;

    QQuickItemPrivate *id = QQuickItemPrivate::get(m_item);
    id->removeItemChangeListener(this,  QQuickItemPrivate::Geometry | QQuickItemPrivate::Opacity | QQuickItemPrivate::Parent | QQuickItemPrivate::Visibility | QQuickItemPrivate::SiblingOrder);
}

void QQuickItemLayer::activateEffect()
{
    Q_ASSERT(m_effectSource);
    Q_ASSERT(m_effectComponent);
    Q_ASSERT(!m_effect);

    QObject *created = m_effectComponent->beginCreate(m_effectComponent->creationContext());
    m_effect = qobject_cast<QQuickItem *>(created);
    if (!m_effect) {
        qWarning("Item: layer.effect is not a QML Item.");
        m_effectComponent->completeCreate();
        delete created;
        return;
    }
    QQuickItem *parentItem = m_item->parentItem();
    if (parentItem) {
        m_effect->setParentItem(parentItem);
        m_effect->stackAfter(m_effectSource);
    }
    m_effect->setVisible(m_item->isVisible());
    m_effect->setProperty(m_name, qVariantFromValue<QObject *>(m_effectSource));
    QQuickItemPrivate::get(m_effect)->setTransparentForPositioner(true);
    m_effectComponent->completeCreate();
}

void QQuickItemLayer::deactivateEffect()
{
    Q_ASSERT(m_effectSource);
    Q_ASSERT(m_effectComponent);

    delete m_effect;
    m_effect = 0;
}


/*!
    \qmlproperty Component QtQuick::Item::layer.effect

    Holds the effect that is applied to this layer.

    The effect is typically a \l ShaderEffect component, although any \l Item component can be
    assigned. The effect should have a source texture property with a name matching \l layer.samplerName.

    \sa layer.samplerName, {Item Layers}
 */

void QQuickItemLayer::setEffect(QQmlComponent *component)
{
    if (component == m_effectComponent)
        return;

    bool updateNeeded = false;
    if (m_effectSource && m_effectComponent) {
        deactivateEffect();
        updateNeeded = true;
    }

    m_effectComponent = component;

    if (m_effectSource && m_effectComponent) {
        activateEffect();
        updateNeeded = true;
    }

    if (updateNeeded) {
        updateZ();
        updateGeometry();
        updateOpacity();
        updateMatrix();
        m_effectSource->setVisible(m_item->isVisible() && !m_effect);
    }

    emit effectChanged(component);
}


/*!
    \qmlproperty bool QtQuick::Item::layer.mipmap

    If this property is true, mipmaps are generated for the texture.

    \note Some OpenGL ES 2 implementations do not support mipmapping of
    non-power-of-two textures.

    \sa {Item Layers}
 */

void QQuickItemLayer::setMipmap(bool mipmap)
{
    if (mipmap == m_mipmap)
        return;
    m_mipmap = mipmap;

    if (m_effectSource)
        m_effectSource->setMipmap(m_mipmap);

    emit mipmapChanged(mipmap);
}


/*!
    \qmlproperty enumeration QtQuick::Item::layer.format

    This property defines the internal OpenGL format of the texture.
    Modifying this property makes most sense when the \a layer.effect is also
    specified. Depending on the OpenGL implementation, this property might
    allow you to save some texture memory.

    \list
    \li ShaderEffectSource.Alpha - GL_ALPHA;
    \li ShaderEffectSource.RGB - GL_RGB
    \li ShaderEffectSource.RGBA - GL_RGBA
    \endlist

    \note ShaderEffectSource.RGB and ShaderEffectSource.Alpha should
    be used with caution, as support for these formats in the underlying
    hardare and driver is often not present.

    \sa {Item Layers}
 */

void QQuickItemLayer::setFormat(QQuickShaderEffectSource::Format f)
{
    if (f == m_format)
        return;
    m_format = f;

    if (m_effectSource)
        m_effectSource->setFormat(m_format);

    emit formatChanged(m_format);
}


/*!
    \qmlproperty rect QtQuick::Item::layer.sourceRect

    This property defines the rectangular area of the item that should be
    rendered into the texture. The source rectangle can be larger than
    the item itself. If the rectangle is null, which is the default,
    then the whole item is rendered to the texture.

    \sa {Item Layers}
 */

void QQuickItemLayer::setSourceRect(const QRectF &sourceRect)
{
    if (sourceRect == m_sourceRect)
        return;
    m_sourceRect = sourceRect;

    if (m_effectSource)
        m_effectSource->setSourceRect(m_sourceRect);

    emit sourceRectChanged(sourceRect);
}

/*!
    \qmlproperty bool QtQuick::Item::layer.smooth

    Holds whether the layer is smoothly transformed.

    \sa {Item Layers}
 */

void QQuickItemLayer::setSmooth(bool s)
{
    if (m_smooth == s)
        return;
    m_smooth = s;

    if (m_effectSource)
        m_effectSource->setSmooth(m_smooth);

    emit smoothChanged(s);
}

/*!
    \qmlproperty size QtQuick::Item::layer.textureSize

    This property holds the requested pixel size of the layers texture. If it is empty,
    which is the default, the size of the item is used.

    \note Some platforms have a limit on how small framebuffer objects can be,
    which means the actual texture size might be larger than the requested
    size.

    \sa {Item Layers}
 */

void QQuickItemLayer::setSize(const QSize &size)
{
    if (size == m_size)
        return;
    m_size = size;

    if (m_effectSource)
        m_effectSource->setTextureSize(size);

    emit sizeChanged(size);
}

/*!
    \qmlproperty enumeration QtQuick::Item::layer.wrapMode

    This property defines the OpenGL wrap modes associated with the texture.
    Modifying this property makes most sense when the \a layer.effect is
    specified.

    \list
    \li ShaderEffectSource.ClampToEdge - GL_CLAMP_TO_EDGE both horizontally and vertically
    \li ShaderEffectSource.RepeatHorizontally - GL_REPEAT horizontally, GL_CLAMP_TO_EDGE vertically
    \li ShaderEffectSource.RepeatVertically - GL_CLAMP_TO_EDGE horizontally, GL_REPEAT vertically
    \li ShaderEffectSource.Repeat - GL_REPEAT both horizontally and vertically
    \endlist

    \note Some OpenGL ES 2 implementations do not support the GL_REPEAT
    wrap mode with non-power-of-two textures.

    \sa {Item Layers}
 */

void QQuickItemLayer::setWrapMode(QQuickShaderEffectSource::WrapMode mode)
{
    if (mode == m_wrapMode)
        return;
    m_wrapMode = mode;

    if (m_effectSource)
        m_effectSource->setWrapMode(m_wrapMode);

    emit wrapModeChanged(mode);
}

/*!
    \qmlproperty enumeration QtQuick::Item::layer.textureMirroring
    \since 5.6

    This property defines how the generated OpenGL texture should be mirrored.
    The default value is \c{ShaderEffectSource.MirrorVertically}.
    Custom mirroring can be useful if the generated texture is directly accessed by custom shaders,
    such as those specified by ShaderEffect. If no effect is specified for the layered
    item, mirroring has no effect on the UI representation of the item.

    \list
    \li ShaderEffectSource.NoMirroring - No mirroring
    \li ShaderEffectSource.MirrorHorizontally - The generated texture is flipped along X-axis.
    \li ShaderEffectSource.MirrorVertically - The generated texture is flipped along Y-axis.
    \endlist
 */

void QQuickItemLayer::setTextureMirroring(QQuickShaderEffectSource::TextureMirroring mirroring)
{
    if (mirroring == m_textureMirroring)
        return;
    m_textureMirroring = mirroring;

    if (m_effectSource)
        m_effectSource->setTextureMirroring(m_textureMirroring);

    emit textureMirroringChanged(mirroring);
}

/*!
    \qmlproperty string QtQuick::Item::layer.samplerName

    Holds the name of the effect's source texture property.

    This value must match the name of the effect's source texture property
    so that the Item can pass the layer's offscreen surface to the effect correctly.

    \sa layer.effect, ShaderEffect, {Item Layers}
 */

void QQuickItemLayer::setName(const QByteArray &name) {
    if (m_name == name)
        return;
    if (m_effect) {
        m_effect->setProperty(m_name, QVariant());
        m_effect->setProperty(name, qVariantFromValue<QObject *>(m_effectSource));
    }
    m_name = name;
    emit nameChanged(name);
}

void QQuickItemLayer::itemOpacityChanged(QQuickItem *item)
{
    Q_UNUSED(item)
    updateOpacity();
}

void QQuickItemLayer::itemGeometryChanged(QQuickItem *, QQuickGeometryChange, const QRectF &)
{
    updateGeometry();
}

void QQuickItemLayer::itemParentChanged(QQuickItem *item, QQuickItem *parent)
{
    Q_UNUSED(item)
    Q_ASSERT(item == m_item);
    Q_ASSERT(parent != m_effectSource);
    Q_ASSERT(parent == 0 || parent != m_effect);

    m_effectSource->setParentItem(parent);
    if (parent)
        m_effectSource->stackAfter(m_item);

    if (m_effect) {
        m_effect->setParentItem(parent);
        if (parent)
            m_effect->stackAfter(m_effectSource);
    }
}

void QQuickItemLayer::itemSiblingOrderChanged(QQuickItem *)
{
    m_effectSource->stackAfter(m_item);
    if (m_effect)
        m_effect->stackAfter(m_effectSource);
}

void QQuickItemLayer::itemVisibilityChanged(QQuickItem *)
{
    QQuickItem *l = m_effect ? (QQuickItem *) m_effect : (QQuickItem *) m_effectSource;
    Q_ASSERT(l);
    l->setVisible(m_item->isVisible());
}

void QQuickItemLayer::updateZ()
{
    if (!m_componentComplete || !m_enabled)
        return;
    QQuickItem *l = m_effect ? (QQuickItem *) m_effect : (QQuickItem *) m_effectSource;
    Q_ASSERT(l);
    l->setZ(m_item->z());
}

void QQuickItemLayer::updateOpacity()
{
    QQuickItem *l = m_effect ? (QQuickItem *) m_effect : (QQuickItem *) m_effectSource;
    Q_ASSERT(l);
    l->setOpacity(m_item->opacity());
}

void QQuickItemLayer::updateGeometry()
{
    QQuickItem *l = m_effect ? (QQuickItem *) m_effect : (QQuickItem *) m_effectSource;
    Q_ASSERT(l);
    QRectF bounds = m_item->clipRect();
    l->setWidth(bounds.width());
    l->setHeight(bounds.height());
    l->setX(bounds.x() + m_item->x());
    l->setY(bounds.y() + m_item->y());
}

void QQuickItemLayer::updateMatrix()
{
    // Called directly from transformChanged(), so needs some extra
    // checks.
    if (!m_componentComplete || !m_enabled)
        return;
    QQuickItem *l = m_effect ? (QQuickItem *) m_effect : (QQuickItem *) m_effectSource;
    Q_ASSERT(l);
    QQuickItemPrivate *ld = QQuickItemPrivate::get(l);
    l->setScale(m_item->scale());
    l->setRotation(m_item->rotation());
    ld->transforms = QQuickItemPrivate::get(m_item)->transforms;
    if (ld->origin() != QQuickItemPrivate::get(m_item)->origin())
        ld->extra.value().origin = QQuickItemPrivate::get(m_item)->origin();
    ld->dirty(QQuickItemPrivate::Transform);
}

QQuickItemPrivate::ExtraData::ExtraData()
: z(0), scale(1), rotation(0), opacity(1),
  contents(0), screenAttached(0), layoutDirectionAttached(0),
  enterKeyAttached(0),
  keyHandler(0), layer(0),
  effectRefCount(0), hideRefCount(0),
  opacityNode(0), clipNode(0), rootNode(0),
  acceptedMouseButtons(0), origin(QQuickItem::Center),
  transparentForPositioner(false)
{
}


#ifndef QT_NO_ACCESSIBILITY
QAccessible::Role QQuickItemPrivate::accessibleRole() const
{
    Q_Q(const QQuickItem);
    QQuickAccessibleAttached *accessibleAttached = qobject_cast<QQuickAccessibleAttached *>(qmlAttachedPropertiesObject<QQuickAccessibleAttached>(q, false));
    if (accessibleAttached)
        return accessibleAttached->role();

    return QAccessible::NoRole;
}
#endif

QT_END_NAMESPACE

#include <moc_qquickitem.cpp><|MERGE_RESOLUTION|>--- conflicted
+++ resolved
@@ -7220,29 +7220,7 @@
     if (!d->window)
         return;
     QQuickWindowPrivate *windowPriv = QQuickWindowPrivate::get(d->window);
-<<<<<<< HEAD
-
-    QSet<QQuickItem*> ungrab;
-    for (int i = 0; i < ids.count(); ++i) {
-        QQuickItem *oldGrabber = windowPriv->itemForTouchPointId.value(ids.at(i));
-        if (oldGrabber == this)
-            return;
-
-        windowPriv->itemForTouchPointId[ids.at(i)] = this;
-        if (oldGrabber)
-            ungrab.insert(oldGrabber);
-
-        QQuickItem *mouseGrabber = d->window->mouseGrabberItem();
-        if (windowPriv->touchMouseId == ids.at(i) && mouseGrabber && mouseGrabber != this) {
-            qCDebug(DBG_MOUSE_TARGET) << "grabTouchPoints: grabber" << mouseGrabber << "-> null";
-            mouseGrabber->ungrabMouse();
-        }
-    }
-    foreach (QQuickItem *oldGrabber, ungrab)
-        oldGrabber->touchUngrabEvent();
-=======
     windowPriv->grabTouchPoints(this, ids);
->>>>>>> b845b656
 }
 
 /*!
