--- conflicted
+++ resolved
@@ -6945,7 +6945,6 @@
         inputMethodEvent(static_cast<QInputMethodEvent *>(ev));
         break;
 #endif // QT_NO_IM
-<<<<<<< HEAD
     case QEvent::TouchBegin:
     case QEvent::TouchUpdate:
     case QEvent::TouchEnd:
@@ -6953,7 +6952,10 @@
         touchEvent(static_cast<QTouchEvent*>(ev));
         break;
     case QEvent::StyleAnimationUpdate:
-        update();
+        if (isVisible()) {
+            ev->accept();
+            update();
+        }
         break;
     case QEvent::HoverEnter:
         hoverEnterEvent(static_cast<QHoverEvent*>(ev));
@@ -7007,14 +7009,6 @@
 #endif // QT_NO_DRAGANDDROP
     default:
         return QObject::event(ev);
-=======
-    if (ev->type() == QEvent::StyleAnimationUpdate) {
-        if (isVisible()) {
-            ev->accept();
-            update();
-        }
-        return true;
->>>>>>> 470ba767
     }
 
     return true;
