--- conflicted
+++ resolved
@@ -6998,7 +6998,6 @@
 #endif
 }
 
-<<<<<<< HEAD
 void QQuickItemPrivate::setHasHoverInChild(bool hasHover)
 {
     Q_Q(QQuickItem);
@@ -7024,17 +7023,6 @@
     }
 }
 
-void QQuickItemPrivate::markObjects(QV4::ExecutionEngine *e)
-{
-    Q_Q(QQuickItem);
-    QV4::QObjectWrapper::markWrapper(q, e);
-
-    for (QQuickItem *child : qAsConst(childItems))
-        QQuickItemPrivate::get(child)->markObjects(e);
-}
-
-=======
->>>>>>> fff44776
 #ifndef QT_NO_CURSOR
 
 /*!
@@ -8203,7 +8191,6 @@
 namespace QV4 {
 namespace Heap {
 struct QQuickItemWrapper : public QObjectWrapper {
-    QQuickItemWrapper(QQuickItem *item) : QObjectWrapper(item) {}
 };
 }
 }
@@ -8218,7 +8205,7 @@
 void QQuickItemWrapper::markObjects(QV4::Heap::Base *that, QV4::ExecutionEngine *e)
 {
     QObjectWrapper::Data *This = static_cast<QObjectWrapper::Data *>(that);
-    if (QQuickItem *item = static_cast<QQuickItem*>(This->object.data())) {
+    if (QQuickItem *item = static_cast<QQuickItem*>(This->object())) {
         foreach (QQuickItem *child, QQuickItemPrivate::get(item)->childItems)
             QV4::QObjectWrapper::markWrapper(child, e);
     }
