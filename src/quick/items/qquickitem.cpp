--- conflicted
+++ resolved
@@ -2498,13 +2498,8 @@
             from = item->parentItem();
     } else {
         if (!item->childItems().isEmpty())
-<<<<<<< HEAD
             from = item->d_func()->childItems.constFirst();
-        else
-=======
-            from = item->childItems().first();
         else if (!isTabFence)
->>>>>>> 39df6760
             from = item->parentItem();
     }
     bool skip = false;
