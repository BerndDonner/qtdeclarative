--- conflicted
+++ resolved
@@ -320,20 +320,12 @@
     QTransform itemTransform(QQuickItem *, bool *) const;
     QPointF mapToItem(const QQuickItem *item, const QPointF &point) const;
     QPointF mapToScene(const QPointF &point) const;
-<<<<<<< HEAD
-    Q_REVISION(7) Q_INVOKABLE QPointF mapToGlobal(const QPointF &point) const;
-=======
     QPointF mapToGlobal(const QPointF &point) const;
->>>>>>> dd313c4c
     QRectF mapRectToItem(const QQuickItem *item, const QRectF &rect) const;
     QRectF mapRectToScene(const QRectF &rect) const;
     QPointF mapFromItem(const QQuickItem *item, const QPointF &point) const;
     QPointF mapFromScene(const QPointF &point) const;
-<<<<<<< HEAD
-    Q_REVISION(7) Q_INVOKABLE QPointF mapFromGlobal(const QPointF &point) const;
-=======
     QPointF mapFromGlobal(const QPointF &point) const;
->>>>>>> dd313c4c
     QRectF mapRectFromItem(const QQuickItem *item, const QRectF &rect) const;
     QRectF mapRectFromScene(const QRectF &rect) const;
 
