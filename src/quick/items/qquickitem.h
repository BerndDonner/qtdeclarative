--- conflicted
+++ resolved
@@ -148,11 +148,7 @@
     Q_PRIVATE_PROPERTY(QQuickItem::d_func(), QQuickItemLayer *layer READ layer DESIGNABLE false CONSTANT FINAL)
 
     Q_CLASSINFO("DefaultProperty", "data")
-<<<<<<< HEAD
-=======
-    Q_CLASSINFO("qt_HasQmlAccessors", "true")
     Q_CLASSINFO("qt_QmlJSWrapperFactoryMethod", "_q_createJSWrapper(QV4::ExecutionEngine*)")
->>>>>>> fff44776
 
 public:
     enum Flag {
