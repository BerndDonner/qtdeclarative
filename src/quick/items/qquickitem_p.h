/****************************************************************************
**
** Copyright (C) 2016 The Qt Company Ltd.
** Contact: https://www.qt.io/licensing/
**
** This file is part of the QtQuick module of the Qt Toolkit.
**
** $QT_BEGIN_LICENSE:LGPL$
** Commercial License Usage
** Licensees holding valid commercial Qt licenses may use this file in
** accordance with the commercial license agreement provided with the
** Software or, alternatively, in accordance with the terms contained in
** a written agreement between you and The Qt Company. For licensing terms
** and conditions see https://www.qt.io/terms-conditions. For further
** information use the contact form at https://www.qt.io/contact-us.
**
** GNU Lesser General Public License Usage
** Alternatively, this file may be used under the terms of the GNU Lesser
** General Public License version 3 as published by the Free Software
** Foundation and appearing in the file LICENSE.LGPL3 included in the
** packaging of this file. Please review the following information to
** ensure the GNU Lesser General Public License version 3 requirements
** will be met: https://www.gnu.org/licenses/lgpl-3.0.html.
**
** GNU General Public License Usage
** Alternatively, this file may be used under the terms of the GNU
** General Public License version 2.0 or (at your option) the GNU General
** Public license version 3 or any later version approved by the KDE Free
** Qt Foundation. The licenses are as published by the Free Software
** Foundation and appearing in the file LICENSE.GPL2 and LICENSE.GPL3
** included in the packaging of this file. Please review the following
** information to ensure the GNU General Public License requirements will
** be met: https://www.gnu.org/licenses/gpl-2.0.html and
** https://www.gnu.org/licenses/gpl-3.0.html.
**
** $QT_END_LICENSE$
**
****************************************************************************/

#ifndef QQUICKITEM_P_H
#define QQUICKITEM_P_H

//
//  W A R N I N G
//  -------------
//
// This file is not part of the Qt API.  It exists purely as an
// implementation detail.  This header file may change from version to
// version without notice, or even be removed.
//
// We mean it.
//

#include "qquickitem.h"

#include "qquickanchors_p.h"
#include "qquickanchors_p_p.h"
#include "qquickitemchangelistener_p.h"
#include "qquickevents_p_p.h"

#include "qquickwindow_p.h"

#include <QtQuick/qsgnode.h>
#include "qquickclipnode_p.h"

#include <QtQuick/private/qquickstate_p.h>
#include <private/qqmlnullablevalue_p.h>
#include <private/qqmlnotifier_p.h>
#include <private/qqmlglobal_p.h>
#include <private/qlazilyallocated_p.h>

#include <qqml.h>
#include <qqmlcontext.h>

#include <QtCore/qlist.h>
#include <QtCore/qdebug.h>
#include <QtCore/qelapsedtimer.h>

#if QT_CONFIG(quick_shadereffect)
#include <QtQuick/private/qquickshadereffectsource_p.h>
#endif

QT_BEGIN_NAMESPACE

class QNetworkReply;
class QQuickItemKeyFilter;
class QQuickLayoutMirroringAttached;
class QQuickEnterKeyAttached;
class QQuickScreenAttached;
class QQuickPointerHandler;

class QQuickContents : public QQuickItemChangeListener
{
public:
    QQuickContents(QQuickItem *item);
    ~QQuickContents();

    QRectF rectF() const { return m_contents; }

    inline void calcGeometry(QQuickItem *changed = 0);
    void complete();

protected:
    void itemGeometryChanged(QQuickItem *item, QQuickGeometryChange change, const QRectF &) Q_DECL_OVERRIDE;
    void itemDestroyed(QQuickItem *item) Q_DECL_OVERRIDE;
    void itemChildAdded(QQuickItem *, QQuickItem *) Q_DECL_OVERRIDE;
    void itemChildRemoved(QQuickItem *, QQuickItem *) Q_DECL_OVERRIDE;
    //void itemVisibilityChanged(QQuickItem *item)

private:
    bool calcHeight(QQuickItem *changed = 0);
    bool calcWidth(QQuickItem *changed = 0);
    void updateRect();

    QQuickItem *m_item;
    QRectF m_contents;
};

void QQuickContents::calcGeometry(QQuickItem *changed)
{
    bool wChanged = calcWidth(changed);
    bool hChanged = calcHeight(changed);
    if (wChanged || hChanged)
        updateRect();
}

class QQuickTransformPrivate : public QObjectPrivate
{
    Q_DECLARE_PUBLIC(QQuickTransform)
public:
    static QQuickTransformPrivate* get(QQuickTransform *transform) { return transform->d_func(); }

    QQuickTransformPrivate();

    QList<QQuickItem *> items;
};

#if QT_CONFIG(quick_shadereffect)

class QQuickItemLayer : public QObject, public QQuickItemChangeListener
{
    Q_OBJECT
    Q_PROPERTY(bool enabled READ enabled WRITE setEnabled NOTIFY enabledChanged)
    Q_PROPERTY(QSize textureSize READ size WRITE setSize NOTIFY sizeChanged)
    Q_PROPERTY(QRectF sourceRect READ sourceRect WRITE setSourceRect NOTIFY sourceRectChanged)
    Q_PROPERTY(bool mipmap READ mipmap WRITE setMipmap NOTIFY mipmapChanged)
    Q_PROPERTY(bool smooth READ smooth WRITE setSmooth NOTIFY smoothChanged)
    Q_PROPERTY(QQuickShaderEffectSource::WrapMode wrapMode READ wrapMode WRITE setWrapMode NOTIFY wrapModeChanged)
    Q_PROPERTY(QQuickShaderEffectSource::Format format READ format WRITE setFormat NOTIFY formatChanged)
    Q_PROPERTY(QByteArray samplerName READ name WRITE setName NOTIFY nameChanged)
    Q_PROPERTY(QQmlComponent *effect READ effect WRITE setEffect NOTIFY effectChanged)
    Q_PROPERTY(QQuickShaderEffectSource::TextureMirroring textureMirroring READ textureMirroring WRITE setTextureMirroring NOTIFY textureMirroringChanged)
    Q_PROPERTY(int samples READ samples WRITE setSamples NOTIFY samplesChanged)

public:
    QQuickItemLayer(QQuickItem *item);
    ~QQuickItemLayer();

    void classBegin();
    void componentComplete();

    bool enabled() const { return m_enabled; }
    void setEnabled(bool enabled);

    bool mipmap() const { return m_mipmap; }
    void setMipmap(bool mipmap);

    bool smooth() const { return m_smooth; }
    void setSmooth(bool s);

    QSize size() const { return m_size; }
    void setSize(const QSize &size);

    QQuickShaderEffectSource::Format format() const { return m_format; }
    void setFormat(QQuickShaderEffectSource::Format f);

    QRectF sourceRect() const { return m_sourceRect; }
    void setSourceRect(const QRectF &sourceRect);

    QQuickShaderEffectSource::WrapMode wrapMode() const { return m_wrapMode; }
    void setWrapMode(QQuickShaderEffectSource::WrapMode mode);

    QByteArray name() const { return m_name; }
    void setName(const QByteArray &name);

    QQmlComponent *effect() const { return m_effectComponent; }
    void setEffect(QQmlComponent *effect);

    QQuickShaderEffectSource::TextureMirroring textureMirroring() const { return m_textureMirroring; }
    void setTextureMirroring(QQuickShaderEffectSource::TextureMirroring mirroring);

    int samples() const { return m_samples; }
    void setSamples(int count);

    QQuickShaderEffectSource *effectSource() const { return m_effectSource; }

    void itemGeometryChanged(QQuickItem *, QQuickGeometryChange, const QRectF &) Q_DECL_OVERRIDE;
    void itemOpacityChanged(QQuickItem *) Q_DECL_OVERRIDE;
    void itemParentChanged(QQuickItem *, QQuickItem *) Q_DECL_OVERRIDE;
    void itemSiblingOrderChanged(QQuickItem *) Q_DECL_OVERRIDE;
    void itemVisibilityChanged(QQuickItem *) Q_DECL_OVERRIDE;

    void updateMatrix();
    void updateGeometry();
    void updateOpacity();
    void updateZ();

Q_SIGNALS:
    void enabledChanged(bool enabled);
    void sizeChanged(const QSize &size);
    void mipmapChanged(bool mipmap);
    void wrapModeChanged(QQuickShaderEffectSource::WrapMode mode);
    void nameChanged(const QByteArray &name);
    void effectChanged(QQmlComponent *component);
    void smoothChanged(bool smooth);
    void formatChanged(QQuickShaderEffectSource::Format format);
    void sourceRectChanged(const QRectF &sourceRect);
    void textureMirroringChanged(QQuickShaderEffectSource::TextureMirroring mirroring);
    void samplesChanged(int count);

private:
    friend class QQuickTransformAnimatorJob;
    friend class QQuickOpacityAnimatorJob;

    void activate();
    void deactivate();
    void activateEffect();
    void deactivateEffect();

    QQuickItem *m_item;
    bool m_enabled;
    bool m_mipmap;
    bool m_smooth;
    bool m_componentComplete;
    QQuickShaderEffectSource::WrapMode m_wrapMode;
    QQuickShaderEffectSource::Format m_format;
    QSize m_size;
    QRectF m_sourceRect;
    QByteArray m_name;
    QQmlComponent *m_effectComponent;
    QQuickItem *m_effect;
    QQuickShaderEffectSource *m_effectSource;
    QQuickShaderEffectSource::TextureMirroring m_textureMirroring;
    int m_samples;
};

#endif

class Q_QUICK_PRIVATE_EXPORT QQuickItemPrivate : public QObjectPrivate
{
    Q_DECLARE_PUBLIC(QQuickItem)

public:
    static QQuickItemPrivate* get(QQuickItem *item) { return item->d_func(); }
    static const QQuickItemPrivate* get(const QQuickItem *item) { return item->d_func(); }

    QQuickItemPrivate();
    ~QQuickItemPrivate();
    void init(QQuickItem *parent);

    QQmlListProperty<QObject> data();
    QQmlListProperty<QObject> resources();
    QQmlListProperty<QQuickItem> children();
    QQmlListProperty<QQuickItem> visibleChildren();

    QQmlListProperty<QQuickState> states();
    QQmlListProperty<QQuickTransition> transitions();

    QString state() const;
    void setState(const QString &);

    QQuickAnchorLine left() const;
    QQuickAnchorLine right() const;
    QQuickAnchorLine horizontalCenter() const;
    QQuickAnchorLine top() const;
    QQuickAnchorLine bottom() const;
    QQuickAnchorLine verticalCenter() const;
    QQuickAnchorLine baseline() const;

    QQuickItemLayer *layer() const;

    bool hasPointerHandlers() const;

    // data property
    static void data_append(QQmlListProperty<QObject> *, QObject *);
    static int data_count(QQmlListProperty<QObject> *);
    static QObject *data_at(QQmlListProperty<QObject> *, int);
    static void data_clear(QQmlListProperty<QObject> *);

    // resources property
    static QObject *resources_at(QQmlListProperty<QObject> *, int);
    static void resources_append(QQmlListProperty<QObject> *, QObject *);
    static int resources_count(QQmlListProperty<QObject> *);
    static void resources_clear(QQmlListProperty<QObject> *);

    // children property
    static void children_append(QQmlListProperty<QQuickItem> *, QQuickItem *);
    static int children_count(QQmlListProperty<QQuickItem> *);
    static QQuickItem *children_at(QQmlListProperty<QQuickItem> *, int);
    static void children_clear(QQmlListProperty<QQuickItem> *);

    // visibleChildren property
    static void visibleChildren_append(QQmlListProperty<QQuickItem> *prop, QQuickItem *o);
    static int visibleChildren_count(QQmlListProperty<QQuickItem> *prop);
    static QQuickItem *visibleChildren_at(QQmlListProperty<QQuickItem> *prop, int index);

    // transform property
    static int transform_count(QQmlListProperty<QQuickTransform> *list);
    static void transform_append(QQmlListProperty<QQuickTransform> *list, QQuickTransform *);
    static QQuickTransform *transform_at(QQmlListProperty<QQuickTransform> *list, int);
    static void transform_clear(QQmlListProperty<QQuickTransform> *list);

    void _q_resourceObjectDeleted(QObject *);
    quint64 _q_createJSWrapper(QV4::ExecutionEngine *engine);

    enum ChangeType {
        Geometry = 0x01,
        SiblingOrder = 0x02,
        Visibility = 0x04,
        Opacity = 0x08,
        Destroyed = 0x10,
        Parent = 0x20,
        Children = 0x40,
        Rotation = 0x80,
        ImplicitWidth = 0x100,
        ImplicitHeight = 0x200,
        Enabled = 0x400,
    };

    Q_DECLARE_FLAGS(ChangeTypes, ChangeType)

    struct ChangeListener {
        ChangeListener(QQuickItemChangeListener *l = nullptr, QQuickItemPrivate::ChangeTypes t = 0) : listener(l), types(t), gTypes(QQuickGeometryChange::All) {}
        ChangeListener(QQuickItemChangeListener *l, QQuickGeometryChange gt) : listener(l), types(Geometry), gTypes(gt) {}
        QQuickItemChangeListener *listener;
        QQuickItemPrivate::ChangeTypes types;
        QQuickGeometryChange gTypes;  //NOTE: not used for ==
        bool operator==(const ChangeListener &other) const { return listener == other.listener && types == other.types; }
    };

    struct ExtraData {
        ExtraData();

        qreal z;
        qreal scale;
        qreal rotation;
        qreal opacity;

        QQuickContents *contents;
        QQuickScreenAttached *screenAttached;
        QQuickLayoutMirroringAttached* layoutDirectionAttached;
        QQuickEnterKeyAttached *enterKeyAttached;
        QQuickItemKeyFilter *keyHandler;
        QVector<QQuickPointerHandler *> pointerHandlers;
#if QT_CONFIG(quick_shadereffect)
        mutable QQuickItemLayer *layer;
#endif
#if QT_CONFIG(cursor)
        QCursor cursor;
#endif
        QPointF userTransformOriginPoint;

        int effectRefCount;
        int hideRefCount;

        QSGOpacityNode *opacityNode;
        QQuickDefaultClipNode *clipNode;
        QSGRootNode *rootNode;

        QObjectList resourcesList;

        // Although acceptedMouseButtons is inside ExtraData, we actually store
        // the LeftButton flag in the extra.flag() bit.  This is because it is
        // extremely common to set acceptedMouseButtons to LeftButton, but very
        // rare to use any of the other buttons.
        Qt::MouseButtons acceptedMouseButtons;

        QQuickItem::TransformOrigin origin:5;
        uint transparentForPositioner : 1;

        // 26 bits padding
    };
    QLazilyAllocated<ExtraData> extra;

    QQuickAnchors *anchors() const;
    mutable QQuickAnchors *_anchors;

    inline Qt::MouseButtons acceptedMouseButtons() const;

    QVector<QQuickItemPrivate::ChangeListener> changeListeners;

    void addItemChangeListener(QQuickItemChangeListener *listener, ChangeTypes types);
    void removeItemChangeListener(QQuickItemChangeListener *, ChangeTypes types);
    void updateOrAddGeometryChangeListener(QQuickItemChangeListener *listener, QQuickGeometryChange types);
    void updateOrRemoveGeometryChangeListener(QQuickItemChangeListener *listener, QQuickGeometryChange types);

    QQuickStateGroup *_states();
    QQuickStateGroup *_stateGroup;

    inline QQuickItem::TransformOrigin origin() const;

    // Bit 0
    quint32 flags:5;
    bool widthValid:1;
    bool heightValid:1;
    bool componentComplete:1;
    bool keepMouse:1;
    bool keepTouch:1;
    bool hoverEnabled:1;
    bool smooth:1;
    bool antialiasing:1;
    bool focus:1;
    bool activeFocus:1;
    bool notifiedFocus:1;
    // Bit 16
    bool notifiedActiveFocus:1;
    bool filtersChildMouseEvents:1;
    bool explicitVisible:1;
    bool effectiveVisible:1;
    bool explicitEnable:1;
    bool effectiveEnable:1;
    bool polishScheduled:1;
    bool inheritedLayoutMirror:1;
    bool effectiveLayoutMirror:1;
    bool isMirrorImplicit:1;
    bool inheritMirrorFromParent:1;
    bool inheritMirrorFromItem:1;
    bool isAccessible:1;
    bool culled:1;
    bool hasCursor:1;
    bool subtreeCursorEnabled:1;
    // Bit 32
    bool subtreeHoverEnabled:1;
    bool activeFocusOnTab:1;
    bool implicitAntialiasing:1;
    bool antialiasingValid:1;
    // isTabFence: When true, the item acts as a fence within the tab focus chain.
    // This means that the item and its children will be skipped from the tab focus
    // chain when navigating from its parent or any of its siblings. Similarly,
    // when any of the item's descendants gets focus, the item constrains the tab
    // focus chain and prevents tabbing outside.
    bool isTabFence:1;
    bool replayingPressEvent:1;
    bool touchEnabled:1;

    enum DirtyType {
        TransformOrigin         = 0x00000001,
        Transform               = 0x00000002,
        BasicTransform          = 0x00000004,
        Position                = 0x00000008,
        Size                    = 0x00000010,

        ZValue                  = 0x00000020,
        Content                 = 0x00000040,
        Smooth                  = 0x00000080,
        OpacityValue            = 0x00000100,
        ChildrenChanged         = 0x00000200,
        ChildrenStackingChanged = 0x00000400,
        ParentChanged           = 0x00000800,

        Clip                    = 0x00001000,
        Window                  = 0x00002000,

        EffectReference         = 0x00008000,
        Visible                 = 0x00010000,
        HideReference           = 0x00020000,
        Antialiasing             = 0x00040000,
        // When you add an attribute here, don't forget to update
        // dirtyToString()

        TransformUpdateMask     = TransformOrigin | Transform | BasicTransform | Position |
                                  Window,
        ComplexTransformUpdateMask     = Transform | Window,
        ContentUpdateMask       = Size | Content | Smooth | Window | Antialiasing,
        ChildrenUpdateMask      = ChildrenChanged | ChildrenStackingChanged | EffectReference | Window
    };

    quint32 dirtyAttributes;
    QString dirtyToString() const;
    void dirty(DirtyType);
    void addToDirtyList();
    void removeFromDirtyList();
    QQuickItem *nextDirtyItem;
    QQuickItem**prevDirtyItem;

    void setCulled(bool);

    QQuickWindow *window;
    int windowRefCount;
    inline QSGContext *sceneGraphContext() const;
    inline QSGRenderContext *sceneGraphRenderContext() const;

    QQuickItem *parentItem;

    QList<QQuickItem *> childItems;
    mutable QList<QQuickItem *> *sortedChildItems;
    QList<QQuickItem *> paintOrderChildItems() const;
    void addChild(QQuickItem *);
    void removeChild(QQuickItem *);
    void siblingOrderChanged();

    inline void markSortedChildrenDirty(QQuickItem *child);

    void refWindow(QQuickWindow *);
    void derefWindow();

    QQuickItem *subFocusItem;
    void updateSubFocusItem(QQuickItem *scope, bool focus);

    QTransform windowToItemTransform() const;
    QTransform itemToWindowTransform() const;
    void itemToParentTransform(QTransform &) const;
    QTransform globalToWindowTransform() const;
    QTransform windowToGlobalTransform() const;

    static bool focusNextPrev(QQuickItem *item, bool forward);
    static QQuickItem *nextTabChildItem(const QQuickItem *item, int start);
    static QQuickItem *prevTabChildItem(const QQuickItem *item, int start);
    static QQuickItem *nextPrevItemInTabFocusChain(QQuickItem *item, bool forward);

    static bool canAcceptTabFocus(QQuickItem *item);

    qreal x;
    qreal y;
    qreal width;
    qreal height;
    qreal implicitWidth;
    qreal implicitHeight;

    qreal baselineOffset;

    QList<QQuickTransform *> transforms;

    inline qreal z() const { return extra.isAllocated()?extra->z:0; }
    inline qreal scale() const { return extra.isAllocated()?extra->scale:1; }
    inline qreal rotation() const { return extra.isAllocated()?extra->rotation:0; }
    inline qreal opacity() const { return extra.isAllocated()?extra->opacity:1; }

    void setAccessible();

    virtual qreal getImplicitWidth() const;
    virtual qreal getImplicitHeight() const;
    virtual void implicitWidthChanged();
    virtual void implicitHeightChanged();

#if QT_CONFIG(accessibility)
    virtual QAccessible::Role accessibleRole() const;
#endif

    void setImplicitAntialiasing(bool antialiasing);

    void resolveLayoutMirror();
    void setImplicitLayoutMirror(bool mirror, bool inherit);
    void setLayoutMirror(bool mirror);
    bool isMirrored() const {
        return effectiveLayoutMirror;
    }

    void emitChildrenRectChanged(const QRectF &rect) {
        Q_Q(QQuickItem);
        Q_EMIT q->childrenRectChanged(rect);
    }

    QPointF computeTransformOrigin() const;
    virtual void transformChanged();

    void deliverKeyEvent(QKeyEvent *);
    bool filterKeyEvent(QKeyEvent *, bool post);
#if QT_CONFIG(im)
    void deliverInputMethodEvent(QInputMethodEvent *);
#endif
    void deliverShortcutOverrideEvent(QKeyEvent *);

<<<<<<< HEAD
    virtual bool handlePointerEvent(QQuickPointerEvent *, bool avoidExclusiveGrabber = false);
=======
    virtual void setVisible(bool visible);
>>>>>>> 706a6647

    bool isTransparentForPositioner() const;
    void setTransparentForPositioner(bool trans);

    bool calcEffectiveVisible() const;
    bool setEffectiveVisibleRecur(bool);
    bool calcEffectiveEnable() const;
    void setEffectiveEnableRecur(QQuickItem *scope, bool);


    inline QSGTransformNode *itemNode();
    inline QSGNode *childContainerNode();

    /*
      QSGNode order is:
         - itemNode
         - (opacityNode)
         - (clipNode)
         - (rootNode) (shader effect source's root node)
     */

    QSGOpacityNode *opacityNode() const { return extra.isAllocated()?extra->opacityNode:0; }
    QQuickDefaultClipNode *clipNode() const { return extra.isAllocated()?extra->clipNode:0; }
    QSGRootNode *rootNode() const { return extra.isAllocated()?extra->rootNode:0; }

    QSGTransformNode *itemNodeInstance;
    QSGNode *paintNode;

    virtual QSGTransformNode *createTransformNode();

    // A reference from an effect item means that this item is used by the effect, so
    // it should insert a root node.
    void refFromEffectItem(bool hide);
    void derefFromEffectItem(bool unhide);

    void itemChange(QQuickItem::ItemChange, const QQuickItem::ItemChangeData &);

    virtual void mirrorChange() {}

    void setHasCursorInChild(bool hasCursor);
    void setHasHoverInChild(bool hasHover);

    virtual void updatePolish() { }
};

/*
    Key filters can be installed on a QQuickItem, but not removed.  Currently they
    are only used by attached objects (which are only destroyed on Item
    destruction), so this isn't a problem.  If in future this becomes any form
    of public API, they will have to support removal too.
*/
class QQuickItemKeyFilter
{
public:
    QQuickItemKeyFilter(QQuickItem * = 0);
    virtual ~QQuickItemKeyFilter();

    virtual void keyPressed(QKeyEvent *event, bool post);
    virtual void keyReleased(QKeyEvent *event, bool post);
#if QT_CONFIG(im)
    virtual void inputMethodEvent(QInputMethodEvent *event, bool post);
    virtual QVariant inputMethodQuery(Qt::InputMethodQuery query) const;
#endif
    virtual void shortcutOverride(QKeyEvent *event);
    virtual void componentComplete();

    bool m_processPost;

private:
    QQuickItemKeyFilter *m_next;
};

class QQuickKeyNavigationAttachedPrivate : public QObjectPrivate
{
public:
    QQuickKeyNavigationAttachedPrivate()
        : QObjectPrivate(),
          left(0), right(0), up(0), down(0), tab(0), backtab(0),
          leftSet(false), rightSet(false), upSet(false), downSet(false),
          tabSet(false), backtabSet(false) {}

    QQuickItem *left;
    QQuickItem *right;
    QQuickItem *up;
    QQuickItem *down;
    QQuickItem *tab;
    QQuickItem *backtab;
    bool leftSet : 1;
    bool rightSet : 1;
    bool upSet : 1;
    bool downSet : 1;
    bool tabSet : 1;
    bool backtabSet : 1;
};

class Q_QUICK_PRIVATE_EXPORT QQuickKeyNavigationAttached : public QObject, public QQuickItemKeyFilter
{
    Q_OBJECT
    Q_DECLARE_PRIVATE(QQuickKeyNavigationAttached)

    Q_PROPERTY(QQuickItem *left READ left WRITE setLeft NOTIFY leftChanged)
    Q_PROPERTY(QQuickItem *right READ right WRITE setRight NOTIFY rightChanged)
    Q_PROPERTY(QQuickItem *up READ up WRITE setUp NOTIFY upChanged)
    Q_PROPERTY(QQuickItem *down READ down WRITE setDown NOTIFY downChanged)
    Q_PROPERTY(QQuickItem *tab READ tab WRITE setTab NOTIFY tabChanged)
    Q_PROPERTY(QQuickItem *backtab READ backtab WRITE setBacktab NOTIFY backtabChanged)
    Q_PROPERTY(Priority priority READ priority WRITE setPriority NOTIFY priorityChanged)

public:
    QQuickKeyNavigationAttached(QObject * = 0);

    QQuickItem *left() const;
    void setLeft(QQuickItem *);
    QQuickItem *right() const;
    void setRight(QQuickItem *);
    QQuickItem *up() const;
    void setUp(QQuickItem *);
    QQuickItem *down() const;
    void setDown(QQuickItem *);
    QQuickItem *tab() const;
    void setTab(QQuickItem *);
    QQuickItem *backtab() const;
    void setBacktab(QQuickItem *);

    enum Priority { BeforeItem, AfterItem };
    Q_ENUM(Priority)
    Priority priority() const;
    void setPriority(Priority);

    static QQuickKeyNavigationAttached *qmlAttachedProperties(QObject *);

Q_SIGNALS:
    void leftChanged();
    void rightChanged();
    void upChanged();
    void downChanged();
    void tabChanged();
    void backtabChanged();
    void priorityChanged();

private:
    void keyPressed(QKeyEvent *event, bool post) Q_DECL_OVERRIDE;
    void keyReleased(QKeyEvent *event, bool post) Q_DECL_OVERRIDE;
    void setFocusNavigation(QQuickItem *currentItem, const char *dir,
                            Qt::FocusReason reason = Qt::OtherFocusReason);
};

class QQuickLayoutMirroringAttached : public QObject
{
    Q_OBJECT
    Q_PROPERTY(bool enabled READ enabled WRITE setEnabled RESET resetEnabled NOTIFY enabledChanged)
    Q_PROPERTY(bool childrenInherit READ childrenInherit WRITE setChildrenInherit NOTIFY childrenInheritChanged)

public:
    explicit QQuickLayoutMirroringAttached(QObject *parent = 0);

    bool enabled() const;
    void setEnabled(bool);
    void resetEnabled();

    bool childrenInherit() const;
    void setChildrenInherit(bool);

    static QQuickLayoutMirroringAttached *qmlAttachedProperties(QObject *);
Q_SIGNALS:
    void enabledChanged();
    void childrenInheritChanged();
private:
    friend class QQuickItemPrivate;
    QQuickItemPrivate *itemPrivate;
};

class QQuickEnterKeyAttached : public QObject
{
    Q_OBJECT
    Q_PROPERTY(Qt::EnterKeyType type READ type WRITE setType NOTIFY typeChanged)

public:
    explicit QQuickEnterKeyAttached(QObject *parent = Q_NULLPTR);

    Qt::EnterKeyType type() const;
    void setType(Qt::EnterKeyType type);

    static QQuickEnterKeyAttached *qmlAttachedProperties(QObject *);
Q_SIGNALS:
    void typeChanged();
private:
    friend class QQuickItemPrivate;
    QQuickItemPrivate *itemPrivate;

    Qt::EnterKeyType keyType;
};

class QQuickKeysAttachedPrivate : public QObjectPrivate
{
public:
    QQuickKeysAttachedPrivate()
        : QObjectPrivate(), inPress(false), inRelease(false)
        , inIM(false), enabled(true), imeItem(0), item(0)
    {}

    //loop detection
    bool inPress:1;
    bool inRelease:1;
    bool inIM:1;

    bool enabled : 1;

    QQuickItem *imeItem;
    QList<QQuickItem *> targets;
    QQuickItem *item;
    QQuickKeyEvent theKeyEvent;
};

class QQuickKeysAttached : public QObject, public QQuickItemKeyFilter
{
    Q_OBJECT
    Q_DECLARE_PRIVATE(QQuickKeysAttached)

    Q_PROPERTY(bool enabled READ enabled WRITE setEnabled NOTIFY enabledChanged)
    Q_PROPERTY(QQmlListProperty<QQuickItem> forwardTo READ forwardTo)
    Q_PROPERTY(Priority priority READ priority WRITE setPriority NOTIFY priorityChanged)

public:
    QQuickKeysAttached(QObject *parent=0);
    ~QQuickKeysAttached();

    bool enabled() const { Q_D(const QQuickKeysAttached); return d->enabled; }
    void setEnabled(bool enabled) {
        Q_D(QQuickKeysAttached);
        if (enabled != d->enabled) {
            d->enabled = enabled;
            Q_EMIT enabledChanged();
        }
    }

    enum Priority { BeforeItem, AfterItem};
    Q_ENUM(Priority)
    Priority priority() const;
    void setPriority(Priority);

    QQmlListProperty<QQuickItem> forwardTo() {
        Q_D(QQuickKeysAttached);
        return QQmlListProperty<QQuickItem>(this, d->targets);
    }

    void componentComplete() Q_DECL_OVERRIDE;

    static QQuickKeysAttached *qmlAttachedProperties(QObject *);

Q_SIGNALS:
    void enabledChanged();
    void priorityChanged();
    void pressed(QQuickKeyEvent *event);
    void released(QQuickKeyEvent *event);
    void shortcutOverride(QQuickKeyEvent *event);
    void digit0Pressed(QQuickKeyEvent *event);
    void digit1Pressed(QQuickKeyEvent *event);
    void digit2Pressed(QQuickKeyEvent *event);
    void digit3Pressed(QQuickKeyEvent *event);
    void digit4Pressed(QQuickKeyEvent *event);
    void digit5Pressed(QQuickKeyEvent *event);
    void digit6Pressed(QQuickKeyEvent *event);
    void digit7Pressed(QQuickKeyEvent *event);
    void digit8Pressed(QQuickKeyEvent *event);
    void digit9Pressed(QQuickKeyEvent *event);

    void leftPressed(QQuickKeyEvent *event);
    void rightPressed(QQuickKeyEvent *event);
    void upPressed(QQuickKeyEvent *event);
    void downPressed(QQuickKeyEvent *event);
    void tabPressed(QQuickKeyEvent *event);
    void backtabPressed(QQuickKeyEvent *event);

    void asteriskPressed(QQuickKeyEvent *event);
    void numberSignPressed(QQuickKeyEvent *event);
    void escapePressed(QQuickKeyEvent *event);
    void returnPressed(QQuickKeyEvent *event);
    void enterPressed(QQuickKeyEvent *event);
    void deletePressed(QQuickKeyEvent *event);
    void spacePressed(QQuickKeyEvent *event);
    void backPressed(QQuickKeyEvent *event);
    void cancelPressed(QQuickKeyEvent *event);
    void selectPressed(QQuickKeyEvent *event);
    void yesPressed(QQuickKeyEvent *event);
    void noPressed(QQuickKeyEvent *event);
    void context1Pressed(QQuickKeyEvent *event);
    void context2Pressed(QQuickKeyEvent *event);
    void context3Pressed(QQuickKeyEvent *event);
    void context4Pressed(QQuickKeyEvent *event);
    void callPressed(QQuickKeyEvent *event);
    void hangupPressed(QQuickKeyEvent *event);
    void flipPressed(QQuickKeyEvent *event);
    void menuPressed(QQuickKeyEvent *event);
    void volumeUpPressed(QQuickKeyEvent *event);
    void volumeDownPressed(QQuickKeyEvent *event);

private:
    void keyPressed(QKeyEvent *event, bool post) Q_DECL_OVERRIDE;
    void keyReleased(QKeyEvent *event, bool post) Q_DECL_OVERRIDE;
#if QT_CONFIG(im)
    void inputMethodEvent(QInputMethodEvent *, bool post) Q_DECL_OVERRIDE;
    QVariant inputMethodQuery(Qt::InputMethodQuery query) const Q_DECL_OVERRIDE;
#endif
    void shortcutOverride(QKeyEvent *event) override;
    static QByteArray keyToSignal(int key);

    bool isConnected(const char *signalName) const;
};

Qt::MouseButtons QQuickItemPrivate::acceptedMouseButtons() const
{
    return ((extra.flag() ? Qt::LeftButton : Qt::MouseButton(0)) |
            (extra.isAllocated() ? extra->acceptedMouseButtons : Qt::MouseButtons(0)));
}

QSGContext *QQuickItemPrivate::sceneGraphContext() const
{
    Q_ASSERT(window);
    return static_cast<QQuickWindowPrivate *>(QObjectPrivate::get(window))->context->sceneGraphContext();
}

QSGRenderContext *QQuickItemPrivate::sceneGraphRenderContext() const
{
    Q_ASSERT(window);
    return static_cast<QQuickWindowPrivate *>(QObjectPrivate::get(window))->context;
}

void QQuickItemPrivate::markSortedChildrenDirty(QQuickItem *child)
{
    // If sortedChildItems == &childItems then all in childItems have z == 0
    // and we don't need to invalidate if the changed item also has z == 0.
    if (child->z() != 0. || sortedChildItems != &childItems) {
        if (sortedChildItems != &childItems)
            delete sortedChildItems;
        sortedChildItems = 0;
    }
}

QQuickItem::TransformOrigin QQuickItemPrivate::origin() const
{
    return extra.isAllocated()?extra->origin:QQuickItem::Center;
}

QSGTransformNode *QQuickItemPrivate::itemNode()
{
    if (!itemNodeInstance) {
        itemNodeInstance = createTransformNode();
        itemNodeInstance->setFlag(QSGNode::OwnedByParent, false);
#ifdef QSG_RUNTIME_DESCRIPTION
        Q_Q(QQuickItem);
        qsgnode_set_description(itemNodeInstance, QString::fromLatin1("QQuickItem(%1:%2)").arg(QString::fromLatin1(q->metaObject()->className())).arg(q->objectName()));
#endif
    }
    return itemNodeInstance;
}

QSGNode *QQuickItemPrivate::childContainerNode()
{
    if (rootNode())
        return rootNode();
    else if (clipNode())
        return clipNode();
    else if (opacityNode())
        return opacityNode();
    else
        return itemNode();
}

Q_DECLARE_OPERATORS_FOR_FLAGS(QQuickItemPrivate::ChangeTypes)
Q_DECLARE_TYPEINFO(QQuickItemPrivate::ChangeListener, Q_PRIMITIVE_TYPE);

QT_END_NAMESPACE

#if QT_CONFIG(quick_shadereffect)
QML_DECLARE_TYPE(QQuickItemLayer)
#endif
QML_DECLARE_TYPE(QQuickKeysAttached)
QML_DECLARE_TYPEINFO(QQuickKeysAttached, QML_HAS_ATTACHED_PROPERTIES)
QML_DECLARE_TYPE(QQuickKeyNavigationAttached)
QML_DECLARE_TYPEINFO(QQuickKeyNavigationAttached, QML_HAS_ATTACHED_PROPERTIES)
QML_DECLARE_TYPE(QQuickLayoutMirroringAttached)
QML_DECLARE_TYPEINFO(QQuickLayoutMirroringAttached, QML_HAS_ATTACHED_PROPERTIES)
QML_DECLARE_TYPE(QQuickEnterKeyAttached)
QML_DECLARE_TYPEINFO(QQuickEnterKeyAttached, QML_HAS_ATTACHED_PROPERTIES)

#endif // QQUICKITEM_P_H<|MERGE_RESOLUTION|>--- conflicted
+++ resolved
@@ -571,11 +571,9 @@
 #endif
     void deliverShortcutOverrideEvent(QKeyEvent *);
 
-<<<<<<< HEAD
     virtual bool handlePointerEvent(QQuickPointerEvent *, bool avoidExclusiveGrabber = false);
-=======
+
     virtual void setVisible(bool visible);
->>>>>>> 706a6647
 
     bool isTransparentForPositioner() const;
     void setTransparentForPositioner(bool trans);
