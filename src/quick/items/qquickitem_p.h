/****************************************************************************
**
** Copyright (C) 2016 The Qt Company Ltd.
** Contact: https://www.qt.io/licensing/
**
** This file is part of the QtQuick module of the Qt Toolkit.
**
** $QT_BEGIN_LICENSE:LGPL$
** Commercial License Usage
** Licensees holding valid commercial Qt licenses may use this file in
** accordance with the commercial license agreement provided with the
** Software or, alternatively, in accordance with the terms contained in
** a written agreement between you and The Qt Company. For licensing terms
** and conditions see https://www.qt.io/terms-conditions. For further
** information use the contact form at https://www.qt.io/contact-us.
**
** GNU Lesser General Public License Usage
** Alternatively, this file may be used under the terms of the GNU Lesser
** General Public License version 3 as published by the Free Software
** Foundation and appearing in the file LICENSE.LGPL3 included in the
** packaging of this file. Please review the following information to
** ensure the GNU Lesser General Public License version 3 requirements
** will be met: https://www.gnu.org/licenses/lgpl-3.0.html.
**
** GNU General Public License Usage
** Alternatively, this file may be used under the terms of the GNU
** General Public License version 2.0 or (at your option) the GNU General
** Public license version 3 or any later version approved by the KDE Free
** Qt Foundation. The licenses are as published by the Free Software
** Foundation and appearing in the file LICENSE.GPL2 and LICENSE.GPL3
** included in the packaging of this file. Please review the following
** information to ensure the GNU General Public License requirements will
** be met: https://www.gnu.org/licenses/gpl-2.0.html and
** https://www.gnu.org/licenses/gpl-3.0.html.
**
** $QT_END_LICENSE$
**
****************************************************************************/

#ifndef QQUICKITEM_P_H
#define QQUICKITEM_P_H

//
//  W A R N I N G
//  -------------
//
// This file is not part of the Qt API.  It exists purely as an
// implementation detail.  This header file may change from version to
// version without notice, or even be removed.
//
// We mean it.
//

#include "qquickitem.h"

#include "qquickanchors_p.h"
#include "qquickanchors_p_p.h"
#include "qquickitemchangelistener_p.h"

#include "qquickwindow_p.h"

#include <QtQuick/qsgnode.h>
#include "qquickclipnode_p.h"

#include <private/qpodvector_p.h>
#include <QtQuick/private/qquickstate_p.h>
#include <private/qqmlnullablevalue_p.h>
#include <private/qqmlnotifier_p.h>
#include <private/qqmlglobal_p.h>
#include <private/qlazilyallocated_p.h>

#include <qqml.h>
#include <qqmlcontext.h>

#include <QtCore/qlist.h>
#include <QtCore/qdebug.h>
#include <QtCore/qelapsedtimer.h>

#include <QtQuick/private/qquickshadereffectsource_p.h>
#include <QtQuick/private/qquickshadereffect_p.h>

QT_BEGIN_NAMESPACE

class QNetworkReply;
class QQuickItemKeyFilter;
class QQuickLayoutMirroringAttached;
class QQuickEnterKeyAttached;
class QQuickScreenAttached;

class QQuickContents : public QQuickItemChangeListener
{
public:
    QQuickContents(QQuickItem *item);
    ~QQuickContents();

    QRectF rectF() const { return QRectF(m_x, m_y, m_width, m_height); }

    inline void calcGeometry(QQuickItem *changed = 0);
    void complete();

protected:
    void itemGeometryChanged(QQuickItem *item, const QRectF &newGeometry, const QRectF &oldGeometry) Q_DECL_OVERRIDE;
    void itemDestroyed(QQuickItem *item) Q_DECL_OVERRIDE;
    void itemChildAdded(QQuickItem *, QQuickItem *) Q_DECL_OVERRIDE;
    void itemChildRemoved(QQuickItem *, QQuickItem *) Q_DECL_OVERRIDE;
    //void itemVisibilityChanged(QQuickItem *item)

private:
    bool calcHeight(QQuickItem *changed = 0);
    bool calcWidth(QQuickItem *changed = 0);
    void updateRect();

    QQuickItem *m_item;
    qreal m_x;
    qreal m_y;
    qreal m_width;
    qreal m_height;
};

void QQuickContents::calcGeometry(QQuickItem *changed)
{
    bool wChanged = calcWidth(changed);
    bool hChanged = calcHeight(changed);
    if (wChanged || hChanged)
        updateRect();
}

class QQuickTransformPrivate : public QObjectPrivate
{
    Q_DECLARE_PUBLIC(QQuickTransform)
public:
    static QQuickTransformPrivate* get(QQuickTransform *transform) { return transform->d_func(); }

    QQuickTransformPrivate();

    QList<QQuickItem *> items;
};


class QQuickItemLayer : public QObject, public QQuickItemChangeListener
{
    Q_OBJECT
    Q_PROPERTY(bool enabled READ enabled WRITE setEnabled NOTIFY enabledChanged)
    Q_PROPERTY(QSize textureSize READ size WRITE setSize NOTIFY sizeChanged)
    Q_PROPERTY(QRectF sourceRect READ sourceRect WRITE setSourceRect NOTIFY sourceRectChanged)
    Q_PROPERTY(bool mipmap READ mipmap WRITE setMipmap NOTIFY mipmapChanged)
    Q_PROPERTY(bool smooth READ smooth WRITE setSmooth NOTIFY smoothChanged)
    Q_PROPERTY(QQuickShaderEffectSource::WrapMode wrapMode READ wrapMode WRITE setWrapMode NOTIFY wrapModeChanged)
    Q_PROPERTY(QQuickShaderEffectSource::Format format READ format WRITE setFormat NOTIFY formatChanged)
    Q_PROPERTY(QByteArray samplerName READ name WRITE setName NOTIFY nameChanged)
    Q_PROPERTY(QQmlComponent *effect READ effect WRITE setEffect NOTIFY effectChanged)
    Q_PROPERTY(QQuickShaderEffectSource::TextureMirroring textureMirroring READ textureMirroring WRITE setTextureMirroring NOTIFY textureMirroringChanged)
public:
    QQuickItemLayer(QQuickItem *item);
    ~QQuickItemLayer();

    void classBegin();
    void componentComplete();

    bool enabled() const { return m_enabled; }
    void setEnabled(bool enabled);

    bool mipmap() const { return m_mipmap; }
    void setMipmap(bool mipmap);

    bool smooth() const { return m_smooth; }
    void setSmooth(bool s);

    QSize size() const { return m_size; }
    void setSize(const QSize &size);

    QQuickShaderEffectSource::Format format() const { return m_format; }
    void setFormat(QQuickShaderEffectSource::Format f);

    QRectF sourceRect() const { return m_sourceRect; }
    void setSourceRect(const QRectF &sourceRect);

    QQuickShaderEffectSource::WrapMode wrapMode() const { return m_wrapMode; }
    void setWrapMode(QQuickShaderEffectSource::WrapMode mode);

    QByteArray name() const { return m_name; }
    void setName(const QByteArray &name);

    QQmlComponent *effect() const { return m_effectComponent; }
    void setEffect(QQmlComponent *effect);

    QQuickShaderEffectSource::TextureMirroring textureMirroring() const { return m_textureMirroring; }
    void setTextureMirroring(QQuickShaderEffectSource::TextureMirroring mirroring);

    QQuickShaderEffectSource *effectSource() const { return m_effectSource; }

    void itemGeometryChanged(QQuickItem *, const QRectF &, const QRectF &) Q_DECL_OVERRIDE;
    void itemOpacityChanged(QQuickItem *) Q_DECL_OVERRIDE;
    void itemParentChanged(QQuickItem *, QQuickItem *) Q_DECL_OVERRIDE;
    void itemSiblingOrderChanged(QQuickItem *) Q_DECL_OVERRIDE;
    void itemVisibilityChanged(QQuickItem *) Q_DECL_OVERRIDE;

    void updateMatrix();
    void updateGeometry();
    void updateOpacity();
    void updateZ();

Q_SIGNALS:
    void enabledChanged(bool enabled);
    void sizeChanged(const QSize &size);
    void mipmapChanged(bool mipmap);
    void wrapModeChanged(QQuickShaderEffectSource::WrapMode mode);
    void nameChanged(const QByteArray &name);
    void effectChanged(QQmlComponent *component);
    void smoothChanged(bool smooth);
    void formatChanged(QQuickShaderEffectSource::Format format);
    void sourceRectChanged(const QRectF &sourceRect);
    void textureMirroringChanged(QQuickShaderEffectSource::TextureMirroring mirroring);

private:
    friend class QQuickTransformAnimatorJob;
    friend class QQuickOpacityAnimatorJob;

    void activate();
    void deactivate();
    void activateEffect();
    void deactivateEffect();

    QQuickItem *m_item;
    bool m_enabled;
    bool m_mipmap;
    bool m_smooth;
    bool m_componentComplete;
    QQuickShaderEffectSource::WrapMode m_wrapMode;
    QQuickShaderEffectSource::Format m_format;
    QSize m_size;
    QRectF m_sourceRect;
    QByteArray m_name;
    QQmlComponent *m_effectComponent;
    QQuickItem *m_effect;
    QQuickShaderEffectSource *m_effectSource;
    QQuickShaderEffectSource::TextureMirroring m_textureMirroring;
};

class Q_QUICK_PRIVATE_EXPORT QQuickItemPrivate : public QObjectPrivate
{
    Q_DECLARE_PUBLIC(QQuickItem)

public:
    static QQuickItemPrivate* get(QQuickItem *item) { return item->d_func(); }
    static const QQuickItemPrivate* get(const QQuickItem *item) { return item->d_func(); }

    static void registerAccessorProperties();

    QQuickItemPrivate();
    ~QQuickItemPrivate();
    void init(QQuickItem *parent);

    QQmlListProperty<QObject> data();
    QQmlListProperty<QObject> resources();
    QQmlListProperty<QQuickItem> children();
    QQmlListProperty<QQuickItem> visibleChildren();

    QQmlListProperty<QQuickState> states();
    QQmlListProperty<QQuickTransition> transitions();

    QString state() const;
    void setState(const QString &);

    QQuickAnchorLine left() const;
    QQuickAnchorLine right() const;
    QQuickAnchorLine horizontalCenter() const;
    QQuickAnchorLine top() const;
    QQuickAnchorLine bottom() const;
    QQuickAnchorLine verticalCenter() const;
    QQuickAnchorLine baseline() const;

    QQuickItemLayer *layer() const;

    // data property
    static void data_append(QQmlListProperty<QObject> *, QObject *);
    static int data_count(QQmlListProperty<QObject> *);
    static QObject *data_at(QQmlListProperty<QObject> *, int);
    static void data_clear(QQmlListProperty<QObject> *);

    // resources property
    static QObject *resources_at(QQmlListProperty<QObject> *, int);
    static void resources_append(QQmlListProperty<QObject> *, QObject *);
    static int resources_count(QQmlListProperty<QObject> *);
    static void resources_clear(QQmlListProperty<QObject> *);

    // children property
    static void children_append(QQmlListProperty<QQuickItem> *, QQuickItem *);
    static int children_count(QQmlListProperty<QQuickItem> *);
    static QQuickItem *children_at(QQmlListProperty<QQuickItem> *, int);
    static void children_clear(QQmlListProperty<QQuickItem> *);

    // visibleChildren property
    static void visibleChildren_append(QQmlListProperty<QQuickItem> *prop, QQuickItem *o);
    static int visibleChildren_count(QQmlListProperty<QQuickItem> *prop);
    static QQuickItem *visibleChildren_at(QQmlListProperty<QQuickItem> *prop, int index);

    // transform property
    static int transform_count(QQmlListProperty<QQuickTransform> *list);
    static void transform_append(QQmlListProperty<QQuickTransform> *list, QQuickTransform *);
    static QQuickTransform *transform_at(QQmlListProperty<QQuickTransform> *list, int);
    static void transform_clear(QQmlListProperty<QQuickTransform> *list);

    void _q_resourceObjectDeleted(QObject *);
    void _q_windowChanged(QQuickWindow *w);

    enum ChangeType {
        Geometry = 0x01,
        SiblingOrder = 0x02,
        Visibility = 0x04,
        Opacity = 0x08,
        Destroyed = 0x10,
        Parent = 0x20,
        Children = 0x40,
        Rotation = 0x80,
        ImplicitWidth = 0x100,
        ImplicitHeight = 0x200
    };

    Q_DECLARE_FLAGS(ChangeTypes, ChangeType)

    enum GeometryChangeType {
        NoChange = 0,
        XChange = 0x01,
        YChange = 0x02,
        WidthChange = 0x04,
        HeightChange = 0x08,
        SizeChange = WidthChange | HeightChange,
        GeometryChange = XChange | YChange | SizeChange
    };

    Q_DECLARE_FLAGS(GeometryChangeTypes, GeometryChangeType)

    struct ChangeListener {
        ChangeListener(QQuickItemChangeListener *l, QQuickItemPrivate::ChangeTypes t) : listener(l), types(t), gTypes(GeometryChange) {}
        ChangeListener(QQuickItemChangeListener *l, QQuickItemPrivate::GeometryChangeTypes gt) : listener(l), types(Geometry), gTypes(gt) {}
        QQuickItemChangeListener *listener;
        QQuickItemPrivate::ChangeTypes types;
        QQuickItemPrivate::GeometryChangeTypes gTypes;  //NOTE: not used for ==
        bool operator==(const ChangeListener &other) const { return listener == other.listener && types == other.types; }
    };

    struct ExtraData {
        ExtraData();

        qreal z;
        qreal scale;
        qreal rotation;
        qreal opacity;

        QQuickContents *contents;
        QQuickScreenAttached *screenAttached;
        QQuickLayoutMirroringAttached* layoutDirectionAttached;
        QQuickEnterKeyAttached *enterKeyAttached;
        QQuickItemKeyFilter *keyHandler;
        mutable QQuickItemLayer *layer;
#ifndef QT_NO_CURSOR
        QCursor cursor;
#endif
        QPointF userTransformOriginPoint;

        int effectRefCount;
        int hideRefCount;

        QSGOpacityNode *opacityNode;
        QQuickDefaultClipNode *clipNode;
        QSGRootNode *rootNode;

        QObjectList resourcesList;

        // Although acceptedMouseButtons is inside ExtraData, we actually store
        // the LeftButton flag in the extra.flag() bit.  This is because it is
        // extremely common to set acceptedMouseButtons to LeftButton, but very
        // rare to use any of the other buttons.
        Qt::MouseButtons acceptedMouseButtons;

        QQuickItem::TransformOrigin origin:5;
        uint transparentForPositioner : 1;

        // 26 bits padding
    };
    QLazilyAllocated<ExtraData> extra;

    QQuickAnchors *anchors() const;
    mutable QQuickAnchors *_anchors;

    inline Qt::MouseButtons acceptedMouseButtons() const;

    QPODVector<QQuickItemPrivate::ChangeListener,4> changeListeners;

    void addItemChangeListener(QQuickItemChangeListener *listener, ChangeTypes types);
    void removeItemChangeListener(QQuickItemChangeListener *, ChangeTypes types);
    void updateOrAddGeometryChangeListener(QQuickItemChangeListener *listener, GeometryChangeTypes types);
    void updateOrRemoveGeometryChangeListener(QQuickItemChangeListener *listener, GeometryChangeTypes types);

    QQuickStateGroup *_states();
    QQuickStateGroup *_stateGroup;

    inline QQuickItem::TransformOrigin origin() const;

    // Bit 0
    quint32 flags:5;
    bool widthValid:1;
    bool heightValid:1;
    bool componentComplete:1;
    bool keepMouse:1;
    bool keepTouch:1;
    bool hoverEnabled:1;
    bool smooth:1;
    bool antialiasing:1;
    bool focus:1;
    bool activeFocus:1;
    bool notifiedFocus:1;
    // Bit 16
    bool notifiedActiveFocus:1;
    bool filtersChildMouseEvents:1;
    bool explicitVisible:1;
    bool effectiveVisible:1;
    bool explicitEnable:1;
    bool effectiveEnable:1;
    bool polishScheduled:1;
    bool inheritedLayoutMirror:1;
    bool effectiveLayoutMirror:1;
    bool isMirrorImplicit:1;
    bool inheritMirrorFromParent:1;
    bool inheritMirrorFromItem:1;
    bool isAccessible:1;
    bool culled:1;
    bool hasCursor:1;
    bool hasCursorInChild:1;
<<<<<<< HEAD
    bool hasHoverInChild:1;
=======
    // Bit 32
>>>>>>> 531d00c1
    bool activeFocusOnTab:1;
    bool implicitAntialiasing:1;
    bool antialiasingValid:1;
    // isTabFence: When true, the item acts as a fence within the tab focus chain.
    // This means that the item and its children will be skipped from the tab focus
    // chain when navigating from its parent or any of its siblings. Similarly,
    // when any of the item's descendants gets focus, the item constrains the tab
    // focus chain and prevents tabbing outside.
    bool isTabFence:1;
    bool replayingPressEvent:1;

    enum DirtyType {
        TransformOrigin         = 0x00000001,
        Transform               = 0x00000002,
        BasicTransform          = 0x00000004,
        Position                = 0x00000008,
        Size                    = 0x00000010,

        ZValue                  = 0x00000020,
        Content                 = 0x00000040,
        Smooth                  = 0x00000080,
        OpacityValue            = 0x00000100,
        ChildrenChanged         = 0x00000200,
        ChildrenStackingChanged = 0x00000400,
        ParentChanged           = 0x00000800,

        Clip                    = 0x00001000,
        Window                  = 0x00002000,

        EffectReference         = 0x00008000,
        Visible                 = 0x00010000,
        HideReference           = 0x00020000,
        Antialiasing             = 0x00040000,
        // When you add an attribute here, don't forget to update
        // dirtyToString()

        TransformUpdateMask     = TransformOrigin | Transform | BasicTransform | Position |
                                  Window,
        ComplexTransformUpdateMask     = Transform | Window,
        ContentUpdateMask       = Size | Content | Smooth | Window | Antialiasing,
        ChildrenUpdateMask      = ChildrenChanged | ChildrenStackingChanged | EffectReference | Window
    };

    quint32 dirtyAttributes;
    QString dirtyToString() const;
    void dirty(DirtyType);
    void addToDirtyList();
    void removeFromDirtyList();
    QQuickItem *nextDirtyItem;
    QQuickItem**prevDirtyItem;

    void setCulled(bool);

    QQuickWindow *window;
    int windowRefCount;
    inline QSGContext *sceneGraphContext() const;
    inline QSGRenderContext *sceneGraphRenderContext() const;

    QQuickItem *parentItem;
    QQmlNotifier parentNotifier;

    QList<QQuickItem *> childItems;
    mutable QList<QQuickItem *> *sortedChildItems;
    QList<QQuickItem *> paintOrderChildItems() const;
    void addChild(QQuickItem *);
    void removeChild(QQuickItem *);
    void siblingOrderChanged();

    inline void markSortedChildrenDirty(QQuickItem *child);

    void refWindow(QQuickWindow *);
    void derefWindow();

    QQuickItem *subFocusItem;
    void updateSubFocusItem(QQuickItem *scope, bool focus);

    QTransform windowToItemTransform() const;
    QTransform itemToWindowTransform() const;
    void itemToParentTransform(QTransform &) const;
    QTransform globalToWindowTransform() const;
    QTransform windowToGlobalTransform() const;

    static bool focusNextPrev(QQuickItem *item, bool forward);
    static QQuickItem *nextTabChildItem(const QQuickItem *item, int start);
    static QQuickItem *prevTabChildItem(const QQuickItem *item, int start);
    static QQuickItem *nextPrevItemInTabFocusChain(QQuickItem *item, bool forward);

    static bool canAcceptTabFocus(QQuickItem *item);

    qreal x;
    qreal y;
    qreal width;
    qreal height;
    qreal implicitWidth;
    qreal implicitHeight;

    qreal baselineOffset;

    QList<QQuickTransform *> transforms;

    inline qreal z() const { return extra.isAllocated()?extra->z:0; }
    inline qreal scale() const { return extra.isAllocated()?extra->scale:1; }
    inline qreal rotation() const { return extra.isAllocated()?extra->rotation:0; }
    inline qreal opacity() const { return extra.isAllocated()?extra->opacity:1; }

    void setAccessible();

    virtual qreal getImplicitWidth() const;
    virtual qreal getImplicitHeight() const;
    virtual void implicitWidthChanged();
    virtual void implicitHeightChanged();

#ifndef QT_NO_ACCESSIBILITY
    virtual QAccessible::Role accessibleRole() const;
#endif

    void setImplicitAntialiasing(bool antialiasing);

    void resolveLayoutMirror();
    void setImplicitLayoutMirror(bool mirror, bool inherit);
    void setLayoutMirror(bool mirror);
    bool isMirrored() const {
        return effectiveLayoutMirror;
    }

    void emitChildrenRectChanged(const QRectF &rect) {
        Q_Q(QQuickItem);
        Q_EMIT q->childrenRectChanged(rect);
    }

    QPointF computeTransformOrigin() const;
    virtual void transformChanged();

    void deliverKeyEvent(QKeyEvent *);
#ifndef QT_NO_IM
    void deliverInputMethodEvent(QInputMethodEvent *);
#endif

    bool isTransparentForPositioner() const;
    void setTransparentForPositioner(bool trans);

    bool calcEffectiveVisible() const;
    bool setEffectiveVisibleRecur(bool);
    bool calcEffectiveEnable() const;
    void setEffectiveEnableRecur(QQuickItem *scope, bool);


    inline QSGTransformNode *itemNode();
    inline QSGNode *childContainerNode();

    /*
      QSGNode order is:
         - itemNode
         - (opacityNode)
         - (clipNode)
         - (rootNode) (shader effect source's root node)
     */

    QSGOpacityNode *opacityNode() const { return extra.isAllocated()?extra->opacityNode:0; }
    QQuickDefaultClipNode *clipNode() const { return extra.isAllocated()?extra->clipNode:0; }
    QSGRootNode *rootNode() const { return extra.isAllocated()?extra->rootNode:0; }

    QSGTransformNode *itemNodeInstance;
    QSGNode *paintNode;

    virtual QSGTransformNode *createTransformNode();

    // A reference from an effect item means that this item is used by the effect, so
    // it should insert a root node.
    void refFromEffectItem(bool hide);
    void derefFromEffectItem(bool unhide);

    void itemChange(QQuickItem::ItemChange, const QQuickItem::ItemChangeData &);

    virtual void mirrorChange() {}

    void setHasCursorInChild(bool hasCursor);
    void setHasHoverInChild(bool hasHover);

    // recursive helper to let a visual parent mark its visual children
    void markObjects(QV4::ExecutionEngine *e);
};

/*
    Key filters can be installed on a QQuickItem, but not removed.  Currently they
    are only used by attached objects (which are only destroyed on Item
    destruction), so this isn't a problem.  If in future this becomes any form
    of public API, they will have to support removal too.
*/
class QQuickItemKeyFilter
{
public:
    QQuickItemKeyFilter(QQuickItem * = 0);
    virtual ~QQuickItemKeyFilter();

    virtual void keyPressed(QKeyEvent *event, bool post);
    virtual void keyReleased(QKeyEvent *event, bool post);
#ifndef QT_NO_IM
    virtual void inputMethodEvent(QInputMethodEvent *event, bool post);
    virtual QVariant inputMethodQuery(Qt::InputMethodQuery query) const;
#endif
    virtual void componentComplete();

    bool m_processPost;

private:
    QQuickItemKeyFilter *m_next;
};

class QQuickKeyNavigationAttachedPrivate : public QObjectPrivate
{
public:
    QQuickKeyNavigationAttachedPrivate()
        : QObjectPrivate(),
          left(0), right(0), up(0), down(0), tab(0), backtab(0),
          leftSet(false), rightSet(false), upSet(false), downSet(false),
          tabSet(false), backtabSet(false) {}

    QQuickItem *left;
    QQuickItem *right;
    QQuickItem *up;
    QQuickItem *down;
    QQuickItem *tab;
    QQuickItem *backtab;
    bool leftSet : 1;
    bool rightSet : 1;
    bool upSet : 1;
    bool downSet : 1;
    bool tabSet : 1;
    bool backtabSet : 1;
};

class Q_QUICK_PRIVATE_EXPORT QQuickKeyNavigationAttached : public QObject, public QQuickItemKeyFilter
{
    Q_OBJECT
    Q_DECLARE_PRIVATE(QQuickKeyNavigationAttached)

    Q_PROPERTY(QQuickItem *left READ left WRITE setLeft NOTIFY leftChanged)
    Q_PROPERTY(QQuickItem *right READ right WRITE setRight NOTIFY rightChanged)
    Q_PROPERTY(QQuickItem *up READ up WRITE setUp NOTIFY upChanged)
    Q_PROPERTY(QQuickItem *down READ down WRITE setDown NOTIFY downChanged)
    Q_PROPERTY(QQuickItem *tab READ tab WRITE setTab NOTIFY tabChanged)
    Q_PROPERTY(QQuickItem *backtab READ backtab WRITE setBacktab NOTIFY backtabChanged)
    Q_PROPERTY(Priority priority READ priority WRITE setPriority NOTIFY priorityChanged)

public:
    QQuickKeyNavigationAttached(QObject * = 0);

    QQuickItem *left() const;
    void setLeft(QQuickItem *);
    QQuickItem *right() const;
    void setRight(QQuickItem *);
    QQuickItem *up() const;
    void setUp(QQuickItem *);
    QQuickItem *down() const;
    void setDown(QQuickItem *);
    QQuickItem *tab() const;
    void setTab(QQuickItem *);
    QQuickItem *backtab() const;
    void setBacktab(QQuickItem *);

    enum Priority { BeforeItem, AfterItem };
    Q_ENUM(Priority)
    Priority priority() const;
    void setPriority(Priority);

    static QQuickKeyNavigationAttached *qmlAttachedProperties(QObject *);

Q_SIGNALS:
    void leftChanged();
    void rightChanged();
    void upChanged();
    void downChanged();
    void tabChanged();
    void backtabChanged();
    void priorityChanged();

private:
    void keyPressed(QKeyEvent *event, bool post) Q_DECL_OVERRIDE;
    void keyReleased(QKeyEvent *event, bool post) Q_DECL_OVERRIDE;
    void setFocusNavigation(QQuickItem *currentItem, const char *dir,
                            Qt::FocusReason reason = Qt::OtherFocusReason);
};

class QQuickLayoutMirroringAttached : public QObject
{
    Q_OBJECT
    Q_PROPERTY(bool enabled READ enabled WRITE setEnabled RESET resetEnabled NOTIFY enabledChanged)
    Q_PROPERTY(bool childrenInherit READ childrenInherit WRITE setChildrenInherit NOTIFY childrenInheritChanged)

public:
    explicit QQuickLayoutMirroringAttached(QObject *parent = 0);

    bool enabled() const;
    void setEnabled(bool);
    void resetEnabled();

    bool childrenInherit() const;
    void setChildrenInherit(bool);

    static QQuickLayoutMirroringAttached *qmlAttachedProperties(QObject *);
Q_SIGNALS:
    void enabledChanged();
    void childrenInheritChanged();
private:
    friend class QQuickItemPrivate;
    QQuickItemPrivate *itemPrivate;
};

class QQuickEnterKeyAttached : public QObject
{
    Q_OBJECT
    Q_PROPERTY(Qt::EnterKeyType type READ type WRITE setType NOTIFY typeChanged)

public:
    explicit QQuickEnterKeyAttached(QObject *parent = Q_NULLPTR);

    Qt::EnterKeyType type() const;
    void setType(Qt::EnterKeyType type);

    static QQuickEnterKeyAttached *qmlAttachedProperties(QObject *);
Q_SIGNALS:
    void typeChanged();
private:
    friend class QQuickItemPrivate;
    QQuickItemPrivate *itemPrivate;

    Qt::EnterKeyType keyType;
};

class QQuickKeysAttachedPrivate : public QObjectPrivate
{
public:
    QQuickKeysAttachedPrivate()
        : QObjectPrivate(), inPress(false), inRelease(false)
        , inIM(false), enabled(true), imeItem(0), item(0)
    {}

    //loop detection
    bool inPress:1;
    bool inRelease:1;
    bool inIM:1;

    bool enabled : 1;

    QQuickItem *imeItem;
    QList<QQuickItem *> targets;
    QQuickItem *item;
};

class QQuickKeysAttached : public QObject, public QQuickItemKeyFilter
{
    Q_OBJECT
    Q_DECLARE_PRIVATE(QQuickKeysAttached)

    Q_PROPERTY(bool enabled READ enabled WRITE setEnabled NOTIFY enabledChanged)
    Q_PROPERTY(QQmlListProperty<QQuickItem> forwardTo READ forwardTo)
    Q_PROPERTY(Priority priority READ priority WRITE setPriority NOTIFY priorityChanged)

public:
    QQuickKeysAttached(QObject *parent=0);
    ~QQuickKeysAttached();

    bool enabled() const { Q_D(const QQuickKeysAttached); return d->enabled; }
    void setEnabled(bool enabled) {
        Q_D(QQuickKeysAttached);
        if (enabled != d->enabled) {
            d->enabled = enabled;
            Q_EMIT enabledChanged();
        }
    }

    enum Priority { BeforeItem, AfterItem};
    Q_ENUM(Priority)
    Priority priority() const;
    void setPriority(Priority);

    QQmlListProperty<QQuickItem> forwardTo() {
        Q_D(QQuickKeysAttached);
        return QQmlListProperty<QQuickItem>(this, d->targets);
    }

    void componentComplete() Q_DECL_OVERRIDE;

    static QQuickKeysAttached *qmlAttachedProperties(QObject *);

Q_SIGNALS:
    void enabledChanged();
    void priorityChanged();
    void pressed(QQuickKeyEvent *event);
    void released(QQuickKeyEvent *event);
    void digit0Pressed(QQuickKeyEvent *event);
    void digit1Pressed(QQuickKeyEvent *event);
    void digit2Pressed(QQuickKeyEvent *event);
    void digit3Pressed(QQuickKeyEvent *event);
    void digit4Pressed(QQuickKeyEvent *event);
    void digit5Pressed(QQuickKeyEvent *event);
    void digit6Pressed(QQuickKeyEvent *event);
    void digit7Pressed(QQuickKeyEvent *event);
    void digit8Pressed(QQuickKeyEvent *event);
    void digit9Pressed(QQuickKeyEvent *event);

    void leftPressed(QQuickKeyEvent *event);
    void rightPressed(QQuickKeyEvent *event);
    void upPressed(QQuickKeyEvent *event);
    void downPressed(QQuickKeyEvent *event);
    void tabPressed(QQuickKeyEvent *event);
    void backtabPressed(QQuickKeyEvent *event);

    void asteriskPressed(QQuickKeyEvent *event);
    void numberSignPressed(QQuickKeyEvent *event);
    void escapePressed(QQuickKeyEvent *event);
    void returnPressed(QQuickKeyEvent *event);
    void enterPressed(QQuickKeyEvent *event);
    void deletePressed(QQuickKeyEvent *event);
    void spacePressed(QQuickKeyEvent *event);
    void backPressed(QQuickKeyEvent *event);
    void cancelPressed(QQuickKeyEvent *event);
    void selectPressed(QQuickKeyEvent *event);
    void yesPressed(QQuickKeyEvent *event);
    void noPressed(QQuickKeyEvent *event);
    void context1Pressed(QQuickKeyEvent *event);
    void context2Pressed(QQuickKeyEvent *event);
    void context3Pressed(QQuickKeyEvent *event);
    void context4Pressed(QQuickKeyEvent *event);
    void callPressed(QQuickKeyEvent *event);
    void hangupPressed(QQuickKeyEvent *event);
    void flipPressed(QQuickKeyEvent *event);
    void menuPressed(QQuickKeyEvent *event);
    void volumeUpPressed(QQuickKeyEvent *event);
    void volumeDownPressed(QQuickKeyEvent *event);

private:
    void keyPressed(QKeyEvent *event, bool post) Q_DECL_OVERRIDE;
    void keyReleased(QKeyEvent *event, bool post) Q_DECL_OVERRIDE;
#ifndef QT_NO_IM
    void inputMethodEvent(QInputMethodEvent *, bool post) Q_DECL_OVERRIDE;
    QVariant inputMethodQuery(Qt::InputMethodQuery query) const Q_DECL_OVERRIDE;
#endif
    const QByteArray keyToSignal(int key);

    bool isConnected(const char *signalName);
};

Qt::MouseButtons QQuickItemPrivate::acceptedMouseButtons() const
{
    return ((extra.flag() ? Qt::LeftButton : Qt::MouseButton(0)) |
            (extra.isAllocated() ? extra->acceptedMouseButtons : Qt::MouseButtons(0)));
}

QSGContext *QQuickItemPrivate::sceneGraphContext() const
{
    Q_ASSERT(window);
    return static_cast<QQuickWindowPrivate *>(QObjectPrivate::get(window))->context->sceneGraphContext();
}

QSGRenderContext *QQuickItemPrivate::sceneGraphRenderContext() const
{
    Q_ASSERT(window);
    return static_cast<QQuickWindowPrivate *>(QObjectPrivate::get(window))->context;
}

void QQuickItemPrivate::markSortedChildrenDirty(QQuickItem *child)
{
    // If sortedChildItems == &childItems then all in childItems have z == 0
    // and we don't need to invalidate if the changed item also has z == 0.
    if (child->z() != 0. || sortedChildItems != &childItems) {
        if (sortedChildItems != &childItems)
            delete sortedChildItems;
        sortedChildItems = 0;
    }
}

QQuickItem::TransformOrigin QQuickItemPrivate::origin() const
{
    return extra.isAllocated()?extra->origin:QQuickItem::Center;
}

QSGTransformNode *QQuickItemPrivate::itemNode()
{
    if (!itemNodeInstance) {
        itemNodeInstance = createTransformNode();
        itemNodeInstance->setFlag(QSGNode::OwnedByParent, false);
#ifdef QSG_RUNTIME_DESCRIPTION
        Q_Q(QQuickItem);
        qsgnode_set_description(itemNodeInstance, QString::fromLatin1("QQuickItem(%1:%2)").arg(QString::fromLatin1(q->metaObject()->className())).arg(q->objectName()));
#endif
    }
    return itemNodeInstance;
}

QSGNode *QQuickItemPrivate::childContainerNode()
{
    if (rootNode())
        return rootNode();
    else if (clipNode())
        return clipNode();
    else if (opacityNode())
        return opacityNode();
    else
        return itemNode();
}

Q_DECLARE_OPERATORS_FOR_FLAGS(QQuickItemPrivate::ChangeTypes)

QT_END_NAMESPACE

QML_DECLARE_TYPE(QQuickItemLayer)
QML_DECLARE_TYPE(QQuickKeysAttached)
QML_DECLARE_TYPEINFO(QQuickKeysAttached, QML_HAS_ATTACHED_PROPERTIES)
QML_DECLARE_TYPE(QQuickKeyNavigationAttached)
QML_DECLARE_TYPEINFO(QQuickKeyNavigationAttached, QML_HAS_ATTACHED_PROPERTIES)
QML_DECLARE_TYPE(QQuickLayoutMirroringAttached)
QML_DECLARE_TYPEINFO(QQuickLayoutMirroringAttached, QML_HAS_ATTACHED_PROPERTIES)
QML_DECLARE_TYPE(QQuickEnterKeyAttached)
QML_DECLARE_TYPEINFO(QQuickEnterKeyAttached, QML_HAS_ATTACHED_PROPERTIES)

#endif // QQUICKITEM_P_H<|MERGE_RESOLUTION|>--- conflicted
+++ resolved
@@ -428,11 +428,8 @@
     bool culled:1;
     bool hasCursor:1;
     bool hasCursorInChild:1;
-<<<<<<< HEAD
+    // Bit 32
     bool hasHoverInChild:1;
-=======
-    // Bit 32
->>>>>>> 531d00c1
     bool activeFocusOnTab:1;
     bool implicitAntialiasing:1;
     bool antialiasingValid:1;
