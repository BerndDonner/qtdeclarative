/****************************************************************************
**
** Copyright (C) 2016 The Qt Company Ltd.
** Contact: https://www.qt.io/licensing/
**
** This file is part of the QtQuick module of the Qt Toolkit.
**
** $QT_BEGIN_LICENSE:LGPL$
** Commercial License Usage
** Licensees holding valid commercial Qt licenses may use this file in
** accordance with the commercial license agreement provided with the
** Software or, alternatively, in accordance with the terms contained in
** a written agreement between you and The Qt Company. For licensing terms
** and conditions see https://www.qt.io/terms-conditions. For further
** information use the contact form at https://www.qt.io/contact-us.
**
** GNU Lesser General Public License Usage
** Alternatively, this file may be used under the terms of the GNU Lesser
** General Public License version 3 as published by the Free Software
** Foundation and appearing in the file LICENSE.LGPL3 included in the
** packaging of this file. Please review the following information to
** ensure the GNU Lesser General Public License version 3 requirements
** will be met: https://www.gnu.org/licenses/lgpl-3.0.html.
**
** GNU General Public License Usage
** Alternatively, this file may be used under the terms of the GNU
** General Public License version 2.0 or (at your option) the GNU General
** Public license version 3 or any later version approved by the KDE Free
** Qt Foundation. The licenses are as published by the Free Software
** Foundation and appearing in the file LICENSE.GPL2 and LICENSE.GPL3
** included in the packaging of this file. Please review the following
** information to ensure the GNU General Public License requirements will
** be met: https://www.gnu.org/licenses/gpl-2.0.html and
** https://www.gnu.org/licenses/gpl-3.0.html.
**
** $QT_END_LICENSE$
**
****************************************************************************/

#ifndef QQUICKITEM_P_H
#define QQUICKITEM_P_H

//
//  W A R N I N G
//  -------------
//
// This file is not part of the Qt API.  It exists purely as an
// implementation detail.  This header file may change from version to
// version without notice, or even be removed.
//
// We mean it.
//

#include "qquickitem.h"

#include "qquickanchors_p.h"
#include "qquickanchors_p_p.h"
#include "qquickitemchangelistener_p.h"
#include "qquickevents_p_p.h"

#include "qquickwindow_p.h"

#include <QtQuick/qsgnode.h>
#include "qquickclipnode_p.h"

#include <QtQuick/private/qquickstate_p.h>
#include <private/qqmlnullablevalue_p.h>
#include <private/qqmlnotifier_p.h>
#include <private/qqmlglobal_p.h>
#include <private/qlazilyallocated_p.h>

#include <qqml.h>
#include <qqmlcontext.h>

#include <QtCore/qlist.h>
#include <QtCore/qdebug.h>
#include <QtCore/qelapsedtimer.h>

#include <QtQuick/private/qquickshadereffectsource_p.h>

QT_BEGIN_NAMESPACE

class QNetworkReply;
class QQuickItemKeyFilter;
class QQuickLayoutMirroringAttached;
class QQuickEnterKeyAttached;
class QQuickScreenAttached;

class QQuickContents : public QQuickItemChangeListener
{
public:
    QQuickContents(QQuickItem *item);
    ~QQuickContents();

    QRectF rectF() const { return QRectF(m_x, m_y, m_width, m_height); }

    inline void calcGeometry(QQuickItem *changed = 0);
    void complete();

protected:
    void itemGeometryChanged(QQuickItem *item, QQuickGeometryChange change, const QRectF &) Q_DECL_OVERRIDE;
    void itemDestroyed(QQuickItem *item) Q_DECL_OVERRIDE;
    void itemChildAdded(QQuickItem *, QQuickItem *) Q_DECL_OVERRIDE;
    void itemChildRemoved(QQuickItem *, QQuickItem *) Q_DECL_OVERRIDE;
    //void itemVisibilityChanged(QQuickItem *item)

private:
    bool calcHeight(QQuickItem *changed = 0);
    bool calcWidth(QQuickItem *changed = 0);
    void updateRect();

    QQuickItem *m_item;
    qreal m_x;
    qreal m_y;
    qreal m_width;
    qreal m_height;
};

void QQuickContents::calcGeometry(QQuickItem *changed)
{
    bool wChanged = calcWidth(changed);
    bool hChanged = calcHeight(changed);
    if (wChanged || hChanged)
        updateRect();
}

class QQuickTransformPrivate : public QObjectPrivate
{
    Q_DECLARE_PUBLIC(QQuickTransform)
public:
    static QQuickTransformPrivate* get(QQuickTransform *transform) { return transform->d_func(); }

    QQuickTransformPrivate();

    QList<QQuickItem *> items;
};


class QQuickItemLayer : public QObject, public QQuickItemChangeListener
{
    Q_OBJECT
    Q_PROPERTY(bool enabled READ enabled WRITE setEnabled NOTIFY enabledChanged)
    Q_PROPERTY(QSize textureSize READ size WRITE setSize NOTIFY sizeChanged)
    Q_PROPERTY(QRectF sourceRect READ sourceRect WRITE setSourceRect NOTIFY sourceRectChanged)
    Q_PROPERTY(bool mipmap READ mipmap WRITE setMipmap NOTIFY mipmapChanged)
    Q_PROPERTY(bool smooth READ smooth WRITE setSmooth NOTIFY smoothChanged)
    Q_PROPERTY(QQuickShaderEffectSource::WrapMode wrapMode READ wrapMode WRITE setWrapMode NOTIFY wrapModeChanged)
    Q_PROPERTY(QQuickShaderEffectSource::Format format READ format WRITE setFormat NOTIFY formatChanged)
    Q_PROPERTY(QByteArray samplerName READ name WRITE setName NOTIFY nameChanged)
    Q_PROPERTY(QQmlComponent *effect READ effect WRITE setEffect NOTIFY effectChanged)
    Q_PROPERTY(QQuickShaderEffectSource::TextureMirroring textureMirroring READ textureMirroring WRITE setTextureMirroring NOTIFY textureMirroringChanged)
public:
    QQuickItemLayer(QQuickItem *item);
    ~QQuickItemLayer();

    void classBegin();
    void componentComplete();

    bool enabled() const { return m_enabled; }
    void setEnabled(bool enabled);

    bool mipmap() const { return m_mipmap; }
    void setMipmap(bool mipmap);

    bool smooth() const { return m_smooth; }
    void setSmooth(bool s);

    QSize size() const { return m_size; }
    void setSize(const QSize &size);

    QQuickShaderEffectSource::Format format() const { return m_format; }
    void setFormat(QQuickShaderEffectSource::Format f);

    QRectF sourceRect() const { return m_sourceRect; }
    void setSourceRect(const QRectF &sourceRect);

    QQuickShaderEffectSource::WrapMode wrapMode() const { return m_wrapMode; }
    void setWrapMode(QQuickShaderEffectSource::WrapMode mode);

    QByteArray name() const { return m_name; }
    void setName(const QByteArray &name);

    QQmlComponent *effect() const { return m_effectComponent; }
    void setEffect(QQmlComponent *effect);

    QQuickShaderEffectSource::TextureMirroring textureMirroring() const { return m_textureMirroring; }
    void setTextureMirroring(QQuickShaderEffectSource::TextureMirroring mirroring);

    QQuickShaderEffectSource *effectSource() const { return m_effectSource; }

    void itemGeometryChanged(QQuickItem *, QQuickGeometryChange, const QRectF &) Q_DECL_OVERRIDE;
    void itemOpacityChanged(QQuickItem *) Q_DECL_OVERRIDE;
    void itemParentChanged(QQuickItem *, QQuickItem *) Q_DECL_OVERRIDE;
    void itemSiblingOrderChanged(QQuickItem *) Q_DECL_OVERRIDE;
    void itemVisibilityChanged(QQuickItem *) Q_DECL_OVERRIDE;

    void updateMatrix();
    void updateGeometry();
    void updateOpacity();
    void updateZ();

Q_SIGNALS:
    void enabledChanged(bool enabled);
    void sizeChanged(const QSize &size);
    void mipmapChanged(bool mipmap);
    void wrapModeChanged(QQuickShaderEffectSource::WrapMode mode);
    void nameChanged(const QByteArray &name);
    void effectChanged(QQmlComponent *component);
    void smoothChanged(bool smooth);
    void formatChanged(QQuickShaderEffectSource::Format format);
    void sourceRectChanged(const QRectF &sourceRect);
    void textureMirroringChanged(QQuickShaderEffectSource::TextureMirroring mirroring);

private:
    friend class QQuickTransformAnimatorJob;
    friend class QQuickOpacityAnimatorJob;

    void activate();
    void deactivate();
    void activateEffect();
    void deactivateEffect();

    QQuickItem *m_item;
    bool m_enabled;
    bool m_mipmap;
    bool m_smooth;
    bool m_componentComplete;
    QQuickShaderEffectSource::WrapMode m_wrapMode;
    QQuickShaderEffectSource::Format m_format;
    QSize m_size;
    QRectF m_sourceRect;
    QByteArray m_name;
    QQmlComponent *m_effectComponent;
    QQuickItem *m_effect;
    QQuickShaderEffectSource *m_effectSource;
    QQuickShaderEffectSource::TextureMirroring m_textureMirroring;
};

class Q_QUICK_PRIVATE_EXPORT QQuickItemPrivate : public QObjectPrivate
{
    Q_DECLARE_PUBLIC(QQuickItem)

public:
    static QQuickItemPrivate* get(QQuickItem *item) { return item->d_func(); }
    static const QQuickItemPrivate* get(const QQuickItem *item) { return item->d_func(); }

    QQuickItemPrivate();
    ~QQuickItemPrivate();
    void init(QQuickItem *parent);

    QQmlListProperty<QObject> data();
    QQmlListProperty<QObject> resources();
    QQmlListProperty<QQuickItem> children();
    QQmlListProperty<QQuickItem> visibleChildren();

    QQmlListProperty<QQuickState> states();
    QQmlListProperty<QQuickTransition> transitions();

    QString state() const;
    void setState(const QString &);

    QQuickAnchorLine left() const;
    QQuickAnchorLine right() const;
    QQuickAnchorLine horizontalCenter() const;
    QQuickAnchorLine top() const;
    QQuickAnchorLine bottom() const;
    QQuickAnchorLine verticalCenter() const;
    QQuickAnchorLine baseline() const;

    QQuickItemLayer *layer() const;

    // data property
    static void data_append(QQmlListProperty<QObject> *, QObject *);
    static int data_count(QQmlListProperty<QObject> *);
    static QObject *data_at(QQmlListProperty<QObject> *, int);
    static void data_clear(QQmlListProperty<QObject> *);

    // resources property
    static QObject *resources_at(QQmlListProperty<QObject> *, int);
    static void resources_append(QQmlListProperty<QObject> *, QObject *);
    static int resources_count(QQmlListProperty<QObject> *);
    static void resources_clear(QQmlListProperty<QObject> *);

    // children property
    static void children_append(QQmlListProperty<QQuickItem> *, QQuickItem *);
    static int children_count(QQmlListProperty<QQuickItem> *);
    static QQuickItem *children_at(QQmlListProperty<QQuickItem> *, int);
    static void children_clear(QQmlListProperty<QQuickItem> *);

    // visibleChildren property
    static void visibleChildren_append(QQmlListProperty<QQuickItem> *prop, QQuickItem *o);
    static int visibleChildren_count(QQmlListProperty<QQuickItem> *prop);
    static QQuickItem *visibleChildren_at(QQmlListProperty<QQuickItem> *prop, int index);

    // transform property
    static int transform_count(QQmlListProperty<QQuickTransform> *list);
    static void transform_append(QQmlListProperty<QQuickTransform> *list, QQuickTransform *);
    static QQuickTransform *transform_at(QQmlListProperty<QQuickTransform> *list, int);
    static void transform_clear(QQmlListProperty<QQuickTransform> *list);

    void _q_resourceObjectDeleted(QObject *);
    void _q_windowChanged(QQuickWindow *w);
    quint64 _q_createJSWrapper(QV4::ExecutionEngine *engine);

    enum ChangeType {
        Geometry = 0x01,
        SiblingOrder = 0x02,
        Visibility = 0x04,
        Opacity = 0x08,
        Destroyed = 0x10,
        Parent = 0x20,
        Children = 0x40,
        Rotation = 0x80,
        ImplicitWidth = 0x100,
        ImplicitHeight = 0x200
    };

    Q_DECLARE_FLAGS(ChangeTypes, ChangeType)

    struct ChangeListener {
        ChangeListener(QQuickItemChangeListener *l = nullptr, QQuickItemPrivate::ChangeTypes t = 0) : listener(l), types(t), gTypes(QQuickGeometryChange::All) {}
        ChangeListener(QQuickItemChangeListener *l, QQuickGeometryChange gt) : listener(l), types(Geometry), gTypes(gt) {}
        QQuickItemChangeListener *listener;
        QQuickItemPrivate::ChangeTypes types;
        QQuickGeometryChange gTypes;  //NOTE: not used for ==
        bool operator==(const ChangeListener &other) const { return listener == other.listener && types == other.types; }
    };

    struct ExtraData {
        ExtraData();

        qreal z;
        qreal scale;
        qreal rotation;
        qreal opacity;

        QQuickContents *contents;
        QQuickScreenAttached *screenAttached;
        QQuickLayoutMirroringAttached* layoutDirectionAttached;
        QQuickEnterKeyAttached *enterKeyAttached;
        QQuickItemKeyFilter *keyHandler;
        mutable QQuickItemLayer *layer;
#ifndef QT_NO_CURSOR
        QCursor cursor;
#endif
        QPointF userTransformOriginPoint;

        int effectRefCount;
        int hideRefCount;

        QSGOpacityNode *opacityNode;
        QQuickDefaultClipNode *clipNode;
        QSGRootNode *rootNode;

        QObjectList resourcesList;

        // Although acceptedMouseButtons is inside ExtraData, we actually store
        // the LeftButton flag in the extra.flag() bit.  This is because it is
        // extremely common to set acceptedMouseButtons to LeftButton, but very
        // rare to use any of the other buttons.
        Qt::MouseButtons acceptedMouseButtons;

        QQuickItem::TransformOrigin origin:5;
        uint transparentForPositioner : 1;

        // 26 bits padding
    };
    QLazilyAllocated<ExtraData> extra;

    QQuickAnchors *anchors() const;
    mutable QQuickAnchors *_anchors;

    inline Qt::MouseButtons acceptedMouseButtons() const;

    QVector<QQuickItemPrivate::ChangeListener> changeListeners;

    void addItemChangeListener(QQuickItemChangeListener *listener, ChangeTypes types);
    void removeItemChangeListener(QQuickItemChangeListener *, ChangeTypes types);
    void updateOrAddGeometryChangeListener(QQuickItemChangeListener *listener, QQuickGeometryChange types);
    void updateOrRemoveGeometryChangeListener(QQuickItemChangeListener *listener, QQuickGeometryChange types);

    QQuickStateGroup *_states();
    QQuickStateGroup *_stateGroup;

    inline QQuickItem::TransformOrigin origin() const;

    // Bit 0
    quint32 flags:5;
    bool widthValid:1;
    bool heightValid:1;
    bool componentComplete:1;
    bool keepMouse:1;
    bool keepTouch:1;
    bool hoverEnabled:1;
    bool smooth:1;
    bool antialiasing:1;
    bool focus:1;
    bool activeFocus:1;
    bool notifiedFocus:1;
    // Bit 16
    bool notifiedActiveFocus:1;
    bool filtersChildMouseEvents:1;
    bool explicitVisible:1;
    bool effectiveVisible:1;
    bool explicitEnable:1;
    bool effectiveEnable:1;
    bool polishScheduled:1;
    bool inheritedLayoutMirror:1;
    bool effectiveLayoutMirror:1;
    bool isMirrorImplicit:1;
    bool inheritMirrorFromParent:1;
    bool inheritMirrorFromItem:1;
    bool isAccessible:1;
    bool culled:1;
    bool hasCursor:1;
    bool subtreeCursorEnabled:1;
    // Bit 32
    bool subtreeHoverEnabled:1;
    bool activeFocusOnTab:1;
    bool implicitAntialiasing:1;
    bool antialiasingValid:1;
    // isTabFence: When true, the item acts as a fence within the tab focus chain.
    // This means that the item and its children will be skipped from the tab focus
    // chain when navigating from its parent or any of its siblings. Similarly,
    // when any of the item's descendants gets focus, the item constrains the tab
    // focus chain and prevents tabbing outside.
    bool isTabFence:1;
    bool replayingPressEvent:1;

    enum DirtyType {
        TransformOrigin         = 0x00000001,
        Transform               = 0x00000002,
        BasicTransform          = 0x00000004,
        Position                = 0x00000008,
        Size                    = 0x00000010,

        ZValue                  = 0x00000020,
        Content                 = 0x00000040,
        Smooth                  = 0x00000080,
        OpacityValue            = 0x00000100,
        ChildrenChanged         = 0x00000200,
        ChildrenStackingChanged = 0x00000400,
        ParentChanged           = 0x00000800,

        Clip                    = 0x00001000,
        Window                  = 0x00002000,

        EffectReference         = 0x00008000,
        Visible                 = 0x00010000,
        HideReference           = 0x00020000,
        Antialiasing             = 0x00040000,
        // When you add an attribute here, don't forget to update
        // dirtyToString()

        TransformUpdateMask     = TransformOrigin | Transform | BasicTransform | Position |
                                  Window,
        ComplexTransformUpdateMask     = Transform | Window,
        ContentUpdateMask       = Size | Content | Smooth | Window | Antialiasing,
        ChildrenUpdateMask      = ChildrenChanged | ChildrenStackingChanged | EffectReference | Window
    };

    quint32 dirtyAttributes;
    QString dirtyToString() const;
    void dirty(DirtyType);
    void addToDirtyList();
    void removeFromDirtyList();
    QQuickItem *nextDirtyItem;
    QQuickItem**prevDirtyItem;

    void setCulled(bool);

    QQuickWindow *window;
    int windowRefCount;
    inline QSGContext *sceneGraphContext() const;
    inline QSGRenderContext *sceneGraphRenderContext() const;

    QQuickItem *parentItem;

    QList<QQuickItem *> childItems;
    mutable QList<QQuickItem *> *sortedChildItems;
    QList<QQuickItem *> paintOrderChildItems() const;
    void addChild(QQuickItem *);
    void removeChild(QQuickItem *);
    void siblingOrderChanged();

    inline void markSortedChildrenDirty(QQuickItem *child);

    void refWindow(QQuickWindow *);
    void derefWindow();

    QQuickItem *subFocusItem;
    void updateSubFocusItem(QQuickItem *scope, bool focus);

    QTransform windowToItemTransform() const;
    QTransform itemToWindowTransform() const;
    void itemToParentTransform(QTransform &) const;
    QTransform globalToWindowTransform() const;
    QTransform windowToGlobalTransform() const;

    static bool focusNextPrev(QQuickItem *item, bool forward);
    static QQuickItem *nextTabChildItem(const QQuickItem *item, int start);
    static QQuickItem *prevTabChildItem(const QQuickItem *item, int start);
    static QQuickItem *nextPrevItemInTabFocusChain(QQuickItem *item, bool forward);

    static bool canAcceptTabFocus(QQuickItem *item);

    qreal x;
    qreal y;
    qreal width;
    qreal height;
    qreal implicitWidth;
    qreal implicitHeight;

    qreal baselineOffset;

    QList<QQuickTransform *> transforms;

    inline qreal z() const { return extra.isAllocated()?extra->z:0; }
    inline qreal scale() const { return extra.isAllocated()?extra->scale:1; }
    inline qreal rotation() const { return extra.isAllocated()?extra->rotation:0; }
    inline qreal opacity() const { return extra.isAllocated()?extra->opacity:1; }

    void setAccessible();

    virtual qreal getImplicitWidth() const;
    virtual qreal getImplicitHeight() const;
    virtual void implicitWidthChanged();
    virtual void implicitHeightChanged();

#ifndef QT_NO_ACCESSIBILITY
    virtual QAccessible::Role accessibleRole() const;
#endif

    void setImplicitAntialiasing(bool antialiasing);

    void resolveLayoutMirror();
    void setImplicitLayoutMirror(bool mirror, bool inherit);
    void setLayoutMirror(bool mirror);
    bool isMirrored() const {
        return effectiveLayoutMirror;
    }

    void emitChildrenRectChanged(const QRectF &rect) {
        Q_Q(QQuickItem);
        Q_EMIT q->childrenRectChanged(rect);
    }

    QPointF computeTransformOrigin() const;
    virtual void transformChanged();

    void deliverKeyEvent(QKeyEvent *);
#ifndef QT_NO_IM
    void deliverInputMethodEvent(QInputMethodEvent *);
#endif

    bool isTransparentForPositioner() const;
    void setTransparentForPositioner(bool trans);

    bool calcEffectiveVisible() const;
    bool setEffectiveVisibleRecur(bool);
    bool calcEffectiveEnable() const;
    void setEffectiveEnableRecur(QQuickItem *scope, bool);


    inline QSGTransformNode *itemNode();
    inline QSGNode *childContainerNode();

    /*
      QSGNode order is:
         - itemNode
         - (opacityNode)
         - (clipNode)
         - (rootNode) (shader effect source's root node)
     */

    QSGOpacityNode *opacityNode() const { return extra.isAllocated()?extra->opacityNode:0; }
    QQuickDefaultClipNode *clipNode() const { return extra.isAllocated()?extra->clipNode:0; }
    QSGRootNode *rootNode() const { return extra.isAllocated()?extra->rootNode:0; }

    QSGTransformNode *itemNodeInstance;
    QSGNode *paintNode;

    virtual QSGTransformNode *createTransformNode();

    // A reference from an effect item means that this item is used by the effect, so
    // it should insert a root node.
    void refFromEffectItem(bool hide);
    void derefFromEffectItem(bool unhide);

    void itemChange(QQuickItem::ItemChange, const QQuickItem::ItemChangeData &);

    virtual void mirrorChange() {}

    void setHasCursorInChild(bool hasCursor);
<<<<<<< HEAD
    void setHasHoverInChild(bool hasHover);

    // recursive helper to let a visual parent mark its visual children
    void markObjects(QV4::ExecutionEngine *e);

    virtual void updatePolish() { }
=======
>>>>>>> fff44776
};

/*
    Key filters can be installed on a QQuickItem, but not removed.  Currently they
    are only used by attached objects (which are only destroyed on Item
    destruction), so this isn't a problem.  If in future this becomes any form
    of public API, they will have to support removal too.
*/
class QQuickItemKeyFilter
{
public:
    QQuickItemKeyFilter(QQuickItem * = 0);
    virtual ~QQuickItemKeyFilter();

    virtual void keyPressed(QKeyEvent *event, bool post);
    virtual void keyReleased(QKeyEvent *event, bool post);
#ifndef QT_NO_IM
    virtual void inputMethodEvent(QInputMethodEvent *event, bool post);
    virtual QVariant inputMethodQuery(Qt::InputMethodQuery query) const;
#endif
    virtual void componentComplete();

    bool m_processPost;

private:
    QQuickItemKeyFilter *m_next;
};

class QQuickKeyNavigationAttachedPrivate : public QObjectPrivate
{
public:
    QQuickKeyNavigationAttachedPrivate()
        : QObjectPrivate(),
          left(0), right(0), up(0), down(0), tab(0), backtab(0),
          leftSet(false), rightSet(false), upSet(false), downSet(false),
          tabSet(false), backtabSet(false) {}

    QQuickItem *left;
    QQuickItem *right;
    QQuickItem *up;
    QQuickItem *down;
    QQuickItem *tab;
    QQuickItem *backtab;
    bool leftSet : 1;
    bool rightSet : 1;
    bool upSet : 1;
    bool downSet : 1;
    bool tabSet : 1;
    bool backtabSet : 1;
};

class Q_QUICK_PRIVATE_EXPORT QQuickKeyNavigationAttached : public QObject, public QQuickItemKeyFilter
{
    Q_OBJECT
    Q_DECLARE_PRIVATE(QQuickKeyNavigationAttached)

    Q_PROPERTY(QQuickItem *left READ left WRITE setLeft NOTIFY leftChanged)
    Q_PROPERTY(QQuickItem *right READ right WRITE setRight NOTIFY rightChanged)
    Q_PROPERTY(QQuickItem *up READ up WRITE setUp NOTIFY upChanged)
    Q_PROPERTY(QQuickItem *down READ down WRITE setDown NOTIFY downChanged)
    Q_PROPERTY(QQuickItem *tab READ tab WRITE setTab NOTIFY tabChanged)
    Q_PROPERTY(QQuickItem *backtab READ backtab WRITE setBacktab NOTIFY backtabChanged)
    Q_PROPERTY(Priority priority READ priority WRITE setPriority NOTIFY priorityChanged)

public:
    QQuickKeyNavigationAttached(QObject * = 0);

    QQuickItem *left() const;
    void setLeft(QQuickItem *);
    QQuickItem *right() const;
    void setRight(QQuickItem *);
    QQuickItem *up() const;
    void setUp(QQuickItem *);
    QQuickItem *down() const;
    void setDown(QQuickItem *);
    QQuickItem *tab() const;
    void setTab(QQuickItem *);
    QQuickItem *backtab() const;
    void setBacktab(QQuickItem *);

    enum Priority { BeforeItem, AfterItem };
    Q_ENUM(Priority)
    Priority priority() const;
    void setPriority(Priority);

    static QQuickKeyNavigationAttached *qmlAttachedProperties(QObject *);

Q_SIGNALS:
    void leftChanged();
    void rightChanged();
    void upChanged();
    void downChanged();
    void tabChanged();
    void backtabChanged();
    void priorityChanged();

private:
    void keyPressed(QKeyEvent *event, bool post) Q_DECL_OVERRIDE;
    void keyReleased(QKeyEvent *event, bool post) Q_DECL_OVERRIDE;
    void setFocusNavigation(QQuickItem *currentItem, const char *dir,
                            Qt::FocusReason reason = Qt::OtherFocusReason);
};

class QQuickLayoutMirroringAttached : public QObject
{
    Q_OBJECT
    Q_PROPERTY(bool enabled READ enabled WRITE setEnabled RESET resetEnabled NOTIFY enabledChanged)
    Q_PROPERTY(bool childrenInherit READ childrenInherit WRITE setChildrenInherit NOTIFY childrenInheritChanged)

public:
    explicit QQuickLayoutMirroringAttached(QObject *parent = 0);

    bool enabled() const;
    void setEnabled(bool);
    void resetEnabled();

    bool childrenInherit() const;
    void setChildrenInherit(bool);

    static QQuickLayoutMirroringAttached *qmlAttachedProperties(QObject *);
Q_SIGNALS:
    void enabledChanged();
    void childrenInheritChanged();
private:
    friend class QQuickItemPrivate;
    QQuickItemPrivate *itemPrivate;
};

class QQuickEnterKeyAttached : public QObject
{
    Q_OBJECT
    Q_PROPERTY(Qt::EnterKeyType type READ type WRITE setType NOTIFY typeChanged)

public:
    explicit QQuickEnterKeyAttached(QObject *parent = Q_NULLPTR);

    Qt::EnterKeyType type() const;
    void setType(Qt::EnterKeyType type);

    static QQuickEnterKeyAttached *qmlAttachedProperties(QObject *);
Q_SIGNALS:
    void typeChanged();
private:
    friend class QQuickItemPrivate;
    QQuickItemPrivate *itemPrivate;

    Qt::EnterKeyType keyType;
};

class QQuickKeysAttachedPrivate : public QObjectPrivate
{
public:
    QQuickKeysAttachedPrivate()
        : QObjectPrivate(), inPress(false), inRelease(false)
        , inIM(false), enabled(true), imeItem(0), item(0)
    {}

    //loop detection
    bool inPress:1;
    bool inRelease:1;
    bool inIM:1;

    bool enabled : 1;

    QQuickItem *imeItem;
    QList<QQuickItem *> targets;
    QQuickItem *item;
    QQuickKeyEvent theKeyEvent;
};

class QQuickKeysAttached : public QObject, public QQuickItemKeyFilter
{
    Q_OBJECT
    Q_DECLARE_PRIVATE(QQuickKeysAttached)

    Q_PROPERTY(bool enabled READ enabled WRITE setEnabled NOTIFY enabledChanged)
    Q_PROPERTY(QQmlListProperty<QQuickItem> forwardTo READ forwardTo)
    Q_PROPERTY(Priority priority READ priority WRITE setPriority NOTIFY priorityChanged)

public:
    QQuickKeysAttached(QObject *parent=0);
    ~QQuickKeysAttached();

    bool enabled() const { Q_D(const QQuickKeysAttached); return d->enabled; }
    void setEnabled(bool enabled) {
        Q_D(QQuickKeysAttached);
        if (enabled != d->enabled) {
            d->enabled = enabled;
            Q_EMIT enabledChanged();
        }
    }

    enum Priority { BeforeItem, AfterItem};
    Q_ENUM(Priority)
    Priority priority() const;
    void setPriority(Priority);

    QQmlListProperty<QQuickItem> forwardTo() {
        Q_D(QQuickKeysAttached);
        return QQmlListProperty<QQuickItem>(this, d->targets);
    }

    void componentComplete() Q_DECL_OVERRIDE;

    static QQuickKeysAttached *qmlAttachedProperties(QObject *);

Q_SIGNALS:
    void enabledChanged();
    void priorityChanged();
    void pressed(QQuickKeyEvent *event);
    void released(QQuickKeyEvent *event);
    void digit0Pressed(QQuickKeyEvent *event);
    void digit1Pressed(QQuickKeyEvent *event);
    void digit2Pressed(QQuickKeyEvent *event);
    void digit3Pressed(QQuickKeyEvent *event);
    void digit4Pressed(QQuickKeyEvent *event);
    void digit5Pressed(QQuickKeyEvent *event);
    void digit6Pressed(QQuickKeyEvent *event);
    void digit7Pressed(QQuickKeyEvent *event);
    void digit8Pressed(QQuickKeyEvent *event);
    void digit9Pressed(QQuickKeyEvent *event);

    void leftPressed(QQuickKeyEvent *event);
    void rightPressed(QQuickKeyEvent *event);
    void upPressed(QQuickKeyEvent *event);
    void downPressed(QQuickKeyEvent *event);
    void tabPressed(QQuickKeyEvent *event);
    void backtabPressed(QQuickKeyEvent *event);

    void asteriskPressed(QQuickKeyEvent *event);
    void numberSignPressed(QQuickKeyEvent *event);
    void escapePressed(QQuickKeyEvent *event);
    void returnPressed(QQuickKeyEvent *event);
    void enterPressed(QQuickKeyEvent *event);
    void deletePressed(QQuickKeyEvent *event);
    void spacePressed(QQuickKeyEvent *event);
    void backPressed(QQuickKeyEvent *event);
    void cancelPressed(QQuickKeyEvent *event);
    void selectPressed(QQuickKeyEvent *event);
    void yesPressed(QQuickKeyEvent *event);
    void noPressed(QQuickKeyEvent *event);
    void context1Pressed(QQuickKeyEvent *event);
    void context2Pressed(QQuickKeyEvent *event);
    void context3Pressed(QQuickKeyEvent *event);
    void context4Pressed(QQuickKeyEvent *event);
    void callPressed(QQuickKeyEvent *event);
    void hangupPressed(QQuickKeyEvent *event);
    void flipPressed(QQuickKeyEvent *event);
    void menuPressed(QQuickKeyEvent *event);
    void volumeUpPressed(QQuickKeyEvent *event);
    void volumeDownPressed(QQuickKeyEvent *event);

private:
    void keyPressed(QKeyEvent *event, bool post) Q_DECL_OVERRIDE;
    void keyReleased(QKeyEvent *event, bool post) Q_DECL_OVERRIDE;
#ifndef QT_NO_IM
    void inputMethodEvent(QInputMethodEvent *, bool post) Q_DECL_OVERRIDE;
    QVariant inputMethodQuery(Qt::InputMethodQuery query) const Q_DECL_OVERRIDE;
#endif
    const QByteArray keyToSignal(int key);

    bool isConnected(const char *signalName);
};

Qt::MouseButtons QQuickItemPrivate::acceptedMouseButtons() const
{
    return ((extra.flag() ? Qt::LeftButton : Qt::MouseButton(0)) |
            (extra.isAllocated() ? extra->acceptedMouseButtons : Qt::MouseButtons(0)));
}

QSGContext *QQuickItemPrivate::sceneGraphContext() const
{
    Q_ASSERT(window);
    return static_cast<QQuickWindowPrivate *>(QObjectPrivate::get(window))->context->sceneGraphContext();
}

QSGRenderContext *QQuickItemPrivate::sceneGraphRenderContext() const
{
    Q_ASSERT(window);
    return static_cast<QQuickWindowPrivate *>(QObjectPrivate::get(window))->context;
}

void QQuickItemPrivate::markSortedChildrenDirty(QQuickItem *child)
{
    // If sortedChildItems == &childItems then all in childItems have z == 0
    // and we don't need to invalidate if the changed item also has z == 0.
    if (child->z() != 0. || sortedChildItems != &childItems) {
        if (sortedChildItems != &childItems)
            delete sortedChildItems;
        sortedChildItems = 0;
    }
}

QQuickItem::TransformOrigin QQuickItemPrivate::origin() const
{
    return extra.isAllocated()?extra->origin:QQuickItem::Center;
}

QSGTransformNode *QQuickItemPrivate::itemNode()
{
    if (!itemNodeInstance) {
        itemNodeInstance = createTransformNode();
        itemNodeInstance->setFlag(QSGNode::OwnedByParent, false);
#ifdef QSG_RUNTIME_DESCRIPTION
        Q_Q(QQuickItem);
        qsgnode_set_description(itemNodeInstance, QString::fromLatin1("QQuickItem(%1:%2)").arg(QString::fromLatin1(q->metaObject()->className())).arg(q->objectName()));
#endif
    }
    return itemNodeInstance;
}

QSGNode *QQuickItemPrivate::childContainerNode()
{
    if (rootNode())
        return rootNode();
    else if (clipNode())
        return clipNode();
    else if (opacityNode())
        return opacityNode();
    else
        return itemNode();
}

Q_DECLARE_OPERATORS_FOR_FLAGS(QQuickItemPrivate::ChangeTypes)
Q_DECLARE_TYPEINFO(QQuickItemPrivate::ChangeListener, Q_PRIMITIVE_TYPE);

QT_END_NAMESPACE

QML_DECLARE_TYPE(QQuickItemLayer)
QML_DECLARE_TYPE(QQuickKeysAttached)
QML_DECLARE_TYPEINFO(QQuickKeysAttached, QML_HAS_ATTACHED_PROPERTIES)
QML_DECLARE_TYPE(QQuickKeyNavigationAttached)
QML_DECLARE_TYPEINFO(QQuickKeyNavigationAttached, QML_HAS_ATTACHED_PROPERTIES)
QML_DECLARE_TYPE(QQuickLayoutMirroringAttached)
QML_DECLARE_TYPEINFO(QQuickLayoutMirroringAttached, QML_HAS_ATTACHED_PROPERTIES)
QML_DECLARE_TYPE(QQuickEnterKeyAttached)
QML_DECLARE_TYPEINFO(QQuickEnterKeyAttached, QML_HAS_ATTACHED_PROPERTIES)

#endif // QQUICKITEM_P_H<|MERGE_RESOLUTION|>--- conflicted
+++ resolved
@@ -592,15 +592,9 @@
     virtual void mirrorChange() {}
 
     void setHasCursorInChild(bool hasCursor);
-<<<<<<< HEAD
     void setHasHoverInChild(bool hasHover);
 
-    // recursive helper to let a visual parent mark its visual children
-    void markObjects(QV4::ExecutionEngine *e);
-
     virtual void updatePolish() { }
-=======
->>>>>>> fff44776
 };
 
 /*
