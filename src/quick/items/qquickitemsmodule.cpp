--- conflicted
+++ resolved
@@ -183,99 +183,11 @@
     QQmlPrivate::RegisterAutoParent autoparent = { 0, &qquickitem_autoParent };
     QQmlPrivate::qmlregister(QQmlPrivate::AutoParentRegistration, &autoparent);
 
-<<<<<<< HEAD
-    qmlRegisterModule(uri, 2, 15);
-
-#if !QT_CONFIG(quick_animatedimage)
-    qmlRegisterTypeNotAvailable(uri,major,minor,"AnimatedImage", QCoreApplication::translate("QQuickAnimatedImage","Qt was built without support for QMovie"));
-#else
-    qmlRegisterType<QQuickAnimatedImage>(uri,major,minor,"AnimatedImage");
-#endif
-    qmlRegisterType<QQuickBorderImage>(uri,major,minor,"BorderImage");
-    qmlRegisterType<QQuickFlickable>(uri,major,minor,"Flickable");
-#if QT_CONFIG(quick_flipable)
-    qmlRegisterType<QQuickFlipable>(uri,major,minor,"Flipable");
-#endif
-//    qmlRegisterType<QQuickFocusPanel>(uri,major,minor,"FocusPanel");
-    qmlRegisterType<QQuickFocusScope>(uri,major,minor,"FocusScope");
-    qmlRegisterType<QQuickGradient>(uri,major,minor,"Gradient");
-    qmlRegisterType<QQuickGradientStop>(uri,major,minor,"GradientStop");
-#if QT_CONFIG(quick_positioners)
-    qmlRegisterType<QQuickColumn>(uri,major,minor,"Column");
-    qmlRegisterType<QQuickFlow>(uri,major,minor,"Flow");
-    qmlRegisterType<QQuickGrid>(uri,major,minor,"Grid");
-    qmlRegisterUncreatableType<QQuickBasePositioner>(uri,major,minor,"Positioner",
-                                                  QStringLiteral("Positioner is an abstract type that is only available as an attached property."));
-    qmlRegisterType<QQuickRow>(uri,major,minor,"Row");
-#endif
-#if QT_CONFIG(quick_gridview)
-    qmlRegisterType<QQuickGridView>(uri,major,minor,"GridView");
-#endif
-    qmlRegisterType<QQuickImage>(uri,major,minor,"Image");
-    qmlRegisterType<QQuickItem>(uri,major,minor,"Item");
-#if QT_CONFIG(quick_listview)
-    qmlRegisterType<QQuickListView>(uri,major,minor,"ListView");
-    qmlRegisterType<QQuickViewSection>(uri,major,minor,"ViewSection");
-#endif
-    qmlRegisterType<QQuickLoader>(uri,major,minor,"Loader");
-    qmlRegisterType<QQuickMouseArea>(uri,major,minor,"MouseArea");
-#if QT_CONFIG(quick_path)
-    qmlRegisterType<QQuickPath>(uri,major,minor,"Path");
-    qmlRegisterType<QQuickPathAttribute>(uri,major,minor,"PathAttribute");
-    qmlRegisterType<QQuickPathCubic>(uri,major,minor,"PathCubic");
-    qmlRegisterType<QQuickPathLine>(uri,major,minor,"PathLine");
-    qmlRegisterType<QQuickPathPercent>(uri,major,minor,"PathPercent");
-    qmlRegisterType<QQuickPathQuad>(uri,major,minor,"PathQuad");
-    qmlRegisterType<QQuickPathCatmullRomCurve>("QtQuick",2,0,"PathCurve");
-    qmlRegisterType<QQuickPathArc>("QtQuick",2,0,"PathArc");
-    qmlRegisterType<QQuickPathSvg>("QtQuick",2,0,"PathSvg");
-    qmlRegisterType<QQuickPath, 14>(uri, 2, 14, "Path");
-    qmlRegisterType<QQuickPathPolyline>("QtQuick", 2, 14, "PathPolyline");
-    qmlRegisterType<QQuickPathMultiline>("QtQuick", 2, 14, "PathMultiline");
-#endif
-#if QT_CONFIG(quick_pathview)
-    qmlRegisterType<QQuickPathView>(uri,major,minor,"PathView");
-#endif
-    qmlRegisterType<QQuickRectangle>(uri,major,minor,"Rectangle");
-#if QT_CONFIG(quick_repeater)
-    qmlRegisterType<QQuickRepeater>(uri,major,minor,"Repeater");
-#endif
-    qmlRegisterType<QQuickTranslate>(uri,major,minor,"Translate");
-    qmlRegisterType<QQuickRotation>(uri,major,minor,"Rotation");
-    qmlRegisterType<QQuickScale>(uri,major,minor,"Scale");
-    qmlRegisterType<QQuickMatrix4x4>(uri,2,3,"Matrix4x4");
-    qmlRegisterType<QQuickText>(uri,major,minor,"Text");
-    qmlRegisterType<QQuickTextEdit>(uri,major,minor,"TextEdit");
-    qmlRegisterType<QQuickTextEdit,1>(uri,2,1,"TextEdit");
-    qmlRegisterType<QQuickTextInput>(uri,major,minor,"TextInput");
-    qmlRegisterType<QQuickTextInput,2>(uri,2,2,"TextInput");
-    qmlRegisterType<QQuickTextInput,4>(uri,2,4,"TextInput");
-    qmlRegisterAnonymousType<QQuickItemGrabResult>(uri, major);
-#if QT_CONFIG(quick_shadereffect)
-    qmlRegisterAnonymousType<QQuickItemLayer>(uri, major);
-#endif
-    qmlRegisterAnonymousType<QQuickAnchors>(uri, major);
-    qmlRegisterAnonymousType<QQuickKeyEvent>(uri, major);
-    qmlRegisterAnonymousType<QQuickMouseEvent>(uri, major);
-    qmlRegisterAnonymousType<QQuickWheelEvent>(uri, major);
-    qmlRegisterAnonymousType<QQuickCloseEvent>(uri, major);
-    qmlRegisterAnonymousType<QQuickTransform>(uri, major);
-#if QT_CONFIG(quick_path)
-    qmlRegisterAnonymousType<QQuickPathElement>(uri, major);
-    qmlRegisterAnonymousType<QQuickCurve>(uri, major);
-#endif
-    qmlRegisterAnonymousType<QQuickScaleGrid>(uri, major);
-    qmlRegisterAnonymousType<QQuickTextLine>(uri, major);
-    qmlRegisterAnonymousType<QQuickPen>(uri, major);
-    qmlRegisterAnonymousType<QQuickFlickableVisibleArea>(uri, major);
-=======
->>>>>>> cc1a604c
     qRegisterMetaType<QQuickAnchorLine>("QQuickAnchorLine");
     qRegisterMetaType<QPointingDeviceUniqueId>("QPointingDeviceUniqueId");
     qRegisterMetaType<QQuickHandlerPoint>();
 
-    // Register the latest version, even if there are no new types or new revisions for existing types yet.
-    qmlRegisterModule(uri, major, QT_VERSION_MINOR);
+    qmlRegisterModule(uri, major, 15);
 
     // Core QtQuick types
     qmlRegisterTypesAndRevisions<
