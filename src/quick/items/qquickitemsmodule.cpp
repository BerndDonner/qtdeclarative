/****************************************************************************
**
** Copyright (C) 2016 The Qt Company Ltd.
** Contact: https://www.qt.io/licensing/
**
** This file is part of the QtQuick module of the Qt Toolkit.
**
** $QT_BEGIN_LICENSE:LGPL$
** Commercial License Usage
** Licensees holding valid commercial Qt licenses may use this file in
** accordance with the commercial license agreement provided with the
** Software or, alternatively, in accordance with the terms contained in
** a written agreement between you and The Qt Company. For licensing terms
** and conditions see https://www.qt.io/terms-conditions. For further
** information use the contact form at https://www.qt.io/contact-us.
**
** GNU Lesser General Public License Usage
** Alternatively, this file may be used under the terms of the GNU Lesser
** General Public License version 3 as published by the Free Software
** Foundation and appearing in the file LICENSE.LGPL3 included in the
** packaging of this file. Please review the following information to
** ensure the GNU Lesser General Public License version 3 requirements
** will be met: https://www.gnu.org/licenses/lgpl-3.0.html.
**
** GNU General Public License Usage
** Alternatively, this file may be used under the terms of the GNU
** General Public License version 2.0 or (at your option) the GNU General
** Public license version 3 or any later version approved by the KDE Free
** Qt Foundation. The licenses are as published by the Free Software
** Foundation and appearing in the file LICENSE.GPL2 and LICENSE.GPL3
** included in the packaging of this file. Please review the following
** information to ensure the GNU General Public License requirements will
** be met: https://www.gnu.org/licenses/gpl-2.0.html and
** https://www.gnu.org/licenses/gpl-3.0.html.
**
** $QT_END_LICENSE$
**
****************************************************************************/

#include "qquickitemsmodule_p.h"

#include "qquickitem.h"
#include "qquickitem_p.h"
#include "qquickevents_p_p.h"
#include "qquickrectangle_p.h"
#include "qquickfocusscope_p.h"
#include "qquicktext_p.h"
#include "qquicktextinput_p.h"
#include "qquicktextedit_p.h"
#include "qquicktextdocument.h"
#include "qquickimage_p.h"
#include "qquickborderimage_p.h"
#include "qquickscalegrid_p_p.h"
#include "qquickmousearea_p.h"
#include "qquickpincharea_p.h"
#include "qquickflickable_p.h"
#include "qquickflickable_p_p.h"
#if QT_CONFIG(quick_listview)
#include "qquicklistview_p.h"
#endif
#if QT_CONFIG(quick_gridview)
#include "qquickgridview_p.h"
#endif
#if QT_CONFIG(quick_pathview)
#include "qquickpathview_p.h"
#endif
#if QT_CONFIG(quick_viewtransitions)
#include "qquickitemviewtransition_p.h"
#endif
#if QT_CONFIG(quick_path)
#include <private/qquickpath_p.h>
#include <private/qquickpathinterpolator_p.h>
#include "qquickpathitem_p.h"
#endif
#if QT_CONFIG(quick_positioners)
#include "qquickpositioners_p.h"
#endif
#include "qquickrepeater_p.h"
#include "qquickloader_p.h"
#if QT_CONFIG(quick_animatedimage)
#include "qquickanimatedimage_p.h"
#endif
#if QT_CONFIG(quick_flipable)
#include "qquickflipable_p.h"
#endif
#include "qquicktranslate_p.h"
#include "qquickstateoperations_p.h"
#include "qquickitemanimation_p.h"
//#include <private/qquickpincharea_p.h>
#if QT_CONFIG(quick_canvas)
#include <QtQuick/private/qquickcanvasitem_p.h>
#include <QtQuick/private/qquickcontext2d_p.h>
#endif
#include "qquickitemgrabresult.h"
#if QT_CONFIG(quick_sprite)
#include "qquicksprite_p.h"
#include "qquickspritesequence_p.h"
#include "qquickanimatedsprite_p.h"
#endif
#if QT_CONFIG(opengl)
# include "qquickopenglinfo_p.h"
#endif
#include "qquickgraphicsinfo_p.h"
#if QT_CONFIG(quick_shadereffect)
#include <QtQuick/private/qquickshadereffectsource_p.h>
#include "qquickshadereffect_p.h"
#include "qquickshadereffectmesh_p.h"
#endif
#include "qquickdrag_p.h"
#include "qquickdroparea_p.h"
#include "qquickmultipointtoucharea_p.h"
#include <private/qqmlmetatype_p.h>
#include <QtQuick/private/qquickaccessibleattached_p.h>

static QQmlPrivate::AutoParentResult qquickitem_autoParent(QObject *obj, QObject *parent)
{
    // When setting a parent (especially during dynamic object creation) in QML,
    // also try to set up the analogous item/window relationship.
    if (QQuickItem *parentItem = qmlobject_cast<QQuickItem *>(parent)) {
        QQuickItem *item = qmlobject_cast<QQuickItem *>(obj);
        if (item) {
            // An Item has another Item
            item->setParentItem(parentItem);
            return QQmlPrivate::Parented;
        } else if (parentItem->window()) {
            QQuickWindow *win = qmlobject_cast<QQuickWindow *>(obj);
            if (win) {
                // A Window inside an Item should be transient for that item's window
                win->setTransientParent(parentItem->window());
                return QQmlPrivate::Parented;
            }
        }
        return QQmlPrivate::IncompatibleObject;
    } else if (QQuickWindow *parentWindow = qmlobject_cast<QQuickWindow *>(parent)) {
        QQuickWindow *win = qmlobject_cast<QQuickWindow *>(obj);
        if (win) {
            // A Window inside a Window should be transient for it
            win->setTransientParent(parentWindow);
            return QQmlPrivate::Parented;
        } else {
            QQuickItem *item = qmlobject_cast<QQuickItem *>(obj);
            if (item) {
                // The parent of an Item inside a Window is actually the implicit content Item
                item->setParentItem(parentWindow->contentItem());
                return QQmlPrivate::Parented;
            }
        }
        return QQmlPrivate::IncompatibleObject;
    } else if (qmlobject_cast<QQuickItem *>(obj)) {
        return QQmlPrivate::IncompatibleParent;
    }
    return QQmlPrivate::IncompatibleObject;
}

static void qt_quickitems_defineModule(const char *uri, int major, int minor)
{
    QQmlPrivate::RegisterAutoParent autoparent = { 0, &qquickitem_autoParent };
    QQmlPrivate::qmlregister(QQmlPrivate::AutoParentRegistration, &autoparent);

#if !QT_CONFIG(quick_animatedimage)
    qmlRegisterTypeNotAvailable(uri,major,minor,"AnimatedImage", QCoreApplication::translate("QQuickAnimatedImage","Qt was built without support for QMovie"));
#else
    qmlRegisterType<QQuickAnimatedImage>(uri,major,minor,"AnimatedImage");
#endif
    qmlRegisterType<QQuickBorderImage>(uri,major,minor,"BorderImage");
    qmlRegisterType<QQuickFlickable>(uri,major,minor,"Flickable");
#if QT_CONFIG(quick_flipable)
    qmlRegisterType<QQuickFlipable>(uri,major,minor,"Flipable");
#endif
//    qmlRegisterType<QQuickFocusPanel>(uri,major,minor,"FocusPanel");
    qmlRegisterType<QQuickFocusScope>(uri,major,minor,"FocusScope");
    qmlRegisterType<QQuickGradient>(uri,major,minor,"Gradient");
    qmlRegisterType<QQuickGradientStop>(uri,major,minor,"GradientStop");
#if QT_CONFIG(quick_positioners)
    qmlRegisterType<QQuickColumn>(uri,major,minor,"Column");
    qmlRegisterType<QQuickFlow>(uri,major,minor,"Flow");
    qmlRegisterType<QQuickGrid>(uri,major,minor,"Grid");
    qmlRegisterUncreatableType<QQuickBasePositioner>(uri,major,minor,"Positioner",
                                                  QStringLiteral("Positioner is an abstract type that is only available as an attached property."));
    qmlRegisterType<QQuickRow>(uri,major,minor,"Row");
#endif
#if QT_CONFIG(quick_gridview)
    qmlRegisterType<QQuickGridView>(uri,major,minor,"GridView");
#endif
    qmlRegisterType<QQuickImage>(uri,major,minor,"Image");
    qmlRegisterType<QQuickItem>(uri,major,minor,"Item");
#if QT_CONFIG(quick_listview)
    qmlRegisterType<QQuickListView>(uri,major,minor,"ListView");
    qmlRegisterType<QQuickViewSection>(uri,major,minor,"ViewSection");
#endif
    qmlRegisterType<QQuickLoader>(uri,major,minor,"Loader");
    qmlRegisterType<QQuickMouseArea>(uri,major,minor,"MouseArea");
#if QT_CONFIG(quick_path)
    qmlRegisterType<QQuickPath>(uri,major,minor,"Path");
    qmlRegisterType<QQuickPathAttribute>(uri,major,minor,"PathAttribute");
    qmlRegisterType<QQuickPathCubic>(uri,major,minor,"PathCubic");
    qmlRegisterType<QQuickPathLine>(uri,major,minor,"PathLine");
    qmlRegisterType<QQuickPathPercent>(uri,major,minor,"PathPercent");
    qmlRegisterType<QQuickPathQuad>(uri,major,minor,"PathQuad");
    qmlRegisterType<QQuickPathCatmullRomCurve>("QtQuick",2,0,"PathCurve");
    qmlRegisterType<QQuickPathArc>("QtQuick",2,0,"PathArc");
    qmlRegisterType<QQuickPathSvg>("QtQuick",2,0,"PathSvg");
#endif
#if QT_CONFIG(quick_pathview)
    qmlRegisterType<QQuickPathView>(uri,major,minor,"PathView");
#endif
    qmlRegisterType<QQuickRectangle>(uri,major,minor,"Rectangle");
    qmlRegisterType<QQuickRepeater>(uri,major,minor,"Repeater");
    qmlRegisterType<QQuickTranslate>(uri,major,minor,"Translate");
    qmlRegisterType<QQuickRotation>(uri,major,minor,"Rotation");
    qmlRegisterType<QQuickScale>(uri,major,minor,"Scale");
    qmlRegisterType<QQuickMatrix4x4>(uri,2,3,"Matrix4x4");
    qmlRegisterType<QQuickText>(uri,major,minor,"Text");
    qmlRegisterType<QQuickTextEdit>(uri,major,minor,"TextEdit");
    qmlRegisterType<QQuickTextEdit,1>(uri,2,1,"TextEdit");
    qmlRegisterType<QQuickTextInput>(uri,major,minor,"TextInput");
    qmlRegisterType<QQuickTextInput,2>(uri,2,2,"TextInput");
    qmlRegisterType<QQuickTextInput,3>(uri,2,4,"TextInput");
    qmlRegisterType<QQuickItemGrabResult>();
#if QT_CONFIG(quick_shadereffect)
    qmlRegisterType<QQuickItemLayer>();
#endif
    qmlRegisterType<QQuickAnchors>();
    qmlRegisterType<QQuickKeyEvent>();
    qmlRegisterType<QQuickMouseEvent>();
    qmlRegisterType<QQuickWheelEvent>();
    qmlRegisterType<QQuickCloseEvent>();
    qmlRegisterType<QQuickTransform>();
#if QT_CONFIG(quick_path)
    qmlRegisterType<QQuickPathElement>();
    qmlRegisterType<QQuickCurve>();
#endif
    qmlRegisterType<QQuickScaleGrid>();
    qmlRegisterType<QQuickTextLine>();
    qmlRegisterType<QQuickPen>();
    qmlRegisterType<QQuickFlickableVisibleArea>();
    qRegisterMetaType<QQuickAnchorLine>("QQuickAnchorLine");

    qmlRegisterType<QQuickTextDocument>();


    qmlRegisterUncreatableType<QQuickKeyNavigationAttached>(uri,major,minor,"KeyNavigation",QQuickKeyNavigationAttached::tr("KeyNavigation is only available via attached properties"));
    qmlRegisterUncreatableType<QQuickKeysAttached>(uri,major,minor,"Keys",QQuickKeysAttached::tr("Keys is only available via attached properties"));
    qmlRegisterUncreatableType<QQuickLayoutMirroringAttached>(uri,major,minor,"LayoutMirroring", QQuickLayoutMirroringAttached::tr("LayoutMirroring is only available via attached properties"));
#if QT_CONFIG(quick_viewtransitions)
    qmlRegisterUncreatableType<QQuickViewTransitionAttached>(uri,major,minor,"ViewTransition",QQuickViewTransitionAttached::tr("ViewTransition is only available via attached properties"));
#endif

    qmlRegisterType<QQuickPinchArea>(uri,major,minor,"PinchArea");
    qmlRegisterType<QQuickPinch>(uri,major,minor,"Pinch");
    qmlRegisterType<QQuickPinchEvent>();

#if QT_CONFIG(quick_shadereffect)
    qmlRegisterType<QQuickShaderEffectSource>("QtQuick", 2, 0, "ShaderEffectSource");
    qmlRegisterUncreatableType<QQuickShaderEffectMesh>("QtQuick", 2, 0, "ShaderEffectMesh", QQuickShaderEffectMesh::tr("Cannot create instance of abstract class ShaderEffectMesh."));
    qmlRegisterType<QQuickGridMesh>("QtQuick", 2, 0, "GridMesh");
    qmlRegisterType<QQuickShaderEffect>("QtQuick", 2, 0, "ShaderEffect");
#endif

    qmlRegisterUncreatableType<QQuickPaintedItem>("QtQuick", 2, 0, "PaintedItem", QQuickPaintedItem::tr("Cannot create instance of abstract class PaintedItem"));

#if QT_CONFIG(quick_canvas)
    qmlRegisterType<QQuickCanvasItem>("QtQuick", 2, 0, "Canvas");
#endif

#if QT_CONFIG(quick_sprite)
    qmlRegisterType<QQuickSprite>("QtQuick", 2, 0, "Sprite");
    qmlRegisterType<QQuickAnimatedSprite>("QtQuick", 2, 0, "AnimatedSprite");
    qmlRegisterType<QQuickSpriteSequence>("QtQuick", 2, 0, "SpriteSequence");
#endif

    qmlRegisterType<QQuickParentChange>(uri, major, minor,"ParentChange");
    qmlRegisterType<QQuickAnchorChanges>(uri, major, minor,"AnchorChanges");
    qmlRegisterType<QQuickAnchorSet>();
    qmlRegisterType<QQuickAnchorAnimation>(uri, major, minor,"AnchorAnimation");
    qmlRegisterType<QQuickParentAnimation>(uri, major, minor,"ParentAnimation");
#if QT_CONFIG(quick_canvas)
    qmlRegisterType<QQuickPathAnimation>("QtQuick",2,0,"PathAnimation");
    qmlRegisterType<QQuickPathInterpolator>("QtQuick",2,0,"PathInterpolator");
#endif

#if QT_CONFIG(draganddrop)
    qmlRegisterType<QQuickDropArea>("QtQuick", 2, 0, "DropArea");
    qmlRegisterType<QQuickDropEvent>();
    qmlRegisterType<QQuickDropAreaDrag>();
    qmlRegisterUncreatableType<QQuickDrag>("QtQuick", 2, 0, "Drag", QQuickDragAttached::tr("Drag is only available via attached properties"));
#endif

    qmlRegisterType<QQuickMultiPointTouchArea>("QtQuick", 2, 0, "MultiPointTouchArea");
    qmlRegisterType<QQuickTouchPoint>("QtQuick", 2, 0, "TouchPoint");
    qmlRegisterType<QQuickGrabGestureEvent>();

#if QT_CONFIG(accessibility)
    qmlRegisterUncreatableType<QQuickAccessibleAttached>("QtQuick", 2, 0, "Accessible",QQuickAccessibleAttached::tr("Accessible is only available via attached properties"));
#endif

    qmlRegisterType<QQuickItem, 1>(uri, 2, 1,"Item");
#if QT_CONFIG(quick_positioners)
    qmlRegisterType<QQuickGrid, 1>(uri, 2, 1, "Grid");
#endif
#if QT_CONFIG(quick_itemview)
    const char *itemViewName = "ItemView";
    const QString itemViewMessage = QQuickItemView::tr("ItemView is an abstract base class");
    qmlRegisterUncreatableType<QQuickItemView, 1>(uri, 2, 1, itemViewName, itemViewMessage);
    qmlRegisterUncreatableType<QQuickItemView, 2>(uri, 2, 3, itemViewName, itemViewMessage);
#endif
#if QT_CONFIG(quick_listview)
    qmlRegisterType<QQuickListView, 1>(uri, 2, 1, "ListView");
#endif
#if QT_CONFIG(quick_gridview)
    qmlRegisterType<QQuickGridView, 1>(uri, 2, 1, "GridView");
#endif
    qmlRegisterType<QQuickTextEdit, 1>(uri, 2, 1, "TextEdit");

    qmlRegisterType<QQuickText, 2>(uri, 2, 2, "Text");
    qmlRegisterType<QQuickTextEdit, 2>(uri, 2, 2, "TextEdit");

    qmlRegisterType<QQuickText, 3>(uri, 2, 3, "Text");
    qmlRegisterType<QQuickTextEdit, 3>(uri, 2, 3, "TextEdit");
    qmlRegisterType<QQuickImage, 1>(uri, 2, 3,"Image");

    qmlRegisterType<QQuickItem, 2>(uri, 2, 4, "Item");
#if QT_CONFIG(quick_listview)
    qmlRegisterType<QQuickListView, 2>(uri, 2, 4, "ListView");
#endif
    qmlRegisterType<QQuickMouseArea, 1>(uri, 2, 4, "MouseArea");
#if QT_CONFIG(quick_shadereffect)
    qmlRegisterType<QQuickShaderEffect, 1>(uri, 2, 4, "ShaderEffect");
#endif

#if QT_CONFIG(opengl)
    qmlRegisterUncreatableType<QQuickOpenGLInfo>(uri, 2, 4,"OpenGLInfo", QQuickOpenGLInfo::tr("OpenGLInfo is only available via attached properties"));
#endif
    qmlRegisterType<QQuickPinchArea, 1>(uri, 2, 5,"PinchArea");
    qmlRegisterType<QQuickImage, 2>(uri, 2, 5,"Image");
    qmlRegisterType<QQuickMouseArea, 2>(uri, 2, 5, "MouseArea");

    qmlRegisterType<QQuickText, 6>(uri, 2, 6, "Text");
    qmlRegisterType<QQuickTextEdit, 6>(uri, 2, 6, "TextEdit");
    qmlRegisterType<QQuickTextInput, 6>(uri, 2, 6, "TextInput");
#if QT_CONFIG(quick_positioners)
    qmlRegisterUncreatableType<QQuickBasePositioner, 6>(uri, 2, 6, "Positioner",
                                                  QStringLiteral("Positioner is an abstract type that is only available as an attached property."));
    qmlRegisterType<QQuickColumn, 6>(uri, 2, 6, "Column");
    qmlRegisterType<QQuickRow, 6>(uri, 2, 6, "Row");
    qmlRegisterType<QQuickGrid, 6>(uri, 2, 6, "Grid");
    qmlRegisterType<QQuickFlow, 6>(uri, 2, 6, "Flow");
#endif
    qmlRegisterUncreatableType<QQuickEnterKeyAttached, 6>(uri, 2, 6, "EnterKey",
                                                           QQuickEnterKeyAttached::tr("EnterKey is only available via attached properties"));
#if QT_CONFIG(quick_shadereffect)
    qmlRegisterType<QQuickShaderEffectSource, 1>(uri, 2, 6, "ShaderEffectSource");
#endif

    qmlRegisterType<QQuickItem, 7>(uri, 2, 7, "Item");
#if QT_CONFIG(quick_listview)
    qmlRegisterType<QQuickListView, 7>(uri, 2, 7, "ListView");
#endif
#if QT_CONFIG(quick_gridview)
    qmlRegisterType<QQuickGridView, 7>(uri, 2, 7, "GridView");
#endif
    qmlRegisterType<QQuickTextInput, 7>(uri, 2, 7, "TextInput");
    qmlRegisterType<QQuickTextEdit, 7>(uri, 2, 7, "TextEdit");
#if QT_CONFIG(quick_pathview)
    qmlRegisterType<QQuickPathView, 7>(uri, 2, 7, "PathView");
#endif
#if QT_CONFIG(quick_itemview)
    qmlRegisterUncreatableType<QQuickItemView, 7>(uri, 2, 7, itemViewName, itemViewMessage);
#endif

    qmlRegisterUncreatableType<QQuickMouseEvent, 7>(uri, 2, 7, nullptr, QQuickMouseEvent::tr("MouseEvent is only available within handlers in MouseArea"));

    qmlRegisterUncreatableType<QQuickGraphicsInfo>(uri, 2, 8,"GraphicsInfo", QQuickGraphicsInfo::tr("GraphicsInfo is only available via attached properties"));
#if QT_CONFIG(quick_shadereffect)
    qmlRegisterType<QQuickBorderImageMesh>("QtQuick", 2, 8, "BorderImageMesh");
#endif

    qmlRegisterType<QQuickFlickable, 9>(uri, 2, 9, "Flickable");
    qmlRegisterType<QQuickMouseArea, 9>(uri, 2, 9, "MouseArea");
<<<<<<< HEAD

#if QT_CONFIG(quick_path)
    qmlRegisterType<QQuickPathArc, 2>(uri, 2, 9, "PathArc");
    qmlRegisterType<QQuickPathMove>(uri, 2, 9, "PathMove");
    qmlRegisterType<QQuickPathItem>(uri, 2, 9, "PathItem");
    qmlRegisterType<QQuickVisualPath>(uri, 2, 9, "VisualPath");
    qmlRegisterType<QQuickPathGradientStop>(uri, 2, 9, "PathGradientStop");
    qmlRegisterUncreatableType<QQuickPathGradient>(uri, 2, 9, "PathGradient", QQuickPathGradient::tr("PathGradient is an abstract base class"));
    qmlRegisterType<QQuickPathLinearGradient>(uri, 2, 9, "PathLinearGradient");
=======
    qmlRegisterType<QQuickText, 9>(uri, 2, 9, "Text");
    qmlRegisterType<QQuickTextInput, 9>(uri, 2, 9, "TextInput");
    qmlRegisterType<QQuickTouchPoint>(uri, 2, 9, "TouchPoint");
    qRegisterMetaType<QPointingDeviceUniqueId>("QPointingDeviceUniqueId");
    qmlRegisterUncreatableType<QPointingDeviceUniqueId>(uri, 2, 9, "PointingDeviceUniqueId", QQuickTouchPoint::tr("PointingDeviceUniqueId is only available via read-only properties"));
#if QT_CONFIG(quick_positioners)
    qmlRegisterUncreatableType<QQuickBasePositioner, 9>(uri, 2, 9, "Positioner",
                                                  QStringLiteral("Positioner is an abstract type that is only available as an attached property."));
>>>>>>> 94e6106d
#endif
}

static void initResources()
{
    Q_INIT_RESOURCE(items);
}

QT_BEGIN_NAMESPACE

void QQuickItemsModule::defineModule()
{
    initResources();

    QByteArray name = "QtQuick";
    int majorVersion = 2;
    int minorVersion = 0;

    qt_quickitems_defineModule(name, majorVersion, minorVersion);
}

QT_END_NAMESPACE<|MERGE_RESOLUTION|>--- conflicted
+++ resolved
@@ -377,7 +377,6 @@
 
     qmlRegisterType<QQuickFlickable, 9>(uri, 2, 9, "Flickable");
     qmlRegisterType<QQuickMouseArea, 9>(uri, 2, 9, "MouseArea");
-<<<<<<< HEAD
 
 #if QT_CONFIG(quick_path)
     qmlRegisterType<QQuickPathArc, 2>(uri, 2, 9, "PathArc");
@@ -387,7 +386,8 @@
     qmlRegisterType<QQuickPathGradientStop>(uri, 2, 9, "PathGradientStop");
     qmlRegisterUncreatableType<QQuickPathGradient>(uri, 2, 9, "PathGradient", QQuickPathGradient::tr("PathGradient is an abstract base class"));
     qmlRegisterType<QQuickPathLinearGradient>(uri, 2, 9, "PathLinearGradient");
-=======
+#endif
+
     qmlRegisterType<QQuickText, 9>(uri, 2, 9, "Text");
     qmlRegisterType<QQuickTextInput, 9>(uri, 2, 9, "TextInput");
     qmlRegisterType<QQuickTouchPoint>(uri, 2, 9, "TouchPoint");
@@ -396,7 +396,6 @@
 #if QT_CONFIG(quick_positioners)
     qmlRegisterUncreatableType<QQuickBasePositioner, 9>(uri, 2, 9, "Positioner",
                                                   QStringLiteral("Positioner is an abstract type that is only available as an attached property."));
->>>>>>> 94e6106d
 #endif
 }
 
