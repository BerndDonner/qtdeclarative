--- conflicted
+++ resolved
@@ -184,101 +184,9 @@
     qRegisterMetaType<QPointingDeviceUniqueId>("QPointingDeviceUniqueId");
     qRegisterMetaType<QQuickHandlerPoint>();
 
-<<<<<<< HEAD
-    qmlRegisterModule(uri, major, 15);
-
-    // Core QtQuick types
-    qmlRegisterTypesAndRevisions<
-            QPointingDeviceUniqueIdForeign,
-            QQuickAnchorAnimation,
-            QQuickAnchorChanges,
-            QQuickAnchors,
-            QQuickAnchorSet,
-            QQuickBorderImage,
-            QQuickEnterKeyAttached,
-            QQuickEventPoint,
-            QQuickEventTouchPoint,
-            QQuickFlickable,
-            QQuickFlickableVisibleArea,
-            QQuickFocusScope,
-            QQuickGradient,
-            QQuickGradientStop,
-            QQuickGraphicsInfo,
-            QQuickImage,
-            QQuickImageBase,
-            QQuickItem,
-            QQuickItemGrabResult,
-            QQuickKeyNavigationAttached,
-            QQuickKeysAttached,
-            QQuickLayoutMirroringAttached,
-            QQuickLoader,
-            QQuickMatrix4x4,
-            QQuickMouseArea,
-            QQuickMultiPointTouchArea,
-            QQuickPaintedItem,
-            QQuickParentAnimation,
-            QQuickParentChange,
-            QQuickPen,
-            QQuickPinch,
-            QQuickPinchArea,
-            QQuickPointerDevice,
-            QQuickRectangle,
-            QQuickRotation,
-            QQuickScale,
-            QQuickScaleGrid,
-            QQuickTouchPoint,
-            QQuickTransform,
-            QQuickTranslate
-    >(uri, major);
-
-    // text-related types
-    qmlRegisterTypesAndRevisions<
-            QQuickText,
-            QQuickTextDocument,
-            QQuickTextEdit,
-            QQuickTextInput,
-            QQuickTextLine
-    >(uri, major);
-
-    // events
-    qmlRegisterTypesAndRevisions<
-            QQuickCloseEvent,
-            QQuickGrabGestureEvent,
-            QQuickKeyEvent,
-            QQuickMouseEvent,
-            QQuickPinchEvent,
-            QQuickPointerEvent,
-            QQuickPointerMouseEvent,
-            QQuickPointerTouchEvent,
-            QQuickWheelEvent
-    >(uri, major);
-
-    // Input Handlers are part of QtQuick, not a separate module, since 5.12
-    qmlRegisterTypesAndRevisions<
-            QQuickDragHandler,
-            QQuickHoverHandler,
-            QQuickPinchHandler,
-            QQuickPointerHandler,
-            QQuickPointHandler,
-            QQuickTapHandler
-    >(uri, major);
-
-#if QT_CONFIG(accessibility)
-    qmlRegisterTypesAndRevisions<QQuickAccessibleAttached>(uri, major);
-#endif
-
-#if QT_CONFIG(opengl)
-    qmlRegisterTypesAndRevisions<QQuickOpenGLInfo>(uri, major);
-#endif
-
-#if QT_CONFIG(quick_animatedimage)
-    qmlRegisterTypesAndRevisions<QQuickAnimatedImage>(uri, major);
-#else
-=======
 #if !QT_CONFIG(quick_animatedimage)
->>>>>>> 3dc5b937
     qmlRegisterTypeNotAvailable(
-                uri, major, 15, "AnimatedImage",
+                "QtQuick", 2, 15, "AnimatedImage",
                 QCoreApplication::translate("QQuickAnimatedImage",
                                             "Qt was built without support for QMovie"));
 #endif
