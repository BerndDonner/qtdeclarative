--- conflicted
+++ resolved
@@ -184,41 +184,11 @@
     qRegisterMetaType<QPointingDeviceUniqueId>("QPointingDeviceUniqueId");
     qRegisterMetaType<QQuickHandlerPoint>();
 
-<<<<<<< HEAD
 #if !QT_CONFIG(quick_animatedimage)
     qmlRegisterTypeNotAvailable(
                 uri, major, 15, "AnimatedImage",
                 QCoreApplication::translate("QQuickAnimatedImage",
                                             "Qt was built without support for QMovie"));
-=======
-    // The rest of the 5.12 revisions
-#if QT_CONFIG(quick_sprite)
-    qmlRegisterType<QQuickAnimatedSprite, 12>("QtQuick", 2, 12, "AnimatedSprite");
-#endif
-    qmlRegisterType<QQuickGradient, 12>(uri, 2, 12, "Gradient");
-    qmlRegisterType<QQuickFlickable, 12>(uri, 2, 12, "Flickable");
-    qmlRegisterType<QQuickText, 12>(uri, 2, 12, "Text");
-#if QT_CONFIG(quick_tableview)
-    qmlRegisterType<QQuickTableView>(uri, 2, 12, "TableView");
-#endif
-
-#if QT_CONFIG(quick_itemview)
-    qmlRegisterUncreatableType<QQuickItemView, 13>(uri, 2, 13, itemViewName, itemViewMessage);
-#endif
-#if QT_CONFIG(quick_pathview)
-    qmlRegisterType<QQuickPathView, 13>(uri, 2, 13, "PathView");
-#endif
-#if QT_CONFIG(quick_gridview)
-    qmlRegisterType<QQuickGridView, 13>(uri, 2, 13, "GridView");
-#endif
-#if QT_CONFIG(quick_tableview)
-    qmlRegisterType<QQuickTableView, 14>(uri, 2, 14, "TableView");
-#endif
-#if QT_CONFIG(wheelevent)
-    qmlRegisterType<QQuickWheelHandler>(uri, 2, 14, "WheelHandler");
-    qmlRegisterUncreatableType<QQuickPointerScrollEvent>(uri, 2, 14, "PointerScrollEvent",
-        QQuickPointerHandler::tr("PointerScrollEvent is only available via the WheelHandler::wheel signal"));
->>>>>>> 96cf8a33
 #endif
 }
 
