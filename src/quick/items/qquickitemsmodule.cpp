/****************************************************************************
**
** Copyright (C) 2016 The Qt Company Ltd.
** Contact: https://www.qt.io/licensing/
**
** This file is part of the QtQuick module of the Qt Toolkit.
**
** $QT_BEGIN_LICENSE:LGPL$
** Commercial License Usage
** Licensees holding valid commercial Qt licenses may use this file in
** accordance with the commercial license agreement provided with the
** Software or, alternatively, in accordance with the terms contained in
** a written agreement between you and The Qt Company. For licensing terms
** and conditions see https://www.qt.io/terms-conditions. For further
** information use the contact form at https://www.qt.io/contact-us.
**
** GNU Lesser General Public License Usage
** Alternatively, this file may be used under the terms of the GNU Lesser
** General Public License version 3 as published by the Free Software
** Foundation and appearing in the file LICENSE.LGPL3 included in the
** packaging of this file. Please review the following information to
** ensure the GNU Lesser General Public License version 3 requirements
** will be met: https://www.gnu.org/licenses/lgpl-3.0.html.
**
** GNU General Public License Usage
** Alternatively, this file may be used under the terms of the GNU
** General Public License version 2.0 or (at your option) the GNU General
** Public license version 3 or any later version approved by the KDE Free
** Qt Foundation. The licenses are as published by the Free Software
** Foundation and appearing in the file LICENSE.GPL2 and LICENSE.GPL3
** included in the packaging of this file. Please review the following
** information to ensure the GNU General Public License requirements will
** be met: https://www.gnu.org/licenses/gpl-2.0.html and
** https://www.gnu.org/licenses/gpl-3.0.html.
**
** $QT_END_LICENSE$
**
****************************************************************************/

#include "qquickitemsmodule_p.h"

#include "qquickitem.h"
#include "qquickitem_p.h"
#include "qquickevents_p_p.h"
#include "qquickrectangle_p.h"
#include "qquickfocusscope_p.h"
#include "qquicktext_p.h"
#include "qquicktextinput_p.h"
#include "qquicktextedit_p.h"
#include "qquicktextdocument.h"
#include "qquickimage_p.h"
#include "qquickborderimage_p.h"
#include "qquickscalegrid_p_p.h"
#include "qquickmousearea_p.h"
#include "qquickpincharea_p.h"
#include "qquickflickable_p.h"
#include "qquickflickable_p_p.h"
#include "qquicklistview_p.h"
#include "qquickgridview_p.h"
#include "qquickpathview_p.h"
#include "qquickitemviewtransition_p.h"
#include <private/qquickpath_p.h>
#include <private/qquickpathinterpolator_p.h>
#include "qquickpositioners_p.h"
#include "qquickrepeater_p.h"
#include "qquickloader_p.h"
#include "qquickanimatedimage_p.h"
#include "qquickflipable_p.h"
#include "qquicktranslate_p.h"
#include "qquickstateoperations_p.h"
#include "qquickitemanimation_p.h"
#include <QtQuick/private/qquickshadereffectsource_p.h>
//#include <private/qquickpincharea_p.h>
#include <QtQuick/private/qquickcanvasitem_p.h>
#include <QtQuick/private/qquickcontext2d_p.h>
#ifndef QT_NO_OPENGL
# include "qquickitemgrabresult.h"
# include "qquicksprite_p.h"
# include "qquickspritesequence_p.h"
# include "qquickanimatedsprite_p.h"
# include "qquickopenglinfo_p.h"
#endif
#include "qquickrendererinfo_p.h"
#include "qquickshadereffect_p.h"
#include "qquickshadereffectmesh_p.h"
#include "qquickdrag_p.h"
#include "qquickdroparea_p.h"
#include "qquickmultipointtoucharea_p.h"
#include <private/qqmlmetatype_p.h>
#include <QtQuick/private/qquickaccessibleattached_p.h>

static QQmlPrivate::AutoParentResult qquickitem_autoParent(QObject *obj, QObject *parent)
{
    // When setting a parent (especially during dynamic object creation) in QML,
    // also try to set up the analogous item/window relationship.
    if (QQuickItem *parentItem = qmlobject_cast<QQuickItem *>(parent)) {
        QQuickItem *item = qmlobject_cast<QQuickItem *>(obj);
        if (item) {
            // An Item has another Item
            item->setParentItem(parentItem);
            return QQmlPrivate::Parented;
        } else if (parentItem->window()) {
            QQuickWindow *win = qmlobject_cast<QQuickWindow *>(obj);
            if (win) {
                // A Window inside an Item should be transient for that item's window
                win->setTransientParent(parentItem->window());
                return QQmlPrivate::Parented;
            }
        }
        return QQmlPrivate::IncompatibleObject;
    } else if (QQuickWindow *parentWindow = qmlobject_cast<QQuickWindow *>(parent)) {
        QQuickWindow *win = qmlobject_cast<QQuickWindow *>(obj);
        if (win) {
            // A Window inside a Window should be transient for it
            win->setTransientParent(parentWindow);
            return QQmlPrivate::Parented;
        } else {
            QQuickItem *item = qmlobject_cast<QQuickItem *>(obj);
            if (item) {
                // The parent of an Item inside a Window is actually the implicit content Item
                item->setParentItem(parentWindow->contentItem());
                return QQmlPrivate::Parented;
            }
        }
        return QQmlPrivate::IncompatibleObject;
    } else if (qmlobject_cast<QQuickItem *>(obj)) {
        return QQmlPrivate::IncompatibleParent;
    }
    return QQmlPrivate::IncompatibleObject;
}

static void qt_quickitems_defineModule(const char *uri, int major, int minor)
{
    QQmlPrivate::RegisterAutoParent autoparent = { 0, &qquickitem_autoParent };
    QQmlPrivate::qmlregister(QQmlPrivate::AutoParentRegistration, &autoparent);
    QQuickItemPrivate::registerAccessorProperties();

#ifdef QT_NO_MOVIE
    qmlRegisterTypeNotAvailable(uri,major,minor,"AnimatedImage", QCoreApplication::translate("QQuickAnimatedImage","Qt was built without support for QMovie"));
#else
    qmlRegisterType<QQuickAnimatedImage>(uri,major,minor,"AnimatedImage");
#endif
    qmlRegisterType<QQuickBorderImage>(uri,major,minor,"BorderImage");
    qmlRegisterType<QQuickColumn>(uri,major,minor,"Column");
    qmlRegisterType<QQuickFlickable>(uri,major,minor,"Flickable");
    qmlRegisterType<QQuickFlipable>(uri,major,minor,"Flipable");
    qmlRegisterType<QQuickFlow>(uri,major,minor,"Flow");
//    qmlRegisterType<QQuickFocusPanel>(uri,major,minor,"FocusPanel");
    qmlRegisterType<QQuickFocusScope>(uri,major,minor,"FocusScope");
    qmlRegisterType<QQuickGradient>(uri,major,minor,"Gradient");
    qmlRegisterType<QQuickGradientStop>(uri,major,minor,"GradientStop");
    qmlRegisterType<QQuickGrid>(uri,major,minor,"Grid");
    qmlRegisterType<QQuickGridView>(uri,major,minor,"GridView");
    qmlRegisterType<QQuickImage>(uri,major,minor,"Image");
    qmlRegisterType<QQuickItem>(uri,major,minor,"Item");
    qmlRegisterType<QQuickListView>(uri,major,minor,"ListView");
    qmlRegisterType<QQuickLoader>(uri,major,minor,"Loader");
    qmlRegisterType<QQuickMouseArea>(uri,major,minor,"MouseArea");
    qmlRegisterType<QQuickPath>(uri,major,minor,"Path");
    qmlRegisterType<QQuickPathAttribute>(uri,major,minor,"PathAttribute");
    qmlRegisterType<QQuickPathCubic>(uri,major,minor,"PathCubic");
    qmlRegisterType<QQuickPathLine>(uri,major,minor,"PathLine");
    qmlRegisterType<QQuickPathPercent>(uri,major,minor,"PathPercent");
    qmlRegisterType<QQuickPathQuad>(uri,major,minor,"PathQuad");
    qmlRegisterType<QQuickPathCatmullRomCurve>("QtQuick",2,0,"PathCurve");
    qmlRegisterType<QQuickPathArc>("QtQuick",2,0,"PathArc");
    qmlRegisterType<QQuickPathSvg>("QtQuick",2,0,"PathSvg");
    qmlRegisterType<QQuickPathView>(uri,major,minor,"PathView");
    qmlRegisterUncreatableType<QQuickBasePositioner>(uri,major,minor,"Positioner",
                                                  QStringLiteral("Positioner is an abstract type that is only available as an attached property."));
    qmlRegisterType<QQuickRectangle>(uri,major,minor,"Rectangle");
    qmlRegisterType<QQuickRepeater>(uri,major,minor,"Repeater");
    qmlRegisterType<QQuickRow>(uri,major,minor,"Row");
    qmlRegisterType<QQuickTranslate>(uri,major,minor,"Translate");
    qmlRegisterType<QQuickRotation>(uri,major,minor,"Rotation");
    qmlRegisterType<QQuickScale>(uri,major,minor,"Scale");
    qmlRegisterType<QQuickMatrix4x4>(uri,2,3,"Matrix4x4");
    qmlRegisterType<QQuickText>(uri,major,minor,"Text");
    qmlRegisterType<QQuickTextEdit>(uri,major,minor,"TextEdit");
    qmlRegisterType<QQuickTextEdit,1>(uri,2,1,"TextEdit");
    qmlRegisterType<QQuickTextInput>(uri,major,minor,"TextInput");
    qmlRegisterType<QQuickTextInput,2>(uri,2,2,"TextInput");
    qmlRegisterType<QQuickTextInput,3>(uri,2,4,"TextInput");
    qmlRegisterType<QQuickViewSection>(uri,major,minor,"ViewSection");
#ifndef QT_NO_OPENGL
    qmlRegisterType<QQuickItemGrabResult>();
#endif
    qmlRegisterType<QQuickItemLayer>();
    qmlRegisterType<QQuickAnchors>();
    qmlRegisterType<QQuickKeyEvent>();
    qmlRegisterType<QQuickMouseEvent>();
    qmlRegisterType<QQuickWheelEvent>();
    qmlRegisterType<QQuickCloseEvent>();
    qmlRegisterType<QQuickTransform>();
    qmlRegisterType<QQuickPathElement>();
    qmlRegisterType<QQuickCurve>();
    qmlRegisterType<QQuickScaleGrid>();
    qmlRegisterType<QQuickTextLine>();
    qmlRegisterType<QQuickPen>();
    qmlRegisterType<QQuickFlickableVisibleArea>();
    qRegisterMetaType<QQuickAnchorLine>("QQuickAnchorLine");

    qmlRegisterType<QQuickTextDocument>();


    qmlRegisterUncreatableType<QQuickKeyNavigationAttached>(uri,major,minor,"KeyNavigation",QQuickKeyNavigationAttached::tr("KeyNavigation is only available via attached properties"));
    qmlRegisterUncreatableType<QQuickKeysAttached>(uri,major,minor,"Keys",QQuickKeysAttached::tr("Keys is only available via attached properties"));
    qmlRegisterUncreatableType<QQuickLayoutMirroringAttached>(uri,major,minor,"LayoutMirroring", QQuickLayoutMirroringAttached::tr("LayoutMirroring is only available via attached properties"));
    qmlRegisterUncreatableType<QQuickViewTransitionAttached>(uri,major,minor,"ViewTransition",QQuickViewTransitionAttached::tr("ViewTransition is only available via attached properties"));

    qmlRegisterType<QQuickPinchArea>(uri,major,minor,"PinchArea");
    qmlRegisterType<QQuickPinch>(uri,major,minor,"Pinch");
    qmlRegisterType<QQuickPinchEvent>();

    qmlRegisterType<QQuickShaderEffectSource>("QtQuick", 2, 0, "ShaderEffectSource");
    qmlRegisterUncreatableType<QQuickShaderEffectMesh>("QtQuick", 2, 0, "ShaderEffectMesh", QQuickShaderEffectMesh::tr("Cannot create instance of abstract class ShaderEffectMesh."));
    qmlRegisterType<QQuickGridMesh>("QtQuick", 2, 0, "GridMesh");
<<<<<<< HEAD
    qmlRegisterType<QQuickShaderEffect>("QtQuick", 2, 0, "ShaderEffect");
=======
    qmlRegisterType<QQuickBorderImageMesh>("QtQuick", 2, 8, "BorderImageMesh");
>>>>>>> 69b7ba22

    qmlRegisterUncreatableType<QQuickPaintedItem>("QtQuick", 2, 0, "PaintedItem", QQuickPaintedItem::tr("Cannot create instance of abstract class PaintedItem"));

    qmlRegisterType<QQuickCanvasItem>("QtQuick", 2, 0, "Canvas");
#ifndef QT_NO_OPENGL
    qmlRegisterType<QQuickSprite>("QtQuick", 2, 0, "Sprite");
    qmlRegisterType<QQuickAnimatedSprite>("QtQuick", 2, 0, "AnimatedSprite");
    qmlRegisterType<QQuickSpriteSequence>("QtQuick", 2, 0, "SpriteSequence");
#endif
    qmlRegisterType<QQuickParentChange>(uri, major, minor,"ParentChange");
    qmlRegisterType<QQuickAnchorChanges>(uri, major, minor,"AnchorChanges");
    qmlRegisterType<QQuickAnchorSet>();
    qmlRegisterType<QQuickAnchorAnimation>(uri, major, minor,"AnchorAnimation");
    qmlRegisterType<QQuickParentAnimation>(uri, major, minor,"ParentAnimation");
    qmlRegisterType<QQuickPathAnimation>("QtQuick",2,0,"PathAnimation");
    qmlRegisterType<QQuickPathInterpolator>("QtQuick",2,0,"PathInterpolator");

#ifndef QT_NO_DRAGANDDROP
    qmlRegisterType<QQuickDropArea>("QtQuick", 2, 0, "DropArea");
    qmlRegisterType<QQuickDropEvent>();
    qmlRegisterType<QQuickDropAreaDrag>();
    qmlRegisterUncreatableType<QQuickDrag>("QtQuick", 2, 0, "Drag", QQuickDragAttached::tr("Drag is only available via attached properties"));
#endif

    qmlRegisterType<QQuickMultiPointTouchArea>("QtQuick", 2, 0, "MultiPointTouchArea");
    qmlRegisterType<QQuickTouchPoint>("QtQuick", 2, 0, "TouchPoint");
    qmlRegisterType<QQuickGrabGestureEvent>();

#ifndef QT_NO_ACCESSIBILITY
    qmlRegisterUncreatableType<QQuickAccessibleAttached>("QtQuick", 2, 0, "Accessible",QQuickAccessibleAttached::tr("Accessible is only available via attached properties"));
#endif

    qmlRegisterType<QQuickItem, 1>(uri, 2, 1,"Item");
    qmlRegisterType<QQuickGrid, 1>(uri, 2, 1, "Grid");
    qmlRegisterUncreatableType<QQuickItemView, 1>(uri, 2, 1, "ItemView", QQuickItemView::tr("ItemView is an abstract base class"));
    qmlRegisterUncreatableType<QQuickItemView, 2>(uri, 2, 3, "ItemView", QQuickItemView::tr("ItemView is an abstract base class"));
    qmlRegisterType<QQuickListView, 1>(uri, 2, 1, "ListView");
    qmlRegisterType<QQuickGridView, 1>(uri, 2, 1, "GridView");
    qmlRegisterType<QQuickTextEdit, 1>(uri, 2, 1, "TextEdit");

    qmlRegisterType<QQuickText, 2>(uri, 2, 2, "Text");
    qmlRegisterType<QQuickTextEdit, 2>(uri, 2, 2, "TextEdit");

    qmlRegisterType<QQuickText, 3>(uri, 2, 3, "Text");
    qmlRegisterType<QQuickTextEdit, 3>(uri, 2, 3, "TextEdit");
    qmlRegisterType<QQuickImage, 1>(uri, 2, 3,"Image");

    qmlRegisterType<QQuickItem, 2>(uri, 2, 4, "Item");
    qmlRegisterType<QQuickListView, 2>(uri, 2, 4, "ListView");
    qmlRegisterType<QQuickMouseArea, 1>(uri, 2, 4, "MouseArea");
    qmlRegisterType<QQuickShaderEffect, 1>(uri, 2, 4, "ShaderEffect");

#ifndef QT_NO_OPENGL
    qmlRegisterUncreatableType<QQuickOpenGLInfo>(uri, 2, 4,"OpenGLInfo", QQuickOpenGLInfo::tr("OpenGLInfo is only available via attached properties"));
#endif
    qmlRegisterType<QQuickPinchArea, 1>(uri, 2, 5,"PinchArea");
    qmlRegisterType<QQuickImage, 2>(uri, 2, 5,"Image");
    qmlRegisterType<QQuickMouseArea, 2>(uri, 2, 5, "MouseArea");

    qmlRegisterType<QQuickText, 6>(uri, 2, 6, "Text");
    qmlRegisterType<QQuickTextEdit, 6>(uri, 2, 6, "TextEdit");
    qmlRegisterType<QQuickTextInput, 6>(uri, 2, 6, "TextInput");
    qmlRegisterUncreatableType<QQuickBasePositioner, 6>(uri, 2, 6, "Positioner",
                                                  QStringLiteral("Positioner is an abstract type that is only available as an attached property."));
    qmlRegisterType<QQuickColumn, 6>(uri, 2, 6, "Column");
    qmlRegisterType<QQuickRow, 6>(uri, 2, 6, "Row");
    qmlRegisterType<QQuickGrid, 6>(uri, 2, 6, "Grid");
    qmlRegisterType<QQuickFlow, 6>(uri, 2, 6, "Flow");
    qmlRegisterUncreatableType<QQuickEnterKeyAttached, 6>(uri, 2, 6, "EnterKey",
                                                           QQuickEnterKeyAttached::tr("EnterKey is only available via attached properties"));
    qmlRegisterType<QQuickShaderEffectSource, 1>(uri, 2, 6, "ShaderEffectSource");

    qmlRegisterType<QQuickListView, 7>(uri, 2, 7, "ListView");
    qmlRegisterType<QQuickGridView, 7>(uri, 2, 7, "GridView");
    qmlRegisterType<QQuickTextInput, 7>(uri, 2, 7, "TextInput");
    qmlRegisterType<QQuickTextEdit, 7>(uri, 2, 7, "TextEdit");

    qmlRegisterUncreatableType<QQuickMouseEvent, 7>(uri, 2, 7, nullptr, QQuickMouseEvent::tr("MouseEvent is only available within handlers in MouseArea"));

    qmlRegisterType<QQuickShaderEffect, 2>(uri, 2, 8, "ShaderEffect");
    qmlRegisterUncreatableType<QQuickRendererInfo>(uri, 2, 8,"RendererInfo", QQuickRendererInfo::tr("RendererInfo is only available via attached properties"));
}

static void initResources()
{
    Q_INIT_RESOURCE(items);
}

QT_BEGIN_NAMESPACE

void QQuickItemsModule::defineModule()
{
    initResources();

    QByteArray name = "QtQuick";
    int majorVersion = 2;
    int minorVersion = 0;

    qt_quickitems_defineModule(name, majorVersion, minorVersion);
}

QT_END_NAMESPACE<|MERGE_RESOLUTION|>--- conflicted
+++ resolved
@@ -215,11 +215,7 @@
     qmlRegisterType<QQuickShaderEffectSource>("QtQuick", 2, 0, "ShaderEffectSource");
     qmlRegisterUncreatableType<QQuickShaderEffectMesh>("QtQuick", 2, 0, "ShaderEffectMesh", QQuickShaderEffectMesh::tr("Cannot create instance of abstract class ShaderEffectMesh."));
     qmlRegisterType<QQuickGridMesh>("QtQuick", 2, 0, "GridMesh");
-<<<<<<< HEAD
     qmlRegisterType<QQuickShaderEffect>("QtQuick", 2, 0, "ShaderEffect");
-=======
-    qmlRegisterType<QQuickBorderImageMesh>("QtQuick", 2, 8, "BorderImageMesh");
->>>>>>> 69b7ba22
 
     qmlRegisterUncreatableType<QQuickPaintedItem>("QtQuick", 2, 0, "PaintedItem", QQuickPaintedItem::tr("Cannot create instance of abstract class PaintedItem"));
 
@@ -301,6 +297,7 @@
 
     qmlRegisterType<QQuickShaderEffect, 2>(uri, 2, 8, "ShaderEffect");
     qmlRegisterUncreatableType<QQuickRendererInfo>(uri, 2, 8,"RendererInfo", QQuickRendererInfo::tr("RendererInfo is only available via attached properties"));
+    qmlRegisterType<QQuickBorderImageMesh>("QtQuick", 2, 8, "BorderImageMesh");
 }
 
 static void initResources()
