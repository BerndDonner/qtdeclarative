/****************************************************************************
**
** Copyright (C) 2016 The Qt Company Ltd.
** Contact: https://www.qt.io/licensing/
**
** This file is part of the QtQuick module of the Qt Toolkit.
**
** $QT_BEGIN_LICENSE:LGPL$
** Commercial License Usage
** Licensees holding valid commercial Qt licenses may use this file in
** accordance with the commercial license agreement provided with the
** Software or, alternatively, in accordance with the terms contained in
** a written agreement between you and The Qt Company. For licensing terms
** and conditions see https://www.qt.io/terms-conditions. For further
** information use the contact form at https://www.qt.io/contact-us.
**
** GNU Lesser General Public License Usage
** Alternatively, this file may be used under the terms of the GNU Lesser
** General Public License version 3 as published by the Free Software
** Foundation and appearing in the file LICENSE.LGPL3 included in the
** packaging of this file. Please review the following information to
** ensure the GNU Lesser General Public License version 3 requirements
** will be met: https://www.gnu.org/licenses/lgpl-3.0.html.
**
** GNU General Public License Usage
** Alternatively, this file may be used under the terms of the GNU
** General Public License version 2.0 or (at your option) the GNU General
** Public license version 3 or any later version approved by the KDE Free
** Qt Foundation. The licenses are as published by the Free Software
** Foundation and appearing in the file LICENSE.GPL2 and LICENSE.GPL3
** included in the packaging of this file. Please review the following
** information to ensure the GNU General Public License requirements will
** be met: https://www.gnu.org/licenses/gpl-2.0.html and
** https://www.gnu.org/licenses/gpl-3.0.html.
**
** $QT_END_LICENSE$
**
****************************************************************************/

#include "qquickitemsmodule_p.h"

#include "qquickitem.h"
#include "qquickitem_p.h"
#include "qquickevents_p_p.h"
#include "qquickrectangle_p.h"
#include "qquickfocusscope_p.h"
#include "qquicktext_p.h"
#include "qquicktextinput_p.h"
#include "qquicktextedit_p.h"
#include "qquicktextdocument.h"
#include "qquickimage_p.h"
#include "qquickborderimage_p.h"
#include "qquickscalegrid_p_p.h"
#include "qquickmousearea_p.h"
#include "qquickpincharea_p.h"
#include "qquickflickable_p.h"
#include "qquickflickable_p_p.h"
#if QT_CONFIG(quick_listview)
#include "qquicklistview_p.h"
#endif
#if QT_CONFIG(quick_gridview)
#include "qquickgridview_p.h"
#endif
#if QT_CONFIG(quick_pathview)
#include "qquickpathview_p.h"
#endif
#if QT_CONFIG(quick_viewtransitions)
#include "qquickitemviewtransition_p.h"
#endif
#if QT_CONFIG(quick_path)
#include <private/qquickpath_p.h>
#include <private/qquickpathinterpolator_p.h>
#endif
#if QT_CONFIG(quick_positioners)
#include "qquickpositioners_p.h"
#endif
#include "qquickrepeater_p.h"
#include "qquickloader_p.h"
#if QT_CONFIG(quick_animatedimage)
#include "qquickanimatedimage_p.h"
#endif
#if QT_CONFIG(quick_flipable)
#include "qquickflipable_p.h"
#endif
#include "qquicktranslate_p.h"
#include "qquickstateoperations_p.h"
#include "qquickitemanimation_p.h"
//#include <private/qquickpincharea_p.h>
#if QT_CONFIG(quick_canvas)
#include <QtQuick/private/qquickcanvasitem_p.h>
#include <QtQuick/private/qquickcontext2d_p.h>
#endif
#include "qquickitemgrabresult.h"
#if QT_CONFIG(quick_sprite)
#include "qquicksprite_p.h"
#include "qquickspritesequence_p.h"
#include "qquickanimatedsprite_p.h"
#endif
#ifndef QT_NO_OPENGL
# include "qquickopenglinfo_p.h"
#endif
#include "qquickgraphicsinfo_p.h"
#if QT_CONFIG(quick_shadereffect)
#include <QtQuick/private/qquickshadereffectsource_p.h>
#include "qquickshadereffect_p.h"
#include "qquickshadereffectmesh_p.h"
#endif
#include "qquickdrag_p.h"
#include "qquickdroparea_p.h"
#include "qquickmultipointtoucharea_p.h"
#include <private/qqmlmetatype_p.h>
#include <QtQuick/private/qquickaccessibleattached_p.h>

static QQmlPrivate::AutoParentResult qquickitem_autoParent(QObject *obj, QObject *parent)
{
    // When setting a parent (especially during dynamic object creation) in QML,
    // also try to set up the analogous item/window relationship.
    if (QQuickItem *parentItem = qmlobject_cast<QQuickItem *>(parent)) {
        QQuickItem *item = qmlobject_cast<QQuickItem *>(obj);
        if (item) {
            // An Item has another Item
            item->setParentItem(parentItem);
            return QQmlPrivate::Parented;
        } else if (parentItem->window()) {
            QQuickWindow *win = qmlobject_cast<QQuickWindow *>(obj);
            if (win) {
                // A Window inside an Item should be transient for that item's window
                win->setTransientParent(parentItem->window());
                return QQmlPrivate::Parented;
            }
        }
        return QQmlPrivate::IncompatibleObject;
    } else if (QQuickWindow *parentWindow = qmlobject_cast<QQuickWindow *>(parent)) {
        QQuickWindow *win = qmlobject_cast<QQuickWindow *>(obj);
        if (win) {
            // A Window inside a Window should be transient for it
            win->setTransientParent(parentWindow);
            return QQmlPrivate::Parented;
        } else {
            QQuickItem *item = qmlobject_cast<QQuickItem *>(obj);
            if (item) {
                // The parent of an Item inside a Window is actually the implicit content Item
                item->setParentItem(parentWindow->contentItem());
                return QQmlPrivate::Parented;
            }
        }
        return QQmlPrivate::IncompatibleObject;
    } else if (qmlobject_cast<QQuickItem *>(obj)) {
        return QQmlPrivate::IncompatibleParent;
    }
    return QQmlPrivate::IncompatibleObject;
}

static void qt_quickitems_defineModule(const char *uri, int major, int minor)
{
    QQmlPrivate::RegisterAutoParent autoparent = { 0, &qquickitem_autoParent };
    QQmlPrivate::qmlregister(QQmlPrivate::AutoParentRegistration, &autoparent);

#if !QT_CONFIG(quick_animatedimage)
    qmlRegisterTypeNotAvailable(uri,major,minor,"AnimatedImage", QCoreApplication::translate("QQuickAnimatedImage","Qt was built without support for QMovie"));
#else
    qmlRegisterType<QQuickAnimatedImage>(uri,major,minor,"AnimatedImage");
#endif
    qmlRegisterType<QQuickBorderImage>(uri,major,minor,"BorderImage");
    qmlRegisterType<QQuickFlickable>(uri,major,minor,"Flickable");
#if QT_CONFIG(quick_flipable)
    qmlRegisterType<QQuickFlipable>(uri,major,minor,"Flipable");
#endif
//    qmlRegisterType<QQuickFocusPanel>(uri,major,minor,"FocusPanel");
    qmlRegisterType<QQuickFocusScope>(uri,major,minor,"FocusScope");
    qmlRegisterType<QQuickGradient>(uri,major,minor,"Gradient");
    qmlRegisterType<QQuickGradientStop>(uri,major,minor,"GradientStop");
#if QT_CONFIG(quick_positioners)
    qmlRegisterType<QQuickColumn>(uri,major,minor,"Column");
    qmlRegisterType<QQuickFlow>(uri,major,minor,"Flow");
    qmlRegisterType<QQuickGrid>(uri,major,minor,"Grid");
    qmlRegisterUncreatableType<QQuickBasePositioner>(uri,major,minor,"Positioner",
                                                  QStringLiteral("Positioner is an abstract type that is only available as an attached property."));
    qmlRegisterType<QQuickRow>(uri,major,minor,"Row");
#endif
#if QT_CONFIG(quick_gridview)
    qmlRegisterType<QQuickGridView>(uri,major,minor,"GridView");
#endif
    qmlRegisterType<QQuickImage>(uri,major,minor,"Image");
    qmlRegisterType<QQuickItem>(uri,major,minor,"Item");
#if QT_CONFIG(quick_listview)
    qmlRegisterType<QQuickListView>(uri,major,minor,"ListView");
    qmlRegisterType<QQuickViewSection>(uri,major,minor,"ViewSection");
#endif
    qmlRegisterType<QQuickLoader>(uri,major,minor,"Loader");
    qmlRegisterType<QQuickMouseArea>(uri,major,minor,"MouseArea");
#if QT_CONFIG(quick_path)
    qmlRegisterType<QQuickPath>(uri,major,minor,"Path");
    qmlRegisterType<QQuickPathAttribute>(uri,major,minor,"PathAttribute");
    qmlRegisterType<QQuickPathCubic>(uri,major,minor,"PathCubic");
    qmlRegisterType<QQuickPathLine>(uri,major,minor,"PathLine");
    qmlRegisterType<QQuickPathPercent>(uri,major,minor,"PathPercent");
    qmlRegisterType<QQuickPathQuad>(uri,major,minor,"PathQuad");
    qmlRegisterType<QQuickPathCatmullRomCurve>("QtQuick",2,0,"PathCurve");
    qmlRegisterType<QQuickPathArc>("QtQuick",2,0,"PathArc");
    qmlRegisterType<QQuickPathSvg>("QtQuick",2,0,"PathSvg");
#endif
#if QT_CONFIG(quick_pathview)
    qmlRegisterType<QQuickPathView>(uri,major,minor,"PathView");
#endif
    qmlRegisterType<QQuickRectangle>(uri,major,minor,"Rectangle");
    qmlRegisterType<QQuickRepeater>(uri,major,minor,"Repeater");
    qmlRegisterType<QQuickTranslate>(uri,major,minor,"Translate");
    qmlRegisterType<QQuickRotation>(uri,major,minor,"Rotation");
    qmlRegisterType<QQuickScale>(uri,major,minor,"Scale");
    qmlRegisterType<QQuickMatrix4x4>(uri,2,3,"Matrix4x4");
    qmlRegisterType<QQuickText>(uri,major,minor,"Text");
    qmlRegisterType<QQuickTextEdit>(uri,major,minor,"TextEdit");
    qmlRegisterType<QQuickTextEdit,1>(uri,2,1,"TextEdit");
    qmlRegisterType<QQuickTextInput>(uri,major,minor,"TextInput");
    qmlRegisterType<QQuickTextInput,2>(uri,2,2,"TextInput");
    qmlRegisterType<QQuickTextInput,3>(uri,2,4,"TextInput");
    qmlRegisterType<QQuickItemGrabResult>();
#if QT_CONFIG(quick_shadereffect)
    qmlRegisterType<QQuickItemLayer>();
#endif
    qmlRegisterType<QQuickAnchors>();
    qmlRegisterType<QQuickKeyEvent>();
    qmlRegisterType<QQuickMouseEvent>();
    qmlRegisterType<QQuickWheelEvent>();
    qmlRegisterType<QQuickCloseEvent>();
    qmlRegisterType<QQuickTransform>();
#if QT_CONFIG(quick_path)
    qmlRegisterType<QQuickPathElement>();
    qmlRegisterType<QQuickCurve>();
#endif
    qmlRegisterType<QQuickScaleGrid>();
    qmlRegisterType<QQuickTextLine>();
    qmlRegisterType<QQuickPen>();
    qmlRegisterType<QQuickFlickableVisibleArea>();
    qRegisterMetaType<QQuickAnchorLine>("QQuickAnchorLine");

    qmlRegisterType<QQuickTextDocument>();


    qmlRegisterUncreatableType<QQuickKeyNavigationAttached>(uri,major,minor,"KeyNavigation",QQuickKeyNavigationAttached::tr("KeyNavigation is only available via attached properties"));
    qmlRegisterUncreatableType<QQuickKeysAttached>(uri,major,minor,"Keys",QQuickKeysAttached::tr("Keys is only available via attached properties"));
    qmlRegisterUncreatableType<QQuickLayoutMirroringAttached>(uri,major,minor,"LayoutMirroring", QQuickLayoutMirroringAttached::tr("LayoutMirroring is only available via attached properties"));
#if QT_CONFIG(quick_viewtransitions)
    qmlRegisterUncreatableType<QQuickViewTransitionAttached>(uri,major,minor,"ViewTransition",QQuickViewTransitionAttached::tr("ViewTransition is only available via attached properties"));
#endif

    qmlRegisterType<QQuickPinchArea>(uri,major,minor,"PinchArea");
    qmlRegisterType<QQuickPinch>(uri,major,minor,"Pinch");
    qmlRegisterType<QQuickPinchEvent>();

#if QT_CONFIG(quick_shadereffect)
    qmlRegisterType<QQuickShaderEffectSource>("QtQuick", 2, 0, "ShaderEffectSource");
    qmlRegisterUncreatableType<QQuickShaderEffectMesh>("QtQuick", 2, 0, "ShaderEffectMesh", QQuickShaderEffectMesh::tr("Cannot create instance of abstract class ShaderEffectMesh."));
    qmlRegisterType<QQuickGridMesh>("QtQuick", 2, 0, "GridMesh");
    qmlRegisterType<QQuickShaderEffect>("QtQuick", 2, 0, "ShaderEffect");
#endif

    qmlRegisterUncreatableType<QQuickPaintedItem>("QtQuick", 2, 0, "PaintedItem", QQuickPaintedItem::tr("Cannot create instance of abstract class PaintedItem"));

#if QT_CONFIG(quick_canvas)
    qmlRegisterType<QQuickCanvasItem>("QtQuick", 2, 0, "Canvas");
#endif

#if QT_CONFIG(quick_sprite)
    qmlRegisterType<QQuickSprite>("QtQuick", 2, 0, "Sprite");
    qmlRegisterType<QQuickAnimatedSprite>("QtQuick", 2, 0, "AnimatedSprite");
    qmlRegisterType<QQuickSpriteSequence>("QtQuick", 2, 0, "SpriteSequence");
#endif

    qmlRegisterType<QQuickParentChange>(uri, major, minor,"ParentChange");
    qmlRegisterType<QQuickAnchorChanges>(uri, major, minor,"AnchorChanges");
    qmlRegisterType<QQuickAnchorSet>();
    qmlRegisterType<QQuickAnchorAnimation>(uri, major, minor,"AnchorAnimation");
    qmlRegisterType<QQuickParentAnimation>(uri, major, minor,"ParentAnimation");
#if QT_CONFIG(quick_canvas)
    qmlRegisterType<QQuickPathAnimation>("QtQuick",2,0,"PathAnimation");
    qmlRegisterType<QQuickPathInterpolator>("QtQuick",2,0,"PathInterpolator");
#endif

#ifndef QT_NO_DRAGANDDROP
    qmlRegisterType<QQuickDropArea>("QtQuick", 2, 0, "DropArea");
    qmlRegisterType<QQuickDropEvent>();
    qmlRegisterType<QQuickDropAreaDrag>();
    qmlRegisterUncreatableType<QQuickDrag>("QtQuick", 2, 0, "Drag", QQuickDragAttached::tr("Drag is only available via attached properties"));
#endif

    qmlRegisterType<QQuickMultiPointTouchArea>("QtQuick", 2, 0, "MultiPointTouchArea");
    qmlRegisterType<QQuickTouchPoint>("QtQuick", 2, 0, "TouchPoint");
    qmlRegisterType<QQuickGrabGestureEvent>();

#ifndef QT_NO_ACCESSIBILITY
    qmlRegisterUncreatableType<QQuickAccessibleAttached>("QtQuick", 2, 0, "Accessible",QQuickAccessibleAttached::tr("Accessible is only available via attached properties"));
#endif

    qmlRegisterType<QQuickItem, 1>(uri, 2, 1,"Item");
#if QT_CONFIG(quick_positioners)
    qmlRegisterType<QQuickGrid, 1>(uri, 2, 1, "Grid");
#endif
#if QT_CONFIG(quick_itemview)
    qmlRegisterUncreatableType<QQuickItemView, 1>(uri, 2, 1, "ItemView", QQuickItemView::tr("ItemView is an abstract base class"));
    qmlRegisterUncreatableType<QQuickItemView, 2>(uri, 2, 3, "ItemView", QQuickItemView::tr("ItemView is an abstract base class"));
#endif
#if QT_CONFIG(quick_listview)
    qmlRegisterType<QQuickListView, 1>(uri, 2, 1, "ListView");
#endif
#if QT_CONFIG(quick_gridview)
    qmlRegisterType<QQuickGridView, 1>(uri, 2, 1, "GridView");
#endif
    qmlRegisterType<QQuickTextEdit, 1>(uri, 2, 1, "TextEdit");

    qmlRegisterType<QQuickText, 2>(uri, 2, 2, "Text");
    qmlRegisterType<QQuickTextEdit, 2>(uri, 2, 2, "TextEdit");

    qmlRegisterType<QQuickText, 3>(uri, 2, 3, "Text");
    qmlRegisterType<QQuickTextEdit, 3>(uri, 2, 3, "TextEdit");
    qmlRegisterType<QQuickImage, 1>(uri, 2, 3,"Image");

    qmlRegisterType<QQuickItem, 2>(uri, 2, 4, "Item");
#if QT_CONFIG(quick_listview)
    qmlRegisterType<QQuickListView, 2>(uri, 2, 4, "ListView");
#endif
    qmlRegisterType<QQuickMouseArea, 1>(uri, 2, 4, "MouseArea");
#if QT_CONFIG(quick_shadereffect)
    qmlRegisterType<QQuickShaderEffect, 1>(uri, 2, 4, "ShaderEffect");
#endif

#ifndef QT_NO_OPENGL
    qmlRegisterUncreatableType<QQuickOpenGLInfo>(uri, 2, 4,"OpenGLInfo", QQuickOpenGLInfo::tr("OpenGLInfo is only available via attached properties"));
#endif
    qmlRegisterType<QQuickPinchArea, 1>(uri, 2, 5,"PinchArea");
    qmlRegisterType<QQuickImage, 2>(uri, 2, 5,"Image");
    qmlRegisterType<QQuickMouseArea, 2>(uri, 2, 5, "MouseArea");

    qmlRegisterType<QQuickText, 6>(uri, 2, 6, "Text");
    qmlRegisterType<QQuickTextEdit, 6>(uri, 2, 6, "TextEdit");
    qmlRegisterType<QQuickTextInput, 6>(uri, 2, 6, "TextInput");
#if QT_CONFIG(quick_positioners)
    qmlRegisterUncreatableType<QQuickBasePositioner, 6>(uri, 2, 6, "Positioner",
                                                  QStringLiteral("Positioner is an abstract type that is only available as an attached property."));
    qmlRegisterType<QQuickColumn, 6>(uri, 2, 6, "Column");
    qmlRegisterType<QQuickRow, 6>(uri, 2, 6, "Row");
    qmlRegisterType<QQuickGrid, 6>(uri, 2, 6, "Grid");
    qmlRegisterType<QQuickFlow, 6>(uri, 2, 6, "Flow");
#endif
    qmlRegisterUncreatableType<QQuickEnterKeyAttached, 6>(uri, 2, 6, "EnterKey",
                                                           QQuickEnterKeyAttached::tr("EnterKey is only available via attached properties"));
#if QT_CONFIG(quick_shadereffect)
    qmlRegisterType<QQuickShaderEffectSource, 1>(uri, 2, 6, "ShaderEffectSource");
<<<<<<< HEAD
#endif

#if QT_CONFIG(quick_listview)
    qmlRegisterType<QQuickListView, 7>(uri, 2, 7, "ListView");
#endif
#if QT_CONFIG(quick_gridview)
    qmlRegisterType<QQuickGridView, 7>(uri, 2, 7, "GridView");
#endif
    qmlRegisterType<QQuickTextInput, 7>(uri, 2, 7, "TextInput");
    qmlRegisterType<QQuickTextEdit, 7>(uri, 2, 7, "TextEdit");
#if QT_CONFIG(quick_pathview)
    qmlRegisterType<QQuickPathView, 7>(uri, 2, 7, "PathView");
#endif

    qmlRegisterUncreatableType<QQuickMouseEvent, 7>(uri, 2, 7, nullptr, QQuickMouseEvent::tr("MouseEvent is only available within handlers in MouseArea"));

    qmlRegisterUncreatableType<QQuickGraphicsInfo>(uri, 2, 8,"GraphicsInfo", QQuickGraphicsInfo::tr("GraphicsInfo is only available via attached properties"));
#if QT_CONFIG(quick_shadereffect)
    qmlRegisterType<QQuickBorderImageMesh>("QtQuick", 2, 8, "BorderImageMesh");
#endif
=======

    qmlRegisterType<QQuickItem, 7>(uri, 2, 7, "Item");
    qmlRegisterType<QQuickListView, 7>(uri, 2, 7, "ListView");
    qmlRegisterType<QQuickGridView, 7>(uri, 2, 7, "GridView");
    qmlRegisterType<QQuickTextInput, 7>(uri, 2, 7, "TextInput");
    qmlRegisterType<QQuickTextEdit, 7>(uri, 2, 7, "TextEdit");
    qmlRegisterType<QQuickPathView, 7>(uri, 2, 7, "PathView");

    qmlRegisterUncreatableType<QQuickMouseEvent, 7>(uri, 2, 7, nullptr, QQuickMouseEvent::tr("MouseEvent is only available within handlers in MouseArea"));
>>>>>>> dd313c4c
}

static void initResources()
{
    Q_INIT_RESOURCE(items);
}

QT_BEGIN_NAMESPACE

void QQuickItemsModule::defineModule()
{
    initResources();

    QByteArray name = "QtQuick";
    int majorVersion = 2;
    int minorVersion = 0;

    qt_quickitems_defineModule(name, majorVersion, minorVersion);
}

QT_END_NAMESPACE<|MERGE_RESOLUTION|>--- conflicted
+++ resolved
@@ -347,9 +347,9 @@
                                                            QQuickEnterKeyAttached::tr("EnterKey is only available via attached properties"));
 #if QT_CONFIG(quick_shadereffect)
     qmlRegisterType<QQuickShaderEffectSource, 1>(uri, 2, 6, "ShaderEffectSource");
-<<<<<<< HEAD
-#endif
-
+#endif
+
+    qmlRegisterType<QQuickItem, 7>(uri, 2, 7, "Item");
 #if QT_CONFIG(quick_listview)
     qmlRegisterType<QQuickListView, 7>(uri, 2, 7, "ListView");
 #endif
@@ -368,17 +368,6 @@
 #if QT_CONFIG(quick_shadereffect)
     qmlRegisterType<QQuickBorderImageMesh>("QtQuick", 2, 8, "BorderImageMesh");
 #endif
-=======
-
-    qmlRegisterType<QQuickItem, 7>(uri, 2, 7, "Item");
-    qmlRegisterType<QQuickListView, 7>(uri, 2, 7, "ListView");
-    qmlRegisterType<QQuickGridView, 7>(uri, 2, 7, "GridView");
-    qmlRegisterType<QQuickTextInput, 7>(uri, 2, 7, "TextInput");
-    qmlRegisterType<QQuickTextEdit, 7>(uri, 2, 7, "TextEdit");
-    qmlRegisterType<QQuickPathView, 7>(uri, 2, 7, "PathView");
-
-    qmlRegisterUncreatableType<QQuickMouseEvent, 7>(uri, 2, 7, nullptr, QQuickMouseEvent::tr("MouseEvent is only available within handlers in MouseArea"));
->>>>>>> dd313c4c
 }
 
 static void initResources()
