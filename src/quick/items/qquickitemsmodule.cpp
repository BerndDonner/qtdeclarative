/****************************************************************************
**
** Copyright (C) 2015 The Qt Company Ltd.
** Contact: http://www.qt.io/licensing/
**
** This file is part of the QtQuick module of the Qt Toolkit.
**
** $QT_BEGIN_LICENSE:LGPL21$
** Commercial License Usage
** Licensees holding valid commercial Qt licenses may use this file in
** accordance with the commercial license agreement provided with the
** Software or, alternatively, in accordance with the terms contained in
** a written agreement between you and The Qt Company. For licensing terms
** and conditions see http://www.qt.io/terms-conditions. For further
** information use the contact form at http://www.qt.io/contact-us.
**
** GNU Lesser General Public License Usage
** Alternatively, this file may be used under the terms of the GNU Lesser
** General Public License version 2.1 or version 3 as published by the Free
** Software Foundation and appearing in the file LICENSE.LGPLv21 and
** LICENSE.LGPLv3 included in the packaging of this file. Please review the
** following information to ensure the GNU Lesser General Public License
** requirements will be met: https://www.gnu.org/licenses/lgpl.html and
** http://www.gnu.org/licenses/old-licenses/lgpl-2.1.html.
**
** As a special exception, The Qt Company gives you certain additional
** rights. These rights are described in The Qt Company LGPL Exception
** version 1.1, included in the file LGPL_EXCEPTION.txt in this package.
**
** $QT_END_LICENSE$
**
****************************************************************************/

#include "qquickitemsmodule_p.h"

#include "qquickitem.h"
#include "qquickitem_p.h"
#include "qquickitemgrabresult.h"
#include "qquickevents_p_p.h"
#include "qquickrectangle_p.h"
#include "qquickfocusscope_p.h"
#include "qquicktext_p.h"
#include "qquicktextinput_p.h"
#include "qquicktextedit_p.h"
#include "qquicktextdocument.h"
#include "qquickimage_p.h"
#include "qquickborderimage_p.h"
#include "qquickscalegrid_p_p.h"
#include "qquickmousearea_p.h"
#include "qquickpincharea_p.h"
#include "qquickflickable_p.h"
#include "qquickflickable_p_p.h"
#include "qquicklistview_p.h"
#include "qquickgridview_p.h"
#include "qquickpathview_p.h"
#include "qquickitemviewtransition_p.h"
#include <private/qquickpath_p.h>
#include <private/qquickpathinterpolator_p.h>
#include "qquickpositioners_p.h"
#include "qquickrepeater_p.h"
#include "qquickloader_p.h"
#include "qquickanimatedimage_p.h"
#include "qquickflipable_p.h"
#include "qquicktranslate_p.h"
#include "qquickstateoperations_p.h"
#include "qquickitemanimation_p.h"
#include <private/qquickshadereffect_p.h>
#include <QtQuick/private/qquickshadereffectsource_p.h>
//#include <private/qquickpincharea_p.h>
#include <QtQuick/private/qquickcanvasitem_p.h>
#include <QtQuick/private/qquickcontext2d_p.h>
#include "qquicksprite_p.h"
#include "qquickspritesequence_p.h"
#include "qquickanimatedsprite_p.h"
#include "qquickdrag_p.h"
#include "qquickdroparea_p.h"
#include "qquickmultipointtoucharea_p.h"
#include "qquickopenglinfo_p.h"
#include <private/qqmlmetatype_p.h>
#include <QtQuick/private/qquickaccessibleattached_p.h>

static QQmlPrivate::AutoParentResult qquickitem_autoParent(QObject *obj, QObject *parent)
{
    // When setting a parent (especially during dynamic object creation) in QML,
    // also try to set up the analogous item/window relationship.
    if (QQuickItem *parentItem = qmlobject_cast<QQuickItem *>(parent)) {
        QQuickItem *item = qmlobject_cast<QQuickItem *>(obj);
        if (item) {
            // An Item has another Item
            item->setParentItem(parentItem);
            return QQmlPrivate::Parented;
        } else if (parentItem->window()) {
            QQuickWindow *win = qmlobject_cast<QQuickWindow *>(obj);
            if (win) {
                // A Window inside an Item should be transient for that item's window
                win->setTransientParent(parentItem->window());
                return QQmlPrivate::Parented;
            }
        }
        return QQmlPrivate::IncompatibleObject;
    } else if (QQuickWindow *parentWindow = qmlobject_cast<QQuickWindow *>(parent)) {
        QQuickWindow *win = qmlobject_cast<QQuickWindow *>(obj);
        if (win) {
            // A Window inside a Window should be transient for it
            win->setTransientParent(parentWindow);
            return QQmlPrivate::Parented;
        } else {
            QQuickItem *item = qmlobject_cast<QQuickItem *>(obj);
            if (item) {
                // The parent of an Item inside a Window is actually the implicit content Item
                item->setParentItem(parentWindow->contentItem());
                return QQmlPrivate::Parented;
            }
        }
        return QQmlPrivate::IncompatibleObject;
    } else if (qmlobject_cast<QQuickItem *>(obj)) {
        return QQmlPrivate::IncompatibleParent;
    }
    return QQmlPrivate::IncompatibleObject;
}

static void qt_quickitems_defineModule(const char *uri, int major, int minor)
{
    QQmlPrivate::RegisterAutoParent autoparent = { 0, &qquickitem_autoParent };
    QQmlPrivate::qmlregister(QQmlPrivate::AutoParentRegistration, &autoparent);
    QQuickItemPrivate::registerAccessorProperties();

#ifdef QT_NO_MOVIE
    qmlRegisterTypeNotAvailable(uri,major,minor,"AnimatedImage", QCoreApplication::translate("QQuickAnimatedImage","Qt was built without support for QMovie"));
#else
    qmlRegisterType<QQuickAnimatedImage>(uri,major,minor,"AnimatedImage");
#endif
    qmlRegisterType<QQuickBorderImage>(uri,major,minor,"BorderImage");
    qmlRegisterType<QQuickColumn>(uri,major,minor,"Column");
    qmlRegisterType<QQuickFlickable>(uri,major,minor,"Flickable");
    qmlRegisterType<QQuickFlipable>(uri,major,minor,"Flipable");
    qmlRegisterType<QQuickFlow>(uri,major,minor,"Flow");
//    qmlRegisterType<QQuickFocusPanel>(uri,major,minor,"FocusPanel");
    qmlRegisterType<QQuickFocusScope>(uri,major,minor,"FocusScope");
    qmlRegisterType<QQuickGradient>(uri,major,minor,"Gradient");
    qmlRegisterType<QQuickGradientStop>(uri,major,minor,"GradientStop");
    qmlRegisterType<QQuickGrid>(uri,major,minor,"Grid");
    qmlRegisterType<QQuickGridView>(uri,major,minor,"GridView");
    qmlRegisterType<QQuickImage>(uri,major,minor,"Image");
    qmlRegisterType<QQuickItem>(uri,major,minor,"Item");
    qmlRegisterType<QQuickListView>(uri,major,minor,"ListView");
    qmlRegisterType<QQuickLoader>(uri,major,minor,"Loader");
    qmlRegisterType<QQuickMouseArea>(uri,major,minor,"MouseArea");
    qmlRegisterType<QQuickPath>(uri,major,minor,"Path");
    qmlRegisterType<QQuickPathAttribute>(uri,major,minor,"PathAttribute");
    qmlRegisterType<QQuickPathCubic>(uri,major,minor,"PathCubic");
    qmlRegisterType<QQuickPathLine>(uri,major,minor,"PathLine");
    qmlRegisterType<QQuickPathPercent>(uri,major,minor,"PathPercent");
    qmlRegisterType<QQuickPathQuad>(uri,major,minor,"PathQuad");
    qmlRegisterType<QQuickPathCatmullRomCurve>("QtQuick",2,0,"PathCurve");
    qmlRegisterType<QQuickPathArc>("QtQuick",2,0,"PathArc");
    qmlRegisterType<QQuickPathSvg>("QtQuick",2,0,"PathSvg");
    qmlRegisterType<QQuickPathView>(uri,major,minor,"PathView");
    qmlRegisterUncreatableType<QQuickBasePositioner>(uri,major,minor,"Positioner",
                                                  QStringLiteral("Positioner is an abstract type that is only available as an attached property."));
    qmlRegisterType<QQuickRectangle>(uri,major,minor,"Rectangle");
    qmlRegisterType<QQuickRepeater>(uri,major,minor,"Repeater");
    qmlRegisterType<QQuickRow>(uri,major,minor,"Row");
    qmlRegisterType<QQuickTranslate>(uri,major,minor,"Translate");
    qmlRegisterType<QQuickRotation>(uri,major,minor,"Rotation");
    qmlRegisterType<QQuickScale>(uri,major,minor,"Scale");
    qmlRegisterType<QQuickMatrix4x4>(uri,2,3,"Matrix4x4");
    qmlRegisterType<QQuickText>(uri,major,minor,"Text");
    qmlRegisterType<QQuickTextEdit>(uri,major,minor,"TextEdit");
    qmlRegisterType<QQuickTextEdit,1>(uri,2,1,"TextEdit");
    qmlRegisterType<QQuickTextInput>(uri,major,minor,"TextInput");
    qmlRegisterType<QQuickTextInput,2>(uri,2,2,"TextInput");
    qmlRegisterType<QQuickTextInput,3>(uri,2,4,"TextInput");
    qmlRegisterType<QQuickViewSection>(uri,major,minor,"ViewSection");

    qmlRegisterType<QQuickItemGrabResult>();
    qmlRegisterType<QQuickItemLayer>();
    qmlRegisterType<QQuickAnchors>();
    qmlRegisterType<QQuickKeyEvent>();
    qmlRegisterType<QQuickMouseEvent>();
    qmlRegisterType<QQuickWheelEvent>();
    qmlRegisterType<QQuickCloseEvent>();
    qmlRegisterType<QQuickTransform>();
    qmlRegisterType<QQuickPathElement>();
    qmlRegisterType<QQuickCurve>();
    qmlRegisterType<QQuickScaleGrid>();
    qmlRegisterType<QQuickTextLine>();
    qmlRegisterType<QQuickPen>();
    qmlRegisterType<QQuickFlickableVisibleArea>();
    qRegisterMetaType<QQuickAnchorLine>("QQuickAnchorLine");

    qmlRegisterType<QQuickTextDocument>();


    qmlRegisterUncreatableType<QQuickKeyNavigationAttached>(uri,major,minor,"KeyNavigation",QQuickKeyNavigationAttached::tr("KeyNavigation is only available via attached properties"));
    qmlRegisterUncreatableType<QQuickKeysAttached>(uri,major,minor,"Keys",QQuickKeysAttached::tr("Keys is only available via attached properties"));
    qmlRegisterUncreatableType<QQuickLayoutMirroringAttached>(uri,major,minor,"LayoutMirroring", QQuickLayoutMirroringAttached::tr("LayoutMirroring is only available via attached properties"));
    qmlRegisterUncreatableType<QQuickViewTransitionAttached>(uri,major,minor,"ViewTransition",QQuickViewTransitionAttached::tr("ViewTransition is only available via attached properties"));

    qmlRegisterType<QQuickPinchArea>(uri,major,minor,"PinchArea");
    qmlRegisterType<QQuickPinch>(uri,major,minor,"Pinch");
    qmlRegisterType<QQuickPinchEvent>();

    qmlRegisterType<QQuickShaderEffect>("QtQuick", 2, 0, "ShaderEffect");
    qmlRegisterType<QQuickShaderEffectSource>("QtQuick", 2, 0, "ShaderEffectSource");
    qmlRegisterUncreatableType<QQuickShaderEffectMesh>("QtQuick", 2, 0, "ShaderEffectMesh", QQuickShaderEffectMesh::tr("Cannot create instance of abstract class ShaderEffectMesh."));
    qmlRegisterType<QQuickGridMesh>("QtQuick", 2, 0, "GridMesh");

    qmlRegisterUncreatableType<QQuickPaintedItem>("QtQuick", 2, 0, "PaintedItem", QQuickPaintedItem::tr("Cannot create instance of abstract class PaintedItem"));

    qmlRegisterType<QQuickCanvasItem>("QtQuick", 2, 0, "Canvas");

    qmlRegisterType<QQuickSprite>("QtQuick", 2, 0, "Sprite");
    qmlRegisterType<QQuickAnimatedSprite>("QtQuick", 2, 0, "AnimatedSprite");
    qmlRegisterType<QQuickSpriteSequence>("QtQuick", 2, 0, "SpriteSequence");

    qmlRegisterType<QQuickParentChange>(uri, major, minor,"ParentChange");
    qmlRegisterType<QQuickAnchorChanges>(uri, major, minor,"AnchorChanges");
    qmlRegisterType<QQuickAnchorSet>();
    qmlRegisterType<QQuickAnchorAnimation>(uri, major, minor,"AnchorAnimation");
    qmlRegisterType<QQuickParentAnimation>(uri, major, minor,"ParentAnimation");
    qmlRegisterType<QQuickPathAnimation>("QtQuick",2,0,"PathAnimation");
    qmlRegisterType<QQuickPathInterpolator>("QtQuick",2,0,"PathInterpolator");

#ifndef QT_NO_DRAGANDDROP
    qmlRegisterType<QQuickDropArea>("QtQuick", 2, 0, "DropArea");
    qmlRegisterType<QQuickDropEvent>();
    qmlRegisterType<QQuickDropAreaDrag>();
    qmlRegisterUncreatableType<QQuickDrag>("QtQuick", 2, 0, "Drag", QQuickDragAttached::tr("Drag is only available via attached properties"));
#endif

    qmlRegisterType<QQuickMultiPointTouchArea>("QtQuick", 2, 0, "MultiPointTouchArea");
    qmlRegisterType<QQuickTouchPoint>("QtQuick", 2, 0, "TouchPoint");
    qmlRegisterType<QQuickGrabGestureEvent>();

#ifndef QT_NO_ACCESSIBILITY
    qmlRegisterUncreatableType<QQuickAccessibleAttached>("QtQuick", 2, 0, "Accessible",QQuickAccessibleAttached::tr("Accessible is only available via attached properties"));
#endif

    qmlRegisterType<QQuickItem, 1>(uri, 2, 1,"Item");
    qmlRegisterType<QQuickGrid, 1>(uri, 2, 1, "Grid");
    qmlRegisterUncreatableType<QQuickItemView, 1>(uri, 2, 1, "ItemView", QQuickItemView::tr("ItemView is an abstract base class"));
    qmlRegisterUncreatableType<QQuickItemView, 2>(uri, 2, 3, "ItemView", QQuickItemView::tr("ItemView is an abstract base class"));
    qmlRegisterType<QQuickListView, 1>(uri, 2, 1, "ListView");
    qmlRegisterType<QQuickGridView, 1>(uri, 2, 1, "GridView");
    qmlRegisterType<QQuickTextEdit, 1>(uri, 2, 1, "TextEdit");

    qmlRegisterType<QQuickText, 2>(uri, 2, 2, "Text");
    qmlRegisterType<QQuickTextEdit, 2>(uri, 2, 2, "TextEdit");

    qmlRegisterType<QQuickText, 3>(uri, 2, 3, "Text");
    qmlRegisterType<QQuickTextEdit, 3>(uri, 2, 3, "TextEdit");
    qmlRegisterType<QQuickImage, 1>(uri, 2, 3,"Image");

    qmlRegisterType<QQuickItem, 2>(uri, 2, 4, "Item");
    qmlRegisterType<QQuickListView, 2>(uri, 2, 4, "ListView");
    qmlRegisterType<QQuickMouseArea, 1>(uri, 2, 4, "MouseArea");
    qmlRegisterType<QQuickShaderEffect, 1>(uri, 2, 4, "ShaderEffect");
    qmlRegisterUncreatableType<QQuickOpenGLInfo>(uri, 2, 4,"OpenGLInfo", QQuickOpenGLInfo::tr("OpenGLInfo is only available via attached properties"));

    qmlRegisterType<QQuickPinchArea, 1>(uri, 2, 5,"PinchArea");
<<<<<<< HEAD

    qmlRegisterType<QQuickText, 6>(uri, 2, 6, "Text");
    qmlRegisterType<QQuickTextEdit, 6>(uri, 2, 6, "TextEdit");
    qmlRegisterType<QQuickTextInput, 6>(uri, 2, 6, "TextInput");
    qmlRegisterUncreatableType<QQuickBasePositioner, 6>(uri, 2, 6, "Positioner",
                                                  QStringLiteral("Positioner is an abstract type that is only available as an attached property."));
    qmlRegisterType<QQuickColumn, 6>(uri, 2, 6, "Column");
    qmlRegisterType<QQuickRow, 6>(uri, 2, 6, "Row");
    qmlRegisterType<QQuickGrid, 6>(uri, 2, 6, "Grid");
    qmlRegisterType<QQuickFlow, 6>(uri, 2, 6, "Flow");
=======
    qmlRegisterType<QQuickImage, 2>(uri, 2, 5,"Image");
>>>>>>> 1fd0cdc6
}

static void initResources()
{
    Q_INIT_RESOURCE(items);
}

QT_BEGIN_NAMESPACE

void QQuickItemsModule::defineModule()
{
    initResources();

    QByteArray name = "QtQuick";
    int majorVersion = 2;
    int minorVersion = 0;

    qt_quickitems_defineModule(name, majorVersion, minorVersion);
}

QT_END_NAMESPACE<|MERGE_RESOLUTION|>--- conflicted
+++ resolved
@@ -259,7 +259,7 @@
     qmlRegisterUncreatableType<QQuickOpenGLInfo>(uri, 2, 4,"OpenGLInfo", QQuickOpenGLInfo::tr("OpenGLInfo is only available via attached properties"));
 
     qmlRegisterType<QQuickPinchArea, 1>(uri, 2, 5,"PinchArea");
-<<<<<<< HEAD
+    qmlRegisterType<QQuickImage, 2>(uri, 2, 5,"Image");
 
     qmlRegisterType<QQuickText, 6>(uri, 2, 6, "Text");
     qmlRegisterType<QQuickTextEdit, 6>(uri, 2, 6, "TextEdit");
@@ -270,9 +270,6 @@
     qmlRegisterType<QQuickRow, 6>(uri, 2, 6, "Row");
     qmlRegisterType<QQuickGrid, 6>(uri, 2, 6, "Grid");
     qmlRegisterType<QQuickFlow, 6>(uri, 2, 6, "Flow");
-=======
-    qmlRegisterType<QQuickImage, 2>(uri, 2, 5,"Image");
->>>>>>> 1fd0cdc6
 }
 
 static void initResources()
