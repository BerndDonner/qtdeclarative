--- conflicted
+++ resolved
@@ -260,7 +260,7 @@
 
     qmlRegisterType<QQuickPinchArea, 1>(uri, 2, 5,"PinchArea");
     qmlRegisterType<QQuickImage, 2>(uri, 2, 5,"Image");
-<<<<<<< HEAD
+    qmlRegisterType<QQuickMouseArea, 2>(uri, 2, 5, "MouseArea");
 
     qmlRegisterType<QQuickText, 6>(uri, 2, 6, "Text");
     qmlRegisterType<QQuickTextEdit, 6>(uri, 2, 6, "TextEdit");
@@ -271,9 +271,6 @@
     qmlRegisterType<QQuickRow, 6>(uri, 2, 6, "Row");
     qmlRegisterType<QQuickGrid, 6>(uri, 2, 6, "Grid");
     qmlRegisterType<QQuickFlow, 6>(uri, 2, 6, "Flow");
-=======
-    qmlRegisterType<QQuickMouseArea, 2>(uri, 2, 5, "MouseArea");
->>>>>>> a3f686cf
 }
 
 static void initResources()
