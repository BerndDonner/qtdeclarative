/****************************************************************************
**
** Copyright (C) 2016 The Qt Company Ltd.
** Contact: https://www.qt.io/licensing/
**
** This file is part of the QtQuick module of the Qt Toolkit.
**
** $QT_BEGIN_LICENSE:LGPL$
** Commercial License Usage
** Licensees holding valid commercial Qt licenses may use this file in
** accordance with the commercial license agreement provided with the
** Software or, alternatively, in accordance with the terms contained in
** a written agreement between you and The Qt Company. For licensing terms
** and conditions see https://www.qt.io/terms-conditions. For further
** information use the contact form at https://www.qt.io/contact-us.
**
** GNU Lesser General Public License Usage
** Alternatively, this file may be used under the terms of the GNU Lesser
** General Public License version 3 as published by the Free Software
** Foundation and appearing in the file LICENSE.LGPL3 included in the
** packaging of this file. Please review the following information to
** ensure the GNU Lesser General Public License version 3 requirements
** will be met: https://www.gnu.org/licenses/lgpl-3.0.html.
**
** GNU General Public License Usage
** Alternatively, this file may be used under the terms of the GNU
** General Public License version 2.0 or (at your option) the GNU General
** Public license version 3 or any later version approved by the KDE Free
** Qt Foundation. The licenses are as published by the Free Software
** Foundation and appearing in the file LICENSE.GPL2 and LICENSE.GPL3
** included in the packaging of this file. Please review the following
** information to ensure the GNU General Public License requirements will
** be met: https://www.gnu.org/licenses/gpl-2.0.html and
** https://www.gnu.org/licenses/gpl-3.0.html.
**
** $QT_END_LICENSE$
**
****************************************************************************/

#include "qquickitemview_p_p.h"
#include "qquickitemviewfxitem_p_p.h"
#include <QtQuick/private/qquicktransition_p.h>
#include <QtQml/QQmlInfo>
#include "qplatformdefs.h"

QT_BEGIN_NAMESPACE

Q_LOGGING_CATEGORY(lcItemViewDelegateLifecycle, "qt.quick.itemview.lifecycle")

// Default cacheBuffer for all views.
#ifndef QML_VIEW_DEFAULTCACHEBUFFER
#define QML_VIEW_DEFAULTCACHEBUFFER 320
#endif

FxViewItem::FxViewItem(QQuickItem *i, QQuickItemView *v, bool own, QQuickItemViewAttached *attached)
    : QQuickItemViewFxItem(i, own, QQuickItemViewPrivate::get(v))
    , view(v)
    , attached(attached)
{
    if (attached) // can be null for default components (see createComponentItem)
        attached->setView(view);
}

QQuickItemViewChangeSet::QQuickItemViewChangeSet()
    : active(false)
{
    reset();
}

bool QQuickItemViewChangeSet::hasPendingChanges() const
{
    return !pendingChanges.isEmpty();
}

void QQuickItemViewChangeSet::applyChanges(const QQmlChangeSet &changeSet)
{
    pendingChanges.apply(changeSet);

    int moveId = -1;
    int moveOffset = 0;

    for (const QQmlChangeSet::Change &r : changeSet.removes()) {
        itemCount -= r.count;
        if (moveId == -1 && newCurrentIndex >= r.index + r.count) {
            newCurrentIndex -= r.count;
            currentChanged = true;
        } else if (moveId == -1 && newCurrentIndex >= r.index && newCurrentIndex < r.index + r.count) {
            // current item has been removed.
            if (r.isMove()) {
                moveId = r.moveId;
                moveOffset = newCurrentIndex - r.index;
            } else {
                currentRemoved = true;
                newCurrentIndex = -1;
                if (itemCount)
                    newCurrentIndex = qMin(r.index, itemCount - 1);
            }
            currentChanged = true;
        }
    }
    for (const QQmlChangeSet::Change &i : changeSet.inserts()) {
        if (moveId == -1) {
            if (itemCount && newCurrentIndex >= i.index) {
                newCurrentIndex += i.count;
                currentChanged = true;
            } else if (newCurrentIndex < 0) {
                newCurrentIndex = 0;
                currentChanged = true;
            } else if (newCurrentIndex == 0 && !itemCount) {
                // this is the first item, set the initial current index
                currentChanged = true;
            }
        } else if (moveId == i.moveId) {
            newCurrentIndex = i.index + moveOffset;
        }
        itemCount += i.count;
    }
}

void QQuickItemViewChangeSet::applyBufferedChanges(const QQuickItemViewChangeSet &other)
{
    if (!other.hasPendingChanges())
        return;

    pendingChanges.apply(other.pendingChanges);
    itemCount = other.itemCount;
    newCurrentIndex = other.newCurrentIndex;
    currentChanged = other.currentChanged;
    currentRemoved = other.currentRemoved;
}

void QQuickItemViewChangeSet::prepare(int currentIndex, int count)
{
    if (active)
        return;
    reset();
    active = true;
    itemCount = count;
    newCurrentIndex = currentIndex;
}

void QQuickItemViewChangeSet::reset()
{
    itemCount = 0;
    newCurrentIndex = -1;
    pendingChanges.clear();
    removedItems.clear();
    active = false;
    currentChanged = false;
    currentRemoved = false;
}

//-----------------------------------

QQuickItemView::QQuickItemView(QQuickFlickablePrivate &dd, QQuickItem *parent)
    : QQuickFlickable(dd, parent)
{
    Q_D(QQuickItemView);
    d->init();
}

QQuickItemView::~QQuickItemView()
{
    Q_D(QQuickItemView);
    d->clear(true);
    if (d->ownModel)
        delete d->model;
    delete d->header;
    delete d->footer;
}


QQuickItem *QQuickItemView::currentItem() const
{
    Q_D(const QQuickItemView);
    return d->currentItem ? d->currentItem->item : nullptr;
}

QVariant QQuickItemView::model() const
{
    Q_D(const QQuickItemView);
    return d->modelVariant;
}

void QQuickItemView::setModel(const QVariant &m)
{
    Q_D(QQuickItemView);
    QVariant model = m;
    if (model.userType() == qMetaTypeId<QJSValue>())
        model = model.value<QJSValue>().toVariant();

    if (d->modelVariant == model)
        return;
    if (d->model) {
        disconnect(d->model, SIGNAL(modelUpdated(QQmlChangeSet,bool)),
                this, SLOT(modelUpdated(QQmlChangeSet,bool)));
        disconnect(d->model, SIGNAL(initItem(int,QObject*)), this, SLOT(initItem(int,QObject*)));
        disconnect(d->model, SIGNAL(createdItem(int,QObject*)), this, SLOT(createdItem(int,QObject*)));
        disconnect(d->model, SIGNAL(destroyingItem(QObject*)), this, SLOT(destroyingItem(QObject*)));
        disconnect(d->model, SIGNAL(itemPooled(int, QObject *)), this, SLOT(onItemPooled(int, QObject *)));
        disconnect(d->model, SIGNAL(itemReused(int, QObject *)), this, SLOT(onItemReused(int, QObject *)));
    }

    QQmlInstanceModel *oldModel = d->model;

    d->clear();
    d->model = nullptr;
    d->setPosition(d->contentStartOffset());
    d->modelVariant = model;

    QObject *object = qvariant_cast<QObject*>(model);
    QQmlInstanceModel *vim = nullptr;
    if (object && (vim = qobject_cast<QQmlInstanceModel *>(object))) {
        if (d->ownModel) {
            delete oldModel;
            d->ownModel = false;
        }
        d->model = vim;
    } else {
        if (!d->ownModel) {
            d->model = new QQmlDelegateModel(qmlContext(this), this);
            d->ownModel = true;
            if (isComponentComplete())
                static_cast<QQmlDelegateModel *>(d->model.data())->componentComplete();
        } else {
            d->model = oldModel;
        }
        if (QQmlDelegateModel *dataModel = qobject_cast<QQmlDelegateModel*>(d->model))
            dataModel->setModel(model);
    }

    if (d->model) {
        d->bufferMode = QQuickItemViewPrivate::BufferBefore | QQuickItemViewPrivate::BufferAfter;
        connect(d->model, SIGNAL(createdItem(int,QObject*)), this, SLOT(createdItem(int,QObject*)));
        connect(d->model, SIGNAL(initItem(int,QObject*)), this, SLOT(initItem(int,QObject*)));
        connect(d->model, SIGNAL(destroyingItem(QObject*)), this, SLOT(destroyingItem(QObject*)));
        connect(d->model, SIGNAL(itemPooled(int, QObject *)), this, SLOT(onItemPooled(int, QObject *)));
        connect(d->model, SIGNAL(itemReused(int, QObject *)), this, SLOT(onItemReused(int, QObject *)));
        if (isComponentComplete()) {
            d->updateSectionCriteria();
            d->refill();
            /* Setting currentIndex to -2 ensures that we always enter the "currentIndex changed"
               code path in setCurrentIndex, updating bindings depending on currentIndex.*/
            d->currentIndex = -2;
            setCurrentIndex(d->model->count() > 0 ? 0 : -1);
            d->updateViewport();

            if (d->transitioner && d->transitioner->populateTransition) {
                d->transitioner->setPopulateTransitionEnabled(true);
                d->forceLayoutPolish();
            }
        }

        connect(d->model, SIGNAL(modelUpdated(QQmlChangeSet,bool)),
                this, SLOT(modelUpdated(QQmlChangeSet,bool)));
        if (QQmlDelegateModel *dataModel = qobject_cast<QQmlDelegateModel*>(d->model))
            QObjectPrivate::connect(dataModel, &QQmlDelegateModel::delegateChanged, d, &QQuickItemViewPrivate::applyDelegateChange);
        emit countChanged();
    }
    emit modelChanged();
    d->moveReason = QQuickItemViewPrivate::Other;
}

QQmlComponent *QQuickItemView::delegate() const
{
    Q_D(const QQuickItemView);
    if (d->model) {
        if (QQmlDelegateModel *dataModel = qobject_cast<QQmlDelegateModel*>(d->model))
            return dataModel->delegate();
    }

    return nullptr;
}

void QQuickItemView::setDelegate(QQmlComponent *delegate)
{
    Q_D(QQuickItemView);
    if (delegate == this->delegate())
        return;
    if (!d->ownModel) {
        d->model = new QQmlDelegateModel(qmlContext(this));
        d->ownModel = true;
        if (isComponentComplete())
            static_cast<QQmlDelegateModel *>(d->model.data())->componentComplete();
    }
    if (QQmlDelegateModel *dataModel = qobject_cast<QQmlDelegateModel*>(d->model)) {
        int oldCount = dataModel->count();
        dataModel->setDelegate(delegate);
        if (isComponentComplete())
            d->applyDelegateChange();
        if (oldCount != dataModel->count())
            emit countChanged();
    }
    emit delegateChanged();
    d->delegateValidated = false;
}


int QQuickItemView::count() const
{
    Q_D(const QQuickItemView);
    if (!d->model)
        return 0;
    return d->model->count();
}

int QQuickItemView::currentIndex() const
{
    Q_D(const QQuickItemView);
    return d->currentIndex;
}

void QQuickItemView::setCurrentIndex(int index)
{
    Q_D(QQuickItemView);
    if (d->inRequest)  // currently creating item
        return;
    d->currentIndexCleared = (index == -1);

    d->applyPendingChanges();
    if (index == d->currentIndex)
        return;
    if (isComponentComplete() && d->isValid()) {
        d->moveReason = QQuickItemViewPrivate::SetIndex;
        d->updateCurrent(index);
    } else if (d->currentIndex != index) {
        d->currentIndex = index;
        emit currentIndexChanged();
    }
}


bool QQuickItemView::isWrapEnabled() const
{
    Q_D(const QQuickItemView);
    return d->wrap;
}

void QQuickItemView::setWrapEnabled(bool wrap)
{
    Q_D(QQuickItemView);
    if (d->wrap == wrap)
        return;
    d->wrap = wrap;
    emit keyNavigationWrapsChanged();
}

bool QQuickItemView::isKeyNavigationEnabled() const
{
    Q_D(const QQuickItemView);
    return d->explicitKeyNavigationEnabled ? d->keyNavigationEnabled : d->interactive;
}

void QQuickItemView::setKeyNavigationEnabled(bool keyNavigationEnabled)
{
    // TODO: default binding to "interactive" can be removed in Qt 6; it only exists for compatibility reasons.
    Q_D(QQuickItemView);
    const bool wasImplicit = !d->explicitKeyNavigationEnabled;
    if (wasImplicit)
        QObject::disconnect(this, &QQuickFlickable::interactiveChanged, this, &QQuickItemView::keyNavigationEnabledChanged);

    d->explicitKeyNavigationEnabled = true;

    // Ensure that we emit the change signal in case there is no different in value.
    if (d->keyNavigationEnabled != keyNavigationEnabled || wasImplicit) {
        d->keyNavigationEnabled = keyNavigationEnabled;
        emit keyNavigationEnabledChanged();
    }
}

int QQuickItemView::cacheBuffer() const
{
    Q_D(const QQuickItemView);
    return d->buffer;
}

void QQuickItemView::setCacheBuffer(int b)
{
    Q_D(QQuickItemView);
    if (b < 0) {
        qmlWarning(this) << "Cannot set a negative cache buffer";
        return;
    }

    if (d->buffer != b) {
        d->buffer = b;
        if (isComponentComplete()) {
            d->bufferMode = QQuickItemViewPrivate::BufferBefore | QQuickItemViewPrivate::BufferAfter;
            d->refillOrLayout();
        }
        emit cacheBufferChanged();
    }
}

int QQuickItemView::displayMarginBeginning() const
{
    Q_D(const QQuickItemView);
    return d->displayMarginBeginning;
}

void QQuickItemView::setDisplayMarginBeginning(int margin)
{
    Q_D(QQuickItemView);
    if (d->displayMarginBeginning != margin) {
        d->displayMarginBeginning = margin;
        if (isComponentComplete()) {
            d->forceLayoutPolish();
        }
        emit displayMarginBeginningChanged();
    }
}

int QQuickItemView::displayMarginEnd() const
{
    Q_D(const QQuickItemView);
    return d->displayMarginEnd;
}

void QQuickItemView::setDisplayMarginEnd(int margin)
{
    Q_D(QQuickItemView);
    if (d->displayMarginEnd != margin) {
        d->displayMarginEnd = margin;
        if (isComponentComplete()) {
            d->forceLayoutPolish();
        }
        emit displayMarginEndChanged();
    }
}

Qt::LayoutDirection QQuickItemView::layoutDirection() const
{
    Q_D(const QQuickItemView);
    return d->layoutDirection;
}

void QQuickItemView::setLayoutDirection(Qt::LayoutDirection layoutDirection)
{
    Q_D(QQuickItemView);
    if (d->layoutDirection != layoutDirection) {
        d->layoutDirection = layoutDirection;
        d->regenerate();
        emit layoutDirectionChanged();
        emit effectiveLayoutDirectionChanged();
    }
}

Qt::LayoutDirection QQuickItemView::effectiveLayoutDirection() const
{
    Q_D(const QQuickItemView);
    if (d->effectiveLayoutMirror)
        return d->layoutDirection == Qt::RightToLeft ? Qt::LeftToRight : Qt::RightToLeft;
    else
        return d->layoutDirection;
}

QQuickItemView::VerticalLayoutDirection QQuickItemView::verticalLayoutDirection() const
{
    Q_D(const QQuickItemView);
    return d->verticalLayoutDirection;
}

void QQuickItemView::setVerticalLayoutDirection(VerticalLayoutDirection layoutDirection)
{
    Q_D(QQuickItemView);
    if (d->verticalLayoutDirection != layoutDirection) {
        d->verticalLayoutDirection = layoutDirection;
        d->regenerate();
        emit verticalLayoutDirectionChanged();
    }
}

QQmlComponent *QQuickItemView::header() const
{
    Q_D(const QQuickItemView);
    return d->headerComponent;
}

QQuickItem *QQuickItemView::headerItem() const
{
    Q_D(const QQuickItemView);
    return d->header ? d->header->item : nullptr;
}

void QQuickItemView::setHeader(QQmlComponent *headerComponent)
{
    Q_D(QQuickItemView);
    if (d->headerComponent != headerComponent) {
        d->applyPendingChanges();
        delete d->header;
        d->header = nullptr;
        d->headerComponent = headerComponent;

        d->markExtentsDirty();

        if (isComponentComplete()) {
            d->updateHeader();
            d->updateFooter();
            d->updateViewport();
            d->fixupPosition();
        } else {
            emit headerItemChanged();
        }
        emit headerChanged();
    }
}

QQmlComponent *QQuickItemView::footer() const
{
    Q_D(const QQuickItemView);
    return d->footerComponent;
}

QQuickItem *QQuickItemView::footerItem() const
{
    Q_D(const QQuickItemView);
    return d->footer ? d->footer->item : nullptr;
}

void QQuickItemView::setFooter(QQmlComponent *footerComponent)
{
    Q_D(QQuickItemView);
    if (d->footerComponent != footerComponent) {
        d->applyPendingChanges();
        delete d->footer;
        d->footer = nullptr;
        d->footerComponent = footerComponent;

        if (isComponentComplete()) {
            d->updateFooter();
            d->updateViewport();
            d->fixupPosition();
        } else {
            emit footerItemChanged();
        }
        emit footerChanged();
    }
}

QQmlComponent *QQuickItemView::highlight() const
{
    Q_D(const QQuickItemView);
    return d->highlightComponent;
}

void QQuickItemView::setHighlight(QQmlComponent *highlightComponent)
{
    Q_D(QQuickItemView);
    if (highlightComponent != d->highlightComponent) {
        d->applyPendingChanges();
        d->highlightComponent = highlightComponent;
        d->createHighlight();
        if (d->currentItem)
            d->updateHighlight();
        emit highlightChanged();
    }
}

QQuickItem *QQuickItemView::highlightItem() const
{
    Q_D(const QQuickItemView);
    return d->highlight ? d->highlight->item : nullptr;
}

bool QQuickItemView::highlightFollowsCurrentItem() const
{
    Q_D(const QQuickItemView);
    return d->autoHighlight;
}

void QQuickItemView::setHighlightFollowsCurrentItem(bool autoHighlight)
{
    Q_D(QQuickItemView);
    if (d->autoHighlight != autoHighlight) {
        d->autoHighlight = autoHighlight;
        if (autoHighlight)
            d->updateHighlight();
        emit highlightFollowsCurrentItemChanged();
    }
}

QQuickItemView::HighlightRangeMode QQuickItemView::highlightRangeMode() const
{
    Q_D(const QQuickItemView);
    return static_cast<QQuickItemView::HighlightRangeMode>(d->highlightRange);
}

void QQuickItemView::setHighlightRangeMode(HighlightRangeMode mode)
{
    Q_D(QQuickItemView);
    if (d->highlightRange == mode)
        return;
    d->highlightRange = mode;
    d->haveHighlightRange = d->highlightRange != NoHighlightRange && d->highlightRangeStart <= d->highlightRangeEnd;
    if (isComponentComplete()) {
        d->updateViewport();
        d->moveReason = QQuickItemViewPrivate::Other;
        d->fixupPosition();
    }
    emit highlightRangeModeChanged();
}

//###Possibly rename these properties, since they are very useful even without a highlight?
qreal QQuickItemView::preferredHighlightBegin() const
{
    Q_D(const QQuickItemView);
    return d->highlightRangeStart;
}

void QQuickItemView::setPreferredHighlightBegin(qreal start)
{
    Q_D(QQuickItemView);
    d->highlightRangeStartValid = true;
    if (d->highlightRangeStart == start)
        return;
    d->highlightRangeStart = start;
    d->haveHighlightRange = d->highlightRange != NoHighlightRange && d->highlightRangeStart <= d->highlightRangeEnd;
    if (isComponentComplete()) {
        d->updateViewport();
        if (!isMoving() && !isFlicking()) {
            d->moveReason = QQuickItemViewPrivate::Other;
            d->fixupPosition();
        }
    }
    emit preferredHighlightBeginChanged();
}

void QQuickItemView::resetPreferredHighlightBegin()
{
    Q_D(QQuickItemView);
    d->highlightRangeStartValid = false;
    if (d->highlightRangeStart == 0)
        return;
    d->highlightRangeStart = 0;
    if (isComponentComplete()) {
        d->updateViewport();
        if (!isMoving() && !isFlicking()) {
            d->moveReason = QQuickItemViewPrivate::Other;
            d->fixupPosition();
        }
    }
    emit preferredHighlightBeginChanged();
}

qreal QQuickItemView::preferredHighlightEnd() const
{
    Q_D(const QQuickItemView);
    return d->highlightRangeEnd;
}

void QQuickItemView::setPreferredHighlightEnd(qreal end)
{
    Q_D(QQuickItemView);
    d->highlightRangeEndValid = true;
    if (d->highlightRangeEnd == end)
        return;
    d->highlightRangeEnd = end;
    d->haveHighlightRange = d->highlightRange != NoHighlightRange && d->highlightRangeStart <= d->highlightRangeEnd;
    if (isComponentComplete()) {
        d->updateViewport();
        if (!isMoving() && !isFlicking()) {
            d->moveReason = QQuickItemViewPrivate::Other;
            d->fixupPosition();
        }
    }
    emit preferredHighlightEndChanged();
}

void QQuickItemView::resetPreferredHighlightEnd()
{
    Q_D(QQuickItemView);
    d->highlightRangeEndValid = false;
    if (d->highlightRangeEnd == 0)
        return;
    d->highlightRangeEnd = 0;
    if (isComponentComplete()) {
        d->updateViewport();
        if (!isMoving() && !isFlicking()) {
            d->moveReason = QQuickItemViewPrivate::Other;
            d->fixupPosition();
        }
    }
    emit preferredHighlightEndChanged();
}

int QQuickItemView::highlightMoveDuration() const
{
    Q_D(const QQuickItemView);
    return d->highlightMoveDuration;
}

void QQuickItemView::setHighlightMoveDuration(int duration)
{
    Q_D(QQuickItemView);
    if (d->highlightMoveDuration != duration) {
        d->highlightMoveDuration = duration;
        emit highlightMoveDurationChanged();
    }
}

bool QQuickItemView::reuseItems() const
{
    return bool(d_func()->reusableFlag == QQmlDelegateModel::Reusable);
}

void QQuickItemView::setReuseItems(bool reuse)
{
    Q_D(QQuickItemView);
    if (reuseItems() == reuse)
        return;

    d->reusableFlag = reuse ? QQmlDelegateModel::Reusable : QQmlDelegateModel::NotReusable;

    if (!reuse && d->model) {
        // When we're told to not reuse items, we
        // immediately, as documented, drain the pool.
        d->model->drainReusableItemsPool(0);
    }

    emit reuseItemsChanged();
}

QQuickTransition *QQuickItemView::populateTransition() const
{
    Q_D(const QQuickItemView);
    return d->transitioner ? d->transitioner->populateTransition : nullptr;
}

void QQuickItemView::setPopulateTransition(QQuickTransition *transition)
{
    Q_D(QQuickItemView);
    d->createTransitioner();
    if (d->transitioner->populateTransition != transition) {
        d->transitioner->populateTransition = transition;
        emit populateTransitionChanged();
    }
}

QQuickTransition *QQuickItemView::addTransition() const
{
    Q_D(const QQuickItemView);
    return d->transitioner ? d->transitioner->addTransition : nullptr;
}

void QQuickItemView::setAddTransition(QQuickTransition *transition)
{
    Q_D(QQuickItemView);
    d->createTransitioner();
    if (d->transitioner->addTransition != transition) {
        d->transitioner->addTransition = transition;
        emit addTransitionChanged();
    }
}

QQuickTransition *QQuickItemView::addDisplacedTransition() const
{
    Q_D(const QQuickItemView);
    return d->transitioner ? d->transitioner->addDisplacedTransition : nullptr;
}

void QQuickItemView::setAddDisplacedTransition(QQuickTransition *transition)
{
    Q_D(QQuickItemView);
    d->createTransitioner();
    if (d->transitioner->addDisplacedTransition != transition) {
        d->transitioner->addDisplacedTransition = transition;
        emit addDisplacedTransitionChanged();
    }
}

QQuickTransition *QQuickItemView::moveTransition() const
{
    Q_D(const QQuickItemView);
    return d->transitioner ? d->transitioner->moveTransition : nullptr;
}

void QQuickItemView::setMoveTransition(QQuickTransition *transition)
{
    Q_D(QQuickItemView);
    d->createTransitioner();
    if (d->transitioner->moveTransition != transition) {
        d->transitioner->moveTransition = transition;
        emit moveTransitionChanged();
    }
}

QQuickTransition *QQuickItemView::moveDisplacedTransition() const
{
    Q_D(const QQuickItemView);
    return d->transitioner ? d->transitioner->moveDisplacedTransition : nullptr;
}

void QQuickItemView::setMoveDisplacedTransition(QQuickTransition *transition)
{
    Q_D(QQuickItemView);
    d->createTransitioner();
    if (d->transitioner->moveDisplacedTransition != transition) {
        d->transitioner->moveDisplacedTransition = transition;
        emit moveDisplacedTransitionChanged();
    }
}

QQuickTransition *QQuickItemView::removeTransition() const
{
    Q_D(const QQuickItemView);
    return d->transitioner ? d->transitioner->removeTransition : nullptr;
}

void QQuickItemView::setRemoveTransition(QQuickTransition *transition)
{
    Q_D(QQuickItemView);
    d->createTransitioner();
    if (d->transitioner->removeTransition != transition) {
        d->transitioner->removeTransition = transition;
        emit removeTransitionChanged();
    }
}

QQuickTransition *QQuickItemView::removeDisplacedTransition() const
{
    Q_D(const QQuickItemView);
    return d->transitioner ? d->transitioner->removeDisplacedTransition : nullptr;
}

void QQuickItemView::setRemoveDisplacedTransition(QQuickTransition *transition)
{
    Q_D(QQuickItemView);
    d->createTransitioner();
    if (d->transitioner->removeDisplacedTransition != transition) {
        d->transitioner->removeDisplacedTransition = transition;
        emit removeDisplacedTransitionChanged();
    }
}

QQuickTransition *QQuickItemView::displacedTransition() const
{
    Q_D(const QQuickItemView);
    return d->transitioner ? d->transitioner->displacedTransition : nullptr;
}

void QQuickItemView::setDisplacedTransition(QQuickTransition *transition)
{
    Q_D(QQuickItemView);
    d->createTransitioner();
    if (d->transitioner->displacedTransition != transition) {
        d->transitioner->displacedTransition = transition;
        emit displacedTransitionChanged();
    }
}

void QQuickItemViewPrivate::positionViewAtIndex(int index, int mode)
{
    if (!isValid())
        return;
    if (mode < QQuickItemView::Beginning || mode > QQuickItemView::SnapPosition)
        return;

    Q_Q(QQuickItemView);
    q->cancelFlick();
    applyPendingChanges();
    const int modelCount = model->count();
    int idx = qMax(qMin(index, modelCount - 1), 0);

    const auto viewSize = size();
    qreal pos = isContentFlowReversed() ? -position() - viewSize : position();
    FxViewItem *item = visibleItem(idx);
    qreal maxExtent = calculatedMaxExtent();
    if (!item) {
        qreal itemPos = positionAt(idx);
        changedVisibleIndex(idx);
        // save the currently visible items in case any of them end up visible again
        const QList<FxViewItem *> oldVisible = visibleItems;
        visibleItems.clear();
        setPosition(qMin(itemPos, maxExtent));
        // now release the reference to all the old visible items.
        for (FxViewItem *item : oldVisible)
            releaseItem(item, reusableFlag);
        item = visibleItem(idx);
    }
    if (item) {
        const bool stickyHeader = hasStickyHeader();
        const bool stickyFooter = hasStickyFooter();
        const qreal stickyHeaderSize = stickyHeader ? headerSize() : 0;
        const qreal stickyFooterSize = stickyFooter ? footerSize() : 0;

        const qreal itemPos = item->position();
        switch (mode) {
        case QQuickItemView::Beginning:
            pos = itemPos;
            if (header && (index < 0 || stickyHeader))
                pos -= headerSize();
            break;
        case QQuickItemView::Center:
            pos = itemPos - (viewSize - item->size())/2;
            break;
        case QQuickItemView::End:
            pos = itemPos - viewSize + item->size();
            if (footer && (index >= modelCount || stickyFooter))
                pos += footerSize();
            break;
        case QQuickItemView::Visible:
            if (itemPos > pos + viewSize - stickyFooterSize)
                pos = item->endPosition() - viewSize + stickyFooterSize;
            else if (item->endPosition() <= pos - stickyHeaderSize)
                pos = itemPos - stickyHeaderSize;
            break;
        case QQuickItemView::Contain:
            if (item->endPosition() >= pos + viewSize + stickyFooterSize)
                pos = itemPos - viewSize + item->size() + stickyFooterSize;
            if (itemPos - stickyHeaderSize < pos)
                pos = itemPos - stickyHeaderSize;
            break;
        case QQuickItemView::SnapPosition:
            pos = itemPos - highlightRangeStart - stickyHeaderSize;
            break;
        }
        pos = qMin(pos, maxExtent);
        qreal minExtent = calculatedMinExtent();
        pos = qMax(pos, minExtent);
        moveReason = QQuickItemViewPrivate::Other;
        setPosition(pos);

        if (highlight) {
            if (autoHighlight)
                resetHighlightPosition();
            updateHighlight();
        }
    }
    fixupPosition();
}

void QQuickItemView::positionViewAtIndex(int index, int mode)
{
    Q_D(QQuickItemView);
    if (!d->isValid() || index < 0 || index >= d->model->count())
        return;
    d->positionViewAtIndex(index, mode);
}


void QQuickItemView::positionViewAtBeginning()
{
    Q_D(QQuickItemView);
    if (!d->isValid())
        return;
    d->positionViewAtIndex(-1, Beginning);
}

void QQuickItemView::positionViewAtEnd()
{
    Q_D(QQuickItemView);
    if (!d->isValid())
        return;
    d->positionViewAtIndex(d->model->count(), End);
}

static FxViewItem * fxViewItemAtPosition(const QList<FxViewItem *> &items, qreal x, qreal y)
{
    for (FxViewItem *item : items) {
        if (item->contains(x, y))
            return item;
    }
    return nullptr;
}

int QQuickItemView::indexAt(qreal x, qreal y) const
{
    Q_D(const QQuickItemView);
    const FxViewItem *item = fxViewItemAtPosition(d->visibleItems, x, y);
    return item ? item->index : -1;
}

QQuickItem *QQuickItemView::itemAt(qreal x, qreal y) const
{
    Q_D(const QQuickItemView);
    const FxViewItem *item = fxViewItemAtPosition(d->visibleItems, x, y);
    return item ? item->item : nullptr;
}

QQuickItem *QQuickItemView::itemAtIndex(int index) const
{
    Q_D(const QQuickItemView);
    const FxViewItem *item = d->visibleItem(index);
    return item ? item->item : nullptr;
}

void QQuickItemView::forceLayout()
{
    Q_D(QQuickItemView);
    if (isComponentComplete() && (d->currentChanges.hasPendingChanges() || d->forceLayout))
        d->layout();
}

void QQuickItemViewPrivate::applyPendingChanges()
{
    Q_Q(QQuickItemView);
    if (q->isComponentComplete() && currentChanges.hasPendingChanges())
        layout();
}

int QQuickItemViewPrivate::findMoveKeyIndex(QQmlChangeSet::MoveKey key, const QVector<QQmlChangeSet::Change> &changes) const
{
    for (int i=0; i<changes.count(); i++) {
        for (int j=changes[i].index; j<changes[i].index + changes[i].count; j++) {
            if (changes[i].moveKey(j) == key)
                return j;
        }
    }
    return -1;
}

qreal QQuickItemViewPrivate::minExtentForAxis(const AxisData &axisData, bool forXAxis) const
{
    Q_Q(const QQuickItemView);

    qreal highlightStart;
    qreal highlightEnd;
    qreal endPositionFirstItem = 0;
    qreal extent = -startPosition() + axisData.startMargin;
    if (isContentFlowReversed()) {
        if (model && model->count())
            endPositionFirstItem = positionAt(model->count()-1);
        else
            extent += headerSize();
        highlightStart = highlightRangeEndValid ? size() - highlightRangeEnd : size();
        highlightEnd = highlightRangeStartValid ? size() - highlightRangeStart : size();
        extent += footerSize();
        qreal maxExtentAlongAxis = forXAxis ? q->maxXExtent() : q->maxYExtent();
        if (extent < maxExtentAlongAxis)
            extent = maxExtentAlongAxis;
    } else {
        endPositionFirstItem = endPositionAt(0);
        highlightStart = highlightRangeStart;
        highlightEnd = highlightRangeEnd;
        extent += headerSize();
    }
    if (haveHighlightRange && highlightRange == QQuickItemView::StrictlyEnforceRange) {
        extent += highlightStart;
        FxViewItem *firstItem = visibleItem(0);
        if (firstItem)
            extent -= firstItem->sectionSize();
        extent = isContentFlowReversed()
                            ? qMin(extent, endPositionFirstItem + highlightEnd)
                            : qMax(extent, -(endPositionFirstItem - highlightEnd));
    }
    return extent;
}

qreal QQuickItemViewPrivate::maxExtentForAxis(const AxisData &axisData, bool forXAxis) const
{
    Q_Q(const QQuickItemView);

    qreal highlightStart;
    qreal highlightEnd;
    qreal lastItemPosition = 0;
    qreal extent = 0;
    if (isContentFlowReversed()) {
        highlightStart = highlightRangeEndValid ? size() - highlightRangeEnd : size();
        highlightEnd = highlightRangeStartValid ? size() - highlightRangeStart : size();
        lastItemPosition = endPosition();
    } else {
        highlightStart = highlightRangeStart;
        highlightEnd = highlightRangeEnd;
        if (model && model->count())
            lastItemPosition = positionAt(model->count()-1);
    }
    if (!model || !model->count()) {
        if (!isContentFlowReversed())
            maxExtent = header ? -headerSize() : 0;
        extent += forXAxis ? q->width() : q->height();
    } else if (haveHighlightRange && highlightRange == QQuickItemView::StrictlyEnforceRange) {
        extent = -(lastItemPosition - highlightStart);
        if (highlightEnd != highlightStart) {
            extent = isContentFlowReversed()
                    ? qMax(extent, -(endPosition() - highlightEnd))
                    : qMin(extent, -(endPosition() - highlightEnd));
        }
    } else {
        extent = -(endPosition() - (forXAxis ? q->width() : q->height()));
    }
    if (isContentFlowReversed()) {
        extent -= headerSize();
        extent -= axisData.endMargin;
    } else {
        extent -= footerSize();
        extent -= axisData.endMargin;
        qreal minExtentAlongAxis = forXAxis ? q->minXExtent() : q->minYExtent();
        if (extent > minExtentAlongAxis)
            extent = minExtentAlongAxis;
    }

    return extent;
}

qreal QQuickItemViewPrivate::calculatedMinExtent() const
{
    Q_Q(const QQuickItemView);
    qreal minExtent;
    if (layoutOrientation() == Qt::Vertical)
        minExtent = isContentFlowReversed() ? q->maxYExtent() - size(): -q->minYExtent();
    else
        minExtent = isContentFlowReversed() ? q->maxXExtent() - size(): -q->minXExtent();
    return minExtent;

}

qreal QQuickItemViewPrivate::calculatedMaxExtent() const
{
    Q_Q(const QQuickItemView);
    qreal maxExtent;
    if (layoutOrientation() == Qt::Vertical)
        maxExtent = isContentFlowReversed() ? q->minYExtent() - size(): -q->maxYExtent();
    else
        maxExtent = isContentFlowReversed() ? q->minXExtent() - size(): -q->maxXExtent();
    return maxExtent;
}

void QQuickItemViewPrivate::applyDelegateChange()
{
    releaseVisibleItems(QQmlDelegateModel::NotReusable);
    releaseItem(currentItem, QQmlDelegateModel::NotReusable);
    currentItem = nullptr;
    updateSectionCriteria();
    refill();
    moveReason = QQuickItemViewPrivate::SetIndex;
    updateCurrent(currentIndex);
    if (highlight && currentItem) {
        if (autoHighlight)
            resetHighlightPosition();
        updateTrackedItem();
    }
    moveReason = QQuickItemViewPrivate::Other;
    updateViewport();
}

// for debugging only
void QQuickItemViewPrivate::checkVisible() const
{
    int skip = 0;
    for (int i = 0; i < visibleItems.count(); ++i) {
        FxViewItem *item = visibleItems.at(i);
        if (item->index == -1) {
            ++skip;
        } else if (item->index != visibleIndex + i - skip) {
            qFatal("index %d %d %d", visibleIndex, i, item->index);
        }
    }
}

// for debugging only
void QQuickItemViewPrivate::showVisibleItems() const
{
    qDebug() << "Visible items:";
    for (FxViewItem *item : visibleItems) {
        qDebug() << "\t" << item->index
                 << item->item->objectName()
                 << item->position();
    }
}

void QQuickItemViewPrivate::itemGeometryChanged(QQuickItem *item, QQuickGeometryChange change,
                                                const QRectF &oldGeometry)
{
    Q_Q(QQuickItemView);
    QQuickFlickablePrivate::itemGeometryChanged(item, change, oldGeometry);
    if (!q->isComponentComplete())
        return;

    if (header && header->item == item) {
        updateHeader();
        markExtentsDirty();
        updateViewport();
        if (!q->isMoving() && !q->isFlicking())
            fixupPosition();
    } else if (footer && footer->item == item) {
        updateFooter();
        markExtentsDirty();
        updateViewport();
        if (!q->isMoving() && !q->isFlicking())
            fixupPosition();
    }

    if (currentItem && currentItem->item == item) {
        // don't allow item movement transitions to trigger a re-layout and
        // start new transitions
        bool prevInLayout = inLayout;
        if (!inLayout) {
            FxViewItem *actualItem = transitioner ? visibleItem(currentIndex) : nullptr;
            if (actualItem && actualItem->transitionRunning())
                inLayout = true;
        }
        updateHighlight();
        inLayout = prevInLayout;
    }

    if (trackedItem && trackedItem->item == item)
        q->trackedPositionChanged();
}

void QQuickItemView::destroyRemoved()
{
    Q_D(QQuickItemView);

    bool hasRemoveTransition = false;
    bool hasRemoveTransitionAsTarget = false;
    if (d->transitioner) {
        hasRemoveTransition = d->transitioner->canTransition(QQuickItemViewTransitioner::RemoveTransition, false);
        hasRemoveTransitionAsTarget = d->transitioner->canTransition(QQuickItemViewTransitioner::RemoveTransition, true);
    }

    for (QList<FxViewItem*>::Iterator it = d->visibleItems.begin();
            it != d->visibleItems.end();) {
        FxViewItem *item = *it;
        if (item->index == -1 && (!item->attached || item->attached->delayRemove() == false)) {
            if (hasRemoveTransitionAsTarget) {
                // don't remove from visibleItems until next layout()
                d->runDelayedRemoveTransition = true;
                QObject::disconnect(item->attached, SIGNAL(delayRemoveChanged()), this, SLOT(destroyRemoved()));
                ++it;
            } else {
                if (hasRemoveTransition)
                    d->runDelayedRemoveTransition = true;
                d->releaseItem(item, d->reusableFlag);
                it = d->visibleItems.erase(it);
            }
        } else {
            ++it;
        }
    }

    // Correct the positioning of the items
    d->forceLayoutPolish();
}

void QQuickItemView::modelUpdated(const QQmlChangeSet &changeSet, bool reset)
{
    Q_D(QQuickItemView);
    if (reset) {
        cancelFlick();
        if (d->transitioner)
            d->transitioner->setPopulateTransitionEnabled(true);
        d->moveReason = QQuickItemViewPrivate::SetIndex;
        d->regenerate();
        if (d->highlight && d->currentItem) {
            if (d->autoHighlight)
                d->resetHighlightPosition();
            d->updateTrackedItem();
        }
        d->moveReason = QQuickItemViewPrivate::Other;
        emit countChanged();
        if (d->transitioner && d->transitioner->populateTransition)
            d->forceLayoutPolish();
    } else {
        if (d->inLayout) {
            d->bufferedChanges.prepare(d->currentIndex, d->itemCount);
            d->bufferedChanges.applyChanges(changeSet);
        } else {
            if (d->bufferedChanges.hasPendingChanges()) {
                d->currentChanges.applyBufferedChanges(d->bufferedChanges);
                d->bufferedChanges.reset();
            }
            d->currentChanges.prepare(d->currentIndex, d->itemCount);
            d->currentChanges.applyChanges(changeSet);
        }
        polish();
    }
}

void QQuickItemView::animStopped()
{
    Q_D(QQuickItemView);
    d->bufferMode = QQuickItemViewPrivate::BufferBefore | QQuickItemViewPrivate::BufferAfter;
    d->refillOrLayout();
    if (d->haveHighlightRange && d->highlightRange == QQuickItemView::StrictlyEnforceRange)
        d->updateHighlight();
}


void QQuickItemView::trackedPositionChanged()
{
    Q_D(QQuickItemView);
    if (!d->trackedItem || !d->currentItem)
        return;

    if (d->inLayout) {
        polish();
        return;
    }

    if (d->moveReason == QQuickItemViewPrivate::SetIndex) {
        qreal trackedPos = d->trackedItem->position();
        qreal trackedSize = d->trackedItem->size();
        qreal viewPos = d->isContentFlowReversed() ? -d->position()-d->size() : d->position();
        qreal pos = viewPos;
        if (d->haveHighlightRange) {
            if (trackedPos > pos + d->highlightRangeEnd - trackedSize)
                pos = trackedPos - d->highlightRangeEnd + trackedSize;
            if (trackedPos < pos + d->highlightRangeStart)
                pos = trackedPos - d->highlightRangeStart;
            if (d->highlightRange != StrictlyEnforceRange) {
                qreal maxExtent = d->calculatedMaxExtent();
                if (pos > maxExtent)
                    pos = maxExtent;
                qreal minExtent = d->calculatedMinExtent();
                if (pos < minExtent)
                    pos = minExtent;
            }
        } else {
            if (d->trackedItem != d->currentItem) {
                // also make section header visible
                trackedPos -= d->currentItem->sectionSize();
                trackedSize += d->currentItem->sectionSize();
            }
            qreal trackedEndPos = d->trackedItem->endPosition();
            qreal toItemPos = d->currentItem->position();
            qreal toItemEndPos = d->currentItem->endPosition();
            if (d->showHeaderForIndex(d->currentIndex)) {
                qreal startOffset = -d->contentStartOffset();
                trackedPos -= startOffset;
                trackedEndPos -= startOffset;
                toItemPos -= startOffset;
                toItemEndPos -= startOffset;
            } else if (d->showFooterForIndex(d->currentIndex)) {
                qreal endOffset = d->footerSize();
                if (d->layoutOrientation() == Qt::Vertical) {
                    if (d->isContentFlowReversed())
                        endOffset += d->vData.startMargin;
                    else
                        endOffset += d->vData.endMargin;
                } else {
                    if (d->isContentFlowReversed())
                        endOffset += d->hData.startMargin;
                    else
                        endOffset += d->hData.endMargin;
                }
                trackedPos += endOffset;
                trackedEndPos += endOffset;
                toItemPos += endOffset;
                toItemEndPos += endOffset;
            }

            if (trackedEndPos >= viewPos + d->size()
                && toItemEndPos >= viewPos + d->size()) {
                if (trackedEndPos <= toItemEndPos) {
                    pos = trackedEndPos - d->size();
                    if (trackedSize > d->size())
                        pos = trackedPos;
                } else {
                    pos = toItemEndPos - d->size();
                    if (d->currentItem->size() > d->size())
                        pos = d->currentItem->position();
                }
            }
            if (trackedPos < pos && toItemPos < pos)
                pos = qMax(trackedPos, toItemPos);
        }
        if (viewPos != pos) {
            d->calcVelocity = true;
            d->setPosition(pos);
            d->calcVelocity = false;
        }
    }
}

void QQuickItemView::geometryChanged(const QRectF &newGeometry, const QRectF &oldGeometry)
{
    Q_D(QQuickItemView);
    d->markExtentsDirty();
    if (isComponentComplete() && (d->isValid() || !d->visibleItems.isEmpty()))
        d->forceLayoutPolish();
    QQuickFlickable::geometryChanged(newGeometry, oldGeometry);
}

qreal QQuickItemView::minYExtent() const
{
    Q_D(const QQuickItemView);
    if (d->layoutOrientation() == Qt::Horizontal)
        return QQuickFlickable::minYExtent();

    if (d->vData.minExtentDirty) {
        d->minExtent = d->minExtentForAxis(d->vData, false);
        d->vData.minExtentDirty = false;
    }

    return d->minExtent;
}

qreal QQuickItemView::maxYExtent() const
{
    Q_D(const QQuickItemView);
    if (d->layoutOrientation() == Qt::Horizontal)
        return height();

    if (d->vData.maxExtentDirty) {
        d->maxExtent = d->maxExtentForAxis(d->vData, false);
        d->vData.maxExtentDirty = false;
    }

    return d->maxExtent;
}

qreal QQuickItemView::minXExtent() const
{
    Q_D(const QQuickItemView);
    if (d->layoutOrientation() == Qt::Vertical)
        return QQuickFlickable::minXExtent();

    if (d->hData.minExtentDirty) {
        d->minExtent = d->minExtentForAxis(d->hData, true);
        d->hData.minExtentDirty = false;
    }

    return d->minExtent;
}

qreal QQuickItemView::maxXExtent() const
{
    Q_D(const QQuickItemView);
    if (d->layoutOrientation() == Qt::Vertical)
        return width();

    if (d->hData.maxExtentDirty) {
        d->maxExtent = d->maxExtentForAxis(d->hData, true);
        d->hData.maxExtentDirty = false;
    }

    return d->maxExtent;
}

void QQuickItemView::setContentX(qreal pos)
{
    Q_D(QQuickItemView);
    // Positioning the view manually should override any current movement state
    d->moveReason = QQuickItemViewPrivate::Other;
    QQuickFlickable::setContentX(pos);
}

void QQuickItemView::setContentY(qreal pos)
{
    Q_D(QQuickItemView);
    // Positioning the view manually should override any current movement state
    d->moveReason = QQuickItemViewPrivate::Other;
    QQuickFlickable::setContentY(pos);
}

qreal QQuickItemView::originX() const
{
    Q_D(const QQuickItemView);
    if (d->layoutOrientation() == Qt::Horizontal
            && effectiveLayoutDirection() == Qt::RightToLeft
            && contentWidth() < width()) {
        return -d->lastPosition() - d->footerSize();
    }
    return QQuickFlickable::originX();
}

qreal QQuickItemView::originY() const
{
    Q_D(const QQuickItemView);
    if (d->layoutOrientation() == Qt::Vertical
            && d->verticalLayoutDirection == QQuickItemView::BottomToTop
            && contentHeight() < height()) {
        return -d->lastPosition() - d->footerSize();
    }
    return QQuickFlickable::originY();
}

void QQuickItemView::updatePolish()
{
    Q_D(QQuickItemView);
    QQuickFlickable::updatePolish();
    d->layout();
}

void QQuickItemView::componentComplete()
{
    Q_D(QQuickItemView);
    if (d->model && d->ownModel)
        static_cast<QQmlDelegateModel *>(d->model.data())->componentComplete();

    QQuickFlickable::componentComplete();

    d->updateSectionCriteria();
    d->updateHeader();
    d->updateFooter();
    d->updateViewport();
    d->setPosition(d->contentStartOffset());
    if (d->transitioner)
        d->transitioner->setPopulateTransitionEnabled(true);

    if (d->isValid()) {
        d->refill();
        d->moveReason = QQuickItemViewPrivate::SetIndex;
        if (d->currentIndex < 0 && !d->currentIndexCleared)
            d->updateCurrent(0);
        else
            d->updateCurrent(d->currentIndex);
        if (d->highlight && d->currentItem) {
            if (d->autoHighlight)
                d->resetHighlightPosition();
            d->updateTrackedItem();
        }
        d->moveReason = QQuickItemViewPrivate::Other;
        d->fixupPosition();
    }
    if (d->model && d->model->count())
        emit countChanged();
}



QQuickItemViewPrivate::QQuickItemViewPrivate()
    : itemCount(0)
    , buffer(QML_VIEW_DEFAULTCACHEBUFFER), bufferMode(BufferBefore | BufferAfter)
    , displayMarginBeginning(0), displayMarginEnd(0)
    , layoutDirection(Qt::LeftToRight), verticalLayoutDirection(QQuickItemView::TopToBottom)
    , moveReason(Other)
    , visibleIndex(0)
    , currentIndex(-1), currentItem(nullptr)
    , trackedItem(nullptr), requestedIndex(-1)
    , highlightComponent(nullptr), highlight(nullptr)
    , highlightRange(QQuickItemView::NoHighlightRange)
    , highlightRangeStart(0), highlightRangeEnd(0)
    , highlightMoveDuration(150)
    , headerComponent(nullptr), header(nullptr), footerComponent(nullptr), footer(nullptr)
    , transitioner(nullptr)
    , minExtent(0), maxExtent(0)
    , ownModel(false), wrap(false)
    , keyNavigationEnabled(true)
    , explicitKeyNavigationEnabled(false)
    , inLayout(false), inViewportMoved(false), forceLayout(false), currentIndexCleared(false)
    , haveHighlightRange(false), autoHighlight(true), highlightRangeStartValid(false), highlightRangeEndValid(false)
    , fillCacheBuffer(false), inRequest(false)
    , runDelayedRemoveTransition(false), delegateValidated(false)
{
    bufferPause.addAnimationChangeListener(this, QAbstractAnimationJob::Completion);
    bufferPause.setLoopCount(1);
    bufferPause.setDuration(16);
}

QQuickItemViewPrivate::~QQuickItemViewPrivate()
{
    if (transitioner)
        transitioner->setChangeListener(nullptr);
    delete transitioner;
}

bool QQuickItemViewPrivate::isValid() const
{
    return model && model->count() && model->isValid();
}

qreal QQuickItemViewPrivate::position() const
{
    Q_Q(const QQuickItemView);
    return layoutOrientation() == Qt::Vertical ? q->contentY() : q->contentX();
}

qreal QQuickItemViewPrivate::size() const
{
    Q_Q(const QQuickItemView);
    return layoutOrientation() == Qt::Vertical ? q->height() : q->width();
}

qreal QQuickItemViewPrivate::startPosition() const
{
    return isContentFlowReversed() ? -lastPosition() : originPosition();
}

qreal QQuickItemViewPrivate::endPosition() const
{
    return isContentFlowReversed() ? -originPosition() : lastPosition();
}

qreal QQuickItemViewPrivate::contentStartOffset() const
{
    qreal pos = -headerSize();
    if (layoutOrientation() == Qt::Vertical) {
        if (isContentFlowReversed())
            pos -= vData.endMargin;
        else
            pos -= vData.startMargin;
    } else {
        if (isContentFlowReversed())
            pos -= hData.endMargin;
        else
            pos -= hData.startMargin;
    }
    return pos;
}

int QQuickItemViewPrivate::findLastVisibleIndex(int defaultValue) const
{
    for (auto it = visibleItems.rbegin(), end = visibleItems.rend(); it != end; ++it) {
        auto item = *it;
        if (item->index != -1)
            return item->index;
    }
    return defaultValue;
}

FxViewItem *QQuickItemViewPrivate::visibleItem(int modelIndex) const {
    if (modelIndex >= visibleIndex && modelIndex < visibleIndex + visibleItems.count()) {
        for (int i = modelIndex - visibleIndex; i < visibleItems.count(); ++i) {
            FxViewItem *item = visibleItems.at(i);
            if (item->index == modelIndex)
                return item;
        }
    }
    return nullptr;
}

FxViewItem *QQuickItemViewPrivate::firstItemInView() const {
    const qreal pos = isContentFlowReversed() ? -position()-size() : position();
    for (FxViewItem *item : visibleItems) {
        if (item->index != -1 && item->endPosition() > pos)
            return item;
    }
    return visibleItems.count() ? visibleItems.first() : 0;
}

int QQuickItemViewPrivate::findLastIndexInView() const
{
    const qreal viewEndPos = isContentFlowReversed() ? -position() : position() + size();
    for (auto it = visibleItems.rbegin(), end = visibleItems.rend(); it != end; ++it) {
        auto item = *it;
        if (item->index != -1 && item->position() <= viewEndPos)
            return item->index;
    }
    return -1;
}

// Map a model index to visibleItems list index.
// These may differ if removed items are still present in the visible list,
// e.g. doing a removal animation
int QQuickItemViewPrivate::mapFromModel(int modelIndex) const
{
    if (modelIndex < visibleIndex || modelIndex >= visibleIndex + visibleItems.count())
        return -1;
    for (int i = 0; i < visibleItems.count(); ++i) {
        FxViewItem *item = visibleItems.at(i);
        if (item->index == modelIndex)
            return i;
        if (item->index > modelIndex)
            return -1;
    }
    return -1; // Not in visibleList
}

void QQuickItemViewPrivate::init()
{
    Q_Q(QQuickItemView);
    q->setFlag(QQuickItem::ItemIsFocusScope);
    QObject::connect(q, SIGNAL(movementEnded()), q, SLOT(animStopped()));
    QObject::connect(q, &QQuickFlickable::interactiveChanged, q, &QQuickItemView::keyNavigationEnabledChanged);
    q->setFlickableDirection(QQuickFlickable::VerticalFlick);
}

void QQuickItemViewPrivate::updateCurrent(int modelIndex)
{
    Q_Q(QQuickItemView);
    applyPendingChanges();
    if (!q->isComponentComplete() || !isValid() || modelIndex < 0 || modelIndex >= model->count()) {
        if (currentItem) {
            if (currentItem->attached)
                currentItem->attached->setIsCurrentItem(false);
            releaseItem(currentItem, reusableFlag);
            currentItem = nullptr;
            currentIndex = modelIndex;
            emit q->currentIndexChanged();
            emit q->currentItemChanged();
            updateHighlight();
        } else if (currentIndex != modelIndex) {
            currentIndex = modelIndex;
            emit q->currentIndexChanged();
        }
        return;
    }

    if (currentItem && currentIndex == modelIndex) {
        updateHighlight();
        return;
    }

    FxViewItem *oldCurrentItem = currentItem;
    int oldCurrentIndex = currentIndex;
    currentIndex = modelIndex;
    currentItem = createItem(modelIndex, QQmlIncubator::AsynchronousIfNested);
    if (oldCurrentItem && oldCurrentItem->attached && (!currentItem || oldCurrentItem->item != currentItem->item))
        oldCurrentItem->attached->setIsCurrentItem(false);
    if (currentItem) {
        currentItem->item->setFocus(true);
        if (currentItem->attached)
            currentItem->attached->setIsCurrentItem(true);
        initializeCurrentItem();
    }

    updateHighlight();
    if (oldCurrentIndex != currentIndex)
        emit q->currentIndexChanged();
    if (oldCurrentItem != currentItem
            && (!oldCurrentItem || !currentItem || oldCurrentItem->item != currentItem->item))
        emit q->currentItemChanged();
    releaseItem(oldCurrentItem, reusableFlag);
}

void QQuickItemViewPrivate::clear(bool onDestruction)
{
    Q_Q(QQuickItemView);
    currentChanges.reset();
    bufferedChanges.reset();
    timeline.clear();

    releaseVisibleItems(QQmlInstanceModel::NotReusable);
    visibleIndex = 0;

    for (FxViewItem *item : qAsConst(releasePendingTransition)) {
        item->releaseAfterTransition = false;
        releaseItem(item, QQmlInstanceModel::NotReusable);
    }
    releasePendingTransition.clear();

    auto oldCurrentItem = currentItem;
    releaseItem(currentItem, QQmlDelegateModel::NotReusable);
    currentItem = nullptr;
    if (oldCurrentItem)
        emit q->currentItemChanged();
    createHighlight(onDestruction);
    trackedItem = nullptr;

    if (requestedIndex >= 0) {
        if (model)
            model->cancel(requestedIndex);
        requestedIndex = -1;
    }

    markExtentsDirty();
    itemCount = 0;
}


void QQuickItemViewPrivate::mirrorChange()
{
    Q_Q(QQuickItemView);
    regenerate();
    emit q->effectiveLayoutDirectionChanged();
}

void QQuickItemViewPrivate::animationFinished(QAbstractAnimationJob *)
{
    Q_Q(QQuickItemView);
    fillCacheBuffer = true;
    q->polish();
}

void QQuickItemViewPrivate::refill()
{
    qreal s = qMax(size(), qreal(0.));
    const auto pos = position();
    if (isContentFlowReversed())
        refill(-pos - displayMarginBeginning-s, -pos + displayMarginEnd);
    else
        refill(pos - displayMarginBeginning, pos + displayMarginEnd+s);
}

void QQuickItemViewPrivate::refill(qreal from, qreal to)
{
    Q_Q(QQuickItemView);
    if (!model || !model->isValid() || !q->isComponentComplete())
        return;
    if (!model->count()) {
        updateHeader();
        updateFooter();
        updateViewport();
        return;
    }

    do {
        bufferPause.stop();
        if (currentChanges.hasPendingChanges() || bufferedChanges.hasPendingChanges()) {
            currentChanges.reset();
            bufferedChanges.reset();
            releaseVisibleItems(reusableFlag);
        }

        int prevCount = itemCount;
        itemCount = model->count();
        qreal bufferFrom = from - buffer;
        qreal bufferTo = to + buffer;
        qreal fillFrom = from;
        qreal fillTo = to;

        bool added = addVisibleItems(fillFrom, fillTo, bufferFrom, bufferTo, false);
        bool removed = removeNonVisibleItems(bufferFrom, bufferTo);

        if (requestedIndex == -1 && buffer && bufferMode != NoBuffer) {
            if (added) {
                // We've already created a new delegate this frame.
                // Just schedule a buffer refill.
                bufferPause.start();
            } else {
                if (bufferMode & BufferAfter)
                    fillTo = bufferTo;
                if (bufferMode & BufferBefore)
                    fillFrom = bufferFrom;
                added |= addVisibleItems(fillFrom, fillTo, bufferFrom, bufferTo, true);
            }
        }

        if (added || removed) {
            markExtentsDirty();
            updateBeginningEnd();
            visibleItemsChanged();
            updateHeader();
            updateFooter();
            updateViewport();
        }

        if (prevCount != itemCount)
            emit q->countChanged();
    } while (currentChanges.hasPendingChanges() || bufferedChanges.hasPendingChanges());
    storeFirstVisibleItemPosition();
}

void QQuickItemViewPrivate::regenerate(bool orientationChanged)
{
    Q_Q(QQuickItemView);
    if (q->isComponentComplete()) {
        if (orientationChanged) {
            delete header;
            header = nullptr;
            delete footer;
            footer = nullptr;
        }
        clear();
        updateHeader();
        updateFooter();
        updateViewport();
        setPosition(contentStartOffset());
        refill();
        updateCurrent(currentIndex);
    }
}

void QQuickItemViewPrivate::updateViewport()
{
    Q_Q(QQuickItemView);
    qreal extra = headerSize() + footerSize();
    qreal contentSize = isValid() || !visibleItems.isEmpty() ? (endPosition() - startPosition()) : 0.0;
    if (layoutOrientation() == Qt::Vertical)
        q->setContentHeight(contentSize + extra);
    else
        q->setContentWidth(contentSize + extra);
}

void QQuickItemViewPrivate::layout()
{
    Q_Q(QQuickItemView);
    if (inLayout)
        return;

    inLayout = true;

    // viewBounds contains bounds before any add/remove/move operation to the view
    QRectF viewBounds(q->contentX(),  q->contentY(), q->width(), q->height());

    if (!isValid() && !visibleItems.count()) {
        clear();
        setPosition(contentStartOffset());
        updateViewport();
        if (transitioner)
            transitioner->setPopulateTransitionEnabled(false);
        inLayout = false;
        return;
    }

    if (runDelayedRemoveTransition && transitioner
            && transitioner->canTransition(QQuickItemViewTransitioner::RemoveTransition, false)) {
        // assume that any items moving now are moving due to the remove - if they schedule
        // a different transition, that will override this one anyway
        for (int i=0; i<visibleItems.count(); i++)
            visibleItems[i]->transitionNextReposition(transitioner, QQuickItemViewTransitioner::RemoveTransition, false);
    }

    ChangeResult insertionPosChanges;
    ChangeResult removalPosChanges;
    if (!applyModelChanges(&insertionPosChanges, &removalPosChanges) && !forceLayout) {
        if (fillCacheBuffer) {
            fillCacheBuffer = false;
            refill();
        }
        inLayout = false;
        return;
    }
    forceLayout = false;

    if (transitioner && transitioner->canTransition(QQuickItemViewTransitioner::PopulateTransition, true)) {
        // Give the view one more chance to refill itself,
        // in case its size is changed such that more delegates become visible after component completed
        refill();
        for (FxViewItem *item : qAsConst(visibleItems)) {
            if (!item->transitionScheduledOrRunning())
                item->transitionNextReposition(transitioner, QQuickItemViewTransitioner::PopulateTransition, true);
        }
    }

    updateSections();
    layoutVisibleItems();
    storeFirstVisibleItemPosition();

    int lastIndexInView = findLastIndexInView();
    refill();
    markExtentsDirty();
    updateHighlight();

    if (!q->isMoving() && !q->isFlicking() && !movingFromHighlight()) {
        fixupPosition();
        refill();
    }

    updateHeader();
    updateFooter();
    updateViewport();
    updateUnrequestedPositions();

    if (transitioner) {
        // items added in the last refill() may need to be transitioned in - e.g. a remove
        // causes items to slide up into view
        if (lastIndexInView != -1 &&
            (transitioner->canTransition(QQuickItemViewTransitioner::MoveTransition, false)
                || transitioner->canTransition(QQuickItemViewTransitioner::RemoveTransition, false))) {
            translateAndTransitionItemsAfter(lastIndexInView, insertionPosChanges, removalPosChanges);
        }

        prepareVisibleItemTransitions();

        // We cannot use iterators here as erasing from a container invalidates them.
        for (int i = 0, count = releasePendingTransition.count(); i < count;) {
            auto success = prepareNonVisibleItemTransition(releasePendingTransition[i], viewBounds);
            // prepareNonVisibleItemTransition() may remove items while in fast flicking.
            // Invisible animating items are kicked in or out the viewPort.
            // Recheck count to test if the item got removed. In that case the same index points
            // to a different item now.
            const int old_count = count;
            count = releasePendingTransition.count();
            if (old_count > count)
                continue;

            if (!success) {
<<<<<<< HEAD
                releaseItem(*it, reusableFlag);
                it = releasePendingTransition.erase(it);
                continue;
=======
                releaseItem(releasePendingTransition[i]);
                releasePendingTransition.remove(i);
                --count;
            } else {
                ++i;
>>>>>>> 96cf8a33
            }
        }

        for (int i=0; i<visibleItems.count(); i++)
            visibleItems[i]->startTransition(transitioner);
        for (int i=0; i<releasePendingTransition.count(); i++)
            releasePendingTransition[i]->startTransition(transitioner);

        transitioner->setPopulateTransitionEnabled(false);
        transitioner->resetTargetLists();
    }

    runDelayedRemoveTransition = false;
    inLayout = false;
}

bool QQuickItemViewPrivate::applyModelChanges(ChangeResult *totalInsertionResult, ChangeResult *totalRemovalResult)
{
    Q_Q(QQuickItemView);
    if (!q->isComponentComplete() || !hasPendingChanges())
        return false;

    if (bufferedChanges.hasPendingChanges()) {
        currentChanges.applyBufferedChanges(bufferedChanges);
        bufferedChanges.reset();
    }

    updateUnrequestedIndexes();

    FxViewItem *prevVisibleItemsFirst = visibleItems.count() ? *visibleItems.constBegin() : 0;
    int prevItemCount = itemCount;
    int prevVisibleItemsCount = visibleItems.count();
    bool visibleAffected = false;
    bool viewportChanged = !currentChanges.pendingChanges.removes().isEmpty()
            || !currentChanges.pendingChanges.inserts().isEmpty();

    FxViewItem *prevFirstItemInView = firstItemInView();
    QQmlNullableValue<qreal> prevFirstItemInViewPos;
    int prevFirstItemInViewIndex = -1;
    if (prevFirstItemInView) {
        prevFirstItemInViewPos = prevFirstItemInView->position();
        prevFirstItemInViewIndex = prevFirstItemInView->index;
    }
    qreal prevVisibleItemsFirstPos = visibleItems.count() ? firstVisibleItemPosition : 0.0;

    totalInsertionResult->visiblePos = prevFirstItemInViewPos;
    totalRemovalResult->visiblePos = prevFirstItemInViewPos;

    const QVector<QQmlChangeSet::Change> &removals = currentChanges.pendingChanges.removes();
    const QVector<QQmlChangeSet::Change> &insertions = currentChanges.pendingChanges.inserts();
    ChangeResult insertionResult(prevFirstItemInViewPos);
    ChangeResult removalResult(prevFirstItemInViewPos);

    int removedCount = 0;
    for (const QQmlChangeSet::Change &r : removals) {
        itemCount -= r.count;
        if (applyRemovalChange(r, &removalResult, &removedCount))
            visibleAffected = true;
        if (!visibleAffected && needsRefillForAddedOrRemovedIndex(r.index))
            visibleAffected = true;
        const int correctedFirstVisibleIndex = prevFirstItemInViewIndex - removalResult.countChangeBeforeVisible;
        if (correctedFirstVisibleIndex >= 0 && r.index < correctedFirstVisibleIndex) {
            if (r.index + r.count < correctedFirstVisibleIndex)
                removalResult.countChangeBeforeVisible += r.count;
            else
                removalResult.countChangeBeforeVisible += (correctedFirstVisibleIndex  - r.index);
        }
    }
    if (runDelayedRemoveTransition) {
        QQmlChangeSet::Change removal;
        for (QList<FxViewItem*>::Iterator it = visibleItems.begin(); it != visibleItems.end();) {
            FxViewItem *item = *it;
            if (item->index == -1 && (!item->attached || !item->attached->delayRemove())) {
                removeItem(item, removal, &removalResult);
                removedCount++;
                it = visibleItems.erase(it);
            } else {
               ++it;
            }
        }
    }
    *totalRemovalResult += removalResult;
    if (!removals.isEmpty()) {
        updateVisibleIndex();

        // set positions correctly for the next insertion
        if (!insertions.isEmpty()) {
            repositionFirstItem(prevVisibleItemsFirst, prevVisibleItemsFirstPos, prevFirstItemInView, &insertionResult, &removalResult);
            layoutVisibleItems(removals.first().index);
            storeFirstVisibleItemPosition();
        }
    }

    QList<FxViewItem *> newItems;
    QList<MovedItem> movingIntoView;

    for (int i=0; i<insertions.count(); i++) {
        bool wasEmpty = visibleItems.isEmpty();
        if (applyInsertionChange(insertions[i], &insertionResult, &newItems, &movingIntoView))
            visibleAffected = true;
        if (!visibleAffected && needsRefillForAddedOrRemovedIndex(insertions[i].index))
            visibleAffected = true;
        if (wasEmpty && !visibleItems.isEmpty())
            resetFirstItemPosition();
        *totalInsertionResult += insertionResult;

        // set positions correctly for the next insertion
        if (i < insertions.count() - 1) {
            repositionFirstItem(prevVisibleItemsFirst, prevVisibleItemsFirstPos, prevFirstItemInView, &insertionResult, &removalResult);
            layoutVisibleItems(insertions[i].index);
            storeFirstVisibleItemPosition();
        }
        itemCount += insertions[i].count;
    }
    for (FxViewItem *item : qAsConst(newItems)) {
        if (item->attached)
            item->attached->emitAdd();
    }

    // for each item that was moved directly into the view as a result of a move(),
    // find the index it was moved from in order to set its initial position, so that we
    // can transition it from this "original" position to its new position in the view
    if (transitioner && transitioner->canTransition(QQuickItemViewTransitioner::MoveTransition, true)) {
        for (const MovedItem &m : qAsConst(movingIntoView)) {
            int fromIndex = findMoveKeyIndex(m.moveKey, removals);
            if (fromIndex >= 0) {
                if (prevFirstItemInViewIndex >= 0 && fromIndex < prevFirstItemInViewIndex)
                    repositionItemAt(m.item, fromIndex, -totalInsertionResult->sizeChangesAfterVisiblePos);
                else
                    repositionItemAt(m.item, fromIndex, totalInsertionResult->sizeChangesAfterVisiblePos);
                m.item->transitionNextReposition(transitioner, QQuickItemViewTransitioner::MoveTransition, true);
            }
        }
    }

    // reposition visibleItems.first() correctly so that the content y doesn't jump
    if (removedCount != prevVisibleItemsCount)
        repositionFirstItem(prevVisibleItemsFirst, prevVisibleItemsFirstPos, prevFirstItemInView, &insertionResult, &removalResult);

    // Whatever removed/moved items remain are no longer visible items.
    prepareRemoveTransitions(&currentChanges.removedItems);
    for (auto it = currentChanges.removedItems.begin();
         it != currentChanges.removedItems.end(); ++it) {
        releaseItem(it.value(), reusableFlag);
    }
    currentChanges.removedItems.clear();

    if (currentChanges.currentChanged) {
        if (currentChanges.currentRemoved && currentItem) {
            if (currentItem->item && currentItem->attached)
                currentItem->attached->setIsCurrentItem(false);
            auto oldCurrentItem = currentItem;
            releaseItem(currentItem, reusableFlag);
            currentItem = nullptr;
            if (oldCurrentItem)
                emit q->currentItemChanged();
        }
        if (!currentIndexCleared)
            updateCurrent(currentChanges.newCurrentIndex);
    }

    if (!visibleAffected)
        visibleAffected = !currentChanges.pendingChanges.changes().isEmpty();
    currentChanges.reset();

    updateSections();
    if (prevItemCount != itemCount)
        emit q->countChanged();
    if (!visibleAffected && viewportChanged)
        updateViewport();

    return visibleAffected;
}

bool QQuickItemViewPrivate::applyRemovalChange(const QQmlChangeSet::Change &removal, ChangeResult *removeResult, int *removedCount)
{
    Q_Q(QQuickItemView);
    bool visibleAffected = false;

    if (visibleItems.count() && removal.index + removal.count > visibleItems.constLast()->index) {
        if (removal.index > visibleItems.constLast()->index)
            removeResult->countChangeAfterVisibleItems += removal.count;
        else
            removeResult->countChangeAfterVisibleItems += ((removal.index + removal.count - 1) - visibleItems.constLast()->index);
    }

    QList<FxViewItem*>::Iterator it = visibleItems.begin();
    while (it != visibleItems.end()) {
        FxViewItem *item = *it;
        if (item->index == -1 || item->index < removal.index) {
            // already removed, or before removed items
            if (!visibleAffected && item->index < removal.index)
                visibleAffected = true;
            ++it;
        } else if (item->index >= removal.index + removal.count) {
            // after removed items
            item->index -= removal.count;
            if (removal.isMove())
                item->transitionNextReposition(transitioner, QQuickItemViewTransitioner::MoveTransition, false);
            else
                item->transitionNextReposition(transitioner, QQuickItemViewTransitioner::RemoveTransition, false);
            ++it;
        } else {
            // removed item
            visibleAffected = true;
            if (!removal.isMove() && item->item && item->attached)
                item->attached->emitRemove();

            if (item->item && item->attached && item->attached->delayRemove() && !removal.isMove()) {
                item->index = -1;
                QObject::connect(item->attached, SIGNAL(delayRemoveChanged()), q, SLOT(destroyRemoved()), Qt::QueuedConnection);
                ++it;
            } else {
                removeItem(item, removal, removeResult);
                if (!removal.isMove())
                    (*removedCount)++;
                it = visibleItems.erase(it);
            }
        }
    }

    return visibleAffected;
}

void QQuickItemViewPrivate::removeItem(FxViewItem *item, const QQmlChangeSet::Change &removal, ChangeResult *removeResult)
{
    if (removeResult->visiblePos.isValid()) {
        if (item->position() < removeResult->visiblePos)
            updateSizeChangesBeforeVisiblePos(item, removeResult);
        else
            removeResult->sizeChangesAfterVisiblePos += item->size();
    }
    if (removal.isMove()) {
        currentChanges.removedItems.replace(removal.moveKey(item->index), item);
        item->transitionNextReposition(transitioner, QQuickItemViewTransitioner::MoveTransition, true);
    } else {
        // track item so it is released later
        currentChanges.removedItems.insert(QQmlChangeSet::MoveKey(), item);
    }
    if (!removeResult->changedFirstItem && item == *visibleItems.constBegin())
        removeResult->changedFirstItem = true;
}

void QQuickItemViewPrivate::updateSizeChangesBeforeVisiblePos(FxViewItem *item, ChangeResult *removeResult)
{
    removeResult->sizeChangesBeforeVisiblePos += item->size();
}

void QQuickItemViewPrivate::repositionFirstItem(FxViewItem *prevVisibleItemsFirst,
                                                   qreal prevVisibleItemsFirstPos,
                                                   FxViewItem *prevFirstVisible,
                                                   ChangeResult *insertionResult,
                                                   ChangeResult *removalResult)
{
    const QQmlNullableValue<qreal> prevViewPos = insertionResult->visiblePos;

    // reposition visibleItems.first() correctly so that the content y doesn't jump
    if (visibleItems.count()) {
        if (prevVisibleItemsFirst && insertionResult->changedFirstItem)
            resetFirstItemPosition(prevVisibleItemsFirstPos);

        if (prevFirstVisible && prevVisibleItemsFirst == prevFirstVisible
                && prevFirstVisible != *visibleItems.constBegin()) {
            // the previous visibleItems.first() was also the first visible item, and it has been
            // moved/removed, so move the new visibleItems.first() to the pos of the previous one
            if (!insertionResult->changedFirstItem)
                resetFirstItemPosition(prevVisibleItemsFirstPos);

        } else if (prevViewPos.isValid()) {
            qreal moveForwardsBy = 0;
            qreal moveBackwardsBy = 0;

            // shift visibleItems.first() relative to the number of added/removed items
            const auto pos = visibleItems.constFirst()->position();
            if (pos > prevViewPos) {
                moveForwardsBy = insertionResult->sizeChangesAfterVisiblePos;
                moveBackwardsBy = removalResult->sizeChangesAfterVisiblePos;
            } else if (pos < prevViewPos) {
                moveForwardsBy = removalResult->sizeChangesBeforeVisiblePos;
                moveBackwardsBy = insertionResult->sizeChangesBeforeVisiblePos;
            }
            adjustFirstItem(moveForwardsBy, moveBackwardsBy, insertionResult->countChangeBeforeVisible - removalResult->countChangeBeforeVisible);
        }
        insertionResult->reset();
        removalResult->reset();
    }
}

void QQuickItemViewPrivate::createTransitioner()
{
    if (!transitioner) {
        transitioner = new QQuickItemViewTransitioner;
        transitioner->setChangeListener(this);
    }
}

void QQuickItemViewPrivate::prepareVisibleItemTransitions()
{
    Q_Q(QQuickItemView);
    if (!transitioner)
        return;

    // must call for every visible item to init or discard transitions
    QRectF viewBounds(q->contentX(), q->contentY(), q->width(), q->height());
    for (int i=0; i<visibleItems.count(); i++)
        visibleItems[i]->prepareTransition(transitioner, viewBounds);
}

void QQuickItemViewPrivate::prepareRemoveTransitions(QMultiHash<QQmlChangeSet::MoveKey, FxViewItem *> *removedItems)
{
    if (!transitioner)
        return;

    if (transitioner->canTransition(QQuickItemViewTransitioner::RemoveTransition, true)
            || transitioner->canTransition(QQuickItemViewTransitioner::RemoveTransition, false)) {
        for (auto it = removedItems->begin(); it != removedItems->end(); ) {
            bool isRemove = it.key().moveId < 0;
            if (isRemove) {
                FxViewItem *item = *it;
                item->trackGeometry(false);
                item->releaseAfterTransition = true;
                releasePendingTransition.append(item);
                item->transitionNextReposition(transitioner, QQuickItemViewTransitioner::RemoveTransition, true);
                it = removedItems->erase(it);
            } else {
                ++it;
            }
        }
    }
}

bool QQuickItemViewPrivate::prepareNonVisibleItemTransition(FxViewItem *item, const QRectF &viewBounds)
{
    // Called for items that have been removed from visibleItems and may now be
    // transitioned out of the view. This applies to items that are being directly
    // removed, or moved to outside of the view, as well as those that are
    // displaced to a position outside of the view due to an insert or move.

    if (!transitioner)
        return false;

    if (item->scheduledTransitionType() == QQuickItemViewTransitioner::MoveTransition)
        repositionItemAt(item, item->index, 0);

    bool success = false;
    ACTION_IF_DELETED(item, success = item->prepareTransition(transitioner, viewBounds), return success);

    if (success) {
        item->releaseAfterTransition = true;
        return true;
    }
    return false;
}

void QQuickItemViewPrivate::viewItemTransitionFinished(QQuickItemViewTransitionableItem *item)
{
    for (int i=0; i<releasePendingTransition.count(); i++) {
        if (releasePendingTransition.at(i)->transitionableItem == item) {
            releaseItem(releasePendingTransition.takeAt(i), reusableFlag);
            return;
        }
    }
}

/*
  This may return 0 if the item is being created asynchronously.
  When the item becomes available, refill() will be called and the item
  will be returned on the next call to createItem().
*/
FxViewItem *QQuickItemViewPrivate::createItem(int modelIndex, QQmlIncubator::IncubationMode incubationMode)
{
    Q_Q(QQuickItemView);

    if (requestedIndex == modelIndex && incubationMode == QQmlIncubator::Asynchronous)
        return nullptr;

    for (int i=0; i<releasePendingTransition.count(); i++) {
        if (releasePendingTransition.at(i)->index == modelIndex
                && !releasePendingTransition.at(i)->isPendingRemoval()) {
            releasePendingTransition[i]->releaseAfterTransition = false;
            return releasePendingTransition.takeAt(i);
        }
    }

    inRequest = true;

    QObject* object = model->object(modelIndex, incubationMode);
    QQuickItem *item = qmlobject_cast<QQuickItem*>(object);

    if (!item) {
        if (!object) {
            if (requestedIndex == -1 && model->incubationStatus(modelIndex) == QQmlIncubator::Loading) {
                // The reason we didn't receive an item is because it's incubating async. We keep track
                // of this by assigning the index we're waiting for to 'requestedIndex'. This will e.g. let
                // the view avoid unnecessary layout calls until the item has been loaded.
                requestedIndex = modelIndex;
            }
        } else {
            model->release(object);
            if (!delegateValidated) {
                delegateValidated = true;
                QObject* delegate = q->delegate();
                qmlWarning(delegate ? delegate : q) << QQuickItemView::tr("Delegate must be of Item type");
            }
        }
        inRequest = false;
        return nullptr;
    } else {
        item->setParentItem(q->contentItem());
        if (requestedIndex == modelIndex)
            requestedIndex = -1;
        FxViewItem *viewItem = newViewItem(modelIndex, item);
        if (viewItem) {
            viewItem->index = modelIndex;
            // do other set up for the new item that should not happen
            // until after bindings are evaluated
            initializeViewItem(viewItem);
            unrequestedItems.remove(item);
        }
        inRequest = false;
        return viewItem;
    }
}

void QQuickItemView::createdItem(int index, QObject* object)
{
    Q_D(QQuickItemView);

    QQuickItem* item = qmlobject_cast<QQuickItem*>(object);
    if (!d->inRequest) {
        d->unrequestedItems.insert(item, index);
        d->requestedIndex = -1;
        if (d->hasPendingChanges())
            d->layout();
        else
            d->refill();
        if (d->unrequestedItems.contains(item))
            d->repositionPackageItemAt(item, index);
        else if (index == d->currentIndex)
            d->updateCurrent(index);
    }
}

void QQuickItemView::initItem(int, QObject *object)
{
    QQuickItem* item = qmlobject_cast<QQuickItem*>(object);
    if (item) {
        if (qFuzzyIsNull(item->z()))
            item->setZ(1);
        item->setParentItem(contentItem());
        QQuickItemPrivate::get(item)->setCulled(true);
    }
}

void QQuickItemView::destroyingItem(QObject *object)
{
    Q_D(QQuickItemView);
    QQuickItem* item = qmlobject_cast<QQuickItem*>(object);
    if (item) {
        item->setParentItem(nullptr);
        d->unrequestedItems.remove(item);
    }
}

void QQuickItemView::onItemPooled(int modelIndex, QObject *object)
{
    Q_UNUSED(modelIndex);

    if (auto *attached = d_func()->getAttachedObject(object))
        emit attached->pooled();
}

void QQuickItemView::onItemReused(int modelIndex, QObject *object)
{
    Q_UNUSED(modelIndex);

    if (auto *attached = d_func()->getAttachedObject(object))
        emit attached->reused();
}

bool QQuickItemViewPrivate::releaseItem(FxViewItem *item, QQmlInstanceModel::ReusableFlag reusableFlag)
{
    Q_Q(QQuickItemView);
    if (!item)
        return true;
    if (trackedItem == item)
        trackedItem = nullptr;
    item->trackGeometry(false);

    QQmlInstanceModel::ReleaseFlags flags = {};
    if (model && item->item) {
        flags = model->release(item->item, reusableFlag);
        if (!flags) {
            // item was not destroyed, and we no longer reference it.
            if (item->item->parentItem() == contentItem) {
                // Only cull the item if its parent item is still our contentItem.
                // One case where this can happen is moving an item out of one ObjectModel and into another.
                QQuickItemPrivate::get(item->item)->setCulled(true);
            }
            unrequestedItems.insert(item->item, model->indexOf(item->item, q));
        } else if (flags & QQmlInstanceModel::Destroyed) {
            item->item->setParentItem(nullptr);
        } else if (flags & QQmlInstanceModel::Pooled) {
            item->setVisible(false);
        }
    }
    delete item;
    return flags != QQmlInstanceModel::Referenced;
}

QQuickItem *QQuickItemViewPrivate::createHighlightItem() const
{
    return createComponentItem(highlightComponent, 0.0, true);
}

QQuickItem *QQuickItemViewPrivate::createComponentItem(QQmlComponent *component, qreal zValue, bool createDefault) const
{
    Q_Q(const QQuickItemView);

    QQuickItem *item = nullptr;
    if (component) {
        QQmlContext *creationContext = component->creationContext();
        QQmlContext *context = new QQmlContext(
                creationContext ? creationContext : qmlContext(q));
        QObject *nobj = component->beginCreate(context);
        if (nobj) {
            QQml_setParent_noEvent(context, nobj);
            item = qobject_cast<QQuickItem *>(nobj);
            if (!item)
                delete nobj;
        } else {
            delete context;
        }
    } else if (createDefault) {
        item = new QQuickItem;
    }
    if (item) {
        if (qFuzzyIsNull(item->z()))
            item->setZ(zValue);
        QQml_setParent_noEvent(item, q->contentItem());
        item->setParentItem(q->contentItem());
    }
    if (component)
        component->completeCreate();
    return item;
}

void QQuickItemViewPrivate::updateTrackedItem()
{
    Q_Q(QQuickItemView);
    FxViewItem *item = currentItem;
    if (highlight)
        item = highlight;
    trackedItem = item;

    if (trackedItem)
        q->trackedPositionChanged();
}

void QQuickItemViewPrivate::updateUnrequestedIndexes()
{
    Q_Q(QQuickItemView);
    for (QHash<QQuickItem*,int>::iterator it = unrequestedItems.begin(), end = unrequestedItems.end(); it != end; ++it)
        *it = model->indexOf(it.key(), q);
}

void QQuickItemViewPrivate::updateUnrequestedPositions()
{
    for (QHash<QQuickItem*,int>::const_iterator it = unrequestedItems.cbegin(), cend = unrequestedItems.cend(); it != cend; ++it) {
        if (it.value() >= 0)
            repositionPackageItemAt(it.key(), it.value());
    }
}

void QQuickItemViewPrivate::updateVisibleIndex()
{
    typedef QList<FxViewItem*>::const_iterator FxViewItemListConstIt;

    visibleIndex = 0;
    for (FxViewItemListConstIt it = visibleItems.constBegin(), cend = visibleItems.constEnd(); it != cend; ++it) {
        if ((*it)->index != -1) {
            visibleIndex = (*it)->index;
            break;
        }
    }
}

QT_END_NAMESPACE

#include "moc_qquickitemview_p.cpp"<|MERGE_RESOLUTION|>--- conflicted
+++ resolved
@@ -1947,17 +1947,11 @@
                 continue;
 
             if (!success) {
-<<<<<<< HEAD
-                releaseItem(*it, reusableFlag);
-                it = releasePendingTransition.erase(it);
-                continue;
-=======
-                releaseItem(releasePendingTransition[i]);
+                releaseItem(releasePendingTransition[i], reusableFlag);
                 releasePendingTransition.remove(i);
                 --count;
             } else {
                 ++i;
->>>>>>> 96cf8a33
             }
         }
 
