/****************************************************************************
**
** Copyright (C) 2016 The Qt Company Ltd.
** Contact: https://www.qt.io/licensing/
**
** This file is part of the QtQuick module of the Qt Toolkit.
**
** $QT_BEGIN_LICENSE:LGPL$
** Commercial License Usage
** Licensees holding valid commercial Qt licenses may use this file in
** accordance with the commercial license agreement provided with the
** Software or, alternatively, in accordance with the terms contained in
** a written agreement between you and The Qt Company. For licensing terms
** and conditions see https://www.qt.io/terms-conditions. For further
** information use the contact form at https://www.qt.io/contact-us.
**
** GNU Lesser General Public License Usage
** Alternatively, this file may be used under the terms of the GNU Lesser
** General Public License version 3 as published by the Free Software
** Foundation and appearing in the file LICENSE.LGPL3 included in the
** packaging of this file. Please review the following information to
** ensure the GNU Lesser General Public License version 3 requirements
** will be met: https://www.gnu.org/licenses/lgpl-3.0.html.
**
** GNU General Public License Usage
** Alternatively, this file may be used under the terms of the GNU
** General Public License version 2.0 or (at your option) the GNU General
** Public license version 3 or any later version approved by the KDE Free
** Qt Foundation. The licenses are as published by the Free Software
** Foundation and appearing in the file LICENSE.GPL2 and LICENSE.GPL3
** included in the packaging of this file. Please review the following
** information to ensure the GNU General Public License requirements will
** be met: https://www.gnu.org/licenses/gpl-2.0.html and
** https://www.gnu.org/licenses/gpl-3.0.html.
**
** $QT_END_LICENSE$
**
****************************************************************************/

#include "qquickitemview_p_p.h"
#include "qquickitemviewfxitem_p_p.h"
#include <QtQuick/private/qquicktransition_p.h>
#include <QtQml/QQmlInfo>
#include "qplatformdefs.h"

QT_BEGIN_NAMESPACE

Q_LOGGING_CATEGORY(lcItemViewDelegateLifecycle, "qt.quick.itemview.lifecycle")

// Default cacheBuffer for all views.
#ifndef QML_VIEW_DEFAULTCACHEBUFFER
#define QML_VIEW_DEFAULTCACHEBUFFER 320
#endif

FxViewItem::FxViewItem(QQuickItem *i, QQuickItemView *v, bool own, QQuickItemViewAttached *attached)
    : QQuickItemViewFxItem(i, own, QQuickItemViewPrivate::get(v))
    , view(v)
    , attached(attached)
{
    if (attached) // can be null for default components (see createComponentItem)
        attached->setView(view);
}

QQuickItemViewChangeSet::QQuickItemViewChangeSet()
    : active(false)
{
    reset();
}

bool QQuickItemViewChangeSet::hasPendingChanges() const
{
    return !pendingChanges.isEmpty();
}

void QQuickItemViewChangeSet::applyChanges(const QQmlChangeSet &changeSet)
{
    pendingChanges.apply(changeSet);

    int moveId = -1;
    int moveOffset = 0;

    for (const QQmlChangeSet::Change &r : changeSet.removes()) {
        itemCount -= r.count;
        if (moveId == -1 && newCurrentIndex >= r.index + r.count) {
            newCurrentIndex -= r.count;
            currentChanged = true;
        } else if (moveId == -1 && newCurrentIndex >= r.index && newCurrentIndex < r.index + r.count) {
            // current item has been removed.
            if (r.isMove()) {
                moveId = r.moveId;
                moveOffset = newCurrentIndex - r.index;
            } else {
                currentRemoved = true;
                newCurrentIndex = -1;
                if (itemCount)
                    newCurrentIndex = qMin(r.index, itemCount - 1);
            }
            currentChanged = true;
        }
    }
    for (const QQmlChangeSet::Change &i : changeSet.inserts()) {
        if (moveId == -1) {
            if (itemCount && newCurrentIndex >= i.index) {
                newCurrentIndex += i.count;
                currentChanged = true;
            } else if (newCurrentIndex < 0) {
                newCurrentIndex = 0;
                currentChanged = true;
            } else if (newCurrentIndex == 0 && !itemCount) {
                // this is the first item, set the initial current index
                currentChanged = true;
            }
        } else if (moveId == i.moveId) {
            newCurrentIndex = i.index + moveOffset;
        }
        itemCount += i.count;
    }
}

void QQuickItemViewChangeSet::applyBufferedChanges(const QQuickItemViewChangeSet &other)
{
    if (!other.hasPendingChanges())
        return;

    pendingChanges.apply(other.pendingChanges);
    itemCount = other.itemCount;
    newCurrentIndex = other.newCurrentIndex;
    currentChanged = other.currentChanged;
    currentRemoved = other.currentRemoved;
}

void QQuickItemViewChangeSet::prepare(int currentIndex, int count)
{
    if (active)
        return;
    reset();
    active = true;
    itemCount = count;
    newCurrentIndex = currentIndex;
}

void QQuickItemViewChangeSet::reset()
{
    itemCount = 0;
    newCurrentIndex = -1;
    pendingChanges.clear();
    removedItems.clear();
    active = false;
    currentChanged = false;
    currentRemoved = false;
}

//-----------------------------------

QQuickItemView::QQuickItemView(QQuickFlickablePrivate &dd, QQuickItem *parent)
    : QQuickFlickable(dd, parent)
{
    Q_D(QQuickItemView);
    d->init();
}

QQuickItemView::~QQuickItemView()
{
    Q_D(QQuickItemView);
    d->clear(true);
    if (d->ownModel)
        delete d->model;
    delete d->header;
    delete d->footer;
}


QQuickItem *QQuickItemView::currentItem() const
{
    Q_D(const QQuickItemView);
    return d->currentItem ? d->currentItem->item : nullptr;
}

QVariant QQuickItemView::model() const
{
    Q_D(const QQuickItemView);
    return d->modelVariant;
}

void QQuickItemView::setModel(const QVariant &m)
{
    Q_D(QQuickItemView);
    QVariant model = m;
    if (model.userType() == qMetaTypeId<QJSValue>())
        model = model.value<QJSValue>().toVariant();

    if (d->modelVariant == model)
        return;
    if (d->model) {
        disconnect(d->model, SIGNAL(modelUpdated(QQmlChangeSet,bool)),
                this, SLOT(modelUpdated(QQmlChangeSet,bool)));
        disconnect(d->model, SIGNAL(initItem(int,QObject*)), this, SLOT(initItem(int,QObject*)));
        disconnect(d->model, SIGNAL(createdItem(int,QObject*)), this, SLOT(createdItem(int,QObject*)));
        disconnect(d->model, SIGNAL(destroyingItem(QObject*)), this, SLOT(destroyingItem(QObject*)));
        disconnect(d->model, SIGNAL(itemPooled(int, QObject *)), this, SLOT(onItemPooled(int, QObject *)));
        disconnect(d->model, SIGNAL(itemReused(int, QObject *)), this, SLOT(onItemReused(int, QObject *)));
    }

    QQmlInstanceModel *oldModel = d->model;

    d->clear();
    d->model = nullptr;
    d->setPosition(d->contentStartOffset());
    d->modelVariant = model;

    QObject *object = qvariant_cast<QObject*>(model);
    QQmlInstanceModel *vim = nullptr;
    if (object && (vim = qobject_cast<QQmlInstanceModel *>(object))) {
        if (d->ownModel) {
            delete oldModel;
            d->ownModel = false;
        }
        d->model = vim;
    } else {
        if (!d->ownModel) {
            d->model = new QQmlDelegateModel(qmlContext(this), this);
            d->ownModel = true;
            if (isComponentComplete())
                static_cast<QQmlDelegateModel *>(d->model.data())->componentComplete();
        } else {
            d->model = oldModel;
        }
        if (QQmlDelegateModel *dataModel = qobject_cast<QQmlDelegateModel*>(d->model))
            dataModel->setModel(model);
    }

    if (d->model) {
        d->bufferMode = QQuickItemViewPrivate::BufferBefore | QQuickItemViewPrivate::BufferAfter;
        connect(d->model, SIGNAL(createdItem(int,QObject*)), this, SLOT(createdItem(int,QObject*)));
        connect(d->model, SIGNAL(initItem(int,QObject*)), this, SLOT(initItem(int,QObject*)));
        connect(d->model, SIGNAL(destroyingItem(QObject*)), this, SLOT(destroyingItem(QObject*)));
        connect(d->model, SIGNAL(itemPooled(int, QObject *)), this, SLOT(onItemPooled(int, QObject *)));
        connect(d->model, SIGNAL(itemReused(int, QObject *)), this, SLOT(onItemReused(int, QObject *)));
        if (isComponentComplete()) {
            d->updateSectionCriteria();
            d->refill();
            /* Setting currentIndex to -2 ensures that we always enter the "currentIndex changed"
               code path in setCurrentIndex, updating bindings depending on currentIndex.*/
            d->currentIndex = -2;
            setCurrentIndex(d->model->count() > 0 ? 0 : -1);
            d->updateViewport();

            if (d->transitioner && d->transitioner->populateTransition) {
                d->transitioner->setPopulateTransitionEnabled(true);
                d->forceLayoutPolish();
            }
        }

        connect(d->model, SIGNAL(modelUpdated(QQmlChangeSet,bool)),
                this, SLOT(modelUpdated(QQmlChangeSet,bool)));
        if (QQmlDelegateModel *dataModel = qobject_cast<QQmlDelegateModel*>(d->model))
            QObjectPrivate::connect(dataModel, &QQmlDelegateModel::delegateChanged, d, &QQuickItemViewPrivate::applyDelegateChange);
        emit countChanged();
    }
    emit modelChanged();
    d->moveReason = QQuickItemViewPrivate::Other;
}

QQmlComponent *QQuickItemView::delegate() const
{
    Q_D(const QQuickItemView);
    if (d->model) {
        if (QQmlDelegateModel *dataModel = qobject_cast<QQmlDelegateModel*>(d->model))
            return dataModel->delegate();
    }

    return nullptr;
}

void QQuickItemView::setDelegate(QQmlComponent *delegate)
{
    Q_D(QQuickItemView);
    if (delegate == this->delegate())
        return;
    if (!d->ownModel) {
        d->model = new QQmlDelegateModel(qmlContext(this));
        d->ownModel = true;
        if (isComponentComplete())
            static_cast<QQmlDelegateModel *>(d->model.data())->componentComplete();
    }
    if (QQmlDelegateModel *dataModel = qobject_cast<QQmlDelegateModel*>(d->model)) {
        int oldCount = dataModel->count();
        dataModel->setDelegate(delegate);
        if (isComponentComplete())
            d->applyDelegateChange();
        if (oldCount != dataModel->count())
            emit countChanged();
    }
    emit delegateChanged();
    d->delegateValidated = false;
}


int QQuickItemView::count() const
{
    Q_D(const QQuickItemView);
    if (!d->model)
        return 0;
    return d->model->count();
}

int QQuickItemView::currentIndex() const
{
    Q_D(const QQuickItemView);
    return d->currentIndex;
}

void QQuickItemView::setCurrentIndex(int index)
{
    Q_D(QQuickItemView);
    if (d->inRequest)  // currently creating item
        return;
    d->currentIndexCleared = (index == -1);

    d->applyPendingChanges();
    if (index == d->currentIndex)
        return;
    if (isComponentComplete() && d->isValid()) {
        d->moveReason = QQuickItemViewPrivate::SetIndex;
        d->updateCurrent(index);
    } else if (d->currentIndex != index) {
        d->currentIndex = index;
        emit currentIndexChanged();
    }
}


bool QQuickItemView::isWrapEnabled() const
{
    Q_D(const QQuickItemView);
    return d->wrap;
}

void QQuickItemView::setWrapEnabled(bool wrap)
{
    Q_D(QQuickItemView);
    if (d->wrap == wrap)
        return;
    d->wrap = wrap;
    emit keyNavigationWrapsChanged();
}

bool QQuickItemView::isKeyNavigationEnabled() const
{
    Q_D(const QQuickItemView);
    return d->explicitKeyNavigationEnabled ? d->keyNavigationEnabled : d->interactive;
}

void QQuickItemView::setKeyNavigationEnabled(bool keyNavigationEnabled)
{
    // TODO: default binding to "interactive" can be removed in Qt 6; it only exists for compatibility reasons.
    Q_D(QQuickItemView);
    const bool wasImplicit = !d->explicitKeyNavigationEnabled;
    if (wasImplicit)
        QObject::disconnect(this, &QQuickFlickable::interactiveChanged, this, &QQuickItemView::keyNavigationEnabledChanged);

    d->explicitKeyNavigationEnabled = true;

    // Ensure that we emit the change signal in case there is no different in value.
    if (d->keyNavigationEnabled != keyNavigationEnabled || wasImplicit) {
        d->keyNavigationEnabled = keyNavigationEnabled;
        emit keyNavigationEnabledChanged();
    }
}

int QQuickItemView::cacheBuffer() const
{
    Q_D(const QQuickItemView);
    return d->buffer;
}

void QQuickItemView::setCacheBuffer(int b)
{
    Q_D(QQuickItemView);
    if (b < 0) {
        qmlWarning(this) << "Cannot set a negative cache buffer";
        return;
    }

    if (d->buffer != b) {
        d->buffer = b;
        if (isComponentComplete()) {
            d->bufferMode = QQuickItemViewPrivate::BufferBefore | QQuickItemViewPrivate::BufferAfter;
            d->refillOrLayout();
        }
        emit cacheBufferChanged();
    }
}

int QQuickItemView::displayMarginBeginning() const
{
    Q_D(const QQuickItemView);
    return d->displayMarginBeginning;
}

void QQuickItemView::setDisplayMarginBeginning(int margin)
{
    Q_D(QQuickItemView);
    if (d->displayMarginBeginning != margin) {
        d->displayMarginBeginning = margin;
        if (isComponentComplete()) {
            d->forceLayoutPolish();
        }
        emit displayMarginBeginningChanged();
    }
}

int QQuickItemView::displayMarginEnd() const
{
    Q_D(const QQuickItemView);
    return d->displayMarginEnd;
}

void QQuickItemView::setDisplayMarginEnd(int margin)
{
    Q_D(QQuickItemView);
    if (d->displayMarginEnd != margin) {
        d->displayMarginEnd = margin;
        if (isComponentComplete()) {
            d->forceLayoutPolish();
        }
        emit displayMarginEndChanged();
    }
}

Qt::LayoutDirection QQuickItemView::layoutDirection() const
{
    Q_D(const QQuickItemView);
    return d->layoutDirection;
}

void QQuickItemView::setLayoutDirection(Qt::LayoutDirection layoutDirection)
{
    Q_D(QQuickItemView);
    if (d->layoutDirection != layoutDirection) {
        d->layoutDirection = layoutDirection;
        d->regenerate();
        emit layoutDirectionChanged();
        emit effectiveLayoutDirectionChanged();
    }
}

Qt::LayoutDirection QQuickItemView::effectiveLayoutDirection() const
{
    Q_D(const QQuickItemView);
    if (d->effectiveLayoutMirror)
        return d->layoutDirection == Qt::RightToLeft ? Qt::LeftToRight : Qt::RightToLeft;
    else
        return d->layoutDirection;
}

QQuickItemView::VerticalLayoutDirection QQuickItemView::verticalLayoutDirection() const
{
    Q_D(const QQuickItemView);
    return d->verticalLayoutDirection;
}

void QQuickItemView::setVerticalLayoutDirection(VerticalLayoutDirection layoutDirection)
{
    Q_D(QQuickItemView);
    if (d->verticalLayoutDirection != layoutDirection) {
        d->verticalLayoutDirection = layoutDirection;
        d->regenerate();
        emit verticalLayoutDirectionChanged();
    }
}

QQmlComponent *QQuickItemView::header() const
{
    Q_D(const QQuickItemView);
    return d->headerComponent;
}

QQuickItem *QQuickItemView::headerItem() const
{
    Q_D(const QQuickItemView);
    return d->header ? d->header->item : nullptr;
}

void QQuickItemView::setHeader(QQmlComponent *headerComponent)
{
    Q_D(QQuickItemView);
    if (d->headerComponent != headerComponent) {
        d->applyPendingChanges();
        delete d->header;
        d->header = nullptr;
        d->headerComponent = headerComponent;

        d->markExtentsDirty();

        if (isComponentComplete()) {
            d->updateHeader();
            d->updateFooter();
            d->updateViewport();
            d->fixupPosition();
        } else {
            emit headerItemChanged();
        }
        emit headerChanged();
    }
}

QQmlComponent *QQuickItemView::footer() const
{
    Q_D(const QQuickItemView);
    return d->footerComponent;
}

QQuickItem *QQuickItemView::footerItem() const
{
    Q_D(const QQuickItemView);
    return d->footer ? d->footer->item : nullptr;
}

void QQuickItemView::setFooter(QQmlComponent *footerComponent)
{
    Q_D(QQuickItemView);
    if (d->footerComponent != footerComponent) {
        d->applyPendingChanges();
        delete d->footer;
        d->footer = nullptr;
        d->footerComponent = footerComponent;

        if (isComponentComplete()) {
            d->updateFooter();
            d->updateViewport();
            d->fixupPosition();
        } else {
            emit footerItemChanged();
        }
        emit footerChanged();
    }
}

QQmlComponent *QQuickItemView::highlight() const
{
    Q_D(const QQuickItemView);
    return d->highlightComponent;
}

void QQuickItemView::setHighlight(QQmlComponent *highlightComponent)
{
    Q_D(QQuickItemView);
    if (highlightComponent != d->highlightComponent) {
        d->applyPendingChanges();
        d->highlightComponent = highlightComponent;
        d->createHighlight();
        if (d->currentItem)
            d->updateHighlight();
        emit highlightChanged();
    }
}

QQuickItem *QQuickItemView::highlightItem() const
{
    Q_D(const QQuickItemView);
    return d->highlight ? d->highlight->item : nullptr;
}

bool QQuickItemView::highlightFollowsCurrentItem() const
{
    Q_D(const QQuickItemView);
    return d->autoHighlight;
}

void QQuickItemView::setHighlightFollowsCurrentItem(bool autoHighlight)
{
    Q_D(QQuickItemView);
    if (d->autoHighlight != autoHighlight) {
        d->autoHighlight = autoHighlight;
        if (autoHighlight)
            d->updateHighlight();
        emit highlightFollowsCurrentItemChanged();
    }
}

QQuickItemView::HighlightRangeMode QQuickItemView::highlightRangeMode() const
{
    Q_D(const QQuickItemView);
    return static_cast<QQuickItemView::HighlightRangeMode>(d->highlightRange);
}

void QQuickItemView::setHighlightRangeMode(HighlightRangeMode mode)
{
    Q_D(QQuickItemView);
    if (d->highlightRange == mode)
        return;
    d->highlightRange = mode;
    d->haveHighlightRange = d->highlightRange != NoHighlightRange && d->highlightRangeStart <= d->highlightRangeEnd;
    if (isComponentComplete()) {
        d->updateViewport();
        d->moveReason = QQuickItemViewPrivate::Other;
        d->fixupPosition();
    }
    emit highlightRangeModeChanged();
}

//###Possibly rename these properties, since they are very useful even without a highlight?
qreal QQuickItemView::preferredHighlightBegin() const
{
    Q_D(const QQuickItemView);
    return d->highlightRangeStart;
}

void QQuickItemView::setPreferredHighlightBegin(qreal start)
{
    Q_D(QQuickItemView);
    d->highlightRangeStartValid = true;
    if (d->highlightRangeStart == start)
        return;
    d->highlightRangeStart = start;
    d->haveHighlightRange = d->highlightRange != NoHighlightRange && d->highlightRangeStart <= d->highlightRangeEnd;
    if (isComponentComplete()) {
        d->updateViewport();
        if (!isMoving() && !isFlicking()) {
            d->moveReason = QQuickItemViewPrivate::Other;
            d->fixupPosition();
        }
    }
    emit preferredHighlightBeginChanged();
}

void QQuickItemView::resetPreferredHighlightBegin()
{
    Q_D(QQuickItemView);
    d->highlightRangeStartValid = false;
    if (d->highlightRangeStart == 0)
        return;
    d->highlightRangeStart = 0;
    if (isComponentComplete()) {
        d->updateViewport();
        if (!isMoving() && !isFlicking()) {
            d->moveReason = QQuickItemViewPrivate::Other;
            d->fixupPosition();
        }
    }
    emit preferredHighlightBeginChanged();
}

qreal QQuickItemView::preferredHighlightEnd() const
{
    Q_D(const QQuickItemView);
    return d->highlightRangeEnd;
}

void QQuickItemView::setPreferredHighlightEnd(qreal end)
{
    Q_D(QQuickItemView);
    d->highlightRangeEndValid = true;
    if (d->highlightRangeEnd == end)
        return;
    d->highlightRangeEnd = end;
    d->haveHighlightRange = d->highlightRange != NoHighlightRange && d->highlightRangeStart <= d->highlightRangeEnd;
    if (isComponentComplete()) {
        d->updateViewport();
        if (!isMoving() && !isFlicking()) {
            d->moveReason = QQuickItemViewPrivate::Other;
            d->fixupPosition();
        }
    }
    emit preferredHighlightEndChanged();
}

void QQuickItemView::resetPreferredHighlightEnd()
{
    Q_D(QQuickItemView);
    d->highlightRangeEndValid = false;
    if (d->highlightRangeEnd == 0)
        return;
    d->highlightRangeEnd = 0;
    if (isComponentComplete()) {
        d->updateViewport();
        if (!isMoving() && !isFlicking()) {
            d->moveReason = QQuickItemViewPrivate::Other;
            d->fixupPosition();
        }
    }
    emit preferredHighlightEndChanged();
}

int QQuickItemView::highlightMoveDuration() const
{
    Q_D(const QQuickItemView);
    return d->highlightMoveDuration;
}

void QQuickItemView::setHighlightMoveDuration(int duration)
{
    Q_D(QQuickItemView);
    if (d->highlightMoveDuration != duration) {
        d->highlightMoveDuration = duration;
        emit highlightMoveDurationChanged();
    }
}

bool QQuickItemView::reuseItems() const
{
    return bool(d_func()->reusableFlag == QQmlDelegateModel::Reusable);
}

void QQuickItemView::setReuseItems(bool reuse)
{
    Q_D(QQuickItemView);
    if (reuseItems() == reuse)
        return;

    d->reusableFlag = reuse ? QQmlDelegateModel::Reusable : QQmlDelegateModel::NotReusable;

    if (!reuse && d->model) {
        // When we're told to not reuse items, we
        // immediately, as documented, drain the pool.
        d->model->drainReusableItemsPool(0);
    }

    emit reuseItemsChanged();
}

QQuickTransition *QQuickItemView::populateTransition() const
{
    Q_D(const QQuickItemView);
    return d->transitioner ? d->transitioner->populateTransition : nullptr;
}

void QQuickItemView::setPopulateTransition(QQuickTransition *transition)
{
    Q_D(QQuickItemView);
    d->createTransitioner();
    if (d->transitioner->populateTransition != transition) {
        d->transitioner->populateTransition = transition;
        emit populateTransitionChanged();
    }
}

QQuickTransition *QQuickItemView::addTransition() const
{
    Q_D(const QQuickItemView);
    return d->transitioner ? d->transitioner->addTransition : nullptr;
}

void QQuickItemView::setAddTransition(QQuickTransition *transition)
{
    Q_D(QQuickItemView);
    d->createTransitioner();
    if (d->transitioner->addTransition != transition) {
        d->transitioner->addTransition = transition;
        emit addTransitionChanged();
    }
}

QQuickTransition *QQuickItemView::addDisplacedTransition() const
{
    Q_D(const QQuickItemView);
    return d->transitioner ? d->transitioner->addDisplacedTransition : nullptr;
}

void QQuickItemView::setAddDisplacedTransition(QQuickTransition *transition)
{
    Q_D(QQuickItemView);
    d->createTransitioner();
    if (d->transitioner->addDisplacedTransition != transition) {
        d->transitioner->addDisplacedTransition = transition;
        emit addDisplacedTransitionChanged();
    }
}

QQuickTransition *QQuickItemView::moveTransition() const
{
    Q_D(const QQuickItemView);
    return d->transitioner ? d->transitioner->moveTransition : nullptr;
}

void QQuickItemView::setMoveTransition(QQuickTransition *transition)
{
    Q_D(QQuickItemView);
    d->createTransitioner();
    if (d->transitioner->moveTransition != transition) {
        d->transitioner->moveTransition = transition;
        emit moveTransitionChanged();
    }
}

QQuickTransition *QQuickItemView::moveDisplacedTransition() const
{
    Q_D(const QQuickItemView);
    return d->transitioner ? d->transitioner->moveDisplacedTransition : nullptr;
}

void QQuickItemView::setMoveDisplacedTransition(QQuickTransition *transition)
{
    Q_D(QQuickItemView);
    d->createTransitioner();
    if (d->transitioner->moveDisplacedTransition != transition) {
        d->transitioner->moveDisplacedTransition = transition;
        emit moveDisplacedTransitionChanged();
    }
}

QQuickTransition *QQuickItemView::removeTransition() const
{
    Q_D(const QQuickItemView);
    return d->transitioner ? d->transitioner->removeTransition : nullptr;
}

void QQuickItemView::setRemoveTransition(QQuickTransition *transition)
{
    Q_D(QQuickItemView);
    d->createTransitioner();
    if (d->transitioner->removeTransition != transition) {
        d->transitioner->removeTransition = transition;
        emit removeTransitionChanged();
    }
}

QQuickTransition *QQuickItemView::removeDisplacedTransition() const
{
    Q_D(const QQuickItemView);
    return d->transitioner ? d->transitioner->removeDisplacedTransition : nullptr;
}

void QQuickItemView::setRemoveDisplacedTransition(QQuickTransition *transition)
{
    Q_D(QQuickItemView);
    d->createTransitioner();
    if (d->transitioner->removeDisplacedTransition != transition) {
        d->transitioner->removeDisplacedTransition = transition;
        emit removeDisplacedTransitionChanged();
    }
}

QQuickTransition *QQuickItemView::displacedTransition() const
{
    Q_D(const QQuickItemView);
    return d->transitioner ? d->transitioner->displacedTransition : nullptr;
}

void QQuickItemView::setDisplacedTransition(QQuickTransition *transition)
{
    Q_D(QQuickItemView);
    d->createTransitioner();
    if (d->transitioner->displacedTransition != transition) {
        d->transitioner->displacedTransition = transition;
        emit displacedTransitionChanged();
    }
}

void QQuickItemViewPrivate::positionViewAtIndex(int index, int mode)
{
    if (!isValid())
        return;
    if (mode < QQuickItemView::Beginning || mode > QQuickItemView::SnapPosition)
        return;

    Q_Q(QQuickItemView);
    q->cancelFlick();
    applyPendingChanges();
    const int modelCount = model->count();
    int idx = qMax(qMin(index, modelCount - 1), 0);

    const auto viewSize = size();
    qreal pos = isContentFlowReversed() ? -position() - viewSize : position();
    FxViewItem *item = visibleItem(idx);
    qreal maxExtent = calculatedMaxExtent();
    if (!item) {
        qreal itemPos = positionAt(idx);
        changedVisibleIndex(idx);
        // save the currently visible items in case any of them end up visible again
        const QList<FxViewItem *> oldVisible = visibleItems;
        visibleItems.clear();
        setPosition(qMin(itemPos, maxExtent));
        // now release the reference to all the old visible items.
        for (FxViewItem *item : oldVisible)
            releaseItem(item, reusableFlag);
        item = visibleItem(idx);
    }
    if (item) {
        const bool stickyHeader = hasStickyHeader();
        const bool stickyFooter = hasStickyFooter();
        const qreal stickyHeaderSize = stickyHeader ? headerSize() : 0;
        const qreal stickyFooterSize = stickyFooter ? footerSize() : 0;

        const qreal itemPos = item->position();
        switch (mode) {
        case QQuickItemView::Beginning:
            pos = itemPos;
            if (header && (index < 0 || stickyHeader))
                pos -= headerSize();
            break;
        case QQuickItemView::Center:
            pos = itemPos - (viewSize - item->size())/2;
            break;
        case QQuickItemView::End:
            pos = itemPos - viewSize + item->size();
            if (footer && (index >= modelCount || stickyFooter))
                pos += footerSize();
            break;
        case QQuickItemView::Visible:
            if (itemPos > pos + viewSize - stickyFooterSize)
                pos = item->endPosition() - viewSize + stickyFooterSize;
            else if (item->endPosition() <= pos - stickyHeaderSize)
                pos = itemPos - stickyHeaderSize;
            break;
        case QQuickItemView::Contain:
            if (item->endPosition() >= pos + viewSize + stickyFooterSize)
                pos = itemPos - viewSize + item->size() + stickyFooterSize;
            if (itemPos - stickyHeaderSize < pos)
                pos = itemPos - stickyHeaderSize;
            break;
        case QQuickItemView::SnapPosition:
            pos = itemPos - highlightRangeStart - stickyHeaderSize;
            break;
        }
        pos = qMin(pos, maxExtent);
        qreal minExtent = calculatedMinExtent();
        pos = qMax(pos, minExtent);
        moveReason = QQuickItemViewPrivate::Other;
        setPosition(pos);

        if (highlight) {
            if (autoHighlight)
                resetHighlightPosition();
            updateHighlight();
        }
    }
    fixupPosition();
}

void QQuickItemView::positionViewAtIndex(int index, int mode)
{
    Q_D(QQuickItemView);
    if (!d->isValid() || index < 0 || index >= d->model->count())
        return;
    d->positionViewAtIndex(index, mode);
}


void QQuickItemView::positionViewAtBeginning()
{
    Q_D(QQuickItemView);
    if (!d->isValid())
        return;
    d->positionViewAtIndex(-1, Beginning);
}

void QQuickItemView::positionViewAtEnd()
{
    Q_D(QQuickItemView);
    if (!d->isValid())
        return;
    d->positionViewAtIndex(d->model->count(), End);
}

static FxViewItem * fxViewItemAtPosition(const QList<FxViewItem *> &items, qreal x, qreal y)
{
    for (FxViewItem *item : items) {
        if (item->contains(x, y))
            return item;
    }
    return nullptr;
}

int QQuickItemView::indexAt(qreal x, qreal y) const
{
    Q_D(const QQuickItemView);
    const FxViewItem *item = fxViewItemAtPosition(d->visibleItems, x, y);
    return item ? item->index : -1;
}

QQuickItem *QQuickItemView::itemAt(qreal x, qreal y) const
{
    Q_D(const QQuickItemView);
    const FxViewItem *item = fxViewItemAtPosition(d->visibleItems, x, y);
    return item ? item->item : nullptr;
}

QQuickItem *QQuickItemView::itemAtIndex(int index) const
{
    Q_D(const QQuickItemView);
    const FxViewItem *item = d->visibleItem(index);
    return item ? item->item : nullptr;
}

void QQuickItemView::forceLayout()
{
    Q_D(QQuickItemView);
    if (isComponentComplete() && (d->currentChanges.hasPendingChanges() || d->forceLayout))
        d->layout();
}

void QQuickItemViewPrivate::applyPendingChanges()
{
    Q_Q(QQuickItemView);
    if (q->isComponentComplete() && currentChanges.hasPendingChanges())
        layout();
}

int QQuickItemViewPrivate::findMoveKeyIndex(QQmlChangeSet::MoveKey key, const QVector<QQmlChangeSet::Change> &changes) const
{
    for (int i=0; i<changes.count(); i++) {
        for (int j=changes[i].index; j<changes[i].index + changes[i].count; j++) {
            if (changes[i].moveKey(j) == key)
                return j;
        }
    }
    return -1;
}

qreal QQuickItemViewPrivate::minExtentForAxis(const AxisData &axisData, bool forXAxis) const
{
    Q_Q(const QQuickItemView);

    qreal highlightStart;
    qreal highlightEnd;
    qreal endPositionFirstItem = 0;
    qreal extent = -startPosition() + axisData.startMargin;
    if (isContentFlowReversed()) {
        if (model && model->count())
            endPositionFirstItem = positionAt(model->count()-1);
        else
            extent += headerSize();
        highlightStart = highlightRangeEndValid ? size() - highlightRangeEnd : size();
        highlightEnd = highlightRangeStartValid ? size() - highlightRangeStart : size();
        extent += footerSize();
        qreal maxExtentAlongAxis = forXAxis ? q->maxXExtent() : q->maxYExtent();
        if (extent < maxExtentAlongAxis)
            extent = maxExtentAlongAxis;
    } else {
        endPositionFirstItem = endPositionAt(0);
        highlightStart = highlightRangeStart;
        highlightEnd = highlightRangeEnd;
        extent += headerSize();
    }
    if (haveHighlightRange && highlightRange == QQuickItemView::StrictlyEnforceRange) {
        extent += highlightStart;
        FxViewItem *firstItem = visibleItem(0);
        if (firstItem)
            extent -= firstItem->sectionSize();
        extent = isContentFlowReversed()
                            ? qMin(extent, endPositionFirstItem + highlightEnd)
                            : qMax(extent, -(endPositionFirstItem - highlightEnd));
    }
    return extent;
}

qreal QQuickItemViewPrivate::maxExtentForAxis(const AxisData &axisData, bool forXAxis) const
{
    Q_Q(const QQuickItemView);

    qreal highlightStart;
    qreal highlightEnd;
    qreal lastItemPosition = 0;
    qreal extent = 0;
    if (isContentFlowReversed()) {
        highlightStart = highlightRangeEndValid ? size() - highlightRangeEnd : size();
        highlightEnd = highlightRangeStartValid ? size() - highlightRangeStart : size();
        lastItemPosition = endPosition();
    } else {
        highlightStart = highlightRangeStart;
        highlightEnd = highlightRangeEnd;
        if (model && model->count())
            lastItemPosition = positionAt(model->count()-1);
    }
    if (!model || !model->count()) {
        if (!isContentFlowReversed())
            maxExtent = header ? -headerSize() : 0;
        extent += forXAxis ? q->width() : q->height();
    } else if (haveHighlightRange && highlightRange == QQuickItemView::StrictlyEnforceRange) {
        extent = -(lastItemPosition - highlightStart);
        if (highlightEnd != highlightStart) {
            extent = isContentFlowReversed()
                    ? qMax(extent, -(endPosition() - highlightEnd))
                    : qMin(extent, -(endPosition() - highlightEnd));
        }
    } else {
        extent = -(endPosition() - (forXAxis ? q->width() : q->height()));
    }
    if (isContentFlowReversed()) {
        extent -= headerSize();
        extent -= axisData.endMargin;
    } else {
        extent -= footerSize();
        extent -= axisData.endMargin;
        qreal minExtentAlongAxis = forXAxis ? q->minXExtent() : q->minYExtent();
        if (extent > minExtentAlongAxis)
            extent = minExtentAlongAxis;
    }

    return extent;
}

qreal QQuickItemViewPrivate::calculatedMinExtent() const
{
    Q_Q(const QQuickItemView);
    qreal minExtent;
    if (layoutOrientation() == Qt::Vertical)
        minExtent = isContentFlowReversed() ? q->maxYExtent() - size(): -q->minYExtent();
    else
        minExtent = isContentFlowReversed() ? q->maxXExtent() - size(): -q->minXExtent();
    return minExtent;

}

qreal QQuickItemViewPrivate::calculatedMaxExtent() const
{
    Q_Q(const QQuickItemView);
    qreal maxExtent;
    if (layoutOrientation() == Qt::Vertical)
        maxExtent = isContentFlowReversed() ? q->minYExtent() - size(): -q->maxYExtent();
    else
        maxExtent = isContentFlowReversed() ? q->minXExtent() - size(): -q->maxXExtent();
    return maxExtent;
}

void QQuickItemViewPrivate::applyDelegateChange()
{
    releaseVisibleItems(QQmlDelegateModel::NotReusable);
    releaseItem(currentItem, QQmlDelegateModel::NotReusable);
    currentItem = nullptr;
    updateSectionCriteria();
    refill();
    moveReason = QQuickItemViewPrivate::SetIndex;
    updateCurrent(currentIndex);
    if (highlight && currentItem) {
        if (autoHighlight)
            resetHighlightPosition();
        updateTrackedItem();
    }
    moveReason = QQuickItemViewPrivate::Other;
    updateViewport();
}

// for debugging only
void QQuickItemViewPrivate::checkVisible() const
{
    int skip = 0;
    for (int i = 0; i < visibleItems.count(); ++i) {
        FxViewItem *item = visibleItems.at(i);
        if (item->index == -1) {
            ++skip;
        } else if (item->index != visibleIndex + i - skip) {
            qFatal("index %d %d %d", visibleIndex, i, item->index);
        }
    }
}

// for debugging only
void QQuickItemViewPrivate::showVisibleItems() const
{
    qDebug() << "Visible items:";
    for (FxViewItem *item : visibleItems) {
        qDebug() << "\t" << item->index
                 << item->item->objectName()
                 << item->position();
    }
}

void QQuickItemViewPrivate::itemGeometryChanged(QQuickItem *item, QQuickGeometryChange change,
                                                const QRectF &oldGeometry)
{
    Q_Q(QQuickItemView);
    QQuickFlickablePrivate::itemGeometryChanged(item, change, oldGeometry);
    if (!q->isComponentComplete())
        return;

    if (header && header->item == item) {
        updateHeader();
        markExtentsDirty();
        updateViewport();
        if (!q->isMoving() && !q->isFlicking())
            fixupPosition();
    } else if (footer && footer->item == item) {
        updateFooter();
        markExtentsDirty();
        updateViewport();
        if (!q->isMoving() && !q->isFlicking())
            fixupPosition();
    }

    if (currentItem && currentItem->item == item) {
        // don't allow item movement transitions to trigger a re-layout and
        // start new transitions
        bool prevInLayout = inLayout;
        if (!inLayout) {
            FxViewItem *actualItem = transitioner ? visibleItem(currentIndex) : nullptr;
            if (actualItem && actualItem->transitionRunning())
                inLayout = true;
        }
        updateHighlight();
        inLayout = prevInLayout;
    }

    if (trackedItem && trackedItem->item == item)
        q->trackedPositionChanged();
}

void QQuickItemView::destroyRemoved()
{
    Q_D(QQuickItemView);

    bool hasRemoveTransition = false;
    bool hasRemoveTransitionAsTarget = false;
    if (d->transitioner) {
        hasRemoveTransition = d->transitioner->canTransition(QQuickItemViewTransitioner::RemoveTransition, false);
        hasRemoveTransitionAsTarget = d->transitioner->canTransition(QQuickItemViewTransitioner::RemoveTransition, true);
    }

    for (QList<FxViewItem*>::Iterator it = d->visibleItems.begin();
            it != d->visibleItems.end();) {
        FxViewItem *item = *it;
        if (item->index == -1 && (!item->attached || item->attached->delayRemove() == false)) {
            if (hasRemoveTransitionAsTarget) {
                // don't remove from visibleItems until next layout()
                d->runDelayedRemoveTransition = true;
                QObject::disconnect(item->attached, SIGNAL(delayRemoveChanged()), this, SLOT(destroyRemoved()));
                ++it;
            } else {
                if (hasRemoveTransition)
                    d->runDelayedRemoveTransition = true;
                d->releaseItem(item, d->reusableFlag);
                it = d->visibleItems.erase(it);
            }
        } else {
            ++it;
        }
    }

    // Correct the positioning of the items
    d->forceLayoutPolish();
}

void QQuickItemView::modelUpdated(const QQmlChangeSet &changeSet, bool reset)
{
    Q_D(QQuickItemView);
    if (reset) {
        cancelFlick();
        if (d->transitioner)
            d->transitioner->setPopulateTransitionEnabled(true);
        d->moveReason = QQuickItemViewPrivate::SetIndex;
        d->regenerate();
        if (d->highlight && d->currentItem) {
            if (d->autoHighlight)
                d->resetHighlightPosition();
            d->updateTrackedItem();
        }
        d->moveReason = QQuickItemViewPrivate::Other;
        emit countChanged();
        if (d->transitioner && d->transitioner->populateTransition)
            d->forceLayoutPolish();
    } else {
        if (d->inLayout) {
            d->bufferedChanges.prepare(d->currentIndex, d->itemCount);
            d->bufferedChanges.applyChanges(changeSet);
        } else {
            if (d->bufferedChanges.hasPendingChanges()) {
                d->currentChanges.applyBufferedChanges(d->bufferedChanges);
                d->bufferedChanges.reset();
            }
            d->currentChanges.prepare(d->currentIndex, d->itemCount);
            d->currentChanges.applyChanges(changeSet);
        }
        polish();
    }
}

void QQuickItemView::animStopped()
{
    Q_D(QQuickItemView);
    d->bufferMode = QQuickItemViewPrivate::BufferBefore | QQuickItemViewPrivate::BufferAfter;
    d->refillOrLayout();
    if (d->haveHighlightRange && d->highlightRange == QQuickItemView::StrictlyEnforceRange)
        d->updateHighlight();
}


void QQuickItemView::trackedPositionChanged()
{
    Q_D(QQuickItemView);
    if (!d->trackedItem || !d->currentItem)
        return;

    if (d->inLayout) {
        polish();
        return;
    }

    if (d->moveReason == QQuickItemViewPrivate::SetIndex) {
        qreal trackedPos = d->trackedItem->position();
        qreal trackedSize = d->trackedItem->size();
        qreal viewPos = d->isContentFlowReversed() ? -d->position()-d->size() : d->position();
        qreal pos = viewPos;
        if (d->haveHighlightRange) {
            if (trackedPos > pos + d->highlightRangeEnd - trackedSize)
                pos = trackedPos - d->highlightRangeEnd + trackedSize;
            if (trackedPos < pos + d->highlightRangeStart)
                pos = trackedPos - d->highlightRangeStart;
            if (d->highlightRange != StrictlyEnforceRange) {
                qreal maxExtent = d->calculatedMaxExtent();
                if (pos > maxExtent)
                    pos = maxExtent;
                qreal minExtent = d->calculatedMinExtent();
                if (pos < minExtent)
                    pos = minExtent;
            }
        } else {
            if (d->trackedItem != d->currentItem) {
                // also make section header visible
                trackedPos -= d->currentItem->sectionSize();
                trackedSize += d->currentItem->sectionSize();
            }
            qreal trackedEndPos = d->trackedItem->endPosition();
            qreal toItemPos = d->currentItem->position();
            qreal toItemEndPos = d->currentItem->endPosition();
            if (d->showHeaderForIndex(d->currentIndex)) {
                qreal startOffset = -d->contentStartOffset();
                trackedPos -= startOffset;
                trackedEndPos -= startOffset;
                toItemPos -= startOffset;
                toItemEndPos -= startOffset;
            } else if (d->showFooterForIndex(d->currentIndex)) {
                qreal endOffset = d->footerSize();
                if (d->layoutOrientation() == Qt::Vertical) {
                    if (d->isContentFlowReversed())
                        endOffset += d->vData.startMargin;
                    else
                        endOffset += d->vData.endMargin;
                } else {
                    if (d->isContentFlowReversed())
                        endOffset += d->hData.startMargin;
                    else
                        endOffset += d->hData.endMargin;
                }
                trackedPos += endOffset;
                trackedEndPos += endOffset;
                toItemPos += endOffset;
                toItemEndPos += endOffset;
            }

            if (trackedEndPos >= viewPos + d->size()
                && toItemEndPos >= viewPos + d->size()) {
                if (trackedEndPos <= toItemEndPos) {
                    pos = trackedEndPos - d->size();
                    if (trackedSize > d->size())
                        pos = trackedPos;
                } else {
                    pos = toItemEndPos - d->size();
                    if (d->currentItem->size() > d->size())
                        pos = d->currentItem->position();
                }
            }
            if (trackedPos < pos && toItemPos < pos)
                pos = qMax(trackedPos, toItemPos);
        }
        if (viewPos != pos) {
            d->calcVelocity = true;
            d->setPosition(pos);
            d->calcVelocity = false;
        }
    }
}

void QQuickItemView::geometryChanged(const QRectF &newGeometry, const QRectF &oldGeometry)
{
    Q_D(QQuickItemView);
    d->markExtentsDirty();
    if (isComponentComplete() && (d->isValid() || !d->visibleItems.isEmpty()))
        d->forceLayoutPolish();
    QQuickFlickable::geometryChanged(newGeometry, oldGeometry);
}

qreal QQuickItemView::minYExtent() const
{
    Q_D(const QQuickItemView);
    if (d->layoutOrientation() == Qt::Horizontal)
        return QQuickFlickable::minYExtent();

    if (d->vData.minExtentDirty) {
        d->minExtent = d->minExtentForAxis(d->vData, false);
        d->vData.minExtentDirty = false;
    }

    return d->minExtent;
}

qreal QQuickItemView::maxYExtent() const
{
    Q_D(const QQuickItemView);
    if (d->layoutOrientation() == Qt::Horizontal)
        return height();

    if (d->vData.maxExtentDirty) {
        d->maxExtent = d->maxExtentForAxis(d->vData, false);
        d->vData.maxExtentDirty = false;
    }

    return d->maxExtent;
}

qreal QQuickItemView::minXExtent() const
{
    Q_D(const QQuickItemView);
    if (d->layoutOrientation() == Qt::Vertical)
        return QQuickFlickable::minXExtent();

    if (d->hData.minExtentDirty) {
        d->minExtent = d->minExtentForAxis(d->hData, true);
        d->hData.minExtentDirty = false;
    }

    return d->minExtent;
}

qreal QQuickItemView::maxXExtent() const
{
    Q_D(const QQuickItemView);
    if (d->layoutOrientation() == Qt::Vertical)
        return width();

    if (d->hData.maxExtentDirty) {
        d->maxExtent = d->maxExtentForAxis(d->hData, true);
        d->hData.maxExtentDirty = false;
    }

    return d->maxExtent;
}

void QQuickItemView::setContentX(qreal pos)
{
    Q_D(QQuickItemView);
    // Positioning the view manually should override any current movement state
    d->moveReason = QQuickItemViewPrivate::Other;
    QQuickFlickable::setContentX(pos);
}

void QQuickItemView::setContentY(qreal pos)
{
    Q_D(QQuickItemView);
    // Positioning the view manually should override any current movement state
    d->moveReason = QQuickItemViewPrivate::Other;
    QQuickFlickable::setContentY(pos);
}

qreal QQuickItemView::originX() const
{
    Q_D(const QQuickItemView);
    if (d->layoutOrientation() == Qt::Horizontal
            && effectiveLayoutDirection() == Qt::RightToLeft
            && contentWidth() < width()) {
        return -d->lastPosition() - d->footerSize();
    }
    return QQuickFlickable::originX();
}

qreal QQuickItemView::originY() const
{
    Q_D(const QQuickItemView);
    if (d->layoutOrientation() == Qt::Vertical
            && d->verticalLayoutDirection == QQuickItemView::BottomToTop
            && contentHeight() < height()) {
        return -d->lastPosition() - d->footerSize();
    }
    return QQuickFlickable::originY();
}

void QQuickItemView::updatePolish()
{
    Q_D(QQuickItemView);
    QQuickFlickable::updatePolish();
    d->layout();
}

void QQuickItemView::componentComplete()
{
    Q_D(QQuickItemView);
    if (d->model && d->ownModel)
        static_cast<QQmlDelegateModel *>(d->model.data())->componentComplete();

    QQuickFlickable::componentComplete();

    d->updateSectionCriteria();
    d->updateHeader();
    d->updateFooter();
    d->updateViewport();
    d->setPosition(d->contentStartOffset());
    if (d->transitioner)
        d->transitioner->setPopulateTransitionEnabled(true);

    if (d->isValid()) {
        d->refill();
        d->moveReason = QQuickItemViewPrivate::SetIndex;
        if (d->currentIndex < 0 && !d->currentIndexCleared)
            d->updateCurrent(0);
        else
            d->updateCurrent(d->currentIndex);
        if (d->highlight && d->currentItem) {
            if (d->autoHighlight)
                d->resetHighlightPosition();
            d->updateTrackedItem();
        }
        d->moveReason = QQuickItemViewPrivate::Other;
        d->fixupPosition();
    }
    if (d->model && d->model->count())
        emit countChanged();
}



QQuickItemViewPrivate::QQuickItemViewPrivate()
    : itemCount(0)
    , buffer(QML_VIEW_DEFAULTCACHEBUFFER), bufferMode(BufferBefore | BufferAfter)
    , displayMarginBeginning(0), displayMarginEnd(0)
    , layoutDirection(Qt::LeftToRight), verticalLayoutDirection(QQuickItemView::TopToBottom)
    , moveReason(Other)
    , visibleIndex(0)
    , currentIndex(-1), currentItem(nullptr)
    , trackedItem(nullptr), requestedIndex(-1)
    , highlightComponent(nullptr), highlight(nullptr)
    , highlightRange(QQuickItemView::NoHighlightRange)
    , highlightRangeStart(0), highlightRangeEnd(0)
    , highlightMoveDuration(150)
    , headerComponent(nullptr), header(nullptr), footerComponent(nullptr), footer(nullptr)
    , transitioner(nullptr)
    , minExtent(0), maxExtent(0)
    , ownModel(false), wrap(false)
    , keyNavigationEnabled(true)
    , explicitKeyNavigationEnabled(false)
    , inLayout(false), inViewportMoved(false), forceLayout(false), currentIndexCleared(false)
    , haveHighlightRange(false), autoHighlight(true), highlightRangeStartValid(false), highlightRangeEndValid(false)
    , fillCacheBuffer(false), inRequest(false)
    , runDelayedRemoveTransition(false), delegateValidated(false), isClearing(false)
{
    bufferPause.addAnimationChangeListener(this, QAbstractAnimationJob::Completion);
    bufferPause.setLoopCount(1);
    bufferPause.setDuration(16);
}

QQuickItemViewPrivate::~QQuickItemViewPrivate()
{
    if (transitioner)
        transitioner->setChangeListener(nullptr);
    delete transitioner;
}

bool QQuickItemViewPrivate::isValid() const
{
    return model && model->count() && model->isValid();
}

qreal QQuickItemViewPrivate::position() const
{
    Q_Q(const QQuickItemView);
    return layoutOrientation() == Qt::Vertical ? q->contentY() : q->contentX();
}

qreal QQuickItemViewPrivate::size() const
{
    Q_Q(const QQuickItemView);
    return layoutOrientation() == Qt::Vertical ? q->height() : q->width();
}

qreal QQuickItemViewPrivate::startPosition() const
{
    return isContentFlowReversed() ? -lastPosition() : originPosition();
}

qreal QQuickItemViewPrivate::endPosition() const
{
    return isContentFlowReversed() ? -originPosition() : lastPosition();
}

qreal QQuickItemViewPrivate::contentStartOffset() const
{
    qreal pos = -headerSize();
    if (layoutOrientation() == Qt::Vertical) {
        if (isContentFlowReversed())
            pos -= vData.endMargin;
        else
            pos -= vData.startMargin;
    } else {
        if (isContentFlowReversed())
            pos -= hData.endMargin;
        else
            pos -= hData.startMargin;
    }
    return pos;
}

int QQuickItemViewPrivate::findLastVisibleIndex(int defaultValue) const
{
    for (auto it = visibleItems.rbegin(), end = visibleItems.rend(); it != end; ++it) {
        auto item = *it;
        if (item->index != -1)
            return item->index;
    }
    return defaultValue;
}

FxViewItem *QQuickItemViewPrivate::visibleItem(int modelIndex) const {
    if (modelIndex >= visibleIndex && modelIndex < visibleIndex + visibleItems.count()) {
        for (int i = modelIndex - visibleIndex; i < visibleItems.count(); ++i) {
            FxViewItem *item = visibleItems.at(i);
            if (item->index == modelIndex)
                return item;
        }
    }
    return nullptr;
}

FxViewItem *QQuickItemViewPrivate::firstItemInView() const {
    const qreal pos = isContentFlowReversed() ? -position()-size() : position();
    for (FxViewItem *item : visibleItems) {
        if (item->index != -1 && item->endPosition() > pos)
            return item;
    }
    return visibleItems.count() ? visibleItems.first() : 0;
}

int QQuickItemViewPrivate::findLastIndexInView() const
{
    const qreal viewEndPos = isContentFlowReversed() ? -position() : position() + size();
    for (auto it = visibleItems.rbegin(), end = visibleItems.rend(); it != end; ++it) {
        auto item = *it;
        if (item->index != -1 && item->position() <= viewEndPos)
            return item->index;
    }
    return -1;
}

// Map a model index to visibleItems list index.
// These may differ if removed items are still present in the visible list,
// e.g. doing a removal animation
int QQuickItemViewPrivate::mapFromModel(int modelIndex) const
{
    if (modelIndex < visibleIndex || modelIndex >= visibleIndex + visibleItems.count())
        return -1;
    for (int i = 0; i < visibleItems.count(); ++i) {
        FxViewItem *item = visibleItems.at(i);
        if (item->index == modelIndex)
            return i;
        if (item->index > modelIndex)
            return -1;
    }
    return -1; // Not in visibleList
}

void QQuickItemViewPrivate::init()
{
    Q_Q(QQuickItemView);
    q->setFlag(QQuickItem::ItemIsFocusScope);
    QObject::connect(q, SIGNAL(movementEnded()), q, SLOT(animStopped()));
    QObject::connect(q, &QQuickFlickable::interactiveChanged, q, &QQuickItemView::keyNavigationEnabledChanged);
    q->setFlickableDirection(QQuickFlickable::VerticalFlick);
}

void QQuickItemViewPrivate::updateCurrent(int modelIndex)
{
    Q_Q(QQuickItemView);
    applyPendingChanges();
    if (!q->isComponentComplete() || !isValid() || modelIndex < 0 || modelIndex >= model->count()) {
        if (currentItem) {
            if (currentItem->attached)
                currentItem->attached->setIsCurrentItem(false);
            releaseItem(currentItem, reusableFlag);
            currentItem = nullptr;
            currentIndex = modelIndex;
            emit q->currentIndexChanged();
            emit q->currentItemChanged();
            updateHighlight();
        } else if (currentIndex != modelIndex) {
            currentIndex = modelIndex;
            emit q->currentIndexChanged();
        }
        return;
    }

    if (currentItem && currentIndex == modelIndex) {
        updateHighlight();
        return;
    }

    FxViewItem *oldCurrentItem = currentItem;
    int oldCurrentIndex = currentIndex;
    currentIndex = modelIndex;
    currentItem = createItem(modelIndex, QQmlIncubator::AsynchronousIfNested);
    if (oldCurrentItem && oldCurrentItem->attached && (!currentItem || oldCurrentItem->item != currentItem->item))
        oldCurrentItem->attached->setIsCurrentItem(false);
    if (currentItem) {
        currentItem->item->setFocus(true);
        if (currentItem->attached)
            currentItem->attached->setIsCurrentItem(true);
        initializeCurrentItem();
    }

    updateHighlight();
    if (oldCurrentIndex != currentIndex)
        emit q->currentIndexChanged();
    if (oldCurrentItem != currentItem
            && (!oldCurrentItem || !currentItem || oldCurrentItem->item != currentItem->item))
        emit q->currentItemChanged();
    releaseItem(oldCurrentItem, reusableFlag);
}

void QQuickItemViewPrivate::clear(bool onDestruction)
{
    Q_Q(QQuickItemView);

    isClearing = true;
    auto cleanup = qScopeGuard([this] { isClearing = false; });

    currentChanges.reset();
    bufferedChanges.reset();
    timeline.clear();

    releaseVisibleItems(QQmlInstanceModel::NotReusable);
    visibleIndex = 0;

    for (FxViewItem *item : qAsConst(releasePendingTransition)) {
        item->releaseAfterTransition = false;
        releaseItem(item, QQmlInstanceModel::NotReusable);
    }
    releasePendingTransition.clear();

    auto oldCurrentItem = currentItem;
    releaseItem(currentItem, QQmlDelegateModel::NotReusable);
    currentItem = nullptr;
    if (oldCurrentItem)
        emit q->currentItemChanged();
    createHighlight(onDestruction);
    trackedItem = nullptr;

    if (requestedIndex >= 0) {
        if (model)
            model->cancel(requestedIndex);
        requestedIndex = -1;
    }

    markExtentsDirty();
    itemCount = 0;
}


void QQuickItemViewPrivate::mirrorChange()
{
    Q_Q(QQuickItemView);
    regenerate();
    emit q->effectiveLayoutDirectionChanged();
}

void QQuickItemViewPrivate::animationFinished(QAbstractAnimationJob *)
{
    Q_Q(QQuickItemView);
    fillCacheBuffer = true;
    q->polish();
}

void QQuickItemViewPrivate::refill()
{
    qreal s = qMax(size(), qreal(0.));
    const auto pos = position();
    if (isContentFlowReversed())
        refill(-pos - displayMarginBeginning-s, -pos + displayMarginEnd);
    else
        refill(pos - displayMarginBeginning, pos + displayMarginEnd+s);
}

void QQuickItemViewPrivate::refill(qreal from, qreal to)
{
    Q_Q(QQuickItemView);
    if (!model || !model->isValid() || !q->isComponentComplete())
        return;
    if (!model->count()) {
        updateHeader();
        updateFooter();
        updateViewport();
        return;
    }

    do {
        bufferPause.stop();
        if (currentChanges.hasPendingChanges() || bufferedChanges.hasPendingChanges()) {
            currentChanges.reset();
            bufferedChanges.reset();
            releaseVisibleItems(reusableFlag);
        }

        int prevCount = itemCount;
        itemCount = model->count();
        qreal bufferFrom = from - buffer;
        qreal bufferTo = to + buffer;
        qreal fillFrom = from;
        qreal fillTo = to;

        bool added = addVisibleItems(fillFrom, fillTo, bufferFrom, bufferTo, false);
        bool removed = removeNonVisibleItems(bufferFrom, bufferTo);

        if (requestedIndex == -1 && buffer && bufferMode != NoBuffer) {
            if (added) {
                // We've already created a new delegate this frame.
                // Just schedule a buffer refill.
                bufferPause.start();
            } else {
                if (bufferMode & BufferAfter)
                    fillTo = bufferTo;
                if (bufferMode & BufferBefore)
                    fillFrom = bufferFrom;
                added |= addVisibleItems(fillFrom, fillTo, bufferFrom, bufferTo, true);
            }
        }

        if (added || removed) {
            markExtentsDirty();
            updateBeginningEnd();
            visibleItemsChanged();
            updateHeader();
            updateFooter();
            updateViewport();
        }

        if (prevCount != itemCount)
            emit q->countChanged();
    } while (currentChanges.hasPendingChanges() || bufferedChanges.hasPendingChanges());
    storeFirstVisibleItemPosition();
}

void QQuickItemViewPrivate::regenerate(bool orientationChanged)
{
    Q_Q(QQuickItemView);
    if (q->isComponentComplete()) {
        if (orientationChanged) {
            delete header;
            header = nullptr;
            delete footer;
            footer = nullptr;
        }
        clear();
        updateHeader();
        updateFooter();
        updateViewport();
        setPosition(contentStartOffset());
        refill();
        updateCurrent(currentIndex);
    }
}

void QQuickItemViewPrivate::updateViewport()
{
    Q_Q(QQuickItemView);
    qreal extra = headerSize() + footerSize();
    qreal contentSize = isValid() || !visibleItems.isEmpty() ? (endPosition() - startPosition()) : 0.0;
    if (layoutOrientation() == Qt::Vertical)
        q->setContentHeight(contentSize + extra);
    else
        q->setContentWidth(contentSize + extra);
}

void QQuickItemViewPrivate::layout()
{
    Q_Q(QQuickItemView);
    if (inLayout)
        return;

    inLayout = true;

    // viewBounds contains bounds before any add/remove/move operation to the view
    QRectF viewBounds(q->contentX(),  q->contentY(), q->width(), q->height());

    if (!isValid() && !visibleItems.count()) {
        clear();
        setPosition(contentStartOffset());
        updateViewport();
        if (transitioner)
            transitioner->setPopulateTransitionEnabled(false);
        inLayout = false;
        return;
    }

    if (runDelayedRemoveTransition && transitioner
            && transitioner->canTransition(QQuickItemViewTransitioner::RemoveTransition, false)) {
        // assume that any items moving now are moving due to the remove - if they schedule
        // a different transition, that will override this one anyway
        for (int i=0; i<visibleItems.count(); i++)
            visibleItems[i]->transitionNextReposition(transitioner, QQuickItemViewTransitioner::RemoveTransition, false);
    }

    ChangeResult insertionPosChanges;
    ChangeResult removalPosChanges;
    if (!applyModelChanges(&insertionPosChanges, &removalPosChanges) && !forceLayout) {
        if (fillCacheBuffer) {
            fillCacheBuffer = false;
            refill();
        }
        inLayout = false;
        return;
    }
    forceLayout = false;

    if (transitioner && transitioner->canTransition(QQuickItemViewTransitioner::PopulateTransition, true)) {
        // Give the view one more chance to refill itself,
        // in case its size is changed such that more delegates become visible after component completed
        refill();
        for (FxViewItem *item : qAsConst(visibleItems)) {
            if (!item->transitionScheduledOrRunning())
                item->transitionNextReposition(transitioner, QQuickItemViewTransitioner::PopulateTransition, true);
        }
    }

    updateSections();
    layoutVisibleItems();
    storeFirstVisibleItemPosition();

    int lastIndexInView = findLastIndexInView();
    refill();
    markExtentsDirty();
    updateHighlight();

    if (!q->isMoving() && !q->isFlicking() && !movingFromHighlight()) {
        fixupPosition();
        refill();
    }

    updateHeader();
    updateFooter();
    updateViewport();
    updateUnrequestedPositions();

    if (transitioner) {
        // items added in the last refill() may need to be transitioned in - e.g. a remove
        // causes items to slide up into view
        if (lastIndexInView != -1 &&
            (transitioner->canTransition(QQuickItemViewTransitioner::MoveTransition, false)
                || transitioner->canTransition(QQuickItemViewTransitioner::RemoveTransition, false))) {
            translateAndTransitionItemsAfter(lastIndexInView, insertionPosChanges, removalPosChanges);
        }

        prepareVisibleItemTransitions();

        // We cannot use iterators here as erasing from a container invalidates them.
        for (int i = 0, count = releasePendingTransition.count(); i < count;) {
            auto success = prepareNonVisibleItemTransition(releasePendingTransition[i], viewBounds);
            // prepareNonVisibleItemTransition() may remove items while in fast flicking.
            // Invisible animating items are kicked in or out the viewPort.
            // Recheck count to test if the item got removed. In that case the same index points
            // to a different item now.
            const int old_count = count;
            count = releasePendingTransition.count();
            if (old_count > count)
                continue;

            if (!success) {
                releaseItem(releasePendingTransition[i], reusableFlag);
                releasePendingTransition.remove(i);
                --count;
            } else {
                ++i;
            }
        }

        for (int i=0; i<visibleItems.count(); i++)
            visibleItems[i]->startTransition(transitioner);
        for (int i=0; i<releasePendingTransition.count(); i++)
            releasePendingTransition[i]->startTransition(transitioner);

        transitioner->setPopulateTransitionEnabled(false);
        transitioner->resetTargetLists();
    }

    runDelayedRemoveTransition = false;
    inLayout = false;
}

bool QQuickItemViewPrivate::applyModelChanges(ChangeResult *totalInsertionResult, ChangeResult *totalRemovalResult)
{
    Q_Q(QQuickItemView);
    if (!q->isComponentComplete() || !hasPendingChanges())
        return false;

    if (bufferedChanges.hasPendingChanges()) {
        currentChanges.applyBufferedChanges(bufferedChanges);
        bufferedChanges.reset();
    }

    updateUnrequestedIndexes();

    FxViewItem *prevVisibleItemsFirst = visibleItems.count() ? *visibleItems.constBegin() : 0;
    int prevItemCount = itemCount;
    int prevVisibleItemsCount = visibleItems.count();
    bool visibleAffected = false;
    bool viewportChanged = !currentChanges.pendingChanges.removes().isEmpty()
            || !currentChanges.pendingChanges.inserts().isEmpty();

    FxViewItem *prevFirstItemInView = firstItemInView();
    QQmlNullableValue<qreal> prevFirstItemInViewPos;
    int prevFirstItemInViewIndex = -1;
    if (prevFirstItemInView) {
        prevFirstItemInViewPos = prevFirstItemInView->position();
        prevFirstItemInViewIndex = prevFirstItemInView->index;
    }
    qreal prevVisibleItemsFirstPos = visibleItems.count() ? firstVisibleItemPosition : 0.0;

    totalInsertionResult->visiblePos = prevFirstItemInViewPos;
    totalRemovalResult->visiblePos = prevFirstItemInViewPos;

    const QVector<QQmlChangeSet::Change> &removals = currentChanges.pendingChanges.removes();
    const QVector<QQmlChangeSet::Change> &insertions = currentChanges.pendingChanges.inserts();
    ChangeResult insertionResult(prevFirstItemInViewPos);
    ChangeResult removalResult(prevFirstItemInViewPos);

    int removedCount = 0;
    for (const QQmlChangeSet::Change &r : removals) {
        itemCount -= r.count;
        if (applyRemovalChange(r, &removalResult, &removedCount))
            visibleAffected = true;
        if (!visibleAffected && needsRefillForAddedOrRemovedIndex(r.index))
            visibleAffected = true;
        const int correctedFirstVisibleIndex = prevFirstItemInViewIndex - removalResult.countChangeBeforeVisible;
        if (correctedFirstVisibleIndex >= 0 && r.index < correctedFirstVisibleIndex) {
            if (r.index + r.count < correctedFirstVisibleIndex)
                removalResult.countChangeBeforeVisible += r.count;
            else
                removalResult.countChangeBeforeVisible += (correctedFirstVisibleIndex  - r.index);
        }
    }
    if (runDelayedRemoveTransition) {
        QQmlChangeSet::Change removal;
        for (QList<FxViewItem*>::Iterator it = visibleItems.begin(); it != visibleItems.end();) {
            FxViewItem *item = *it;
            if (item->index == -1 && (!item->attached || !item->attached->delayRemove())) {
                removeItem(item, removal, &removalResult);
                removedCount++;
                it = visibleItems.erase(it);
            } else {
               ++it;
            }
        }
    }
    *totalRemovalResult += removalResult;
    if (!removals.isEmpty()) {
        updateVisibleIndex();

        // set positions correctly for the next insertion
        if (!insertions.isEmpty()) {
            repositionFirstItem(prevVisibleItemsFirst, prevVisibleItemsFirstPos, prevFirstItemInView, &insertionResult, &removalResult);
            layoutVisibleItems(removals.first().index);
            storeFirstVisibleItemPosition();
        }
    }

    QList<FxViewItem *> newItems;
    QList<MovedItem> movingIntoView;

    for (int i=0; i<insertions.count(); i++) {
        bool wasEmpty = visibleItems.isEmpty();
        if (applyInsertionChange(insertions[i], &insertionResult, &newItems, &movingIntoView))
            visibleAffected = true;
        if (!visibleAffected && needsRefillForAddedOrRemovedIndex(insertions[i].index))
            visibleAffected = true;
        if (wasEmpty && !visibleItems.isEmpty())
            resetFirstItemPosition();
        *totalInsertionResult += insertionResult;

        // set positions correctly for the next insertion
        if (i < insertions.count() - 1) {
            repositionFirstItem(prevVisibleItemsFirst, prevVisibleItemsFirstPos, prevFirstItemInView, &insertionResult, &removalResult);
            layoutVisibleItems(insertions[i].index);
            storeFirstVisibleItemPosition();
        }
        itemCount += insertions[i].count;
    }
    for (FxViewItem *item : qAsConst(newItems)) {
        if (item->attached)
            item->attached->emitAdd();
    }

    // for each item that was moved directly into the view as a result of a move(),
    // find the index it was moved from in order to set its initial position, so that we
    // can transition it from this "original" position to its new position in the view
    if (transitioner && transitioner->canTransition(QQuickItemViewTransitioner::MoveTransition, true)) {
        for (const MovedItem &m : qAsConst(movingIntoView)) {
            int fromIndex = findMoveKeyIndex(m.moveKey, removals);
            if (fromIndex >= 0) {
                if (prevFirstItemInViewIndex >= 0 && fromIndex < prevFirstItemInViewIndex)
                    repositionItemAt(m.item, fromIndex, -totalInsertionResult->sizeChangesAfterVisiblePos);
                else
                    repositionItemAt(m.item, fromIndex, totalInsertionResult->sizeChangesAfterVisiblePos);
                m.item->transitionNextReposition(transitioner, QQuickItemViewTransitioner::MoveTransition, true);
            }
        }
    }

    // reposition visibleItems.first() correctly so that the content y doesn't jump
    if (removedCount != prevVisibleItemsCount)
        repositionFirstItem(prevVisibleItemsFirst, prevVisibleItemsFirstPos, prevFirstItemInView, &insertionResult, &removalResult);

    // Whatever removed/moved items remain are no longer visible items.
    prepareRemoveTransitions(&currentChanges.removedItems);
    for (auto it = currentChanges.removedItems.begin();
         it != currentChanges.removedItems.end(); ++it) {
        releaseItem(it.value(), reusableFlag);
    }
    currentChanges.removedItems.clear();

    if (currentChanges.currentChanged) {
        if (currentChanges.currentRemoved && currentItem) {
            if (currentItem->item && currentItem->attached)
                currentItem->attached->setIsCurrentItem(false);
            auto oldCurrentItem = currentItem;
            releaseItem(currentItem, reusableFlag);
            currentItem = nullptr;
            if (oldCurrentItem)
                emit q->currentItemChanged();
        }
        if (!currentIndexCleared)
            updateCurrent(currentChanges.newCurrentIndex);
    }

    if (!visibleAffected)
        visibleAffected = !currentChanges.pendingChanges.changes().isEmpty();
    currentChanges.reset();

    updateSections();
    if (prevItemCount != itemCount)
        emit q->countChanged();
    if (!visibleAffected && viewportChanged)
        updateViewport();

    return visibleAffected;
}

bool QQuickItemViewPrivate::applyRemovalChange(const QQmlChangeSet::Change &removal, ChangeResult *removeResult, int *removedCount)
{
    Q_Q(QQuickItemView);
    bool visibleAffected = false;

    if (visibleItems.count() && removal.index + removal.count > visibleItems.constLast()->index) {
        if (removal.index > visibleItems.constLast()->index)
            removeResult->countChangeAfterVisibleItems += removal.count;
        else
            removeResult->countChangeAfterVisibleItems += ((removal.index + removal.count - 1) - visibleItems.constLast()->index);
    }

    QList<FxViewItem*>::Iterator it = visibleItems.begin();
    while (it != visibleItems.end()) {
        FxViewItem *item = *it;
        if (item->index == -1 || item->index < removal.index) {
            // already removed, or before removed items
            if (!visibleAffected && item->index < removal.index)
                visibleAffected = true;
            ++it;
        } else if (item->index >= removal.index + removal.count) {
            // after removed items
            item->index -= removal.count;
            if (removal.isMove())
                item->transitionNextReposition(transitioner, QQuickItemViewTransitioner::MoveTransition, false);
            else
                item->transitionNextReposition(transitioner, QQuickItemViewTransitioner::RemoveTransition, false);
            ++it;
        } else {
            // removed item
            visibleAffected = true;
            if (!removal.isMove() && item->item && item->attached)
                item->attached->emitRemove();

            if (item->item && item->attached && item->attached->delayRemove() && !removal.isMove()) {
                item->index = -1;
                QObject::connect(item->attached, SIGNAL(delayRemoveChanged()), q, SLOT(destroyRemoved()), Qt::QueuedConnection);
                ++it;
            } else {
                removeItem(item, removal, removeResult);
                if (!removal.isMove())
                    (*removedCount)++;
                it = visibleItems.erase(it);
            }
        }
    }

    return visibleAffected;
}

void QQuickItemViewPrivate::removeItem(FxViewItem *item, const QQmlChangeSet::Change &removal, ChangeResult *removeResult)
{
    if (removeResult->visiblePos.isValid()) {
        if (item->position() < removeResult->visiblePos)
            updateSizeChangesBeforeVisiblePos(item, removeResult);
        else
            removeResult->sizeChangesAfterVisiblePos += item->size();
    }
    if (removal.isMove()) {
        currentChanges.removedItems.replace(removal.moveKey(item->index), item);
        item->transitionNextReposition(transitioner, QQuickItemViewTransitioner::MoveTransition, true);
    } else {
        // track item so it is released later
        currentChanges.removedItems.insert(QQmlChangeSet::MoveKey(), item);
    }
    if (!removeResult->changedFirstItem && item == *visibleItems.constBegin())
        removeResult->changedFirstItem = true;
}

void QQuickItemViewPrivate::updateSizeChangesBeforeVisiblePos(FxViewItem *item, ChangeResult *removeResult)
{
    removeResult->sizeChangesBeforeVisiblePos += item->size();
}

void QQuickItemViewPrivate::repositionFirstItem(FxViewItem *prevVisibleItemsFirst,
                                                   qreal prevVisibleItemsFirstPos,
                                                   FxViewItem *prevFirstVisible,
                                                   ChangeResult *insertionResult,
                                                   ChangeResult *removalResult)
{
    const QQmlNullableValue<qreal> prevViewPos = insertionResult->visiblePos;

    // reposition visibleItems.first() correctly so that the content y doesn't jump
    if (visibleItems.count()) {
        if (prevVisibleItemsFirst && insertionResult->changedFirstItem)
            resetFirstItemPosition(prevVisibleItemsFirstPos);

        if (prevFirstVisible && prevVisibleItemsFirst == prevFirstVisible
                && prevFirstVisible != *visibleItems.constBegin()) {
            // the previous visibleItems.first() was also the first visible item, and it has been
            // moved/removed, so move the new visibleItems.first() to the pos of the previous one
            if (!insertionResult->changedFirstItem)
                resetFirstItemPosition(prevVisibleItemsFirstPos);

        } else if (prevViewPos.isValid()) {
            qreal moveForwardsBy = 0;
            qreal moveBackwardsBy = 0;

            // shift visibleItems.first() relative to the number of added/removed items
            const auto pos = visibleItems.constFirst()->position();
            if (pos > prevViewPos) {
                moveForwardsBy = insertionResult->sizeChangesAfterVisiblePos;
                moveBackwardsBy = removalResult->sizeChangesAfterVisiblePos;
            } else if (pos < prevViewPos) {
                moveForwardsBy = removalResult->sizeChangesBeforeVisiblePos;
                moveBackwardsBy = insertionResult->sizeChangesBeforeVisiblePos;
            }
            adjustFirstItem(moveForwardsBy, moveBackwardsBy, insertionResult->countChangeBeforeVisible - removalResult->countChangeBeforeVisible);
        }
        insertionResult->reset();
        removalResult->reset();
    }
}

void QQuickItemViewPrivate::createTransitioner()
{
    if (!transitioner) {
        transitioner = new QQuickItemViewTransitioner;
        transitioner->setChangeListener(this);
    }
}

void QQuickItemViewPrivate::prepareVisibleItemTransitions()
{
    Q_Q(QQuickItemView);
    if (!transitioner)
        return;

    // must call for every visible item to init or discard transitions
    QRectF viewBounds(q->contentX(), q->contentY(), q->width(), q->height());
    for (int i=0; i<visibleItems.count(); i++)
        visibleItems[i]->prepareTransition(transitioner, viewBounds);
}

void QQuickItemViewPrivate::prepareRemoveTransitions(QMultiHash<QQmlChangeSet::MoveKey, FxViewItem *> *removedItems)
{
    if (!transitioner)
        return;

    if (transitioner->canTransition(QQuickItemViewTransitioner::RemoveTransition, true)
            || transitioner->canTransition(QQuickItemViewTransitioner::RemoveTransition, false)) {
        for (auto it = removedItems->begin(); it != removedItems->end(); ) {
            bool isRemove = it.key().moveId < 0;
            if (isRemove) {
                FxViewItem *item = *it;
                item->trackGeometry(false);
                item->releaseAfterTransition = true;
                releasePendingTransition.append(item);
                item->transitionNextReposition(transitioner, QQuickItemViewTransitioner::RemoveTransition, true);
                it = removedItems->erase(it);
            } else {
                ++it;
            }
        }
    }
}

bool QQuickItemViewPrivate::prepareNonVisibleItemTransition(FxViewItem *item, const QRectF &viewBounds)
{
    // Called for items that have been removed from visibleItems and may now be
    // transitioned out of the view. This applies to items that are being directly
    // removed, or moved to outside of the view, as well as those that are
    // displaced to a position outside of the view due to an insert or move.

    if (!transitioner)
        return false;

    if (item->scheduledTransitionType() == QQuickItemViewTransitioner::MoveTransition)
        repositionItemAt(item, item->index, 0);

    bool success = false;
    ACTION_IF_DELETED(item, success = item->prepareTransition(transitioner, viewBounds), return success);

    if (success) {
        item->releaseAfterTransition = true;
        return true;
    }
    return false;
}

void QQuickItemViewPrivate::viewItemTransitionFinished(QQuickItemViewTransitionableItem *item)
{
    for (int i=0; i<releasePendingTransition.count(); i++) {
        if (releasePendingTransition.at(i)->transitionableItem == item) {
            releaseItem(releasePendingTransition.takeAt(i), reusableFlag);
            return;
        }
    }
}

/*
  This may return 0 if the item is being created asynchronously.
  When the item becomes available, refill() will be called and the item
  will be returned on the next call to createItem().
*/
FxViewItem *QQuickItemViewPrivate::createItem(int modelIndex, QQmlIncubator::IncubationMode incubationMode)
{
    Q_Q(QQuickItemView);

    if (requestedIndex == modelIndex && incubationMode == QQmlIncubator::Asynchronous)
        return nullptr;

    for (int i=0; i<releasePendingTransition.count(); i++) {
        if (releasePendingTransition.at(i)->index == modelIndex
                && !releasePendingTransition.at(i)->isPendingRemoval()) {
            releasePendingTransition[i]->releaseAfterTransition = false;
            return releasePendingTransition.takeAt(i);
        }
    }

    inRequest = true;

    QObject* object = model->object(modelIndex, incubationMode);
    QQuickItem *item = qmlobject_cast<QQuickItem*>(object);

    if (!item) {
        if (!object) {
            if (requestedIndex == -1 && model->incubationStatus(modelIndex) == QQmlIncubator::Loading) {
                // The reason we didn't receive an item is because it's incubating async. We keep track
                // of this by assigning the index we're waiting for to 'requestedIndex'. This will e.g. let
                // the view avoid unnecessary layout calls until the item has been loaded.
                requestedIndex = modelIndex;
            }
        } else {
            model->release(object);
            if (!delegateValidated) {
                delegateValidated = true;
                QObject* delegate = q->delegate();
                qmlWarning(delegate ? delegate : q) << QQuickItemView::tr("Delegate must be of Item type");
            }
        }
        inRequest = false;
        return nullptr;
    } else {
        item->setParentItem(q->contentItem());
        if (requestedIndex == modelIndex)
            requestedIndex = -1;
        FxViewItem *viewItem = newViewItem(modelIndex, item);
        if (viewItem) {
            viewItem->index = modelIndex;
            // do other set up for the new item that should not happen
            // until after bindings are evaluated
            initializeViewItem(viewItem);
            unrequestedItems.remove(item);
        }
        inRequest = false;
        return viewItem;
    }
}

void QQuickItemView::createdItem(int index, QObject* object)
{
    Q_D(QQuickItemView);

    QQuickItem* item = qmlobject_cast<QQuickItem*>(object);
    if (!d->inRequest) {
        d->unrequestedItems.insert(item, index);
        d->requestedIndex = -1;
        if (d->hasPendingChanges())
            d->layout();
        else
            d->refill();
        if (d->unrequestedItems.contains(item))
            d->repositionPackageItemAt(item, index);
        else if (index == d->currentIndex)
            d->updateCurrent(index);
    }
}

void QQuickItemView::initItem(int, QObject *object)
{
    QQuickItem* item = qmlobject_cast<QQuickItem*>(object);
    if (item) {
        if (qFuzzyIsNull(item->z()))
            item->setZ(1);
        item->setParentItem(contentItem());
        QQuickItemPrivate::get(item)->setCulled(true);
    }
}

void QQuickItemView::destroyingItem(QObject *object)
{
    Q_D(QQuickItemView);
    QQuickItem* item = qmlobject_cast<QQuickItem*>(object);
    if (item) {
        item->setParentItem(nullptr);
        d->unrequestedItems.remove(item);
    }
}

void QQuickItemView::onItemPooled(int modelIndex, QObject *object)
{
    Q_UNUSED(modelIndex);

    if (auto *attached = d_func()->getAttachedObject(object))
        emit attached->pooled();
}

void QQuickItemView::onItemReused(int modelIndex, QObject *object)
{
    Q_UNUSED(modelIndex);

    if (auto *attached = d_func()->getAttachedObject(object))
        emit attached->reused();
}

bool QQuickItemViewPrivate::releaseItem(FxViewItem *item, QQmlInstanceModel::ReusableFlag reusableFlag)
{
    Q_Q(QQuickItemView);
    if (!item)
        return true;
    if (trackedItem == item)
        trackedItem = nullptr;
    item->trackGeometry(false);

    QQmlInstanceModel::ReleaseFlags flags = {};
    if (model && item->item) {
<<<<<<< HEAD
        flags = model->release(item->item, reusableFlag);
        if (!flags) {
=======
        flags = model->release(item->item);
        if (!flags && !isClearing) {
>>>>>>> 953e0434
            // item was not destroyed, and we no longer reference it.
            if (item->item->parentItem() == contentItem) {
                // Only cull the item if its parent item is still our contentItem.
                // One case where this can happen is moving an item out of one ObjectModel and into another.
                QQuickItemPrivate::get(item->item)->setCulled(true);
            }
            unrequestedItems.insert(item->item, model->indexOf(item->item, q));
        } else if (flags & QQmlInstanceModel::Destroyed) {
            item->item->setParentItem(nullptr);
        } else if (flags & QQmlInstanceModel::Pooled) {
            item->setVisible(false);
        }
    }
    delete item;
    return flags != QQmlInstanceModel::Referenced;
}

QQuickItem *QQuickItemViewPrivate::createHighlightItem() const
{
    return createComponentItem(highlightComponent, 0.0, true);
}

QQuickItem *QQuickItemViewPrivate::createComponentItem(QQmlComponent *component, qreal zValue, bool createDefault) const
{
    Q_Q(const QQuickItemView);

    QQuickItem *item = nullptr;
    if (component) {
        QQmlContext *creationContext = component->creationContext();
        QQmlContext *context = new QQmlContext(
                creationContext ? creationContext : qmlContext(q));
        QObject *nobj = component->beginCreate(context);
        if (nobj) {
            QQml_setParent_noEvent(context, nobj);
            item = qobject_cast<QQuickItem *>(nobj);
            if (!item)
                delete nobj;
        } else {
            delete context;
        }
    } else if (createDefault) {
        item = new QQuickItem;
    }
    if (item) {
        if (qFuzzyIsNull(item->z()))
            item->setZ(zValue);
        QQml_setParent_noEvent(item, q->contentItem());
        item->setParentItem(q->contentItem());
    }
    if (component)
        component->completeCreate();
    return item;
}

void QQuickItemViewPrivate::updateTrackedItem()
{
    Q_Q(QQuickItemView);
    FxViewItem *item = currentItem;
    if (highlight)
        item = highlight;
    trackedItem = item;

    if (trackedItem)
        q->trackedPositionChanged();
}

void QQuickItemViewPrivate::updateUnrequestedIndexes()
{
    Q_Q(QQuickItemView);
    for (QHash<QQuickItem*,int>::iterator it = unrequestedItems.begin(), end = unrequestedItems.end(); it != end; ++it)
        *it = model->indexOf(it.key(), q);
}

void QQuickItemViewPrivate::updateUnrequestedPositions()
{
    for (QHash<QQuickItem*,int>::const_iterator it = unrequestedItems.cbegin(), cend = unrequestedItems.cend(); it != cend; ++it) {
        if (it.value() >= 0)
            repositionPackageItemAt(it.key(), it.value());
    }
}

void QQuickItemViewPrivate::updateVisibleIndex()
{
    typedef QList<FxViewItem*>::const_iterator FxViewItemListConstIt;

    visibleIndex = 0;
    for (FxViewItemListConstIt it = visibleItems.constBegin(), cend = visibleItems.constEnd(); it != cend; ++it) {
        if ((*it)->index != -1) {
            visibleIndex = (*it)->index;
            break;
        }
    }
}

QT_END_NAMESPACE

#include "moc_qquickitemview_p.cpp"<|MERGE_RESOLUTION|>--- conflicted
+++ resolved
@@ -2447,13 +2447,8 @@
 
     QQmlInstanceModel::ReleaseFlags flags = {};
     if (model && item->item) {
-<<<<<<< HEAD
         flags = model->release(item->item, reusableFlag);
-        if (!flags) {
-=======
-        flags = model->release(item->item);
         if (!flags && !isClearing) {
->>>>>>> 953e0434
             // item was not destroyed, and we no longer reference it.
             if (item->item->parentItem() == contentItem) {
                 // Only cull the item if its parent item is still our contentItem.
