--- conflicted
+++ resolved
@@ -59,276 +59,6 @@
     }
 }
 
-<<<<<<< HEAD
-qreal FxViewItem::itemX() const
-{
-    if (nextTransitionType != FxViewItemTransitionManager::NoTransition)
-        return nextTransitionToSet ? nextTransitionTo.x() : item->x();
-    else if (transition && transition->isActive())
-        return transition->m_toPos.x();
-    else
-        return item->x();
-}
-
-qreal FxViewItem::itemY() const
-{
-    // If item is transitioning to some pos, return that dest pos.
-    // If item was redirected to some new pos before the current transition finished,
-    // return that new pos.
-    if (nextTransitionType != FxViewItemTransitionManager::NoTransition)
-        return nextTransitionToSet ? nextTransitionTo.y() : item->y();
-    else if (transition && transition->isActive())
-        return transition->m_toPos.y();
-    else
-        return item->y();
-}
-
-void FxViewItem::setVisible(bool visible)
-{
-    if (!visible && transitionScheduledOrRunning())
-        return;
-    item->setVisible(visible);
-}
-
-void FxViewItem::setNextTransition(FxViewItemTransitionManager::TransitionType type, bool isTargetItem)
-{
-    // Don't reset nextTransitionToSet - once it is set, it cannot be changed
-    // until the animation finishes since the itemX() and itemY() may be used
-    // to calculate positions for transitions for other items in the view.
-    nextTransitionType = type;
-    isTransitionTarget = isTargetItem;
-}
-
-bool FxViewItem::transitionScheduledOrRunning() const
-{
-    return (transition && transition->isActive())
-            || nextTransitionType != FxViewItemTransitionManager::NoTransition;
-}
-
-bool FxViewItem::prepareTransition(const QRectF &viewBounds)
-{
-    bool doTransition = false;
-
-    switch (nextTransitionType) {
-    case FxViewItemTransitionManager::NoTransition:
-    {
-        return false;
-    }
-    case FxViewItemTransitionManager::PopulateTransition:
-    {
-        return true;
-    }
-    case FxViewItemTransitionManager::AddTransition:
-    case FxViewItemTransitionManager::RemoveTransition:
-        // For Add targets, do transition if item is moving into visible area
-        // For Remove targets, do transition if item is currently in visible area
-        if (isTransitionTarget) {
-            doTransition = (nextTransitionType == FxViewItemTransitionManager::AddTransition)
-                    ? viewBounds.intersects(QRectF(nextTransitionTo.x(), nextTransitionTo.y(), item->width(), item->height()))
-                    : viewBounds.intersects(QRectF(item->x(), item->y(), item->width(), item->height()));
-            if (!doTransition)
-                item->setPos(nextTransitionTo);
-        } else {
-            if (viewBounds.intersects(QRectF(item->x(), item->y(), item->width(), item->height()))
-                    || viewBounds.intersects(QRectF(nextTransitionTo.x(), nextTransitionTo.y(), item->width(), item->height()))) {
-                doTransition = (nextTransitionTo != item->pos());
-            } else {
-                item->setPos(nextTransitionTo);
-            }
-        }
-        break;
-    case FxViewItemTransitionManager::MoveTransition:
-        // do transition if moving from or into visible area
-        if (nextTransitionTo != item->pos()) {
-            doTransition = viewBounds.intersects(QRectF(item->x(), item->y(), item->width(), item->height()))
-                    || viewBounds.intersects(QRectF(nextTransitionTo.x(), nextTransitionTo.y(), item->width(), item->height()));
-            if (!doTransition)
-                item->setPos(nextTransitionTo);
-        }
-        break;
-    }
-
-    if (!doTransition)
-        resetTransitionData();
-    return doTransition;
-}
-
-void FxViewItem::startTransition()
-{
-    if (nextTransitionType == FxViewItemTransitionManager::NoTransition)
-        return;
-
-    if (!transition || transition->m_type != nextTransitionType || transition->m_isTarget != isTransitionTarget) {
-        delete transition;
-        transition = new FxViewItemTransitionManager;
-    }
-
-    // if item is not already moving somewhere, set it to not move anywhere
-    // so that removed items do not move to the default (0,0)
-    if (!nextTransitionToSet)
-        moveTo(item->pos());
-
-    transition->startTransition(this, nextTransitionType, nextTransitionTo, isTransitionTarget);
-    nextTransitionType = FxViewItemTransitionManager::NoTransition;
-}
-
-void FxViewItem::stopTransition()
-{
-    if (transition) {
-        transition->cancel();
-        delete transition;
-        transition = 0;
-    }
-    resetTransitionData();
-    finishedTransition();
-}
-
-void FxViewItem::finishedTransition()
-{
-    nextTransitionToSet = false;
-    nextTransitionTo = QPointF();
-
-    if (releaseAfterTransition) {
-        QQuickItemViewPrivate *vp = static_cast<QQuickItemViewPrivate*>(QObjectPrivate::get(itemView()));
-        vp->releasePendingTransition.removeOne(this);
-        vp->releaseItem(this);
-    }
-}
-
-void FxViewItem::resetTransitionData()
-{
-    nextTransitionType = FxViewItemTransitionManager::NoTransition;
-    isTransitionTarget = false;
-    nextTransitionTo = QPointF();
-    nextTransitionToSet = false;
-}
-
-bool FxViewItem::isPendingRemoval() const
-{
-    if (nextTransitionType == FxViewItemTransitionManager::RemoveTransition)
-        return isTransitionTarget;
-    if (transition && transition->isActive() && transition->m_type == FxViewItemTransitionManager::RemoveTransition)
-        return transition->m_isTarget;
-    return false;
-}
-
-void FxViewItem::moveTo(const QPointF &pos)
-{
-    if (transitionScheduledOrRunning()) {
-        nextTransitionTo = pos;
-        nextTransitionToSet = true;
-    } else {
-        item->setPos(pos);
-    }
-}
-
-
-FxViewItemTransitionManager::FxViewItemTransitionManager()
-    : m_active(false), m_item(0), m_type(FxViewItemTransitionManager::NoTransition), m_isTarget(false)
-{
-}
-
-FxViewItemTransitionManager::~FxViewItemTransitionManager()
-{
-}
-
-bool FxViewItemTransitionManager::isActive() const
-{
-    return m_active;
-}
-
-void FxViewItemTransitionManager::startTransition(FxViewItem *item, FxViewItemTransitionManager::TransitionType type, const QPointF &to, bool isTargetItem)
-{
-    if (!item) {
-        qWarning("startTransition(): invalid item");
-        return;
-    }
-
-    QQuickItemViewPrivate *vp = static_cast<QQuickItemViewPrivate*>(QObjectPrivate::get(item->itemView()));
-
-    QQuickTransition *trans = 0;
-    switch (type) {
-    case NoTransition:
-        break;
-    case PopulateTransition:
-        trans = vp->populateTransition;
-        break;
-    case AddTransition:
-        trans = isTargetItem ? vp->addTransition : vp->addDisplacedTransition;
-        break;
-    case MoveTransition:
-        trans = isTargetItem ? vp->moveTransition : vp->moveDisplacedTransition;
-        break;
-    case RemoveTransition:
-        trans = isTargetItem ? vp->removeTransition : vp->removeDisplacedTransition;
-        break;
-    }
-
-    if (!trans) {
-        qWarning("QQuickItemView: invalid view transition!");
-        return;
-    }
-
-    m_active = true;
-    m_item = item;
-    m_toPos = to;
-    m_type = type;
-    m_isTarget = isTargetItem;
-
-    QQuickViewTransitionAttached *attached =
-            static_cast<QQuickViewTransitionAttached*>(qmlAttachedPropertiesObject<QQuickViewTransitionAttached>(trans));
-    if (attached) {
-        attached->m_index = item->index;
-        attached->m_item = item->item;
-        attached->m_destination = to;
-        switch (type) {
-        case NoTransition:
-            break;
-        case PopulateTransition:
-        case AddTransition:
-            attached->m_targetIndexes = vp->addTransitionIndexes;
-            attached->m_targetItems = vp->addTransitionTargets;
-            break;
-        case MoveTransition:
-            attached->m_targetIndexes = vp->moveTransitionIndexes;
-            attached->m_targetItems = vp->moveTransitionTargets;
-            break;
-        case RemoveTransition:
-            attached->m_targetIndexes = vp->removeTransitionIndexes;
-            attached->m_targetItems = vp->removeTransitionTargets;
-            break;
-        }
-        emit attached->indexChanged();
-        emit attached->itemChanged();
-        emit attached->destinationChanged();
-        emit attached->targetIndexesChanged();
-        emit attached->targetItemsChanged();
-    }
-
-    QQuickStateOperation::ActionList actions;
-    actions << QQuickAction(item->item, QLatin1String("x"), QVariant(to.x()));
-    actions << QQuickAction(item->item, QLatin1String("y"), QVariant(to.y()));
-
-    QQuickTransitionManager::transition(actions, trans, item->item);
-}
-
-void FxViewItemTransitionManager::finished()
-{
-    QQuickTransitionManager::finished();
-
-    m_active = false;
-
-    if (m_item)
-        m_item->finishedTransition();
-    m_item = 0;
-    m_toPos.setX(0);
-    m_toPos.setY(0);
-    m_type = NoTransition;
-    m_isTarget = false;
-}
-
-=======
->>>>>>> 36bd7f61
 
 QQuickItemViewChangeSet::QQuickItemViewChangeSet()
     : active(false)
@@ -407,366 +137,6 @@
     currentRemoved = false;
 }
 
-<<<<<<< HEAD
-
-QQuickViewTransitionAttached::QQuickViewTransitionAttached(QObject *parent)
-    : QObject(parent), m_index(-1), m_item(0)
-{
-}
-/*!
-    \qmlclass ViewTransition QQuickViewTransitionAttached
-    \inqmlmodule QtQuick 2
-    \ingroup qml-view-elements
-    \brief The ViewTransition attached property provides details on items under transition in a view.
-
-    With ListView and GridView, it is possible to specify transitions that should be applied whenever
-    the items in the view change as a result of modifications to the view's model. They both have the
-    following properties that can be set to the appropriate transitions to be run for various
-    operations:
-
-    \list
-    \o \c add and \c addDisplaced - the transitions to run when items are added to the view
-    \o \c remove and \c removeDisplaced - the transitions to run when items are removed from the view
-    \o \c move and \c moveDisplaced - the transitions to run when items are moved within the view
-       (i.e. as a result of a move operation in the model)
-    \o \c populate - the transition to run when a view is created, or when the model changes
-    \endlist
-
-    Such view transitions additionally have access to a ViewTransition attached property that
-    provides details of the items that are under transition and the operation that triggered the
-    transition. Since view transitions are run once per item, these details can be used to customise
-    each transition for each individual item.
-
-    The ViewTransition attached property provides the following properties specific to the item to
-    which the transition is applied:
-
-    \list
-    \o ViewTransition.item - the item that is under transition
-    \o ViewTransition.index - the index of this item
-    \o ViewTransition.destination - the (x,y) point to which this item is moving for the relevant view operation
-    \endlist
-
-    In addition, ViewTransition provides properties specific to the items which are the target
-    of the operation that triggered the transition:
-
-    \list
-    \o ViewTransition.targetIndexes - the indexes of the target items
-    \o ViewTransition.targetItems - the target items themselves
-    \endlist
-
-    View transitions can be written without referring to any of the attributes listed
-    above. These attributes merely provide extra details that are useful for customising view
-    transitions.
-
-    Following is an introduction to view transitions and the ways in which the ViewTransition
-    attached property can be used to augment view transitions.
-
-
-    \section2 View transitions: a simple example
-
-    Here is a basic example of the use of view transitions. The view below specifies transitions for
-    the \c add and \c addDisplaced properties, which will be run when items are added to the view:
-
-    \snippet doc/src/snippets/declarative/viewtransitions/viewtransitions-basic.qml 0
-
-    When the space key is pressed, adding an item to the model, the new item will fade in and
-    increase in scale over 400 milliseconds as it is added to the view. Also, any item that is
-    displaced by the addition of a new item will animate to its new position in the view over
-    400 milliseconds, as specified by the \c addDisplaced transition.
-
-    If five items were inserted in succession at index 0, the effect would be this:
-
-    \image viewtransitions-basic.gif
-
-    Notice that the NumberAnimation objects above do not need to specify a \c target to animate
-    the appropriate item. Also, the NumberAnimation in the \c addTransition does not need to specify
-    the \c to value to move the item to its correct position in the view. This is because the view
-    implicitly sets the \c target and \c to values with the correct item and final item position
-    values if these properties are not explicitly defined.
-
-    At its simplest, a view transition may just animate an item to its new position following a
-    view operation, just as the \c addDisplaced transition does above, or animate some item properties,
-    as in the \c add transition above. Additionally, a view transition may make use of the
-    ViewTransition attached property to customise animation behavior for different items. Following
-    are some examples of how this can be achieved.
-
-
-    \section2 Using the ViewTransition attached property
-
-    As stated, the various ViewTransition properties provide details specific to the individual item
-    being transitioned as well as the operation that triggered the transition. In the animation above,
-    five items are inserted in succession at index 0. When the fifth and final insertion takes place,
-    adding "Item 4" to the view, the \c add transition is run once (for the inserted item) and the
-    \c addDisplaced transition is run four times (once for each of the four existing items in the view).
-
-    At this point, if we examined the \c addDisplaced transition that was run for the bottom displaced
-    item ("Item 0"), the ViewTransition property values provided to this transition would be as follows:
-
-    \table
-    \header
-        \o Property
-        \o Value
-        \o Explanation
-    \row
-        \o ViewTransition.item
-        \o "Item 0" delegate instance
-        \o The "Item 0" \l Rectangle object itself
-    \row
-        \o ViewTransition.index
-        \o \c int value of 4
-        \o The index of "Item 0" within the model following the add operation
-    \row
-        \o ViewTransition.destination
-        \o \l point value of (0, 120)
-        \o The position that "Item 0" is moving to
-    \row
-        \o ViewTransition.targetIndexes
-        \o \c int array, just contains the integer "0" (zero)
-        \o The index of "Item 4", the new item added to the view
-    \row
-        \o ViewTransition.targetItems
-        \o object array, just contains the "Item 4" delegate instance
-        \o The "Item 4" \l Rectangle object - the new item added to the view
-    \endtable
-
-    The ViewTransition.targetIndexes and ViewTransition.targetItems lists provide the items and
-    indexes of all delegate instances that are the targets of the relevant operation. For an add
-    operation, these are all the items that are added into the view; for a remove, these are all
-    the items removed from the view, and so on. (Note these lists will only contain references to
-    items that have been created within the view or its cached items; targets that are not within
-    the visible area of the view or within the item cache will not be accessible.)
-
-    So, while the ViewTransition.item, ViewTransition.index and ViewTransition.destination values
-    vary for each individual transition that is run, the ViewTransition.targetIndexes and
-    ViewTransition.targetItems values are the same for every \c add and \c addDisplaced transition
-    that is triggered by a particular add operation.
-
-
-    \section3 Delaying animations based on index
-
-    Since each view transition is run once for each item affected by the transition, the ViewTransition
-    properties can be used within a transition to define custom behavior for each item's transition.
-    For example, the ListView in the previous example could use this information to create a ripple-type
-    effect on the movement of the displaced items.
-
-    This can be achieved by modifying the \c addDisplaced transition so that it delays the animation of
-    each displaced item based on the difference between its index (provided by ViewTransition.index)
-    and the first removed index (provided by ViewTransition.targetIndexes):
-
-    \snippet doc/src/snippets/declarative/viewtransitions/viewtransitions-delayedbyindex.qml 0
-
-    Each displaced item delays its animation by an additional 100 milliseconds, producing a subtle
-    ripple-type effect when items are displaced by the add, like this:
-
-    \image viewtransitions-delayedbyindex.gif
-
-
-    \section3 Animating items to intermediate positions
-
-    The ViewTransition.item property gives a reference to the item to which the transition is being
-    applied. This can be used to access any of the item's attributes, custom \c property values,
-    and so on.
-
-    Below is a modification of the \c addDisplaced transition from the previous example. It adds a
-    ParallelAnimation with nested NumberAnimation objects that reference ViewTransition.item to access
-    each item's \c x and \c y values at the start of their transitions. This allows each item to
-    animate to an intermediate position relative to its starting point for the transition, before
-    animating to its final position in the view:
-
-    \snippet doc/src/snippets/declarative/viewtransitions/viewtransitions-intermediatemove.qml 0
-
-    Now, a displaced item will first move to a position of (20, 50) relative to its starting
-    position, and then to its final, correct position in the view:
-
-    \image viewtransitions-intermediatemove.gif
-
-    Since the final NumberAnimation does not specify a \c to value, the view implicitly sets this
-    value to the item's final position in the view, and so this last animation will move this item
-    to the correct place. If the transition requires the final position of the item for some calculation,
-    this is accessible through ViewTransition.destination.
-
-    Instead of using multiple NumberAnimations, you could use a PathAnimation to animate an item over
-    a curved path. For example, the \c add transition in the previous example could be augmented with
-    a PathAnimation as follows: to animate newly added items along a path:
-
-    \snippet doc/src/snippets/declarative/viewtransitions/viewtransitions-pathanim.qml 0
-
-    This animates newly added items along a path. Notice that each path is specified relative to
-    each item's final destination point, so that items inserted at different indexes start their
-    paths from different positions:
-
-    \image viewtransitions-pathanim.gif
-
-
-    \section2 Handling interrupted animations
-
-    A view transition may be interrupted at any time if a different view transition needs to be
-    applied while the original transition is in progress. For example, say Item A is inserted at index 0
-    and undergoes an "add" transition; then, Item B is inserted at index 0 in quick succession before
-    Item A's transition has finished. Since Item B is inserted before Item A, it will displace Item
-    A, causing the view to interrupt Item A's "add" transition mid-way and start an "addDisplaced"
-    transition on Item A instead.
-
-    For simple animations that simply animate an item's movement to its final destination, this
-    interruption is unlikely to require additional consideration. However, if a transition changes other
-    properties, this interruption may cause unwanted side effects. Consider the first example on this
-    page, repeated below for convenience:
-
-    \snippet doc/src/snippets/declarative/viewtransitions/viewtransitions-basic.qml 0
-
-    If multiple items are added in rapid succession, without waiting for a previous transition
-    to finish, this is the result:
-
-    \image viewtransitions-interruptedbad.gif
-
-    Each newly added item undergoes an \c add transition, but before the transition can finish,
-    another item is added, displacing the previously added item. Because of this, the \c add
-    transition on the previously added item is interrupted and an \c addDisplaced transition is
-    started on the item instead. Due to the interruption, the \c opacity and \c scale animations
-    have not completed, thus producing items with opacity and scale that are below 1.0.
-
-    To fix this, the \c addDisplaced transition should additionally ensure the item properties are
-    set to the end values specified in the \c add transition, effectively resetting these values
-    whenever an item is displaced. In this case, it means setting the item opacity and scale to 1.0:
-
-    \snippet doc/src/snippets/declarative/viewtransitions/viewtransitions-interruptedgood.qml 0
-
-    Now, when an item's \c add transition is interrupted, its opacity and scale are animated to 1.0
-    upon displacement, avoiding the erroneous visual effects from before:
-
-    \image viewtransitions-interruptedgood.gif
-
-    The same principle applies to any combination of view transitions. An added item may be moved
-    before its add transition finishes, or a moved item may be removed before its moved transition
-    finishes, and so on; so, the rule of thumb is that every transition should handle the same set of
-    properties.
-
-
-    \section2 Restrictions regarding ScriptAction
-
-    When a view transition is initialized, any property bindings that refer to the ViewTransition
-    attached property are evaluated in preparation for the transition. Due to the nature of the
-    internal construction of a view transition, the attributes of the ViewTransition attached
-    property are only valid for the relevant item when the transition is initialized, and may not be
-    valid when the transition is actually run.
-
-    Therefore, a ScriptAction within a view transition should not refer to the ViewTransition
-    attached property, as it may not refer to the expected values at the time that the ScriptAction
-    is actually invoked. Consider the following example:
-
-    \snippet doc/src/snippets/declarative/viewtransitions/viewtransitions-scriptactionbad.qml 0
-
-    When the space key is pressed, three items are moved from index 5 to index 1. For each moved
-    item, the \c moveTransition sequence presumably animates the item's color to "yellow", then
-    animates it to its final position, then changes the item color back to "lightsteelblue" using a
-    ScriptAction. However, when run, the transition does not produce the intended result:
-
-    \image viewtransitions-scriptactionbad.gif
-
-    Only the last moved item is returned to the "lightsteelblue" color; the others remain yellow. This
-    is because the ScriptAction is not run until after the transition has already been initialized, by
-    which time the ViewTransition.item value has changed to refer to a different item; the item that
-    the script had intended to refer to is not the one held by ViewTransition.item at the time the
-    ScriptAction is actually invoked.
-
-    In this instance, to avoid this issue, the view could set the property using a PropertyAction
-    instead:
-
-    \snippet doc/src/snippets/declarative/viewtransitions/viewtransitions-scriptactiongood.qml 0
-
-    When the transition is initialized, the PropertyAction \c target will be set to the respective
-    ViewTransition.item for the transition and will later run with the correct item target as
-    expected.
-  */
-
-/*!
-    \qmlattachedproperty list QtQuick2::ViewTransition::index
-
-    This attached property holds the index of the item that is being
-    transitioned.
-
-    Note that if the item is being moved, this property holds the index that
-    the item is moving to, not from.
-*/
-
-/*!
-    \qmlattachedproperty list QtQuick2::ViewTransition::item
-
-    This attached property holds the the item that is being transitioned.
-
-    \warning This item should not be kept and referred to outside of the transition
-    as it may become invalid as the view changes.
-*/
-
-/*!
-    \qmlattachedproperty list QtQuick2::ViewTransition::destination
-
-    This attached property holds the final destination position for the transitioned
-    item within the view.
-
-    This property value is a \l point with \c x and \c y properties.
-*/
-
-/*!
-    \qmlattachedproperty list QtQuick2::ViewTransition::targetIndexes
-
-    This attached property holds a list of the indexes of the items in view
-    that are the target of the relevant operation.
-
-    The targets are the items that are the subject of the operation. For
-    an add operation, these are the items being added; for a remove, these
-    are the items being removed; for a move, these are the items being
-    moved.
-
-    For example, if the transition was triggered by an insert operation
-    that added two items at index 1 and 2, this targetIndexes list would
-    have the value [1,2].
-
-    \note The targetIndexes list only contains the indexes of items that are actually
-    in view, or will be in the view once the relevant operation completes.
-
-    \sa QtQuick2::ViewTransition::targetIndexes
-*/
-
-/*!
-    \qmlattachedproperty list QtQuick2::ViewTransition::targetItems
-
-    This attached property holds the list of items in view that are the
-    target of the relevant operation.
-
-    The targets are the items that are the subject of the operation. For
-    an add operation, these are the items being added; for a remove, these
-    are the items being removed; for a move, these are the items being
-    moved.
-
-    For example, if the transition was triggered by an insert operation
-    that added two items at index 1 and 2, this targetItems list would
-    contain these two items.
-
-    \note The targetItems list only contains items that are actually
-    in view, or will be in the view once the relevant operation completes.
-
-    \warning The objects in this list should not be kept and referred to
-    outside of the transition as the items may become invalid. The targetItems
-    are only valid when the Transition is initially created; this also means
-    they should not be used by ScriptAction objects in the Transition, which are
-    not evaluated until the transition is run.
-
-    \sa QtQuick2::ViewTransition::targetIndexes
-*/
-QQmlListProperty<QObject> QQuickViewTransitionAttached::targetItems()
-{
-    return QQmlListProperty<QObject>(this, m_targetItems);
-}
-
-QQuickViewTransitionAttached *QQuickViewTransitionAttached::qmlAttachedProperties(QObject *obj)
-{
-    return new QQuickViewTransitionAttached(obj);
-}
-
-
-=======
->>>>>>> 36bd7f61
 //-----------------------------------
 
 QQuickItemView::QQuickItemView(QQuickFlickablePrivate &dd, QQuickItem *parent)
@@ -1335,13 +705,13 @@
     }
 }
 
-QDeclarativeTransition *QQuickItemView::displacedTransition() const
+QQuickTransition *QQuickItemView::displacedTransition() const
 {
     Q_D(const QQuickItemView);
     return d->transitioner ? d->transitioner->displacedTransition : 0;
 }
 
-void QQuickItemView::setDisplacedTransition(QDeclarativeTransition *transition)
+void QQuickItemView::setDisplacedTransition(QQuickTransition *transition)
 {
     Q_D(QQuickItemView);
     d->createTransitioner();
@@ -1485,69 +855,7 @@
         layout();
 }
 
-<<<<<<< HEAD
-bool QQuickItemViewPrivate::canTransition(FxViewItemTransitionManager::TransitionType type, bool asTarget) const
-{
-    switch (type) {
-    case FxViewItemTransitionManager::NoTransition:
-        break;
-    case FxViewItemTransitionManager::PopulateTransition:
-        return usePopulateTransition
-                && populateTransition && populateTransition->enabled();
-    case FxViewItemTransitionManager::AddTransition:
-        if (asTarget)
-            return addTransition && addTransition->enabled();
-        else
-            return addDisplacedTransition && addDisplacedTransition->enabled();
-    case FxViewItemTransitionManager::MoveTransition:
-        if (asTarget)
-            return moveTransition && moveTransition->enabled();
-        else
-            return moveDisplacedTransition && moveDisplacedTransition->enabled();
-    case FxViewItemTransitionManager::RemoveTransition:
-        if (asTarget)
-            return removeTransition && removeTransition->enabled();
-        else
-            return removeDisplacedTransition && removeDisplacedTransition->enabled();
-    }
-    return false;
-}
-
-bool QQuickItemViewPrivate::hasItemTransitions() const
-{
-    return canTransition(FxViewItemTransitionManager::PopulateTransition, true)
-            || canTransition(FxViewItemTransitionManager::AddTransition, true)
-            || canTransition(FxViewItemTransitionManager::AddTransition, false)
-            || canTransition(FxViewItemTransitionManager::MoveTransition, true)
-            || canTransition(FxViewItemTransitionManager::MoveTransition, false)
-            || canTransition(FxViewItemTransitionManager::RemoveTransition, true)
-            || canTransition(FxViewItemTransitionManager::RemoveTransition, false);
-}
-
-void QQuickItemViewPrivate::transitionNextReposition(FxViewItem *item, FxViewItemTransitionManager::TransitionType type, bool isTarget)
-{
-    bool matchedTransition = false;
-    if (type == FxViewItemTransitionManager::AddTransition) {
-        // don't run add transitions for added items while populating
-        matchedTransition = !usePopulateTransition && canTransition(type, isTarget);
-    } else {
-        matchedTransition = canTransition(type, isTarget);
-    }
-
-    if (matchedTransition) {
-        item->setNextTransition(type, isTarget);
-    } else {
-        // the requested transition type is not valid, but the item is scheduled/in another
-        // transition, so cancel it to allow the item to move directly to the correct pos
-        if (item->transitionScheduledOrRunning())
-            item->stopTransition();
-    }
-}
-
 int QQuickItemViewPrivate::findMoveKeyIndex(QQuickChangeSet::MoveKey key, const QVector<QQuickChangeSet::Remove> &changes) const
-=======
-int QQuickItemViewPrivate::findMoveKeyIndex(QDeclarativeChangeSet::MoveKey key, const QVector<QDeclarativeChangeSet::Remove> &changes) const
->>>>>>> 36bd7f61
 {
     for (int i=0; i<changes.count(); i++) {
         for (int j=changes[i].index; j<changes[i].index + changes[i].count; j++) {
@@ -2684,16 +1992,11 @@
     if (!transitioner)
         return;
 
-<<<<<<< HEAD
-    if (canTransition(FxViewItemTransitionManager::RemoveTransition, true)) {
-        for (QHash<QQuickChangeSet::MoveKey, FxViewItem *>::Iterator it = removedItems->begin();
-=======
     transitioner->removeTransitionIndexes.clear();
     transitioner->removeTransitionTargets.clear();
 
     if (transitioner->canTransition(QQuickItemViewTransitioner::RemoveTransition, true)) {
-        for (QHash<QDeclarativeChangeSet::MoveKey, FxViewItem *>::Iterator it = removedItems->begin();
->>>>>>> 36bd7f61
+        for (QHash<QQuickChangeSet::MoveKey, FxViewItem *>::Iterator it = removedItems->begin();
              it != removedItems->end(); ) {
             bool isRemove = it.key().moveId < 0;
             if (isRemove) {
