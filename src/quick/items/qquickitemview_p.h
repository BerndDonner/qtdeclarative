/****************************************************************************
**
** Copyright (C) 2012 Nokia Corporation and/or its subsidiary(-ies).
** Contact: http://www.qt-project.org/
**
** This file is part of the QtQml module of the Qt Toolkit.
**
** $QT_BEGIN_LICENSE:LGPL$
** GNU Lesser General Public License Usage
** This file may be used under the terms of the GNU Lesser General Public
** License version 2.1 as published by the Free Software Foundation and
** appearing in the file LICENSE.LGPL included in the packaging of this
** file. Please review the following information to ensure the GNU Lesser
** General Public License version 2.1 requirements will be met:
** http://www.gnu.org/licenses/old-licenses/lgpl-2.1.html.
**
** In addition, as a special exception, Nokia gives you certain additional
** rights. These rights are described in the Nokia Qt LGPL Exception
** version 1.1, included in the file LGPL_EXCEPTION.txt in this package.
**
** GNU General Public License Usage
** Alternatively, this file may be used under the terms of the GNU General
** Public License version 3.0 as published by the Free Software Foundation
** and appearing in the file LICENSE.GPL included in the packaging of this
** file. Please review the following information to ensure the GNU General
** Public License version 3.0 requirements will be met:
** http://www.gnu.org/copyleft/gpl.html.
**
** Other Usage
** Alternatively, this file may be used in accordance with the terms and
** conditions contained in a signed written agreement between you and Nokia.
**
**
**
**
**
**
** $QT_END_LICENSE$
**
****************************************************************************/

#ifndef QQUICKITEMVIEW_P_H
#define QQUICKITEMVIEW_P_H

#include "qquickflickable_p.h"

QT_BEGIN_HEADER

QT_BEGIN_NAMESPACE

QT_MODULE(Qml)

class QQuickChangeSet;

class QQuickItemViewPrivate;

class Q_AUTOTEST_EXPORT QQuickItemView : public QQuickFlickable
{
    Q_OBJECT

    Q_PROPERTY(QVariant model READ model WRITE setModel NOTIFY modelChanged)
    Q_PROPERTY(QQmlComponent *delegate READ delegate WRITE setDelegate NOTIFY delegateChanged)
    Q_PROPERTY(int count READ count NOTIFY countChanged)

    Q_PROPERTY(int currentIndex READ currentIndex WRITE setCurrentIndex NOTIFY currentIndexChanged)
    Q_PROPERTY(QQuickItem *currentItem READ currentItem NOTIFY currentItemChanged)

    Q_PROPERTY(bool keyNavigationWraps READ isWrapEnabled WRITE setWrapEnabled NOTIFY keyNavigationWrapsChanged)
    Q_PROPERTY(int cacheBuffer READ cacheBuffer WRITE setCacheBuffer NOTIFY cacheBufferChanged)

    Q_PROPERTY(Qt::LayoutDirection layoutDirection READ layoutDirection WRITE setLayoutDirection NOTIFY layoutDirectionChanged)
    Q_PROPERTY(Qt::LayoutDirection effectiveLayoutDirection READ effectiveLayoutDirection NOTIFY effectiveLayoutDirectionChanged)

    Q_PROPERTY(QQmlComponent *header READ header WRITE setHeader NOTIFY headerChanged)
    Q_PROPERTY(QQuickItem *headerItem READ headerItem NOTIFY headerItemChanged)
    Q_PROPERTY(QQmlComponent *footer READ footer WRITE setFooter NOTIFY footerChanged)
    Q_PROPERTY(QQuickItem *footerItem READ footerItem NOTIFY footerItemChanged)

<<<<<<< HEAD
    Q_PROPERTY(QQuickTransition *populate READ populateTransition WRITE setPopulateTransition NOTIFY populateTransitionChanged)
    Q_PROPERTY(QQuickTransition *add READ addTransition WRITE setAddTransition NOTIFY addTransitionChanged)
    Q_PROPERTY(QQuickTransition *addDisplaced READ addDisplacedTransition WRITE setAddDisplacedTransition NOTIFY addDisplacedTransitionChanged)
    Q_PROPERTY(QQuickTransition *move READ moveTransition WRITE setMoveTransition NOTIFY moveTransitionChanged)
    Q_PROPERTY(QQuickTransition *moveDisplaced READ moveDisplacedTransition WRITE setMoveDisplacedTransition NOTIFY moveDisplacedTransitionChanged)
    Q_PROPERTY(QQuickTransition *remove READ removeTransition WRITE setRemoveTransition NOTIFY removeTransitionChanged)
    Q_PROPERTY(QQuickTransition *removeDisplaced READ removeDisplacedTransition WRITE setRemoveDisplacedTransition NOTIFY removeDisplacedTransitionChanged)
=======
    Q_PROPERTY(QDeclarativeTransition *populate READ populateTransition WRITE setPopulateTransition NOTIFY populateTransitionChanged)
    Q_PROPERTY(QDeclarativeTransition *add READ addTransition WRITE setAddTransition NOTIFY addTransitionChanged)
    Q_PROPERTY(QDeclarativeTransition *addDisplaced READ addDisplacedTransition WRITE setAddDisplacedTransition NOTIFY addDisplacedTransitionChanged)
    Q_PROPERTY(QDeclarativeTransition *move READ moveTransition WRITE setMoveTransition NOTIFY moveTransitionChanged)
    Q_PROPERTY(QDeclarativeTransition *moveDisplaced READ moveDisplacedTransition WRITE setMoveDisplacedTransition NOTIFY moveDisplacedTransitionChanged)
    Q_PROPERTY(QDeclarativeTransition *remove READ removeTransition WRITE setRemoveTransition NOTIFY removeTransitionChanged)
    Q_PROPERTY(QDeclarativeTransition *removeDisplaced READ removeDisplacedTransition WRITE setRemoveDisplacedTransition NOTIFY removeDisplacedTransitionChanged)
    Q_PROPERTY(QDeclarativeTransition *displaced READ displacedTransition WRITE setDisplacedTransition NOTIFY displacedTransitionChanged)
>>>>>>> 36bd7f61

    Q_PROPERTY(QQmlComponent *highlight READ highlight WRITE setHighlight NOTIFY highlightChanged)
    Q_PROPERTY(QQuickItem *highlightItem READ highlightItem NOTIFY highlightItemChanged)
    Q_PROPERTY(bool highlightFollowsCurrentItem READ highlightFollowsCurrentItem WRITE setHighlightFollowsCurrentItem NOTIFY highlightFollowsCurrentItemChanged)
    Q_PROPERTY(HighlightRangeMode highlightRangeMode READ highlightRangeMode WRITE setHighlightRangeMode NOTIFY highlightRangeModeChanged)
    Q_PROPERTY(qreal preferredHighlightBegin READ preferredHighlightBegin WRITE setPreferredHighlightBegin NOTIFY preferredHighlightBeginChanged RESET resetPreferredHighlightBegin)
    Q_PROPERTY(qreal preferredHighlightEnd READ preferredHighlightEnd WRITE setPreferredHighlightEnd NOTIFY preferredHighlightEndChanged RESET resetPreferredHighlightEnd)
    Q_PROPERTY(int highlightMoveDuration READ highlightMoveDuration WRITE setHighlightMoveDuration NOTIFY highlightMoveDurationChanged)

    Q_ENUMS(HighlightRangeMode)
    Q_ENUMS(PositionMode)

public:
    QQuickItemView(QQuickFlickablePrivate &dd, QQuickItem *parent = 0);
    ~QQuickItemView();

    QVariant model() const;
    void setModel(const QVariant &);

    QQmlComponent *delegate() const;
    void setDelegate(QQmlComponent *);

    int count() const;

    int currentIndex() const;
    void setCurrentIndex(int idx);

    QQuickItem *currentItem() const;

    bool isWrapEnabled() const;
    void setWrapEnabled(bool);

    int cacheBuffer() const;
    void setCacheBuffer(int);

    Qt::LayoutDirection layoutDirection() const;
    void setLayoutDirection(Qt::LayoutDirection);
    Qt::LayoutDirection effectiveLayoutDirection() const;

    QQmlComponent *footer() const;
    void setFooter(QQmlComponent *);
    QQuickItem *footerItem() const;

    QQmlComponent *header() const;
    void setHeader(QQmlComponent *);
    QQuickItem *headerItem() const;

    QQuickTransition *populateTransition() const;
    void setPopulateTransition(QQuickTransition *transition);

    QQuickTransition *addTransition() const;
    void setAddTransition(QQuickTransition *transition);

    QQuickTransition *addDisplacedTransition() const;
    void setAddDisplacedTransition(QQuickTransition *transition);

    QQuickTransition *moveTransition() const;
    void setMoveTransition(QQuickTransition *transition);

    QQuickTransition *moveDisplacedTransition() const;
    void setMoveDisplacedTransition(QQuickTransition *transition);

    QQuickTransition *removeTransition() const;
    void setRemoveTransition(QQuickTransition *transition);

    QQuickTransition *removeDisplacedTransition() const;
    void setRemoveDisplacedTransition(QQuickTransition *transition);

<<<<<<< HEAD
    QQmlComponent *highlight() const;
    void setHighlight(QQmlComponent *);
=======
    QDeclarativeTransition *displacedTransition() const;
    void setDisplacedTransition(QDeclarativeTransition *transition);

    QDeclarativeComponent *highlight() const;
    void setHighlight(QDeclarativeComponent *);
>>>>>>> 36bd7f61

    QQuickItem *highlightItem() const;

    bool highlightFollowsCurrentItem() const;
    virtual void setHighlightFollowsCurrentItem(bool);

    enum HighlightRangeMode { NoHighlightRange, ApplyRange, StrictlyEnforceRange };
    HighlightRangeMode highlightRangeMode() const;
    void setHighlightRangeMode(HighlightRangeMode mode);

    qreal preferredHighlightBegin() const;
    void setPreferredHighlightBegin(qreal);
    void resetPreferredHighlightBegin();

    qreal preferredHighlightEnd() const;
    void setPreferredHighlightEnd(qreal);
    void resetPreferredHighlightEnd();

    int highlightMoveDuration() const;
    virtual void setHighlightMoveDuration(int);

    enum PositionMode { Beginning, Center, End, Visible, Contain };

    Q_INVOKABLE void positionViewAtIndex(int index, int mode);
    Q_INVOKABLE int indexAt(qreal x, qreal y) const;
    Q_INVOKABLE QQuickItem *itemAt(qreal x, qreal y) const;
    Q_INVOKABLE void positionViewAtBeginning();
    Q_INVOKABLE void positionViewAtEnd();

    virtual void setContentX(qreal pos);
    virtual void setContentY(qreal pos);
    virtual qreal xOrigin() const;

signals:
    void modelChanged();
    void delegateChanged();
    void countChanged();
    void currentIndexChanged();
    void currentItemChanged();

    void keyNavigationWrapsChanged();
    void cacheBufferChanged();

    void layoutDirectionChanged();
    void effectiveLayoutDirectionChanged();

    void headerChanged();
    void footerChanged();
    void headerItemChanged();
    void footerItemChanged();

    void populateTransitionChanged();
    void addTransitionChanged();
    void addDisplacedTransitionChanged();
    void moveTransitionChanged();
    void moveDisplacedTransitionChanged();
    void removeTransitionChanged();
    void removeDisplacedTransitionChanged();
    void displacedTransitionChanged();

    void highlightChanged();
    void highlightItemChanged();
    void highlightFollowsCurrentItemChanged();
    void highlightRangeModeChanged();
    void preferredHighlightBeginChanged();
    void preferredHighlightEndChanged();
    void highlightMoveDurationChanged();

protected:
    virtual void updatePolish();
    virtual void componentComplete();
    virtual void geometryChanged(const QRectF &newGeometry, const QRectF &oldGeometry);
    virtual qreal minYExtent() const;
    virtual qreal maxYExtent() const;
    virtual qreal minXExtent() const;
    virtual qreal maxXExtent() const;

protected slots:
    virtual void updateSections() {}
    void destroyRemoved();
    void createdItem(int index, QQuickItem *item);
    void initItem(int index, QQuickItem *item);
    void modelUpdated(const QQuickChangeSet &changeSet, bool reset);
    void destroyingItem(QQuickItem *item);
    void animStopped();
    void trackedPositionChanged();

private:
    Q_DECLARE_PRIVATE(QQuickItemView)
};


class Q_AUTOTEST_EXPORT QQuickItemViewAttached : public QObject
{
    Q_OBJECT

    Q_PROPERTY(bool isCurrentItem READ isCurrentItem NOTIFY currentItemChanged)
    Q_PROPERTY(bool delayRemove READ delayRemove WRITE setDelayRemove NOTIFY delayRemoveChanged)

    Q_PROPERTY(QString section READ section NOTIFY sectionChanged)
    Q_PROPERTY(QString previousSection READ prevSection NOTIFY prevSectionChanged)
    Q_PROPERTY(QString nextSection READ nextSection NOTIFY nextSectionChanged)

public:
    QQuickItemViewAttached(QObject *parent)
        : QObject(parent), m_isCurrent(false), m_delayRemove(false) {}
    ~QQuickItemViewAttached() {}

    bool isCurrentItem() const { return m_isCurrent; }
    void setIsCurrentItem(bool c) {
        if (m_isCurrent != c) {
            m_isCurrent = c;
            emit currentItemChanged();
        }
    }

    bool delayRemove() const { return m_delayRemove; }
    void setDelayRemove(bool delay) {
        if (m_delayRemove != delay) {
            m_delayRemove = delay;
            emit delayRemoveChanged();
        }
    }

    QString section() const { return m_section; }
    void setSection(const QString &sect) {
        if (m_section != sect) {
            m_section = sect;
            emit sectionChanged();
        }
    }

    QString prevSection() const { return m_prevSection; }
    void setPrevSection(const QString &sect) {
        if (m_prevSection != sect) {
            m_prevSection = sect;
            emit prevSectionChanged();
        }
    }

    QString nextSection() const { return m_nextSection; }
    void setNextSection(const QString &sect) {
        if (m_nextSection != sect) {
            m_nextSection = sect;
            emit nextSectionChanged();
        }
    }

    void emitAdd() { emit add(); }
    void emitRemove() { emit remove(); }

signals:
    void currentItemChanged();
    void delayRemoveChanged();

    void add();
    void remove();

    void sectionChanged();
    void prevSectionChanged();
    void nextSectionChanged();

public:
    bool m_isCurrent : 1;
    bool m_delayRemove : 1;

    // current only used by list view
    mutable QString m_section;
    QString m_prevSection;
    QString m_nextSection;
};

<<<<<<< HEAD
class QQuickViewTransitionAttached : public QObject
{
    Q_OBJECT

    Q_PROPERTY(int index READ index NOTIFY indexChanged)
    Q_PROPERTY(QQuickItem* item READ item NOTIFY itemChanged)
    Q_PROPERTY(QPointF destination READ destination NOTIFY destinationChanged)

    Q_PROPERTY(QList<int> targetIndexes READ targetIndexes NOTIFY targetIndexesChanged)
    Q_PROPERTY(QQmlListProperty<QObject> targetItems READ targetItems NOTIFY targetItemsChanged)

public:
    QQuickViewTransitionAttached(QObject *parent);

    int index() const { return m_index; }
    QQuickItem *item() const { return m_item; }
    QPointF destination() const { return m_destination; }

    QList<int> targetIndexes() const { return m_targetIndexes; }
    QQmlListProperty<QObject> targetItems();

    static QQuickViewTransitionAttached *qmlAttachedProperties(QObject *);

signals:
    void indexChanged();
    void itemChanged();
    void destinationChanged();

    void targetIndexesChanged();
    void targetItemsChanged();

private:
    friend class FxViewItemTransitionManager;
    int m_index;
    QQuickItem *m_item;
    QPointF m_destination;

    QList<int> m_targetIndexes;
    QList<QObject *> m_targetItems;
};

=======
>>>>>>> 36bd7f61

QT_END_NAMESPACE

QT_END_HEADER

#endif // QQUICKITEMVIEW_P_H
<|MERGE_RESOLUTION|>--- conflicted
+++ resolved
@@ -48,7 +48,7 @@
 
 QT_BEGIN_NAMESPACE
 
-QT_MODULE(Qml)
+QT_MODULE(Quick)
 
 class QQuickChangeSet;
 
@@ -76,7 +76,6 @@
     Q_PROPERTY(QQmlComponent *footer READ footer WRITE setFooter NOTIFY footerChanged)
     Q_PROPERTY(QQuickItem *footerItem READ footerItem NOTIFY footerItemChanged)
 
-<<<<<<< HEAD
     Q_PROPERTY(QQuickTransition *populate READ populateTransition WRITE setPopulateTransition NOTIFY populateTransitionChanged)
     Q_PROPERTY(QQuickTransition *add READ addTransition WRITE setAddTransition NOTIFY addTransitionChanged)
     Q_PROPERTY(QQuickTransition *addDisplaced READ addDisplacedTransition WRITE setAddDisplacedTransition NOTIFY addDisplacedTransitionChanged)
@@ -84,16 +83,7 @@
     Q_PROPERTY(QQuickTransition *moveDisplaced READ moveDisplacedTransition WRITE setMoveDisplacedTransition NOTIFY moveDisplacedTransitionChanged)
     Q_PROPERTY(QQuickTransition *remove READ removeTransition WRITE setRemoveTransition NOTIFY removeTransitionChanged)
     Q_PROPERTY(QQuickTransition *removeDisplaced READ removeDisplacedTransition WRITE setRemoveDisplacedTransition NOTIFY removeDisplacedTransitionChanged)
-=======
-    Q_PROPERTY(QDeclarativeTransition *populate READ populateTransition WRITE setPopulateTransition NOTIFY populateTransitionChanged)
-    Q_PROPERTY(QDeclarativeTransition *add READ addTransition WRITE setAddTransition NOTIFY addTransitionChanged)
-    Q_PROPERTY(QDeclarativeTransition *addDisplaced READ addDisplacedTransition WRITE setAddDisplacedTransition NOTIFY addDisplacedTransitionChanged)
-    Q_PROPERTY(QDeclarativeTransition *move READ moveTransition WRITE setMoveTransition NOTIFY moveTransitionChanged)
-    Q_PROPERTY(QDeclarativeTransition *moveDisplaced READ moveDisplacedTransition WRITE setMoveDisplacedTransition NOTIFY moveDisplacedTransitionChanged)
-    Q_PROPERTY(QDeclarativeTransition *remove READ removeTransition WRITE setRemoveTransition NOTIFY removeTransitionChanged)
-    Q_PROPERTY(QDeclarativeTransition *removeDisplaced READ removeDisplacedTransition WRITE setRemoveDisplacedTransition NOTIFY removeDisplacedTransitionChanged)
-    Q_PROPERTY(QDeclarativeTransition *displaced READ displacedTransition WRITE setDisplacedTransition NOTIFY displacedTransitionChanged)
->>>>>>> 36bd7f61
+    Q_PROPERTY(QQuickTransition *displaced READ displacedTransition WRITE setDisplacedTransition NOTIFY displacedTransitionChanged)
 
     Q_PROPERTY(QQmlComponent *highlight READ highlight WRITE setHighlight NOTIFY highlightChanged)
     Q_PROPERTY(QQuickItem *highlightItem READ highlightItem NOTIFY highlightItemChanged)
@@ -162,16 +152,11 @@
     QQuickTransition *removeDisplacedTransition() const;
     void setRemoveDisplacedTransition(QQuickTransition *transition);
 
-<<<<<<< HEAD
+    QQuickTransition *displacedTransition() const;
+    void setDisplacedTransition(QQuickTransition *transition);
+
     QQmlComponent *highlight() const;
     void setHighlight(QQmlComponent *);
-=======
-    QDeclarativeTransition *displacedTransition() const;
-    void setDisplacedTransition(QDeclarativeTransition *transition);
-
-    QDeclarativeComponent *highlight() const;
-    void setHighlight(QDeclarativeComponent *);
->>>>>>> 36bd7f61
 
     QQuickItem *highlightItem() const;
 
@@ -344,50 +329,6 @@
     QString m_nextSection;
 };
 
-<<<<<<< HEAD
-class QQuickViewTransitionAttached : public QObject
-{
-    Q_OBJECT
-
-    Q_PROPERTY(int index READ index NOTIFY indexChanged)
-    Q_PROPERTY(QQuickItem* item READ item NOTIFY itemChanged)
-    Q_PROPERTY(QPointF destination READ destination NOTIFY destinationChanged)
-
-    Q_PROPERTY(QList<int> targetIndexes READ targetIndexes NOTIFY targetIndexesChanged)
-    Q_PROPERTY(QQmlListProperty<QObject> targetItems READ targetItems NOTIFY targetItemsChanged)
-
-public:
-    QQuickViewTransitionAttached(QObject *parent);
-
-    int index() const { return m_index; }
-    QQuickItem *item() const { return m_item; }
-    QPointF destination() const { return m_destination; }
-
-    QList<int> targetIndexes() const { return m_targetIndexes; }
-    QQmlListProperty<QObject> targetItems();
-
-    static QQuickViewTransitionAttached *qmlAttachedProperties(QObject *);
-
-signals:
-    void indexChanged();
-    void itemChanged();
-    void destinationChanged();
-
-    void targetIndexesChanged();
-    void targetItemsChanged();
-
-private:
-    friend class FxViewItemTransitionManager;
-    int m_index;
-    QQuickItem *m_item;
-    QPointF m_destination;
-
-    QList<int> m_targetIndexes;
-    QList<QObject *> m_targetItems;
-};
-
-=======
->>>>>>> 36bd7f61
 
 QT_END_NAMESPACE
 
