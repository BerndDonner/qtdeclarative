/****************************************************************************
**
** Copyright (C) 2016 The Qt Company Ltd.
** Contact: https://www.qt.io/licensing/
**
** This file is part of the QtQuick module of the Qt Toolkit.
**
** $QT_BEGIN_LICENSE:LGPL$
** Commercial License Usage
** Licensees holding valid commercial Qt licenses may use this file in
** accordance with the commercial license agreement provided with the
** Software or, alternatively, in accordance with the terms contained in
** a written agreement between you and The Qt Company. For licensing terms
** and conditions see https://www.qt.io/terms-conditions. For further
** information use the contact form at https://www.qt.io/contact-us.
**
** GNU Lesser General Public License Usage
** Alternatively, this file may be used under the terms of the GNU Lesser
** General Public License version 3 as published by the Free Software
** Foundation and appearing in the file LICENSE.LGPL3 included in the
** packaging of this file. Please review the following information to
** ensure the GNU Lesser General Public License version 3 requirements
** will be met: https://www.gnu.org/licenses/lgpl-3.0.html.
**
** GNU General Public License Usage
** Alternatively, this file may be used under the terms of the GNU
** General Public License version 2.0 or (at your option) the GNU General
** Public license version 3 or any later version approved by the KDE Free
** Qt Foundation. The licenses are as published by the Free Software
** Foundation and appearing in the file LICENSE.GPL2 and LICENSE.GPL3
** included in the packaging of this file. Please review the following
** information to ensure the GNU General Public License requirements will
** be met: https://www.gnu.org/licenses/gpl-2.0.html and
** https://www.gnu.org/licenses/gpl-3.0.html.
**
** $QT_END_LICENSE$
**
****************************************************************************/

#include "qquicklistview_p.h"
#include "qquickitemview_p_p.h"

#include <private/qqmlobjectmodel_p.h>
#include <QtQml/qqmlexpression.h>
#include <QtQml/qqmlengine.h>
#include <QtQml/qqmlinfo.h>
#include <QtGui/qevent.h>
#include <QtCore/qcoreapplication.h>
#include <QtCore/qmath.h>

#include <private/qquicksmoothedanimation_p_p.h>
#include <private/qqmlcomponent_p.h>
#include "qplatformdefs.h"

QT_BEGIN_NAMESPACE

#ifndef QML_FLICK_SNAPONETHRESHOLD
#define QML_FLICK_SNAPONETHRESHOLD 30
#endif

class FxListItemSG;

class QQuickListViewPrivate : public QQuickItemViewPrivate
{
    Q_DECLARE_PUBLIC(QQuickListView)
public:
    static QQuickListViewPrivate* get(QQuickListView *item) { return item->d_func(); }

    Qt::Orientation layoutOrientation() const override;
    bool isContentFlowReversed() const override;
    bool isRightToLeft() const;
    bool isBottomToTop() const;

    qreal positionAt(int index) const override;
    qreal endPositionAt(int index) const override;
    qreal originPosition() const override;
    qreal lastPosition() const override;

    FxViewItem *itemBefore(int modelIndex) const;
    QString sectionAt(int modelIndex);
    qreal snapPosAt(qreal pos);
    FxViewItem *snapItemAt(qreal pos);

    void init() override;
    void clear(bool onDestruction) override;

    bool addVisibleItems(qreal fillFrom, qreal fillTo, qreal bufferFrom, qreal bufferTo, bool doBuffer) override;
    bool removeNonVisibleItems(qreal bufferFrom, qreal bufferTo) override;
    void visibleItemsChanged() override;

    void removeItem(FxViewItem *item);

    FxViewItem *newViewItem(int index, QQuickItem *item) override;
    void initializeViewItem(FxViewItem *item) override;
    bool releaseItem(FxViewItem *item, QQmlInstanceModel::ReusableFlag reusableFlag) override;
    void repositionItemAt(FxViewItem *item, int index, qreal sizeBuffer) override;
    void repositionPackageItemAt(QQuickItem *item, int index) override;
    void resetFirstItemPosition(qreal pos = 0.0) override;
    void adjustFirstItem(qreal forwards, qreal backwards, int) override;
    void updateSizeChangesBeforeVisiblePos(FxViewItem *item, ChangeResult *removeResult) override;

    void createHighlight(bool onDestruction = false) override;
    void updateHighlight() override;
    void resetHighlightPosition() override;
    bool movingFromHighlight() override;

    void setPosition(qreal pos) override;
    void layoutVisibleItems(int fromModelIndex = 0) override;

    bool applyInsertionChange(const QQmlChangeSet::Change &insert, ChangeResult *changeResult, QList<FxViewItem *> *addedItems, QList<MovedItem> *movingIntoView) override;
    void translateAndTransitionItemsAfter(int afterIndex, const ChangeResult &insertionResult, const ChangeResult &removalResult) override;

    void updateSectionCriteria() override;
    void updateSections() override;
    QQuickItem *getSectionItem(const QString &section);
    void releaseSectionItem(QQuickItem *item);
    void releaseSectionItems();
    void updateInlineSection(FxListItemSG *);
    void updateCurrentSection();
    void updateStickySections();

    qreal headerSize() const override;
    qreal footerSize() const override;
    bool showHeaderForIndex(int index) const override;
    bool showFooterForIndex(int index) const override;
    void updateHeader() override;
    void updateFooter() override;
    bool hasStickyHeader() const override;
    bool hasStickyFooter() const override;

    void changedVisibleIndex(int newIndex) override;
    void initializeCurrentItem() override;

    void updateAverage();

    void itemGeometryChanged(QQuickItem *item, QQuickGeometryChange change, const QRectF &oldGeometry) override;
    void fixupPosition() override;
    void fixup(AxisData &data, qreal minExtent, qreal maxExtent) override;
    bool flick(QQuickItemViewPrivate::AxisData &data, qreal minExtent, qreal maxExtent, qreal vSize,
               QQuickTimeLineCallback::Callback fixupCallback, qreal velocity) override;

<<<<<<< HEAD
    QQuickItemViewAttached *getAttachedObject(const QObject *object) const override;

=======
    void fixupHeader();
    void fixupHeaderCompleted();
>>>>>>> 4e15f213
    QQuickListView::Orientation orient;
    qreal visiblePos;
    qreal averageSize;
    qreal spacing;
    QQuickListView::SnapMode snapMode;

    QQuickListView::HeaderPositioning headerPositioning;
    QQuickListView::FooterPositioning footerPositioning;

    QSmoothedAnimation *highlightPosAnimator;
    QSmoothedAnimation *highlightWidthAnimator;
    QSmoothedAnimation *highlightHeightAnimator;
    qreal highlightMoveVelocity;
    qreal highlightResizeVelocity;
    int highlightResizeDuration;

    QQuickViewSection *sectionCriteria;
    QString currentSection;
    static const int sectionCacheSize = 5;
    QQuickItem *sectionCache[sectionCacheSize];
    QQuickItem *currentSectionItem;
    QString currentStickySection;
    QQuickItem *nextSectionItem;
    QString nextStickySection;
    QString lastVisibleSection;
    QString nextSection;

    qreal overshootDist;

    qreal desiredViewportPosition;
    qreal fixupHeaderPosition;
    bool headerNeedsSeparateFixup : 1;
    bool desiredHeaderVisible : 1;

    bool correctFlick : 1;
    bool inFlickCorrection : 1;

    QQuickListViewPrivate()
        : orient(QQuickListView::Vertical)
        , visiblePos(0)
        , averageSize(100.0), spacing(0.0)
        , snapMode(QQuickListView::NoSnap)
        , headerPositioning(QQuickListView::InlineHeader)
        , footerPositioning(QQuickListView::InlineFooter)
        , highlightPosAnimator(nullptr), highlightWidthAnimator(nullptr), highlightHeightAnimator(nullptr)
        , highlightMoveVelocity(400), highlightResizeVelocity(400), highlightResizeDuration(-1)
        , sectionCriteria(nullptr), currentSectionItem(nullptr), nextSectionItem(nullptr)
        , overshootDist(0.0), desiredViewportPosition(0.0), fixupHeaderPosition(0.0)
        , headerNeedsSeparateFixup(false), desiredHeaderVisible(false)
        , correctFlick(false), inFlickCorrection(false)
    {
        highlightMoveDuration = -1; //override default value set in base class
    }
    ~QQuickListViewPrivate() {
        delete highlightPosAnimator;
        delete highlightWidthAnimator;
        delete highlightHeightAnimator;
    }

    friend class QQuickViewSection;

    static void setSectionHelper(QQmlContext *context, QQuickItem *sectionItem, const QString &section);
};

//----------------------------------------------------------------------------

QQuickViewSection::QQuickViewSection(QQuickListView *parent)
    : QObject(parent), m_criteria(FullString), m_delegate(nullptr), m_labelPositioning(InlineLabels)
    , m_view(parent ? QQuickListViewPrivate::get(parent) : nullptr)
{
}

void QQuickViewSection::setProperty(const QString &property)
{
    if (property != m_property) {
        m_property = property;
        emit propertyChanged();
        // notify view that the contents of the sections must be recalculated
        m_view->updateSectionCriteria();
    }
}

void QQuickViewSection::setCriteria(QQuickViewSection::SectionCriteria criteria)
{
    if (criteria != m_criteria) {
        m_criteria = criteria;
        emit criteriaChanged();
        // notify view that the contents of the sections must be recalculated
        m_view->updateSectionCriteria();
    }
}

void QQuickViewSection::setDelegate(QQmlComponent *delegate)
{
    if (delegate != m_delegate) {
        if (m_delegate)
            m_view->releaseSectionItems();
        m_delegate = delegate;
        emit delegateChanged();
        m_view->forceLayoutPolish();
    }
}

QString QQuickViewSection::sectionString(const QString &value)
{
    if (m_criteria == FirstCharacter)
        return value.isEmpty() ? QString() : value.at(0);
    else
        return value;
}

void QQuickViewSection::setLabelPositioning(int l)
{
    if (m_labelPositioning != l) {
        m_labelPositioning = l;
        emit labelPositioningChanged();
        m_view->forceLayoutPolish();
    }
}

//----------------------------------------------------------------------------

class FxListItemSG : public FxViewItem
{
public:
    FxListItemSG(QQuickItem *i, QQuickListView *v, bool own) : FxViewItem(i, v, own, static_cast<QQuickItemViewAttached*>(qmlAttachedPropertiesObject<QQuickListView>(i))), view(v)
    {
    }

    inline QQuickItem *section() const {
        return item && attached ? static_cast<QQuickListViewAttached*>(attached)->m_sectionItem : nullptr;
    }
    void setSection(QQuickItem *s) {
        static_cast<QQuickListViewAttached*>(attached)->m_sectionItem = s;
    }

    qreal position() const override {
        if (section()) {
            if (view->orientation() == QQuickListView::Vertical)
                return (view->verticalLayoutDirection() == QQuickItemView::BottomToTop ? -section()->height()-section()->y() : section()->y());
            else
                return (view->effectiveLayoutDirection() == Qt::RightToLeft ? -section()->width()-section()->x() : section()->x());
        } else {
            return itemPosition();
        }
    }
    qreal itemPosition() const {
        if (view->orientation() == QQuickListView::Vertical)
            return (view->verticalLayoutDirection() == QQuickItemView::BottomToTop ? -itemHeight()-itemY() : itemY());
        else
            return (view->effectiveLayoutDirection() == Qt::RightToLeft ? -itemWidth()-itemX() : itemX());
    }
    qreal size() const override {
        if (section())
            return (view->orientation() == QQuickListView::Vertical ? itemHeight()+section()->height() : itemWidth()+section()->width());
        else
            return (view->orientation() == QQuickListView::Vertical ? itemHeight() : itemWidth());
    }
    qreal itemSize() const {
        return (view->orientation() == QQuickListView::Vertical ? itemHeight() : itemWidth());
    }
    qreal sectionSize() const override {
        if (section())
            return (view->orientation() == QQuickListView::Vertical ? section()->height() : section()->width());
        return 0.0;
    }
    qreal endPosition() const override {
        if (view->orientation() == QQuickListView::Vertical) {
            return (view->verticalLayoutDirection() == QQuickItemView::BottomToTop
                    ? -itemY()
                    : itemY() + itemHeight());
        } else {
            return (view->effectiveLayoutDirection() == Qt::RightToLeft
                    ? -itemX()
                    : itemX() + itemWidth());
        }
    }
    void setPosition(qreal pos, bool immediate = false) {
        // position the section immediately even if there is a transition
        if (section()) {
            if (view->orientation() == QQuickListView::Vertical) {
                if (view->verticalLayoutDirection() == QQuickItemView::BottomToTop)
                    section()->setY(-section()->height()-pos);
                else
                    section()->setY(pos);
            } else {
                if (view->effectiveLayoutDirection() == Qt::RightToLeft)
                    section()->setX(-section()->width()-pos);
                else
                    section()->setX(pos);
            }
        }
        moveTo(pointForPosition(pos), immediate);
    }
    void setSize(qreal size) {
        if (view->orientation() == QQuickListView::Vertical)
            item->setHeight(size);
        else
            item->setWidth(size);
    }
    bool contains(qreal x, qreal y) const override {
        return (x >= itemX() && x < itemX() + itemWidth() &&
                y >= itemY() && y < itemY() + itemHeight());
    }

    QQuickListView *view;

private:
    QPointF pointForPosition(qreal pos) const {
        if (view->orientation() == QQuickListView::Vertical) {
            if (view->verticalLayoutDirection() == QQuickItemView::BottomToTop) {
                if (section())
                    pos += section()->height();
                return QPointF(itemX(), -itemHeight() - pos);
            } else {
                if (section())
                    pos += section()->height();
                return QPointF(itemX(), pos);
            }
        } else {
            if (view->effectiveLayoutDirection() == Qt::RightToLeft) {
                if (section())
                    pos += section()->width();
                return QPointF(-itemWidth() - pos, itemY());
            } else {
                if (section())
                    pos += section()->width();
                return QPointF(pos, itemY());
            }
        }
    }
};

//----------------------------------------------------------------------------

bool QQuickListViewPrivate::isContentFlowReversed() const
{
    return isRightToLeft() || isBottomToTop();
}

Qt::Orientation QQuickListViewPrivate::layoutOrientation() const
{
    return static_cast<Qt::Orientation>(orient);
}

bool QQuickListViewPrivate::isRightToLeft() const
{
    Q_Q(const QQuickListView);
    return orient == QQuickListView::Horizontal && q->effectiveLayoutDirection() == Qt::RightToLeft;
}

bool QQuickListViewPrivate::isBottomToTop() const
{
    return orient == QQuickListView::Vertical && verticalLayoutDirection == QQuickItemView::BottomToTop;
}

// Returns the item before modelIndex, if created.
// May return an item marked for removal.
FxViewItem *QQuickListViewPrivate::itemBefore(int modelIndex) const
{
    if (modelIndex < visibleIndex)
        return nullptr;
    int idx = 1;
    int lastIndex = -1;
    while (idx < visibleItems.count()) {
        FxViewItem *item = visibleItems.at(idx);
        if (item->index != -1)
            lastIndex = item->index;
        if (item->index == modelIndex)
            return visibleItems.at(idx-1);
        ++idx;
    }
    if (lastIndex == modelIndex-1)
        return visibleItems.constLast();
    return nullptr;
}

void QQuickListViewPrivate::setPosition(qreal pos)
{
    Q_Q(QQuickListView);
    if (orient == QQuickListView::Vertical) {
        if (isBottomToTop())
            q->QQuickFlickable::setContentY(-pos-size());
        else
            q->QQuickFlickable::setContentY(pos);
    } else {
        if (isRightToLeft())
            q->QQuickFlickable::setContentX(-pos-size());
        else
            q->QQuickFlickable::setContentX(pos);
    }
}

qreal QQuickListViewPrivate::originPosition() const
{
    qreal pos = 0;
    if (!visibleItems.isEmpty()) {
        pos = (*visibleItems.constBegin())->position();
        if (visibleIndex > 0)
            pos -= visibleIndex * (averageSize + spacing);
    }
    return pos;
}

qreal QQuickListViewPrivate::lastPosition() const
{
    qreal pos = 0;
    if (!visibleItems.isEmpty()) {
        int invisibleCount = INT_MIN;
        int delayRemovedCount = 0;
        for (int i = visibleItems.count()-1; i >= 0; --i) {
            FxViewItem *item = visibleItems.at(i);
            if (item->index != -1) {
                // Find the invisible count after the last visible item with known index
                invisibleCount = model->count() - (item->index + 1 + delayRemovedCount);
                break;
            } else if (item->attached->delayRemove()) {
                ++delayRemovedCount;
            }
        }
        if (invisibleCount == INT_MIN) {
            // All visible items are in delayRemove state
            invisibleCount = model->count();
        }
        pos = (*(--visibleItems.constEnd()))->endPosition();
        if (invisibleCount > 0)
            pos += invisibleCount * (averageSize + spacing);
    } else if (model && model->count()) {
        pos = (model->count() * averageSize + (model->count()-1) * spacing);
    }
    return pos;
}

qreal QQuickListViewPrivate::positionAt(int modelIndex) const
{
    if (FxViewItem *item = visibleItem(modelIndex)) {
        return item->position();
    }
    if (!visibleItems.isEmpty()) {
        if (modelIndex < visibleIndex) {
            int count = visibleIndex - modelIndex;
            qreal cs = 0;
            if (modelIndex == currentIndex && currentItem) {
                cs = currentItem->size() + spacing;
                --count;
            }
            return (*visibleItems.constBegin())->position() - count * (averageSize + spacing) - cs;
        } else {
            int count = modelIndex - findLastVisibleIndex(visibleIndex) - 1;
            return (*(--visibleItems.constEnd()))->endPosition() + spacing + count * (averageSize + spacing);
        }
    }
    return 0;
}

qreal QQuickListViewPrivate::endPositionAt(int modelIndex) const
{
    if (FxViewItem *item = visibleItem(modelIndex))
        return item->endPosition();
    if (!visibleItems.isEmpty()) {
        if (modelIndex < visibleIndex) {
            int count = visibleIndex - modelIndex;
            return (*visibleItems.constBegin())->position() - (count - 1) * (averageSize + spacing) - spacing;
        } else {
            int count = modelIndex - findLastVisibleIndex(visibleIndex) - 1;
            return (*(--visibleItems.constEnd()))->endPosition() + count * (averageSize + spacing);
        }
    }
    return 0;
}

QString QQuickListViewPrivate::sectionAt(int modelIndex)
{
    if (FxViewItem *item = visibleItem(modelIndex))
        return item->attached->section();

    QString section;
    if (sectionCriteria && modelIndex >= 0 && modelIndex < itemCount) {
        QString propValue = model->stringValue(modelIndex, sectionCriteria->property());
        section = sectionCriteria->sectionString(propValue);
    }

    return section;
}

qreal QQuickListViewPrivate::snapPosAt(qreal pos)
{
    if (FxListItemSG *snapItem = static_cast<FxListItemSG*>(snapItemAt(pos)))
        return snapItem->itemPosition();
    if (visibleItems.count()) {
        qreal firstPos = (*visibleItems.constBegin())->position();
        qreal endPos = (*(--visibleItems.constEnd()))->position();
        if (pos < firstPos) {
            return firstPos - qRound((firstPos - pos) / averageSize) * averageSize;
        } else if (pos > endPos)
            return endPos + qRound((pos - endPos) / averageSize) * averageSize;
    }
    return qRound((pos - originPosition()) / averageSize) * averageSize + originPosition();
}

FxViewItem *QQuickListViewPrivate::snapItemAt(qreal pos)
{
    const qreal velocity = orient == QQuickListView::Vertical ? vData.velocity : hData.velocity;
    FxViewItem *snapItem = nullptr;
    FxViewItem *prevItem = nullptr;
    qreal prevItemSize = 0;
    for (FxViewItem *item : qAsConst(visibleItems)) {
        if (item->index == -1)
            continue;

        const FxListItemSG *listItem = static_cast<FxListItemSG *>(item);
        qreal itemTop = listItem->position();
        qreal itemSize = listItem->size();
        if (highlight && itemTop >= pos && listItem->endPosition() <= pos + highlight->size())
            return item;

        if (listItem->section() && velocity > 0) {
            if (itemTop + listItem->sectionSize() / 2 >= pos && itemTop - prevItemSize / 2 < pos)
                snapItem = prevItem;
            itemTop = listItem->itemPosition();
            itemSize = listItem->itemSize();
        }

        // Middle of item and spacing (i.e. the middle of the distance between this item and the next
        qreal halfwayToNextItem = itemTop + (itemSize+spacing) / 2;
        qreal halfwayToPrevItem = itemTop - (prevItemSize+spacing) / 2;
        if (halfwayToNextItem >= pos && halfwayToPrevItem < pos)
            snapItem = item;

        prevItemSize = listItem->itemSize();
        prevItem = item;
    }
    return snapItem;
}

void QQuickListViewPrivate::changedVisibleIndex(int newIndex)
{
    visiblePos = positionAt(newIndex);
    visibleIndex = newIndex;
}

void QQuickListViewPrivate::init()
{
    QQuickItemViewPrivate::init();
    ::memset(sectionCache, 0, sizeof(QQuickItem*) * sectionCacheSize);
}

void QQuickListViewPrivate::clear(bool onDestruction)
{
    for (int i = 0; i < sectionCacheSize; ++i) {
        delete sectionCache[i];
        sectionCache[i] = nullptr;
    }
    visiblePos = 0;
    releaseSectionItem(currentSectionItem);
    currentSectionItem = nullptr;
    releaseSectionItem(nextSectionItem);
    nextSectionItem = nullptr;
    lastVisibleSection = QString();
    QQuickItemViewPrivate::clear(onDestruction);
}

FxViewItem *QQuickListViewPrivate::newViewItem(int modelIndex, QQuickItem *item)
{
    Q_Q(QQuickListView);

    FxListItemSG *listItem = new FxListItemSG(item, q, false);
    listItem->index = modelIndex;

    // initialise attached properties
    if (sectionCriteria) {
        QString propValue = model->stringValue(modelIndex, sectionCriteria->property());
        QString section = sectionCriteria->sectionString(propValue);
        QString prevSection;
        QString nextSection;
        if (modelIndex > 0) {
            if (FxViewItem *item = itemBefore(modelIndex))
                prevSection = item->attached->section();
            else
                prevSection = sectionAt(modelIndex-1);
        }
        if (modelIndex < model->count()-1) {
            nextSection = sectionAt(modelIndex+1);
        }
        listItem->attached->setSections(prevSection, section, nextSection);
    }

    return listItem;
}

void QQuickListViewPrivate::initializeViewItem(FxViewItem *item)
{
    QQuickItemViewPrivate::initializeViewItem(item);

    // need to track current items that are animating
    item->trackGeometry(true);

    if (sectionCriteria && sectionCriteria->delegate()) {
        if (QString::compare(item->attached->m_prevSection, item->attached->m_section, Qt::CaseInsensitive))
            updateInlineSection(static_cast<FxListItemSG*>(item));
    }
}

bool QQuickListViewPrivate::releaseItem(FxViewItem *item, QQmlInstanceModel::ReusableFlag reusableFlag)
{
    if (!item || !model)
        return QQuickItemViewPrivate::releaseItem(item, reusableFlag);

    QPointer<QQuickItem> it = item->item;
    QQuickListViewAttached *att = static_cast<QQuickListViewAttached*>(item->attached);

    bool released = QQuickItemViewPrivate::releaseItem(item, reusableFlag);
    if (released && it && att && att->m_sectionItem) {
        // We hold no more references to this item
        int i = 0;
        do {
            if (!sectionCache[i]) {
                sectionCache[i] = att->m_sectionItem;
                sectionCache[i]->setVisible(false);
                att->m_sectionItem = nullptr;
                break;
            }
            ++i;
        } while (i < sectionCacheSize);
        delete att->m_sectionItem;
        att->m_sectionItem = nullptr;
    }

    return released;
}

bool QQuickListViewPrivate::addVisibleItems(qreal fillFrom, qreal fillTo, qreal bufferFrom, qreal bufferTo, bool doBuffer)
{
    qreal itemEnd = visiblePos;
    if (visibleItems.count()) {
        visiblePos = (*visibleItems.constBegin())->position();
        itemEnd = (*(--visibleItems.constEnd()))->endPosition() + spacing;
    }

    int modelIndex = findLastVisibleIndex();
    bool haveValidItems = modelIndex >= 0;
    modelIndex = modelIndex < 0 ? visibleIndex : modelIndex + 1;

    if (haveValidItems && (bufferFrom > itemEnd+averageSize+spacing
        || bufferTo < visiblePos - averageSize - spacing)) {
        // We've jumped more than a page.  Estimate which items are now
        // visible and fill from there.
        int count = (fillFrom - itemEnd) / (averageSize + spacing);
        int newModelIdx = qBound(0, modelIndex + count, model->count());
        count = newModelIdx - modelIndex;
        if (count) {
            releaseVisibleItems(reusableFlag);
            modelIndex = newModelIdx;
            visibleIndex = modelIndex;
            visiblePos = itemEnd + count * (averageSize + spacing);
            itemEnd = visiblePos;
        }
    }

    QQmlIncubator::IncubationMode incubationMode = doBuffer ? QQmlIncubator::Asynchronous : QQmlIncubator::AsynchronousIfNested;

    bool changed = false;
    FxListItemSG *item = nullptr;
    qreal pos = itemEnd;
    while (modelIndex < model->count() && pos <= fillTo) {
        if (!(item = static_cast<FxListItemSG*>(createItem(modelIndex, incubationMode))))
            break;
        qCDebug(lcItemViewDelegateLifecycle) << "refill: append item" << modelIndex << "pos" << pos << "buffer" << doBuffer << "item" << (QObject *)(item->item);
        if (!transitioner || !transitioner->canTransition(QQuickItemViewTransitioner::PopulateTransition, true)) // pos will be set by layoutVisibleItems()
            item->setPosition(pos, true);
        if (item->item)
            QQuickItemPrivate::get(item->item)->setCulled(doBuffer);
        pos += item->size() + spacing;
        visibleItems.append(item);
        ++modelIndex;
        changed = true;
    }

    if (doBuffer && requestedIndex != -1) // already waiting for an item
        return changed;

    while (visibleIndex > 0 && visibleIndex <= model->count() && visiblePos > fillFrom) {
        if (!(item = static_cast<FxListItemSG*>(createItem(visibleIndex-1, incubationMode))))
            break;
        qCDebug(lcItemViewDelegateLifecycle) << "refill: prepend item" << visibleIndex-1 << "current top pos" << visiblePos << "buffer" << doBuffer << "item" << (QObject *)(item->item);
        --visibleIndex;
        visiblePos -= item->size() + spacing;
        if (!transitioner || !transitioner->canTransition(QQuickItemViewTransitioner::PopulateTransition, true)) // pos will be set by layoutVisibleItems()
            item->setPosition(visiblePos, true);
        if (item->item)
            QQuickItemPrivate::get(item->item)->setCulled(doBuffer);
        visibleItems.prepend(item);
        changed = true;
    }

    return changed;
}

void QQuickListViewPrivate::removeItem(FxViewItem *item)
{
    if (item->transitionScheduledOrRunning()) {
        qCDebug(lcItemViewDelegateLifecycle) << "\tnot releasing animating item" << item->index << (QObject *)(item->item);
        item->releaseAfterTransition = true;
        releasePendingTransition.append(item);
    } else {
        qCDebug(lcItemViewDelegateLifecycle) << "\treleasing stationary item" << item->index << (QObject *)(item->item);
        releaseItem(item, reusableFlag);
    }
}

bool QQuickListViewPrivate::removeNonVisibleItems(qreal bufferFrom, qreal bufferTo)
{
    FxViewItem *item = nullptr;
    bool changed = false;

    // Remove items from the start of the view.
    // Zero-sized items shouldn't be removed unless a non-zero-sized item is also being
    // removed, otherwise a zero-sized item is infinitely added and removed over and
    // over by refill().
    int index = 0;
    while (visibleItems.count() > 1 && index < visibleItems.count()
           && (item = visibleItems.at(index)) && item->endPosition() < bufferFrom) {
        if (item->attached->delayRemove())
            break;

        if (item->size() > 0) {
            qCDebug(lcItemViewDelegateLifecycle) << "refill: remove first" << visibleIndex << "top end pos" << item->endPosition();
            // remove this item and all zero-sized items before it
            while (item) {
                if (item->index != -1)
                    visibleIndex++;
                visibleItems.removeAt(index);
                removeItem(item);
                if (index == 0)
                    break;
                item = visibleItems.at(--index);
            }
            changed = true;
        } else {
            index++;
        }
    }

    while (visibleItems.count() > 1 && (item = visibleItems.constLast()) && item->position() > bufferTo) {
        if (item->attached->delayRemove())
            break;
        qCDebug(lcItemViewDelegateLifecycle) << "refill: remove last" << visibleIndex+visibleItems.count()-1 << item->position() << (QObject *)(item->item);
        visibleItems.removeLast();
        removeItem(item);
        changed = true;
    }

    return changed;
}

void QQuickListViewPrivate::visibleItemsChanged()
{
    if (visibleItems.count())
        visiblePos = (*visibleItems.constBegin())->position();
    updateAverage();
    if (currentIndex >= 0 && currentItem && !visibleItem(currentIndex)) {
        static_cast<FxListItemSG*>(currentItem)->setPosition(positionAt(currentIndex));
        updateHighlight();
    }
    if (sectionCriteria)
        updateCurrentSection();
    updateUnrequestedPositions();
}

void QQuickListViewPrivate::layoutVisibleItems(int fromModelIndex)
{
    if (!visibleItems.isEmpty()) {
        const qreal from = isContentFlowReversed() ? -position()-displayMarginBeginning-size() : position()-displayMarginBeginning;
        const qreal to = isContentFlowReversed() ? -position()+displayMarginEnd : position()+size()+displayMarginEnd;

        FxViewItem *firstItem = *visibleItems.constBegin();
        bool fixedCurrent = currentItem && firstItem->item == currentItem->item;
        firstVisibleItemPosition = firstItem->position();
        qreal sum = firstItem->size();
        qreal pos = firstItem->position() + firstItem->size() + spacing;
        firstItem->setVisible(firstItem->endPosition() >= from && firstItem->position() <= to);

        for (int i=1; i < visibleItems.count(); ++i) {
            FxListItemSG *item = static_cast<FxListItemSG*>(visibleItems.at(i));
            if (item->index >= fromModelIndex) {
                item->setPosition(pos);
                item->setVisible(item->endPosition() >= from && item->position() <= to);
            }
            pos += item->size() + spacing;
            sum += item->size();
            fixedCurrent = fixedCurrent || (currentItem && item->item == currentItem->item);
        }
        averageSize = qRound(sum / visibleItems.count());

        // move current item if it is not a visible item.
        if (currentIndex >= 0 && currentItem && !fixedCurrent)
            static_cast<FxListItemSG*>(currentItem)->setPosition(positionAt(currentIndex));

        updateCurrentSection();
        updateStickySections();
    }
}

void QQuickListViewPrivate::repositionItemAt(FxViewItem *item, int index, qreal sizeBuffer)
{
    static_cast<FxListItemSG *>(item)->setPosition(positionAt(index) + sizeBuffer);
}

void QQuickListViewPrivate::repositionPackageItemAt(QQuickItem *item, int index)
{
    Q_Q(QQuickListView);
    qreal pos = position();
    if (orient == QQuickListView::Vertical) {
        if (item->y() + item->height() > pos && item->y() < pos + q->height()) {
            if (isBottomToTop())
                item->setY(-positionAt(index)-item->height());
            else
                item->setY(positionAt(index));
        }
    } else {
        if (item->x() + item->width() > pos && item->x() < pos + q->width()) {
            if (isRightToLeft())
                item->setX(-positionAt(index)-item->width());
            else
                item->setX(positionAt(index));
        }
    }
}

void QQuickListViewPrivate::resetFirstItemPosition(qreal pos)
{
    FxListItemSG *item = static_cast<FxListItemSG*>(visibleItems.constFirst());
    item->setPosition(pos);
}

void QQuickListViewPrivate::adjustFirstItem(qreal forwards, qreal backwards, int)
{
    if (!visibleItems.count())
        return;
    qreal diff = forwards - backwards;
    static_cast<FxListItemSG*>(visibleItems.constFirst())->setPosition(visibleItems.constFirst()->position() + diff);
}

void QQuickListViewPrivate::updateSizeChangesBeforeVisiblePos(FxViewItem *item, ChangeResult *removeResult)
{
    if (item != visibleItems.constFirst())
        QQuickItemViewPrivate::updateSizeChangesBeforeVisiblePos(item, removeResult);
}

void QQuickListViewPrivate::createHighlight(bool onDestruction)
{
    bool changed = false;
    if (highlight) {
        if (trackedItem == highlight)
            trackedItem = nullptr;
        delete highlight;
        highlight = nullptr;

        delete highlightPosAnimator;
        delete highlightWidthAnimator;
        delete highlightHeightAnimator;
        highlightPosAnimator = nullptr;
        highlightWidthAnimator = nullptr;
        highlightHeightAnimator = nullptr;

        changed = true;
    }

    if (onDestruction)
        return;

    Q_Q(QQuickListView);
    if (currentItem) {
        QQuickItem *item = createHighlightItem();
        if (item) {
            FxListItemSG *newHighlight = new FxListItemSG(item, q, true);
            newHighlight->trackGeometry(true);

            if (autoHighlight) {
                newHighlight->setSize(static_cast<FxListItemSG*>(currentItem)->itemSize());
                newHighlight->setPosition(static_cast<FxListItemSG*>(currentItem)->itemPosition());
            }
            const QLatin1String posProp(orient == QQuickListView::Vertical ? "y" : "x");
            highlightPosAnimator = new QSmoothedAnimation;
            highlightPosAnimator->target = QQmlProperty(item, posProp);
            highlightPosAnimator->velocity = highlightMoveVelocity;
            highlightPosAnimator->userDuration = highlightMoveDuration;

            highlightWidthAnimator = new QSmoothedAnimation;
            highlightWidthAnimator->velocity = highlightResizeVelocity;
            highlightWidthAnimator->userDuration = highlightResizeDuration;
            highlightWidthAnimator->target = QQmlProperty(item, QStringLiteral("width"));

            highlightHeightAnimator = new QSmoothedAnimation;
            highlightHeightAnimator->velocity = highlightResizeVelocity;
            highlightHeightAnimator->userDuration = highlightResizeDuration;
            highlightHeightAnimator->target = QQmlProperty(item, QStringLiteral("height"));

            highlight = newHighlight;
            changed = true;
        }
    }
    if (changed)
        emit q->highlightItemChanged();
}

void QQuickListViewPrivate::updateHighlight()
{
    applyPendingChanges();

    if ((!currentItem && highlight) || (currentItem && !highlight))
        createHighlight();
    bool strictHighlight = haveHighlightRange && highlightRange == QQuickListView::StrictlyEnforceRange;
    if (currentItem && autoHighlight && highlight && (!strictHighlight || !pressed)) {
        // auto-update highlight
        FxListItemSG *listItem = static_cast<FxListItemSG*>(currentItem);
        highlightPosAnimator->to = isContentFlowReversed()
                ? -listItem->itemPosition()-listItem->itemSize()
                : listItem->itemPosition();
        highlightWidthAnimator->to = listItem->item->width();
        highlightHeightAnimator->to = listItem->item->height();
        if (orient == QQuickListView::Vertical) {
            if (highlight->item->width() == 0)
                highlight->item->setWidth(currentItem->item->width());
        } else {
            if (highlight->item->height() == 0)
                highlight->item->setHeight(currentItem->item->height());
        }

        highlightPosAnimator->restart();
        highlightWidthAnimator->restart();
        highlightHeightAnimator->restart();
    }
    updateTrackedItem();
}

void QQuickListViewPrivate::resetHighlightPosition()
{
    if (highlight && currentItem)
        static_cast<FxListItemSG*>(highlight)->setPosition(static_cast<FxListItemSG*>(currentItem)->itemPosition());
}

bool QQuickListViewPrivate::movingFromHighlight()
{
    if (!haveHighlightRange || highlightRange != QQuickListView::StrictlyEnforceRange)
        return false;

    return (highlightPosAnimator && highlightPosAnimator->isRunning()) ||
           (highlightHeightAnimator && highlightHeightAnimator->isRunning()) ||
           (highlightWidthAnimator && highlightWidthAnimator->isRunning());
}


QQuickItem * QQuickListViewPrivate::getSectionItem(const QString &section)
{
    Q_Q(QQuickListView);
    QQuickItem *sectionItem = nullptr;
    int i = sectionCacheSize-1;
    while (i >= 0 && !sectionCache[i])
        --i;
    if (i >= 0) {
        sectionItem = sectionCache[i];
        sectionCache[i] = nullptr;
        sectionItem->setVisible(true);
        QQmlContext *context = QQmlEngine::contextForObject(sectionItem)->parentContext();
        setSectionHelper(context, sectionItem, section);
    } else {
        QQmlContext *creationContext = sectionCriteria->delegate()->creationContext();
        QQmlContext *context = new QQmlContext(
                creationContext ? creationContext : qmlContext(q));
        QQmlComponent* delegate = sectionCriteria->delegate();
        QQmlComponentPrivate* delegatePriv = QQmlComponentPrivate::get(delegate);
        QObject *nobj = delegate->beginCreate(context);
        if (nobj) {
            if (delegatePriv->hadRequiredProperties()) {
                delegate->setInitialProperties(nobj, {{"section", section}});
            } else {
                context->setContextProperty(QLatin1String("section"), section);
            }
            QQml_setParent_noEvent(context, nobj);
            sectionItem = qobject_cast<QQuickItem *>(nobj);
            if (!sectionItem) {
                delete nobj;
            } else {
                if (qFuzzyIsNull(sectionItem->z()))
                    sectionItem->setZ(2);
                QQml_setParent_noEvent(sectionItem, contentItem);
                sectionItem->setParentItem(contentItem);
            }
            // sections are not controlled by FxListItemSG, so apply attached properties here
            QQuickItemViewAttached *attached = static_cast<QQuickItemViewAttached*>(qmlAttachedPropertiesObject<QQuickListView>(sectionItem));
            attached->setView(q);
        } else {
            delete context;
        }
        sectionCriteria->delegate()->completeCreate();
    }

    return sectionItem;
}

void QQuickListViewPrivate::releaseSectionItem(QQuickItem *item)
{
    if (!item)
        return;
    int i = 0;
    do {
        if (!sectionCache[i]) {
            sectionCache[i] = item;
            sectionCache[i]->setVisible(false);
            return;
        }
        ++i;
    } while (i < sectionCacheSize);
    delete item;
}


void QQuickListViewPrivate::releaseSectionItems()
{
    for (FxViewItem *item : qAsConst(visibleItems)) {
        FxListItemSG *listItem = static_cast<FxListItemSG *>(item);
        if (listItem->section()) {
            qreal pos = listItem->position();
            releaseSectionItem(listItem->section());
            listItem->setSection(nullptr);
            listItem->setPosition(pos);
        }
    }
    for (int i = 0; i < sectionCacheSize; ++i) {
        delete sectionCache[i];
        sectionCache[i] = nullptr;
    }
}

void QQuickListViewPrivate::updateInlineSection(FxListItemSG *listItem)
{
    if (!sectionCriteria || !sectionCriteria->delegate())
        return;
    if (QString::compare(listItem->attached->m_prevSection, listItem->attached->m_section, Qt::CaseInsensitive)
            && (sectionCriteria->labelPositioning() & QQuickViewSection::InlineLabels
                || (listItem->index == 0 && sectionCriteria->labelPositioning() & QQuickViewSection::CurrentLabelAtStart))) {
        if (!listItem->section()) {
            qreal pos = listItem->position();
            listItem->setSection(getSectionItem(listItem->attached->m_section));
            listItem->setPosition(pos);
        } else {
            QQmlContext *context = QQmlEngine::contextForObject(listItem->section())->parentContext();
            setSectionHelper(context, listItem->section(), listItem->attached->m_section);
        }
    } else if (listItem->section()) {
        qreal pos = listItem->position();
        releaseSectionItem(listItem->section());
        listItem->setSection(nullptr);
        listItem->setPosition(pos);
    }
}

void QQuickListViewPrivate::updateStickySections()
{
    if (!sectionCriteria || !sectionCriteria->delegate()
            || (!sectionCriteria->labelPositioning() && !currentSectionItem && !nextSectionItem))
        return;

    bool isFlowReversed = isContentFlowReversed();
    qreal viewPos = isFlowReversed ? -position()-size() : position();
    qreal startPos = hasStickyHeader() ? header->endPosition() : viewPos;
    qreal endPos = hasStickyFooter() ? footer->position() : viewPos + size();

    QQuickItem *sectionItem = nullptr;
    QQuickItem *lastSectionItem = nullptr;
    int index = 0;
    while (index < visibleItems.count()) {
        if (QQuickItem *section = static_cast<FxListItemSG *>(visibleItems.at(index))->section()) {
            // Find the current section header and last visible section header
            // and hide them if they will overlap a static section header.
            qreal sectionPos = orient == QQuickListView::Vertical ? section->y() : section->x();
            qreal sectionSize = orient == QQuickListView::Vertical ? section->height() : section->width();
            bool visTop = true;
            if (sectionCriteria->labelPositioning() & QQuickViewSection::CurrentLabelAtStart)
                visTop = isFlowReversed ? -sectionPos-sectionSize >= startPos : sectionPos >= startPos;
            bool visBot = true;
            if (sectionCriteria->labelPositioning() & QQuickViewSection::NextLabelAtEnd)
                visBot = isFlowReversed ? -sectionPos <= endPos : sectionPos + sectionSize < endPos;
            section->setVisible(visBot && visTop);
            if (visTop && !sectionItem)
                sectionItem = section;
            if (isFlowReversed) {
               if (-sectionPos <= endPos)
                    lastSectionItem = section;
            } else {
                if (sectionPos + sectionSize < endPos)
                    lastSectionItem = section;
            }
        }
        ++index;
    }

    // Current section header
    if (sectionCriteria->labelPositioning() & QQuickViewSection::CurrentLabelAtStart && isValid() && visibleItems.count()) {
        if (!currentSectionItem) {
            currentSectionItem = getSectionItem(currentSection);
        } else if (QString::compare(currentStickySection, currentSection, Qt::CaseInsensitive)) {
            QQmlContext *context = QQmlEngine::contextForObject(currentSectionItem)->parentContext();
            setSectionHelper(context, currentSectionItem, currentSection);
        }
        currentStickySection = currentSection;
        if (!currentSectionItem)
            return;

        qreal sectionSize = orient == QQuickListView::Vertical ? currentSectionItem->height() : currentSectionItem->width();
        bool atBeginning = orient == QQuickListView::Vertical ? (isBottomToTop() ? vData.atEnd : vData.atBeginning) : (isRightToLeft() ? hData.atEnd : hData.atBeginning);

        currentSectionItem->setVisible(!atBeginning && (!header || hasStickyHeader() || header->endPosition() < viewPos));
        qreal pos = isFlowReversed ? position() + size() - sectionSize : startPos;
        if (header)
            pos = isFlowReversed ? qMin(-header->endPosition() - sectionSize, pos) : qMax(header->endPosition(), pos);
        if (sectionItem) {
            qreal sectionPos = orient == QQuickListView::Vertical ? sectionItem->y() : sectionItem->x();
            pos = isFlowReversed ? qMax(pos, sectionPos + sectionSize) : qMin(pos, sectionPos - sectionSize);
        }
        if (footer)
            pos = isFlowReversed ? qMax(-footer->position(), pos) : qMin(footer->position() - sectionSize, pos);
        if (orient == QQuickListView::Vertical)
            currentSectionItem->setY(pos);
        else
            currentSectionItem->setX(pos);
    } else if (currentSectionItem) {
        releaseSectionItem(currentSectionItem);
        currentSectionItem = nullptr;
    }

    // Next section footer
    if (sectionCriteria->labelPositioning() & QQuickViewSection::NextLabelAtEnd && isValid() && visibleItems.count()) {
        if (!nextSectionItem) {
            nextSectionItem = getSectionItem(nextSection);
        } else if (QString::compare(nextStickySection, nextSection, Qt::CaseInsensitive)) {
            QQmlContext *context = QQmlEngine::contextForObject(nextSectionItem)->parentContext();
            setSectionHelper(context, nextSectionItem, nextSection);
        }
        nextStickySection = nextSection;
        if (!nextSectionItem)
            return;

        qreal sectionSize = orient == QQuickListView::Vertical ? nextSectionItem->height() : nextSectionItem->width();
        nextSectionItem->setVisible(!nextSection.isEmpty());
        qreal pos = isFlowReversed ? position() : endPos - sectionSize;
        if (footer)
            pos = isFlowReversed ? qMax(-footer->position(), pos) : qMin(footer->position() - sectionSize, pos);
        if (lastSectionItem) {
            qreal sectionPos = orient == QQuickListView::Vertical ? lastSectionItem->y() : lastSectionItem->x();
            pos = isFlowReversed ? qMin(pos, sectionPos - sectionSize) : qMax(pos, sectionPos + sectionSize);
        }
        if (header)
            pos = isFlowReversed ? qMin(-header->endPosition() - sectionSize, pos) : qMax(header->endPosition(), pos);
        if (orient == QQuickListView::Vertical)
            nextSectionItem->setY(pos);
        else
            nextSectionItem->setX(pos);
    } else if (nextSectionItem) {
        releaseSectionItem(nextSectionItem);
        nextSectionItem = nullptr;
    }
}

void QQuickListViewPrivate::updateSections()
{
    Q_Q(QQuickListView);
    if (!q->isComponentComplete())
        return;

    QQuickItemViewPrivate::updateSections();

    if (sectionCriteria && !visibleItems.isEmpty() && isValid()) {
        QString prevSection;
        if (visibleIndex > 0)
            prevSection = sectionAt(visibleIndex-1);
        QQuickListViewAttached *prevAtt = nullptr;
        int prevIdx = -1;
        int idx = -1;
        for (FxViewItem *item : qAsConst(visibleItems)) {
            QQuickListViewAttached *attached = static_cast<QQuickListViewAttached*>(item->attached);
            attached->setPrevSection(prevSection);
            if (item->index != -1) {
                QString propValue = model->stringValue(item->index, sectionCriteria->property());
                attached->setSection(sectionCriteria->sectionString(propValue));
                idx = item->index;
            }
            updateInlineSection(static_cast<FxListItemSG*>(item));
            if (prevAtt)
                prevAtt->setNextSection(sectionAt(prevIdx+1));
            prevSection = attached->section();
            prevAtt = attached;
            prevIdx = item->index;
        }
        if (prevAtt) {
            if (idx > 0 && idx < model->count()-1)
                prevAtt->setNextSection(sectionAt(idx+1));
            else
                prevAtt->setNextSection(QString());
        }
    }

    lastVisibleSection = QString();
}

void QQuickListViewPrivate::updateCurrentSection()
{
    Q_Q(QQuickListView);
    if (!sectionCriteria || visibleItems.isEmpty()) {
        if (!currentSection.isEmpty()) {
            currentSection.clear();
            emit q->currentSectionChanged();
        }
        return;
    }
    bool inlineSections = sectionCriteria->labelPositioning() & QQuickViewSection::InlineLabels;
    qreal viewPos = isContentFlowReversed() ? -position()-size() : position();
    qreal startPos = hasStickyHeader() ? header->endPosition() : viewPos;
    int index = 0;
    int modelIndex = visibleIndex;
    while (index < visibleItems.count()) {
        FxViewItem *item = visibleItems.at(index);
        if (item->endPosition() > startPos)
            break;
        if (item->index != -1)
            modelIndex = item->index;
        ++index;
    }

    QString newSection = currentSection;
    if (index < visibleItems.count())
        newSection = visibleItems.at(index)->attached->section();
    else
        newSection = (*visibleItems.constBegin())->attached->section();
    if (newSection != currentSection) {
        currentSection = newSection;
        updateStickySections();
        emit q->currentSectionChanged();
    }

    if (sectionCriteria->labelPositioning() & QQuickViewSection::NextLabelAtEnd) {
        // Don't want to scan for next section on every movement, so remember
        // the last section in the visible area and only scan for the next
        // section when that changes.  Clearing lastVisibleSection will also
        // force searching.
        QString lastSection = currentSection;
        qreal endPos = hasStickyFooter() ? footer->position() : viewPos + size();
        if (nextSectionItem && !inlineSections)
            endPos -= orient == QQuickListView::Vertical ? nextSectionItem->height() : nextSectionItem->width();
        while (index < visibleItems.count()) {
            FxListItemSG *listItem = static_cast<FxListItemSG *>(visibleItems.at(index));
            if (listItem->itemPosition() >= endPos)
                break;
            if (listItem->index != -1)
                modelIndex = listItem->index;
            lastSection = listItem->attached->section();
            ++index;
        }

        if (lastVisibleSection != lastSection) {
            nextSection = QString();
            lastVisibleSection = lastSection;
            for (int i = modelIndex; i < itemCount; ++i) {
                QString section = sectionAt(i);
                if (section != lastSection) {
                    nextSection = section;
                    updateStickySections();
                    break;
                }
            }
        }
    }
}

void QQuickListViewPrivate::initializeCurrentItem()
{
    QQuickItemViewPrivate::initializeCurrentItem();

    if (currentItem) {
        FxListItemSG *listItem = static_cast<FxListItemSG *>(currentItem);

        // don't reposition the item if it is already in the visibleItems list
        FxViewItem *actualItem = visibleItem(currentIndex);
        if (!actualItem) {
            if (currentIndex == visibleIndex - 1 && visibleItems.count()) {
                // We can calculate exact postion in this case
                listItem->setPosition(visibleItems.constFirst()->position() - currentItem->size() - spacing);
            } else {
                // Create current item now and position as best we can.
                // Its position will be corrected when it becomes visible.
                listItem->setPosition(positionAt(currentIndex));
            }
        }

        if (visibleItems.isEmpty())
            averageSize = listItem->size();
    }
}

void QQuickListViewPrivate::updateAverage()
{
    if (!visibleItems.count())
        return;
    qreal sum = 0.0;
    for (FxViewItem *item : qAsConst(visibleItems))
        sum += item->size();
    averageSize = qRound(sum / visibleItems.count());
}

qreal QQuickListViewPrivate::headerSize() const
{
    return header ? header->size() : 0.0;
}

qreal QQuickListViewPrivate::footerSize() const
{
    return footer ? footer->size() : 0.0;
}

bool QQuickListViewPrivate::showHeaderForIndex(int index) const
{
    return index == 0;
}

bool QQuickListViewPrivate::showFooterForIndex(int index) const
{
    return model && index == model->count()-1;
}

void QQuickListViewPrivate::updateFooter()
{
    Q_Q(QQuickListView);
    bool created = false;
    if (!footer) {
        QQuickItem *item = createComponentItem(footerComponent, 1.0);
        if (!item)
            return;
        footer = new FxListItemSG(item, q, true);
        footer->trackGeometry(true);
        created = true;
    }

    FxListItemSG *listItem = static_cast<FxListItemSG*>(footer);
    if (footerPositioning == QQuickListView::OverlayFooter) {
        listItem->setPosition(isContentFlowReversed() ? -position() - footerSize() : position() + size() - footerSize());
    } else if (visibleItems.count()) {
        if (footerPositioning == QQuickListView::PullBackFooter) {
            qreal viewPos = isContentFlowReversed() ? -position() : position() + size();
            qreal clampedPos = qBound(originPosition() - footerSize() + size(), listItem->position(), lastPosition());
            listItem->setPosition(qBound(viewPos - footerSize(), clampedPos, viewPos));
        } else {
            qreal endPos = lastPosition();
            if (findLastVisibleIndex() == model->count()-1) {
                listItem->setPosition(endPos);
            } else {
                qreal visiblePos = position() + q->height();
                if (endPos <= visiblePos || listItem->position() < endPos)
                    listItem->setPosition(endPos);
            }
        }
    } else {
        listItem->setPosition(visiblePos);
    }

    if (created)
        emit q->footerItemChanged();
}

void QQuickListViewPrivate::fixupHeaderCompleted()
{
    headerNeedsSeparateFixup = false;
    QObjectPrivate::disconnect(&timeline, &QQuickTimeLine::updated, this, &QQuickListViewPrivate::fixupHeader);
}

void QQuickListViewPrivate::fixupHeader()
{
    FxListItemSG *listItem = static_cast<FxListItemSG*>(header);
    const bool fixingUp = (orient == QQuickListView::Vertical ? vData : hData).fixingUp;
    if (fixingUp && headerPositioning == QQuickListView::PullBackHeader && visibleItems.count()) {
        int fixupDura = timeline.duration();
        if (fixupDura < 0)
            fixupDura = fixupDuration/2;
        const int t = timeline.time();

        const qreal progress = qreal(t)/fixupDura;
        const qreal ultimateHeaderPosition = desiredHeaderVisible ? desiredViewportPosition : desiredViewportPosition - headerSize();
        const qreal headerPosition = fixupHeaderPosition * (1 - progress) + ultimateHeaderPosition * progress;
        const qreal viewPos = isContentFlowReversed() ? -position() - size() : position();
        const qreal clampedPos = qBound(originPosition() - headerSize(), headerPosition, lastPosition() - size());
        listItem->setPosition(qBound(viewPos - headerSize(), clampedPos, viewPos));
    }
}

void QQuickListViewPrivate::updateHeader()
{
    Q_Q(QQuickListView);
    bool created = false;
    if (!header) {
        QQuickItem *item = createComponentItem(headerComponent, 1.0);
        if (!item)
            return;
        header = new FxListItemSG(item, q, true);
        header->trackGeometry(true);
        created = true;
    }

    FxListItemSG *listItem = static_cast<FxListItemSG*>(header);
    if (headerPositioning == QQuickListView::OverlayHeader) {
        listItem->setPosition(isContentFlowReversed() ? -position() - size() : position());
    } else if (visibleItems.count()) {
        const bool fixingUp = (orient == QQuickListView::Vertical ? vData : hData).fixingUp;
        if (headerPositioning == QQuickListView::PullBackHeader) {
            qreal headerPosition = listItem->position();
            const qreal viewPos = isContentFlowReversed() ? -position() - size() : position();
            // Make sure the header is not shown if we absolutely do not have any plans to show it
            if (fixingUp && !headerNeedsSeparateFixup)
                headerPosition = viewPos - headerSize();
            qreal clampedPos = qBound(originPosition() - headerSize(), headerPosition, lastPosition() - size());
            listItem->setPosition(qBound(viewPos - headerSize(), clampedPos, viewPos));
        } else {
            qreal startPos = originPosition();
            if (visibleIndex == 0) {
                listItem->setPosition(startPos - headerSize());
            } else {
                if (position() <= startPos || listItem->position() > startPos - headerSize())
                    listItem->setPosition(startPos - headerSize());
            }
        }
    } else {
        listItem->setPosition(-headerSize());
    }

    if (created)
        emit q->headerItemChanged();
}

bool QQuickListViewPrivate::hasStickyHeader() const
{
    return header && headerPositioning != QQuickListView::InlineHeader;
}

bool QQuickListViewPrivate::hasStickyFooter() const
{
    return footer && footerPositioning != QQuickListView::InlineFooter;
}

void QQuickListViewPrivate::itemGeometryChanged(QQuickItem *item, QQuickGeometryChange change,
                                                const QRectF &oldGeometry)
{
    Q_Q(QQuickListView);

    QQuickItemViewPrivate::itemGeometryChanged(item, change, oldGeometry);
    if (!q->isComponentComplete())
        return;

    if (currentItem && currentItem->item == item) {
        const bool contentFlowReversed = isContentFlowReversed();
        const qreal pos = position();
        const qreal sz = size();
        const qreal from = contentFlowReversed ? -pos - displayMarginBeginning - sz : pos - displayMarginBeginning;
        const qreal to = contentFlowReversed ? -pos + displayMarginEnd : pos + sz + displayMarginEnd;
        QQuickItemPrivate::get(currentItem->item)->setCulled(currentItem->endPosition() < from || currentItem->position() > to);
    }

    if (item != contentItem && (!highlight || item != highlight->item)) {
        if ((orient == QQuickListView::Vertical && change.heightChange())
            || (orient == QQuickListView::Horizontal && change.widthChange())) {

            // if visibleItems.first() has resized, adjust its pos since it is used to
            // position all subsequent items
            if (visibleItems.count() && item == visibleItems.constFirst()->item) {
                FxListItemSG *listItem = static_cast<FxListItemSG*>(visibleItems.constFirst());
                if (listItem->transitionScheduledOrRunning())
                    return;
                if (orient == QQuickListView::Vertical) {
                    const qreal oldItemEndPosition = verticalLayoutDirection == QQuickItemView::BottomToTop ? -oldGeometry.y() : oldGeometry.y() + oldGeometry.height();
                    const qreal heightDiff = item->height() - oldGeometry.height();
                    if (verticalLayoutDirection == QQuickListView::TopToBottom && oldItemEndPosition < q->contentY())
                        listItem->setPosition(listItem->position() - heightDiff, true);
                    else if (verticalLayoutDirection == QQuickListView::BottomToTop && oldItemEndPosition > q->contentY())
                        listItem->setPosition(listItem->position() + heightDiff, true);
                } else {
                    const qreal oldItemEndPosition = q->effectiveLayoutDirection() == Qt::RightToLeft ? -oldGeometry.x() : oldGeometry.x() + oldGeometry.width();
                    const qreal widthDiff = item->width() - oldGeometry.width();
                    if (q->effectiveLayoutDirection() == Qt::LeftToRight && oldItemEndPosition < q->contentX())
                        listItem->setPosition(listItem->position() - widthDiff, true);
                    else if (q->effectiveLayoutDirection() == Qt::RightToLeft && oldItemEndPosition > q->contentX())
                        listItem->setPosition(listItem->position() + widthDiff, true);
                }
            }
            forceLayoutPolish();
        }
    }
}

void QQuickListViewPrivate::fixupPosition()
{
    if (orient == QQuickListView::Vertical)
        fixupY();
    else
        fixupX();
}

void QQuickListViewPrivate::fixup(AxisData &data, qreal minExtent, qreal maxExtent)
{
    if (orient == QQuickListView::Horizontal && &data == &vData) {
        if (flickableDirection != QQuickFlickable::HorizontalFlick)
            QQuickItemViewPrivate::fixup(data, minExtent, maxExtent);
        return;
    } else if (orient == QQuickListView::Vertical && &data == &hData) {
        if (flickableDirection != QQuickFlickable::VerticalFlick)
            QQuickItemViewPrivate::fixup(data, minExtent, maxExtent);
        return;
    }

    correctFlick = false;
    fixupMode = moveReason == Mouse ? fixupMode : Immediate;
    bool strictHighlightRange = haveHighlightRange && highlightRange == QQuickListView::StrictlyEnforceRange;

    qreal viewPos = isContentFlowReversed() ? -position()-size() : position();

    if (snapMode != QQuickListView::NoSnap && moveReason != QQuickListViewPrivate::SetIndex) {
        qreal tempPosition = isContentFlowReversed() ? -position()-size() : position();
        if (snapMode == QQuickListView::SnapOneItem && moveReason == Mouse) {
            // if we've been dragged < averageSize/2 then bias towards the next item
            qreal dist = data.move.value() - data.pressPos;
            qreal bias = 0;
            if (data.velocity > 0 && dist > QML_FLICK_SNAPONETHRESHOLD && dist < averageSize/2)
                bias = averageSize/2;
            else if (data.velocity < 0 && dist < -QML_FLICK_SNAPONETHRESHOLD && dist > -averageSize/2)
                bias = -averageSize/2;
            if (isContentFlowReversed())
                bias = -bias;
            tempPosition -= bias;
        }

        qreal snapOffset = 0;
        qreal overlayHeaderOffset = 0;
        bool isHeaderWithinBounds = false;
        if (header) {
            qreal visiblePartOfHeader = header->position() + header->size() - tempPosition;
            isHeaderWithinBounds = visiblePartOfHeader > 0;
            switch (headerPositioning) {
            case QQuickListView::OverlayHeader:
                snapOffset = header->size();
                overlayHeaderOffset = header->size();
                break;
            case QQuickListView::InlineHeader:
                if (isHeaderWithinBounds && tempPosition < originPosition())
                    // For the inline header, we want to snap to the first item
                    // if we're more than halfway down the inline header.
                    // So if we look for an item halfway down of the header
                    snapOffset = header->size() / 2;
                break;
            case QQuickListView::PullBackHeader:
                desiredHeaderVisible = visiblePartOfHeader > header->size()/2;
                if (qFuzzyCompare(header->position(), tempPosition)) {
                    // header was pulled down; make sure it remains visible and snap items to bottom of header
                    snapOffset = header->size();
                } else if (desiredHeaderVisible) {
                    // More than 50% of the header is shown. Show it fully.
                    // Scroll the view so the next item snaps to the header.
                    snapOffset = header->size();
                    overlayHeaderOffset = header->size();
                }
                break;
            }
        }
        FxViewItem *topItem = snapItemAt(tempPosition + snapOffset + highlightRangeStart);
        if (strictHighlightRange && currentItem && (!topItem || (topItem->index != currentIndex && fixupMode == Immediate))) {
            // StrictlyEnforceRange always keeps an item in range
            updateHighlight();
            topItem = currentItem;
        }
        FxViewItem *bottomItem = snapItemAt(tempPosition + snapOffset + highlightRangeEnd);
        if (strictHighlightRange && currentItem && (!bottomItem || (bottomItem->index != currentIndex && fixupMode == Immediate))) {
            // StrictlyEnforceRange always keeps an item in range
            updateHighlight();
            bottomItem = currentItem;
        }
        qreal pos;
        bool isInBounds = -position() > maxExtent && -position() <= minExtent;

        if (header && !topItem && isInBounds) {
            // We are trying to pull back further than needed
            switch (headerPositioning) {
            case QQuickListView::OverlayHeader:
                pos = startPosition() - overlayHeaderOffset;
                break;
            case QQuickListView::InlineHeader:
                pos = isContentFlowReversed() ? header->size() - size() : header->position();
                break;
            case QQuickListView::PullBackHeader:
                pos = isContentFlowReversed() ? -size() : startPosition();
                break;
            }
        } else if (topItem && (isInBounds || strictHighlightRange)) {
            if (topItem->index == 0 && header && !hasStickyHeader() && tempPosition+highlightRangeStart < header->position()+header->size()/2 && !strictHighlightRange) {
                pos = isContentFlowReversed() ? -header->position() + highlightRangeStart - size() : (header->position() - highlightRangeStart + header->size());
            } else {
                if (header && headerPositioning == QQuickListView::PullBackHeader) {
                    // We pulled down the header. If it isn't pulled all way down, we need to snap
                    // the header.
                    if (qFuzzyCompare(tempPosition, header->position())) {
                        // It is pulled all way down. Scroll-snap the content, but not the header.
                        if (isContentFlowReversed())
                            pos = -static_cast<FxListItemSG*>(topItem)->itemPosition() + highlightRangeStart - size() + snapOffset;
                        else
                            pos = static_cast<FxListItemSG*>(topItem)->itemPosition() - highlightRangeStart - snapOffset;
                    } else {
                        // Header is not pulled all way down, make it completely visible or hide it.
                        // Depends on how much of the header is visible.
                        if (desiredHeaderVisible) {
                            // More than half of the header is visible - show it.
                            // Scroll so that the topItem is aligned to a fully visible header
                            if (isContentFlowReversed())
                                pos = -static_cast<FxListItemSG*>(topItem)->itemPosition() + highlightRangeStart - size() + headerSize();
                            else
                                pos = static_cast<FxListItemSG*>(topItem)->itemPosition() - highlightRangeStart - headerSize();
                        } else {
                            // Less than half is visible - hide the header. Scroll so
                            // that the topItem is aligned to the top of the view
                            if (isContentFlowReversed())
                                pos = -static_cast<FxListItemSG*>(topItem)->itemPosition() + highlightRangeStart - size();
                            else
                                pos = static_cast<FxListItemSG*>(topItem)->itemPosition() - highlightRangeStart;
                        }
                    }

                    headerNeedsSeparateFixup = isHeaderWithinBounds || desiredHeaderVisible;
                    if (headerNeedsSeparateFixup) {
                        // We need to animate the header independently if it starts visible or should end as visible,
                        // since the header should not necessarily follow the content.
                        // Store the desired viewport position.
                        // Also store the header position so we know where to animate the header from (fixupHeaderPosition).
                        // We deduce the desired header position from the desiredViewportPosition variable.
                        pos = qBound(-minExtent, pos, -maxExtent);
                        desiredViewportPosition = isContentFlowReversed() ? -pos - size() : pos;

                        FxListItemSG *headerItem = static_cast<FxListItemSG*>(header);
                        fixupHeaderPosition = headerItem->position();

                        // follow the same fixup timeline
                        QObjectPrivate::connect(&timeline, &QQuickTimeLine::updated, this, &QQuickListViewPrivate::fixupHeader);
                        QObjectPrivate::connect(&timeline, &QQuickTimeLine::completed, this, &QQuickListViewPrivate::fixupHeaderCompleted);
                    }
                } else if (isContentFlowReversed()) {
                    pos = -static_cast<FxListItemSG*>(topItem)->itemPosition() + highlightRangeStart - size() + overlayHeaderOffset;
                } else {
                    pos = static_cast<FxListItemSG*>(topItem)->itemPosition() - highlightRangeStart - overlayHeaderOffset;
                }
            }
        } else if (bottomItem && isInBounds) {
            if (isContentFlowReversed())
                pos = -static_cast<FxListItemSG*>(bottomItem)->itemPosition() + highlightRangeEnd - size() + overlayHeaderOffset;
            else
                pos = static_cast<FxListItemSG*>(bottomItem)->itemPosition() - highlightRangeEnd - overlayHeaderOffset;
        } else {
            QQuickItemViewPrivate::fixup(data, minExtent, maxExtent);
            return;
        }
        pos = qBound(-minExtent, pos, -maxExtent);

        qreal dist = qAbs(data.move + pos);
        if (dist >= 0) {
            // Even if dist == 0 we still start the timeline, because we use the same timeline for
            // moving the header. And we might need to move the header while the content does not
            // need moving
            timeline.reset(data.move);
            if (fixupMode != Immediate) {
                timeline.move(data.move, -pos, QEasingCurve(QEasingCurve::InOutQuad), fixupDuration/2);
                data.fixingUp = true;
            } else {
                timeline.set(data.move, -pos);
            }
            vTime = timeline.time();
        }
    } else if (currentItem && strictHighlightRange && moveReason != QQuickListViewPrivate::SetIndex) {
        updateHighlight();
        qreal pos = static_cast<FxListItemSG*>(currentItem)->itemPosition();
        if (viewPos < pos + static_cast<FxListItemSG*>(currentItem)->itemSize() - highlightRangeEnd)
            viewPos = pos + static_cast<FxListItemSG*>(currentItem)->itemSize() - highlightRangeEnd;
        if (viewPos > pos - highlightRangeStart)
            viewPos = pos - highlightRangeStart;
        if (isContentFlowReversed())
            viewPos = -viewPos-size();

        timeline.reset(data.move);
        if (viewPos != position()) {
            if (fixupMode != Immediate) {
                if (fixupMode == ExtentChanged && data.fixingUp)
                    timeline.move(data.move, -viewPos, QEasingCurve(QEasingCurve::OutQuad), fixupDuration/2);
                else
                    timeline.move(data.move, -viewPos, QEasingCurve(QEasingCurve::InOutQuad), fixupDuration/2);
                data.fixingUp = true;
            } else {
                timeline.set(data.move, -viewPos);
            }
        }
        vTime = timeline.time();
    } else {
        QQuickItemViewPrivate::fixup(data, minExtent, maxExtent);
    }
    data.inOvershoot = false;
    fixupMode = Normal;
}

bool QQuickListViewPrivate::flick(AxisData &data, qreal minExtent, qreal maxExtent, qreal vSize,
                                        QQuickTimeLineCallback::Callback fixupCallback, qreal velocity)
{
    data.fixingUp = false;
    moveReason = Mouse;
    if ((!haveHighlightRange || highlightRange != QQuickListView::StrictlyEnforceRange) && snapMode == QQuickListView::NoSnap) {
        correctFlick = true;
        return QQuickItemViewPrivate::flick(data, minExtent, maxExtent, vSize, fixupCallback, velocity);
    }
    qreal maxDistance = 0;
    qreal dataValue = isContentFlowReversed() ? -data.move.value()+size() : data.move.value();

    // -ve velocity means list is moving up/left
    if (velocity > 0) {
        if (data.move.value() < minExtent) {
            if (snapMode == QQuickListView::SnapOneItem && !hData.flicking && !vData.flicking) {
                // if we've been dragged < averageSize/2 then bias towards the next item
                qreal dist = data.move.value() - data.pressPos;
                qreal bias = dist < averageSize/2 ? averageSize/2 : 0;
                if (isContentFlowReversed())
                    bias = -bias;
                data.flickTarget = -snapPosAt(-(dataValue - highlightRangeStart) - bias) + highlightRangeStart;
                maxDistance = qAbs(data.flickTarget - data.move.value());
                velocity = maxVelocity;
            } else {
                maxDistance = qAbs(minExtent - data.move.value());
            }
        }
        if (snapMode == QQuickListView::NoSnap && highlightRange != QQuickListView::StrictlyEnforceRange)
            data.flickTarget = minExtent;
    } else {
        if (data.move.value() > maxExtent) {
            if (snapMode == QQuickListView::SnapOneItem && !hData.flicking && !vData.flicking) {
                // if we've been dragged < averageSize/2 then bias towards the next item
                qreal dist = data.move.value() - data.pressPos;
                qreal bias = -dist < averageSize/2 ? averageSize/2 : 0;
                if (isContentFlowReversed())
                    bias = -bias;
                data.flickTarget = -snapPosAt(-(dataValue - highlightRangeStart) + bias) + highlightRangeStart;
                maxDistance = qAbs(data.flickTarget - data.move.value());
                velocity = -maxVelocity;
            } else {
                maxDistance = qAbs(maxExtent - data.move.value());
            }
        }
        if (snapMode == QQuickListView::NoSnap && highlightRange != QQuickListView::StrictlyEnforceRange)
            data.flickTarget = maxExtent;
    }
    bool overShoot = boundsBehavior & QQuickFlickable::OvershootBounds;
    if (maxDistance > 0 || overShoot) {
        // These modes require the list to stop exactly on an item boundary.
        // The initial flick will estimate the boundary to stop on.
        // Since list items can have variable sizes, the boundary will be
        // reevaluated and adjusted as we approach the boundary.
        qreal v = velocity;
        if (maxVelocity != -1 && maxVelocity < qAbs(v)) {
            if (v < 0)
                v = -maxVelocity;
            else
                v = maxVelocity;
        }
        if (!hData.flicking && !vData.flicking) {
            // the initial flick - estimate boundary
            qreal accel = deceleration;
            qreal v2 = v * v;
            overshootDist = 0.0;
            // + averageSize/4 to encourage moving at least one item in the flick direction
            qreal dist = v2 / (accel * 2.0) + averageSize/4;
            if (maxDistance > 0)
                dist = qMin(dist, maxDistance);
            if (v > 0)
                dist = -dist;
            if ((maxDistance > 0.0 && v2 / (2.0f * maxDistance) < accel) || snapMode == QQuickListView::SnapOneItem) {
                if (snapMode != QQuickListView::SnapOneItem) {
                    qreal distTemp = isContentFlowReversed() ? -dist : dist;
                    data.flickTarget = -snapPosAt(-(dataValue - highlightRangeStart) + distTemp) + highlightRangeStart;
                }
                data.flickTarget = isContentFlowReversed() ? -data.flickTarget+size() : data.flickTarget;
                if (overShoot) {
                    if (data.flickTarget > minExtent) {
                        overshootDist = overShootDistance(vSize);
                        data.flickTarget += overshootDist;
                    } else if (data.flickTarget < maxExtent) {
                        overshootDist = overShootDistance(vSize);
                        data.flickTarget -= overshootDist;
                    }
                }
                qreal adjDist = -data.flickTarget + data.move.value();
                if (qAbs(adjDist) > qAbs(dist)) {
                    // Prevent painfully slow flicking - adjust velocity to suit flickDeceleration
                    qreal adjv2 = accel * 2.0f * qAbs(adjDist);
                    if (adjv2 > v2) {
                        v2 = adjv2;
                        v = qSqrt(v2);
                        if (dist > 0)
                            v = -v;
                    }
                }
                dist = adjDist;
                accel = v2 / (2.0f * qAbs(dist));
            } else if (overShoot) {
                data.flickTarget = data.move.value() - dist;
                if (data.flickTarget > minExtent) {
                    overshootDist = overShootDistance(vSize);
                    data.flickTarget += overshootDist;
                } else if (data.flickTarget < maxExtent) {
                    overshootDist = overShootDistance(vSize);
                    data.flickTarget -= overshootDist;
                }
            }
            timeline.reset(data.move);
            timeline.accel(data.move, v, accel, maxDistance + overshootDist);
            timeline.callback(QQuickTimeLineCallback(&data.move, fixupCallback, this));
            correctFlick = true;
            return true;
        } else {
            // reevaluate the target boundary.
            qreal newtarget = data.flickTarget;
            if (snapMode != QQuickListView::NoSnap || highlightRange == QQuickListView::StrictlyEnforceRange) {
                qreal tempFlickTarget = isContentFlowReversed() ? -data.flickTarget+size() : data.flickTarget;
                newtarget = -snapPosAt(-(tempFlickTarget - highlightRangeStart)) + highlightRangeStart;
                newtarget = isContentFlowReversed() ? -newtarget+size() : newtarget;
            }
            if (velocity < 0 && newtarget <= maxExtent)
                newtarget = maxExtent - overshootDist;
            else if (velocity > 0 && newtarget >= minExtent)
                newtarget = minExtent + overshootDist;
            if (newtarget == data.flickTarget) { // boundary unchanged - nothing to do
                if (qAbs(velocity) < MinimumFlickVelocity)
                    correctFlick = false;
                return false;
            }
            data.flickTarget = newtarget;
            qreal dist = -newtarget + data.move.value();
            if ((v < 0 && dist < 0) || (v > 0 && dist > 0)) {
                correctFlick = false;
                timeline.reset(data.move);
                fixup(data, minExtent, maxExtent);
                return false;
            }
            timeline.reset(data.move);
            timeline.accelDistance(data.move, v, -dist);
            timeline.callback(QQuickTimeLineCallback(&data.move, fixupCallback, this));
            return false;
        }
    } else {
        correctFlick = false;
        timeline.reset(data.move);
        fixup(data, minExtent, maxExtent);
        return false;
    }
}

void QQuickListViewPrivate::setSectionHelper(QQmlContext *context, QQuickItem *sectionItem, const QString &section)
{
    if (context->contextProperty(QLatin1String("section")).isValid())
        context->setContextProperty(QLatin1String("section"), section);
    else
        sectionItem->setProperty("section", section);
}

QQuickItemViewAttached *QQuickListViewPrivate::getAttachedObject(const QObject *object) const
{
    QObject *attachedObject = qmlAttachedPropertiesObject<QQuickListView>(object);
    return static_cast<QQuickItemViewAttached *>(attachedObject);
}

//----------------------------------------------------------------------------

/*!
    \qmltype ListView
    \instantiates QQuickListView
    \inqmlmodule QtQuick
    \ingroup qtquick-views
    \inherits Flickable
    \brief Provides a list view of items provided by a model.

    A ListView displays data from models created from built-in QML types like ListModel
    and XmlListModel, or custom model classes defined in C++ that inherit from
    QAbstractItemModel or QAbstractListModel.

    A ListView has a \l model, which defines the data to be displayed, and
    a \l delegate, which defines how the data should be displayed. Items in a
    ListView are laid out horizontally or vertically. List views are inherently
    flickable because ListView inherits from \l Flickable.

    \section1 Example Usage

    The following example shows the definition of a simple list model defined
    in a file called \c ContactModel.qml:

    \snippet qml/listview/ContactModel.qml 0

    Another component can display this model data in a ListView, like this:

    \snippet qml/listview/listview.qml import
    \codeline
    \snippet qml/listview/listview.qml classdocs simple

    \image listview-simple.png

    Here, the ListView creates a \c ContactModel component for its model, and a \l Text item
    for its delegate. The view will create a new \l Text component for each item in the model. Notice
    the delegate is able to access the model's \c name and \c number data directly.

    An improved list view is shown below. The delegate is visually improved and is moved
    into a separate \c contactDelegate component.

    \snippet qml/listview/listview.qml classdocs advanced
    \image listview-highlight.png

    The currently selected item is highlighted with a blue \l Rectangle using the \l highlight property,
    and \c focus is set to \c true to enable keyboard navigation for the list view.
    The list view itself is a focus scope (see \l{Keyboard Focus in Qt Quick} for more details).

    Delegates are instantiated as needed and may be destroyed at any time.
    They are parented to ListView's \l {Flickable::contentItem}{contentItem}, not to the view itself.
    State should \e never be stored in a delegate.

    ListView attaches a number of properties to the root item of the delegate, for example
    \c ListView.isCurrentItem.  In the following example, the root delegate item can access
    this attached property directly as \c ListView.isCurrentItem, while the child
    \c contactInfo object must refer to this property as \c wrapper.ListView.isCurrentItem.

    \snippet qml/listview/listview.qml isCurrentItem

    \note Views do not enable \e clip automatically.  If the view
    is not clipped by another item or the screen, it will be necessary
    to set \e {clip: true} in order to have the out of view items clipped
    nicely.


    \section1 ListView Layouts

    The layout of the items in a ListView can be controlled by these properties:

    \list
    \li \l orientation - controls whether items flow horizontally or vertically.
        This value can be either Qt.Horizontal or Qt.Vertical.
    \li \l layoutDirection - controls the horizontal layout direction for a
        horizontally-oriented view: that is, whether items are laid out from the left side of
        the view to the right, or vice-versa. This value can be either Qt.LeftToRight or Qt.RightToLeft.
    \li \l verticalLayoutDirection - controls the vertical layout direction for a vertically-oriented
        view: that is, whether items are laid out from the top of the view down towards the bottom of
        the view, or vice-versa. This value can be either ListView.TopToBottom or ListView.BottomToTop.
    \endlist

    By default, a ListView has a vertical orientation, and items are laid out from top to bottom. The
    table below shows the different layouts that a ListView can have, depending on the values of
    the properties listed above.

    \table
    \header
        \li {2, 1}
            \b ListViews with Qt.Vertical orientation
    \row
        \li Top to bottom
            \image listview-layout-toptobottom.png
        \li Bottom to top
            \image listview-layout-bottomtotop.png
    \header
        \li {2, 1}
            \b ListViews with Qt.Horizontal orientation
    \row
        \li Left to right
            \image listview-layout-lefttoright.png
        \li Right to left
            \image listview-layout-righttoleft.png
    \endtable

    \section1 Flickable Direction

    By default, a vertical ListView sets \l {Flickable::}{flickableDirection} to \e Flickable.Vertical,
    and a horizontal ListView sets it to \e Flickable.Horizontal. Furthermore, a vertical ListView only
    calculates (estimates) the \l {Flickable::}{contentHeight}, and a horizontal ListView only calculates
    the \l {Flickable::}{contentWidth}. The other dimension is set to \e -1.

    Since Qt 5.9 (Qt Quick 2.9), it is possible to make a ListView that can be flicked to both directions.
    In order to do this, the \l {Flickable::}{flickableDirection} can be set to \e Flickable.AutoFlickDirection
    or \e Flickable.AutoFlickIfNeeded, and the desired \e contentWidth or \e contentHeight must be provided.

    \snippet qml/listview/listview.qml flickBothDirections

    \section1 Stacking Order in ListView

    The \l {QQuickItem::z}{Z value} of items determines whether they are
    rendered above or below other items. ListView uses several different
    default Z values, depending on what type of item is being created:

    \table
    \header
        \li Property
        \li Default Z value
    \row
        \li \l delegate
        \li 1
    \row
        \li \l footer
        \li 1
    \row
        \li \l header
        \li 1
    \row
        \li \l highlight
        \li 0
    \row
        \li \l section.delegate
        \li 2
    \endtable

    These default values are set if the Z value of the item is \c 0, so setting
    the Z value of these items to \c 0 has no effect. Note that the Z value is
    of type \l [QML] {real}, so it is possible to set fractional
    values like \c 0.1.

    \section1 Reusing items

    Since 5.15, ListView can be configured to recycle items instead of instantiating
    from the \l delegate whenever new rows are flicked into view. This approach improves
    performance, depending on the complexity of the delegate. Reusing
    items is off by default (for backwards compatibility reasons), but can be switched
    on by setting the \l reuseItems property to \c true.

    When an item is flicked out, it moves to the \e{reuse pool}, which is an
    internal cache of unused items. When this happens, the \l ListView::pooled
    signal is emitted to inform the item about it. Likewise, when the item is
    moved back from the pool, the \l ListView::reused signal is emitted.

    Any item properties that come from the model are updated when the
    item is reused. This includes \c index and \c row, but also
    any model roles.

    \note Avoid storing any state inside a delegate. If you do, reset it
    manually on receiving the \l ListView::reused signal.

    If an item has timers or animations, consider pausing them on receiving
    the \l ListView::pooled signal. That way you avoid using the CPU resources
    for items that are not visible. Likewise, if an item has resources that
    cannot be reused, they could be freed up.

    \note While an item is in the pool, it might still be alive and respond
    to connected signals and bindings.

    The following example shows a delegate that animates a spinning rectangle. When
    it is pooled, the animation is temporarily paused:

    \snippet qml/listview/reusabledelegate.qml 0

    \sa {QML Data Models}, GridView, PathView, {Qt Quick Examples - Views}
*/
QQuickListView::QQuickListView(QQuickItem *parent)
    : QQuickItemView(*(new QQuickListViewPrivate), parent)
{
}

QQuickListView::~QQuickListView()
{
}

/*!
    \qmlattachedproperty bool QtQuick::ListView::isCurrentItem
    This attached property is true if this delegate is the current item; otherwise false.

    It is attached to each instance of the delegate.

    This property may be used to adjust the appearance of the current item, for example:

    \snippet qml/listview/listview.qml isCurrentItem
*/

/*!
    \qmlattachedproperty ListView QtQuick::ListView::view
    This attached property holds the view that manages this delegate instance.

    It is attached to each instance of the delegate and also to the header, the footer,
    the section and the highlight delegates.
*/

/*!
    \qmlattachedproperty string QtQuick::ListView::previousSection
    This attached property holds the section of the previous element.

    It is attached to each instance of the delegate.

    The section is evaluated using the \l {ListView::section.property}{section} properties.
*/

/*!
    \qmlattachedproperty string QtQuick::ListView::nextSection
    This attached property holds the section of the next element.

    It is attached to each instance of the delegate.

    The section is evaluated using the \l {ListView::section.property}{section} properties.
*/

/*!
    \qmlattachedproperty string QtQuick::ListView::section
    This attached property holds the section of this element.

    It is attached to each instance of the delegate.

    The section is evaluated using the \l {ListView::section.property}{section} properties.
*/

/*!
    \qmlattachedproperty bool QtQuick::ListView::delayRemove

    This attached property holds whether the delegate may be destroyed. It
    is attached to each instance of the delegate. The default value is false.

    It is sometimes necessary to delay the destruction of an item
    until an animation completes. The example delegate below ensures that the
    animation completes before the item is removed from the list.

    \snippet qml/listview/listview.qml delayRemove

    If a \l remove transition has been specified, it will not be applied until
    delayRemove is returned to \c false.
*/

/*!
    \qmlattachedsignal QtQuick::ListView::add()
    This attached signal is emitted immediately after an item is added to the view.

    If an \l add transition is specified, it is applied immediately after
    this signal is handled.

    The corresponding handler is \c onAdd.
*/

/*!
    \qmlattachedsignal QtQuick::ListView::remove()
    This attached signal is emitted immediately before an item is removed from the view.

    If a \l remove transition has been specified, it is applied after
    this signal is handled, providing that \l delayRemove is false.

    The corresponding handler is \c onRemove.
*/

/*!
    \qmlproperty model QtQuick::ListView::model
    This property holds the model providing data for the list.

    The model provides the set of data that is used to create the items
    in the view. Models can be created directly in QML using \l ListModel, \l XmlListModel
    or \l ObjectModel, or provided by C++ model classes. If a C++ model class is
    used, it must be a subclass of \l QAbstractItemModel or a simple list.

    \sa {qml-data-models}{Data Models}
*/

/*!
    \qmlproperty Component QtQuick::ListView::delegate

    The delegate provides a template defining each item instantiated by the view.
    The index is exposed as an accessible \c index property.  Properties of the
    model are also available depending upon the type of \l {qml-data-models}{Data Model}.

    The number of objects and bindings in the delegate has a direct effect on the
    flicking performance of the view.  If at all possible, place functionality
    that is not needed for the normal display of the delegate in a \l Loader which
    can load additional components when needed.

    The ListView will lay out the items based on the size of the root item
    in the delegate.

    It is recommended that the delegate's size be a whole number to avoid sub-pixel
    alignment of items.

    The default \l {QQuickItem::z}{stacking order} of delegate instances is \c 1.

    \note Delegates are instantiated as needed and may be destroyed at any time.
    They are parented to ListView's \l {Flickable::contentItem}{contentItem}, not to the view itself.
    State should \e never be stored in a delegate.

    \sa {Stacking Order in ListView}
*/
/*!
    \qmlproperty int QtQuick::ListView::currentIndex
    \qmlproperty Item QtQuick::ListView::currentItem

    The \c currentIndex property holds the index of the current item, and
    \c currentItem holds the current item.   Setting the currentIndex to -1
    will clear the highlight and set currentItem to null.

    If highlightFollowsCurrentItem is \c true, setting either of these
    properties will smoothly scroll the ListView so that the current
    item becomes visible.

    Note that the position of the current item
    may only be approximate until it becomes visible in the view.
*/

/*!
  \qmlproperty Item QtQuick::ListView::highlightItem

    This holds the highlight item created from the \l highlight component.

  The \c highlightItem is managed by the view unless
  \l highlightFollowsCurrentItem is set to false.
  The default \l {QQuickItem::z}{stacking order}
  of the highlight item is \c 0.

  \sa highlight, highlightFollowsCurrentItem, {Stacking Order in ListView}
*/

/*!
  \qmlproperty int QtQuick::ListView::count
  This property holds the number of items in the view.
*/

/*!
    \qmlproperty bool QtQuick::ListView::reuseItems

    This property enables you to reuse items that are instantiated
    from the \l delegate. If set to \c false, any currently
    pooled items are destroyed.

    This property is \c false by default.

    \since 5.15

    \sa {Reusing items}, ListView::pooled, ListView::reused
*/

/*!
    \qmlproperty Component QtQuick::ListView::highlight
    This property holds the component to use as the highlight.

    An instance of the highlight component is created for each list.
    The geometry of the resulting component instance is managed by the list
    so as to stay with the current item, unless the highlightFollowsCurrentItem
    property is false. The default \l {QQuickItem::z}{stacking order} of the
    highlight item is \c 0.

    \sa highlightItem, highlightFollowsCurrentItem,
    {Qt Quick Examples - Views#Using Highlight}{ListView Highlight Example},
    {Stacking Order in ListView}
*/

/*!
    \qmlproperty bool QtQuick::ListView::highlightFollowsCurrentItem
    This property holds whether the highlight is managed by the view.

    If this property is true (the default value), the highlight is moved smoothly
    to follow the current item.  Otherwise, the
    highlight is not moved by the view, and any movement must be implemented
    by the highlight.

    Here is a highlight with its motion defined by a \l {SpringAnimation} item:

    \snippet qml/listview/listview.qml highlightFollowsCurrentItem

    Note that the highlight animation also affects the way that the view
    is scrolled.  This is because the view moves to maintain the
    highlight within the preferred highlight range (or visible viewport).

    \sa highlight, highlightMoveVelocity
*/
//###Possibly rename these properties, since they are very useful even without a highlight?
/*!
    \qmlproperty real QtQuick::ListView::preferredHighlightBegin
    \qmlproperty real QtQuick::ListView::preferredHighlightEnd
    \qmlproperty enumeration QtQuick::ListView::highlightRangeMode

    These properties define the preferred range of the highlight (for the current item)
    within the view. The \c preferredHighlightBegin value must be less than the
    \c preferredHighlightEnd value.

    These properties affect the position of the current item when the list is scrolled.
    For example, if the currently selected item should stay in the middle of the
    list when the view is scrolled, set the \c preferredHighlightBegin and
    \c preferredHighlightEnd values to the top and bottom coordinates of where the middle
    item would be. If the \c currentItem is changed programmatically, the list will
    automatically scroll so that the current item is in the middle of the view.
    Furthermore, the behavior of the current item index will occur whether or not a
    highlight exists.

    Valid values for \c highlightRangeMode are:

    \list
    \li ListView.ApplyRange - the view attempts to maintain the highlight within the range.
       However, the highlight can move outside of the range at the ends of the list or due
       to mouse interaction.
    \li ListView.StrictlyEnforceRange - the highlight never moves outside of the range.
       The current item changes if a keyboard or mouse action would cause the highlight to move
       outside of the range.
    \li ListView.NoHighlightRange - this is the default value.
    \endlist
*/
void QQuickListView::setHighlightFollowsCurrentItem(bool autoHighlight)
{
    Q_D(QQuickListView);
    if (d->autoHighlight != autoHighlight) {
        if (!autoHighlight) {
            if (d->highlightPosAnimator)
                d->highlightPosAnimator->stop();
            if (d->highlightWidthAnimator)
                d->highlightWidthAnimator->stop();
            if (d->highlightHeightAnimator)
                d->highlightHeightAnimator->stop();
        }
        QQuickItemView::setHighlightFollowsCurrentItem(autoHighlight);
    }
}

/*!
    \qmlproperty real QtQuick::ListView::spacing

    This property holds the spacing between items.

    The default value is 0.
*/
qreal QQuickListView::spacing() const
{
    Q_D(const QQuickListView);
    return d->spacing;
}

void QQuickListView::setSpacing(qreal spacing)
{
    Q_D(QQuickListView);
    if (spacing != d->spacing) {
        d->spacing = spacing;
        d->forceLayoutPolish();
        emit spacingChanged();
    }
}

/*!
    \qmlproperty enumeration QtQuick::ListView::orientation
    This property holds the orientation of the list.

    Possible values:

    \list
    \li ListView.Horizontal - Items are laid out horizontally
    \li ListView.Vertical (default) - Items are laid out vertically
    \endlist

    \table
    \row
    \li Horizontal orientation:
    \image ListViewHorizontal.png

    \row
    \li Vertical orientation:
    \image listview-highlight.png
    \endtable

    \sa {Flickable Direction}
*/
QQuickListView::Orientation QQuickListView::orientation() const
{
    Q_D(const QQuickListView);
    return d->orient;
}

void QQuickListView::setOrientation(QQuickListView::Orientation orientation)
{
    Q_D(QQuickListView);
    if (d->orient != orientation) {
        d->orient = orientation;
        if (d->orient == Vertical) {
            if (d->flickableDirection == HorizontalFlick) {
                setFlickableDirection(VerticalFlick);
                if (isComponentComplete())
                    setContentWidth(-1);
            }
            setContentX(0);
        } else {
            if (d->flickableDirection == VerticalFlick) {
                setFlickableDirection(HorizontalFlick);
                if (isComponentComplete())
                    setContentHeight(-1);
            }
            setContentY(0);
        }
        d->regenerate(true);
        emit orientationChanged();
    }
}

/*!
  \qmlproperty enumeration QtQuick::ListView::layoutDirection
  This property holds the layout direction of a horizontally-oriented list.

  Possible values:

  \list
  \li Qt.LeftToRight (default) - Items will be laid out from left to right.
  \li Qt.RightToLeft - Items will be laid out from right to let.
  \endlist

  Setting this property has no effect if the \l orientation is Qt.Vertical.

  \sa ListView::effectiveLayoutDirection, ListView::verticalLayoutDirection
*/


/*!
    \qmlproperty enumeration QtQuick::ListView::effectiveLayoutDirection
    This property holds the effective layout direction of a horizontally-oriented list.

    When using the attached property \l {LayoutMirroring::enabled}{LayoutMirroring::enabled} for locale layouts,
    the visual layout direction of the horizontal list will be mirrored. However, the
    property \l {ListView::layoutDirection}{layoutDirection} will remain unchanged.

    \sa ListView::layoutDirection, {LayoutMirroring}{LayoutMirroring}
*/


/*!
  \qmlproperty enumeration QtQuick::ListView::verticalLayoutDirection
  This property holds the layout direction of a vertically-oriented list.

  Possible values:

  \list
  \li ListView.TopToBottom (default) - Items are laid out from the top of the view down to the bottom of the view.
  \li ListView.BottomToTop - Items are laid out from the bottom of the view up to the top of the view.
  \endlist

  Setting this property has no effect if the \l orientation is Qt.Horizontal.

  \sa ListView::layoutDirection
*/


/*!
    \qmlproperty bool QtQuick::ListView::keyNavigationWraps
    This property holds whether the list wraps key navigation.

    If this is true, key navigation that would move the current item selection
    past the end of the list instead wraps around and moves the selection to
    the start of the list, and vice-versa.

    By default, key navigation is not wrapped.
*/

/*!
    \qmlproperty bool QtQuick::ListView::keyNavigationEnabled
    \since 5.7

    This property holds whether the key navigation of the list is enabled.

    If this is \c true, the user can navigate the view with a keyboard.
    It is useful for applications that need to selectively enable or
    disable mouse and keyboard interaction.

    By default, the value of this property is bound to
    \l {Flickable::}{interactive} to ensure behavior compatibility for
    existing applications. When explicitly set, it will cease to be bound to
    the interactive property.

    \sa {Flickable::}{interactive}
*/


/*!
    \qmlproperty int QtQuick::ListView::cacheBuffer
    This property determines whether delegates are retained outside the
    visible area of the view.

    If this value is greater than zero, the view may keep as many delegates
    instantiated as it can fit within the buffer specified.  For example,
    if in a vertical view the delegate is 20 pixels high and \c cacheBuffer is
    set to 40, then up to 2 delegates above and 2 delegates below the visible
    area may be created/retained.  The buffered delegates are created asynchronously,
    allowing creation to occur across multiple frames and reducing the
    likelihood of skipping frames.  In order to improve painting performance
    delegates outside the visible area are not painted.

    The default value of this property is platform dependent, but will usually
    be a value greater than zero. Negative values are ignored.

    Note that cacheBuffer is not a pixel buffer - it only maintains additional
    instantiated delegates.

    \note Setting this property is not a replacement for creating efficient delegates.
    It can improve the smoothness of scrolling behavior at the expense of additional
    memory usage. The fewer objects and bindings in a delegate, the faster a
    view can be scrolled. It is important to realize that setting a cacheBuffer
    will only postpone issues caused by slow-loading delegates, it is not a
    solution for this scenario.

    The cacheBuffer operates outside of any display margins specified by
    displayMarginBeginning or displayMarginEnd.
*/

/*!
    \qmlproperty int QtQuick::ListView::displayMarginBeginning
    \qmlproperty int QtQuick::ListView::displayMarginEnd
    \since QtQuick 2.3

    This property allows delegates to be displayed outside of the view geometry.

    If this value is non-zero, the view will create extra delegates before the
    start of the view, or after the end. The view will create as many delegates
    as it can fit into the pixel size specified.

    For example, if in a vertical view the delegate is 20 pixels high and
    \c displayMarginBeginning and \c displayMarginEnd are both set to 40,
    then 2 delegates above and 2 delegates below will be created and shown.

    The default value is 0.

    This property is meant for allowing certain UI configurations,
    and not as a performance optimization. If you wish to create delegates
    outside of the view geometry for performance reasons, you probably
    want to use the cacheBuffer property instead.
*/

/*!
    \qmlpropertygroup QtQuick::ListView::section
    \qmlproperty string QtQuick::ListView::section.property
    \qmlproperty enumeration QtQuick::ListView::section.criteria
    \qmlproperty Component QtQuick::ListView::section.delegate
    \qmlproperty enumeration QtQuick::ListView::section.labelPositioning

    These properties determine the expression to be evaluated and appearance
    of the section labels.

    \c section.property holds the name of the property that is the basis
    of each section.

    \c section.criteria holds the criteria for forming each section based on
    \c section.property. This value can be one of:

    \list
    \li ViewSection.FullString (default) - sections are created based on the
    \c section.property value.
    \li ViewSection.FirstCharacter - sections are created based on the first
    character of the \c section.property value (for example, 'A', 'B', 'C'
    sections, etc. for an address book)
    \endlist

    A case insensitive comparison is used when determining section
    boundaries.

    \c section.delegate holds the delegate component for each section. The
    default \l {QQuickItem::z}{stacking order} of section delegate instances
    is \c 2.

    \c section.labelPositioning determines whether the current and/or
    next section labels stick to the start/end of the view, and whether
    the labels are shown inline.  This value can be a combination of:

    \list
    \li ViewSection.InlineLabels - section labels are shown inline between
    the item delegates separating sections (default).
    \li ViewSection.CurrentLabelAtStart - the current section label sticks to the
    start of the view as it is moved.
    \li ViewSection.NextLabelAtEnd - the next section label (beyond all visible
    sections) sticks to the end of the view as it is moved. \note Enabling
    \c ViewSection.NextLabelAtEnd requires the view to scan ahead for the next
    section, which has performance implications, especially for slower models.
    \endlist

    Each item in the list has attached properties named \c ListView.section,
    \c ListView.previousSection and \c ListView.nextSection.

    For example, here is a ListView that displays a list of animals, separated
    into sections. Each item in the ListView is placed in a different section
    depending on the "size" property of the model item. The \c sectionHeading
    delegate component provides the light blue bar that marks the beginning of
    each section.


    \snippet views/listview/sections.qml 0

    \image qml-listview-sections-example.png

    \note Adding sections to a ListView does not automatically re-order the
    list items by the section criteria.
    If the model is not ordered by section, then it is possible that
    the sections created will not be unique; each boundary between
    differing sections will result in a section header being created
    even if that section exists elsewhere.

    \sa {Qt Quick Examples - Views}{ListView examples},
    {Stacking Order in ListView}
*/
QQuickViewSection *QQuickListView::sectionCriteria()
{
    Q_D(QQuickListView);
    if (!d->sectionCriteria)
        d->sectionCriteria = new QQuickViewSection(this);
    return d->sectionCriteria;
}

/*!
    \qmlproperty string QtQuick::ListView::currentSection
    This property holds the section that is currently at the beginning of the view.
*/
QString QQuickListView::currentSection() const
{
    Q_D(const QQuickListView);
    return d->currentSection;
}

/*!
    \qmlproperty real QtQuick::ListView::highlightMoveVelocity
    \qmlproperty int QtQuick::ListView::highlightMoveDuration
    \qmlproperty real QtQuick::ListView::highlightResizeVelocity
    \qmlproperty int QtQuick::ListView::highlightResizeDuration

    These properties control the speed of the move and resize animations for the
    highlight delegate.

    \l highlightFollowsCurrentItem must be true for these properties
    to have effect.

    The default value for the velocity properties is 400 pixels/second.
    The default value for the duration properties is -1, i.e. the
    highlight will take as much time as necessary to move at the set speed.

    These properties have the same characteristics as a SmoothedAnimation:
    if both the velocity and duration are set, the animation will use
    whichever gives the shorter duration.

    The move velocity and duration properties are used to control movement due
    to index changes; for example, when incrementCurrentIndex() is called. When
    the user flicks a ListView, the velocity from the flick is used to control
    the movement instead.

    To set only one property, the other can be set to \c -1. For example,
    if you only want to animate the duration and not velocity, use the
    following code:

    \code
    highlightMoveDuration: 1000
    highlightMoveVelocity: -1
    \endcode

    \sa highlightFollowsCurrentItem
*/
qreal QQuickListView::highlightMoveVelocity() const
{
    Q_D(const QQuickListView);
    return d->highlightMoveVelocity;
}

void QQuickListView::setHighlightMoveVelocity(qreal speed)
{
    Q_D(QQuickListView);
    if (d->highlightMoveVelocity != speed) {
        d->highlightMoveVelocity = speed;
        if (d->highlightPosAnimator)
            d->highlightPosAnimator->velocity = d->highlightMoveVelocity;
        emit highlightMoveVelocityChanged();
    }
}

void QQuickListView::setHighlightMoveDuration(int duration)
{
    Q_D(QQuickListView);
    if (d->highlightMoveDuration != duration) {
        if (d->highlightPosAnimator)
            d->highlightPosAnimator->userDuration = duration;
        QQuickItemView::setHighlightMoveDuration(duration);
    }
}

qreal QQuickListView::highlightResizeVelocity() const
{
    Q_D(const QQuickListView);
    return d->highlightResizeVelocity;
}

void QQuickListView::setHighlightResizeVelocity(qreal speed)
{
    Q_D(QQuickListView);
    if (d->highlightResizeVelocity != speed) {
        d->highlightResizeVelocity = speed;
        if (d->highlightWidthAnimator)
            d->highlightWidthAnimator->velocity = d->highlightResizeVelocity;
        if (d->highlightHeightAnimator)
            d->highlightHeightAnimator->velocity = d->highlightResizeVelocity;
        emit highlightResizeVelocityChanged();
    }
}

int QQuickListView::highlightResizeDuration() const
{
    Q_D(const QQuickListView);
    return d->highlightResizeDuration;
}

void QQuickListView::setHighlightResizeDuration(int duration)
{
    Q_D(QQuickListView);
    if (d->highlightResizeDuration != duration) {
        d->highlightResizeDuration = duration;
        if (d->highlightWidthAnimator)
            d->highlightWidthAnimator->userDuration = d->highlightResizeDuration;
        if (d->highlightHeightAnimator)
            d->highlightHeightAnimator->userDuration = d->highlightResizeDuration;
        emit highlightResizeDurationChanged();
    }
}

/*!
    \qmlproperty enumeration QtQuick::ListView::snapMode

    This property determines how the view scrolling will settle following a drag or flick.
    The possible values are:

    \list
    \li ListView.NoSnap (default) - the view stops anywhere within the visible area.
    \li ListView.SnapToItem - the view settles with an item aligned with the start of
    the view.
    \li ListView.SnapOneItem - the view settles no more than one item away from the first
    visible item at the time the mouse button is released.  This mode is particularly
    useful for moving one page at a time. When SnapOneItem is enabled, the ListView will
    show a stronger affinity to neighboring items when movement occurs. For example, a
    short drag that snaps back to the current item with SnapToItem might snap to a
    neighboring item with SnapOneItem.

    \endlist

    \c snapMode does not affect the \l currentIndex.  To update the
    \l currentIndex as the list is moved, set \l highlightRangeMode
    to \c ListView.StrictlyEnforceRange.

    \sa highlightRangeMode
*/
QQuickListView::SnapMode QQuickListView::snapMode() const
{
    Q_D(const QQuickListView);
    return d->snapMode;
}

void QQuickListView::setSnapMode(SnapMode mode)
{
    Q_D(QQuickListView);
    if (d->snapMode != mode) {
        d->snapMode = mode;
        emit snapModeChanged();
        d->fixupPosition();
    }
}


/*!
    \qmlproperty Component QtQuick::ListView::footer
    This property holds the component to use as the footer.

    An instance of the footer component is created for each view.  The
    footer is positioned at the end of the view, after any items. The
    default \l {QQuickItem::z}{stacking order} of the footer is \c 1.

    \sa header, footerItem, {Stacking Order in ListView}
*/


/*!
    \qmlproperty Component QtQuick::ListView::header
    This property holds the component to use as the header.

    An instance of the header component is created for each view.  The
    header is positioned at the beginning of the view, before any items.
    The default \l {QQuickItem::z}{stacking order} of the header is \c 1.

    \sa footer, headerItem, {Stacking Order in ListView}
*/

/*!
    \qmlproperty Item QtQuick::ListView::headerItem
    This holds the header item created from the \l header component.

    An instance of the header component is created for each view.  The
    header is positioned at the beginning of the view, before any items.
    The default \l {QQuickItem::z}{stacking order} of the header is \c 1.

    \sa header, footerItem, {Stacking Order in ListView}
*/

/*!
    \qmlproperty Item QtQuick::ListView::footerItem
    This holds the footer item created from the \l footer component.

    An instance of the footer component is created for each view.  The
    footer is positioned at the end of the view, after any items. The
    default \l {QQuickItem::z}{stacking order} of the footer is \c 1.

    \sa footer, headerItem, {Stacking Order in ListView}
*/

/*!
    \qmlproperty enumeration QtQuick::ListView::headerPositioning
    \since Qt 5.4

    This property determines the positioning of the \l{headerItem}{header item}.

    \value ListView.InlineHeader (default) The header is positioned at the beginning
    of the content and moves together with the content like an ordinary item.

    \value ListView.OverlayHeader  The header is positioned at the beginning of the view.

    \value ListView.PullBackHeader The header is positioned at the beginning of the view.
    The header can be pushed away by moving the content forwards, and pulled back by
    moving the content backwards.

    \note This property has no effect on the \l {QQuickItem::z}{stacking order}
    of the header. For example, if the header should be shown above the
    \l delegate items when using \c ListView.OverlayHeader, its Z value
    should be set to a value higher than that of the delegates. For more
    information, see \l {Stacking Order in ListView}.

    \note If \c headerPositioning is not set to \c ListView.InlineHeader, the
    user cannot press and flick the list from the header. In any case, the
    \l{headerItem}{header item} may contain items or event handlers that
    provide custom handling of mouse or touch input.
*/
QQuickListView::HeaderPositioning QQuickListView::headerPositioning() const
{
    Q_D(const QQuickListView);
    return d->headerPositioning;
}

void QQuickListView::setHeaderPositioning(QQuickListView::HeaderPositioning positioning)
{
    Q_D(QQuickListView);
    if (d->headerPositioning != positioning) {
        d->applyPendingChanges();
        d->headerPositioning = positioning;
        if (isComponentComplete()) {
            d->updateHeader();
            d->updateViewport();
            d->fixupPosition();
        }
        emit headerPositioningChanged();
    }
}

/*!
    \qmlproperty enumeration QtQuick::ListView::footerPositioning
    \since Qt 5.4

    This property determines the positioning of the \l{footerItem}{footer item}.

    \value ListView.InlineFooter (default) The footer is positioned at the end
    of the content and moves together with the content like an ordinary item.

    \value ListView.OverlayFooter The footer is positioned at the end of the view.

    \value ListView.PullBackFooter The footer is positioned at the end of the view.
    The footer can be pushed away by moving the content backwards, and pulled back by
    moving the content forwards.

    \note This property has no effect on the \l {QQuickItem::z}{stacking order}
    of the footer. For example, if the footer should be shown above the
    \l delegate items when using \c ListView.OverlayFooter, its Z value
    should be set to a value higher than that of the delegates. For more
    information, see \l {Stacking Order in ListView}.

    \note If \c footerPositioning is not set to \c ListView.InlineFooter, the
    user cannot press and flick the list from the footer. In any case, the
    \l{footerItem}{footer item} may contain items or event handlers that
    provide custom handling of mouse or touch input.
*/
QQuickListView::FooterPositioning QQuickListView::footerPositioning() const
{
    Q_D(const QQuickListView);
    return d->footerPositioning;
}

void QQuickListView::setFooterPositioning(QQuickListView::FooterPositioning positioning)
{
    Q_D(QQuickListView);
    if (d->footerPositioning != positioning) {
        d->applyPendingChanges();
        d->footerPositioning = positioning;
        if (isComponentComplete()) {
            d->updateFooter();
            d->updateViewport();
            d->fixupPosition();
        }
        emit footerPositioningChanged();
    }
}

/*!
    \qmlproperty Transition QtQuick::ListView::populate

    This property holds the transition to apply to the items that are initially created
    for a view.

    It is applied to all items that are created when:

    \list
    \li The view is first created
    \li The view's \l model changes in such a way that the visible delegates are completely replaced
    \li The view's \l model is \l {QAbstractItemModel::reset()}{reset}, if the model is a QAbstractItemModel subclass
    \endlist

    For example, here is a view that specifies such a transition:

    \code
    ListView {
        ...
        populate: Transition {
            NumberAnimation { properties: "x,y"; duration: 1000 }
        }
    }
    \endcode

    When the view is initialized, the view will create all the necessary items for the view,
    then animate them to their correct positions within the view over one second.

    However when scrolling the view later, the populate transition does not
    run, even though delegates are being instantiated as they become visible.
    When the model changes in a way that new delegates become visible, the
    \l add transition is the one that runs. So you should not depend on the
    \c populate transition to initialize properties in the delegate, because it
    does not apply to every delegate. If your animation sets the \c to value of
    a property, the property should initially have the \c to value, and the
    animation should set the \c from value in case it is animated:

    \code
    ListView {
        ...
        delegate: Rectangle {
            opacity: 1 // not necessary because it's the default
        }
        populate: Transition {
            NumberAnimation { property: "opacity"; from: 0; to: 1; duration: 1000 }
        }
    }
    \endcode

    For more details and examples on how to use view transitions, see the ViewTransition
    documentation.

    \sa add, ViewTransition
*/

/*!
    \qmlproperty Transition QtQuick::ListView::add

    This property holds the transition to apply to items that are added to the view.

    For example, here is a view that specifies such a transition:

    \code
    ListView {
        ...
        add: Transition {
            NumberAnimation { properties: "x,y"; from: 100; duration: 1000 }
        }
    }
    \endcode

    Whenever an item is added to the above view, the item will be animated from the position (100,100)
    to its final x,y position within the view, over one second. The transition only applies to
    the new items that are added to the view; it does not apply to the items below that are
    displaced by the addition of the new items. To animate the displaced items, set the \l displaced
    or \l addDisplaced properties.

    For more details and examples on how to use view transitions, see the ViewTransition
    documentation.

    \note This transition is not applied to the items that are created when the view is initially
    populated, or when the view's \l model changes. (In those cases, the \l populate transition is
    applied instead.) Additionally, this transition should \e not animate the height of the new item;
    doing so will cause any items beneath the new item to be laid out at the wrong position. Instead,
    the height can be animated within the \l {add}{onAdd} handler in the delegate.

    \sa addDisplaced, populate, ViewTransition
*/

/*!
    \qmlproperty Transition QtQuick::ListView::addDisplaced

    This property holds the transition to apply to items within the view that are displaced by
    the addition of other items to the view.

    For example, here is a view that specifies such a transition:

    \code
    ListView {
        ...
        addDisplaced: Transition {
            NumberAnimation { properties: "x,y"; duration: 1000 }
        }
    }
    \endcode

    Whenever an item is added to the above view, all items beneath the new item are displaced, causing
    them to move down (or sideways, if horizontally orientated) within the view. As this
    displacement occurs, the items' movement to their new x,y positions within the view will be
    animated by a NumberAnimation over one second, as specified. This transition is not applied to
    the new item that has been added to the view; to animate the added items, set the \l add
    property.

    If an item is displaced by multiple types of operations at the same time, it is not defined as to
    whether the addDisplaced, moveDisplaced or removeDisplaced transition will be applied. Additionally,
    if it is not necessary to specify different transitions depending on whether an item is displaced
    by an add, move or remove operation, consider setting the \l displaced property instead.

    For more details and examples on how to use view transitions, see the ViewTransition
    documentation.

    \note This transition is not applied to the items that are created when the view is initially
    populated, or when the view's \l model changes. In those cases, the \l populate transition is
    applied instead.

    \sa displaced, add, populate, ViewTransition
*/

/*!
    \qmlproperty Transition QtQuick::ListView::move

    This property holds the transition to apply to items in the view that are being moved due
    to a move operation in the view's \l model.

    For example, here is a view that specifies such a transition:

    \code
    ListView {
        ...
        move: Transition {
            NumberAnimation { properties: "x,y"; duration: 1000 }
        }
    }
    \endcode

    Whenever the \l model performs a move operation to move a particular set of indexes, the
    respective items in the view will be animated to their new positions in the view over one
    second. The transition only applies to the items that are the subject of the move operation
    in the model; it does not apply to items below them that are displaced by the move operation.
    To animate the displaced items, set the \l displaced or \l moveDisplaced properties.

    For more details and examples on how to use view transitions, see the ViewTransition
    documentation.

    \sa moveDisplaced, ViewTransition
*/

/*!
    \qmlproperty Transition QtQuick::ListView::moveDisplaced

    This property holds the transition to apply to items that are displaced by a move operation in
    the view's \l model.

    For example, here is a view that specifies such a transition:

    \code
    ListView {
        ...
        moveDisplaced: Transition {
            NumberAnimation { properties: "x,y"; duration: 1000 }
        }
    }
    \endcode

    Whenever the \l model performs a move operation to move a particular set of indexes, the items
    between the source and destination indexes of the move operation are displaced, causing them
    to move upwards or downwards (or sideways, if horizontally orientated) within the view. As this
    displacement occurs, the items' movement to their new x,y positions within the view will be
    animated by a NumberAnimation over one second, as specified. This transition is not applied to
    the items that are the actual subjects of the move operation; to animate the moved items, set
    the \l move property.

    If an item is displaced by multiple types of operations at the same time, it is not defined as to
    whether the addDisplaced, moveDisplaced or removeDisplaced transition will be applied. Additionally,
    if it is not necessary to specify different transitions depending on whether an item is displaced
    by an add, move or remove operation, consider setting the \l displaced property instead.

    For more details and examples on how to use view transitions, see the ViewTransition
    documentation.

    \sa displaced, move, ViewTransition
*/

/*!
    \qmlproperty Transition QtQuick::ListView::remove

    This property holds the transition to apply to items that are removed from the view.

    For example, here is a view that specifies such a transition:

    \code
    ListView {
        ...
        remove: Transition {
            ParallelAnimation {
                NumberAnimation { property: "opacity"; to: 0; duration: 1000 }
                NumberAnimation { properties: "x,y"; to: 100; duration: 1000 }
            }
        }
    }
    \endcode

    Whenever an item is removed from the above view, the item will be animated to the position (100,100)
    over one second, and in parallel will also change its opacity to 0. The transition
    only applies to the items that are removed from the view; it does not apply to the items below
    them that are displaced by the removal of the items. To animate the displaced items, set the
    \l displaced or \l removeDisplaced properties.

    Note that by the time the transition is applied, the item has already been removed from the
    model; any references to the model data for the removed index will not be valid.

    Additionally, if the \l delayRemove attached property has been set for a delegate item, the
    remove transition will not be applied until \l delayRemove becomes false again.

    For more details and examples on how to use view transitions, see the ViewTransition
    documentation.

    \sa removeDisplaced, ViewTransition
*/

/*!
    \qmlproperty Transition QtQuick::ListView::removeDisplaced

    This property holds the transition to apply to items in the view that are displaced by the
    removal of other items in the view.

    For example, here is a view that specifies such a transition:

    \code
    ListView {
        ...
        removeDisplaced: Transition {
            NumberAnimation { properties: "x,y"; duration: 1000 }
        }
    }
    \endcode

    Whenever an item is removed from the above view, all items beneath it are displaced, causing
    them to move upwards (or sideways, if horizontally orientated) within the view. As this
    displacement occurs, the items' movement to their new x,y positions within the view will be
    animated by a NumberAnimation over one second, as specified. This transition is not applied to
    the item that has actually been removed from the view; to animate the removed items, set the
    \l remove property.

    If an item is displaced by multiple types of operations at the same time, it is not defined as to
    whether the addDisplaced, moveDisplaced or removeDisplaced transition will be applied. Additionally,
    if it is not necessary to specify different transitions depending on whether an item is displaced
    by an add, move or remove operation, consider setting the \l displaced property instead.

    For more details and examples on how to use view transitions, see the ViewTransition
    documentation.

    \sa displaced, remove, ViewTransition
*/

/*!
    \qmlproperty Transition QtQuick::ListView::displaced
    This property holds the generic transition to apply to items that have been displaced by
    any model operation that affects the view.

    This is a convenience for specifying the generic transition to be applied to any items
    that are displaced by an add, move or remove operation, without having to specify the
    individual addDisplaced, moveDisplaced and removeDisplaced properties. For example, here
    is a view that specifies a displaced transition:

    \code
    ListView {
        ...
        displaced: Transition {
            NumberAnimation { properties: "x,y"; duration: 1000 }
        }
    }
    \endcode

    When any item is added, moved or removed within the above view, the items below it are
    displaced, causing them to move down (or sideways, if horizontally orientated) within the
    view. As this displacement occurs, the items' movement to their new x,y positions within
    the view will be animated by a NumberAnimation over one second, as specified.

    If a view specifies this generic displaced transition as well as a specific addDisplaced,
    moveDisplaced or removeDisplaced transition, the more specific transition will be used
    instead of the generic displaced transition when the relevant operation occurs, providing that
    the more specific transition has not been disabled (by setting \l {Transition::enabled}{enabled}
    to false). If it has indeed been disabled, the generic displaced transition is applied instead.

    For more details and examples on how to use view transitions, see the ViewTransition
    documentation.

    \sa addDisplaced, moveDisplaced, removeDisplaced, ViewTransition
*/

void QQuickListView::viewportMoved(Qt::Orientations orient)
{
    Q_D(QQuickListView);
    QQuickItemView::viewportMoved(orient);

    if (!d->itemCount) {
        if (d->hasStickyHeader())
            d->updateHeader();
        if (d->hasStickyFooter())
            d->updateFooter();
        return;
    }

    // Recursion can occur due to refill changing the content size.
    if (d->inViewportMoved)
        return;
    d->inViewportMoved = true;

    if (yflick()) {
        if (d->isBottomToTop())
            d->bufferMode = d->vData.smoothVelocity < 0 ? QQuickListViewPrivate::BufferAfter : QQuickListViewPrivate::BufferBefore;
        else
            d->bufferMode = d->vData.smoothVelocity < 0 ? QQuickListViewPrivate::BufferBefore : QQuickListViewPrivate::BufferAfter;
    } else {
        if (d->isRightToLeft())
            d->bufferMode = d->hData.smoothVelocity < 0 ? QQuickListViewPrivate::BufferAfter : QQuickListViewPrivate::BufferBefore;
        else
            d->bufferMode = d->hData.smoothVelocity < 0 ? QQuickListViewPrivate::BufferBefore : QQuickListViewPrivate::BufferAfter;
    }

    d->refillOrLayout();

    // Set visibility of items to eliminate cost of items outside the visible area.
    qreal from = d->isContentFlowReversed() ? -d->position()-d->displayMarginBeginning-d->size() : d->position()-d->displayMarginBeginning;
    qreal to = d->isContentFlowReversed() ? -d->position()+d->displayMarginEnd : d->position()+d->size()+d->displayMarginEnd;
    for (FxViewItem *item : qAsConst(d->visibleItems)) {
        if (item->item)
            QQuickItemPrivate::get(item->item)->setCulled(item->endPosition() < from || item->position() > to);
    }
    if (d->currentItem)
        QQuickItemPrivate::get(d->currentItem->item)->setCulled(d->currentItem->endPosition() < from || d->currentItem->position() > to);

    if (d->hData.flicking || d->vData.flicking || d->hData.moving || d->vData.moving)
        d->moveReason = QQuickListViewPrivate::Mouse;
    if (d->moveReason != QQuickListViewPrivate::SetIndex) {
        if (d->haveHighlightRange && d->highlightRange == StrictlyEnforceRange && d->highlight) {
            // reposition highlight
            qreal pos = d->highlight->position();
            qreal viewPos = d->isContentFlowReversed() ? -d->position()-d->size() : d->position();
            if (pos > viewPos + d->highlightRangeEnd - d->highlight->size())
                pos = viewPos + d->highlightRangeEnd - d->highlight->size();
            if (pos < viewPos + d->highlightRangeStart)
                pos = viewPos + d->highlightRangeStart;
            if (pos != d->highlight->position()) {
                d->highlightPosAnimator->stop();
                static_cast<FxListItemSG*>(d->highlight)->setPosition(pos);
            } else {
                d->updateHighlight();
            }

            // update current index
            if (FxViewItem *snapItem = d->snapItemAt(d->highlight->position())) {
                if (snapItem->index >= 0 && snapItem->index != d->currentIndex)
                    d->updateCurrent(snapItem->index);
            }
        }
    }

    if ((d->hData.flicking || d->vData.flicking) && d->correctFlick && !d->inFlickCorrection) {
        d->inFlickCorrection = true;
        // Near an end and it seems that the extent has changed?
        // Recalculate the flick so that we don't end up in an odd position.
        if (yflick() && !d->vData.inOvershoot) {
            if (d->vData.velocity > 0) {
                const qreal minY = minYExtent();
                if ((minY - d->vData.move.value() < height()/2 || d->vData.flickTarget - d->vData.move.value() < height()/2)
                    && minY != d->vData.flickTarget)
                    d->flickY(-d->vData.smoothVelocity.value());
            } else if (d->vData.velocity < 0) {
                const qreal maxY = maxYExtent();
                if ((d->vData.move.value() - maxY < height()/2 || d->vData.move.value() - d->vData.flickTarget < height()/2)
                    && maxY != d->vData.flickTarget)
                    d->flickY(-d->vData.smoothVelocity.value());
            }
        }

        if (xflick() && !d->hData.inOvershoot) {
            if (d->hData.velocity > 0) {
                const qreal minX = minXExtent();
                if ((minX - d->hData.move.value() < width()/2 || d->hData.flickTarget - d->hData.move.value() < width()/2)
                    && minX != d->hData.flickTarget)
                    d->flickX(-d->hData.smoothVelocity.value());
            } else if (d->hData.velocity < 0) {
                const qreal maxX = maxXExtent();
                if ((d->hData.move.value() - maxX < width()/2 || d->hData.move.value() - d->hData.flickTarget < width()/2)
                    && maxX != d->hData.flickTarget)
                    d->flickX(-d->hData.smoothVelocity.value());
            }
        }
        d->inFlickCorrection = false;
    }
    if (d->hasStickyHeader())
        d->updateHeader();
    if (d->hasStickyFooter())
        d->updateFooter();
    if (d->sectionCriteria) {
        d->updateCurrentSection();
        d->updateStickySections();
    }
    d->inViewportMoved = false;
}

void QQuickListView::keyPressEvent(QKeyEvent *event)
{
    Q_D(QQuickListView);
    if (d->model && d->model->count() && ((d->interactive && !d->explicitKeyNavigationEnabled)
        || (d->explicitKeyNavigationEnabled && d->keyNavigationEnabled))) {
        if ((d->orient == QQuickListView::Horizontal && !d->isRightToLeft() && event->key() == Qt::Key_Left)
                    || (d->orient == QQuickListView::Horizontal && d->isRightToLeft() && event->key() == Qt::Key_Right)
                    || (d->orient == QQuickListView::Vertical && !d->isBottomToTop() && event->key() == Qt::Key_Up)
                    || (d->orient == QQuickListView::Vertical && d->isBottomToTop() && event->key() == Qt::Key_Down)) {
            if (currentIndex() > 0 || (d->wrap && !event->isAutoRepeat())) {
                decrementCurrentIndex();
                event->accept();
                return;
            } else if (d->wrap) {
                event->accept();
                return;
            }
        } else if ((d->orient == QQuickListView::Horizontal && !d->isRightToLeft() && event->key() == Qt::Key_Right)
                    || (d->orient == QQuickListView::Horizontal && d->isRightToLeft() && event->key() == Qt::Key_Left)
                   || (d->orient == QQuickListView::Vertical && !d->isBottomToTop() && event->key() == Qt::Key_Down)
                   || (d->orient == QQuickListView::Vertical && d->isBottomToTop() && event->key() == Qt::Key_Up)) {
            if (currentIndex() < d->model->count() - 1 || (d->wrap && !event->isAutoRepeat())) {
                incrementCurrentIndex();
                event->accept();
                return;
            } else if (d->wrap) {
                event->accept();
                return;
            }
        }
    }
    event->ignore();
    QQuickItemView::keyPressEvent(event);
}

void QQuickListView::geometryChanged(const QRectF &newGeometry, const QRectF &oldGeometry)
{
    Q_D(QQuickListView);

    if (d->model) {
        // When the view changes size, we force the pool to
        // shrink by releasing all pooled items.
        d->model->drainReusableItemsPool(0);
    }

    if (d->isRightToLeft()) {
        // maintain position relative to the right edge
        qreal dx = newGeometry.width() - oldGeometry.width();
        setContentX(contentX() - dx);
    } else if (d->isBottomToTop()) {
        // maintain position relative to the bottom edge
        qreal dy = newGeometry.height() - oldGeometry.height();
        setContentY(contentY() - dy);
    }
    QQuickItemView::geometryChanged(newGeometry, oldGeometry);
}

void QQuickListView::initItem(int index, QObject *object)
{
    QQuickItemView::initItem(index, object);

    // setting the view from the FxViewItem wrapper is too late if the delegate
    // needs access to the view in Component.onCompleted
    QQuickItem *item = qmlobject_cast<QQuickItem*>(object);
    if (item) {
        QQuickListViewAttached *attached = static_cast<QQuickListViewAttached *>(
                qmlAttachedPropertiesObject<QQuickListView>(item));
        if (attached)
            attached->setView(this);
    }
}

qreal QQuickListView::maxYExtent() const
{
    Q_D(const QQuickListView);
    if (d->layoutOrientation() == Qt::Horizontal && d->flickableDirection != HorizontalFlick)
        return QQuickFlickable::maxYExtent();
    return QQuickItemView::maxYExtent();
}

qreal QQuickListView::maxXExtent() const
{
    Q_D(const QQuickListView);
    if (d->layoutOrientation() == Qt::Vertical && d->flickableDirection != VerticalFlick)
        return QQuickFlickable::maxXExtent();
    return QQuickItemView::maxXExtent();
}

/*!
    \qmlmethod QtQuick::ListView::incrementCurrentIndex()

    Increments the current index.  The current index will wrap
    if keyNavigationWraps is true and it is currently at the end.
    This method has no effect if the \l count is zero.

    \b Note: methods should only be called after the Component has completed.
*/
void QQuickListView::incrementCurrentIndex()
{
    Q_D(QQuickListView);
    int count = d->model ? d->model->count() : 0;
    if (count && (currentIndex() < count - 1 || d->wrap)) {
        d->moveReason = QQuickListViewPrivate::SetIndex;
        int index = currentIndex()+1;
        setCurrentIndex((index >= 0 && index < count) ? index : 0);
    }
}

/*!
    \qmlmethod QtQuick::ListView::decrementCurrentIndex()

    Decrements the current index.  The current index will wrap
    if keyNavigationWraps is true and it is currently at the beginning.
    This method has no effect if the \l count is zero.

    \b Note: methods should only be called after the Component has completed.
*/
void QQuickListView::decrementCurrentIndex()
{
    Q_D(QQuickListView);
    int count = d->model ? d->model->count() : 0;
    if (count && (currentIndex() > 0 || d->wrap)) {
        d->moveReason = QQuickListViewPrivate::SetIndex;
        int index = currentIndex()-1;
        setCurrentIndex((index >= 0 && index < count) ? index : count-1);
    }
}

void QQuickListViewPrivate::updateSectionCriteria()
{
    Q_Q(QQuickListView);
    if (q->isComponentComplete() && model) {
        QList<QByteArray> roles;
        if (sectionCriteria && !sectionCriteria->property().isEmpty())
            roles << sectionCriteria->property().toUtf8();
        model->setWatchedRoles(roles);
        updateSections();
        if (itemCount)
            forceLayoutPolish();
    }
}

bool QQuickListViewPrivate::applyInsertionChange(const QQmlChangeSet::Change &change, ChangeResult *insertResult, QList<FxViewItem *> *addedItems, QList<MovedItem> *movingIntoView)
{
    int modelIndex = change.index;
    int count = change.count;

    qreal tempPos = isContentFlowReversed() ? -position()-size() : position();
    int index = visibleItems.count() ? mapFromModel(modelIndex) : 0;
    qreal lastVisiblePos = buffer + displayMarginEnd + tempPos + size();

    if (index < 0) {
        int i = visibleItems.count() - 1;
        while (i > 0 && visibleItems.at(i)->index == -1)
            --i;
        if (i == 0 && visibleItems.constFirst()->index == -1) {
            // there are no visible items except items marked for removal
            index = visibleItems.count();
        } else if (visibleItems.at(i)->index + 1 == modelIndex
            && visibleItems.at(i)->endPosition() <= lastVisiblePos) {
            // Special case of appending an item to the model.
            index = visibleItems.count();
        } else {
            if (modelIndex < visibleIndex) {
                // Insert before visible items
                visibleIndex += count;
                for (FxViewItem *item : qAsConst(visibleItems)) {
                    if (item->index != -1 && item->index >= modelIndex)
                        item->index += count;
                }
            }
            return true;
        }
    }

    // index can be the next item past the end of the visible items list (i.e. appended)
    qreal pos = 0;
    if (visibleItems.count()) {
        pos = index < visibleItems.count() ? visibleItems.at(index)->position()
                                                : visibleItems.constLast()->endPosition() + spacing;
    }

    // Update the indexes of the following visible items.
    for (FxViewItem *item : qAsConst(visibleItems)) {
        if (item->index != -1 && item->index >= modelIndex) {
            item->index += count;
            if (change.isMove())
                item->transitionNextReposition(transitioner, QQuickItemViewTransitioner::MoveTransition, false);
            else
                item->transitionNextReposition(transitioner, QQuickItemViewTransitioner::AddTransition, false);
        }
    }

    bool visibleAffected = false;
    if (insertResult->visiblePos.isValid() && pos < insertResult->visiblePos) {
        // Insert items before the visible item.
        int insertionIdx = index;
        int i = 0;
        qreal from = tempPos - displayMarginBeginning - buffer;

        if (insertionIdx < visibleIndex) {
            if (pos >= from) {
                // items won't be visible, just note the size for repositioning
                insertResult->sizeChangesBeforeVisiblePos += count * (averageSize + spacing);
            }
        } else {
            for (i = count-1; i >= 0 && pos >= from; --i) {
                // item is before first visible e.g. in cache buffer
                FxViewItem *item = nullptr;
                if (change.isMove() && (item = currentChanges.removedItems.take(change.moveKey(modelIndex + i))))
                    item->index = modelIndex + i;
                if (!item)
                    item = createItem(modelIndex + i, QQmlIncubator::Synchronous);
                if (!item)
                    return false;

                visibleAffected = true;
                visibleItems.insert(insertionIdx, item);
                if (insertionIdx == 0)
                    insertResult->changedFirstItem = true;
                if (!change.isMove()) {
                    addedItems->append(item);
                    if (transitioner)
                        item->transitionNextReposition(transitioner, QQuickItemViewTransitioner::AddTransition, true);
                    else
                        static_cast<FxListItemSG *>(item)->setPosition(pos, true);
                }
                insertResult->sizeChangesBeforeVisiblePos += item->size() + spacing;
                pos -= item->size() + spacing;
                index++;
            }
        }

        int firstOkIdx = -1;
        for (int i = 0; i <= insertionIdx && i < visibleItems.count() - 1; i++) {
            if (visibleItems.at(i)->index + 1 != visibleItems.at(i + 1)->index) {
                firstOkIdx = i + 1;
                break;
            }
        }
        for (int i = 0; i < firstOkIdx; i++) {
            FxViewItem *nvItem = visibleItems.takeFirst();
            addedItems->removeOne(nvItem);
            removeItem(nvItem);
        }

    } else {
        for (int i = 0; i < count && pos <= lastVisiblePos; ++i) {
            visibleAffected = true;
            FxViewItem *item = nullptr;
            if (change.isMove() && (item = currentChanges.removedItems.take(change.moveKey(modelIndex + i))))
                item->index = modelIndex + i;
            bool newItem = !item;
            if (!item)
                item = createItem(modelIndex + i, QQmlIncubator::Synchronous);
            if (!item)
                return false;

            visibleItems.insert(index, item);
            if (index == 0)
                insertResult->changedFirstItem = true;
            if (change.isMove()) {
                // we know this is a move target, since move displaced items that are
                // shuffled into view due to a move would be added in refill()
                if (newItem && transitioner && transitioner->canTransition(QQuickItemViewTransitioner::MoveTransition, true))
                    movingIntoView->append(MovedItem(item, change.moveKey(item->index)));
            } else {
                addedItems->append(item);
                if (transitioner)
                    item->transitionNextReposition(transitioner, QQuickItemViewTransitioner::AddTransition, true);
                else
                    static_cast<FxListItemSG *>(item)->setPosition(pos, true);
            }
            insertResult->sizeChangesAfterVisiblePos += item->size() + spacing;
            pos += item->size() + spacing;
            ++index;
        }

        if (0 < index && index < visibleItems.count()) {
            FxViewItem *prevItem = visibleItems.at(index - 1);
            FxViewItem *item = visibleItems.at(index);
            if (prevItem->index != item->index - 1) {
                int i = index;
                qreal prevPos = prevItem->position();
                while (i < visibleItems.count()) {
                    FxListItemSG *nvItem = static_cast<FxListItemSG *>(visibleItems.takeLast());
                    insertResult->sizeChangesAfterVisiblePos -= nvItem->size() + spacing;
                    addedItems->removeOne(nvItem);
                    if (nvItem->transitionScheduledOrRunning())
                        nvItem->setPosition(prevPos + (nvItem->index - prevItem->index) * averageSize);
                    removeItem(nvItem);
                }
            }
        }
    }

    updateVisibleIndex();

    return visibleAffected;
}

void QQuickListViewPrivate::translateAndTransitionItemsAfter(int afterModelIndex, const ChangeResult &insertionResult, const ChangeResult &removalResult)
{
    Q_UNUSED(insertionResult);

    if (!transitioner)
        return;

    int markerItemIndex = -1;
    for (int i=0; i<visibleItems.count(); i++) {
        if (visibleItems.at(i)->index == afterModelIndex) {
            markerItemIndex = i;
            break;
        }
    }
    if (markerItemIndex < 0)
        return;

    const qreal viewEndPos = isContentFlowReversed() ? -position() : position() + size();
    qreal sizeRemoved = -removalResult.sizeChangesAfterVisiblePos
            - (removalResult.countChangeAfterVisibleItems * (averageSize + spacing));

    for (int i=markerItemIndex+1; i<visibleItems.count(); i++) {
        FxListItemSG *listItem = static_cast<FxListItemSG *>(visibleItems.at(i));
        if (listItem->position() >= viewEndPos)
            break;
        if (!listItem->transitionScheduledOrRunning()) {
            qreal pos = listItem->position();
            listItem->setPosition(pos - sizeRemoved);
            listItem->transitionNextReposition(transitioner, QQuickItemViewTransitioner::RemoveTransition, false);
            listItem->setPosition(pos);
        }
    }
}

/*!
    \qmlmethod QtQuick::ListView::positionViewAtIndex(int index, PositionMode mode)

    Positions the view such that the \a index is at the position specified by
    \a mode:

    \list
    \li ListView.Beginning - position item at the top (or left for horizontal orientation) of the view.
    \li ListView.Center - position item in the center of the view.
    \li ListView.End - position item at bottom (or right for horizontal orientation) of the view.
    \li ListView.Visible - if any part of the item is visible then take no action, otherwise
    bring the item into view.
    \li ListView.Contain - ensure the entire item is visible.  If the item is larger than
    the view the item is positioned at the top (or left for horizontal orientation) of the view.
    \li ListView.SnapPosition - position the item at \l preferredHighlightBegin.  This mode
    is only valid if \l highlightRangeMode is StrictlyEnforceRange or snapping is enabled
    via \l snapMode.
    \endlist

    If positioning the view at \a index would cause empty space to be displayed at
    the beginning or end of the view, the view will be positioned at the boundary.

    It is not recommended to use \l {Flickable::}{contentX} or \l {Flickable::}{contentY} to position the view
    at a particular index.  This is unreliable since removing items from the start
    of the list does not cause all other items to be repositioned, and because
    the actual start of the view can vary based on the size of the delegates.
    The correct way to bring an item into view is with \c positionViewAtIndex.

    \b Note: methods should only be called after the Component has completed.  To position
    the view at startup, this method should be called by Component.onCompleted.  For
    example, to position the view at the end:

    \code
    Component.onCompleted: positionViewAtIndex(count - 1, ListView.Beginning)
    \endcode
*/

/*!
    \qmlmethod QtQuick::ListView::positionViewAtBeginning()
    \qmlmethod QtQuick::ListView::positionViewAtEnd()

    Positions the view at the beginning or end, taking into account any header or footer.

    It is not recommended to use \l {Flickable::}{contentX} or \l {Flickable::}{contentY} to position the view
    at a particular index.  This is unreliable since removing items from the start
    of the list does not cause all other items to be repositioned, and because
    the actual start of the view can vary based on the size of the delegates.

    \b Note: methods should only be called after the Component has completed.  To position
    the view at startup, this method should be called by Component.onCompleted.  For
    example, to position the view at the end on startup:

    \code
    Component.onCompleted: positionViewAtEnd()
    \endcode
*/

/*!
    \qmlmethod int QtQuick::ListView::indexAt(real x, real y)

    Returns the index of the visible item containing the point \a x, \a y in content
    coordinates.  If there is no item at the point specified, or the item is
    not visible -1 is returned.

    If the item is outside the visible area, -1 is returned, regardless of
    whether an item will exist at that point when scrolled into view.

    \b Note: methods should only be called after the Component has completed.
*/

/*!
    \qmlmethod Item QtQuick::ListView::itemAt(real x, real y)

    Returns the visible item containing the point \a x, \a y in content
    coordinates.  If there is no item at the point specified, or the item is
    not visible null is returned.

    If the item is outside the visible area, null is returned, regardless of
    whether an item will exist at that point when scrolled into view.

    \b Note: methods should only be called after the Component has completed.
*/

/*!
    \qmlmethod Item QtQuick::ListView::itemAtIndex(int index)

    Returns the item for \a index. If there is no item for that index, for example
    because it has not been created yet, or because it has been panned out of
    the visible area and removed from the cache, null is returned.

    \b Note: this method should only be called after the Component has completed.
    The returned value should also not be stored since it can turn to null
    as soon as control goes out of the calling scope, if the view releases that item.

    \since 5.13
*/

/*!
    \qmlmethod QtQuick::ListView::forceLayout()

    Responding to changes in the model is usually batched to happen only once
    per frame. This means that inside script blocks it is possible for the
    underlying model to have changed, but the ListView has not caught up yet.

    This method forces the ListView to immediately respond to any outstanding
    changes in the model.

    \since 5.1

    \b Note: methods should only be called after the Component has completed.
*/

QQuickListViewAttached *QQuickListView::qmlAttachedProperties(QObject *obj)
{
    return new QQuickListViewAttached(obj);
}

bool QQuickListView::contains(const QPointF &point) const
{
    bool ret = QQuickItemView::contains(point);
    // QTBUG-74046: if a mouse press "falls through" a floating header or footer, don't allow dragging the list from there
    if (ret) {
        if (auto header = headerItem()) {
            if (headerPositioning() != QQuickListView::InlineHeader && header->contains(mapToItem(header, point)))
                ret = false;
        }
        if (auto footer = footerItem()) {
            if (footerPositioning() != QQuickListView::InlineFooter && footer->contains(mapToItem(footer, point)))
                ret = false;
        }
    }
    return ret;
}

QT_END_NAMESPACE

#include "moc_qquicklistview_p.cpp"<|MERGE_RESOLUTION|>--- conflicted
+++ resolved
@@ -139,13 +139,10 @@
     bool flick(QQuickItemViewPrivate::AxisData &data, qreal minExtent, qreal maxExtent, qreal vSize,
                QQuickTimeLineCallback::Callback fixupCallback, qreal velocity) override;
 
-<<<<<<< HEAD
     QQuickItemViewAttached *getAttachedObject(const QObject *object) const override;
 
-=======
     void fixupHeader();
     void fixupHeaderCompleted();
->>>>>>> 4e15f213
     QQuickListView::Orientation orient;
     qreal visiblePos;
     qreal averageSize;
