--- conflicted
+++ resolved
@@ -197,12 +197,8 @@
     void viewChanged();
 
 public:
-<<<<<<< HEAD
     QQmlGuard<QQuickListView> m_view;
-=======
-    QDeclarativeGuard<QQuickListView> m_view;
     QQuickItem *m_sectionItem;
->>>>>>> 36bd7f61
 };
 
 
