--- conflicted
+++ resolved
@@ -689,14 +689,10 @@
 #endif
         setHovered(true);
         d->startScene = event->windowPos();
-<<<<<<< HEAD
-        d->pressAndHoldTimer.start(pressAndHoldInterval(), this);
-=======
->>>>>>> fe5d6966
         setKeepMouseGrab(d->stealMouse);
         event->setAccepted(setPressed(event->button(), true, event->source()));
         if (event->isAccepted())
-            d->pressAndHoldTimer.start(QGuiApplication::styleHints()->mousePressAndHoldInterval(), this);
+            d->pressAndHoldTimer.start(pressAndHoldInterval(), this);
     }
 }
 
