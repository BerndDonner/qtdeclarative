--- conflicted
+++ resolved
@@ -107,15 +107,11 @@
 
 protected:
     QQuickPaintedItem(QQuickPaintedItemPrivate &dd, QQuickItem *parent = 0);
-<<<<<<< HEAD
     QSGNode *updatePaintNode(QSGNode *, UpdatePaintNodeData *) Q_DECL_OVERRIDE;
-=======
-    virtual QSGNode *updatePaintNode(QSGNode *, UpdatePaintNodeData *);
     void releaseResources() Q_DECL_OVERRIDE;
 
 private Q_SLOTS:
     void invalidateSceneGraph();
->>>>>>> c6a71e29
 
 private:
     Q_DISABLE_COPY(QQuickPaintedItem)
