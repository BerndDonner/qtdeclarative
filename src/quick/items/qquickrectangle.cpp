/****************************************************************************
**
** Copyright (C) 2013 Digia Plc and/or its subsidiary(-ies).
** Contact: http://www.qt-project.org/legal
**
** This file is part of the QtQuick module of the Qt Toolkit.
**
** $QT_BEGIN_LICENSE:LGPL$
** Commercial License Usage
** Licensees holding valid commercial Qt licenses may use this file in
** accordance with the commercial license agreement provided with the
** Software or, alternatively, in accordance with the terms contained in
** a written agreement between you and Digia.  For licensing terms and
** conditions see http://qt.digia.com/licensing.  For further information
** use the contact form at http://qt.digia.com/contact-us.
**
** GNU Lesser General Public License Usage
** Alternatively, this file may be used under the terms of the GNU Lesser
** General Public License version 2.1 as published by the Free Software
** Foundation and appearing in the file LICENSE.LGPL included in the
** packaging of this file.  Please review the following information to
** ensure the GNU Lesser General Public License version 2.1 requirements
** will be met: http://www.gnu.org/licenses/old-licenses/lgpl-2.1.html.
**
** In addition, as a special exception, Digia gives you certain additional
** rights.  These rights are described in the Digia Qt LGPL Exception
** version 1.1, included in the file LGPL_EXCEPTION.txt in this package.
**
** GNU General Public License Usage
** Alternatively, this file may be used under the terms of the GNU
** General Public License version 3.0 as published by the Free Software
** Foundation and appearing in the file LICENSE.GPL included in the
** packaging of this file.  Please review the following information to
** ensure the GNU General Public License version 3.0 requirements will be
** met: http://www.gnu.org/copyleft/gpl.html.
**
**
** $QT_END_LICENSE$
**
****************************************************************************/

#include "qquickrectangle_p.h"
#include "qquickrectangle_p_p.h"

#include <QtQuick/private/qsgcontext_p.h>
#include <private/qsgadaptationlayer_p.h>

#include <QtGui/qpixmapcache.h>
#include <QtCore/qstringbuilder.h>
#include <QtCore/qmath.h>
#include <QtCore/qmetaobject.h>

QT_BEGIN_NAMESPACE

// XXX todo - should we change rectangle to draw entirely within its width/height?
/*!
    \internal
    \class QQuickPen
    \brief For specifying a pen used for drawing rectangle borders on a QQuickView

    By default, the pen is invalid and nothing is drawn. You must either set a color (then the default
    width is 1) or a width (then the default color is black).

    A width of 1 indicates is a single-pixel line on the border of the item being painted.

    Example:
    \qml
    Rectangle {
        border.width: 2
        border.color: "red"
    }
    \endqml
*/

QQuickPen::QQuickPen(QObject *parent)
    : QObject(parent)
    , m_width(1)
    , m_color("#000000")
    , m_aligned(true)
    , m_valid(false)
{
}

qreal QQuickPen::width() const
{
    return m_width;
}

void QQuickPen::setWidth(qreal w)
{
    if (m_width == w && m_valid)
        return;

    m_width = w;
    m_valid = m_color.alpha() && (qRound(m_width) >= 1 || (!m_aligned && m_width > 0));
    emit penChanged();
}

QColor QQuickPen::color() const
{
    return m_color;
}

void QQuickPen::setColor(const QColor &c)
{
    m_color = c;
    m_valid = m_color.alpha() && (qRound(m_width) >= 1 || (!m_aligned && m_width > 0));
    emit penChanged();
}

bool QQuickPen::pixelAligned() const
{
    return m_aligned;
}

void QQuickPen::setPixelAligned(bool aligned)
{
    if (aligned == m_aligned)
        return;
    m_aligned = aligned;
    m_valid = m_color.alpha() && (qRound(m_width) >= 1 || (!m_aligned && m_width > 0));
    emit penChanged();
}

bool QQuickPen::isValid() const
{
    return m_valid;
}

/*!
    \qmltype GradientStop
    \instantiates QQuickGradientStop
    \inqmlmodule QtQuick
    \ingroup qtquick-visual-utility
    \brief Defines the color at a position in a Gradient

    \sa Gradient
*/

/*!
    \qmlproperty real QtQuick::GradientStop::position
    \qmlproperty color QtQuick::GradientStop::color

    The position and color properties describe the color used at a given
    position in a gradient, as represented by a gradient stop.

    The default position is 0.0; the default color is black.

    \sa Gradient
*/
QQuickGradientStop::QQuickGradientStop(QObject *parent)
    : QObject(parent)
{
}

qreal QQuickGradientStop::position() const
{
    return m_position;
}

void QQuickGradientStop::setPosition(qreal position)
{
    m_position = position; updateGradient();
}

QColor QQuickGradientStop::color() const
{
    return m_color;
}

void QQuickGradientStop::setColor(const QColor &color)
{
    m_color = color; updateGradient();
}

void QQuickGradientStop::updateGradient()
{
    if (QQuickGradient *grad = qobject_cast<QQuickGradient*>(parent()))
        grad->doUpdate();
}

/*!
    \qmltype Gradient
    \instantiates QQuickGradient
    \inqmlmodule QtQuick
    \ingroup qtquick-visual-utility
    \brief Defines a gradient fill

    A gradient is defined by two or more colors, which will be blended seamlessly.

    The colors are specified as a set of GradientStop child items, each of
    which defines a position on the gradient from 0.0 to 1.0 and a color.
    The position of each GradientStop is defined by setting its
    \l{GradientStop::}{position} property; its color is defined using its
    \l{GradientStop::}{color} property.

    A gradient without any gradient stops is rendered as a solid white fill.

    Note that this item is not a visual representation of a gradient. To display a
    gradient, use a visual item (like \l Rectangle) which supports the use
    of gradients.

    \section1 Example Usage

    \div {class="float-right"}
    \inlineimage qml-gradient.png
    \enddiv

    The following example declares a \l Rectangle item with a gradient starting
    with red, blending to yellow at one third of the height of the rectangle,
    and ending with green:

    \snippet qml/gradient.qml code

    \clearfloat
    \section1 Performance and Limitations

    Calculating gradients can be computationally expensive compared to the use
    of solid color fills or images. Consider using gradients for static items
    in a user interface.

    In Qt 5.0, only vertical, linear gradients can be applied to items. If you
    need to apply different orientations of gradients, a combination of rotation
    and clipping will need to be applied to the relevant items. This can
    introduce additional performance requirements for your application.

    The use of animations involving gradient stops may not give the desired
    result. An alternative way to animate gradients is to use pre-generated
    images or SVG drawings containing gradients.

    \sa GradientStop
*/

/*!
    \qmlproperty list<GradientStop> QtQuick::Gradient::stops
    \default

    This property holds the gradient stops describing the gradient.

    By default, this property contains an empty list.

    To set the gradient stops, define them as children of the Gradient.
*/
QQuickGradient::QQuickGradient(QObject *parent)
: QObject(parent)
{
}

QQuickGradient::~QQuickGradient()
{
}

QQmlListProperty<QQuickGradientStop> QQuickGradient::stops()
{
    return QQmlListProperty<QQuickGradientStop>(this, m_stops);
}

void QQuickGradient::doUpdate()
{
    emit updated();
}

int QQuickRectanglePrivate::doUpdateSlotIdx = -1;

/*!
    \qmltype Rectangle
    \instantiates QQuickRectangle
    \inqmlmodule QtQuick
    \inherits Item
    \ingroup qtquick-visual
    \brief Paints a filled rectangle with an optional border

    Rectangle items are used to fill areas with solid color or gradients, and/or
    to provide a rectangular border.

    \section1 Appearance

    Each Rectangle item is painted using either a solid fill color, specified using
    the \l color property, or a gradient, defined using a Gradient type and set
    using the \l gradient property. If both a color and a gradient are specified,
    the gradient is used.

    You can add an optional border to a rectangle with its own color and thickness
    by setting the \l border.color and \l border.width properties.  Set the color
    to "transparent" to paint a border without a fill color.

    You can also create rounded rectangles using the \l radius property. Since this
    introduces curved edges to the corners of a rectangle, it may be appropriate to
    set the \l Item::antialiasing property to improve its appearance.

    \section1 Example Usage

    \div {class="float-right"}
    \inlineimage declarative-rect.png
    \enddiv

    The following example shows the effects of some of the common properties on a
    Rectangle item, which in this case is used to create a square:

    \snippet qml/rectangle/rectangle.qml document

    \clearfloat
    \section1 Performance

    Using the \l Item::antialiasing property improves the appearance of a rounded rectangle at
    the cost of rendering performance. You should consider unsetting this property
    for rectangles in motion, and only set it when they are stationary.

    \sa Image
*/

QQuickRectangle::QQuickRectangle(QQuickItem *parent)
: QQuickItem(*(new QQuickRectanglePrivate), parent)
{
    setFlag(ItemHasContents);
}

void QQuickRectangle::doUpdate()
{
    update();
}

/*!
<<<<<<< HEAD
    \qmlproperty bool QtQuick::Rectangle::antialiasing

    Used to decide if the Rectangle should use antialiasing or not.
    \l {Antialiasing} provides information on the performance implications
    of this property.

    The default is true for Rectangles with a radius, and false otherwise.
*/

/*!
=======
    \qmlpropertygroup QtQuick::Rectangle::border
>>>>>>> fdc18a5f
    \qmlproperty int QtQuick::Rectangle::border.width
    \qmlproperty color QtQuick::Rectangle::border.color

    The width and color used to draw the border of the rectangle.

    A width of 1 creates a thin line. For no line, use a width of 0 or a transparent color.

    \note The width of the rectangle's border does not affect the geometry of the
    rectangle itself or its position relative to other items if anchors are used.

    The border is rendered within the rectangle's boundaries.
*/
QQuickPen *QQuickRectangle::border()
{
    Q_D(QQuickRectangle);
    return d->getPen();
}

/*!
    \qmlproperty Gradient QtQuick::Rectangle::gradient

    The gradient to use to fill the rectangle.

    This property allows for the construction of simple vertical gradients.
    Other gradients may by formed by adding rotation to the rectangle.

    \div {class="float-left"}
    \inlineimage declarative-rect_gradient.png
    \enddiv

    \snippet qml/rectangle/rectangle-gradient.qml rectangles
    \clearfloat

    If both a gradient and a color are specified, the gradient will be used.

    \sa Gradient, color
*/
QQuickGradient *QQuickRectangle::gradient() const
{
    Q_D(const QQuickRectangle);
    return d->gradient;
}

void QQuickRectangle::setGradient(QQuickGradient *gradient)
{
    Q_D(QQuickRectangle);
    if (d->gradient == gradient)
        return;
    static int updatedSignalIdx = -1;
    if (updatedSignalIdx < 0)
        updatedSignalIdx = QMetaMethod::fromSignal(&QQuickGradient::updated).methodIndex();
    if (d->doUpdateSlotIdx < 0)
        d->doUpdateSlotIdx = QQuickRectangle::staticMetaObject.indexOfSlot("doUpdate()");
    if (d->gradient)
        QMetaObject::disconnect(d->gradient, updatedSignalIdx, this, d->doUpdateSlotIdx);
    d->gradient = gradient;
    if (d->gradient)
        QMetaObject::connect(d->gradient, updatedSignalIdx, this, d->doUpdateSlotIdx);
    update();
}

void QQuickRectangle::resetGradient()
{
    setGradient(0);
}

/*!
    \qmlproperty real QtQuick::Rectangle::radius
    This property holds the corner radius used to draw a rounded rectangle.

    If radius is non-zero, the rectangle will be painted as a rounded rectangle, otherwise it will be
    painted as a normal rectangle. The same radius is used by all 4 corners; there is currently
    no way to specify different radii for different corners.
*/
qreal QQuickRectangle::radius() const
{
    Q_D(const QQuickRectangle);
    return d->radius;
}

void QQuickRectangle::setRadius(qreal radius)
{
    Q_D(QQuickRectangle);
    if (d->radius == radius)
        return;

    d->radius = radius;
    d->setImplicitAntialiasing(radius != 0.0);

    update();
    emit radiusChanged();
}

/*!
    \qmlproperty color QtQuick::Rectangle::color
    This property holds the color used to fill the rectangle.

    The default color is white.

    \div {class="float-right"}
    \inlineimage rect-color.png
    \enddiv

    The following example shows rectangles with colors specified
    using hexadecimal and named color notation:

    \snippet qml/rectangle/rectangle-colors.qml rectangles

    \clearfloat
    If both a gradient and a color are specified, the gradient will be used.

    \sa gradient
*/
QColor QQuickRectangle::color() const
{
    Q_D(const QQuickRectangle);
    return d->color;
}

void QQuickRectangle::setColor(const QColor &c)
{
    Q_D(QQuickRectangle);
    if (d->color == c)
        return;

    d->color = c;
    update();
    emit colorChanged();
}

QSGNode *QQuickRectangle::updatePaintNode(QSGNode *oldNode, UpdatePaintNodeData *data)
{
    Q_UNUSED(data);
    Q_D(QQuickRectangle);

    if (width() <= 0 || height() <= 0
            || (d->color.alpha() == 0 && (!d->pen || d->pen->width() == 0 || d->pen->color().alpha() == 0))) {
        delete oldNode;
        return 0;
    }

    QSGRectangleNode *rectangle = static_cast<QSGRectangleNode *>(oldNode);
    if (!rectangle) rectangle = d->sceneGraphContext()->createRectangleNode();

    rectangle->setRect(QRectF(0, 0, width(), height()));
    rectangle->setColor(d->color);

    if (d->pen && d->pen->isValid()) {
        rectangle->setPenColor(d->pen->color());
        rectangle->setPenWidth(d->pen->width());
        rectangle->setAligned(d->pen->pixelAligned());
    } else {
        rectangle->setPenWidth(0);
    }

    rectangle->setRadius(d->radius);
    rectangle->setAntialiasing(antialiasing());

    QGradientStops stops;
    if (d->gradient) {
        QList<QQuickGradientStop *> qxstops = d->gradient->m_stops;
        for (int i = 0; i < qxstops.size(); ++i){
            int j = 0;
            while (j < stops.size() && stops.at(j).first < qxstops[i]->position())
                j++;
            stops.insert(j, QGradientStop(qxstops.at(i)->position(), qxstops.at(i)->color()));
        }
    }
    rectangle->setGradientStops(stops);

    rectangle->update();

    return rectangle;
}

QT_END_NAMESPACE<|MERGE_RESOLUTION|>--- conflicted
+++ resolved
@@ -321,7 +321,6 @@
 }
 
 /*!
-<<<<<<< HEAD
     \qmlproperty bool QtQuick::Rectangle::antialiasing
 
     Used to decide if the Rectangle should use antialiasing or not.
@@ -332,9 +331,7 @@
 */
 
 /*!
-=======
     \qmlpropertygroup QtQuick::Rectangle::border
->>>>>>> fdc18a5f
     \qmlproperty int QtQuick::Rectangle::border.width
     \qmlproperty color QtQuick::Rectangle::border.color
 
