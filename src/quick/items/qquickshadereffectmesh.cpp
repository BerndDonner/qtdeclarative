/****************************************************************************
**
** Copyright (C) 2016 The Qt Company Ltd.
** Contact: https://www.qt.io/licensing/
**
** This file is part of the QtQuick module of the Qt Toolkit.
**
** $QT_BEGIN_LICENSE:LGPL$
** Commercial License Usage
** Licensees holding valid commercial Qt licenses may use this file in
** accordance with the commercial license agreement provided with the
** Software or, alternatively, in accordance with the terms contained in
** a written agreement between you and The Qt Company. For licensing terms
** and conditions see https://www.qt.io/terms-conditions. For further
** information use the contact form at https://www.qt.io/contact-us.
**
** GNU Lesser General Public License Usage
** Alternatively, this file may be used under the terms of the GNU Lesser
** General Public License version 3 as published by the Free Software
** Foundation and appearing in the file LICENSE.LGPL3 included in the
** packaging of this file. Please review the following information to
** ensure the GNU Lesser General Public License version 3 requirements
** will be met: https://www.gnu.org/licenses/lgpl-3.0.html.
**
** GNU General Public License Usage
** Alternatively, this file may be used under the terms of the GNU
** General Public License version 2.0 or (at your option) the GNU General
** Public license version 3 or any later version approved by the KDE Free
** Qt Foundation. The licenses are as published by the Free Software
** Foundation and appearing in the file LICENSE.GPL2 and LICENSE.GPL3
** included in the packaging of this file. Please review the following
** information to ensure the GNU General Public License requirements will
** be met: https://www.gnu.org/licenses/gpl-2.0.html and
** https://www.gnu.org/licenses/gpl-3.0.html.
**
** $QT_END_LICENSE$
**
****************************************************************************/

#include "qquickshadereffectmesh_p.h"
#include <QtQuick/qsggeometry.h>
<<<<<<< HEAD
=======
#include "qquickshadereffect_p.h"
#include "qquickscalegrid_p_p.h"
#include "qquickborderimage_p_p.h"
#include <QtQuick/private/qsgdefaultimagenode_p.h>
>>>>>>> 69b7ba22

QT_BEGIN_NAMESPACE

static const char qt_position_attribute_name[] = "qt_Vertex";
static const char qt_texcoord_attribute_name[] = "qt_MultiTexCoord0";

const char *qtPositionAttributeName()
{
    return qt_position_attribute_name;
}

const char *qtTexCoordAttributeName()
{
    return qt_texcoord_attribute_name;
}

QQuickShaderEffectMesh::QQuickShaderEffectMesh(QObject *parent)
    : QObject(parent)
{
}

/*!
    \qmltype GridMesh
    \instantiates QQuickGridMesh
    \inqmlmodule QtQuick
    \since 5.0
    \ingroup qtquick-effects
    \brief Defines a mesh with vertices arranged in a grid

    GridMesh defines a rectangular mesh consisting of vertices arranged in an
    evenly spaced grid. It is used to generate \l{QSGGeometry}{geometry}.
    The grid resolution is specified with the \l resolution property.
*/

QQuickGridMesh::QQuickGridMesh(QObject *parent)
    : QQuickShaderEffectMesh(parent)
    , m_resolution(1, 1)
{
}

bool QQuickGridMesh::validateAttributes(const QVector<QByteArray> &attributes, int *posIndex)
{
    const int attrCount = attributes.count();
    int positionIndex = attributes.indexOf(qtPositionAttributeName());
    int texCoordIndex = attributes.indexOf(qtTexCoordAttributeName());

    switch (attrCount) {
    case 0:
        m_log = QLatin1String("Error: No attributes specified.");
        return false;
    case 1:
        if (positionIndex != 0) {
            m_log = QLatin1String("Error: Missing \'");
            m_log += QLatin1String(qtPositionAttributeName());
            m_log += QLatin1String("\' attribute.\n");
            return false;
        }
        break;
    case 2:
        if (positionIndex == -1 || texCoordIndex == -1) {
            m_log.clear();
            if (positionIndex == -1) {
                m_log = QLatin1String("Error: Missing \'");
                m_log += QLatin1String(qtPositionAttributeName());
                m_log += QLatin1String("\' attribute.\n");
            }
            if (texCoordIndex == -1) {
                m_log += QLatin1String("Error: Missing \'");
                m_log += QLatin1String(qtTexCoordAttributeName());
                m_log += QLatin1String("\' attribute.\n");
            }
            return false;
        }
        break;
    default:
        m_log = QLatin1String("Error: Too many attributes specified.");
        return false;
    }

    if (posIndex)
        *posIndex = positionIndex;

    return true;
}

QSGGeometry *QQuickGridMesh::updateGeometry(QSGGeometry *geometry, int attrCount, int posIndex,
                                            const QRectF &srcRect, const QRectF &dstRect)
{
    int vmesh = m_resolution.height();
    int hmesh = m_resolution.width();

    if (!geometry) {
        Q_ASSERT(attrCount == 1 || attrCount == 2);
        geometry = new QSGGeometry(attrCount == 1
                                   ? QSGGeometry::defaultAttributes_Point2D()
                                   : QSGGeometry::defaultAttributes_TexturedPoint2D(),
                                   (vmesh + 1) * (hmesh + 1), vmesh * 2 * (hmesh + 2),
                                   QSGGeometry::TypeUnsignedShort);

    } else {
        geometry->allocate((vmesh + 1) * (hmesh + 1), vmesh * 2 * (hmesh + 2));
    }

    QSGGeometry::Point2D *vdata = static_cast<QSGGeometry::Point2D *>(geometry->vertexData());

    for (int iy = 0; iy <= vmesh; ++iy) {
        float fy = iy / float(vmesh);
        float y = float(dstRect.top()) + fy * float(dstRect.height());
        float ty = float(srcRect.top()) + fy * float(srcRect.height());
        for (int ix = 0; ix <= hmesh; ++ix) {
            float fx = ix / float(hmesh);
            for (int ia = 0; ia < attrCount; ++ia) {
                if (ia == posIndex) {
                    vdata->x = float(dstRect.left()) + fx * float(dstRect.width());
                    vdata->y = y;
                    ++vdata;
                } else {
                    vdata->x = float(srcRect.left()) + fx * float(srcRect.width());
                    vdata->y = ty;
                    ++vdata;
                }
            }
        }
    }

    quint16 *indices = (quint16 *)geometry->indexDataAsUShort();
    int i = 0;
    for (int iy = 0; iy < vmesh; ++iy) {
        *(indices++) = i + hmesh + 1;
        for (int ix = 0; ix <= hmesh; ++ix, ++i) {
            *(indices++) = i + hmesh + 1;
            *(indices++) = i;
        }
        *(indices++) = i - 1;
    }

    return geometry;
}

/*!
    \qmlproperty size QtQuick::GridMesh::resolution

    This property holds the grid resolution. The resolution's width and height
    specify the number of cells or spacings between vertices horizontally and
    vertically respectively. The minimum and default is 1x1, which corresponds
    to four vertices in total, one in each corner.
    For non-linear vertex transformations, you probably want to set the
    resolution higher.

    \table
    \row
    \li \image declarative-gridmesh.png
    \li \qml
        import QtQuick 2.0

        ShaderEffect {
            width: 200
            height: 200
            mesh: GridMesh {
                resolution: Qt.size(20, 20)
            }
            property variant source: Image {
                source: "qt-logo.png"
                sourceSize { width: 200; height: 200 }
            }
            vertexShader: "
                uniform highp mat4 qt_Matrix;
                attribute highp vec4 qt_Vertex;
                attribute highp vec2 qt_MultiTexCoord0;
                varying highp vec2 qt_TexCoord0;
                uniform highp float width;
                void main() {
                    highp vec4 pos = qt_Vertex;
                    highp float d = .5 * smoothstep(0., 1., qt_MultiTexCoord0.y);
                    pos.x = width * mix(d, 1.0 - d, qt_MultiTexCoord0.x);
                    gl_Position = qt_Matrix * pos;
                    qt_TexCoord0 = qt_MultiTexCoord0;
                }"
        }
        \endqml
    \endtable
*/

void QQuickGridMesh::setResolution(const QSize &res)
{
    if (res == m_resolution)
        return;
    if (res.width() < 1 || res.height() < 1) {
        return;
    }
    m_resolution = res;
    emit resolutionChanged();
    emit geometryChanged();
}

QSize QQuickGridMesh::resolution() const
{
    return m_resolution;
}

/*!
    \qmltype BorderImageMesh
    \instantiates QQuickBorderImageMesh
    \inqmlmodule QtQuick
    \since 5.8
    \ingroup qtquick-effects
    \brief Defines a mesh with vertices arranged like those of a BorderImage.

    BorderImageMesh provides BorderImage-like capabilities to a ShaderEffect
    without the need for a potentially costly ShaderEffectSource.

    The following are functionally equivalent:
    \qml
    BorderImage {
        id: borderImage
        border {
            left: 10
            right: 10
            top: 10
            bottom: 10
        }
        source: "myImage.png"
        visible: false
    }
    ShaderEffectSource {
        id: effectSource
        sourceItem: borderImage
        visible: false
    }
    ShaderEffect {
        property var source: effectSource
        ...
    }
    \endqml

    \qml
    Image {
        id: image
        source: "myImage.png"
        visible: false
    }
    ShaderEffect {
        property var source: image
        mesh: BorderImageMesh {
            border {
                left: 10
                right: 10
                top: 10
                bottom: 10
            }
            size: image.sourceSize
        }
        ...
    }
    \endqml

    But the BorderImageMesh version can typically be better optimized.
*/
QQuickBorderImageMesh::QQuickBorderImageMesh(QObject *parent)
    : QQuickShaderEffectMesh(parent), m_border(new QQuickScaleGrid(this)),
      m_horizontalTileMode(QQuickBorderImageMesh::Stretch),
      m_verticalTileMode(QQuickBorderImageMesh::Stretch)
{
}

QSGGeometry *QQuickBorderImageMesh::updateGeometry(QSGGeometry *geometry, const QVector<QByteArray> &/*attributes*/, const QRectF &srcRect, const QRectF &rect)
{
    QRectF innerSourceRect;
    QRectF targetRect;
    QRectF innerTargetRect;
    QRectF subSourceRect;

    QQuickBorderImagePrivate::calculateRects(m_border, m_size, rect.size(), m_horizontalTileMode, m_verticalTileMode, 1, &targetRect, &innerTargetRect, &innerSourceRect, &subSourceRect);

    QRectF sourceRect = srcRect;
    QRectF modifiedInnerSourceRect(sourceRect.x() + innerSourceRect.x() * sourceRect.width(),
                                   sourceRect.y() + innerSourceRect.y() * sourceRect.height(),
                                   innerSourceRect.width() * sourceRect.width(),
                                   innerSourceRect.height() * sourceRect.height());

    geometry = QSGDefaultImageNode::updateGeometry(targetRect, innerTargetRect, sourceRect, modifiedInnerSourceRect, subSourceRect, geometry);

    return geometry;
}

/*!
    \qmlpropertygroup QtQuick::BorderImageMesh::border
    \qmlproperty int QtQuick::BorderImageMesh::border.left
    \qmlproperty int QtQuick::BorderImageMesh::border.right
    \qmlproperty int QtQuick::BorderImageMesh::border.top
    \qmlproperty int QtQuick::BorderImageMesh::border.bottom

    The 4 border lines (2 horizontal and 2 vertical) break the image into 9 sections,
    as shown below:

    \image declarative-scalegrid.png

    Each border line (left, right, top, and bottom) specifies an offset in pixels
    from the respective edge of the mesh. By default, each border line has
    a value of 0.

    For example, the following definition sets the bottom line 10 pixels up from
    the bottom of the mesh:

    \qml
    BorderImageMesh {
        border.bottom: 10
        // ...
    }
    \endqml
*/
QQuickScaleGrid *QQuickBorderImageMesh::border()
{
    return m_border;
}

/*!
    \qmlproperty size QtQuick::BorderImageMesh::size

    The base size of the mesh. This generally corresponds to the \l {Image::}{sourceSize}
    of the image being used by the ShaderEffect.
*/
QSize QQuickBorderImageMesh::size() const
{
    return m_size;
}

void QQuickBorderImageMesh::setSize(const QSize &size)
{
    if (size == m_size)
        return;
    m_size = size;
    Q_EMIT sizeChanged();
    Q_EMIT geometryChanged();
}

/*!
    \qmlproperty enumeration QtQuick::BorderImageMesh::horizontalTileMode
    \qmlproperty enumeration QtQuick::BorderImageMesh::verticalTileMode

    This property describes how to repeat or stretch the middle parts of an image.

    \list
    \li BorderImage.Stretch - Scales the image to fit to the available area.
    \li BorderImage.Repeat - Tile the image until there is no more space. May crop the last image.
    \li BorderImage.Round - Like Repeat, but scales the images down to ensure that the last image is not cropped.
    \endlist

    The default tile mode for each property is BorderImage.Stretch.
*/

QQuickBorderImageMesh::TileMode QQuickBorderImageMesh::horizontalTileMode() const
{
    return m_horizontalTileMode;
}

void QQuickBorderImageMesh::setHorizontalTileMode(TileMode t)
{
    if (t == m_horizontalTileMode)
        return;
    m_horizontalTileMode = t;
    Q_EMIT horizontalTileModeChanged();
    Q_EMIT geometryChanged();
}

QQuickBorderImageMesh::TileMode QQuickBorderImageMesh::verticalTileMode() const
{
    return m_verticalTileMode;
}

void QQuickBorderImageMesh::setVerticalTileMode(TileMode t)
{
    if (t == m_verticalTileMode)
        return;

    m_verticalTileMode = t;
    Q_EMIT verticalTileModeChanged();
    Q_EMIT geometryChanged();
}

QT_END_NAMESPACE<|MERGE_RESOLUTION|>--- conflicted
+++ resolved
@@ -39,13 +39,10 @@
 
 #include "qquickshadereffectmesh_p.h"
 #include <QtQuick/qsggeometry.h>
-<<<<<<< HEAD
-=======
 #include "qquickshadereffect_p.h"
 #include "qquickscalegrid_p_p.h"
 #include "qquickborderimage_p_p.h"
-#include <QtQuick/private/qsgdefaultimagenode_p.h>
->>>>>>> 69b7ba22
+#include <QtQuick/private/qsgbasicimagenode_p.h>
 
 QT_BEGIN_NAMESPACE
 
@@ -311,14 +308,26 @@
 {
 }
 
-QSGGeometry *QQuickBorderImageMesh::updateGeometry(QSGGeometry *geometry, const QVector<QByteArray> &/*attributes*/, const QRectF &srcRect, const QRectF &rect)
-{
+bool QQuickBorderImageMesh::validateAttributes(const QVector<QByteArray> &attributes, int *posIndex)
+{
+    Q_UNUSED(attributes);
+    Q_UNUSED(posIndex);
+    return true;
+}
+
+QSGGeometry *QQuickBorderImageMesh::updateGeometry(QSGGeometry *geometry, int attrCount, int posIndex,
+                                                   const QRectF &srcRect, const QRectF &rect)
+{
+    Q_UNUSED(attrCount);
+    Q_UNUSED(posIndex);
+
     QRectF innerSourceRect;
     QRectF targetRect;
     QRectF innerTargetRect;
     QRectF subSourceRect;
 
-    QQuickBorderImagePrivate::calculateRects(m_border, m_size, rect.size(), m_horizontalTileMode, m_verticalTileMode, 1, &targetRect, &innerTargetRect, &innerSourceRect, &subSourceRect);
+    QQuickBorderImagePrivate::calculateRects(m_border, m_size, rect.size(), m_horizontalTileMode, m_verticalTileMode,
+                                             1, &targetRect, &innerTargetRect, &innerSourceRect, &subSourceRect);
 
     QRectF sourceRect = srcRect;
     QRectF modifiedInnerSourceRect(sourceRect.x() + innerSourceRect.x() * sourceRect.width(),
@@ -326,7 +335,8 @@
                                    innerSourceRect.width() * sourceRect.width(),
                                    innerSourceRect.height() * sourceRect.height());
 
-    geometry = QSGDefaultImageNode::updateGeometry(targetRect, innerTargetRect, sourceRect, modifiedInnerSourceRect, subSourceRect, geometry);
+    geometry = QSGBasicImageNode::updateGeometry(targetRect, innerTargetRect, sourceRect,
+                                                 modifiedInnerSourceRect, subSourceRect, geometry);
 
     return geometry;
 }
