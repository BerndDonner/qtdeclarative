﻿/****************************************************************************
**
** Copyright (C) 2018 The Qt Company Ltd.
** Contact: https://www.qt.io/licensing/
**
** This file is part of the QtQuick module of the Qt Toolkit.
**
** $QT_BEGIN_LICENSE:LGPL$
** Commercial License Usage
** Licensees holding valid commercial Qt licenses may use this file in
** accordance with the commercial license agreement provided with the
** Software or, alternatively, in accordance with the terms contained in
** a written agreement between you and The Qt Company. For licensing terms
** and conditions see https://www.qt.io/terms-conditions. For further
** information use the contact form at https://www.qt.io/contact-us.
**
** GNU Lesser General Public License Usage
** Alternatively, this file may be used under the terms of the GNU Lesser
** General Public License version 3 as published by the Free Software
** Foundation and appearing in the file LICENSE.LGPL3 included in the
** packaging of this file. Please review the following information to
** ensure the GNU Lesser General Public License version 3 requirements
** will be met: https://www.gnu.org/licenses/lgpl-3.0.html.
**
** GNU General Public License Usage
** Alternatively, this file may be used under the terms of the GNU
** General Public License version 2.0 or (at your option) the GNU General
** Public license version 3 or any later version approved by the KDE Free
** Qt Foundation. The licenses are as published by the Free Software
** Foundation and appearing in the file LICENSE.GPL2 and LICENSE.GPL3
** included in the packaging of this file. Please review the following
** information to ensure the GNU General Public License requirements will
** be met: https://www.gnu.org/licenses/gpl-2.0.html and
** https://www.gnu.org/licenses/gpl-3.0.html.
**
** $QT_END_LICENSE$
**
****************************************************************************/

#include "qquicktableview_p.h"
#include "qquicktableview_p_p.h"

#include <QtCore/qtimer.h>
#include <QtCore/qdir.h>
#include <QtQmlModels/private/qqmldelegatemodel_p.h>
#include <QtQmlModels/private/qqmldelegatemodel_p_p.h>
#include <QtQml/private/qqmlincubator_p.h>
#include <QtQmlModels/private/qqmlchangeset_p.h>
#include <QtQml/qqmlinfo.h>

#include <QtQuick/private/qquickflickable_p_p.h>
#include <QtQuick/private/qquickitemviewfxitem_p_p.h>

/*!
    \qmltype TableView
    \inqmlmodule QtQuick
    \ingroup qtquick-views
    \inherits Flickable
    \brief Provides a table view of items to display data from a model.

    A TableView has a \l model that defines the data to be displayed, and a
    \l delegate that defines how the data should be displayed.

    TableView inherits \l Flickable. This means that while the model can have
    any number of rows and columns, only a subsection of the table is usually
    visible inside the viewport. As soon as you flick, new rows and columns
    enter the viewport, while old ones exit and are removed from the viewport.
    The rows and columns that move out are reused for building the rows and columns
    that move into the viewport. As such, the TableView support models of any
    size without affecting performance.

    A TableView displays data from models created from built-in QML types
    such as ListModel and XmlListModel, which populates the first column only
    in a TableView. To create models with multiple columns, either use
    \l TableModel or a C++ model that inherits QAbstractItemModel.

    \section1 Example Usage

    \section2 C++ Models

    The following example shows how to create a model from C++ with multiple
    columns:

    \snippet qml/tableview/cpp-tablemodel.cpp 0

    And then how to use it from QML:

    \snippet qml/tableview/cpp-tablemodel.qml 0

    \section2 QML Models

    For prototyping and displaying very simple data (from a web API, for
    example), \l TableModel can be used:

    \snippet qml/tableview/qml-tablemodel.qml 0

    \section1 Reusing items

    TableView recycles delegate items by default, instead of instantiating from
    the \l delegate whenever new rows and columns are flicked into view. This
    approach gives a huge performance boost, depending on the complexity of the
    delegate.

    When an item is flicked out, it moves to the \e{reuse pool}, which is an
    internal cache of unused items. When this happens, the \l TableView::pooled
    signal is emitted to inform the item about it. Likewise, when the item is
    moved back from the pool, the \l TableView::reused signal is emitted.

    Any item properties that come from the model are updated when the
    item is reused. This includes \c index, \c row, and \c column, but also
    any model roles.

    \note Avoid storing any state inside a delegate. If you do, reset it
    manually on receiving the \l TableView::reused signal.

    If an item has timers or animations, consider pausing them on receiving
    the \l TableView::pooled signal. That way you avoid using the CPU resources
    for items that are not visible. Likewise, if an item has resources that
    cannot be reused, they could be freed up.

    If you don't want to reuse items or if the \l delegate cannot support it,
    you can set the \l reuseItems property to \c false.

    \note While an item is in the pool, it might still be alive and respond
    to connected signals and bindings.

    The following example shows a delegate that animates a spinning rectangle. When
    it is pooled, the animation is temporarily paused:

    \snippet qml/tableview/reusabledelegate.qml 0

    \section1 Row heights and column widths

    When a new column is flicked into view, TableView will determine its width
    by calling the \l columnWidthProvider function. TableView does not store
    row height or column width, as it's designed to support large models
    containing any number of rows and columns. Instead, it will ask the
    application whenever it needs to know.

    TableView uses the largest \c implicitWidth among the items as the column
    width, unless the \l columnWidthProvider property is explicitly set. Once
    the column width is found, all other items in the same column are resized
    to this width, even if new items that are flicked in later have larger
    \c implicitWidth. Setting an explicit \c width on an item is ignored and
    overwritten.

    \note The calculated width of a column is discarded when it is flicked out
    of the viewport, and is recalculated if the column is flicked back in. The
    calculation is always based on the items that are visible when the column
    is flicked in. This means that column width can be different each time,
    depending on which row you're at when the column enters. You should
    therefore have the same \c implicitWidth for all items in a column, or set
    \l columnWidthProvider. The same logic applies for the row height
    calculation.

    If you change the values that a \l rowHeightProvider or a
    \l columnWidthProvider return for rows and columns inside the viewport, you
    must call \l forceLayout. This informs TableView that it needs to use the
    provider functions again to recalculate and update the layout.

    Since Qt 5.13, if you want to hide a specific column, you can return \c 0
    from the \l columnWidthProvider for that column. Likewise, you can return 0
    from the \l rowHeightProvider to hide a row. If you return a negative
    number, TableView will fall back to calculate the size based on the delegate
    items.

    \note The size of a row or column should be a whole number to avoid
    sub-pixel alignment of items.

    The following example shows how to set a simple \c columnWidthProvider
    together with a timer that modifies the values the function returns. When
    the array is modified, \l forceLayout is called to let the changes
    take effect:

    \snippet qml/tableview/tableviewwithprovider.qml 0

    \section1 Overlays and underlays

    All new items that are instantiated from the delegate are parented to the
    \l{Flickable::}{contentItem} with the \c z value, \c 1. You can add your
    own items inside the Tableview, as child items of the Flickable. By
    controlling their \c z value, you can make them be on top of or
    underneath the table items.

    Here is an example that shows how to add some text on top of the table, that
    moves together with the table as you flick:

    \snippet qml/tableview/tableviewwithheader.qml 0
*/

/*!
    \qmlproperty int QtQuick::TableView::rows
    \readonly

    This property holds the number of rows in the table. This is
    equal to the number of rows in the model.

    This property is read only.
*/

/*!
    \qmlproperty int QtQuick::TableView::columns
    \readonly

    This property holds the number of columns in the table. This is
    equal to the number of columns in the model. If the model is
    a list, columns will be \c 1.

    This property is read only.
*/

/*!
    \qmlproperty real QtQuick::TableView::rowSpacing

    This property holds the spacing between the rows.

    The default value is \c 0.
*/

/*!
    \qmlproperty real QtQuick::TableView::columnSpacing

    This property holds the spacing between the columns.

    The default value is \c 0.
*/

/*!
    \qmlproperty var QtQuick::TableView::rowHeightProvider

    This property can hold a function that returns the row height for each row
    in the model. It is called whenever TableView needs to know the height of
    a specific row. The function takes one argument, \c row, for which the
    TableView needs to know the height.

    Since Qt 5.13, if you want to hide a specific row, you can return \c 0
    height for that row. If you return a negative number, TableView calculates
    the height based on the delegate items.

    \sa columnWidthProvider, {Row heights and column widths}
*/

/*!
    \qmlproperty var QtQuick::TableView::columnWidthProvider

    This property can hold a function that returns the column width for each
    column in the model. It is called whenever TableView needs to know the
    width of a specific column. The function takes one argument, \c column,
    for which the TableView needs to know the width.

    Since Qt 5.13, if you want to hide a specific column, you can return \c 0
    width for that column. If you return a negative number, TableView
    calculates the width based on the delegate items.

    \sa rowHeightProvider, {Row heights and column widths}
*/

/*!
    \qmlproperty model QtQuick::TableView::model
    This property holds the model that provides data for the table.

    The model provides the set of data that is used to create the items
    in the view. Models can be created directly in QML using \l TableModel,
    \l ListModel, \l XmlListModel, or \l ObjectModel, or provided by a custom
    C++ model class. The C++ model must be a subclass of \l QAbstractItemModel
    or a simple list.

    \sa {qml-data-models}{Data Models}
*/

/*!
    \qmlproperty Component QtQuick::TableView::delegate

    The delegate provides a template defining each cell item instantiated by the
    view. The model index is exposed as an accessible \c index property. The same
    applies to \c row and \c column. Properties of the model are also available
    depending upon the type of \l {qml-data-models}{Data Model}.

    A delegate should specify its size using \l{Item::}{implicitWidth} and
    \l {Item::}{implicitHeight}. The TableView lays out the items based on that
    information. Explicit width or height settings are ignored and overwritten.

    \note Delegates are instantiated as needed and may be destroyed at any time.
    They are also reused if the \l reuseItems property is set to \c true. You
    should therefore avoid storing state information in the delegates.

    \sa {Row heights and column widths}, {Reusing items}
*/

/*!
    \qmlproperty bool QtQuick::TableView::reuseItems

    This property holds whether or not items instantiated from the \l delegate
    should be reused. If set to \c false, any currently pooled items
    are destroyed.

    \sa {Reusing items}, TableView::pooled, TableView::reused
*/

/*!
    \qmlproperty real QtQuick::TableView::contentWidth

    This property holds the table width required to accommodate the number of
    columns in the model. This is usually not the same as the \c width of the
    \l view, which means that the table's width could be larger or smaller than
    the viewport width. As a TableView cannot always know the exact width of
    the table without loading all columns in the model, the \c contentWidth is
    usually an estimate based on the initially loaded table.

    If you know what the width of the table will be, assign a value to
    \c contentWidth, to avoid unnecessary calculations and updates to the
    TableView.

    \sa contentHeight, columnWidthProvider
*/

/*!
    \qmlproperty real QtQuick::TableView::contentHeight

    This property holds the table height required to accommodate the number of
    rows in the data model. This is usually not the same as the \c height of the
    \c view, which means that the table's height could be larger or smaller than the
    viewport height. As a TableView cannot always know the exact height of the
    table without loading all rows in the model, the \c contentHeight is
    usually an estimate based on the initially loaded table.

    If you know what the height of the table will be, assign a
    value to \c contentHeight, to avoid unnecessary calculations and updates to
    the TableView.

    \sa contentWidth, rowHeightProvider
*/

/*!
    \qmlmethod QtQuick::TableView::forceLayout

    Responding to changes in the model are batched so that they are handled
    only once per frame. This means the TableView delays showing any changes
    while a script is being run. The same is also true when changing
    properties, such as \l rowSpacing or \l{Item::anchors.leftMargin}{leftMargin}.

    This method forces the TableView to immediately update the layout so
    that any recent changes take effect.

    Calling this function re-evaluates the size and position of each visible
    row and column. This is needed if the functions assigned to
    \l rowHeightProvider or \l columnWidthProvider return different values than
    what is already assigned.
*/

/*!
    \qmlattachedproperty TableView QtQuick::TableView::view

    This attached property holds the view that manages the delegate instance.
    It is attached to each instance of the delegate.
*/

/*!
    \qmlattachedsignal QtQuick::TableView::pooled

    This signal is emitted after an item has been added to the reuse
    pool. You can use it to pause ongoing timers or animations inside
    the item, or free up resources that cannot be reused.

    This signal is emitted only if the \l reuseItems property is \c true.

    \sa {Reusing items}, reuseItems, reused
*/

/*!
    \qmlattachedsignal QtQuick::TableView::reused

    This signal is emitted after an item has been reused. At this point, the
    item has been taken out of the pool and placed inside the content view,
    and the model properties such as index, row, and column have been updated.

    Other properties that are not provided by the model does not change when an
    item is reused. You should avoid storing any state inside a delegate, but if
    you do, manually reset that state on receiving this signal.

    This signal is emitted when the item is reused, and not the first time the
    item is created.

    This signal is emitted only if the \l reuseItems property is \c true.

    \sa {Reusing items}, reuseItems, pooled
*/

QT_BEGIN_NAMESPACE

Q_LOGGING_CATEGORY(lcTableViewDelegateLifecycle, "qt.quick.tableview.lifecycle")

#define Q_TABLEVIEW_UNREACHABLE(output) { dumpTable(); qWarning() << "output:" << output; Q_UNREACHABLE(); }
#define Q_TABLEVIEW_ASSERT(cond, output) Q_ASSERT((cond) || [&](){ dumpTable(); qWarning() << "output:" << output; return false;}())

static const Qt::Edge allTableEdges[] = { Qt::LeftEdge, Qt::RightEdge, Qt::TopEdge, Qt::BottomEdge };
static const int kEdgeIndexNotSet = -2;
static const int kEdgeIndexAtEnd = -3;

const QPoint QQuickTableViewPrivate::kLeft = QPoint(-1, 0);
const QPoint QQuickTableViewPrivate::kRight = QPoint(1, 0);
const QPoint QQuickTableViewPrivate::kUp = QPoint(0, -1);
const QPoint QQuickTableViewPrivate::kDown = QPoint(0, 1);

QQuickTableViewPrivate::EdgeRange::EdgeRange()
    : startIndex(kEdgeIndexNotSet)
    , endIndex(kEdgeIndexNotSet)
    , size(0)
{}

bool QQuickTableViewPrivate::EdgeRange::containsIndex(Qt::Edge edge, int index)
{
    if (startIndex == kEdgeIndexNotSet)
        return false;

    if (endIndex == kEdgeIndexAtEnd) {
        switch (edge) {
        case Qt::LeftEdge:
        case Qt::TopEdge:
            return index <= startIndex;
        case Qt::RightEdge:
        case Qt::BottomEdge:
            return index >= startIndex;
        }
    }

    const int s = std::min(startIndex, endIndex);
    const int e = std::max(startIndex, endIndex);
    return index >= s && index <= e;
}

QQuickTableViewPrivate::QQuickTableViewPrivate()
    : QQuickFlickablePrivate()
{
    QObject::connect(&columnWidths, &QQuickTableSectionSizeProvider::sizeChanged,
                            [this] { this->forceLayout();});
    QObject::connect(&rowHeights, &QQuickTableSectionSizeProvider::sizeChanged,
                            [this] { this->forceLayout();});
}

QQuickTableViewPrivate::~QQuickTableViewPrivate()
{
    releaseLoadedItems(QQmlTableInstanceModel::NotReusable);
    if (tableModel)
        delete tableModel;
}

QString QQuickTableViewPrivate::tableLayoutToString() const
{
    return QString(QLatin1String("table cells: (%1,%2) -> (%3,%4), item count: %5, table rect: %6,%7 x %8,%9"))
            .arg(leftColumn()).arg(topRow())
            .arg(rightColumn()).arg(bottomRow())
            .arg(loadedItems.count())
            .arg(loadedTableOuterRect.x())
            .arg(loadedTableOuterRect.y())
            .arg(loadedTableOuterRect.width())
            .arg(loadedTableOuterRect.height());
}

void QQuickTableViewPrivate::dumpTable() const
{
    auto listCopy = loadedItems.values();
    std::stable_sort(listCopy.begin(), listCopy.end(),
        [](const FxTableItem *lhs, const FxTableItem *rhs)
        { return lhs->index < rhs->index; });

    qWarning() << QStringLiteral("******* TABLE DUMP *******");
    for (int i = 0; i < listCopy.count(); ++i)
        qWarning() << static_cast<FxTableItem *>(listCopy.at(i))->cell;
    qWarning() << tableLayoutToString();

    const QString filename = QStringLiteral("QQuickTableView_dumptable_capture.png");
    const QString path = QDir::current().absoluteFilePath(filename);
    if (q_func()->window() && q_func()->window()->grabWindow().save(path))
        qWarning() << "Window capture saved to:" << path;
}

QQuickTableViewAttached *QQuickTableViewPrivate::getAttachedObject(const QObject *object) const
{
    QObject *attachedObject = qmlAttachedPropertiesObject<QQuickTableView>(object);
    return static_cast<QQuickTableViewAttached *>(attachedObject);
}

int QQuickTableViewPrivate::modelIndexAtCell(const QPoint &cell) const
{
    int availableRows = tableSize.height();
    int modelIndex = cell.y() + (cell.x() * availableRows);
    Q_TABLEVIEW_ASSERT(modelIndex < model->count(),
        "modelIndex:" << modelIndex << "cell:" << cell << "count:" << model->count());
    return modelIndex;
}

QPoint QQuickTableViewPrivate::cellAtModelIndex(int modelIndex) const
{
    int availableRows = tableSize.height();
    Q_TABLEVIEW_ASSERT(availableRows > 0, availableRows);
    int column = int(modelIndex / availableRows);
    int row = modelIndex % availableRows;
    return QPoint(column, row);
}

int QQuickTableViewPrivate::edgeToArrayIndex(Qt::Edge edge)
{
    return int(log2(float(edge)));
}

void QQuickTableViewPrivate::clearEdgeSizeCache()
{
    cachedColumnWidth.startIndex = kEdgeIndexNotSet;
    cachedRowHeight.startIndex = kEdgeIndexNotSet;

    for (Qt::Edge edge : allTableEdges)
        cachedNextVisibleEdgeIndex[edgeToArrayIndex(edge)].startIndex = kEdgeIndexNotSet;
}

int QQuickTableViewPrivate::nextVisibleEdgeIndexAroundLoadedTable(Qt::Edge edge)
{
    // Find the next column (or row) around the loaded table that is
    // visible, and should be loaded next if the content item moves.
    int startIndex = -1;
    switch (edge) {
    case Qt::LeftEdge: startIndex = loadedColumns.firstKey() - 1; break;
    case Qt::RightEdge: startIndex = loadedColumns.lastKey() + 1; break;
    case Qt::TopEdge: startIndex = loadedRows.firstKey() - 1; break;
    case Qt::BottomEdge: startIndex = loadedRows.lastKey() + 1; break;
    }

    return nextVisibleEdgeIndex(edge, startIndex);
}

int QQuickTableViewPrivate::nextVisibleEdgeIndex(Qt::Edge edge, int startIndex)
{
    // First check if we have already searched for the first visible index
    // after the given startIndex recently, and if so, return the cached result.
    // The cached result is valid if startIndex is inside the range between the
    // startIndex and the first visible index found after it.
    auto &cachedResult = cachedNextVisibleEdgeIndex[edgeToArrayIndex(edge)];
    if (cachedResult.containsIndex(edge, startIndex))
        return cachedResult.endIndex;

    // Search for the first column (or row) in the direction of edge that is
    // visible, starting from the given column (startIndex).
    int foundIndex = kEdgeIndexNotSet;
    int testIndex = startIndex;

    switch (edge) {
    case Qt::LeftEdge: {
        forever {
            if (testIndex < 0) {
                foundIndex = kEdgeIndexAtEnd;
                break;
            }

            if (!isColumnHidden(testIndex)) {
                foundIndex = testIndex;
                break;
            }

            --testIndex;
        }
        break; }
    case Qt::RightEdge: {
        forever {
            if (testIndex > tableSize.width() - 1) {
                foundIndex = kEdgeIndexAtEnd;
                break;
            }

            if (!isColumnHidden(testIndex)) {
                foundIndex = testIndex;
                break;
            }

            ++testIndex;
        }
        break; }
    case Qt::TopEdge: {
        forever {
            if (testIndex < 0) {
                foundIndex = kEdgeIndexAtEnd;
                break;
            }

            if (!isRowHidden(testIndex)) {
                foundIndex = testIndex;
                break;
            }

            --testIndex;
        }
        break; }
    case Qt::BottomEdge: {
        forever {
            if (testIndex > tableSize.height() - 1) {
                foundIndex = kEdgeIndexAtEnd;
                break;
            }

            if (!isRowHidden(testIndex)) {
                foundIndex = testIndex;
                break;
            }

            ++testIndex;
        }
        break; }
    }

    cachedResult.startIndex = startIndex;
    cachedResult.endIndex = foundIndex;
    return foundIndex;
}

void QQuickTableViewPrivate::updateContentWidth()
{
    Q_Q(QQuickTableView);

    if (syncHorizontally) {
        QBoolBlocker fixupGuard(inUpdateContentSize, true);
        q->QQuickFlickable::setContentWidth(syncView->contentWidth());
        return;
    }

    if (explicitContentWidth.isValid()) {
        // Don't calculate contentWidth when it
        // was set explicitly by the application.
        return;
    }

    const int nextColumn = nextVisibleEdgeIndexAroundLoadedTable(Qt::RightEdge);
    const int columnsRemaining = nextColumn == kEdgeIndexAtEnd ? 0 : tableSize.width() - nextColumn;
    const qreal remainingColumnWidths = columnsRemaining * averageEdgeSize.width();
    const qreal remainingSpacing = columnsRemaining * cellSpacing.width();
    const qreal estimatedRemainingWidth = remainingColumnWidths + remainingSpacing;
    const qreal estimatedWidth = loadedTableOuterRect.right() + estimatedRemainingWidth;

    QBoolBlocker fixupGuard(inUpdateContentSize, true);
    q->QQuickFlickable::setContentWidth(estimatedWidth);
}

void QQuickTableViewPrivate::updateContentHeight()
{
    Q_Q(QQuickTableView);

    if (syncVertically) {
        QBoolBlocker fixupGuard(inUpdateContentSize, true);
        q->QQuickFlickable::setContentHeight(syncView->contentHeight());
        return;
    }

    if (explicitContentHeight.isValid()) {
        // Don't calculate contentHeight when it
        // was set explicitly by the application.
        return;
    }

    const int nextRow = nextVisibleEdgeIndexAroundLoadedTable(Qt::BottomEdge);
    const int rowsRemaining = nextRow == kEdgeIndexAtEnd ? 0 : tableSize.height() - nextRow;
    const qreal remainingRowHeights = rowsRemaining * averageEdgeSize.height();
    const qreal remainingSpacing = rowsRemaining * cellSpacing.height();
    const qreal estimatedRemainingHeight = remainingRowHeights + remainingSpacing;
    const qreal estimatedHeight = loadedTableOuterRect.bottom() + estimatedRemainingHeight;

    QBoolBlocker fixupGuard(inUpdateContentSize, true);
    q->QQuickFlickable::setContentHeight(estimatedHeight);
}

void QQuickTableViewPrivate::updateExtents()
{
    // When rows or columns outside the viewport are removed or added, or a rebuild
    // forces us to guesstimate a new top-left, the edges of the table might end up
    // out of sync with the edges of the content view. We detect this situation here, and
    // move the origin to ensure that there will never be gaps at the end of the table.
    // Normally we detect that the size of the whole table is not going to be equal to the
    // size of the content view already when we load the last row/column, and especially
    // before it's flicked completely inside the viewport. For those cases we simply adjust
    // the origin/endExtent, to give a smooth flicking experience.
    // But if flicking fast (e.g with a scrollbar), it can happen that the viewport ends up
    // outside the end of the table in just one viewport update. To avoid a "blink" in the
    // viewport when that happens, we "move" the loaded table into the viewport to cover it.
    Q_Q(QQuickTableView);

    bool tableMovedHorizontally = false;
    bool tableMovedVertically = false;

    const int nextLeftColumn = nextVisibleEdgeIndexAroundLoadedTable(Qt::LeftEdge);
    const int nextRightColumn = nextVisibleEdgeIndexAroundLoadedTable(Qt::RightEdge);
    const int nextTopRow = nextVisibleEdgeIndexAroundLoadedTable(Qt::TopEdge);
    const int nextBottomRow = nextVisibleEdgeIndexAroundLoadedTable(Qt::BottomEdge);

    if (syncHorizontally) {
        const auto syncView_d = syncView->d_func();
        origin.rx() = syncView_d->origin.x();
        endExtent.rwidth() = syncView_d->endExtent.width();
        hData.markExtentsDirty();
    } else if (nextLeftColumn == kEdgeIndexAtEnd) {
        // There are no more columns to load on the left side of the table.
        // In that case, we ensure that the origin match the beginning of the table.
        if (loadedTableOuterRect.left() > viewportRect.left()) {
            // We have a blank area at the left end of the viewport. In that case we don't have time to
            // wait for the viewport to move (after changing origin), since that will take an extra
            // update cycle, which will be visible as a blink. Instead, unless the blank spot is just
            // us overshooting, we brute force the loaded table inside the already existing viewport.
            if (loadedTableOuterRect.left() > origin.x()) {
                const qreal diff = loadedTableOuterRect.left() - origin.x();
                loadedTableOuterRect.moveLeft(loadedTableOuterRect.left() - diff);
                loadedTableInnerRect.moveLeft(loadedTableInnerRect.left() - diff);
                tableMovedHorizontally = true;
            }
        }
        origin.rx() = loadedTableOuterRect.left();
        hData.markExtentsDirty();
    } else if (loadedTableOuterRect.left() <= origin.x() + cellSpacing.width()) {
        // The table rect is at the origin, or outside, but we still have more
        // visible columns to the left. So we try to guesstimate how much space
        // the rest of the columns will occupy, and move the origin accordingly.
        const int columnsRemaining = nextLeftColumn + 1;
        const qreal remainingColumnWidths = columnsRemaining * averageEdgeSize.width();
        const qreal remainingSpacing = columnsRemaining * cellSpacing.width();
        const qreal estimatedRemainingWidth = remainingColumnWidths + remainingSpacing;
        origin.rx() = loadedTableOuterRect.left() - estimatedRemainingWidth;
        hData.markExtentsDirty();
    } else if (nextRightColumn == kEdgeIndexAtEnd) {
        // There are no more columns to load on the right side of the table.
        // In that case, we ensure that the end of the content view match the end of the table.
        if (loadedTableOuterRect.right() < viewportRect.right()) {
            // We have a blank area at the right end of the viewport. In that case we don't have time to
            // wait for the viewport to move (after changing endExtent), since that will take an extra
            // update cycle, which will be visible as a blink. Instead, unless the blank spot is just
            // us overshooting, we brute force the loaded table inside the already existing viewport.
            const qreal w = qMin(viewportRect.right(), q->contentWidth() + endExtent.width());
            if (loadedTableOuterRect.right() < w) {
                const qreal diff = loadedTableOuterRect.right() - w;
                loadedTableOuterRect.moveRight(loadedTableOuterRect.right() - diff);
                loadedTableInnerRect.moveRight(loadedTableInnerRect.right() - diff);
                tableMovedHorizontally = true;
            }
        }
        endExtent.rwidth() = loadedTableOuterRect.right() - q->contentWidth();
        hData.markExtentsDirty();
    } else if (loadedTableOuterRect.right() >= q->contentWidth() + endExtent.width() - cellSpacing.width()) {
        // The right-most column is outside the end of the content view, and we
        // still have more visible columns in the model. This can happen if the application
        // has set a fixed content width.
        const int columnsRemaining = tableSize.width() - nextRightColumn;
        const qreal remainingColumnWidths = columnsRemaining * averageEdgeSize.width();
        const qreal remainingSpacing = columnsRemaining * cellSpacing.width();
        const qreal estimatedRemainingWidth = remainingColumnWidths + remainingSpacing;
        const qreal pixelsOutsideContentWidth = loadedTableOuterRect.right() - q->contentWidth();
        endExtent.rwidth() = pixelsOutsideContentWidth + estimatedRemainingWidth;
        hData.markExtentsDirty();
    }

    if (syncVertically) {
        const auto syncView_d = syncView->d_func();
        origin.ry() = syncView_d->origin.y();
        endExtent.rheight() = syncView_d->endExtent.height();
        vData.markExtentsDirty();
    } else if (nextTopRow == kEdgeIndexAtEnd) {
        // There are no more rows to load on the top side of the table.
        // In that case, we ensure that the origin match the beginning of the table.
        if (loadedTableOuterRect.top() > viewportRect.top()) {
            // We have a blank area at the top of the viewport. In that case we don't have time to
            // wait for the viewport to move (after changing origin), since that will take an extra
            // update cycle, which will be visible as a blink. Instead, unless the blank spot is just
            // us overshooting, we brute force the loaded table inside the already existing viewport.
            if (loadedTableOuterRect.top() > origin.y()) {
                const qreal diff = loadedTableOuterRect.top() - origin.y();
                loadedTableOuterRect.moveTop(loadedTableOuterRect.top() - diff);
                loadedTableInnerRect.moveTop(loadedTableInnerRect.top() - diff);
                tableMovedVertically = true;
            }
        }
        origin.ry() = loadedTableOuterRect.top();
        vData.markExtentsDirty();
    } else if (loadedTableOuterRect.top() <= origin.y() + cellSpacing.height()) {
        // The table rect is at the origin, or outside, but we still have more
        // visible rows at the top. So we try to guesstimate how much space
        // the rest of the rows will occupy, and move the origin accordingly.
        const int rowsRemaining = nextTopRow + 1;
        const qreal remainingRowHeights = rowsRemaining * averageEdgeSize.height();
        const qreal remainingSpacing = rowsRemaining * cellSpacing.height();
        const qreal estimatedRemainingHeight = remainingRowHeights + remainingSpacing;
        origin.ry() = loadedTableOuterRect.top() - estimatedRemainingHeight;
        vData.markExtentsDirty();
    } else if (nextBottomRow == kEdgeIndexAtEnd) {
        // There are no more rows to load on the bottom side of the table.
        // In that case, we ensure that the end of the content view match the end of the table.
        if (loadedTableOuterRect.bottom() < viewportRect.bottom()) {
            // We have a blank area at the bottom of the viewport. In that case we don't have time to
            // wait for the viewport to move (after changing endExtent), since that will take an extra
            // update cycle, which will be visible as a blink. Instead, unless the blank spot is just
            // us overshooting, we brute force the loaded table inside the already existing viewport.
            const qreal h = qMin(viewportRect.bottom(), q->contentHeight() + endExtent.height());
            if (loadedTableOuterRect.bottom() < h) {
                const qreal diff = loadedTableOuterRect.bottom() - h;
                loadedTableOuterRect.moveBottom(loadedTableOuterRect.bottom() - diff);
                loadedTableInnerRect.moveBottom(loadedTableInnerRect.bottom() - diff);
                tableMovedVertically = true;
            }
        }
        endExtent.rheight() = loadedTableOuterRect.bottom() - q->contentHeight();
        vData.markExtentsDirty();
    } else if (loadedTableOuterRect.bottom() >= q->contentHeight() + endExtent.height() - cellSpacing.height()) {
        // The bottom-most row is outside the end of the content view, and we
        // still have more visible rows in the model. This can happen if the application
        // has set a fixed content height.
        const int rowsRemaining = tableSize.height() - nextBottomRow;
        const qreal remainingRowHeigts = rowsRemaining * averageEdgeSize.height();
        const qreal remainingSpacing = rowsRemaining * cellSpacing.height();
        const qreal estimatedRemainingHeight = remainingRowHeigts + remainingSpacing;
        const qreal pixelsOutsideContentHeight = loadedTableOuterRect.bottom() - q->contentHeight();
        endExtent.rheight() = pixelsOutsideContentHeight + estimatedRemainingHeight;
        vData.markExtentsDirty();
    }

    if (tableMovedHorizontally || tableMovedVertically) {
        qCDebug(lcTableViewDelegateLifecycle) << "move table to" << loadedTableOuterRect;

        // relayoutTableItems() will take care of moving the existing
        // delegate items into the new loadedTableOuterRect.
        relayoutTableItems();

        // Inform the sync children that they need to rebuild to stay in sync
        for (auto syncChild : qAsConst(syncChildren)) {
            auto syncChild_d = syncChild->d_func();
            syncChild_d->scheduledRebuildOptions |= RebuildOption::ViewportOnly;
            if (tableMovedHorizontally)
                syncChild_d->scheduledRebuildOptions |= RebuildOption::CalculateNewTopLeftColumn;
            if (tableMovedVertically)
                syncChild_d->scheduledRebuildOptions |= RebuildOption::CalculateNewTopLeftRow;
        }
    }

    if (hData.minExtentDirty || vData.minExtentDirty) {
        qCDebug(lcTableViewDelegateLifecycle) << "move origin and endExtent to:" << origin << endExtent;
        // updateBeginningEnd() will let the new extents take effect. This will also change the
        // visualArea of the flickable, which again will cause any attached scrollbars to adjust
        // the position of the handle. Note the latter will cause the viewport to move once more.
        updateBeginningEnd();
    }
}

void QQuickTableViewPrivate::updateAverageEdgeSize()
{
    if (explicitContentWidth.isValid()) {
        const qreal accColumnSpacing = (tableSize.width() - 1) * cellSpacing.width();
        averageEdgeSize.setWidth((explicitContentWidth - accColumnSpacing) / tableSize.width());
    } else {
        const qreal accColumnSpacing = (loadedColumns.count() - 1) * cellSpacing.width();
        averageEdgeSize.setWidth((loadedTableOuterRect.width() - accColumnSpacing) / loadedColumns.count());
    }

    if (explicitContentHeight.isValid()) {
        const qreal accRowSpacing = (tableSize.height() - 1) * cellSpacing.height();
        averageEdgeSize.setHeight((explicitContentHeight - accRowSpacing) / tableSize.height());
    } else {
        const qreal accRowSpacing = (loadedRows.count() - 1) * cellSpacing.height();
        averageEdgeSize.setHeight((loadedTableOuterRect.height() - accRowSpacing) / loadedRows.count());
    }
}

void QQuickTableViewPrivate::syncLoadedTableRectFromLoadedTable()
{
    const QPoint topLeft = QPoint(leftColumn(), topRow());
    const QPoint bottomRight = QPoint(rightColumn(), bottomRow());
    QRectF topLeftRect = loadedTableItem(topLeft)->geometry();
    QRectF bottomRightRect = loadedTableItem(bottomRight)->geometry();
    loadedTableOuterRect = QRectF(topLeftRect.topLeft(), bottomRightRect.bottomRight());
    loadedTableInnerRect = QRectF(topLeftRect.bottomRight(), bottomRightRect.topLeft());
}

void QQuickTableViewPrivate::forceLayout()
{
    if (loadedItems.isEmpty())
        return;

    clearEdgeSizeCache();
    RebuildOptions rebuildOptions = RebuildOption::LayoutOnly;

    // Go through all columns from first to last, find the columns that used
    // to be hidden and not loaded, and check if they should become visible
    // (and vice versa). If there is a change, we need to rebuild.
    for (int column = leftColumn(); column <= rightColumn(); ++column) {
        const bool wasVisibleFromBefore = loadedColumns.contains(column);
        const bool isVisibleNow = !qFuzzyIsNull(getColumnWidth(column));
        if (wasVisibleFromBefore == isVisibleNow)
            continue;

        // A column changed visibility. This means that it should
        // either be loaded or unloaded. So we need a rebuild.
        qCDebug(lcTableViewDelegateLifecycle) << "Column" << column << "changed visibility to" << isVisibleNow;
        rebuildOptions.setFlag(RebuildOption::ViewportOnly);
        if (column == leftColumn()) {
            // The first loaded column should now be hidden. This means that we
            // need to calculate which column should now be first instead.
            rebuildOptions.setFlag(RebuildOption::CalculateNewTopLeftColumn);
        }
        break;
    }

    // Go through all rows from first to last, and do the same as above
    for (int row = topRow(); row <= bottomRow(); ++row) {
        const bool wasVisibleFromBefore = loadedRows.contains(row);
        const bool isVisibleNow = !qFuzzyIsNull(getRowHeight(row));
        if (wasVisibleFromBefore == isVisibleNow)
            continue;

        // A row changed visibility. This means that it should
        // either be loaded or unloaded. So we need a rebuild.
        qCDebug(lcTableViewDelegateLifecycle) << "Row" << row << "changed visibility to" << isVisibleNow;
        rebuildOptions.setFlag(RebuildOption::ViewportOnly);
        if (row == topRow())
            rebuildOptions.setFlag(RebuildOption::CalculateNewTopLeftRow);
        break;
    }

    scheduleRebuildTable(rebuildOptions);

    auto rootView = rootSyncView();
    const bool updated = rootView->d_func()->updateTableRecursive();
    if (!updated) {
        qWarning() << "TableView::forceLayout(): Cannot do an immediate re-layout during an ongoing layout!";
        rootView->polish();
    }
}

void QQuickTableViewPrivate::syncLoadedTableFromLoadRequest()
{
    if (loadRequest.edge() == Qt::Edge(0)) {
        // No edge means we're loading the top-left item
        loadedColumns.insert(loadRequest.column(), 0);
        loadedRows.insert(loadRequest.row(), 0);
        return;
    }

    switch (loadRequest.edge()) {
    case Qt::LeftEdge:
    case Qt::RightEdge:
        loadedColumns.insert(loadRequest.column(), 0);
        break;
    case Qt::TopEdge:
    case Qt::BottomEdge:
        loadedRows.insert(loadRequest.row(), 0);
        break;
    }
}

FxTableItem *QQuickTableViewPrivate::loadedTableItem(const QPoint &cell) const
{
    const int modelIndex = modelIndexAtCell(cell);
    Q_TABLEVIEW_ASSERT(loadedItems.contains(modelIndex), modelIndex << cell);
    return loadedItems.value(modelIndex);
}

FxTableItem *QQuickTableViewPrivate::createFxTableItem(const QPoint &cell, QQmlIncubator::IncubationMode incubationMode)
{
    Q_Q(QQuickTableView);

    bool ownItem = false;
    int modelIndex = modelIndexAtCell(cell);

    QObject* object = model->object(modelIndex, incubationMode);
    if (!object) {
        if (model->incubationStatus(modelIndex) == QQmlIncubator::Loading) {
            // Item is incubating. Return nullptr for now, and let the table call this
            // function again once we get a callback to itemCreatedCallback().
            return nullptr;
        }

        qWarning() << "TableView: failed loading index:" << modelIndex;
        object = new QQuickItem();
        ownItem = true;
    }

    QQuickItem *item = qmlobject_cast<QQuickItem*>(object);
    if (!item) {
        // The model could not provide an QQuickItem for the
        // given index, so we create a placeholder instead.
        qWarning() << "TableView: delegate is not an item:" << modelIndex;
        model->release(object);
        item = new QQuickItem();
        ownItem = true;
    } else {
        QQuickAnchors *anchors = QQuickItemPrivate::get(item)->_anchors;
        if (anchors && anchors->activeDirections())
            qmlWarning(item) << "TableView: detected anchors on delegate with index: " << modelIndex
                             << ". Use implicitWidth and implicitHeight instead.";
    }

    if (ownItem) {
        // Parent item is normally set early on from initItemCallback (to
        // allow bindings to the parent property). But if we created the item
        // within this function, we need to set it explicit.
        item->setImplicitWidth(kDefaultColumnWidth);
        item->setImplicitHeight(kDefaultRowHeight);
        item->setParentItem(q->contentItem());
    }
    Q_TABLEVIEW_ASSERT(item->parentItem() == q->contentItem(), item->parentItem());

    FxTableItem *fxTableItem = new FxTableItem(item, q, ownItem);
    fxTableItem->setVisible(false);
    fxTableItem->cell = cell;
    fxTableItem->index = modelIndex;
    return fxTableItem;
}

FxTableItem *QQuickTableViewPrivate::loadFxTableItem(const QPoint &cell, QQmlIncubator::IncubationMode incubationMode)
{
#ifdef QT_DEBUG
    // Since TableView needs to work flawlessly when e.g incubating inside an async
    // loader, being able to override all loading to async while debugging can be helpful.
    static const bool forcedAsync = forcedIncubationMode == QLatin1String("async");
    if (forcedAsync)
        incubationMode = QQmlIncubator::Asynchronous;
#endif

    // Note that even if incubation mode is asynchronous, the item might
    // be ready immediately since the model has a cache of items.
    QBoolBlocker guard(blockItemCreatedCallback);
    auto item = createFxTableItem(cell, incubationMode);
    qCDebug(lcTableViewDelegateLifecycle) << cell << "ready?" << bool(item);
    return item;
}

void QQuickTableViewPrivate::releaseLoadedItems(QQmlTableInstanceModel::ReusableFlag reusableFlag) {
    // Make a copy and clear the list of items first to avoid destroyed
    // items being accessed during the loop (QTBUG-61294)
    auto const tmpList = loadedItems;
    loadedItems.clear();
    for (FxTableItem *item : tmpList)
        releaseItem(item, reusableFlag);
}

void QQuickTableViewPrivate::releaseItem(FxTableItem *fxTableItem, QQmlTableInstanceModel::ReusableFlag reusableFlag)
{
    Q_Q(QQuickTableView);
    auto item = fxTableItem->item;
    Q_TABLEVIEW_ASSERT(item, fxTableItem->index);

    if (fxTableItem->ownItem) {
        delete item;
    } else {
        // Only QQmlTableInstanceModel supports reusing items
        auto releaseFlag = tableModel ?
                    tableModel->release(item, reusableFlag) :
                    model->release(item);

        if (releaseFlag != QQmlInstanceModel::Destroyed) {
            // When items are not destroyed, it typically means that the
            // item is reused, or that the model is an ObjectModel. If
            // so, we just hide the item instead.
            fxTableItem->setVisible(false);

            // If the item (or a descendant) has focus, remove it, so
            // that the item doesn't enter with focus when it's reused.
            if (QQuickWindow *window = item->window()) {
                const auto focusItem = qobject_cast<QQuickItem *>(window->focusObject());
                if (focusItem) {
                    const bool hasFocus = item == focusItem || item->isAncestorOf(focusItem);
                    if (hasFocus) {
                        const auto focusChild = QQuickItemPrivate::get(q)->subFocusItem;
                        QQuickWindowPrivate::get(window)->clearFocusInScope(q, focusChild, Qt::OtherFocusReason);
                    }
                }
            }
        }
    }

    delete fxTableItem;
}

void QQuickTableViewPrivate::unloadItem(const QPoint &cell)
{
    const int modelIndex = modelIndexAtCell(cell);
    Q_TABLEVIEW_ASSERT(loadedItems.contains(modelIndex), modelIndex << cell);
    releaseItem(loadedItems.take(modelIndex), reusableFlag);
}

bool QQuickTableViewPrivate::canLoadTableEdge(Qt::Edge tableEdge, const QRectF fillRect) const
{
    switch (tableEdge) {
    case Qt::LeftEdge:
        return loadedTableOuterRect.left() > fillRect.left() + cellSpacing.width();
    case Qt::RightEdge:
        return loadedTableOuterRect.right() < fillRect.right() - cellSpacing.width();
    case Qt::TopEdge:
        return loadedTableOuterRect.top() > fillRect.top() + cellSpacing.height();
    case Qt::BottomEdge:
        return loadedTableOuterRect.bottom() < fillRect.bottom() - cellSpacing.height();
    }

    return false;
}

bool QQuickTableViewPrivate::canUnloadTableEdge(Qt::Edge tableEdge, const QRectF fillRect) const
{
    // Note: if there is only one row or column left, we cannot unload, since
    // they are needed as anchor point for further layouting.
    switch (tableEdge) {
    case Qt::LeftEdge:
        if (loadedColumns.count() <= 1)
            return false;
        return loadedTableInnerRect.left() <= fillRect.left();
    case Qt::RightEdge:
        if (loadedColumns.count() <= 1)
            return false;
        return loadedTableInnerRect.right() >= fillRect.right();
    case Qt::TopEdge:
        if (loadedRows.count() <= 1)
            return false;
        return loadedTableInnerRect.top() <= fillRect.top();
    case Qt::BottomEdge:
        if (loadedRows.count() <= 1)
            return false;
        return loadedTableInnerRect.bottom() >= fillRect.bottom();
    }
    Q_TABLEVIEW_UNREACHABLE(tableEdge);
    return false;
}

Qt::Edge QQuickTableViewPrivate::nextEdgeToLoad(const QRectF rect)
{
    for (Qt::Edge edge : allTableEdges) {
        if (!canLoadTableEdge(edge, rect))
            continue;
        const int nextIndex = nextVisibleEdgeIndexAroundLoadedTable(edge);
        if (nextIndex == kEdgeIndexAtEnd)
            continue;
        return edge;
    }

    return Qt::Edge(0);
}

Qt::Edge QQuickTableViewPrivate::nextEdgeToUnload(const QRectF rect)
{
    for (Qt::Edge edge : allTableEdges) {
        if (canUnloadTableEdge(edge, rect))
            return edge;
    }
    return Qt::Edge(0);
}

qreal QQuickTableViewPrivate::cellWidth(const QPoint& cell)
{
    // Using an items width directly is not an option, since we change
    // it during layout (which would also cause problems when recycling items).
    auto const cellItem = loadedTableItem(cell)->item;
    return cellItem->implicitWidth();
}

qreal QQuickTableViewPrivate::cellHeight(const QPoint& cell)
{
    // Using an items height directly is not an option, since we change
    // it during layout (which would also cause problems when recycling items).
    auto const cellItem = loadedTableItem(cell)->item;
    return cellItem->implicitHeight();
}

qreal QQuickTableViewPrivate::sizeHintForColumn(int column)
{
    // Find the widest cell in the column, and return its width
    qreal columnWidth = 0;
    for (auto r = loadedRows.cbegin(); r != loadedRows.cend(); ++r) {
        const int row = r.key();
        columnWidth = qMax(columnWidth, cellWidth(QPoint(column, row)));
    }

    return columnWidth;
}

qreal QQuickTableViewPrivate::sizeHintForRow(int row)
{
    // Find the highest cell in the row, and return its height
    qreal rowHeight = 0;
    for (auto c = loadedColumns.cbegin(); c != loadedColumns.cend(); ++c) {
        const int column = c.key();
        rowHeight = qMax(rowHeight, cellHeight(QPoint(column, row)));
    }

    return rowHeight;
}

void QQuickTableViewPrivate::calculateTableSize()
{
    // tableSize is the same as row and column count, and will always
    // be the same as the number of rows and columns in the model.
    Q_Q(QQuickTableView);
    QSize prevTableSize = tableSize;

    if (tableModel)
        tableSize = QSize(tableModel->columns(), tableModel->rows());
    else if (model)
        tableSize = QSize(1, model->count());
    else
        tableSize = QSize(0, 0);

    if (prevTableSize.width() != tableSize.width())
        emit q->columnsChanged();
    if (prevTableSize.height() != tableSize.height())
        emit q->rowsChanged();
}

qreal QQuickTableViewPrivate::getColumnLayoutWidth(int column)
{
    // Return the column width specified by the application, or go
    // through the loaded items and calculate it as a fallback. For
    // layouting, the width can never be zero (or negative), as this
    // can lead us to be stuck in an infinite loop trying to load and
    // fill out the empty viewport space with empty columns.
    const qreal explicitColumnWidth = getColumnWidth(column);
    if (explicitColumnWidth >= 0)
        return explicitColumnWidth;

    if (syncHorizontally) {
        if (syncView->d_func()->loadedColumns.contains(column))
            return syncView->d_func()->getColumnLayoutWidth(column);
    }

    // Iterate over the currently visible items in the column. The downside
    // of doing that, is that the column width will then only be based on the implicit
    // width of the currently loaded items (which can be different depending on which
    // row you're at when the column is flicked in). The upshot is that you don't have to
    // bother setting columnWidthProvider for small tables, or if the implicit width doesn't vary.
    qreal columnWidth = sizeHintForColumn(column);

    if (qIsNaN(columnWidth) || columnWidth <= 0) {
        if (!layoutWarningIssued) {
            layoutWarningIssued = true;
            qmlWarning(q_func()) << "the delegate's implicitHeight needs to be greater than zero";
        }
        columnWidth = kDefaultRowHeight;
    }

    return columnWidth;
}

qreal QQuickTableViewPrivate::getRowLayoutHeight(int row)
{
    // Return the row height specified by the application, or go
    // through the loaded items and calculate it as a fallback. For
    // layouting, the height can never be zero (or negative), as this
    // can lead us to be stuck in an infinite loop trying to load and
    // fill out the empty viewport space with empty rows.
    const qreal explicitRowHeight = getRowHeight(row);
    if (explicitRowHeight >= 0)
        return explicitRowHeight;

    if (syncVertically) {
        if (syncView->d_func()->loadedRows.contains(row))
            return syncView->d_func()->getRowLayoutHeight(row);
    }

    // Iterate over the currently visible items in the row. The downside
    // of doing that, is that the row height will then only be based on the implicit
    // height of the currently loaded items (which can be different depending on which
    // column you're at when the row is flicked in). The upshot is that you don't have to
    // bother setting rowHeightProvider for small tables, or if the implicit height doesn't vary.
    qreal rowHeight = sizeHintForRow(row);

    if (qIsNaN(rowHeight) || rowHeight <= 0) {
        if (!layoutWarningIssued) {
            layoutWarningIssued = true;
            qmlWarning(q_func()) << "the delegate's implicitHeight needs to be greater than zero";
        }
        rowHeight = kDefaultRowHeight;
    }

    return rowHeight;
}

qreal QQuickTableViewPrivate::getColumnWidth(int column)
{
    // Return the width of the given column, if explicitly set. Return 0 if the column
    // is hidden, and -1 if the width is not set (which means that the width should
    // instead be calculated from the implicit size of the delegate items. This function
    // can be overridden by e.g HeaderView to provide the column widths by other means.
    const int noExplicitColumnWidth = -1;

    if (cachedColumnWidth.startIndex == column)
        return cachedColumnWidth.size;

    if (syncHorizontally)
        return syncView->d_func()->getColumnWidth(column);

    auto cw = columnWidths.size(column);
    if (cw >= 0)
        return cw;

    if (columnWidthProvider.isUndefined())
        return noExplicitColumnWidth;

    qreal columnWidth = noExplicitColumnWidth;

    if (columnWidthProvider.isCallable()) {
        auto const columnAsArgument = QJSValueList() << QJSValue(column);
        columnWidth = columnWidthProvider.call(columnAsArgument).toNumber();
        if (qIsNaN(columnWidth) || columnWidth < 0)
            columnWidth = noExplicitColumnWidth;
    } else {
        if (!layoutWarningIssued) {
            layoutWarningIssued = true;
            qmlWarning(q_func()) << "columnWidthProvider doesn't contain a function";
        }
        columnWidth = noExplicitColumnWidth;
    }

    cachedColumnWidth.startIndex = column;
    cachedColumnWidth.size = columnWidth;
    return columnWidth;
}

qreal QQuickTableViewPrivate::getRowHeight(int row)
{
    // Return the height of the given row, if explicitly set. Return 0 if the row
    // is hidden, and -1 if the height is not set (which means that the height should
    // instead be calculated from the implicit size of the delegate items. This function
    // can be overridden by e.g HeaderView to provide the row heights by other means.
    const int noExplicitRowHeight = -1;

    if (cachedRowHeight.startIndex == row)
        return cachedRowHeight.size;

    if (syncVertically)
        return syncView->d_func()->getRowHeight(row);

    auto rh = rowHeights.size(row);
    if (rh >= 0)
        return rh;

    if (rowHeightProvider.isUndefined())
        return noExplicitRowHeight;

    qreal rowHeight = noExplicitRowHeight;

    if (rowHeightProvider.isCallable()) {
        auto const rowAsArgument = QJSValueList() << QJSValue(row);
        rowHeight = rowHeightProvider.call(rowAsArgument).toNumber();
        if (qIsNaN(rowHeight) || rowHeight < 0)
            rowHeight = noExplicitRowHeight;
    } else {
        if (!layoutWarningIssued) {
            layoutWarningIssued = true;
            qmlWarning(q_func()) << "rowHeightProvider doesn't contain a function";
        }
        rowHeight = noExplicitRowHeight;
    }

    cachedRowHeight.startIndex = row;
    cachedRowHeight.size = rowHeight;
    return rowHeight;
}

bool QQuickTableViewPrivate::isColumnHidden(int column)
{
    // A column is hidden if the width is explicit set to zero (either by
    // using a columnWidthProvider, or by overriding getColumnWidth()).
    return qFuzzyIsNull(getColumnWidth(column));
}

bool QQuickTableViewPrivate::isRowHidden(int row)
{
    // A row is hidden if the height is explicit set to zero (either by
    // using a rowHeightProvider, or by overriding getRowHeight()).
    return qFuzzyIsNull(getRowHeight(row));
}

void QQuickTableViewPrivate::relayoutTableItems()
{
    qCDebug(lcTableViewDelegateLifecycle);

    qreal nextColumnX = loadedTableOuterRect.x();
    qreal nextRowY = loadedTableOuterRect.y();

    for (auto c = loadedColumns.cbegin(); c != loadedColumns.cend(); ++c) {
        const int column = c.key();
        // Adjust the geometry of all cells in the current column
        const qreal width = getColumnLayoutWidth(column);

        for (auto r = loadedRows.cbegin(); r != loadedRows.cend(); ++r) {
            const int row = r.key();
            auto item = loadedTableItem(QPoint(column, row));
            QRectF geometry = item->geometry();
            geometry.moveLeft(nextColumnX);
            geometry.setWidth(width);
            item->setGeometry(geometry);
        }

        if (width > 0)
            nextColumnX += width + cellSpacing.width();
    }

    for (auto r = loadedRows.cbegin(); r != loadedRows.cend(); ++r) {
        const int row = r.key();
        // Adjust the geometry of all cells in the current row
        const qreal height = getRowLayoutHeight(row);

        for (auto c = loadedColumns.cbegin(); c != loadedColumns.cend(); ++c) {
            const int column = c.key();
            auto item = loadedTableItem(QPoint(column, row));
            QRectF geometry = item->geometry();
            geometry.moveTop(nextRowY);
            geometry.setHeight(height);
            item->setGeometry(geometry);
        }

        if (height > 0)
            nextRowY += height + cellSpacing.height();
    }

    if (Q_UNLIKELY(lcTableViewDelegateLifecycle().isDebugEnabled())) {
        for (auto c = loadedColumns.cbegin(); c != loadedColumns.cend(); ++c) {
            const int column = c.key();
            for (auto r = loadedRows.cbegin(); r != loadedRows.cend(); ++r) {
                const int row = r.key();
                QPoint cell = QPoint(column, row);
                qCDebug(lcTableViewDelegateLifecycle()) << "relayout item:" << cell << loadedTableItem(cell)->geometry();
            }
        }
    }
}

void QQuickTableViewPrivate::layoutVerticalEdge(Qt::Edge tableEdge)
{
    int columnThatNeedsLayout;
    int neighbourColumn;
    qreal columnX;
    qreal columnWidth;

    if (tableEdge == Qt::LeftEdge) {
        columnThatNeedsLayout = leftColumn();
        neighbourColumn = loadedColumns.keys().value(1);
        columnWidth = getColumnLayoutWidth(columnThatNeedsLayout);
        const auto neighbourItem = loadedTableItem(QPoint(neighbourColumn, topRow()));
        columnX = neighbourItem->geometry().left() - cellSpacing.width() - columnWidth;
    } else {
        columnThatNeedsLayout = rightColumn();
        neighbourColumn = loadedColumns.keys().value(loadedColumns.count() - 2);
        columnWidth = getColumnLayoutWidth(columnThatNeedsLayout);
        const auto neighbourItem = loadedTableItem(QPoint(neighbourColumn, topRow()));
        columnX = neighbourItem->geometry().right() + cellSpacing.width();
    }

    for (auto r = loadedRows.cbegin(); r != loadedRows.cend(); ++r) {
        const int row = r.key();
        auto fxTableItem = loadedTableItem(QPoint(columnThatNeedsLayout, row));
        auto const neighbourItem = loadedTableItem(QPoint(neighbourColumn, row));
        const qreal rowY = neighbourItem->geometry().y();
        const qreal rowHeight = neighbourItem->geometry().height();

        fxTableItem->setGeometry(QRectF(columnX, rowY, columnWidth, rowHeight));
        fxTableItem->setVisible(true);

        qCDebug(lcTableViewDelegateLifecycle()) << "layout item:" << QPoint(columnThatNeedsLayout, row) << fxTableItem->geometry();
    }
}

void QQuickTableViewPrivate::layoutHorizontalEdge(Qt::Edge tableEdge)
{
    int rowThatNeedsLayout;
    int neighbourRow;
    qreal rowY;
    qreal rowHeight;

    if (tableEdge == Qt::TopEdge) {
        rowThatNeedsLayout = topRow();
        neighbourRow = loadedRows.keys().value(1);
        rowHeight = getRowLayoutHeight(rowThatNeedsLayout);
        const auto neighbourItem = loadedTableItem(QPoint(leftColumn(), neighbourRow));
        rowY = neighbourItem->geometry().top() - cellSpacing.height() - rowHeight;
    } else {
        rowThatNeedsLayout = bottomRow();
        neighbourRow = loadedRows.keys().value(loadedRows.count() - 2);
        rowHeight = getRowLayoutHeight(rowThatNeedsLayout);
        const auto neighbourItem = loadedTableItem(QPoint(leftColumn(), neighbourRow));
        rowY = neighbourItem->geometry().bottom() + cellSpacing.height();
    }

    for (auto c = loadedColumns.cbegin(); c != loadedColumns.cend(); ++c) {
        const int column = c.key();
        auto fxTableItem = loadedTableItem(QPoint(column, rowThatNeedsLayout));
        auto const neighbourItem = loadedTableItem(QPoint(column, neighbourRow));
        const qreal columnX = neighbourItem->geometry().x();
        const qreal columnWidth = neighbourItem->geometry().width();

        fxTableItem->setGeometry(QRectF(columnX, rowY, columnWidth, rowHeight));
        fxTableItem->setVisible(true);

        qCDebug(lcTableViewDelegateLifecycle()) << "layout item:" << QPoint(column, rowThatNeedsLayout) << fxTableItem->geometry();
    }
}

void QQuickTableViewPrivate::layoutTopLeftItem()
{
    const QPoint cell(loadRequest.column(), loadRequest.row());
    auto topLeftItem = loadedTableItem(cell);
    auto item = topLeftItem->item;

    item->setPosition(loadRequest.startPosition());
    item->setSize(QSizeF(getColumnLayoutWidth(cell.x()), getRowLayoutHeight(cell.y())));
    topLeftItem->setVisible(true);
    qCDebug(lcTableViewDelegateLifecycle) << "geometry:" << topLeftItem->geometry();
}

void QQuickTableViewPrivate::layoutTableEdgeFromLoadRequest()
{
    if (loadRequest.edge() == Qt::Edge(0)) {
        // No edge means we're loading the top-left item
        layoutTopLeftItem();
        return;
    }

    switch (loadRequest.edge()) {
    case Qt::LeftEdge:
    case Qt::RightEdge:
        layoutVerticalEdge(loadRequest.edge());
        break;
    case Qt::TopEdge:
    case Qt::BottomEdge:
        layoutHorizontalEdge(loadRequest.edge());
        break;
    }
}

void QQuickTableViewPrivate::processLoadRequest()
{
    Q_TABLEVIEW_ASSERT(loadRequest.isActive(), "");

    while (loadRequest.hasCurrentCell()) {
        QPoint cell = loadRequest.currentCell();
        FxTableItem *fxTableItem = loadFxTableItem(cell, loadRequest.incubationMode());

        if (!fxTableItem) {
            // Requested item is not yet ready. Just leave, and wait for this
            // function to be called again when the item is ready.
            return;
        }

        loadedItems.insert(modelIndexAtCell(cell), fxTableItem);
        loadRequest.moveToNextCell();
    }

    qCDebug(lcTableViewDelegateLifecycle()) << "all items loaded!";

    syncLoadedTableFromLoadRequest();
    layoutTableEdgeFromLoadRequest();
    syncLoadedTableRectFromLoadedTable();

    if (rebuildState == RebuildState::Done) {
        // Loading of this edge was not done as a part of a rebuild, but
        // instead as an incremental build after e.g a flick.
        updateExtents();
        drainReusePoolAfterLoadRequest();
    }

    loadRequest.markAsDone();

    qCDebug(lcTableViewDelegateLifecycle()) << "request completed! Table:" << tableLayoutToString();
}

void QQuickTableViewPrivate::processRebuildTable()
{
    Q_Q(QQuickTableView);

    if (rebuildState == RebuildState::Begin) {
        if (Q_UNLIKELY(lcTableViewDelegateLifecycle().isDebugEnabled())) {
            qCDebug(lcTableViewDelegateLifecycle()) << "begin rebuild:" << q;
            if (rebuildOptions & RebuildOption::All)
                qCDebug(lcTableViewDelegateLifecycle()) << "RebuildOption::All, options:" << rebuildOptions;
            else if (rebuildOptions & RebuildOption::ViewportOnly)
                qCDebug(lcTableViewDelegateLifecycle()) << "RebuildOption::ViewportOnly, options:" << rebuildOptions;
            else if (rebuildOptions & RebuildOption::LayoutOnly)
                qCDebug(lcTableViewDelegateLifecycle()) << "RebuildOption::LayoutOnly, options:" << rebuildOptions;
            else
                Q_TABLEVIEW_UNREACHABLE(rebuildOptions);
        }
    }

    moveToNextRebuildState();

    if (rebuildState == RebuildState::LoadInitalTable) {
        beginRebuildTable();
        if (!moveToNextRebuildState())
            return;
    }

    if (rebuildState == RebuildState::VerifyTable) {
        if (loadedItems.isEmpty()) {
            qCDebug(lcTableViewDelegateLifecycle()) << "no items loaded!";
            rebuildState = RebuildState::Done;
        } else if (!moveToNextRebuildState()) {
            return;
        }
    }

    if (rebuildState == RebuildState::LayoutTable) {
        layoutAfterLoadingInitialTable();
        if (!moveToNextRebuildState())
            return;
    }

    if (rebuildState == RebuildState::LoadAndUnloadAfterLayout) {
        loadAndUnloadVisibleEdges();
        if (!moveToNextRebuildState())
            return;
    }

    const bool preload = (rebuildOptions & RebuildOption::All
                          && reusableFlag == QQmlTableInstanceModel::Reusable);

    if (rebuildState == RebuildState::PreloadColumns) {
        if (preload && nextVisibleEdgeIndexAroundLoadedTable(Qt::RightEdge) != kEdgeIndexAtEnd)
            loadEdge(Qt::RightEdge, QQmlIncubator::AsynchronousIfNested);
        if (!moveToNextRebuildState())
            return;
    }

    if (rebuildState == RebuildState::PreloadRows) {
        if (preload && nextVisibleEdgeIndexAroundLoadedTable(Qt::BottomEdge) != kEdgeIndexAtEnd)
            loadEdge(Qt::BottomEdge, QQmlIncubator::AsynchronousIfNested);
        if (!moveToNextRebuildState())
            return;
    }

    if (rebuildState == RebuildState::MovePreloadedItemsToPool) {
        while (Qt::Edge edge = nextEdgeToUnload(viewportRect))
            unloadEdge(edge);
        if (!moveToNextRebuildState())
            return;
    }

    Q_TABLEVIEW_ASSERT(rebuildState == RebuildState::Done, int(rebuildState));
    qCDebug(lcTableViewDelegateLifecycle()) << "rebuild complete:" << q;
}

bool QQuickTableViewPrivate::moveToNextRebuildState()
{
    if (loadRequest.isActive()) {
        // Items are still loading async, which means
        // that the current state is not yet done.
        return false;
    }

    if (rebuildState == RebuildState::Begin
            && rebuildOptions.testFlag(RebuildOption::LayoutOnly))
        rebuildState = RebuildState::LayoutTable;
    else
        rebuildState = RebuildState(int(rebuildState) + 1);

    qCDebug(lcTableViewDelegateLifecycle()) << int(rebuildState);
    return true;
}

void QQuickTableViewPrivate::calculateTopLeft(QPoint &topLeftCell, QPointF &topLeftPos)
{
    if (tableSize.isEmpty()) {
        // There is no cell that can be top left
        topLeftCell.rx() = kEdgeIndexAtEnd;
        topLeftCell.ry() = kEdgeIndexAtEnd;
        return;
    }

    if (syncHorizontally || syncVertically) {
        const auto syncView_d = syncView->d_func();

        if (syncView_d->loadedItems.isEmpty()) {
            // The sync view contains no loaded items. This probably means
            // that it has not been rebuilt yet. Which also means that
            // we cannot rebuild anything before this happens.
            topLeftCell.rx() = kEdgeIndexNotSet;
            topLeftCell.ry() = kEdgeIndexNotSet;
            return;
        }

        // Get sync view top left, and use that as our own top left (if possible)
        const QPoint syncViewTopLeftCell(syncView_d->leftColumn(), syncView_d->topRow());
        const auto syncViewTopLeftFxItem = syncView_d->loadedTableItem(syncViewTopLeftCell);
        const QPointF syncViewTopLeftPos = syncViewTopLeftFxItem->geometry().topLeft();

        if (syncHorizontally) {
            topLeftCell.rx() = syncViewTopLeftCell.x();
            topLeftPos.rx() = syncViewTopLeftPos.x();

            if (topLeftCell.x() >= tableSize.width()) {
                // Top left is outside our own model.
                topLeftCell.rx() = kEdgeIndexAtEnd;
                topLeftPos.rx() = kEdgeIndexAtEnd;
            }
        }

        if (syncVertically) {
            topLeftCell.ry() = syncViewTopLeftCell.y();
            topLeftPos.ry() = syncViewTopLeftPos.y();

            if (topLeftCell.y() >= tableSize.height()) {
                // Top left is outside our own model.
                topLeftCell.ry() = kEdgeIndexAtEnd;
                topLeftPos.ry() = kEdgeIndexAtEnd;
            }
        }

        if (syncHorizontally && syncVertically) {
            // We have a valid top left, so we're done
            return;
        }
    }

    // Since we're not sync-ing both horizontal and vertical, calculate the missing
    // dimention(s) ourself. If we rebuild all, we find the first visible top-left
    // item starting from cell(0, 0). Otherwise, guesstimate which row or column that
    // should be the new top-left given the geometry of the viewport.

    if (!syncHorizontally) {
        if (rebuildOptions & RebuildOption::All) {
            // Find the first visible column from the beginning
            topLeftCell.rx() = nextVisibleEdgeIndex(Qt::RightEdge, 0);
            if (topLeftCell.x() == kEdgeIndexAtEnd) {
                // No visible column found
                return;
            }
        } else if (rebuildOptions & RebuildOption::CalculateNewTopLeftColumn) {
            // Guesstimate new top left
            const int newColumn = int(viewportRect.x() / (averageEdgeSize.width() + cellSpacing.width()));
            topLeftCell.rx() = qBound(0, newColumn, tableSize.width() - 1);
            topLeftPos.rx() = topLeftCell.x() * (averageEdgeSize.width() + cellSpacing.width());
        } else {
            // Keep the current top left, unless it's outside model
            topLeftCell.rx() = qBound(0, leftColumn(), tableSize.width() - 1);
            topLeftPos.rx() = loadedTableOuterRect.topLeft().x();
        }
    }

    if (!syncVertically) {
        if (rebuildOptions & RebuildOption::All) {
            // Find the first visible row from the beginning
            topLeftCell.ry() = nextVisibleEdgeIndex(Qt::BottomEdge, 0);
            if (topLeftCell.y() == kEdgeIndexAtEnd) {
                // No visible row found
                return;
            }
        } else if (rebuildOptions & RebuildOption::CalculateNewTopLeftRow) {
            // Guesstimate new top left
            const int newRow = int(viewportRect.y() / (averageEdgeSize.height() + cellSpacing.height()));
            topLeftCell.ry() = qBound(0, newRow, tableSize.height() - 1);
            topLeftPos.ry() = topLeftCell.y() * (averageEdgeSize.height() + cellSpacing.height());
        } else {
            // Keep the current top left, unless it's outside model
            topLeftCell.ry() = qBound(0, topRow(), tableSize.height() - 1);
            topLeftPos.ry() = loadedTableOuterRect.topLeft().y();
        }
    }
}

void QQuickTableViewPrivate::beginRebuildTable()
{
    calculateTableSize();

    QPoint topLeft;
    QPointF topLeftPos;
    calculateTopLeft(topLeft, topLeftPos);

    if (rebuildOptions & RebuildOption::All)
        releaseLoadedItems(QQmlTableInstanceModel::NotReusable);
    else if (rebuildOptions & RebuildOption::ViewportOnly)
        releaseLoadedItems(reusableFlag);

    if (rebuildOptions & RebuildOption::All) {
        origin = QPointF(0, 0);
        endExtent = QSizeF(0, 0);
        hData.markExtentsDirty();
        vData.markExtentsDirty();
        updateBeginningEnd();
    }

    loadedColumns.clear();
    loadedRows.clear();
    loadedTableOuterRect = QRect();
    loadedTableInnerRect = QRect();
    clearEdgeSizeCache();

    if (syncHorizontally) {
        setLocalViewportX(syncView->contentX());
        viewportRect.moveLeft(syncView->d_func()->viewportRect.left());
    }

    if (syncVertically) {
        setLocalViewportY(syncView->contentY());
        viewportRect.moveTop(syncView->d_func()->viewportRect.top());
    }

    if (!model) {
        qCDebug(lcTableViewDelegateLifecycle()) << "no model found, leaving table empty";
        return;
    }

    if (model->count() == 0) {
        qCDebug(lcTableViewDelegateLifecycle()) << "empty model found, leaving table empty";
        return;
    }

    if (tableModel && !tableModel->delegate()) {
        qCDebug(lcTableViewDelegateLifecycle()) << "no delegate found, leaving table empty";
        return;
    }

    if (topLeft.x() == kEdgeIndexAtEnd || topLeft.y() == kEdgeIndexAtEnd) {
        qCDebug(lcTableViewDelegateLifecycle()) << "no visible row or column found, leaving table empty";
        return;
    }

    if (topLeft.x() == kEdgeIndexNotSet || topLeft.y() == kEdgeIndexNotSet) {
        qCDebug(lcTableViewDelegateLifecycle()) << "could not resolve top-left item, leaving table empty";
        return;
    }

    // Load top-left item. After loaded, loadItemsInsideRect() will take
    // care of filling out the rest of the table.
    loadRequest.begin(topLeft, topLeftPos, QQmlIncubator::AsynchronousIfNested);
    processLoadRequest();
    loadAndUnloadVisibleEdges();
}

void QQuickTableViewPrivate::layoutAfterLoadingInitialTable()
{
<<<<<<< HEAD
    if (rebuildOptions.testFlag(RebuildOption::LayoutOnly)
            || rowHeightProvider.isUndefined() || columnWidthProvider.isUndefined()) {
        // Since we don't have both size providers, we need to calculate the
        // size of each row and column based on the size of the delegate items.
        // This couldn't be done while we were loading the initial rows and
        // columns, since during the process, we didn't have all the items
        // available yet for the calculation. So we do it now. The exception
        // is if we specifically only requested a relayout.
        clearEdgeSizeCache();
        relayoutTableItems();
        syncLoadedTableRectFromLoadedTable();
    }

    if (syncView || rebuildOptions.testFlag(RebuildOption::All)) {
        // We try to limit how often we update the content size. The main reason is that is has a
        // tendency to cause flicker in the viewport if it happens while flicking. But another just
        // as valid reason is that we actually never really know what the size of the full table will
        // ever be. Even if e.g spacing changes, and we normally would assume that the size of the table
        // would increase accordingly, the model might also at some point have removed/hidden/resized
        // rows/columns outside the viewport. This would also affect the size, but since we don't load
        // rows or columns outside the viewport, this information is ignored. And even if we did, we
        // might also have been fast-flicked to a new location at some point, and started a new rebuild
        // there based on a new guesstimated top-left cell. Either way, changing the content size
        // based on the currently visible row/columns/spacing can be really off. So instead of pretending
        // that we know what the actual size of the table is, we just keep the first guesstimate.
        updateAverageEdgeSize();
        updateContentWidth();
        updateContentHeight();
    }
=======
    relayoutTable();
    updateAverageEdgeSize();
    updateContentWidth();
    updateContentHeight();
}

void QQuickTableViewPrivate::loadInitialTopLeftItem(const QPoint &cell, const QPointF &pos)
{
    Q_TABLEVIEW_ASSERT(loadedItems.isEmpty(), "");

    if (tableModel && !tableModel->delegate())
        return;
>>>>>>> f19ec456

    updateExtents();
}

void QQuickTableViewPrivate::unloadEdge(Qt::Edge edge)
{
    qCDebug(lcTableViewDelegateLifecycle) << edge;

    switch (edge) {
    case Qt::LeftEdge:
    case Qt::RightEdge: {
        const int column = edge == Qt::LeftEdge ? leftColumn() : rightColumn();
        for (auto r = loadedRows.cbegin(); r != loadedRows.cend(); ++r)
            unloadItem(QPoint(column, r.key()));
        loadedColumns.remove(column);
        syncLoadedTableRectFromLoadedTable();
        break; }
    case Qt::TopEdge:
    case Qt::BottomEdge: {
        const int row = edge == Qt::TopEdge ? topRow() : bottomRow();
        for (auto c = loadedColumns.cbegin(); c != loadedColumns.cend(); ++c)
            unloadItem(QPoint(c.key(), row));
        loadedRows.remove(row);
        syncLoadedTableRectFromLoadedTable();
        break; }
    }

    qCDebug(lcTableViewDelegateLifecycle) << tableLayoutToString();
}

void QQuickTableViewPrivate::loadEdge(Qt::Edge edge, QQmlIncubator::IncubationMode incubationMode)
{
    const int edgeIndex = nextVisibleEdgeIndexAroundLoadedTable(edge);
    qCDebug(lcTableViewDelegateLifecycle) << edge << edgeIndex;

    const QList<int> visibleCells = edge & (Qt::LeftEdge | Qt::RightEdge)
            ? loadedRows.keys() : loadedColumns.keys();
    loadRequest.begin(edge, edgeIndex, visibleCells, incubationMode);
    processLoadRequest();
}

void QQuickTableViewPrivate::loadAndUnloadVisibleEdges()
{
    // Unload table edges that have been moved outside the visible part of the
    // table (including buffer area), and load new edges that has been moved inside.
    // Note: an important point is that we always keep the table rectangular
    // and without holes to reduce complexity (we never leave the table in
    // a half-loaded state, or keep track of multiple patches).
    // We load only one edge (row or column) at a time. This is especially
    // important when loading into the buffer, since we need to be able to
    // cancel the buffering quickly if the user starts to flick, and then
    // focus all further loading on the edges that are flicked into view.

    if (loadRequest.isActive()) {
        // Don't start loading more edges while we're
        // already waiting for another one to load.
        return;
    }

    if (loadedItems.isEmpty()) {
        // We need at least the top-left item to be loaded before we can
        // start loading edges around it. Not having a top-left item at
        // this point means that the model is empty (or no delegate).
        return;
    }

    bool tableModified;

    do {
        tableModified = false;

        if (Qt::Edge edge = nextEdgeToUnload(viewportRect)) {
            tableModified = true;
            unloadEdge(edge);
        }

        if (Qt::Edge edge = nextEdgeToLoad(viewportRect)) {
            tableModified = true;
            loadEdge(edge, QQmlIncubator::AsynchronousIfNested);
            if (loadRequest.isActive())
                return;
        }
    } while (tableModified);

}

void QQuickTableViewPrivate::drainReusePoolAfterLoadRequest()
{
    Q_Q(QQuickTableView);

    if (reusableFlag == QQmlTableInstanceModel::NotReusable || !tableModel)
        return;

    if (!qFuzzyIsNull(q->verticalOvershoot()) || !qFuzzyIsNull(q->horizontalOvershoot())) {
        // Don't drain while we're overshooting, since this will fill up the
        // pool, but we expect to reuse them all once the content item moves back.
        return;
    }

    // When loading edges, we don't want to drain the reuse pool too aggressively. Normally,
    // all the items in the pool are reused rapidly as the content view is flicked around
    // anyway. Even if the table is temporarily flicked to a section that contains fewer
    // cells than what used to be (e.g if the flicked-in rows are taller than average), it
    // still makes sense to keep all the items in circulation; Chances are, that soon enough,
    // thinner rows are flicked back in again (meaning that we can fit more items into the
    // view). But at the same time, if a delegate chooser is in use, the pool might contain
    // items created from different delegates. And some of those delegates might be used only
    // occasionally. So to avoid situations where an item ends up in the pool for too long, we
    // call drain after each load request, but with a sufficiently large pool time. (If an item
    // in the pool has a large pool time, it means that it hasn't been reused for an equal
    // amount of load cycles, and should be released).
    //
    // We calculate an appropriate pool time by figuring out what the minimum time must be to
    // not disturb frequently reused items. Since the number of items in a row might be higher
    // than in a column (or vice versa), the minimum pool time should take into account that
    // you might be flicking out a single row (filling up the pool), before you continue
    // flicking in several new columns (taking them out again, but now in smaller chunks). This
    // will increase the number of load cycles items are kept in the pool (poolTime), but still,
    // we shouldn't release them, as they are still being reused frequently.
    // To get a flexible maxValue (that e.g tolerates rows and columns being flicked
    // in with varying sizes, causing some items not to be resued immediately), we multiply the
    // value by 2. Note that we also add an extra +1 to the column count, because the number of
    // visible columns will fluctuate between +1/-1 while flicking.
    const int w = loadedColumns.count();
    const int h = loadedRows.count();
    const int minTime = int(std::ceil(w > h ? qreal(w + 1) / h : qreal(h + 1) / w));
    const int maxTime = minTime * 2;
    tableModel->drainReusableItemsPool(maxTime);
}

void QQuickTableViewPrivate::scheduleRebuildTable(RebuildOptions options) {
    if (!q_func()->isComponentComplete()) {
        // We'll rebuild the table once complete anyway
        return;
    }

    scheduledRebuildOptions |= options;
    q_func()->polish();
}

QQuickTableView *QQuickTableViewPrivate::rootSyncView() const
{
    QQuickTableView *root = const_cast<QQuickTableView *>(q_func());
    while (QQuickTableView *view = root->d_func()->syncView)
        root = view;
    return root;
}

void QQuickTableViewPrivate::updatePolish()
{
    // We always start updating from the top of the syncView tree, since
    // the layout of a syncView child will depend on the layout of the syncView.
    //  E.g when a new column is flicked in, the syncView should load and layout
    // the column first, before any syncChildren gets a chance to do the same.
    Q_TABLEVIEW_ASSERT(!polishing, "recursive updatePolish() calls are not allowed!");
    rootSyncView()->d_func()->updateTableRecursive();
}

bool QQuickTableViewPrivate::updateTableRecursive()
{
    if (polishing) {
        // We're already updating the Table in this view, so
        // we cannot continue. Signal this back by returning false.
        // The caller can then choose to call "polish()" instead, to
        // do the update later.
        return false;
    }

    const bool updateComplete = updateTable();
    if (!updateComplete)
        return false;

    for (auto syncChild : qAsConst(syncChildren)) {
        auto syncChild_d = syncChild->d_func();
        syncChild_d->scheduledRebuildOptions |= rebuildOptions;

        const bool descendantUpdateComplete = syncChild_d->updateTableRecursive();
        if (!descendantUpdateComplete)
            return false;
    }

    rebuildOptions = RebuildOption::None;

    return true;
}

bool QQuickTableViewPrivate::updateTable()
{
    // Whenever something changes, e.g viewport moves, spacing is set to a
    // new value, model changes etc, this function will end up being called. Here
    // we check what needs to be done, and load/unload cells accordingly.
    // If we cannot complete the update (because we need to wait for an item
    // to load async), we return false.

    Q_TABLEVIEW_ASSERT(!polishing, "recursive updatePolish() calls are not allowed!");
    QBoolBlocker polishGuard(polishing, true);

    if (loadRequest.isActive()) {
        // We're currently loading items async to build a new edge in the table. We see the loading
        // as an atomic operation, which means that we don't continue doing anything else until all
        // items have been received and laid out. Note that updatePolish is then called once more
        // after the loadRequest has completed to handle anything that might have occurred in-between.
        return false;
    }

    if (rebuildState != RebuildState::Done) {
        processRebuildTable();
        return rebuildState == RebuildState::Done;
    }

    syncWithPendingChanges();

    if (rebuildState == RebuildState::Begin) {
        processRebuildTable();
        return rebuildState == RebuildState::Done;
    }

    if (loadedItems.isEmpty())
        return !loadRequest.isActive();

    loadAndUnloadVisibleEdges();

    return !loadRequest.isActive();
}

void QQuickTableViewPrivate::fixup(QQuickFlickablePrivate::AxisData &data, qreal minExtent, qreal maxExtent)
{
    if (inUpdateContentSize) {
        // We update the content size dynamically as we load and unload edges.
        // Unfortunately, this also triggers a call to this function. The base
        // implementation will do things like start a momentum animation or move
        // the content view somewhere else, which causes glitches. This can
        // especially happen if flicking on one of the syncView children, which triggers
        // an update to our content size. In that case, the base implementation don't know
        // that the view is being indirectly dragged, and will therefore do strange things as
        // it tries to 'fixup' the geometry. So we use a guard to prevent this from happening.
        return;
    }

    QQuickFlickablePrivate::fixup(data, minExtent, maxExtent);
}

int QQuickTableViewPrivate::resolveImportVersion()
{
    const auto data = QQmlData::get(q_func());
    if (!data || !data->propertyCache)
        return 0;

    const auto cppMetaObject = data->propertyCache->firstCppMetaObject();
    const auto qmlTypeView = QQmlMetaType::qmlType(cppMetaObject);
    return qmlTypeView.minorVersion();
}

void QQuickTableViewPrivate::createWrapperModel()
{
    Q_Q(QQuickTableView);
    // When the assigned model is not an instance model, we create a wrapper
    // model (QQmlTableInstanceModel) that keeps a pointer to both the
    // assigned model and the assigned delegate. This model will give us a
    // common interface to any kind of model (js arrays, QAIM, number etc), and
    // help us create delegate instances.
    tableModel = new QQmlTableInstanceModel(qmlContext(q));
    tableModel->useImportVersion(resolveImportVersion());
    model = tableModel;
}

void QQuickTableViewPrivate::itemCreatedCallback(int modelIndex, QObject*)
{
    if (blockItemCreatedCallback)
        return;

    qCDebug(lcTableViewDelegateLifecycle) << "item done loading:"
        << cellAtModelIndex(modelIndex);

    // Since the item we waited for has finished incubating, we can
    // continue with the load request. processLoadRequest will
    // ask the model for the requested item once more, which will be
    // quick since the model has cached it.
    processLoadRequest();
    loadAndUnloadVisibleEdges();
    updatePolish();
}

void QQuickTableViewPrivate::initItemCallback(int modelIndex, QObject *object)
{
    Q_UNUSED(modelIndex);
    Q_Q(QQuickTableView);

    if (auto item = qmlobject_cast<QQuickItem*>(object)) {
        item->setParentItem(q->contentItem());
        item->setZ(1);
    }

    if (auto attached = getAttachedObject(object))
        attached->setView(q);
}

void QQuickTableViewPrivate::itemPooledCallback(int modelIndex, QObject *object)
{
    Q_UNUSED(modelIndex);

    if (auto attached = getAttachedObject(object))
        emit attached->pooled();
}

void QQuickTableViewPrivate::itemReusedCallback(int modelIndex, QObject *object)
{
    Q_UNUSED(modelIndex);

    if (auto attached = getAttachedObject(object))
        emit attached->reused();
}

void QQuickTableViewPrivate::syncWithPendingChanges()
{
    // The application can change properties like the model or the delegate while
    // we're e.g in the middle of e.g loading a new row. Since this will lead to
    // unpredicted behavior, and possibly a crash, we need to postpone taking
    // such assignments into effect until we're in a state that allows it.
    Q_Q(QQuickTableView);
    viewportRect = QRectF(q->contentX(), q->contentY(), q->width(), q->height());

    syncModel();
    syncDelegate();
    syncSyncView();

    syncRebuildOptions();
}

void QQuickTableViewPrivate::syncRebuildOptions()
{
    if (!scheduledRebuildOptions)
        return;

    rebuildState = RebuildState::Begin;
    rebuildOptions = scheduledRebuildOptions;
    scheduledRebuildOptions = RebuildOption::None;

    if (loadedItems.isEmpty())
        rebuildOptions.setFlag(RebuildOption::All);

    // Some options are exclusive:
    if (rebuildOptions.testFlag(RebuildOption::All)) {
        rebuildOptions.setFlag(RebuildOption::ViewportOnly, false);
        rebuildOptions.setFlag(RebuildOption::LayoutOnly, false);
    } else if (rebuildOptions.testFlag(RebuildOption::ViewportOnly)) {
        rebuildOptions.setFlag(RebuildOption::LayoutOnly, false);
    }
}

void QQuickTableViewPrivate::syncDelegate()
{
    if (tableModel && assignedDelegate == tableModel->delegate())
        return;

    if (!tableModel)
        createWrapperModel();

    tableModel->setDelegate(assignedDelegate);
}

void QQuickTableViewPrivate::syncModel()
{
    if (modelVariant == assignedModel)
        return;

    if (model)
        disconnectFromModel();

    modelVariant = assignedModel;
    QVariant effectiveModelVariant = modelVariant;
    if (effectiveModelVariant.userType() == qMetaTypeId<QJSValue>())
        effectiveModelVariant = effectiveModelVariant.value<QJSValue>().toVariant();

    const auto instanceModel = qobject_cast<QQmlInstanceModel *>(qvariant_cast<QObject*>(effectiveModelVariant));

    if (instanceModel) {
        if (tableModel) {
            delete tableModel;
            tableModel = nullptr;
        }
        model = instanceModel;
    } else {
        if (!tableModel)
            createWrapperModel();
        tableModel->setModel(effectiveModelVariant);
    }

    connectToModel();
}

void QQuickTableViewPrivate::syncSyncView()
{
    Q_Q(QQuickTableView);

    if (assignedSyncView != syncView) {
        if (syncView)
            syncView->d_func()->syncChildren.removeOne(q);

        if (assignedSyncView) {
            QQuickTableView *view = assignedSyncView;

            while (view) {
                if (view == q) {
                    if (!layoutWarningIssued) {
                        layoutWarningIssued = true;
                        qmlWarning(q) << "TableView: recursive syncView connection detected!";
                    }
                    syncView = nullptr;
                    return;
                }
                view = view->d_func()->syncView;
            }

            assignedSyncView->d_func()->syncChildren.append(q);
            scheduledRebuildOptions |= RebuildOption::ViewportOnly;
        }

        syncView = assignedSyncView;
    }

    syncHorizontally = syncView && assignedSyncDirection & Qt::Horizontal;
    syncVertically = syncView && assignedSyncDirection & Qt::Vertical;

    if (syncHorizontally)
        q->setColumnSpacing(syncView->columnSpacing());
    if (syncVertically)
        q->setRowSpacing(syncView->rowSpacing());

    if (syncView && loadedItems.isEmpty() && !tableSize.isEmpty()) {
        // When we have a syncView, we can sometimes temporarily end up with no loaded items.
        // This can happen if the syncView has a model with more rows or columns than us, in
        // which case the viewport can end up in a place where we have no rows or columns to
        // show. In that case, check now if the viewport has been flicked back again, and
        // that we can rebuild the table with a visible top-left cell.
        const auto syncView_d = syncView->d_func();
        if (!syncView_d->loadedItems.isEmpty()) {
            if (syncHorizontally && syncView_d->leftColumn() <= tableSize.width() - 1)
                scheduledRebuildOptions |= QQuickTableViewPrivate::RebuildOption::ViewportOnly;
            else if (syncVertically && syncView_d->topRow() <= tableSize.height() - 1)
                scheduledRebuildOptions |= QQuickTableViewPrivate::RebuildOption::ViewportOnly;
        }
    }
}

void QQuickTableViewPrivate::connectToModel()
{
    Q_TABLEVIEW_ASSERT(model, "");

    QObjectPrivate::connect(model, &QQmlInstanceModel::createdItem, this, &QQuickTableViewPrivate::itemCreatedCallback);
    QObjectPrivate::connect(model, &QQmlInstanceModel::initItem, this, &QQuickTableViewPrivate::initItemCallback);

    if (tableModel) {
        const auto tm = tableModel.data();
        QObjectPrivate::connect(tm, &QQmlTableInstanceModel::itemPooled, this, &QQuickTableViewPrivate::itemPooledCallback);
        QObjectPrivate::connect(tm, &QQmlTableInstanceModel::itemReused, this, &QQuickTableViewPrivate::itemReusedCallback);
    }

    if (auto const aim = model->abstractItemModel()) {
        // When the model exposes a QAIM, we connect to it directly. This means that if the current model is
        // a QQmlDelegateModel, we just ignore all the change sets it emits. In most cases, the model will instead
        // be our own QQmlTableInstanceModel, which doesn't bother creating change sets at all. For models that are
        // not based on QAIM (like QQmlObjectModel, QQmlListModel, javascript arrays etc), there is currently no way
        // to modify the model at runtime without also re-setting the model on the view.
        connect(aim, &QAbstractItemModel::rowsMoved, this, &QQuickTableViewPrivate::rowsMovedCallback);
        connect(aim, &QAbstractItemModel::columnsMoved, this, &QQuickTableViewPrivate::columnsMovedCallback);
        connect(aim, &QAbstractItemModel::rowsInserted, this, &QQuickTableViewPrivate::rowsInsertedCallback);
        connect(aim, &QAbstractItemModel::rowsRemoved, this, &QQuickTableViewPrivate::rowsRemovedCallback);
        connect(aim, &QAbstractItemModel::columnsInserted, this, &QQuickTableViewPrivate::columnsInsertedCallback);
        connect(aim, &QAbstractItemModel::columnsRemoved, this, &QQuickTableViewPrivate::columnsRemovedCallback);
        connect(aim, &QAbstractItemModel::modelReset, this, &QQuickTableViewPrivate::modelResetCallback);
        connect(aim, &QAbstractItemModel::layoutChanged, this, &QQuickTableViewPrivate::layoutChangedCallback);
    } else {
        QObjectPrivate::connect(model, &QQmlInstanceModel::modelUpdated, this, &QQuickTableViewPrivate::modelUpdated);
    }
}

void QQuickTableViewPrivate::disconnectFromModel()
{
    Q_TABLEVIEW_ASSERT(model, "");

    QObjectPrivate::disconnect(model, &QQmlInstanceModel::createdItem, this, &QQuickTableViewPrivate::itemCreatedCallback);
    QObjectPrivate::disconnect(model, &QQmlInstanceModel::initItem, this, &QQuickTableViewPrivate::initItemCallback);

    if (tableModel) {
        const auto tm = tableModel.data();
        QObjectPrivate::disconnect(tm, &QQmlTableInstanceModel::itemPooled, this, &QQuickTableViewPrivate::itemPooledCallback);
        QObjectPrivate::disconnect(tm, &QQmlTableInstanceModel::itemReused, this, &QQuickTableViewPrivate::itemReusedCallback);
    }

    if (auto const aim = model->abstractItemModel()) {
        disconnect(aim, &QAbstractItemModel::rowsMoved, this, &QQuickTableViewPrivate::rowsMovedCallback);
        disconnect(aim, &QAbstractItemModel::columnsMoved, this, &QQuickTableViewPrivate::columnsMovedCallback);
        disconnect(aim, &QAbstractItemModel::rowsInserted, this, &QQuickTableViewPrivate::rowsInsertedCallback);
        disconnect(aim, &QAbstractItemModel::rowsRemoved, this, &QQuickTableViewPrivate::rowsRemovedCallback);
        disconnect(aim, &QAbstractItemModel::columnsInserted, this, &QQuickTableViewPrivate::columnsInsertedCallback);
        disconnect(aim, &QAbstractItemModel::columnsRemoved, this, &QQuickTableViewPrivate::columnsRemovedCallback);
        disconnect(aim, &QAbstractItemModel::modelReset, this, &QQuickTableViewPrivate::modelResetCallback);
        disconnect(aim, &QAbstractItemModel::layoutChanged, this, &QQuickTableViewPrivate::layoutChangedCallback);
    } else {
        QObjectPrivate::disconnect(model, &QQmlInstanceModel::modelUpdated, this, &QQuickTableViewPrivate::modelUpdated);
    }
}

void QQuickTableViewPrivate::modelUpdated(const QQmlChangeSet &changeSet, bool reset)
{
    Q_UNUSED(changeSet);
    Q_UNUSED(reset);

    Q_TABLEVIEW_ASSERT(!model->abstractItemModel(), "");
    scheduleRebuildTable(RebuildOption::ViewportOnly);
}

void QQuickTableViewPrivate::rowsMovedCallback(const QModelIndex &parent, int, int, const QModelIndex &, int )
{
    if (parent != QModelIndex())
        return;

    scheduleRebuildTable(RebuildOption::ViewportOnly);
}

void QQuickTableViewPrivate::columnsMovedCallback(const QModelIndex &parent, int, int, const QModelIndex &, int)
{
    if (parent != QModelIndex())
        return;

    scheduleRebuildTable(RebuildOption::ViewportOnly);
}

void QQuickTableViewPrivate::rowsInsertedCallback(const QModelIndex &parent, int, int)
{
    if (parent != QModelIndex())
        return;

    scheduleRebuildTable(RebuildOption::ViewportOnly);
}

void QQuickTableViewPrivate::rowsRemovedCallback(const QModelIndex &parent, int, int)
{
    if (parent != QModelIndex())
        return;

    scheduleRebuildTable(RebuildOption::ViewportOnly);
}

void QQuickTableViewPrivate::columnsInsertedCallback(const QModelIndex &parent, int, int)
{
    if (parent != QModelIndex())
        return;

    scheduleRebuildTable(RebuildOption::ViewportOnly);
}

void QQuickTableViewPrivate::columnsRemovedCallback(const QModelIndex &parent, int, int)
{
    if (parent != QModelIndex())
        return;

    scheduleRebuildTable(RebuildOption::ViewportOnly);
}

void QQuickTableViewPrivate::layoutChangedCallback(const QList<QPersistentModelIndex> &parents, QAbstractItemModel::LayoutChangeHint hint)
{
    Q_UNUSED(parents);
    Q_UNUSED(hint);

    scheduleRebuildTable(RebuildOption::ViewportOnly);
}

void QQuickTableViewPrivate::modelResetCallback()
{
    scheduleRebuildTable(RebuildOption::All);
}

void QQuickTableViewPrivate::scheduleRebuildIfFastFlick()
{
    Q_Q(QQuickTableView);
    // If the viewport has moved more than one page vertically or horizontally, we switch
    // strategy from refilling edges around the current table to instead rebuild the table
    // from scratch inside the new viewport. This will greatly improve performance when flicking
    // a long distance in one go, which can easily happen when dragging on scrollbars.

    // Check the viewport moved more than one page vertically
    if (!viewportRect.intersects(QRectF(viewportRect.x(), q->contentY(), 1, q->height()))) {
        scheduledRebuildOptions |= RebuildOption::CalculateNewTopLeftRow;
        scheduledRebuildOptions |= RebuildOption::ViewportOnly;
    }

    // Check the viewport moved more than one page horizontally
    if (!viewportRect.intersects(QRectF(q->contentX(), viewportRect.y(), q->width(), 1))) {
        scheduledRebuildOptions |= RebuildOption::CalculateNewTopLeftColumn;
        scheduledRebuildOptions |= RebuildOption::ViewportOnly;
    }
}

void QQuickTableViewPrivate::setLocalViewportX(qreal contentX)
{
    // Set the new viewport position if changed, but don't trigger any
    // rebuilds or updates. We use this function internally to distinguish
    // external flicking from internal sync-ing of the content view.
    Q_Q(QQuickTableView);
    QBoolBlocker blocker(inSetLocalViewportPos, true);

    if (qFuzzyCompare(contentX, q->contentX()))
        return;

    q->setContentX(contentX);
}

void QQuickTableViewPrivate::setLocalViewportY(qreal contentY)
{
    // Set the new viewport position if changed, but don't trigger any
    // rebuilds or updates. We use this function internally to distinguish
    // external flicking from internal sync-ing of the content view.
    Q_Q(QQuickTableView);
    QBoolBlocker blocker(inSetLocalViewportPos, true);

    if (qFuzzyCompare(contentY, q->contentY()))
        return;

    q->setContentY(contentY);
}

void QQuickTableViewPrivate::syncViewportPosRecursive()
{
    Q_Q(QQuickTableView);
    QBoolBlocker recursionGuard(inSyncViewportPosRecursive, true);

    if (syncView) {
        auto syncView_d = syncView->d_func();
        if (!syncView_d->inSyncViewportPosRecursive) {
            if (syncHorizontally)
                syncView_d->setLocalViewportX(q->contentX());
            if (syncVertically)
                syncView_d->setLocalViewportY(q->contentY());
            syncView_d->syncViewportPosRecursive();
        }
    }

    for (auto syncChild : qAsConst(syncChildren)) {
        auto syncChild_d = syncChild->d_func();
        if (!syncChild_d->inSyncViewportPosRecursive) {
            if (syncChild_d->syncHorizontally)
                syncChild_d->setLocalViewportX(q->contentX());
            if (syncChild_d->syncVertically)
                syncChild_d->setLocalViewportY(q->contentY());
            syncChild_d->syncViewportPosRecursive();
        }
    }
}

QQuickTableView::QQuickTableView(QQuickItem *parent)
    : QQuickFlickable(*(new QQuickTableViewPrivate), parent)
{
    setFlag(QQuickItem::ItemIsFocusScope);
}

QQuickTableView::~QQuickTableView()
{
}

QQuickTableView::QQuickTableView(QQuickTableViewPrivate &dd, QQuickItem *parent)
    : QQuickFlickable(dd, parent)
{
    setFlag(QQuickItem::ItemIsFocusScope);
}

qreal QQuickTableView::minXExtent() const
{
    return QQuickFlickable::minXExtent() - d_func()->origin.x();
}

qreal QQuickTableView::maxXExtent() const
{
    return QQuickFlickable::maxXExtent() - d_func()->endExtent.width();
}

qreal QQuickTableView::minYExtent() const
{
    return QQuickFlickable::minYExtent() - d_func()->origin.y();
}

qreal QQuickTableView::maxYExtent() const
{
    return QQuickFlickable::maxYExtent() - d_func()->endExtent.height();
}

int QQuickTableView::rows() const
{
    return d_func()->tableSize.height();
}

int QQuickTableView::columns() const
{
    return d_func()->tableSize.width();
}

qreal QQuickTableView::rowSpacing() const
{
    return d_func()->cellSpacing.height();
}

void QQuickTableView::setRowSpacing(qreal spacing)
{
    Q_D(QQuickTableView);
    if (qt_is_nan(spacing) || !qt_is_finite(spacing) || spacing < 0)
        return;
    if (qFuzzyCompare(d->cellSpacing.height(), spacing))
        return;

    d->cellSpacing.setHeight(spacing);
    d->scheduleRebuildTable(QQuickTableViewPrivate::RebuildOption::LayoutOnly);
    emit rowSpacingChanged();
}

qreal QQuickTableView::columnSpacing() const
{
    return d_func()->cellSpacing.width();
}

void QQuickTableView::setColumnSpacing(qreal spacing)
{
    Q_D(QQuickTableView);
    if (qt_is_nan(spacing) || !qt_is_finite(spacing) || spacing < 0)
        return;
    if (qFuzzyCompare(d->cellSpacing.width(), spacing))
        return;

    d->cellSpacing.setWidth(spacing);
    d->scheduleRebuildTable(QQuickTableViewPrivate::RebuildOption::LayoutOnly);
    emit columnSpacingChanged();
}

QJSValue QQuickTableView::rowHeightProvider() const
{
    return d_func()->rowHeightProvider;
}

void QQuickTableView::setRowHeightProvider(QJSValue provider)
{
    Q_D(QQuickTableView);
    if (provider.strictlyEquals(d->rowHeightProvider))
        return;

    d->rowHeightProvider = provider;
    d->scheduleRebuildTable(QQuickTableViewPrivate::RebuildOption::ViewportOnly);
    emit rowHeightProviderChanged();
}

QJSValue QQuickTableView::columnWidthProvider() const
{
    return d_func()->columnWidthProvider;
}

void QQuickTableView::setColumnWidthProvider(QJSValue provider)
{
    Q_D(QQuickTableView);
    if (provider.strictlyEquals(d->columnWidthProvider))
        return;

    d->columnWidthProvider = provider;
    d->scheduleRebuildTable(QQuickTableViewPrivate::RebuildOption::ViewportOnly);
    emit columnWidthProviderChanged();
}

QVariant QQuickTableView::model() const
{
    return d_func()->assignedModel;
}

void QQuickTableView::setModel(const QVariant &newModel)
{
    Q_D(QQuickTableView);
    if (newModel == d->assignedModel)
        return;

    d->assignedModel = newModel;
    d->scheduleRebuildTable(QQuickTableViewPrivate::RebuildOption::All);
    emit modelChanged();
}

QQmlComponent *QQuickTableView::delegate() const
{
    return d_func()->assignedDelegate;
}

void QQuickTableView::setDelegate(QQmlComponent *newDelegate)
{
    Q_D(QQuickTableView);
    if (newDelegate == d->assignedDelegate)
        return;

    d->assignedDelegate = newDelegate;
    d->scheduleRebuildTable(QQuickTableViewPrivate::RebuildOption::All);

    emit delegateChanged();
}

bool QQuickTableView::reuseItems() const
{
    return bool(d_func()->reusableFlag == QQmlTableInstanceModel::Reusable);
}

void QQuickTableView::setReuseItems(bool reuse)
{
    Q_D(QQuickTableView);
    if (reuseItems() == reuse)
        return;

    d->reusableFlag = reuse ? QQmlTableInstanceModel::Reusable : QQmlTableInstanceModel::NotReusable;

    if (!reuse && d->tableModel) {
        // When we're told to not reuse items, we
        // immediately, as documented, drain the pool.
        d->tableModel->drainReusableItemsPool(0);
    }

    emit reuseItemsChanged();
}

void QQuickTableView::setContentWidth(qreal width)
{
    Q_D(QQuickTableView);
    d->explicitContentWidth = width;
    QQuickFlickable::setContentWidth(width);
}

void QQuickTableView::setContentHeight(qreal height)
{
    Q_D(QQuickTableView);
    d->explicitContentHeight = height;
    QQuickFlickable::setContentHeight(height);
}

QQuickTableView *QQuickTableView::syncView() const
{
   return d_func()->assignedSyncView;
}

void QQuickTableView::setSyncView(QQuickTableView *view)
{
    Q_D(QQuickTableView);
    if (d->assignedSyncView == view)
        return;

    d->assignedSyncView = view;
    d->scheduleRebuildTable(QQuickTableViewPrivate::RebuildOption::ViewportOnly);

    emit syncViewChanged();
}

Qt::Orientations QQuickTableView::syncDirection() const
{
   return d_func()->assignedSyncDirection;
}

void QQuickTableView::setSyncDirection(Qt::Orientations direction)
{
    Q_D(QQuickTableView);
    if (d->assignedSyncDirection == direction)
        return;

    d->assignedSyncDirection = direction;
    if (d->assignedSyncView)
        d->scheduleRebuildTable(QQuickTableViewPrivate::RebuildOption::ViewportOnly);

    emit syncDirectionChanged();
}

void QQuickTableView::forceLayout()
{
    d_func()->forceLayout();
}

QQuickTableViewAttached *QQuickTableView::qmlAttachedProperties(QObject *obj)
{
    return new QQuickTableViewAttached(obj);
}

void QQuickTableView::geometryChanged(const QRectF &newGeometry, const QRectF &oldGeometry)
{
    Q_D(QQuickTableView);
    QQuickFlickable::geometryChanged(newGeometry, oldGeometry);

    if (d->tableModel) {
        // When the view changes size, we force the pool to
        // shrink by releasing all pooled items.
        d->tableModel->drainReusableItemsPool(0);
    }

    polish();
}

void QQuickTableView::viewportMoved(Qt::Orientations orientation)
{
    Q_D(QQuickTableView);

    // If the new viewport position was set from the setLocalViewportXY()
    // functions, we just update the position silently and return. Otherwise, if
    // the viewport was flicked by the user, or some other control, we
    // recursively sync all the views in the hierarchy to the same position.
    QQuickFlickable::viewportMoved(orientation);
    if (d->inSetLocalViewportPos)
        return;

    // Move all views in the syncView hierarchy to the same contentX/Y.
    // We need to start from this view (and not the root syncView) to
    // ensure that we respect all the individual syncDirection flags
    // between the individual views in the hierarchy.
    d->syncViewportPosRecursive();

    auto rootView = d->rootSyncView();
    auto rootView_d = rootView->d_func();

    rootView_d->scheduleRebuildIfFastFlick();

    if (!rootView_d->polishScheduled) {
        if (rootView_d->scheduledRebuildOptions) {
            // When we need to rebuild, collecting several viewport
            // moves and do a single polish gives a quicker UI.
            rootView->polish();
        } else {
            // Updating the table right away when flicking
            // slowly gives a smoother experience.
            const bool updated = rootView->d_func()->updateTableRecursive();
            if (!updated) {
                // One, or more, of the views are already in an
                // update, so we need to wait a cycle.
                rootView->polish();
            }
        }
    }
}

void QQuickTableViewPrivate::_q_componentFinalized()
{
    // Now that all bindings are evaluated, and we know
    // our final geometery, we can build the table.
    qCDebug(lcTableViewDelegateLifecycle);
    updatePolish();
}

void QQuickTableViewPrivate::registerCallbackWhenBindingsAreEvaluated()
{
    // componentComplete() is called on us after all static values have been assigned, but
    // before bindings to any anchestors has been evaluated. Especially this means that
    // if our size is bound to the parents size, it will still be empty at that point.
    // And we cannot build the table without knowing our own size. We could wait until we
    // got the first updatePolish() callback, but at that time, any asynchronous loaders that we
    // might be inside have already finished loading, which means that we would load all
    // the delegate items synchronously instead of asynchronously. We therefore add a componentFinalized
    // function that gets called after all the bindings we rely on has been evaluated.
    // When receiving this call, we load the delegate items (and build the table).
    Q_Q(QQuickTableView);
    QQmlEnginePrivate *engPriv = QQmlEnginePrivate::get(qmlEngine(q));
    static int finalizedIdx = -1;
    if (finalizedIdx < 0)
        finalizedIdx = q->metaObject()->indexOfSlot("_q_componentFinalized()");
    engPriv->registerFinalizeCallback(q, finalizedIdx);
}

void QQuickTableView::componentComplete()
{
    QQuickFlickable::componentComplete();
    d_func()->registerCallbackWhenBindingsAreEvaluated();
}

class QObjectPrivate;
class QQuickTableSectionSizeProviderPrivate : public QObjectPrivate {
public:
    QQuickTableSectionSizeProviderPrivate();
    ~QQuickTableSectionSizeProviderPrivate();
    QHash<int, qreal> hash;
};

QQuickTableSectionSizeProvider::QQuickTableSectionSizeProvider(QObject *parent)
    : QObject (*(new QQuickTableSectionSizeProviderPrivate), parent)
{
}

void QQuickTableSectionSizeProvider::setSize(int section, qreal size)
{
    Q_D(QQuickTableSectionSizeProvider);
    if (section < 0 || size < 0) {
        qmlWarning(this) << "setSize: section or size less than zero";
        return;
    }
    if (qFuzzyCompare(QQuickTableSectionSizeProvider::size(section), size))
        return;
    d->hash.insert(section, size);
    emit sizeChanged();
}

// return -1.0 if no valid explicit size retrieved
qreal QQuickTableSectionSizeProvider::size(int section)
{
    Q_D(QQuickTableSectionSizeProvider);
    auto it = d->hash.find(section);
    if (it != d->hash.end())
        return *it;
    return -1.0;
}

// return true if section is valid
bool QQuickTableSectionSizeProvider::resetSize(int section)
{
    Q_D(QQuickTableSectionSizeProvider);
    if (d->hash.empty())
        return false;

    auto ret = d->hash.remove(section);
    if (ret)
        emit sizeChanged();
    return ret;
}

void QQuickTableSectionSizeProvider::resetAll()
{
    Q_D(QQuickTableSectionSizeProvider);
    d->hash.clear();
    emit sizeChanged();
}

QQuickTableSectionSizeProviderPrivate::QQuickTableSectionSizeProviderPrivate()
    : QObjectPrivate()
{
}

QQuickTableSectionSizeProviderPrivate::~QQuickTableSectionSizeProviderPrivate()
{

}
#include "moc_qquicktableview_p.cpp"

QT_END_NAMESPACE<|MERGE_RESOLUTION|>--- conflicted
+++ resolved
@@ -1823,19 +1823,9 @@
 
 void QQuickTableViewPrivate::layoutAfterLoadingInitialTable()
 {
-<<<<<<< HEAD
-    if (rebuildOptions.testFlag(RebuildOption::LayoutOnly)
-            || rowHeightProvider.isUndefined() || columnWidthProvider.isUndefined()) {
-        // Since we don't have both size providers, we need to calculate the
-        // size of each row and column based on the size of the delegate items.
-        // This couldn't be done while we were loading the initial rows and
-        // columns, since during the process, we didn't have all the items
-        // available yet for the calculation. So we do it now. The exception
-        // is if we specifically only requested a relayout.
-        clearEdgeSizeCache();
-        relayoutTableItems();
-        syncLoadedTableRectFromLoadedTable();
-    }
+    clearEdgeSizeCache();
+    relayoutTableItems();
+    syncLoadedTableRectFromLoadedTable();
 
     if (syncView || rebuildOptions.testFlag(RebuildOption::All)) {
         // We try to limit how often we update the content size. The main reason is that is has a
@@ -1853,20 +1843,6 @@
         updateContentWidth();
         updateContentHeight();
     }
-=======
-    relayoutTable();
-    updateAverageEdgeSize();
-    updateContentWidth();
-    updateContentHeight();
-}
-
-void QQuickTableViewPrivate::loadInitialTopLeftItem(const QPoint &cell, const QPointF &pos)
-{
-    Q_TABLEVIEW_ASSERT(loadedItems.isEmpty(), "");
-
-    if (tableModel && !tableModel->delegate())
-        return;
->>>>>>> f19ec456
 
     updateExtents();
 }
