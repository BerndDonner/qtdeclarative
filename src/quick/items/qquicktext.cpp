/****************************************************************************
**
** Copyright (C) 2013 Digia Plc and/or its subsidiary(-ies).
** Contact: http://www.qt-project.org/legal
**
** This file is part of the QtQuick module of the Qt Toolkit.
**
** $QT_BEGIN_LICENSE:LGPL$
** Commercial License Usage
** Licensees holding valid commercial Qt licenses may use this file in
** accordance with the commercial license agreement provided with the
** Software or, alternatively, in accordance with the terms contained in
** a written agreement between you and Digia.  For licensing terms and
** conditions see http://qt.digia.com/licensing.  For further information
** use the contact form at http://qt.digia.com/contact-us.
**
** GNU Lesser General Public License Usage
** Alternatively, this file may be used under the terms of the GNU Lesser
** General Public License version 2.1 as published by the Free Software
** Foundation and appearing in the file LICENSE.LGPL included in the
** packaging of this file.  Please review the following information to
** ensure the GNU Lesser General Public License version 2.1 requirements
** will be met: http://www.gnu.org/licenses/old-licenses/lgpl-2.1.html.
**
** In addition, as a special exception, Digia gives you certain additional
** rights.  These rights are described in the Digia Qt LGPL Exception
** version 1.1, included in the file LGPL_EXCEPTION.txt in this package.
**
** GNU General Public License Usage
** Alternatively, this file may be used under the terms of the GNU
** General Public License version 3.0 as published by the Free Software
** Foundation and appearing in the file LICENSE.GPL included in the
** packaging of this file.  Please review the following information to
** ensure the GNU General Public License version 3.0 requirements will be
** met: http://www.gnu.org/copyleft/gpl.html.
**
**
** $QT_END_LICENSE$
**
****************************************************************************/

#include "qquicktext_p.h"
#include "qquicktext_p_p.h"

#include <QtQuick/private/qsgcontext_p.h>
#include <private/qqmlglobal_p.h>
#include <private/qsgadaptationlayer_p.h>
#include "qquicktextnode_p.h"
#include "qquickimage_p_p.h"
#include "qquicktextutil_p.h"

#include <QtQuick/private/qsgtexture_p.h>

#include <QtQml/qqmlinfo.h>
#include <QtGui/qevent.h>
#include <QtGui/qabstracttextdocumentlayout.h>
#include <QtGui/qpainter.h>
#include <QtGui/qtextdocument.h>
#include <QtGui/qtextobject.h>
#include <QtGui/qtextcursor.h>
#include <QtGui/qguiapplication.h>
#include <QtGui/qinputmethod.h>

#include <private/qtextengine_p.h>
#include <private/qquickstyledtext_p.h>
#include <QtQuick/private/qquickpixmapcache_p.h>

#include <qmath.h>
#include <limits.h>

QT_BEGIN_NAMESPACE


const QChar QQuickTextPrivate::elideChar = QChar(0x2026);

QQuickTextPrivate::QQuickTextPrivate()
    : elideLayout(0), textLine(0), lineWidth(0)
    , color(0xFF000000), linkColor(0xFF0000FF), styleColor(0xFF000000)
    , lineCount(1), multilengthEos(-1)
    , elideMode(QQuickText::ElideNone), hAlign(QQuickText::AlignLeft), vAlign(QQuickText::AlignTop)
    , format(QQuickText::AutoText), wrapMode(QQuickText::NoWrap)
    , style(QQuickText::Normal)
    , renderType(QQuickText::QtRendering)
    , updateType(UpdatePaintNode)
    , maximumLineCountValid(false), updateOnComponentComplete(true), richText(false)
    , styledText(false), widthExceeded(false), heightExceeded(false), internalWidthUpdate(false)
    , requireImplicitSize(false), implicitWidthValid(false), implicitHeightValid(false)
    , truncated(false), hAlignImplicit(true), rightToLeftText(false)
    , layoutTextElided(false), textHasChanged(true), needToUpdateLayout(false), formatModifiesFontSize(false)
{
    implicitAntialiasing = true;
}

QQuickTextPrivate::ExtraData::ExtraData()
    : lineHeight(1.0)
    , doc(0)
    , minimumPixelSize(12)
    , minimumPointSize(12)
    , nbActiveDownloads(0)
    , maximumLineCount(INT_MAX)
    , lineHeightMode(QQuickText::ProportionalHeight)
    , fontSizeMode(QQuickText::FixedSize)
{
}

void QQuickTextPrivate::init()
{
    Q_Q(QQuickText);
    q->setAcceptedMouseButtons(Qt::LeftButton);
    q->setFlag(QQuickItem::ItemHasContents);
}

QQuickTextDocumentWithImageResources::QQuickTextDocumentWithImageResources(QQuickItem *parent)
: QTextDocument(parent), outstanding(0)
{
    setUndoRedoEnabled(false);
    documentLayout()->registerHandler(QTextFormat::ImageObject, this);
    connect(this, SIGNAL(baseUrlChanged(QUrl)), this, SLOT(reset()));
}

QQuickTextDocumentWithImageResources::~QQuickTextDocumentWithImageResources()
{
    if (!m_resources.isEmpty())
        qDeleteAll(m_resources);
}

QVariant QQuickTextDocumentWithImageResources::loadResource(int type, const QUrl &name)
{
    QQmlContext *context = qmlContext(parent());

    if (type == QTextDocument::ImageResource) {
        QQuickPixmap *p = loadPixmap(context, name);
        return p->image();
    }

    return QTextDocument::loadResource(type, name);
}

void QQuickTextDocumentWithImageResources::requestFinished()
{
    outstanding--;
    if (outstanding == 0) {
        markContentsDirty(0, characterCount());
        emit imagesLoaded();
    }
}

QSizeF QQuickTextDocumentWithImageResources::intrinsicSize(
        QTextDocument *, int, const QTextFormat &format)
{
    if (format.isImageFormat()) {
        QTextImageFormat imageFormat = format.toImageFormat();

        const bool hasWidth = imageFormat.hasProperty(QTextFormat::ImageWidth);
        const int width = qRound(imageFormat.width());
        const bool hasHeight = imageFormat.hasProperty(QTextFormat::ImageHeight);
        const int height = qRound(imageFormat.height());

        QSizeF size(width, height);
        if (!hasWidth || !hasHeight) {
            QQmlContext *context = qmlContext(parent());
            QUrl url = baseUrl().resolved(QUrl(imageFormat.name()));

            QQuickPixmap *p = loadPixmap(context, url);
            if (!p->isReady()) {
                if (!hasWidth)
                    size.setWidth(16);
                if (!hasHeight)
                    size.setHeight(16);
                return size;
            }
            QSize implicitSize = p->implicitSize();

            if (!hasWidth) {
                if (!hasHeight)
                    size.setWidth(implicitSize.width());
                else
                    size.setWidth(qRound(height * (implicitSize.width() / (qreal) implicitSize.height())));
            }
            if (!hasHeight) {
                if (!hasWidth)
                    size.setHeight(implicitSize.height());
                else
                    size.setHeight(qRound(width * (implicitSize.height() / (qreal) implicitSize.width())));
            }
        }
        return size;
    }
    return QSizeF();
}

void QQuickTextDocumentWithImageResources::drawObject(
        QPainter *, const QRectF &, QTextDocument *, int, const QTextFormat &)
{
}

QImage QQuickTextDocumentWithImageResources::image(const QTextImageFormat &format)
{
    QQmlContext *context = qmlContext(parent());
    QUrl url = baseUrl().resolved(QUrl(format.name()));

    QQuickPixmap *p = loadPixmap(context, url);
    return p->image();
}

void QQuickTextDocumentWithImageResources::reset()
{
    clearResources();
    markContentsDirty(0, characterCount());
}

QQuickPixmap *QQuickTextDocumentWithImageResources::loadPixmap(
        QQmlContext *context, const QUrl &url)
{

    QHash<QUrl, QQuickPixmap *>::Iterator iter = m_resources.find(url);

    if (iter == m_resources.end()) {
        QQuickPixmap *p = new QQuickPixmap(context->engine(), url);
        iter = m_resources.insert(url, p);

        if (p->isLoading()) {
            p->connectFinished(this, SLOT(requestFinished()));
            outstanding++;
        }
    }

    QQuickPixmap *p = *iter;
    if (p->isError()) {
        if (!errors.contains(url)) {
            errors.insert(url);
            qmlInfo(parent()) << p->error();
        }
    }
    return p;
}

void QQuickTextDocumentWithImageResources::clearResources()
{
    foreach (QQuickPixmap *pixmap, m_resources)
        pixmap->clear(this);
    qDeleteAll(m_resources);
    m_resources.clear();
    outstanding = 0;
}

void QQuickTextDocumentWithImageResources::setText(const QString &text)
{
    clearResources();

#ifndef QT_NO_TEXTHTMLPARSER
    setHtml(text);
#else
    setPlainText(text);
#endif
}

QSet<QUrl> QQuickTextDocumentWithImageResources::errors;

QQuickTextPrivate::~QQuickTextPrivate()
{
    delete elideLayout;
    delete textLine; textLine = 0;
    qDeleteAll(imgTags);
    imgTags.clear();
}

qreal QQuickTextPrivate::getImplicitWidth() const
{
    if (!requireImplicitSize) {
        // We don't calculate implicitWidth unless it is required.
        // We need to force a size update now to ensure implicitWidth is calculated
        QQuickTextPrivate *me = const_cast<QQuickTextPrivate*>(this);
        me->requireImplicitSize = true;
        me->updateSize();
    }
    return implicitWidth;
}

qreal QQuickTextPrivate::getImplicitHeight() const
{
    if (!requireImplicitSize) {
        QQuickTextPrivate *me = const_cast<QQuickTextPrivate*>(this);
        me->requireImplicitSize = true;
        me->updateSize();
    }
    return implicitHeight;
}

<<<<<<< HEAD
/*!
    \qmlproperty bool QtQuick::Text::antialiasing

    Used to decide if the Text should use antialiasing or not. Only Text
    with renderType of Text.NativeRendering can disable antialiasing.

    The default is true.
*/

/*!
    \qmlproperty enumeration QtQuick::Text::renderType

    Override the default rendering type for this component.

    Supported render types are:
    \list
    \li Text.QtRendering - the default
    \li Text.NativeRendering
    \endlist

    Select Text.NativeRendering if you prefer text to look native on the target platform and do
    not require advanced features such as transformation of the text. Using such features in
    combination with the NativeRendering render type will lend poor and sometimes pixelated
    results.

    On HighDpi "retina" displays and mobile and embedded platforms, this property is ignored
    and QtRendering is always used.
*/
QQuickText::RenderType QQuickText::renderType() const
{
    Q_D(const QQuickText);
    return d->renderType;
}

void QQuickText::setRenderType(QQuickText::RenderType renderType)
{
    Q_D(QQuickText);
    if (d->renderType == renderType)
        return;

    d->renderType = renderType;
    emit renderTypeChanged();

    if (isComponentComplete())
        d->updateLayout();
}

=======
>>>>>>> 470ba767
void QQuickText::q_imagesLoaded()
{
    Q_D(QQuickText);
    d->updateLayout();
}

void QQuickTextPrivate::updateLayout()
{
    Q_Q(QQuickText);
    if (!q->isComponentComplete()) {
        updateOnComponentComplete = true;
        return;
    }
    updateOnComponentComplete = false;
    layoutTextElided = false;

    if (!visibleImgTags.isEmpty())
        visibleImgTags.clear();
    needToUpdateLayout = false;

    // Setup instance of QTextLayout for all cases other than richtext
    if (!richText) {
        if (textHasChanged) {
            if (styledText && !text.isEmpty()) {
                layout.setFont(font);
                // needs temporary bool because formatModifiesFontSize is in a bit-field
                bool fontSizeModified = false;
                QQuickStyledText::parse(text, layout, imgTags, q->baseUrl(), qmlContext(q), !maximumLineCountValid, &fontSizeModified);
                formatModifiesFontSize = fontSizeModified;
                multilengthEos = -1;
            } else {
                layout.clearAdditionalFormats();
                if (elideLayout)
                    elideLayout->clearAdditionalFormats();
                QString tmp = text;
                multilengthEos = tmp.indexOf(QLatin1Char('\x9c'));
                if (multilengthEos != -1) {
                    tmp = tmp.mid(0, multilengthEos);
                    tmp.replace(QLatin1Char('\n'), QChar::LineSeparator);
                } else if (tmp.contains(QLatin1Char('\n'))) {
                    // Replace always does a detach.  Checking for the new line character first
                    // means iterating over those items again if found but prevents a realloc
                    // otherwise.
                    tmp.replace(QLatin1Char('\n'), QChar::LineSeparator);
                }
                layout.setText(tmp);
            }
            textHasChanged = false;
        }
    } else {
        ensureDoc();
        QTextBlockFormat::LineHeightTypes type;
        type = lineHeightMode() == QQuickText::FixedHeight ? QTextBlockFormat::FixedHeight : QTextBlockFormat::ProportionalHeight;
        QTextBlockFormat blockFormat;
        blockFormat.setLineHeight((lineHeightMode() == QQuickText::FixedHeight ? lineHeight() : lineHeight() * 100), type);
        for (QTextBlock it = extra->doc->begin(); it != extra->doc->end(); it = it.next()) {
            QTextCursor cursor(it);
            cursor.mergeBlockFormat(blockFormat);
        }
    }

    updateSize();

    if (needToUpdateLayout) {
        needToUpdateLayout = false;
        textHasChanged = true;
        updateLayout();
    }
}

void QQuickText::imageDownloadFinished()
{
    Q_D(QQuickText);

    (d->extra->nbActiveDownloads)--;

    // when all the remote images have been downloaded,
    // if one of the sizes was not specified at parsing time
    // we use the implicit size from pixmapcache and re-layout.

    if (d->extra.isAllocated() && d->extra->nbActiveDownloads == 0) {
        bool needToUpdateLayout = false;
        foreach (QQuickStyledTextImgTag *img, d->visibleImgTags) {
            if (!img->size.isValid()) {
                img->size = img->pix->implicitSize();
                needToUpdateLayout = true;
            }
        }

        if (needToUpdateLayout) {
            d->textHasChanged = true;
            d->updateLayout();
        } else {
            d->updateType = QQuickTextPrivate::UpdatePaintNode;
            update();
        }
    }
}

void QQuickTextPrivate::updateBaseline(qreal baseline, qreal dy)
{
    Q_Q(QQuickText);

    qreal yoff = 0;

    if (q->heightValid()) {
        if (vAlign == QQuickText::AlignBottom)
            yoff = dy;
        else if (vAlign == QQuickText::AlignVCenter)
            yoff = dy/2;
    }

    q->setBaselineOffset(baseline + yoff);
}

void QQuickTextPrivate::updateSize()
{
    Q_Q(QQuickText);

    if (!q->isComponentComplete()) {
        updateOnComponentComplete = true;
        return;
    }

    if (!requireImplicitSize) {
        emit q->implicitWidthChanged();
        emit q->implicitHeightChanged();
        // if the implicitWidth is used, then updateSize() has already been called (recursively)
        if (requireImplicitSize)
            return;
    }

    if (text.isEmpty() && !isLineLaidOutConnected() && fontSizeMode() == QQuickText::FixedSize) {
        // How much more expensive is it to just do a full layout on an empty string here?
        // There may be subtle differences in the height and baseline calculations between
        // QTextLayout and QFontMetrics and the number of variables that can affect the size
        // and position of a line is increasing.
        QFontMetricsF fm(font);
        qreal fontHeight = qCeil(fm.height());  // QScriptLine and therefore QTextLine rounds up
        if (!richText) {                        // line height, so we will as well.
            fontHeight = lineHeightMode() == QQuickText::FixedHeight
                    ? lineHeight()
                    : fontHeight * lineHeight();
        }
        updateBaseline(fm.ascent(), q->height() - fontHeight);
        q->setImplicitSize(0, fontHeight);
        layedOutTextRect = QRectF(0, 0, 0, fontHeight);
        emit q->contentSizeChanged();
        updateType = UpdatePaintNode;
        q->update();
        return;
    }

    QSizeF size(0, 0);
    QSizeF previousSize = layedOutTextRect.size();

    //setup instance of QTextLayout for all cases other than richtext
    if (!richText) {
        qreal baseline = 0;
        QRectF textRect = setupTextLayout(&baseline);

        if (internalWidthUpdate)    // probably the result of a binding loop, but by letting it
            return;      // get this far we'll get a warning to that effect if it is.

        layedOutTextRect = textRect;
        size = textRect.size();
        updateBaseline(baseline, q->height() - size.height());
    } else {
        widthExceeded = true; // always relayout rich text on width changes..
        heightExceeded = false; // rich text layout isn't affected by height changes.
        ensureDoc();
        extra->doc->setDefaultFont(font);
        QQuickText::HAlignment horizontalAlignment = q->effectiveHAlign();
        if (rightToLeftText) {
            if (horizontalAlignment == QQuickText::AlignLeft)
                horizontalAlignment = QQuickText::AlignRight;
            else if (horizontalAlignment == QQuickText::AlignRight)
                horizontalAlignment = QQuickText::AlignLeft;
        }
        QTextOption option;
        option.setAlignment((Qt::Alignment)int(horizontalAlignment | vAlign));
        option.setWrapMode(QTextOption::WrapMode(wrapMode));
        option.setUseDesignMetrics(renderType != QQuickText::NativeRendering);
        extra->doc->setDefaultTextOption(option);
        qreal naturalWidth = 0;
        if (requireImplicitSize && q->widthValid()) {
            extra->doc->setTextWidth(-1);
            naturalWidth = extra->doc->idealWidth();
            const bool wasInLayout = internalWidthUpdate;
            internalWidthUpdate = true;
            q->setImplicitWidth(naturalWidth);
            internalWidthUpdate = wasInLayout;
        }
        if (internalWidthUpdate)
            return;

        extra->doc->setPageSize(QSizeF());
        if (q->widthValid() && (wrapMode != QQuickText::NoWrap || extra->doc->idealWidth() < q->width()))
            extra->doc->setTextWidth(q->width());
        else
            extra->doc->setTextWidth(extra->doc->idealWidth()); // ### Text does not align if width is not set (QTextDoc bug)

        widthExceeded = extra->doc->textWidth() < extra->doc->idealWidth();
        QSizeF dsize = extra->doc->size();
        layedOutTextRect = QRectF(QPointF(0,0), dsize);
        size = QSizeF(extra->doc->idealWidth(),dsize.height());

        QFontMetricsF fm(font);
        updateBaseline(fm.ascent(), q->height() - size.height());

        //### need to confirm cost of always setting these for richText
        internalWidthUpdate = true;
        qreal iWidth = -1;
        if (!q->widthValid())
            iWidth = size.width();
        if (iWidth > -1)
            q->setImplicitSize(iWidth, size.height());
        internalWidthUpdate = false;

        if (iWidth == -1)
            q->setImplicitHeight(size.height());
    }

    if (layedOutTextRect.size() != previousSize)
        emit q->contentSizeChanged();
    updateType = UpdatePaintNode;
    q->update();
}

QQuickTextLine::QQuickTextLine()
    : QObject(), m_line(0), m_height(0)
{
}

void QQuickTextLine::setLine(QTextLine *line)
{
    m_line = line;
}

void QQuickTextLine::setLineOffset(int offset)
{
    m_lineOffset = offset;
}

int QQuickTextLine::number() const
{
    if (m_line)
        return m_line->lineNumber() + m_lineOffset;
    return 0;
}

qreal QQuickTextLine::width() const
{
    if (m_line)
        return m_line->width();
    return 0;
}

void QQuickTextLine::setWidth(qreal width)
{
    if (m_line)
        m_line->setLineWidth(width);
}

qreal QQuickTextLine::height() const
{
    if (m_height)
        return m_height;
    if (m_line)
        return m_line->height();
    return 0;
}

void QQuickTextLine::setHeight(qreal height)
{
    if (m_line)
        m_line->setPosition(QPointF(m_line->x(), m_line->y() - m_line->height() + height));
    m_height = height;
}

qreal QQuickTextLine::x() const
{
    if (m_line)
        return m_line->x();
    return 0;
}

void QQuickTextLine::setX(qreal x)
{
    if (m_line)
        m_line->setPosition(QPointF(x, m_line->y()));
}

qreal QQuickTextLine::y() const
{
    if (m_line)
        return m_line->y();
    return 0;
}

void QQuickTextLine::setY(qreal y)
{
    if (m_line)
        m_line->setPosition(QPointF(m_line->x(), y));
}

bool QQuickTextPrivate::isLineLaidOutConnected()
{
    Q_Q(QQuickText);
    IS_SIGNAL_CONNECTED(q, QQuickText, lineLaidOut, (QQuickTextLine *));
}

void QQuickTextPrivate::setupCustomLineGeometry(QTextLine &line, qreal &height, int lineOffset)
{
    Q_Q(QQuickText);

    if (!textLine)
        textLine = new QQuickTextLine;
    textLine->setLine(&line);
    textLine->setY(height);
    textLine->setHeight(0);
    textLine->setLineOffset(lineOffset);

    // use the text item's width by default if it has one and wrap is on or text must be aligned
    if (q->widthValid() && (q->wrapMode() != QQuickText::NoWrap ||
                            q->effectiveHAlign() != QQuickText::AlignLeft))
        textLine->setWidth(q->width());
    else
        textLine->setWidth(INT_MAX);
    if (lineHeight() != 1.0)
        textLine->setHeight((lineHeightMode() == QQuickText::FixedHeight) ? lineHeight() : line.height() * lineHeight());

    emit q->lineLaidOut(textLine);

    height += textLine->height();
}

void QQuickTextPrivate::elideFormats(
        const int start, const int length, int offset, QList<QTextLayout::FormatRange> *elidedFormats)
{
    const int end = start + length;
    QList<QTextLayout::FormatRange> formats = layout.additionalFormats();
    for (int i = 0; i < formats.count(); ++i) {
        QTextLayout::FormatRange format = formats.at(i);
        const int formatLength = qMin(format.start + format.length, end) - qMax(format.start, start);
        if (formatLength > 0) {
            format.start = qMax(offset, format.start - start + offset);
            format.length = formatLength;
            elidedFormats->append(format);
        }
    }
}

QString QQuickTextPrivate::elidedText(qreal lineWidth, const QTextLine &line, QTextLine *nextLine) const
{
    if (nextLine) {
        return layout.engine()->elidedText(
                Qt::TextElideMode(elideMode),
                QFixed::fromReal(lineWidth),
                0,
                line.textStart(),
                line.textLength() + nextLine->textLength());
    } else {
        QString elideText = layout.text().mid(line.textStart(), line.textLength());
        if (!styledText) {
            // QFontMetrics won't help eliding styled text.
            elideText[elideText.length() - 1] = elideChar;
            // Appending the elide character may push the line over the maximum width
            // in which case the elided text will need to be elided.
            QFontMetricsF metrics(layout.font());
            if (metrics.width(elideChar) + line.naturalTextWidth() >= lineWidth)
                elideText = metrics.elidedText(elideText, Qt::TextElideMode(elideMode), lineWidth);
        }
        return elideText;
    }
}

/*!
    Lays out the QQuickTextPrivate::layout QTextLayout in the constraints of the QQuickText.

    Returns the size of the final text.  This can be used to position the text vertically (the text is
    already absolutely positioned horizontally).
*/

QRectF QQuickTextPrivate::setupTextLayout(qreal *const baseline)
{
    Q_Q(QQuickText);

    bool singlelineElide = elideMode != QQuickText::ElideNone && q->widthValid();
    bool multilineElide = elideMode == QQuickText::ElideRight
            && q->widthValid()
            && (q->heightValid() || maximumLineCountValid);

    if ((!requireImplicitSize || (implicitWidthValid && implicitHeightValid))
            && ((singlelineElide && q->width() <= 0.) || (multilineElide && q->heightValid() && q->height() <= 0.))) {
        // we are elided and we have a zero width or height
        widthExceeded = q->widthValid() && q->width() <= 0.;
        heightExceeded = q->heightValid() && q->height() <= 0.;

        if (!truncated) {
            truncated = true;
            emit q->truncatedChanged();
        }
        if (lineCount) {
            lineCount = 0;
            emit q->lineCountChanged();
        }

        QFontMetricsF fm(font);
        qreal height = (lineHeightMode() == QQuickText::FixedHeight) ? lineHeight() : qCeil(fm.height()) * lineHeight();
        *baseline = fm.ascent();
        return QRectF(0, 0, 0, height);
    }

    bool shouldUseDesignMetrics = renderType != QQuickText::NativeRendering;

    layout.setCacheEnabled(true);
    QTextOption textOption = layout.textOption();
    if (textOption.alignment() != q->effectiveHAlign()
            || textOption.wrapMode() != QTextOption::WrapMode(wrapMode)
            || textOption.useDesignMetrics() != shouldUseDesignMetrics) {
        textOption.setAlignment(Qt::Alignment(q->effectiveHAlign()));
        textOption.setWrapMode(QTextOption::WrapMode(wrapMode));
        textOption.setUseDesignMetrics(shouldUseDesignMetrics);
        layout.setTextOption(textOption);
    }
    if (layout.font() != font)
        layout.setFont(font);

    lineWidth = (q->widthValid() || implicitWidthValid) && q->width() > 0
            ? q->width()
            : FLT_MAX;
    qreal maxHeight = q->heightValid() ? q->height() : FLT_MAX;

    const bool customLayout = isLineLaidOutConnected();
    const bool wasTruncated = truncated;

    bool canWrap = wrapMode != QQuickText::NoWrap && q->widthValid();

    bool horizontalFit = fontSizeMode() & QQuickText::HorizontalFit && q->widthValid();
    bool verticalFit = fontSizeMode() & QQuickText::VerticalFit
            && (q->heightValid() || (maximumLineCountValid && canWrap));

    const bool pixelSize = font.pixelSize() != -1;
    QString layoutText = layout.text();

    int largeFont = pixelSize ? font.pixelSize() : font.pointSize();
    int smallFont = fontSizeMode() != QQuickText::FixedSize
            ? qMin(pixelSize ? minimumPixelSize() : minimumPointSize(), largeFont)
            : largeFont;
    int scaledFontSize = largeFont;

    widthExceeded = q->width() <= 0 && (singlelineElide || canWrap || horizontalFit);
    heightExceeded = q->height() <= 0 && (multilineElide || verticalFit);

    QRectF br;

    QFont scaledFont = font;

    int visibleCount = 0;
    bool elide;
    qreal height = 0;
    QString elideText;
    bool once = true;
    int elideStart = 0;
    int elideEnd = 0;

    int eos = multilengthEos;

    // Repeated layouts with reduced font sizes or abbreviated strings may be required if the text
    // doesn't fit within the item dimensions,  or a binding to implicitWidth/Height changes
    // the item dimensions.
    for (;;) {
        if (!once) {
            if (pixelSize)
                scaledFont.setPixelSize(scaledFontSize);
            else
                scaledFont.setPointSize(scaledFontSize);
            if (layout.font() != scaledFont)
                layout.setFont(scaledFont);
        }

        layout.beginLayout();

        bool wrapped = false;
        bool truncateHeight = false;
        truncated = false;
        elide = false;
        int unwrappedLineCount = 1;
        int maxLineCount = maximumLineCount();
        height = 0;
        qreal naturalHeight = 0;
        qreal previousHeight = 0;
        br = QRectF();

        QRectF unelidedRect;
        QTextLine line = layout.createLine();
        for (visibleCount = 1; ; ++visibleCount) {
            if (customLayout) {
                setupCustomLineGeometry(line, naturalHeight);
            } else {
                setLineGeometry(line, lineWidth, naturalHeight);
            }

            unelidedRect = br.united(line.naturalTextRect());

            // Elide the previous line if the accumulated height of the text exceeds the height
            // of the element.
            if (multilineElide && naturalHeight > maxHeight && visibleCount > 1) {
                elide = true;
                heightExceeded = true;
                if (eos != -1)  // There's an abbreviated string available, skip the rest as it's
                    break;      // all going to be discarded.

                truncated = true;
                truncateHeight = true;

                visibleCount -= 1;

                QTextLine previousLine = layout.lineAt(visibleCount - 1);
                elideText = layoutText.at(line.textStart() - 1) != QChar::LineSeparator
                        ? elidedText(lineWidth, previousLine, &line)
                        : elidedText(lineWidth, previousLine);
                elideStart = previousLine.textStart();
                // elideEnd isn't required for right eliding.

                height = previousHeight;
                break;
            }

            const QTextLine previousLine = line;
            line = layout.createLine();
            if (!line.isValid()) {
                if (singlelineElide && visibleCount == 1 && previousLine.naturalTextWidth() > lineWidth) {
                    // Elide a single previousLine of  text if its width exceeds the element width.
                    elide = true;
                    widthExceeded = true;
                    if (eos != -1) // There's an abbreviated string available.
                        break;

                    truncated = true;
                    elideText = layout.engine()->elidedText(
                            Qt::TextElideMode(elideMode),
                            QFixed::fromReal(lineWidth),
                            0,
                            previousLine.textStart(),
                            previousLine.textLength());
                    elideStart = previousLine.textStart();
                    elideEnd = elideStart + previousLine.textLength();
                } else {
                    br = unelidedRect;
                    height = naturalHeight;
                }
                break;
            } else {
                const bool wrappedLine = layoutText.at(line.textStart() - 1) != QChar::LineSeparator;
                wrapped |= wrappedLine;

                if (!wrappedLine)
                    ++unwrappedLineCount;

                // Stop if the maximum number of lines has been reached and elide the last line
                // if enabled.
                if (visibleCount == maxLineCount) {
                    truncated = true;
                    heightExceeded |= wrapped;

                    if (multilineElide) {
                        elide = true;
                        if (eos != -1)  // There's an abbreviated string available
                            break;
                        elideText = wrappedLine
                                ? elidedText(lineWidth, previousLine, &line)
                                : elidedText(lineWidth, previousLine);
                        elideStart = previousLine.textStart();
                        // elideEnd isn't required for right eliding.
                    } else {
                        br = unelidedRect;
                        height = naturalHeight;
                    }
                    break;
                }
            }
            br = unelidedRect;
            previousHeight = height;
            height = naturalHeight;
        }
        widthExceeded |= wrapped;

        // Save the implicit size of the text on the first layout only.
        if (once) {
            once = false;

            // If implicit sizes are required layout any additional lines up to the maximum line
            // count.
            if ((requireImplicitSize) && line.isValid() && unwrappedLineCount < maxLineCount) {
                // Layout the remainder of the wrapped lines up to maxLineCount to get the implicit
                // height.
                for (int lineCount = layout.lineCount(); lineCount < maxLineCount; ++lineCount) {
                    line = layout.createLine();
                    if (!line.isValid())
                        break;
                    if (layoutText.at(line.textStart() - 1) == QChar::LineSeparator)
                        ++unwrappedLineCount;
                    setLineGeometry(line, lineWidth, naturalHeight);
                }

                // Create the remainder of the unwrapped lines up to maxLineCount to get the
                // implicit width.
                const int eol = line.isValid()
                        ? line.textStart() + line.textLength()
                        : layoutText.length();
                if (eol < layoutText.length() && layoutText.at(eol) != QChar::LineSeparator)
                    line = layout.createLine();
                for (; line.isValid() && unwrappedLineCount <= maxLineCount; ++unwrappedLineCount)
                    line = layout.createLine();
            }
            layout.endLayout();

            const qreal naturalWidth = layout.maximumWidth();

            bool wasInLayout = internalWidthUpdate;
            internalWidthUpdate = true;
            q->setImplicitSize(naturalWidth, naturalHeight);
            internalWidthUpdate = wasInLayout;

            // Update any variables that are dependent on the validity of the width or height.
            singlelineElide = elideMode != QQuickText::ElideNone && q->widthValid();
            multilineElide = elideMode == QQuickText::ElideRight
                    && q->widthValid()
                    && (q->heightValid() || maximumLineCountValid);
            canWrap = wrapMode != QQuickText::NoWrap && q->widthValid();

            horizontalFit = fontSizeMode() & QQuickText::HorizontalFit && q->widthValid();
            verticalFit = fontSizeMode() & QQuickText::VerticalFit
                    && (q->heightValid() || (maximumLineCountValid && canWrap));

            const qreal oldWidth = lineWidth;
            const qreal oldHeight = maxHeight;

            lineWidth = q->widthValid() && q->width() > 0 ? q->width() : naturalWidth;
            maxHeight = q->heightValid() ? q->height() : FLT_MAX;

            // If the width of the item has changed and it's possible the result of wrapping,
            // eliding, or scaling has changed do another layout.
            if ((lineWidth < qMin(oldWidth, naturalWidth) || (widthExceeded && lineWidth > oldWidth))
                    && (singlelineElide || multilineElide || canWrap || horizontalFit)) {
                widthExceeded = false;
                heightExceeded = false;
                continue;
            }

            // If the height of the item has changed and it's possible the result of eliding,
            // line count truncation or scaling has changed, do another layout.
            if ((maxHeight < qMin(oldHeight, naturalHeight) || (heightExceeded && maxHeight > oldHeight))
                    && (multilineElide || (canWrap && maximumLineCountValid))) {
                widthExceeded = false;
                heightExceeded = false;
                continue;
            }

            // If the horizontal alignment is not left and the width was not valid we need to relayout
            // now that we know the maximum line width.
            if (!implicitWidthValid && unwrappedLineCount > 1 && q->effectiveHAlign() != QQuickText::AlignLeft) {
                widthExceeded = false;
                heightExceeded = false;
                continue;
            }
        } else {
            layout.endLayout();
        }

        // If the next needs to be elided and there's an abbreviated string available
        // go back and do another layout with the abbreviated string.
        if (eos != -1 && elide) {
            int start = eos + 1;
            eos = text.indexOf(QLatin1Char('\x9c'),  start);
            layoutText = text.mid(start, eos != -1 ? eos - start : -1);
            layoutText.replace(QLatin1Char('\n'), QChar::LineSeparator);
            layout.setText(layoutText);
            textHasChanged = true;
            continue;
        }

        br.moveTop(0);

        if (!horizontalFit && !verticalFit)
            break;

        // Try and find a font size that better fits the dimensions of the element.
        if (horizontalFit) {
            if (unelidedRect.width() > lineWidth || (!verticalFit && wrapped)) {
                widthExceeded = true;
                largeFont = scaledFontSize - 1;
                if (smallFont > largeFont)
                    break;
                scaledFontSize = (smallFont + largeFont) / 2;
                if (pixelSize)
                    scaledFont.setPixelSize(scaledFontSize);
                else
                    scaledFont.setPointSize(scaledFontSize);
                continue;
            } else if (!verticalFit) {
                smallFont = scaledFontSize;
                if (smallFont == largeFont)
                    break;
                scaledFontSize = (smallFont + largeFont + 1) / 2;
            }
        }

        if (verticalFit) {
            if (truncateHeight || unelidedRect.height() > maxHeight) {
                heightExceeded = true;
                largeFont = scaledFontSize - 1;
                if (smallFont > largeFont)
                    break;
                scaledFontSize = (smallFont + largeFont) / 2;

            } else {
                smallFont = scaledFontSize;
                if (smallFont == largeFont)
                    break;
                scaledFontSize = (smallFont + largeFont + 1) / 2;
            }
        }
    }

    implicitWidthValid = true;
    implicitHeightValid = true;

    if (eos != multilengthEos)
        truncated = true;

    if (elide) {
        if (!elideLayout) {
            elideLayout = new QTextLayout;
            elideLayout->setCacheEnabled(true);
        }
        if (styledText) {
            QList<QTextLayout::FormatRange> formats;
            switch (elideMode) {
            case QQuickText::ElideRight:
                elideFormats(elideStart, elideText.length() - 1, 0, &formats);
                break;
            case QQuickText::ElideLeft:
                elideFormats(elideEnd - elideText.length() + 1, elideText.length() - 1, 1, &formats);
                break;
            case QQuickText::ElideMiddle: {
                const int index = elideText.indexOf(elideChar);
                if (index != -1) {
                    elideFormats(elideStart, index, 0, &formats);
                    elideFormats(
                            elideEnd - elideText.length() + index + 1,
                            elideText.length() - index - 1,
                            index + 1,
                            &formats);
                }
                break;
            }
            default:
                break;
            }
            elideLayout->setAdditionalFormats(formats);
        }

        elideLayout->setFont(layout.font());
        elideLayout->setTextOption(layout.textOption());
        elideLayout->setText(elideText);
        elideLayout->beginLayout();

        QTextLine elidedLine = elideLayout->createLine();
        elidedLine.setPosition(QPointF(0, height));
        if (customLayout) {
            setupCustomLineGeometry(elidedLine, height, visibleCount - 1);
        } else {
            setLineGeometry(elidedLine, lineWidth, height);
        }
        elideLayout->endLayout();

        br = br.united(elidedLine.naturalTextRect());

        if (visibleCount == 1)
            layout.clearLayout();
    } else {
        delete elideLayout;
        elideLayout = 0;
    }

    QTextLine firstLine = visibleCount == 1 && elideLayout
            ? elideLayout->lineAt(0)
            : layout.lineAt(0);
    Q_ASSERT(firstLine.isValid());
    *baseline = firstLine.y() + firstLine.ascent();

    if (!customLayout)
        br.setHeight(height);

    //Update the number of visible lines
    if (lineCount != visibleCount) {
        lineCount = visibleCount;
        emit q->lineCountChanged();
    }

    if (truncated != wasTruncated)
        emit q->truncatedChanged();

    return br;
}

void QQuickTextPrivate::setLineGeometry(QTextLine &line, qreal lineWidth, qreal &height)
{
    Q_Q(QQuickText);
    line.setLineWidth(lineWidth);

    if (imgTags.isEmpty()) {
        line.setPosition(QPointF(line.position().x(), height));
        height += (lineHeightMode() == QQuickText::FixedHeight) ? lineHeight() : line.height() * lineHeight();
        return;
    }

    qreal textTop = 0;
    qreal textHeight = line.height();
    qreal totalLineHeight = textHeight;

    QList<QQuickStyledTextImgTag *> imagesInLine;

    foreach (QQuickStyledTextImgTag *image, imgTags) {
        if (image->position >= line.textStart() &&
            image->position < line.textStart() + line.textLength()) {

            if (!image->pix) {
                QUrl url = q->baseUrl().resolved(image->url);
                image->pix = new QQuickPixmap(qmlEngine(q), url, image->size);
                if (image->pix->isLoading()) {
                    image->pix->connectFinished(q, SLOT(imageDownloadFinished()));
                    if (!extra.isAllocated() || !extra->nbActiveDownloads)
                        extra.value().nbActiveDownloads = 0;
                    extra->nbActiveDownloads++;
                } else if (image->pix->isReady()) {
                    if (!image->size.isValid()) {
                        image->size = image->pix->implicitSize();
                        // if the size of the image was not explicitly set, we need to
                        // call updateLayout() once again.
                        needToUpdateLayout = true;
                    }
                } else if (image->pix->isError()) {
                    qmlInfo(q) << image->pix->error();
                }
            }

            qreal ih = qreal(image->size.height());
            if (image->align == QQuickStyledTextImgTag::Top)
                image->pos.setY(0);
            else if (image->align == QQuickStyledTextImgTag::Middle)
                image->pos.setY((textHeight / 2.0) - (ih / 2.0));
            else
                image->pos.setY(textHeight - ih);
            imagesInLine << image;
            textTop = qMax(textTop, qAbs(image->pos.y()));
        }
    }

    foreach (QQuickStyledTextImgTag *image, imagesInLine) {
        totalLineHeight = qMax(totalLineHeight, textTop + image->pos.y() + image->size.height());
        image->pos.setX(line.cursorToX(image->position));
        image->pos.setY(image->pos.y() + height + textTop);
        visibleImgTags << image;
    }

    line.setPosition(QPointF(line.position().x(), height + textTop));
    height += (lineHeightMode() == QQuickText::FixedHeight) ? lineHeight() : totalLineHeight * lineHeight();
}

/*!
    Ensures the QQuickTextPrivate::doc variable is set to a valid text document
*/
void QQuickTextPrivate::ensureDoc()
{
    if (!extra.isAllocated() || !extra->doc) {
        Q_Q(QQuickText);
        extra.value().doc = new QQuickTextDocumentWithImageResources(q);
        extra->doc->setPageSize(QSizeF(0, 0));
        extra->doc->setDocumentMargin(0);
        extra->doc->setBaseUrl(q->baseUrl());
        qmlobject_connect(extra->doc, QQuickTextDocumentWithImageResources, SIGNAL(imagesLoaded()),
                          q, QQuickText, SLOT(q_imagesLoaded()));
    }
}

/*!
    \qmltype Text
    \instantiates QQuickText
    \inqmlmodule QtQuick
    \ingroup qtquick-visual
    \inherits Item
    \brief Specifies how to add formatted text to a scene

    Text items can display both plain and rich text. For example, red text with
    a specific font and size can be defined like this:

    \qml
    Text {
        text: "Hello World!"
        font.family: "Helvetica"
        font.pointSize: 24
        color: "red"
    }
    \endqml

    Rich text is defined using HTML-style markup:

    \qml
    Text {
        text: "<b>Hello</b> <i>World!</i>"
    }
    \endqml

    \image declarative-text.png

    If height and width are not explicitly set, Text will attempt to determine how
    much room is needed and set it accordingly. Unless \l wrapMode is set, it will always
    prefer width to height (all text will be placed on a single line).

    The \l elide property can alternatively be used to fit a single line of
    plain text to a set width.

    Note that the \l{Supported HTML Subset} is limited. Also, if the text contains
    HTML img tags that load remote images, the text is reloaded.

    Text provides read-only text. For editable text, see \l TextEdit.

    \sa {declarative/text/fonts}{Fonts example}
*/
QQuickText::QQuickText(QQuickItem *parent)
: QQuickImplicitSizeItem(*(new QQuickTextPrivate), parent)
{
    Q_D(QQuickText);
    d->init();
}

QQuickText::~QQuickText()
{
}

/*!
  \qmlproperty bool QtQuick::Text::clip
  This property holds whether the text is clipped.

  Note that if the text does not fit in the bounding rectangle it will be abruptly chopped.

  If you want to display potentially long text in a limited space, you probably want to use \c elide instead.
*/

/*!
    \qmlsignal QtQuick::Text::onLineLaidOut(object line)

    This handler is called for each line of text that is laid out during the layout
    process. The specified \a line object provides more details about the line that
    is currently being laid out.

    This gives the opportunity to position and resize a line as it is being laid out.
    It can for example be used to create columns or lay out text around objects.

    The properties of the specified \a line object are:
    \list
    \li number (read-only)
    \li x
    \li y
    \li width
    \li height
    \endlist

    For example, this will move the first 5 lines of a Text item by 100 pixels to the right:
    \code
    onLineLaidOut: {
        if (line.number < 5) {
            line.x = line.x + 100
            line.width = line.width - 100
        }
    }
    \endcode
*/

/*!
    \qmlsignal QtQuick::Text::onLinkActivated(string link)

    This handler is called when the user clicks on a link embedded in the text.
    The link must be in rich text or HTML format and the
    \a link string provides access to the particular link.

    \snippet qml/text/onLinkActivated.qml 0

    The example code will display the text
    "See the \l{http://qt-project.org}{Qt Project website}."

    Clicking on the highlighted link will output
    \tt{http://qt-project.org link activated} to the console.
*/

/*!
    \qmlproperty string QtQuick::Text::font.family

    Sets the family name of the font.

    The family name is case insensitive and may optionally include a foundry name, e.g. "Helvetica [Cronyx]".
    If the family is available from more than one foundry and the foundry isn't specified, an arbitrary foundry is chosen.
    If the family isn't available a family will be set using the font matching algorithm.
*/

/*!
    \qmlproperty bool QtQuick::Text::font.bold

    Sets whether the font weight is bold.
*/

/*!
    \qmlproperty enumeration QtQuick::Text::font.weight

    Sets the font's weight.

    The weight can be one of:
    \list
    \li Font.Light
    \li Font.Normal - the default
    \li Font.DemiBold
    \li Font.Bold
    \li Font.Black
    \endlist

    \qml
    Text { text: "Hello"; font.weight: Font.DemiBold }
    \endqml
*/

/*!
    \qmlproperty bool QtQuick::Text::font.italic

    Sets whether the font has an italic style.
*/

/*!
    \qmlproperty bool QtQuick::Text::font.underline

    Sets whether the text is underlined.
*/

/*!
    \qmlproperty bool QtQuick::Text::font.strikeout

    Sets whether the font has a strikeout style.
*/

/*!
    \qmlproperty real QtQuick::Text::font.pointSize

    Sets the font size in points. The point size must be greater than zero.
*/

/*!
    \qmlproperty int QtQuick::Text::font.pixelSize

    Sets the font size in pixels.

    Using this function makes the font device dependent.
    Use \c pointSize to set the size of the font in a device independent manner.
*/

/*!
    \qmlproperty real QtQuick::Text::font.letterSpacing

    Sets the letter spacing for the font.

    Letter spacing changes the default spacing between individual letters in the font.
    A positive value increases the letter spacing by the corresponding pixels; a negative value decreases the spacing.
*/

/*!
    \qmlproperty real QtQuick::Text::font.wordSpacing

    Sets the word spacing for the font.

    Word spacing changes the default spacing between individual words.
    A positive value increases the word spacing by a corresponding amount of pixels,
    while a negative value decreases the inter-word spacing accordingly.
*/

/*!
    \qmlproperty enumeration QtQuick::Text::font.capitalization

    Sets the capitalization for the text.

    \list
    \li Font.MixedCase - This is the normal text rendering option where no capitalization change is applied.
    \li Font.AllUppercase - This alters the text to be rendered in all uppercase type.
    \li Font.AllLowercase - This alters the text to be rendered in all lowercase type.
    \li Font.SmallCaps - This alters the text to be rendered in small-caps type.
    \li Font.Capitalize - This alters the text to be rendered with the first character of each word as an uppercase character.
    \endlist

    \qml
    Text { text: "Hello"; font.capitalization: Font.AllLowercase }
    \endqml
*/
QFont QQuickText::font() const
{
    Q_D(const QQuickText);
    return d->sourceFont;
}

void QQuickText::setFont(const QFont &font)
{
    Q_D(QQuickText);
    if (d->sourceFont == font)
        return;

    d->sourceFont = font;
    QFont oldFont = d->font;
    d->font = font;

    if (!antialiasing())
        d->font.setStyleStrategy(QFont::NoAntialias);

    if (d->font.pointSizeF() != -1) {
        // 0.5pt resolution
        qreal size = qRound(d->font.pointSizeF()*2.0);
        d->font.setPointSizeF(size/2.0);
    }

    if (oldFont != d->font) {
        // if the format changes the size of the text
        // with headings or <font> tag, we need to re-parse
        if (d->formatModifiesFontSize)
            d->textHasChanged = true;
        d->implicitWidthValid = false;
        d->implicitHeightValid = false;
        d->updateLayout();
    }

    emit fontChanged(d->sourceFont);
}

void QQuickText::itemChange(ItemChange change, const ItemChangeData &value)
{
    Q_D(QQuickText);
    Q_UNUSED(value);
    if (change == ItemAntialiasingHasChanged) {
        if (!antialiasing())
            d->font.setStyleStrategy(QFont::NoAntialias);
        else
            d->font.setStyleStrategy(QFont::PreferAntialias);
        d->implicitWidthValid = false;
        d->implicitHeightValid = false;
        d->updateLayout();
    }
}

/*!
    \qmlproperty string QtQuick::Text::text

    The text to display. Text supports both plain and rich text strings.

    The item will try to automatically determine whether the text should
    be treated as styled text. This determination is made using Qt::mightBeRichText().
*/
QString QQuickText::text() const
{
    Q_D(const QQuickText);
    return d->text;
}

void QQuickText::setText(const QString &n)
{
    Q_D(QQuickText);
    if (d->text == n)
        return;

    d->richText = d->format == RichText;
    d->styledText = d->format == StyledText || (d->format == AutoText && Qt::mightBeRichText(n));
    d->text = n;
    if (isComponentComplete()) {
        if (d->richText) {
            d->ensureDoc();
            d->extra->doc->setText(n);
            d->rightToLeftText = d->extra->doc->toPlainText().isRightToLeft();
        } else {
            d->rightToLeftText = d->text.isRightToLeft();
        }
        d->determineHorizontalAlignment();
    }
    d->textHasChanged = true;
    d->implicitWidthValid = false;
    d->implicitHeightValid = false;
    qDeleteAll(d->imgTags);
    d->imgTags.clear();
    d->updateLayout();
    setAcceptHoverEvents(d->richText || d->styledText);
    emit textChanged(d->text);
}

/*!
    \qmlproperty color QtQuick::Text::color

    The text color.

    An example of green text defined using hexadecimal notation:
    \qml
    Text {
        color: "#00FF00"
        text: "green text"
    }
    \endqml

    An example of steel blue text defined using an SVG color name:
    \qml
    Text {
        color: "steelblue"
        text: "blue text"
    }
    \endqml
*/
QColor QQuickText::color() const
{
    Q_D(const QQuickText);
    return QColor::fromRgba(d->color);
}

void QQuickText::setColor(const QColor &color)
{
    Q_D(QQuickText);
    QRgb rgb = color.rgba();
    if (d->color == rgb)
        return;

    d->color = rgb;
    if (isComponentComplete())  {
        d->updateType = QQuickTextPrivate::UpdatePaintNode;
        update();
    }
    emit colorChanged();
}

/*!
    \qmlproperty color QtQuick::Text::linkColor

    The color of links in the text.

    This property works with the StyledText \l textFormat, but not with RichText.
    Link color in RichText can be specified by including CSS style tags in the
    text.
*/

QColor QQuickText::linkColor() const
{
    Q_D(const QQuickText);
    return QColor::fromRgba(d->linkColor);
}

void QQuickText::setLinkColor(const QColor &color)
{
    Q_D(QQuickText);
    QRgb rgb = color.rgba();
    if (d->linkColor == rgb)
        return;

    d->linkColor = rgb;
    update();
    emit linkColorChanged();
}

/*!
    \qmlproperty enumeration QtQuick::Text::style

    Set an additional text style.

    Supported text styles are:
    \list
    \li Text.Normal - the default
    \li Text.Outline
    \li Text.Raised
    \li Text.Sunken
    \endlist

    \qml
    Row {
        Text { font.pointSize: 24; text: "Normal" }
        Text { font.pointSize: 24; text: "Raised"; style: Text.Raised; styleColor: "#AAAAAA" }
        Text { font.pointSize: 24; text: "Outline";style: Text.Outline; styleColor: "red" }
        Text { font.pointSize: 24; text: "Sunken"; style: Text.Sunken; styleColor: "#AAAAAA" }
    }
    \endqml

    \image declarative-textstyle.png
*/
QQuickText::TextStyle QQuickText::style() const
{
    Q_D(const QQuickText);
    return d->style;
}

void QQuickText::setStyle(QQuickText::TextStyle style)
{
    Q_D(QQuickText);
    if (d->style == style)
        return;

    d->style = style;
    if (isComponentComplete()) {
        d->updateType = QQuickTextPrivate::UpdatePaintNode;
        update();
    }
    emit styleChanged(d->style);
}

/*!
    \qmlproperty color QtQuick::Text::styleColor

    Defines the secondary color used by text styles.

    \c styleColor is used as the outline color for outlined text, and as the
    shadow color for raised or sunken text. If no style has been set, it is not
    used at all.

    \qml
    Text { font.pointSize: 18; text: "hello"; style: Text.Raised; styleColor: "gray" }
    \endqml

    \sa style
 */
QColor QQuickText::styleColor() const
{
    Q_D(const QQuickText);
    return QColor::fromRgba(d->styleColor);
}

void QQuickText::setStyleColor(const QColor &color)
{
    Q_D(QQuickText);
    QRgb rgb = color.rgba();
    if (d->styleColor == rgb)
        return;

    d->styleColor = rgb;
    if (isComponentComplete()) {
        d->updateType = QQuickTextPrivate::UpdatePaintNode;
        update();
    }
    emit styleColorChanged();
}

/*!
    \qmlproperty enumeration QtQuick::Text::horizontalAlignment
    \qmlproperty enumeration QtQuick::Text::verticalAlignment
    \qmlproperty enumeration QtQuick::Text::effectiveHorizontalAlignment

    Sets the horizontal and vertical alignment of the text within the Text items
    width and height. By default, the text is vertically aligned to the top. Horizontal
    alignment follows the natural alignment of the text, for example text that is read
    from left to right will be aligned to the left.

    The valid values for \c horizontalAlignment are \c Text.AlignLeft, \c Text.AlignRight, \c Text.AlignHCenter and
    \c Text.AlignJustify.  The valid values for \c verticalAlignment are \c Text.AlignTop, \c Text.AlignBottom
    and \c Text.AlignVCenter.

    Note that for a single line of text, the size of the text is the area of the text. In this common case,
    all alignments are equivalent. If you want the text to be, say, centered in its parent, then you will
    need to either modify the Item::anchors, or set horizontalAlignment to Text.AlignHCenter and bind the width to
    that of the parent.

    When using the attached property LayoutMirroring::enabled to mirror application
    layouts, the horizontal alignment of text will also be mirrored. However, the property
    \c horizontalAlignment will remain unchanged. To query the effective horizontal alignment
    of Text, use the read-only property \c effectiveHorizontalAlignment.
*/
QQuickText::HAlignment QQuickText::hAlign() const
{
    Q_D(const QQuickText);
    return d->hAlign;
}

void QQuickText::setHAlign(HAlignment align)
{
    Q_D(QQuickText);
    bool forceAlign = d->hAlignImplicit && d->effectiveLayoutMirror;
    d->hAlignImplicit = false;
    if (d->setHAlign(align, forceAlign) && isComponentComplete())
        d->updateLayout();
}

void QQuickText::resetHAlign()
{
    Q_D(QQuickText);
    d->hAlignImplicit = true;
    if (isComponentComplete() && d->determineHorizontalAlignment())
        d->updateLayout();
}

QQuickText::HAlignment QQuickText::effectiveHAlign() const
{
    Q_D(const QQuickText);
    QQuickText::HAlignment effectiveAlignment = d->hAlign;
    if (!d->hAlignImplicit && d->effectiveLayoutMirror) {
        switch (d->hAlign) {
        case QQuickText::AlignLeft:
            effectiveAlignment = QQuickText::AlignRight;
            break;
        case QQuickText::AlignRight:
            effectiveAlignment = QQuickText::AlignLeft;
            break;
        default:
            break;
        }
    }
    return effectiveAlignment;
}

bool QQuickTextPrivate::setHAlign(QQuickText::HAlignment alignment, bool forceAlign)
{
    Q_Q(QQuickText);
    if (hAlign != alignment || forceAlign) {
        QQuickText::HAlignment oldEffectiveHAlign = q->effectiveHAlign();
        hAlign = alignment;

        emit q->horizontalAlignmentChanged(hAlign);
        if (oldEffectiveHAlign != q->effectiveHAlign())
            emit q->effectiveHorizontalAlignmentChanged();
        return true;
    }
    return false;
}

bool QQuickTextPrivate::determineHorizontalAlignment()
{
    if (hAlignImplicit) {
#ifndef QT_NO_IM
        bool alignToRight = text.isEmpty() ? qApp->inputMethod()->inputDirection() == Qt::RightToLeft : rightToLeftText;
#else
        bool alignToRight = rightToLeftText;
#endif
        return setHAlign(alignToRight ? QQuickText::AlignRight : QQuickText::AlignLeft);
    }
    return false;
}

void QQuickTextPrivate::mirrorChange()
{
    Q_Q(QQuickText);
    if (q->isComponentComplete()) {
        if (!hAlignImplicit && (hAlign == QQuickText::AlignRight || hAlign == QQuickText::AlignLeft)) {
            updateLayout();
            emit q->effectiveHorizontalAlignmentChanged();
        }
    }
}

QQuickText::VAlignment QQuickText::vAlign() const
{
    Q_D(const QQuickText);
    return d->vAlign;
}

void QQuickText::setVAlign(VAlignment align)
{
    Q_D(QQuickText);
    if (d->vAlign == align)
        return;

    d->vAlign = align;

    if (isComponentComplete())
        d->updateLayout();

    emit verticalAlignmentChanged(align);
}

/*!
    \qmlproperty enumeration QtQuick::Text::wrapMode

    Set this property to wrap the text to the Text item's width.  The text will only
    wrap if an explicit width has been set.  wrapMode can be one of:

    \list
    \li Text.NoWrap (default) - no wrapping will be performed. If the text contains insufficient newlines, then \l contentWidth will exceed a set width.
    \li Text.WordWrap - wrapping is done on word boundaries only. If a word is too long, \l contentWidth will exceed a set width.
    \li Text.WrapAnywhere - wrapping is done at any point on a line, even if it occurs in the middle of a word.
    \li Text.Wrap - if possible, wrapping occurs at a word boundary; otherwise it will occur at the appropriate point on the line, even in the middle of a word.
    \endlist
*/
QQuickText::WrapMode QQuickText::wrapMode() const
{
    Q_D(const QQuickText);
    return d->wrapMode;
}

void QQuickText::setWrapMode(WrapMode mode)
{
    Q_D(QQuickText);
    if (mode == d->wrapMode)
        return;

    d->wrapMode = mode;
    d->updateLayout();

    emit wrapModeChanged();
}

/*!
    \qmlproperty int QtQuick::Text::lineCount

    Returns the number of lines visible in the text item.

    This property is not supported for rich text.

    \sa maximumLineCount
*/
int QQuickText::lineCount() const
{
    Q_D(const QQuickText);
    return d->lineCount;
}

/*!
    \qmlproperty bool QtQuick::Text::truncated

    Returns true if the text has been truncated due to \l maximumLineCount
    or \l elide.

    This property is not supported for rich text.

    \sa maximumLineCount, elide
*/
bool QQuickText::truncated() const
{
    Q_D(const QQuickText);
    return d->truncated;
}

/*!
    \qmlproperty int QtQuick::Text::maximumLineCount

    Set this property to limit the number of lines that the text item will show.
    If elide is set to Text.ElideRight, the text will be elided appropriately.
    By default, this is the value of the largest possible integer.

    This property is not supported for rich text.

    \sa lineCount, elide
*/
int QQuickText::maximumLineCount() const
{
    Q_D(const QQuickText);
    return d->maximumLineCount();
}

void QQuickText::setMaximumLineCount(int lines)
{
    Q_D(QQuickText);

    d->maximumLineCountValid = lines==INT_MAX ? false : true;
    if (d->maximumLineCount() != lines) {
        d->extra.value().maximumLineCount = lines;
        d->implicitHeightValid = false;
        d->updateLayout();
        emit maximumLineCountChanged();
    }
}

void QQuickText::resetMaximumLineCount()
{
    Q_D(QQuickText);
    setMaximumLineCount(INT_MAX);
    if (d->truncated != false) {
        d->truncated = false;
        emit truncatedChanged();
    }
}

/*!
    \qmlproperty enumeration QtQuick::Text::textFormat

    The way the text property should be displayed.

    Supported text formats are:

    \list
    \li Text.AutoText (default)
    \li Text.PlainText
    \li Text.StyledText
    \li Text.RichText
    \endlist

    If the text format is \c Text.AutoText the Text item
    will automatically determine whether the text should be treated as
    styled text.  This determination is made using Qt::mightBeRichText()
    which uses a fast and therefore simple heuristic. It mainly checks
    whether there is something that looks like a tag before the first
    line break. Although the result may be correct for common cases,
    there is no guarantee.

    Text.StyledText is an optimized format supporting some basic text
    styling markup, in the style of HTML 3.2:

    \code
    <b></b> - bold
    <strong></strong> - bold
    <i></i> - italic
    <br> - new line
    <p> - paragraph
    <u> - underlined text
    <font color="color_name" size="1-7"></font>
    <h1> to <h6> - headers
    <a href=""> - anchor
    <img src="" align="top,middle,bottom" width="" height=""> - inline images
    <ol type="">, <ul type=""> and <li> - ordered and unordered lists
    <pre></pre> - preformatted
    &gt; &lt; &amp;
    \endcode

    \c Text.StyledText parser is strict, requiring tags to be correctly nested.

    \table
    \row
    \li
    \qml
Column {
    Text {
        font.pointSize: 24
        text: "<b>Hello</b> <i>World!</i>"
    }
    Text {
        font.pointSize: 24
        textFormat: Text.RichText
        text: "<b>Hello</b> <i>World!</i>"
    }
    Text {
        font.pointSize: 24
        textFormat: Text.PlainText
        text: "<b>Hello</b> <i>World!</i>"
    }
}
    \endqml
    \li \image declarative-textformat.png
    \endtable

    Text.RichText supports a larger subset of HTML 4, as described on the
    \l {Supported HTML Subset} page. You should prefer using Text.PlainText
    or Text.StyledText instead, as they offer better performance.
*/
QQuickText::TextFormat QQuickText::textFormat() const
{
    Q_D(const QQuickText);
    return d->format;
}

void QQuickText::setTextFormat(TextFormat format)
{
    Q_D(QQuickText);
    if (format == d->format)
        return;
    d->format = format;
    bool wasRich = d->richText;
    d->richText = format == RichText;
    d->styledText = format == StyledText || (format == AutoText && Qt::mightBeRichText(d->text));

    if (isComponentComplete()) {
        if (!wasRich && d->richText) {
            d->ensureDoc();
            d->extra->doc->setText(d->text);
            d->rightToLeftText = d->extra->doc->toPlainText().isRightToLeft();
        } else {
            d->rightToLeftText = d->text.isRightToLeft();
            d->textHasChanged = true;
        }
        d->determineHorizontalAlignment();
    }
    d->updateLayout();
    setAcceptHoverEvents(d->richText || d->styledText);

    emit textFormatChanged(d->format);
}

/*!
    \qmlproperty enumeration QtQuick::Text::elide

    Set this property to elide parts of the text fit to the Text item's width.
    The text will only elide if an explicit width has been set.

    This property cannot be used with rich text.

    Eliding can be:
    \list
    \li Text.ElideNone  - the default
    \li Text.ElideLeft
    \li Text.ElideMiddle
    \li Text.ElideRight
    \endlist

    If this property is set to Text.ElideRight, it can be used with \l {wrapMode}{wrapped}
    text. The text will only elide if \c maximumLineCount, or \c height has been set.
    If both \c maximumLineCount and \c height are set, \c maximumLineCount will
    apply unless the lines do not fit in the height allowed.

    If the text is a multi-length string, and the mode is not \c Text.ElideNone,
    the first string that fits will be used, otherwise the last will be elided.

    Multi-length strings are ordered from longest to shortest, separated by the
    Unicode "String Terminator" character \c U009C (write this in QML with \c{"\u009C"} or \c{"\x9C"}).
*/
QQuickText::TextElideMode QQuickText::elideMode() const
{
    Q_D(const QQuickText);
    return d->elideMode;
}

void QQuickText::setElideMode(QQuickText::TextElideMode mode)
{
    Q_D(QQuickText);
    if (mode == d->elideMode)
        return;

    d->elideMode = mode;
    d->updateLayout();

    emit elideModeChanged(mode);
}

/*!
    \qmlproperty url QtQuick::Text::baseUrl

    This property specifies a base URL which is used to resolve relative URLs
    within the text.

    Urls are resolved to be within the same directory as the target of the base
    URL meaning any portion of the path after the last '/' will be ignored.

    \table
    \header \li Base URL \li Relative URL \li Resolved URL
    \row \li http://qt-project.org/ \li images/logo.png \li http://qt-project.org/images/logo.png
    \row \li http://qt-project.org/index.html \li images/logo.png \li http://qt-project.org/images/logo.png
    \row \li http://qt-project.org/content \li images/logo.png \li http://qt-project.org/content/images/logo.png
    \row \li http://qt-project.org/content/ \li images/logo.png \li http://qt-project.org/content/images/logo.png
    \row \li http://qt-project.org/content/index.html \li images/logo.png \li http://qt-project.org/content/images/logo.png
    \row \li http://qt-project.org/content/index.html \li ../images/logo.png \li http://qt-project.org/images/logo.png
    \row \li http://qt-project.org/content/index.html \li /images/logo.png \li http://qt-project.org/images/logo.png
    \endtable

    The default value is the url of the QML file instantiating the Text item.
*/

QUrl QQuickText::baseUrl() const
{
    Q_D(const QQuickText);
    if (d->baseUrl.isEmpty()) {
        if (QQmlContext *context = qmlContext(this))
            const_cast<QQuickTextPrivate *>(d)->baseUrl = context->baseUrl();
    }
    return d->baseUrl;
}

void QQuickText::setBaseUrl(const QUrl &url)
{
    Q_D(QQuickText);
    if (baseUrl() != url) {
        d->baseUrl = url;

        if (d->richText) {
            d->ensureDoc();
            d->extra->doc->setBaseUrl(url);
        }
        if (d->styledText) {
            d->textHasChanged = true;
            qDeleteAll(d->imgTags);
            d->imgTags.clear();
            d->updateLayout();
        }
        emit baseUrlChanged();
    }
}

void QQuickText::resetBaseUrl()
{
    if (QQmlContext *context = qmlContext(this))
        setBaseUrl(context->baseUrl());
    else
        setBaseUrl(QUrl());
}

/*! \internal */
QRectF QQuickText::boundingRect() const
{
    Q_D(const QQuickText);

    QRectF rect = d->layedOutTextRect;
    rect.moveLeft(QQuickTextUtil::alignedX(rect.width(), width(), d->hAlign));
    rect.moveTop(QQuickTextUtil::alignedY(rect.height(), height(), d->vAlign));

    if (d->style != Normal)
        rect.adjust(-1, 0, 1, 2);
    // Could include font max left/right bearings to either side of rectangle.

    return rect;
}

QRectF QQuickText::clipRect() const
{
    Q_D(const QQuickText);

    QRectF rect = QQuickImplicitSizeItem::clipRect();
    if (d->style != Normal)
        rect.adjust(-1, 0, 1, 2);
    return rect;
}

/*! \internal */
void QQuickText::geometryChanged(const QRectF &newGeometry, const QRectF &oldGeometry)
{
    Q_D(QQuickText);
    if (d->text.isEmpty()) {
        QQuickItem::geometryChanged(newGeometry, oldGeometry);
        return;
    }

    bool widthChanged = newGeometry.width() != oldGeometry.width();
    bool heightChanged = newGeometry.height() != oldGeometry.height();
    bool wrapped = d->wrapMode != QQuickText::NoWrap;
    bool elide = d->elideMode != QQuickText::ElideNone;
    bool scaleFont = d->fontSizeMode() != QQuickText::FixedSize && (widthValid() || heightValid());
    bool verticalScale = (d->fontSizeMode() & QQuickText::VerticalFit) && heightValid();

    bool widthMaximum = newGeometry.width() >= oldGeometry.width() && !d->widthExceeded;
    bool heightMaximum = newGeometry.height() >= oldGeometry.height() && !d->heightExceeded;

    if ((!widthChanged && !heightChanged) || d->internalWidthUpdate)
        goto geomChangeDone;

    if ((effectiveHAlign() != QQuickText::AlignLeft && widthChanged)
            || (vAlign() != QQuickText::AlignTop && heightChanged)) {
        // If the width has changed and we're not left aligned do an update so the text is
        // repositioned even if a full layout isn't required. And the same for vertical.
        d->updateType = QQuickTextPrivate::UpdatePaintNode;
        update();
    }

    if (!wrapped && !elide && !scaleFont)
        goto geomChangeDone; // left aligned unwrapped text without eliding never needs relayout

    if (elide // eliding and dimensions were and remain invalid;
            && ((widthValid() && oldGeometry.width() <= 0 && newGeometry.width() <= 0)
            || (heightValid() && oldGeometry.height() <= 0 && newGeometry.height() <= 0))) {
        goto geomChangeDone;
    }

    if (widthMaximum && heightMaximum && !d->isLineLaidOutConnected())  // Size is sufficient and growing.
        goto geomChangeDone;

    if (!(widthChanged || widthMaximum) && !d->isLineLaidOutConnected()) { // only height has changed
        if (newGeometry.height() > oldGeometry.height()) {
            if (!d->heightExceeded) // Height is adequate and growing.
                goto geomChangeDone;
            if (d->lineCount == d->maximumLineCount())  // Reached maximum line and height is growing.
                goto geomChangeDone;
        } else if (newGeometry.height() < oldGeometry.height()) {
            if (d->lineCount < 2 && !verticalScale && newGeometry.height() > 0)  // A single line won't be truncated until the text is 0 height.
                goto geomChangeDone;

            if (!verticalScale // no scaling, no eliding, and either unwrapped, or no maximum line count.
                    && d->elideMode != QQuickText::ElideRight
                    && !(d->maximumLineCountValid && d->widthExceeded)) {
                goto geomChangeDone;
            }
        }
    } else if (!heightChanged && widthMaximum) {
        goto geomChangeDone;
    }

    if (d->updateOnComponentComplete || d->textHasChanged) {
        // We need to re-elide
        d->updateLayout();
    } else {
        // We just need to re-layout
        d->updateSize();
    }

geomChangeDone:
    QQuickItem::geometryChanged(newGeometry, oldGeometry);
}

void QQuickText::triggerPreprocess()
{
    Q_D(QQuickText);
    if (d->updateType == QQuickTextPrivate::UpdateNone)
        d->updateType = QQuickTextPrivate::UpdatePreprocess;
    update();
}

QSGNode *QQuickText::updatePaintNode(QSGNode *oldNode, UpdatePaintNodeData *data)
{
    Q_UNUSED(data);
    Q_D(QQuickText);

    if (d->text.isEmpty()) {
        delete oldNode;
        return 0;
    }

    if (d->updateType != QQuickTextPrivate::UpdatePaintNode && oldNode != 0) {
        // Update done in preprocess() in the nodes
        d->updateType = QQuickTextPrivate::UpdateNone;
        return oldNode;
    }

    d->updateType = QQuickTextPrivate::UpdateNone;

    const qreal dy = QQuickTextUtil::alignedY(d->layedOutTextRect.height(), height(), d->vAlign);

    QQuickTextNode *node = 0;
    if (!oldNode)
        node = new QQuickTextNode(this);
    else
        node = static_cast<QQuickTextNode *>(oldNode);

    node->setUseNativeRenderer(d->renderType == NativeRendering && d->window->devicePixelRatio() <= 1);
    node->deleteContent();
    node->setMatrix(QMatrix4x4());

    const QColor color = QColor::fromRgba(d->color);
    const QColor styleColor = QColor::fromRgba(d->styleColor);
    const QColor linkColor = QColor::fromRgba(d->linkColor);

    if (d->richText) {
        const qreal dx = QQuickTextUtil::alignedX(d->layedOutTextRect.width(), width(), d->hAlign);
        d->ensureDoc();
        node->addTextDocument(QPointF(dx, dy), d->extra->doc, color, d->style, styleColor, linkColor);
    } else if (d->layedOutTextRect.width() > 0) {
        const qreal dx = QQuickTextUtil::alignedX(d->lineWidth, width(), d->hAlign);
        int unelidedLineCount = d->lineCount;
        if (d->elideLayout)
            unelidedLineCount -= 1;
        if (unelidedLineCount > 0) {
            node->addTextLayout(
                        QPointF(dx, dy),
                        &d->layout,
                        color, d->style, styleColor, linkColor,
                        QColor(), QColor(), -1, -1,
                        0, unelidedLineCount);
        }
        if (d->elideLayout)
            node->addTextLayout(QPointF(dx, dy), d->elideLayout, color, d->style, styleColor, linkColor);

        foreach (QQuickStyledTextImgTag *img, d->visibleImgTags) {
            QQuickPixmap *pix = img->pix;
            if (pix && pix->isReady())
                node->addImage(QRectF(img->pos.x() + dx, img->pos.y() + dy, pix->width(), pix->height()), pix->image());
        }
    }
    return node;
}

void QQuickText::updatePolish()
{
    Q_D(QQuickText);
    d->updateSize();
}

/*!
    \qmlproperty real QtQuick::Text::contentWidth

    Returns the width of the text, including width past the width
    which is covered due to insufficient wrapping if WrapMode is set.
*/
qreal QQuickText::contentWidth() const
{
    Q_D(const QQuickText);
    return d->layedOutTextRect.width();
}

/*!
    \qmlproperty real QtQuick::Text::contentHeight

    Returns the height of the text, including height past the height
    which is covered due to there being more text than fits in the set height.
*/
qreal QQuickText::contentHeight() const
{
    Q_D(const QQuickText);
    return d->layedOutTextRect.height();
}

/*!
    \qmlproperty real QtQuick::Text::lineHeight

    Sets the line height for the text.
    The value can be in pixels or a multiplier depending on lineHeightMode.

    The default value is a multiplier of 1.0.
    The line height must be a positive value.
*/
qreal QQuickText::lineHeight() const
{
    Q_D(const QQuickText);
    return d->lineHeight();
}

void QQuickText::setLineHeight(qreal lineHeight)
{
    Q_D(QQuickText);

    if ((d->lineHeight() == lineHeight) || (lineHeight < 0.0))
        return;

    d->extra.value().lineHeight = lineHeight;
    d->implicitHeightValid = false;
    d->updateLayout();
    emit lineHeightChanged(lineHeight);
}

/*!
    \qmlproperty enumeration QtQuick::Text::lineHeightMode

    This property determines how the line height is specified.
    The possible values are:

    \list
    \li Text.ProportionalHeight (default) - this sets the spacing proportional to the
       line (as a multiplier). For example, set to 2 for double spacing.
    \li Text.FixedHeight - this sets the line height to a fixed line height (in pixels).
    \endlist
*/
QQuickText::LineHeightMode QQuickText::lineHeightMode() const
{
    Q_D(const QQuickText);
    return d->lineHeightMode();
}

void QQuickText::setLineHeightMode(LineHeightMode mode)
{
    Q_D(QQuickText);
    if (mode == d->lineHeightMode())
        return;

    d->implicitHeightValid = false;
    d->extra.value().lineHeightMode = mode;
    d->updateLayout();

    emit lineHeightModeChanged(mode);
}

/*!
    \qmlproperty enumeration QtQuick::Text::fontSizeMode

    This property specifies how the font size of the displayed text is determined.
    The possible values are:

    \list
    \li Text.FixedSize (default) - The size specified by \l font.pixelSize
    or \l font.pointSize is used.
    \li Text.HorizontalFit - The largest size up to the size specified that fits
    within the width of the item without wrapping is used.
    \li Text.VerticalFit - The largest size up to the size specified that fits
    the height of the item is used.
    \li Text.Fit - The largest size up to the size specified the fits within the
    width and height of the item is used.
    \endlist

    The font size of fitted text has a minimum bound specified by the
    minimumPointSize or minimumPixelSize property and maximum bound specified
    by either the \l font.pointSize or \l font.pixelSize properties.

    If the text does not fit within the item bounds with the minimum font size
    the text will be elided as per the \l elide property.
*/

QQuickText::FontSizeMode QQuickText::fontSizeMode() const
{
    Q_D(const QQuickText);
    return d->fontSizeMode();
}

void QQuickText::setFontSizeMode(FontSizeMode mode)
{
    Q_D(QQuickText);
    if (d->fontSizeMode() == mode)
        return;

    polish();

    d->extra.value().fontSizeMode = mode;
    emit fontSizeModeChanged();
}

/*!
    \qmlproperty int QtQuick::Text::minimumPixelSize

    This property specifies the minimum font pixel size of text scaled by the
    fontSizeMode property.

    If the fontSizeMode is Text.FixedSize or the \l font.pixelSize is -1 this
    property is ignored.
*/

int QQuickText::minimumPixelSize() const
{
    Q_D(const QQuickText);
    return d->minimumPixelSize();
}

void QQuickText::setMinimumPixelSize(int size)
{
    Q_D(QQuickText);
    if (d->minimumPixelSize() == size)
        return;

    if (d->fontSizeMode() != FixedSize && (widthValid() || heightValid()))
        polish();
    d->extra.value().minimumPixelSize = size;
    emit minimumPixelSizeChanged();
}

/*!
    \qmlproperty int QtQuick::Text::minimumPointSize

    This property specifies the minimum font point \l size of text scaled by
    the fontSizeMode property.

    If the fontSizeMode is Text.FixedSize or the \l font.pointSize is -1 this
    property is ignored.
*/

int QQuickText::minimumPointSize() const
{
    Q_D(const QQuickText);
    return d->minimumPointSize();
}

void QQuickText::setMinimumPointSize(int size)
{
    Q_D(QQuickText);
    if (d->minimumPointSize() == size)
        return;

    if (d->fontSizeMode() != FixedSize && (widthValid() || heightValid()))
        polish();
    d->extra.value().minimumPointSize = size;
    emit minimumPointSizeChanged();
}

/*!
    Returns the number of resources (images) that are being loaded asynchronously.
*/
int QQuickText::resourcesLoading() const
{
    Q_D(const QQuickText);
    if (d->richText && d->extra.isAllocated() && d->extra->doc)
        return d->extra->doc->resourcesLoading();
    return 0;
}

/*! \internal */
void QQuickText::componentComplete()
{
    Q_D(QQuickText);
    if (d->updateOnComponentComplete) {
        if (d->richText) {
            d->ensureDoc();
            d->extra->doc->setText(d->text);
            d->rightToLeftText = d->extra->doc->toPlainText().isRightToLeft();
        } else {
            d->rightToLeftText = d->text.isRightToLeft();
        }
        d->determineHorizontalAlignment();
    }
    QQuickItem::componentComplete();
    if (d->updateOnComponentComplete)
        d->updateLayout();
}

QString QQuickTextPrivate::anchorAt(const QTextLayout *layout, const QPointF &mousePos)
{
    for (int i = 0; i < layout->lineCount(); ++i) {
        QTextLine line = layout->lineAt(i);
        if (line.naturalTextRect().contains(mousePos)) {
            int charPos = line.xToCursor(mousePos.x(), QTextLine::CursorOnCharacter);
            foreach (const QTextLayout::FormatRange &formatRange, layout->additionalFormats()) {
                if (formatRange.format.isAnchor()
                        && charPos >= formatRange.start
                        && charPos < formatRange.start + formatRange.length) {
                    return formatRange.format.anchorHref();
                }
            }
            break;
        }
    }
    return QString();
}

QString QQuickTextPrivate::anchorAt(const QPointF &mousePos) const
{
    Q_Q(const QQuickText);
    QPointF translatedMousePos = mousePos;
    translatedMousePos.ry() -= QQuickTextUtil::alignedY(layedOutTextRect.height(), q->height(), vAlign);
    if (styledText) {
        QString link = anchorAt(&layout, translatedMousePos);
        if (link.isEmpty() && elideLayout)
            link = anchorAt(elideLayout, translatedMousePos);
        return link;
    } else if (richText && extra.isAllocated() && extra->doc) {
        translatedMousePos.rx() -= QQuickTextUtil::alignedX(layedOutTextRect.width(), q->width(), hAlign);
        return extra->doc->documentLayout()->anchorAt(translatedMousePos);
    }
    return QString();
}

bool QQuickTextPrivate::isLinkActivatedConnected()
{
    Q_Q(QQuickText);
    IS_SIGNAL_CONNECTED(q, QQuickText, linkActivated, (const QString &));
}

/*!  \internal */
void QQuickText::mousePressEvent(QMouseEvent *event)
{
    Q_D(QQuickText);

    QString link;
    if (d->isLinkActivatedConnected())
        link = d->anchorAt(event->localPos());

    if (link.isEmpty()) {
        event->setAccepted(false);
    } else {
        d->extra.value().activeLink = link;
    }

    // ### may malfunction if two of the same links are clicked & dragged onto each other)

    if (!event->isAccepted())
        QQuickItem::mousePressEvent(event);
}


/*! \internal */
void QQuickText::mouseReleaseEvent(QMouseEvent *event)
{
    Q_D(QQuickText);

    // ### confirm the link, and send a signal out

    QString link;
    if (d->isLinkActivatedConnected())
        link = d->anchorAt(event->localPos());

    if (!link.isEmpty() && d->extra.isAllocated() && d->extra->activeLink == link)
        emit linkActivated(d->extra->activeLink);
    else
        event->setAccepted(false);

    if (!event->isAccepted())
        QQuickItem::mouseReleaseEvent(event);
}

bool QQuickTextPrivate::isLinkHoveredConnected()
{
    Q_Q(QQuickText);
    IS_SIGNAL_CONNECTED(q, QQuickText, linkHovered, (const QString &));
}

/*!
    \qmlsignal QtQuick::Text::onLinkHovered(string link)
    \since 5.2

    This handler is called when the user hovers a link embedded in the
    text. The link must be in rich text or HTML format and the \a link
    string provides access to the particular link.

    \sa hoveredLink
*/

/*!
    \qmlproperty string QtQuick::Text::hoveredLink
    \since 5.2

    This property contains the link string when user hovers a link
    embedded in the text. The link must be in rich text or HTML format
    and the \a hoveredLink string provides access to the particular link.

    \sa onLinkHovered
*/

QString QQuickText::hoveredLink() const
{
    Q_D(const QQuickText);
    if (const_cast<QQuickTextPrivate *>(d)->isLinkHoveredConnected()) {
        if (d->extra.isAllocated())
            return d->extra->hoveredLink;
    } else {
#ifndef QT_NO_CURSOR
        if (QQuickWindow *wnd = window()) {
            QPointF pos = QCursor::pos(wnd->screen()) - wnd->position() - mapToScene(QPointF(0, 0));
            return d->anchorAt(pos);
        }
#endif // QT_NO_CURSOR
    }
    return QString();
}

void QQuickTextPrivate::processHoverEvent(QHoverEvent *event)
{
    Q_Q(QQuickText);
    QString link;
    if (isLinkHoveredConnected()) {
        if (event->type() != QEvent::HoverLeave)
            link = anchorAt(event->posF());

        if ((!extra.isAllocated() && !link.isEmpty()) || (extra.isAllocated() && extra->hoveredLink != link)) {
            extra.value().hoveredLink = link;
            emit q->linkHovered(extra->hoveredLink);
        }
    }
    event->setAccepted(!link.isEmpty());
}

void QQuickText::hoverEnterEvent(QHoverEvent *event)
{
    Q_D(QQuickText);
    d->processHoverEvent(event);
}

void QQuickText::hoverMoveEvent(QHoverEvent *event)
{
    Q_D(QQuickText);
    d->processHoverEvent(event);
}

void QQuickText::hoverLeaveEvent(QHoverEvent *event)
{
    Q_D(QQuickText);
    d->processHoverEvent(event);
}

/*!
    \qmlproperty enumeration QtQuick::Text::renderType

    Override the default rendering type for this component.

    Supported render types are:
    \list
    \li Text.QtRendering - the default
    \li Text.NativeRendering
    \endlist

    Select Text.NativeRendering if you prefer text to look native on the target platform and do
    not require advanced features such as transformation of the text. Using such features in
    combination with the NativeRendering render type will lend poor and sometimes pixelated
    results.

    On HighDpi "retina" displays and mobile and embedded platforms, this property is ignored
    and QtRendering is always used.
*/
QQuickText::RenderType QQuickText::renderType() const
{
    Q_D(const QQuickText);
    return d->renderType;
}

void QQuickText::setRenderType(QQuickText::RenderType renderType)
{
    Q_D(QQuickText);
    if (d->renderType == renderType)
        return;

    d->renderType = renderType;
    emit renderTypeChanged();

    if (isComponentComplete())
        d->updateLayout();
}

/*!
    \qmlmethod QtQuick::Text::doLayout()

    Triggers a re-layout of the displayed text.
*/
void QQuickText::doLayout()
{
    Q_D(QQuickText);
    d->updateSize();
}

QT_END_NAMESPACE<|MERGE_RESOLUTION|>--- conflicted
+++ resolved
@@ -287,7 +287,6 @@
     return implicitHeight;
 }
 
-<<<<<<< HEAD
 /*!
     \qmlproperty bool QtQuick::Text::antialiasing
 
@@ -297,46 +296,6 @@
     The default is true.
 */
 
-/*!
-    \qmlproperty enumeration QtQuick::Text::renderType
-
-    Override the default rendering type for this component.
-
-    Supported render types are:
-    \list
-    \li Text.QtRendering - the default
-    \li Text.NativeRendering
-    \endlist
-
-    Select Text.NativeRendering if you prefer text to look native on the target platform and do
-    not require advanced features such as transformation of the text. Using such features in
-    combination with the NativeRendering render type will lend poor and sometimes pixelated
-    results.
-
-    On HighDpi "retina" displays and mobile and embedded platforms, this property is ignored
-    and QtRendering is always used.
-*/
-QQuickText::RenderType QQuickText::renderType() const
-{
-    Q_D(const QQuickText);
-    return d->renderType;
-}
-
-void QQuickText::setRenderType(QQuickText::RenderType renderType)
-{
-    Q_D(QQuickText);
-    if (d->renderType == renderType)
-        return;
-
-    d->renderType = renderType;
-    emit renderTypeChanged();
-
-    if (isComponentComplete())
-        d->updateLayout();
-}
-
-=======
->>>>>>> 470ba767
 void QQuickText::q_imagesLoaded()
 {
     Q_D(QQuickText);
