--- conflicted
+++ resolved
@@ -310,15 +310,11 @@
     if (!richText) {
         if (textHasChanged) {
             if (styledText && !text.isEmpty()) {
-<<<<<<< HEAD
-                QQuickStyledText::parse(text, layout, imgTags, q->baseUrl(), qmlContext(q), !maximumLineCountValid);
-=======
                 layout.setFont(font);
                 // needs temporary bool because formatModifiesFontSize is in a bit-field
                 bool fontSizeModified = false;
-                QDeclarativeStyledText::parse(text, layout, imgTags, q->baseUrl(), qmlContext(q), !maximumLineCountValid, &fontSizeModified);
+                QQuickStyledText::parse(text, layout, imgTags, q->baseUrl(), qmlContext(q), !maximumLineCountValid, &fontSizeModified);
                 formatModifiesFontSize = fontSizeModified;
->>>>>>> 36bd7f61
             } else {
                 layout.clearAdditionalFormats();
                 QString tmp = text;
