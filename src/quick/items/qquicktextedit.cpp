/****************************************************************************
**
** Copyright (C) 2015 The Qt Company Ltd.
** Contact: http://www.qt.io/licensing/
**
** This file is part of the QtQuick module of the Qt Toolkit.
**
** $QT_BEGIN_LICENSE:LGPL21$
** Commercial License Usage
** Licensees holding valid commercial Qt licenses may use this file in
** accordance with the commercial license agreement provided with the
** Software or, alternatively, in accordance with the terms contained in
** a written agreement between you and The Qt Company. For licensing terms
** and conditions see http://www.qt.io/terms-conditions. For further
** information use the contact form at http://www.qt.io/contact-us.
**
** GNU Lesser General Public License Usage
** Alternatively, this file may be used under the terms of the GNU Lesser
** General Public License version 2.1 or version 3 as published by the Free
** Software Foundation and appearing in the file LICENSE.LGPLv21 and
** LICENSE.LGPLv3 included in the packaging of this file. Please review the
** following information to ensure the GNU Lesser General Public License
** requirements will be met: https://www.gnu.org/licenses/lgpl.html and
** http://www.gnu.org/licenses/old-licenses/lgpl-2.1.html.
**
** As a special exception, The Qt Company gives you certain additional
** rights. These rights are described in The Qt Company LGPL Exception
** version 1.1, included in the file LGPL_EXCEPTION.txt in this package.
**
** $QT_END_LICENSE$
**
****************************************************************************/

#include "qquicktextedit_p.h"
#include "qquicktextedit_p_p.h"
#include "qquicktextcontrol_p.h"
#include "qquicktext_p_p.h"
#include "qquickevents_p_p.h"
#include "qquickwindow.h"
#include "qquicktextnode_p.h"
#include "qquicktextnodeengine_p.h"
#include "qquicktextutil_p.h"

#include <QtCore/qmath.h>
#include <QtGui/qguiapplication.h>
#include <QtGui/qevent.h>
#include <QtGui/qpainter.h>
#include <QtGui/qtextobject.h>
#include <QtGui/qtexttable.h>
#include <QtQml/qqmlinfo.h>
#include <QtQuick/qsgsimplerectnode.h>

#include <private/qqmlglobal_p.h>
#include <private/qqmlproperty_p.h>
#include <private/qtextengine_p.h>
#include <private/qsgadaptationlayer_p.h>

#include "qquicktextdocument.h"

#include <algorithm>

QT_BEGIN_NAMESPACE

/*!
    \qmltype TextEdit
    \instantiates QQuickTextEdit
    \inqmlmodule QtQuick
    \ingroup qtquick-visual
    \ingroup qtquick-input
    \inherits Item
    \brief Displays multiple lines of editable formatted text

    The TextEdit item displays a block of editable, formatted text.

    It can display both plain and rich text. For example:

    \qml
TextEdit {
    width: 240
    text: "<b>Hello</b> <i>World!</i>"
    font.family: "Helvetica"
    font.pointSize: 20
    color: "blue"
    focus: true
}
    \endqml

    \image declarative-textedit.gif

    Setting \l {Item::focus}{focus} to \c true enables the TextEdit item to receive keyboard focus.

    Note that the TextEdit does not implement scrolling, following the cursor, or other behaviors specific
    to a look-and-feel. For example, to add flickable scrolling that follows the cursor:

    \snippet qml/texteditor.qml 0

    A particular look-and-feel might use smooth scrolling (eg. using SmoothedAnimation), might have a visible
    scrollbar, or a scrollbar that fades in to show location, etc.

    Clipboard support is provided by the cut(), copy(), and paste() functions, and the selection can
    be handled in a traditional "mouse" mechanism by setting selectByMouse, or handled completely
    from QML by manipulating selectionStart and selectionEnd, or using selectAll() or selectWord().

    You can translate between cursor positions (characters from the start of the document) and pixel
    points using positionAt() and positionToRectangle().

    \sa Text, TextInput
*/

/*!
    \qmlsignal QtQuick::TextEdit::linkActivated(string link)

    This signal is emitted when the user clicks on a link embedded in the text.
    The link must be in rich text or HTML format and the
    \a link string provides access to the particular link.

    The corresponding handler is \c onLinkActivated.
*/

// This is a pretty arbitrary figure. The idea is that we don't want to break down the document
// into text nodes corresponding to a text block each so that the glyph node grouping doesn't become pointless.
static const int nodeBreakingSize = 300;

namespace {
    class ProtectedLayoutAccessor: public QAbstractTextDocumentLayout
    {
    public:
        inline QTextCharFormat formatAccessor(int pos)
        {
            return format(pos);
        }
    };

    class RootNode : public QSGTransformNode
    {
    public:
        RootNode() : cursorNode(0), frameDecorationsNode(0)
        { }

        void resetFrameDecorations(QQuickTextNode* newNode)
        {
            if (frameDecorationsNode) {
                removeChildNode(frameDecorationsNode);
                delete frameDecorationsNode;
            }
            frameDecorationsNode = newNode;
            newNode->setFlag(QSGNode::OwnedByParent);
        }

        void resetCursorNode(QSGRectangleNode* newNode)
        {
            if (cursorNode)
                removeChildNode(cursorNode);
            delete cursorNode;
            cursorNode = newNode;
            if (cursorNode) {
                appendChildNode(cursorNode);
                cursorNode->setFlag(QSGNode::OwnedByParent);
            }
        }

        QSGRectangleNode *cursorNode;
        QQuickTextNode* frameDecorationsNode;

    };
}

QQuickTextEdit::QQuickTextEdit(QQuickItem *parent)
: QQuickImplicitSizeItem(*(new QQuickTextEditPrivate), parent)
{
    Q_D(QQuickTextEdit);
    d->init();
}

QQuickTextEdit::QQuickTextEdit(QQuickTextEditPrivate &dd, QQuickItem *parent)
: QQuickImplicitSizeItem(dd, parent)
{
    Q_D(QQuickTextEdit);
    d->init();
}

QString QQuickTextEdit::text() const
{
    Q_D(const QQuickTextEdit);
    if (!d->textCached && isComponentComplete()) {
        QQuickTextEditPrivate *d = const_cast<QQuickTextEditPrivate *>(d_func());
#ifndef QT_NO_TEXTHTMLPARSER
        if (d->richText)
            d->text = d->control->toHtml();
        else
#endif
            d->text = d->control->toPlainText();
        d->textCached = true;
    }
    return d->text;
}

/*!
    \qmlproperty string QtQuick::TextEdit::font.family

    Sets the family name of the font.

    The family name is case insensitive and may optionally include a foundry name, e.g. "Helvetica [Cronyx]".
    If the family is available from more than one foundry and the foundry isn't specified, an arbitrary foundry is chosen.
    If the family isn't available a family will be set using the font matching algorithm.
*/

/*!
    \qmlproperty string QtQuick::TextEdit::font.styleName
    \since 5.6

    Sets the style name of the font.

    The style name is case insensitive. If set, the font will be matched against style name instead
    of the font properties \l weight, \l bold and \l italic.
*/


/*!
    \qmlproperty bool QtQuick::TextEdit::font.bold

    Sets whether the font weight is bold.
*/

/*!
    \qmlproperty enumeration QtQuick::TextEdit::font.weight

    Sets the font's weight.

    The weight can be one of:
    \list
    \li Font.Thin
    \li Font.Light
    \li Font.ExtraLight
    \li Font.Normal - the default
    \li Font.Medium
    \li Font.DemiBold
    \li Font.Bold
    \li Font.ExtraBold
    \li Font.Black
    \endlist

    \qml
    TextEdit { text: "Hello"; font.weight: Font.DemiBold }
    \endqml
*/

/*!
    \qmlproperty bool QtQuick::TextEdit::font.italic

    Sets whether the font has an italic style.
*/

/*!
    \qmlproperty bool QtQuick::TextEdit::font.underline

    Sets whether the text is underlined.
*/

/*!
    \qmlproperty bool QtQuick::TextEdit::font.strikeout

    Sets whether the font has a strikeout style.
*/

/*!
    \qmlproperty real QtQuick::TextEdit::font.pointSize

    Sets the font size in points. The point size must be greater than zero.
*/

/*!
    \qmlproperty int QtQuick::TextEdit::font.pixelSize

    Sets the font size in pixels.

    Using this function makes the font device dependent.  Use
    \l{TextEdit::font.pointSize} to set the size of the font in a
    device independent manner.
*/

/*!
    \qmlproperty real QtQuick::TextEdit::font.letterSpacing

    Sets the letter spacing for the font.

    Letter spacing changes the default spacing between individual letters in the font.
    A positive value increases the letter spacing by the corresponding pixels; a negative value decreases the spacing.
*/

/*!
    \qmlproperty real QtQuick::TextEdit::font.wordSpacing

    Sets the word spacing for the font.

    Word spacing changes the default spacing between individual words.
    A positive value increases the word spacing by a corresponding amount of pixels,
    while a negative value decreases the inter-word spacing accordingly.
*/

/*!
    \qmlproperty enumeration QtQuick::TextEdit::font.capitalization

    Sets the capitalization for the text.

    \list
    \li Font.MixedCase - This is the normal text rendering option where no capitalization change is applied.
    \li Font.AllUppercase - This alters the text to be rendered in all uppercase type.
    \li Font.AllLowercase - This alters the text to be rendered in all lowercase type.
    \li Font.SmallCaps - This alters the text to be rendered in small-caps type.
    \li Font.Capitalize - This alters the text to be rendered with the first character of each word as an uppercase character.
    \endlist

    \qml
    TextEdit { text: "Hello"; font.capitalization: Font.AllLowercase }
    \endqml
*/

/*!
    \qmlproperty string QtQuick::TextEdit::text

    The text to display.  If the text format is AutoText the text edit will
    automatically determine whether the text should be treated as
    rich text.  This determination is made using Qt::mightBeRichText().

    The text-property is mostly suitable for setting the initial content and
    handling modifications to relatively small text content. The append(),
    insert() and remove() methods provide more fine-grained control and
    remarkably better performance for modifying especially large rich text
    content.
*/
void QQuickTextEdit::setText(const QString &text)
{
    Q_D(QQuickTextEdit);
    if (QQuickTextEdit::text() == text)
        return;

    d->document->clearResources();
    d->richText = d->format == RichText || (d->format == AutoText && Qt::mightBeRichText(text));
    if (!isComponentComplete()) {
        d->text = text;
    } else if (d->richText) {
#ifndef QT_NO_TEXTHTMLPARSER
        d->control->setHtml(text);
#else
        d->control->setPlainText(text);
#endif
    } else {
        d->control->setPlainText(text);
    }
}

/*!
    \qmlproperty enumeration QtQuick::TextEdit::textFormat

    The way the text property should be displayed.

    \list
    \li TextEdit.AutoText
    \li TextEdit.PlainText
    \li TextEdit.RichText
    \endlist

    The default is TextEdit.PlainText.  If the text format is TextEdit.AutoText the text edit
    will automatically determine whether the text should be treated as
    rich text.  This determination is made using Qt::mightBeRichText().

    \table
    \row
    \li
    \qml
Column {
    TextEdit {
        font.pointSize: 24
        text: "<b>Hello</b> <i>World!</i>"
    }
    TextEdit {
        font.pointSize: 24
        textFormat: TextEdit.RichText
        text: "<b>Hello</b> <i>World!</i>"
    }
    TextEdit {
        font.pointSize: 24
        textFormat: TextEdit.PlainText
        text: "<b>Hello</b> <i>World!</i>"
    }
}
    \endqml
    \li \image declarative-textformat.png
    \endtable
*/
QQuickTextEdit::TextFormat QQuickTextEdit::textFormat() const
{
    Q_D(const QQuickTextEdit);
    return d->format;
}

void QQuickTextEdit::setTextFormat(TextFormat format)
{
    Q_D(QQuickTextEdit);
    if (format == d->format)
        return;

    bool wasRich = d->richText;
    d->richText = format == RichText || (format == AutoText && (wasRich || Qt::mightBeRichText(text())));

#ifndef QT_NO_TEXTHTMLPARSER
    if (isComponentComplete()) {
        if (wasRich && !d->richText) {
            d->control->setPlainText(!d->textCached ? d->control->toHtml() : d->text);
            updateSize();
        } else if (!wasRich && d->richText) {
            d->control->setHtml(!d->textCached ? d->control->toPlainText() : d->text);
            updateSize();
        }
    }
#endif

    d->format = format;
    d->control->setAcceptRichText(d->format != PlainText);
    emit textFormatChanged(d->format);
}

/*!
    \qmlproperty enumeration QtQuick::TextEdit::renderType

    Override the default rendering type for this component.

    Supported render types are:
    \list
    \li Text.QtRendering - the default
    \li Text.NativeRendering
    \endlist

    Select Text.NativeRendering if you prefer text to look native on the target platform and do
    not require advanced features such as transformation of the text. Using such features in
    combination with the NativeRendering render type will lend poor and sometimes pixelated
    results.
*/
QQuickTextEdit::RenderType QQuickTextEdit::renderType() const
{
    Q_D(const QQuickTextEdit);
    return d->renderType;
}

void QQuickTextEdit::setRenderType(QQuickTextEdit::RenderType renderType)
{
    Q_D(QQuickTextEdit);
    if (d->renderType == renderType)
        return;

    d->renderType = renderType;
    emit renderTypeChanged();
    d->updateDefaultTextOption();

    if (isComponentComplete())
        updateSize();
}

QFont QQuickTextEdit::font() const
{
    Q_D(const QQuickTextEdit);
    return d->sourceFont;
}

void QQuickTextEdit::setFont(const QFont &font)
{
    Q_D(QQuickTextEdit);
    if (d->sourceFont == font)
        return;

    d->sourceFont = font;
    QFont oldFont = d->font;
    d->font = font;
    if (d->font.pointSizeF() != -1) {
        // 0.5pt resolution
        qreal size = qRound(d->font.pointSizeF()*2.0);
        d->font.setPointSizeF(size/2.0);
    }

    if (oldFont != d->font) {
        d->document->setDefaultFont(d->font);
        if (d->cursorItem) {
            d->cursorItem->setHeight(QFontMetrics(d->font).height());
            moveCursorDelegate();
        }
        updateSize();
        updateWholeDocument();
#ifndef QT_NO_IM
        updateInputMethod(Qt::ImCursorRectangle | Qt::ImFont);
#endif
    }
    emit fontChanged(d->sourceFont);
}

/*!
    \qmlproperty color QtQuick::TextEdit::color

    The text color.

    \qml
    // green text using hexadecimal notation
    TextEdit { color: "#00FF00" }
    \endqml

    \qml
    // steelblue text using SVG color name
    TextEdit { color: "steelblue" }
    \endqml
*/
QColor QQuickTextEdit::color() const
{
    Q_D(const QQuickTextEdit);
    return d->color;
}

void QQuickTextEdit::setColor(const QColor &color)
{
    Q_D(QQuickTextEdit);
    if (d->color == color)
        return;

    d->color = color;
    updateWholeDocument();
    emit colorChanged(d->color);
}

/*!
    \qmlproperty color QtQuick::TextEdit::selectionColor

    The text highlight color, used behind selections.
*/
QColor QQuickTextEdit::selectionColor() const
{
    Q_D(const QQuickTextEdit);
    return d->selectionColor;
}

void QQuickTextEdit::setSelectionColor(const QColor &color)
{
    Q_D(QQuickTextEdit);
    if (d->selectionColor == color)
        return;

    d->selectionColor = color;
    updateWholeDocument();
    emit selectionColorChanged(d->selectionColor);
}

/*!
    \qmlproperty color QtQuick::TextEdit::selectedTextColor

    The selected text color, used in selections.
*/
QColor QQuickTextEdit::selectedTextColor() const
{
    Q_D(const QQuickTextEdit);
    return d->selectedTextColor;
}

void QQuickTextEdit::setSelectedTextColor(const QColor &color)
{
    Q_D(QQuickTextEdit);
    if (d->selectedTextColor == color)
        return;

    d->selectedTextColor = color;
    updateWholeDocument();
    emit selectedTextColorChanged(d->selectedTextColor);
}

/*!
    \qmlproperty enumeration QtQuick::TextEdit::horizontalAlignment
    \qmlproperty enumeration QtQuick::TextEdit::verticalAlignment
    \qmlproperty enumeration QtQuick::TextEdit::effectiveHorizontalAlignment

    Sets the horizontal and vertical alignment of the text within the TextEdit item's
    width and height. By default, the text alignment follows the natural alignment
    of the text, for example text that is read from left to right will be aligned to
    the left.

    Valid values for \c horizontalAlignment are:
    \list
    \li TextEdit.AlignLeft (default)
    \li TextEdit.AlignRight
    \li TextEdit.AlignHCenter
    \li TextEdit.AlignJustify
    \endlist

    Valid values for \c verticalAlignment are:
    \list
    \li TextEdit.AlignTop (default)
    \li TextEdit.AlignBottom
    \li TextEdit.AlignVCenter
    \endlist

    When using the attached property LayoutMirroring::enabled to mirror application
    layouts, the horizontal alignment of text will also be mirrored. However, the property
    \c horizontalAlignment will remain unchanged. To query the effective horizontal alignment
    of TextEdit, use the read-only property \c effectiveHorizontalAlignment.
*/
QQuickTextEdit::HAlignment QQuickTextEdit::hAlign() const
{
    Q_D(const QQuickTextEdit);
    return d->hAlign;
}

void QQuickTextEdit::setHAlign(HAlignment align)
{
    Q_D(QQuickTextEdit);
    bool forceAlign = d->hAlignImplicit && d->effectiveLayoutMirror;
    d->hAlignImplicit = false;
    if (d->setHAlign(align, forceAlign) && isComponentComplete()) {
        d->updateDefaultTextOption();
        updateSize();
    }
}

void QQuickTextEdit::resetHAlign()
{
    Q_D(QQuickTextEdit);
    d->hAlignImplicit = true;
    if (d->determineHorizontalAlignment() && isComponentComplete()) {
        d->updateDefaultTextOption();
        updateSize();
    }
}

QQuickTextEdit::HAlignment QQuickTextEdit::effectiveHAlign() const
{
    Q_D(const QQuickTextEdit);
    QQuickTextEdit::HAlignment effectiveAlignment = d->hAlign;
    if (!d->hAlignImplicit && d->effectiveLayoutMirror) {
        switch (d->hAlign) {
        case QQuickTextEdit::AlignLeft:
            effectiveAlignment = QQuickTextEdit::AlignRight;
            break;
        case QQuickTextEdit::AlignRight:
            effectiveAlignment = QQuickTextEdit::AlignLeft;
            break;
        default:
            break;
        }
    }
    return effectiveAlignment;
}

bool QQuickTextEditPrivate::setHAlign(QQuickTextEdit::HAlignment alignment, bool forceAlign)
{
    Q_Q(QQuickTextEdit);
    if (hAlign != alignment || forceAlign) {
        QQuickTextEdit::HAlignment oldEffectiveHAlign = q->effectiveHAlign();
        hAlign = alignment;
        emit q->horizontalAlignmentChanged(alignment);
        if (oldEffectiveHAlign != q->effectiveHAlign())
            emit q->effectiveHorizontalAlignmentChanged();
        return true;
    }
    return false;
}


Qt::LayoutDirection QQuickTextEditPrivate::textDirection(const QString &text) const
{
    const QChar *character = text.constData();
    while (!character->isNull()) {
        switch (character->direction()) {
        case QChar::DirL:
            return Qt::LeftToRight;
        case QChar::DirR:
        case QChar::DirAL:
        case QChar::DirAN:
            return Qt::RightToLeft;
        default:
            break;
        }
        character++;
    }
    return Qt::LayoutDirectionAuto;
}

bool QQuickTextEditPrivate::determineHorizontalAlignment()
{
    Q_Q(QQuickTextEdit);
    if (hAlignImplicit && q->isComponentComplete()) {
        Qt::LayoutDirection direction = contentDirection;
#ifndef QT_NO_IM
        if (direction == Qt::LayoutDirectionAuto) {
            const QString preeditText = control->textCursor().block().layout()->preeditAreaText();
            direction = textDirection(preeditText);
        }
        if (direction == Qt::LayoutDirectionAuto)
            direction = qGuiApp->inputMethod()->inputDirection();
#endif

        return setHAlign(direction == Qt::RightToLeft ? QQuickTextEdit::AlignRight : QQuickTextEdit::AlignLeft);
    }
    return false;
}

void QQuickTextEditPrivate::mirrorChange()
{
    Q_Q(QQuickTextEdit);
    if (q->isComponentComplete()) {
        if (!hAlignImplicit && (hAlign == QQuickTextEdit::AlignRight || hAlign == QQuickTextEdit::AlignLeft)) {
            updateDefaultTextOption();
            q->updateSize();
            emit q->effectiveHorizontalAlignmentChanged();
        }
    }
}

#ifndef QT_NO_IM
Qt::InputMethodHints QQuickTextEditPrivate::effectiveInputMethodHints() const
{
    return inputMethodHints | Qt::ImhMultiLine;
}
#endif

void QQuickTextEditPrivate::setTopPadding(qreal value, bool reset)
{
    Q_Q(QQuickTextEdit);
    qreal oldPadding = q->topPadding();
    if (!reset || extra.isAllocated()) {
        extra.value().topPadding = value;
        extra.value().explicitTopPadding = !reset;
    }
    if ((!reset && !qFuzzyCompare(oldPadding, value)) || (reset && !qFuzzyCompare(oldPadding, padding()))) {
        q->updateSize();
        emit q->topPaddingChanged();
    }
}

void QQuickTextEditPrivate::setLeftPadding(qreal value, bool reset)
{
    Q_Q(QQuickTextEdit);
    qreal oldPadding = q->leftPadding();
    if (!reset || extra.isAllocated()) {
        extra.value().leftPadding = value;
        extra.value().explicitLeftPadding = !reset;
    }
    if ((!reset && !qFuzzyCompare(oldPadding, value)) || (reset && !qFuzzyCompare(oldPadding, padding()))) {
        q->updateSize();
        emit q->leftPaddingChanged();
    }
}

void QQuickTextEditPrivate::setRightPadding(qreal value, bool reset)
{
    Q_Q(QQuickTextEdit);
    qreal oldPadding = q->rightPadding();
    if (!reset || extra.isAllocated()) {
        extra.value().rightPadding = value;
        extra.value().explicitRightPadding = !reset;
    }
    if ((!reset && !qFuzzyCompare(oldPadding, value)) || (reset && !qFuzzyCompare(oldPadding, padding()))) {
        q->updateSize();
        emit q->rightPaddingChanged();
    }
}

void QQuickTextEditPrivate::setBottomPadding(qreal value, bool reset)
{
    Q_Q(QQuickTextEdit);
    qreal oldPadding = q->bottomPadding();
    if (!reset || extra.isAllocated()) {
        extra.value().bottomPadding = value;
        extra.value().explicitBottomPadding = !reset;
    }
    if ((!reset && !qFuzzyCompare(oldPadding, value)) || (reset && !qFuzzyCompare(oldPadding, padding()))) {
        q->updateSize();
        emit q->bottomPaddingChanged();
    }
}

QQuickTextEdit::VAlignment QQuickTextEdit::vAlign() const
{
    Q_D(const QQuickTextEdit);
    return d->vAlign;
}

void QQuickTextEdit::setVAlign(QQuickTextEdit::VAlignment alignment)
{
    Q_D(QQuickTextEdit);
    if (alignment == d->vAlign)
        return;
    d->vAlign = alignment;
    d->updateDefaultTextOption();
    updateSize();
    moveCursorDelegate();
    emit verticalAlignmentChanged(d->vAlign);
}
/*!
    \qmlproperty enumeration QtQuick::TextEdit::wrapMode

    Set this property to wrap the text to the TextEdit item's width.
    The text will only wrap if an explicit width has been set.

    \list
    \li TextEdit.NoWrap - no wrapping will be performed. If the text contains insufficient newlines, then implicitWidth will exceed a set width.
    \li TextEdit.WordWrap - wrapping is done on word boundaries only. If a word is too long, implicitWidth will exceed a set width.
    \li TextEdit.WrapAnywhere - wrapping is done at any point on a line, even if it occurs in the middle of a word.
    \li TextEdit.Wrap - if possible, wrapping occurs at a word boundary; otherwise it will occur at the appropriate point on the line, even in the middle of a word.
    \endlist

    The default is TextEdit.NoWrap. If you set a width, consider using TextEdit.Wrap.
*/
QQuickTextEdit::WrapMode QQuickTextEdit::wrapMode() const
{
    Q_D(const QQuickTextEdit);
    return d->wrapMode;
}

void QQuickTextEdit::setWrapMode(WrapMode mode)
{
    Q_D(QQuickTextEdit);
    if (mode == d->wrapMode)
        return;
    d->wrapMode = mode;
    d->updateDefaultTextOption();
    updateSize();
    emit wrapModeChanged();
}

/*!
    \qmlproperty int QtQuick::TextEdit::lineCount

    Returns the total number of lines in the textEdit item.
*/
int QQuickTextEdit::lineCount() const
{
    Q_D(const QQuickTextEdit);
    return d->lineCount;
}

/*!
    \qmlproperty int QtQuick::TextEdit::length

    Returns the total number of plain text characters in the TextEdit item.

    As this number doesn't include any formatting markup it may not be the same as the
    length of the string returned by the \l text property.

    This property can be faster than querying the length the \l text property as it doesn't
    require any copying or conversion of the TextEdit's internal string data.
*/

int QQuickTextEdit::length() const
{
    Q_D(const QQuickTextEdit);
    // QTextDocument::characterCount() includes the terminating null character.
    return qMax(0, d->document->characterCount() - 1);
}

/*!
    \qmlproperty real QtQuick::TextEdit::contentWidth

    Returns the width of the text, including the width past the width
    which is covered due to insufficient wrapping if \l wrapMode is set.
*/
qreal QQuickTextEdit::contentWidth() const
{
    Q_D(const QQuickTextEdit);
    return d->contentSize.width();
}

/*!
    \qmlproperty real QtQuick::TextEdit::contentHeight

    Returns the height of the text, including the height past the height
    that is covered if the text does not fit within the set height.
*/
qreal QQuickTextEdit::contentHeight() const
{
    Q_D(const QQuickTextEdit);
    return d->contentSize.height();
}

/*!
    \qmlproperty url QtQuick::TextEdit::baseUrl

    This property specifies a base URL which is used to resolve relative URLs
    within the text.

    The default value is the url of the QML file instantiating the TextEdit item.
*/

QUrl QQuickTextEdit::baseUrl() const
{
    Q_D(const QQuickTextEdit);
    if (d->baseUrl.isEmpty()) {
        if (QQmlContext *context = qmlContext(this))
            const_cast<QQuickTextEditPrivate *>(d)->baseUrl = context->baseUrl();
    }
    return d->baseUrl;
}

void QQuickTextEdit::setBaseUrl(const QUrl &url)
{
    Q_D(QQuickTextEdit);
    if (baseUrl() != url) {
        d->baseUrl = url;

        d->document->setBaseUrl(url);
        emit baseUrlChanged();
    }
}

void QQuickTextEdit::resetBaseUrl()
{
    if (QQmlContext *context = qmlContext(this))
        setBaseUrl(context->baseUrl());
    else
        setBaseUrl(QUrl());
}

/*!
    \qmlmethod rectangle QtQuick::TextEdit::positionToRectangle(position)

    Returns the rectangle at the given \a position in the text. The x, y,
    and height properties correspond to the cursor that would describe
    that position.
*/
QRectF QQuickTextEdit::positionToRectangle(int pos) const
{
    Q_D(const QQuickTextEdit);
    QTextCursor c(d->document);
    c.setPosition(pos);
    return d->control->cursorRect(c).translated(d->xoff, d->yoff);

}

/*!
    \qmlmethod int QtQuick::TextEdit::positionAt(int x, int y)

    Returns the text position closest to pixel position (\a x, \a y).

    Position 0 is before the first character, position 1 is after the first character
    but before the second, and so on until position \l {text}.length, which is after all characters.
*/
int QQuickTextEdit::positionAt(qreal x, qreal y) const
{
    Q_D(const QQuickTextEdit);
    x -= d->xoff;
    y -= d->yoff;

    int r = d->document->documentLayout()->hitTest(QPointF(x, y), Qt::FuzzyHit);
#ifndef QT_NO_IM
    QTextCursor cursor = d->control->textCursor();
    if (r > cursor.position()) {
        // The cursor position includes positions within the preedit text, but only positions in the
        // same text block are offset so it is possible to get a position that is either part of the
        // preedit or the next text block.
        QTextLayout *layout = cursor.block().layout();
        const int preeditLength = layout
                ? layout->preeditAreaText().length()
                : 0;
        if (preeditLength > 0
                && d->document->documentLayout()->blockBoundingRect(cursor.block()).contains(x, y)) {
            r = r > cursor.position() + preeditLength
                    ? r - preeditLength
                    : cursor.position();
        }
    }
#endif
    return r;
}

/*!
    \qmlmethod QtQuick::TextEdit::moveCursorSelection(int position, SelectionMode mode = TextEdit.SelectCharacters)

    Moves the cursor to \a position and updates the selection according to the optional \a mode
    parameter. (To only move the cursor, set the \l cursorPosition property.)

    When this method is called it additionally sets either the
    selectionStart or the selectionEnd (whichever was at the previous cursor position)
    to the specified position. This allows you to easily extend and contract the selected
    text range.

    The selection mode specifies whether the selection is updated on a per character or a per word
    basis.  If not specified the selection mode will default to TextEdit.SelectCharacters.

    \list
    \li TextEdit.SelectCharacters - Sets either the selectionStart or selectionEnd (whichever was at
    the previous cursor position) to the specified position.
    \li TextEdit.SelectWords - Sets the selectionStart and selectionEnd to include all
    words between the specified position and the previous cursor position.  Words partially in the
    range are included.
    \endlist

    For example, take this sequence of calls:

    \code
        cursorPosition = 5
        moveCursorSelection(9, TextEdit.SelectCharacters)
        moveCursorSelection(7, TextEdit.SelectCharacters)
    \endcode

    This moves the cursor to position 5, extend the selection end from 5 to 9
    and then retract the selection end from 9 to 7, leaving the text from position 5 to 7
    selected (the 6th and 7th characters).

    The same sequence with TextEdit.SelectWords will extend the selection start to a word boundary
    before or on position 5 and extend the selection end to a word boundary on or past position 9.
*/
void QQuickTextEdit::moveCursorSelection(int pos)
{
    //Note that this is the same as setCursorPosition but with the KeepAnchor flag set
    Q_D(QQuickTextEdit);
    QTextCursor cursor = d->control->textCursor();
    if (cursor.position() == pos)
        return;
    cursor.setPosition(pos, QTextCursor::KeepAnchor);
    d->control->setTextCursor(cursor);
}

void QQuickTextEdit::moveCursorSelection(int pos, SelectionMode mode)
{
    Q_D(QQuickTextEdit);
    QTextCursor cursor = d->control->textCursor();
    if (cursor.position() == pos)
        return;
    if (mode == SelectCharacters) {
        cursor.setPosition(pos, QTextCursor::KeepAnchor);
    } else if (cursor.anchor() < pos || (cursor.anchor() == pos && cursor.position() < pos)) {
        if (cursor.anchor() > cursor.position()) {
            cursor.setPosition(cursor.anchor(), QTextCursor::MoveAnchor);
            cursor.movePosition(QTextCursor::StartOfWord, QTextCursor::KeepAnchor);
            if (cursor.position() == cursor.anchor())
                cursor.movePosition(QTextCursor::PreviousWord, QTextCursor::MoveAnchor);
            else
                cursor.setPosition(cursor.position(), QTextCursor::MoveAnchor);
        } else {
            cursor.setPosition(cursor.anchor(), QTextCursor::MoveAnchor);
            cursor.movePosition(QTextCursor::StartOfWord, QTextCursor::MoveAnchor);
        }

        cursor.setPosition(pos, QTextCursor::KeepAnchor);
        cursor.movePosition(QTextCursor::StartOfWord, QTextCursor::KeepAnchor);
        if (cursor.position() != pos)
            cursor.movePosition(QTextCursor::EndOfWord, QTextCursor::KeepAnchor);
    } else if (cursor.anchor() > pos || (cursor.anchor() == pos && cursor.position() > pos)) {
        if (cursor.anchor() < cursor.position()) {
            cursor.setPosition(cursor.anchor(), QTextCursor::MoveAnchor);
            cursor.movePosition(QTextCursor::EndOfWord, QTextCursor::MoveAnchor);
        } else {
            cursor.setPosition(cursor.anchor(), QTextCursor::MoveAnchor);
            cursor.movePosition(QTextCursor::PreviousCharacter, QTextCursor::KeepAnchor);
            cursor.movePosition(QTextCursor::EndOfWord, QTextCursor::KeepAnchor);
            if (cursor.position() != cursor.anchor()) {
                cursor.setPosition(cursor.anchor(), QTextCursor::MoveAnchor);
                cursor.movePosition(QTextCursor::EndOfWord, QTextCursor::MoveAnchor);
            }
        }

        cursor.setPosition(pos, QTextCursor::KeepAnchor);
        cursor.movePosition(QTextCursor::EndOfWord, QTextCursor::KeepAnchor);
        if (cursor.position() != pos) {
            cursor.movePosition(QTextCursor::PreviousCharacter, QTextCursor::KeepAnchor);
            cursor.movePosition(QTextCursor::StartOfWord, QTextCursor::KeepAnchor);
        }
    }
    d->control->setTextCursor(cursor);
}

/*!
    \qmlproperty bool QtQuick::TextEdit::cursorVisible
    If true the text edit shows a cursor.

    This property is set and unset when the text edit gets active focus, but it can also
    be set directly (useful, for example, if a KeyProxy might forward keys to it).
*/
bool QQuickTextEdit::isCursorVisible() const
{
    Q_D(const QQuickTextEdit);
    return d->cursorVisible;
}

void QQuickTextEdit::setCursorVisible(bool on)
{
    Q_D(QQuickTextEdit);
    if (d->cursorVisible == on)
        return;
    d->cursorVisible = on;
    if (on && isComponentComplete())
        QQuickTextUtil::createCursor(d);
    if (!on && !d->persistentSelection)
        d->control->setCursorIsFocusIndicator(true);
    d->control->setCursorVisible(on);
    emit cursorVisibleChanged(d->cursorVisible);
}

/*!
    \qmlproperty int QtQuick::TextEdit::cursorPosition
    The position of the cursor in the TextEdit.
*/
int QQuickTextEdit::cursorPosition() const
{
    Q_D(const QQuickTextEdit);
    return d->control->textCursor().position();
}

void QQuickTextEdit::setCursorPosition(int pos)
{
    Q_D(QQuickTextEdit);
    if (pos < 0 || pos >= d->document->characterCount()) // characterCount includes the terminating null.
        return;
    QTextCursor cursor = d->control->textCursor();
    if (cursor.position() == pos && cursor.anchor() == pos)
        return;
    cursor.setPosition(pos);
    d->control->setTextCursor(cursor);
    d->control->updateCursorRectangle(true);
}

/*!
    \qmlproperty Component QtQuick::TextEdit::cursorDelegate
    The delegate for the cursor in the TextEdit.

    If you set a cursorDelegate for a TextEdit, this delegate will be used for
    drawing the cursor instead of the standard cursor. An instance of the
    delegate will be created and managed by the text edit when a cursor is
    needed, and the x and y properties of delegate instance will be set so as
    to be one pixel before the top left of the current character.

    Note that the root item of the delegate component must be a QQuickItem or
    QQuickItem derived item.
*/
QQmlComponent* QQuickTextEdit::cursorDelegate() const
{
    Q_D(const QQuickTextEdit);
    return d->cursorComponent;
}

void QQuickTextEdit::setCursorDelegate(QQmlComponent* c)
{
    Q_D(QQuickTextEdit);
    QQuickTextUtil::setCursorDelegate(d, c);
}

void QQuickTextEdit::createCursor()
{
    Q_D(QQuickTextEdit);
    d->cursorPending = true;
    QQuickTextUtil::createCursor(d);
}

/*!
    \qmlproperty int QtQuick::TextEdit::selectionStart

    The cursor position before the first character in the current selection.

    This property is read-only. To change the selection, use select(start,end),
    selectAll(), or selectWord().

    \sa selectionEnd, cursorPosition, selectedText
*/
int QQuickTextEdit::selectionStart() const
{
    Q_D(const QQuickTextEdit);
    return d->control->textCursor().selectionStart();
}

/*!
    \qmlproperty int QtQuick::TextEdit::selectionEnd

    The cursor position after the last character in the current selection.

    This property is read-only. To change the selection, use select(start,end),
    selectAll(), or selectWord().

    \sa selectionStart, cursorPosition, selectedText
*/
int QQuickTextEdit::selectionEnd() const
{
    Q_D(const QQuickTextEdit);
    return d->control->textCursor().selectionEnd();
}

/*!
    \qmlproperty string QtQuick::TextEdit::selectedText

    This read-only property provides the text currently selected in the
    text edit.

    It is equivalent to the following snippet, but is faster and easier
    to use.
    \code
    //myTextEdit is the id of the TextEdit
    myTextEdit.text.toString().substring(myTextEdit.selectionStart,
            myTextEdit.selectionEnd);
    \endcode
*/
QString QQuickTextEdit::selectedText() const
{
    Q_D(const QQuickTextEdit);
#ifndef QT_NO_TEXTHTMLPARSER
    return d->richText
            ? d->control->textCursor().selectedText()
            : d->control->textCursor().selection().toPlainText();
#else
    return d->control->textCursor().selection().toPlainText();
#endif
}

/*!
    \qmlproperty bool QtQuick::TextEdit::activeFocusOnPress

    Whether the TextEdit should gain active focus on a mouse press. By default this is
    set to true.
*/
bool QQuickTextEdit::focusOnPress() const
{
    Q_D(const QQuickTextEdit);
    return d->focusOnPress;
}

void QQuickTextEdit::setFocusOnPress(bool on)
{
    Q_D(QQuickTextEdit);
    if (d->focusOnPress == on)
        return;
    d->focusOnPress = on;
    emit activeFocusOnPressChanged(d->focusOnPress);
}

/*!
    \qmlproperty bool QtQuick::TextEdit::persistentSelection

    Whether the TextEdit should keep the selection visible when it loses active focus to another
    item in the scene. By default this is set to false.
*/
bool QQuickTextEdit::persistentSelection() const
{
    Q_D(const QQuickTextEdit);
    return d->persistentSelection;
}

void QQuickTextEdit::setPersistentSelection(bool on)
{
    Q_D(QQuickTextEdit);
    if (d->persistentSelection == on)
        return;
    d->persistentSelection = on;
    emit persistentSelectionChanged(d->persistentSelection);
}

/*!
   \qmlproperty real QtQuick::TextEdit::textMargin

   The margin, in pixels, around the text in the TextEdit.
*/
qreal QQuickTextEdit::textMargin() const
{
    Q_D(const QQuickTextEdit);
    return d->textMargin;
}

void QQuickTextEdit::setTextMargin(qreal margin)
{
    Q_D(QQuickTextEdit);
    if (d->textMargin == margin)
        return;
    d->textMargin = margin;
    d->document->setDocumentMargin(d->textMargin);
    emit textMarginChanged(d->textMargin);
}

/*!
    \qmlproperty enumeration QtQuick::TextEdit::inputMethodHints

    Provides hints to the input method about the expected content of the text edit and how it
    should operate.

    The value is a bit-wise combination of flags or Qt.ImhNone if no hints are set.

    Flags that alter behaviour are:

    \list
    \li Qt.ImhHiddenText - Characters should be hidden, as is typically used when entering passwords.
    \li Qt.ImhSensitiveData - Typed text should not be stored by the active input method
            in any persistent storage like predictive user dictionary.
    \li Qt.ImhNoAutoUppercase - The input method should not try to automatically switch to upper case
            when a sentence ends.
    \li Qt.ImhPreferNumbers - Numbers are preferred (but not required).
    \li Qt.ImhPreferUppercase - Upper case letters are preferred (but not required).
    \li Qt.ImhPreferLowercase - Lower case letters are preferred (but not required).
    \li Qt.ImhNoPredictiveText - Do not use predictive text (i.e. dictionary lookup) while typing.

    \li Qt.ImhDate - The text editor functions as a date field.
    \li Qt.ImhTime - The text editor functions as a time field.
    \endlist

    Flags that restrict input (exclusive flags) are:

    \list
    \li Qt.ImhDigitsOnly - Only digits are allowed.
    \li Qt.ImhFormattedNumbersOnly - Only number input is allowed. This includes decimal point and minus sign.
    \li Qt.ImhUppercaseOnly - Only upper case letter input is allowed.
    \li Qt.ImhLowercaseOnly - Only lower case letter input is allowed.
    \li Qt.ImhDialableCharactersOnly - Only characters suitable for phone dialing are allowed.
    \li Qt.ImhEmailCharactersOnly - Only characters suitable for email addresses are allowed.
    \li Qt.ImhUrlCharactersOnly - Only characters suitable for URLs are allowed.
    \endlist

    Masks:

    \list
    \li Qt.ImhExclusiveInputMask - This mask yields nonzero if any of the exclusive flags are used.
    \endlist
*/

Qt::InputMethodHints QQuickTextEdit::inputMethodHints() const
{
#ifdef QT_NO_IM
    return Qt::ImhNone;
#else
    Q_D(const QQuickTextEdit);
    return d->inputMethodHints;
#endif // QT_NO_IM
}

void QQuickTextEdit::setInputMethodHints(Qt::InputMethodHints hints)
{
#ifdef QT_NO_IM
    Q_UNUSED(hints);
#else
    Q_D(QQuickTextEdit);

    if (hints == d->inputMethodHints)
        return;

    d->inputMethodHints = hints;
    updateInputMethod(Qt::ImHints);
    emit inputMethodHintsChanged();
#endif // QT_NO_IM
}

void QQuickTextEdit::geometryChanged(const QRectF &newGeometry,
                                  const QRectF &oldGeometry)
{
    Q_D(QQuickTextEdit);
    if (!d->inLayout && ((newGeometry.width() != oldGeometry.width() && widthValid())
        || (newGeometry.height() != oldGeometry.height() && heightValid()))) {
        updateSize();
        updateWholeDocument();
        moveCursorDelegate();
    }
    QQuickImplicitSizeItem::geometryChanged(newGeometry, oldGeometry);

}

/*!
    Ensures any delayed caching or data loading the class
    needs to performed is complete.
*/
void QQuickTextEdit::componentComplete()
{
    Q_D(QQuickTextEdit);
    QQuickImplicitSizeItem::componentComplete();

    d->document->setBaseUrl(baseUrl());
#ifndef QT_NO_TEXTHTML_PARSER
    if (d->richText)
        d->control->setHtml(d->text);
    else
#endif
    if (!d->text.isEmpty())
        d->control->setPlainText(d->text);

    if (d->dirty) {
        d->determineHorizontalAlignment();
        d->updateDefaultTextOption();
        updateSize();
        d->dirty = false;
    }
    if (d->cursorComponent && isCursorVisible())
        QQuickTextUtil::createCursor(d);
}

/*!
    \qmlproperty bool QtQuick::TextEdit::selectByKeyboard
    \since 5.1

    Defaults to true when the editor is editable, and false
    when read-only.

    If true, the user can use the keyboard to select text
    even if the editor is read-only. If false, the user
    cannot use the keyboard to select text even if the
    editor is editable.

    \sa readOnly
*/
bool QQuickTextEdit::selectByKeyboard() const
{
    Q_D(const QQuickTextEdit);
    if (d->selectByKeyboardSet)
        return d->selectByKeyboard;
    return !isReadOnly();
}

void QQuickTextEdit::setSelectByKeyboard(bool on)
{
    Q_D(QQuickTextEdit);
    bool was = selectByKeyboard();
    if (!d->selectByKeyboardSet || was != on) {
        d->selectByKeyboardSet = true;
        d->selectByKeyboard = on;
        if (on)
            d->control->setTextInteractionFlags(d->control->textInteractionFlags() | Qt::TextSelectableByKeyboard);
        else
            d->control->setTextInteractionFlags(d->control->textInteractionFlags() & ~Qt::TextSelectableByKeyboard);
        emit selectByKeyboardChanged(on);
    }
}

/*!
    \qmlproperty bool QtQuick::TextEdit::selectByMouse

    Defaults to false.

    If true, the user can use the mouse to select text in some
    platform-specific way. Note that for some platforms this may
    not be an appropriate interaction (eg. may conflict with how
    the text needs to behave inside a Flickable.
*/
bool QQuickTextEdit::selectByMouse() const
{
    Q_D(const QQuickTextEdit);
    return d->selectByMouse;
}

void QQuickTextEdit::setSelectByMouse(bool on)
{
    Q_D(QQuickTextEdit);
    if (d->selectByMouse != on) {
        d->selectByMouse = on;
        setKeepMouseGrab(on);
        if (on)
            d->control->setTextInteractionFlags(d->control->textInteractionFlags() | Qt::TextSelectableByMouse);
        else
            d->control->setTextInteractionFlags(d->control->textInteractionFlags() & ~Qt::TextSelectableByMouse);
        emit selectByMouseChanged(on);
    }
}

/*!
    \qmlproperty enumeration QtQuick::TextEdit::mouseSelectionMode

    Specifies how text should be selected using a mouse.

    \list
    \li TextEdit.SelectCharacters - The selection is updated with individual characters. (Default)
    \li TextEdit.SelectWords - The selection is updated with whole words.
    \endlist

    This property only applies when \l selectByMouse is true.
*/
QQuickTextEdit::SelectionMode QQuickTextEdit::mouseSelectionMode() const
{
    Q_D(const QQuickTextEdit);
    return d->mouseSelectionMode;
}

void QQuickTextEdit::setMouseSelectionMode(SelectionMode mode)
{
    Q_D(QQuickTextEdit);
    if (d->mouseSelectionMode != mode) {
        d->mouseSelectionMode = mode;
        d->control->setWordSelectionEnabled(mode == SelectWords);
        emit mouseSelectionModeChanged(mode);
    }
}

/*!
    \qmlproperty bool QtQuick::TextEdit::readOnly

    Whether the user can interact with the TextEdit item. If this
    property is set to true the text cannot be edited by user interaction.

    By default this property is false.
*/
void QQuickTextEdit::setReadOnly(bool r)
{
    Q_D(QQuickTextEdit);
    if (r == isReadOnly())
        return;

#ifndef QT_NO_IM
    setFlag(QQuickItem::ItemAcceptsInputMethod, !r);
#endif
    Qt::TextInteractionFlags flags = Qt::LinksAccessibleByMouse;
    if (d->selectByMouse)
        flags = flags | Qt::TextSelectableByMouse;
    if (d->selectByKeyboardSet && d->selectByKeyboard)
        flags = flags | Qt::TextSelectableByKeyboard;
    else if (!d->selectByKeyboardSet && !r)
        flags = flags | Qt::TextSelectableByKeyboard;
    if (!r)
        flags = flags | Qt::TextEditable;
    d->control->setTextInteractionFlags(flags);
    if (!r)
        d->control->moveCursor(QTextCursor::End);

#ifndef QT_NO_IM
    updateInputMethod(Qt::ImEnabled);
#endif
    q_canPasteChanged();
    emit readOnlyChanged(r);
    if (!d->selectByKeyboardSet)
        emit selectByKeyboardChanged(!r);
    if (r) {
        setCursorVisible(false);
    } else if (hasActiveFocus()) {
        setCursorVisible(true);
    }
}

bool QQuickTextEdit::isReadOnly() const
{
    Q_D(const QQuickTextEdit);
    return !(d->control->textInteractionFlags() & Qt::TextEditable);
}

/*!
    \qmlproperty rectangle QtQuick::TextEdit::cursorRectangle

    The rectangle where the standard text cursor is rendered
    within the text edit. Read-only.

    The position and height of a custom cursorDelegate are updated to follow the cursorRectangle
    automatically when it changes.  The width of the delegate is unaffected by changes in the
    cursor rectangle.
*/
QRectF QQuickTextEdit::cursorRectangle() const
{
    Q_D(const QQuickTextEdit);
    return d->control->cursorRect().translated(d->xoff, d->yoff);
}

bool QQuickTextEdit::event(QEvent *event)
{
    Q_D(QQuickTextEdit);
    if (event->type() == QEvent::ShortcutOverride) {
        d->control->processEvent(event, QPointF(-d->xoff, -d->yoff));
        return event->isAccepted();
    }
    return QQuickImplicitSizeItem::event(event);
}

/*!
\overload
Handles the given key \a event.
*/
void QQuickTextEdit::keyPressEvent(QKeyEvent *event)
{
    Q_D(QQuickTextEdit);
    d->control->processEvent(event, QPointF(-d->xoff, -d->yoff));
    if (!event->isAccepted())
        QQuickImplicitSizeItem::keyPressEvent(event);
}

/*!
\overload
Handles the given key \a event.
*/
void QQuickTextEdit::keyReleaseEvent(QKeyEvent *event)
{
    Q_D(QQuickTextEdit);
    d->control->processEvent(event, QPointF(-d->xoff, -d->yoff));
    if (!event->isAccepted())
        QQuickImplicitSizeItem::keyReleaseEvent(event);
}

/*!
    \qmlmethod QtQuick::TextEdit::deselect()

    Removes active text selection.
*/
void QQuickTextEdit::deselect()
{
    Q_D(QQuickTextEdit);
    QTextCursor c = d->control->textCursor();
    c.clearSelection();
    d->control->setTextCursor(c);
}

/*!
    \qmlmethod QtQuick::TextEdit::selectAll()

    Causes all text to be selected.
*/
void QQuickTextEdit::selectAll()
{
    Q_D(QQuickTextEdit);
    d->control->selectAll();
}

/*!
    \qmlmethod QtQuick::TextEdit::selectWord()

    Causes the word closest to the current cursor position to be selected.
*/
void QQuickTextEdit::selectWord()
{
    Q_D(QQuickTextEdit);
    QTextCursor c = d->control->textCursor();
    c.select(QTextCursor::WordUnderCursor);
    d->control->setTextCursor(c);
}

/*!
    \qmlmethod QtQuick::TextEdit::select(int start, int end)

    Causes the text from \a start to \a end to be selected.

    If either start or end is out of range, the selection is not changed.

    After calling this, selectionStart will become the lesser
    and selectionEnd will become the greater (regardless of the order passed
    to this method).

    \sa selectionStart, selectionEnd
*/
void QQuickTextEdit::select(int start, int end)
{
    Q_D(QQuickTextEdit);
    if (start < 0 || end < 0 || start >= d->document->characterCount() || end >= d->document->characterCount())
        return;
    QTextCursor cursor = d->control->textCursor();
    cursor.beginEditBlock();
    cursor.setPosition(start, QTextCursor::MoveAnchor);
    cursor.setPosition(end, QTextCursor::KeepAnchor);
    cursor.endEditBlock();
    d->control->setTextCursor(cursor);

    // QTBUG-11100
    updateSelection();
}

/*!
    \qmlmethod QtQuick::TextEdit::isRightToLeft(int start, int end)

    Returns true if the natural reading direction of the editor text
    found between positions \a start and \a end is right to left.
*/
bool QQuickTextEdit::isRightToLeft(int start, int end)
{
    if (start > end) {
        qmlInfo(this) << "isRightToLeft(start, end) called with the end property being smaller than the start.";
        return false;
    } else {
        return getText(start, end).isRightToLeft();
    }
}

#ifndef QT_NO_CLIPBOARD
/*!
    \qmlmethod QtQuick::TextEdit::cut()

    Moves the currently selected text to the system clipboard.
*/
void QQuickTextEdit::cut()
{
    Q_D(QQuickTextEdit);
    d->control->cut();
}

/*!
    \qmlmethod QtQuick::TextEdit::copy()

    Copies the currently selected text to the system clipboard.
*/
void QQuickTextEdit::copy()
{
    Q_D(QQuickTextEdit);
    d->control->copy();
}

/*!
    \qmlmethod QtQuick::TextEdit::paste()

    Replaces the currently selected text by the contents of the system clipboard.
*/
void QQuickTextEdit::paste()
{
    Q_D(QQuickTextEdit);
    d->control->paste();
}
#endif // QT_NO_CLIPBOARD


/*!
    \qmlmethod QtQuick::TextEdit::undo()

    Undoes the last operation if undo is \l {canUndo}{available}. Deselects any
    current selection, and updates the selection start to the current cursor
    position.
*/

void QQuickTextEdit::undo()
{
    Q_D(QQuickTextEdit);
    d->control->undo();
}

/*!
    \qmlmethod QtQuick::TextEdit::redo()

    Redoes the last operation if redo is \l {canRedo}{available}.
*/

void QQuickTextEdit::redo()
{
    Q_D(QQuickTextEdit);
    d->control->redo();
}

/*!
\overload
Handles the given mouse \a event.
*/
void QQuickTextEdit::mousePressEvent(QMouseEvent *event)
{
    Q_D(QQuickTextEdit);
    d->control->processEvent(event, QPointF(-d->xoff, -d->yoff));
    if (d->focusOnPress){
        bool hadActiveFocus = hasActiveFocus();
        forceActiveFocus(Qt::MouseFocusReason);
        // re-open input panel on press if already focused
#ifndef QT_NO_IM
        if (hasActiveFocus() && hadActiveFocus && !isReadOnly())
            qGuiApp->inputMethod()->show();
#else
        Q_UNUSED(hadActiveFocus);
#endif
    }
    if (!event->isAccepted())
        QQuickImplicitSizeItem::mousePressEvent(event);
}

/*!
\overload
Handles the given mouse \a event.
*/
void QQuickTextEdit::mouseReleaseEvent(QMouseEvent *event)
{
    Q_D(QQuickTextEdit);
    d->control->processEvent(event, QPointF(-d->xoff, -d->yoff));

    if (!event->isAccepted())
        QQuickImplicitSizeItem::mouseReleaseEvent(event);
}

/*!
\overload
Handles the given mouse \a event.
*/
void QQuickTextEdit::mouseDoubleClickEvent(QMouseEvent *event)
{
    Q_D(QQuickTextEdit);
    d->control->processEvent(event, QPointF(-d->xoff, -d->yoff));
    if (!event->isAccepted())
        QQuickImplicitSizeItem::mouseDoubleClickEvent(event);
}

/*!
\overload
Handles the given mouse \a event.
*/
void QQuickTextEdit::mouseMoveEvent(QMouseEvent *event)
{
    Q_D(QQuickTextEdit);
    d->control->processEvent(event, QPointF(-d->xoff, -d->yoff));
    if (!event->isAccepted())
        QQuickImplicitSizeItem::mouseMoveEvent(event);
}

#ifndef QT_NO_IM
/*!
\overload
Handles the given input method \a event.
*/
void QQuickTextEdit::inputMethodEvent(QInputMethodEvent *event)
{
    Q_D(QQuickTextEdit);
    const bool wasComposing = isInputMethodComposing();
    d->control->processEvent(event, QPointF(-d->xoff, -d->yoff));
    setCursorVisible(d->control->cursorVisible());
    if (wasComposing != isInputMethodComposing())
        emit inputMethodComposingChanged();
}

/*!
\overload
Returns the value of the given \a property and \a argument.
*/
QVariant QQuickTextEdit::inputMethodQuery(Qt::InputMethodQuery property, QVariant argument) const
{
    Q_D(const QQuickTextEdit);

    QVariant v;
    switch (property) {
    case Qt::ImEnabled:
        v = (bool)(flags() & ItemAcceptsInputMethod);
        break;
    case Qt::ImHints:
        v = (int)d->effectiveInputMethodHints();
        break;
    default:
        v = d->control->inputMethodQuery(property, argument);
        break;
    }
    return v;
}

/*!
\overload
Returns the value of the given \a property.
*/
QVariant QQuickTextEdit::inputMethodQuery(Qt::InputMethodQuery property) const
{
    return inputMethodQuery(property, QVariant());
}
#endif // QT_NO_IM

void QQuickTextEdit::triggerPreprocess()
{
    Q_D(QQuickTextEdit);
    if (d->updateType == QQuickTextEditPrivate::UpdateNone)
        d->updateType = QQuickTextEditPrivate::UpdateOnlyPreprocess;
    polish();
    update();
}

typedef QQuickTextEditPrivate::Node TextNode;
typedef QList<TextNode*>::iterator TextNodeIterator;


static bool comesBefore(TextNode* n1, TextNode* n2)
{
    return n1->startPos() < n2->startPos();
}

static inline void updateNodeTransform(QQuickTextNode* node, const QPointF &topLeft)
{
    QMatrix4x4 transformMatrix;
    transformMatrix.translate(topLeft.x(), topLeft.y());
    node->setMatrix(transformMatrix);
}

/*!
 * \internal
 *
 * Invalidates font caches owned by the text objects owned by the element
 * to work around the fact that text objects cannot be used from multiple threads.
 */
void QQuickTextEdit::invalidateFontCaches()
{
    Q_D(QQuickTextEdit);
    if (d->document == 0)
        return;

    QTextBlock block;
    for (block = d->document->firstBlock(); block.isValid(); block = block.next()) {
        if (block.layout() != 0 && block.layout()->engine() != 0)
            block.layout()->engine()->resetFontEngineCache();
    }
}

inline void resetEngine(QQuickTextNodeEngine *engine, const QColor& textColor, const QColor& selectedTextColor, const QColor& selectionColor)
{
    *engine = QQuickTextNodeEngine();
    engine->setTextColor(textColor);
    engine->setSelectedTextColor(selectedTextColor);
    engine->setSelectionColor(selectionColor);
}

QSGNode *QQuickTextEdit::updatePaintNode(QSGNode *oldNode, UpdatePaintNodeData *updatePaintNodeData)
{
    Q_UNUSED(updatePaintNodeData);
    Q_D(QQuickTextEdit);

    if (d->updateType != QQuickTextEditPrivate::UpdatePaintNode && oldNode != 0) {
        // Update done in preprocess() in the nodes
        d->updateType = QQuickTextEditPrivate::UpdateNone;
        return oldNode;
    }

    d->updateType = QQuickTextEditPrivate::UpdateNone;

    if (!oldNode) {
        // If we had any QQuickTextNode node references, they were deleted along with the root node
        // But here we must delete the Node structures in textNodeMap
        qDeleteAll(d->textNodeMap);
        d->textNodeMap.clear();
    }

    RootNode *rootNode = static_cast<RootNode *>(oldNode);
    TextNodeIterator nodeIterator = d->textNodeMap.begin();
    while (nodeIterator != d->textNodeMap.end() && !(*nodeIterator)->dirty())
        ++nodeIterator;

    QQuickTextNodeEngine engine;
    QQuickTextNodeEngine frameDecorationsEngine;

    if (!oldNode || nodeIterator < d->textNodeMap.end()) {

        if (!oldNode)
            rootNode = new RootNode;

        int firstDirtyPos = 0;
        if (nodeIterator != d->textNodeMap.end()) {
            firstDirtyPos = (*nodeIterator)->startPos();
            do {
                rootNode->removeChildNode((*nodeIterator)->textNode());
                delete (*nodeIterator)->textNode();
                delete *nodeIterator;
                nodeIterator = d->textNodeMap.erase(nodeIterator);
            } while (nodeIterator != d->textNodeMap.end() && (*nodeIterator)->dirty());
        }

        // FIXME: the text decorations could probably be handled separately (only updated for affected textFrames)
        rootNode->resetFrameDecorations(d->createTextNode());
        resetEngine(&frameDecorationsEngine, d->color, d->selectedTextColor, d->selectionColor);

        QQuickTextNode *node = 0;

        int currentNodeSize = 0;
        int nodeStart = firstDirtyPos;
        QPointF basePosition(d->xoff, d->yoff);
        QMatrix4x4 basePositionMatrix;
        basePositionMatrix.translate(basePosition.x(), basePosition.y());
        rootNode->setMatrix(basePositionMatrix);

        QPointF nodeOffset;
        TextNode *firstCleanNode = (nodeIterator != d->textNodeMap.end()) ? *nodeIterator : 0;

        QList<QTextFrame *> frames;
        frames.append(d->document->rootFrame());

        while (!frames.isEmpty()) {
            QTextFrame *textFrame = frames.takeFirst();
            frames.append(textFrame->childFrames());
            frameDecorationsEngine.addFrameDecorations(d->document, textFrame);

            if (textFrame->lastPosition() < firstDirtyPos || (firstCleanNode && textFrame->firstPosition() >= firstCleanNode->startPos()))
                continue;
            node = d->createTextNode();
            resetEngine(&engine, d->color, d->selectedTextColor, d->selectionColor);

            if (textFrame->firstPosition() > textFrame->lastPosition()
                    && textFrame->frameFormat().position() != QTextFrameFormat::InFlow) {
                updateNodeTransform(node, d->document->documentLayout()->frameBoundingRect(textFrame).topLeft());
                const int pos = textFrame->firstPosition() - 1;
                ProtectedLayoutAccessor *a = static_cast<ProtectedLayoutAccessor *>(d->document->documentLayout());
                QTextCharFormat format = a->formatAccessor(pos);
                QTextBlock block = textFrame->firstCursorPosition().block();
                engine.setCurrentLine(block.layout()->lineForTextPosition(pos - block.position()));
                engine.addTextObject(QPointF(0, 0), format, QQuickTextNodeEngine::Unselected, d->document,
                                              pos, textFrame->frameFormat().position());
                nodeStart = pos;
<<<<<<< HEAD
            } else if (qobject_cast<QTextTable*>(textFrame)) { // To keep things simple, map text tables as one text node
                QTextFrame::iterator it = textFrame->begin();
                nodeOffset =  d->document->documentLayout()->frameBoundingRect(textFrame).topLeft();
                updateNodeTransform(node, nodeOffset);
                while (!it.atEnd())
                    engine.addTextBlock(d->document, (it++).currentBlock(), -nodeOffset, d->color, QColor(), selectionStart(), selectionEnd() - 1);
                nodeStart = textFrame->firstPosition();
=======
>>>>>>> 521ace71
            } else {
                // Having nodes spanning across frame boundaries will break the current bookkeeping mechanism. We need to prevent that.
                QList<int> frameBoundaries;
                frameBoundaries.reserve(frames.size());
                Q_FOREACH (QTextFrame *frame, frames)
                    frameBoundaries.append(frame->firstPosition());
                std::sort(frameBoundaries.begin(), frameBoundaries.end());

                QTextFrame::iterator it = textFrame->begin();
                while (!it.atEnd()) {
                    QTextBlock block = it.currentBlock();
                    ++it;
                    if (block.position() < firstDirtyPos)
                        continue;

                    if (!engine.hasContents()) {
                        nodeOffset = d->document->documentLayout()->blockBoundingRect(block).topLeft();
                        updateNodeTransform(node, nodeOffset);
                        nodeStart = block.position();
                    }

                    engine.addTextBlock(d->document, block, -nodeOffset, d->color, QColor(), selectionStart(), selectionEnd() - 1);
                    currentNodeSize += block.length();

                    if ((it.atEnd()) || (firstCleanNode && block.next().position() >= firstCleanNode->startPos())) // last node that needed replacing or last block of the frame
                        break;

                    QList<int>::const_iterator lowerBound = std::lower_bound(frameBoundaries.constBegin(), frameBoundaries.constEnd(), block.next().position());
                    if (currentNodeSize > nodeBreakingSize || lowerBound == frameBoundaries.constEnd() || *lowerBound > nodeStart) {
                        currentNodeSize = 0;
                        d->addCurrentTextNodeToRoot(&engine, rootNode, node, nodeIterator, nodeStart);
                        node = d->createTextNode();
                        resetEngine(&engine, d->color, d->selectedTextColor, d->selectionColor);
                        nodeStart = block.next().position();
                    }
                }
            }
            d->addCurrentTextNodeToRoot(&engine, rootNode, node, nodeIterator, nodeStart);
        }
        frameDecorationsEngine.addToSceneGraph(rootNode->frameDecorationsNode, QQuickText::Normal, QColor());
        // Now prepend the frame decorations since we want them rendered first, with the text nodes and cursor in front.
        rootNode->prependChildNode(rootNode->frameDecorationsNode);

        Q_ASSERT(nodeIterator == d->textNodeMap.end() || (*nodeIterator) == firstCleanNode);
        // Update the position of the subsequent text blocks.
        if (firstCleanNode) {
            QPointF oldOffset = firstCleanNode->textNode()->matrix().map(QPointF(0,0));
            QPointF currentOffset = d->document->documentLayout()->blockBoundingRect(d->document->findBlock(firstCleanNode->startPos())).topLeft();
            QPointF delta = currentOffset - oldOffset;
            while (nodeIterator != d->textNodeMap.end()) {
                QMatrix4x4 transformMatrix = (*nodeIterator)->textNode()->matrix();
                transformMatrix.translate(delta.x(), delta.y());
                (*nodeIterator)->textNode()->setMatrix(transformMatrix);
                ++nodeIterator;
            }

        }

        // Since we iterate over blocks from different text frames that are potentially not sorted
        // we need to ensure that our list of nodes is sorted again:
        std::sort(d->textNodeMap.begin(), d->textNodeMap.end(), &comesBefore);
    }

    if (d->cursorComponent == 0) {
        QSGRectangleNode* cursor = 0;
        if (!isReadOnly() && d->cursorVisible && d->control->cursorOn())
            cursor = d->sceneGraphContext()->createRectangleNode(d->control->cursorRect(), d->color);
        rootNode->resetCursorNode(cursor);
    }

    invalidateFontCaches();

    return rootNode;
}

void QQuickTextEdit::updatePolish()
{
    invalidateFontCaches();
}

/*!
    \qmlproperty bool QtQuick::TextEdit::canPaste

    Returns true if the TextEdit is writable and the content of the clipboard is
    suitable for pasting into the TextEdit.
*/
bool QQuickTextEdit::canPaste() const
{
    Q_D(const QQuickTextEdit);
    if (!d->canPasteValid) {
        const_cast<QQuickTextEditPrivate *>(d)->canPaste = d->control->canPaste();
        const_cast<QQuickTextEditPrivate *>(d)->canPasteValid = true;
    }
    return d->canPaste;
}

/*!
    \qmlproperty bool QtQuick::TextEdit::canUndo

    Returns true if the TextEdit is writable and there are previous operations
    that can be undone.
*/

bool QQuickTextEdit::canUndo() const
{
    Q_D(const QQuickTextEdit);
    return d->document->isUndoAvailable();
}

/*!
    \qmlproperty bool QtQuick::TextEdit::canRedo

    Returns true if the TextEdit is writable and there are \l {undo}{undone}
    operations that can be redone.
*/

bool QQuickTextEdit::canRedo() const
{
    Q_D(const QQuickTextEdit);
    return d->document->isRedoAvailable();
}

/*!
    \qmlproperty bool QtQuick::TextEdit::inputMethodComposing


    This property holds whether the TextEdit has partial text input from an
    input method.

    While it is composing an input method may rely on mouse or key events from
    the TextEdit to edit or commit the partial text.  This property can be used
    to determine when to disable events handlers that may interfere with the
    correct operation of an input method.
*/
bool QQuickTextEdit::isInputMethodComposing() const
{
#ifdef QT_NO_IM
    return false;
#else
    Q_D(const QQuickTextEdit);
    return d->control->hasImState();
#endif // QT_NO_IM
}

QQuickTextEditPrivate::ExtraData::ExtraData()
    : padding(0)
    , topPadding(0)
    , leftPadding(0)
    , rightPadding(0)
    , bottomPadding(0)
    , explicitTopPadding(false)
    , explicitLeftPadding(false)
    , explicitRightPadding(false)
    , explicitBottomPadding(false)
{
}

void QQuickTextEditPrivate::init()
{
    Q_Q(QQuickTextEdit);

#ifndef QT_NO_CLIPBOARD
    if (QGuiApplication::clipboard()->supportsSelection())
        q->setAcceptedMouseButtons(Qt::LeftButton | Qt::MiddleButton);
    else
#endif
        q->setAcceptedMouseButtons(Qt::LeftButton);

#ifndef QT_NO_IM
    q->setFlag(QQuickItem::ItemAcceptsInputMethod);
#endif
    q->setFlag(QQuickItem::ItemHasContents);

    q->setAcceptHoverEvents(true);

    document = new QQuickTextDocumentWithImageResources(q);

    control = new QQuickTextControl(document, q);
    control->setTextInteractionFlags(Qt::LinksAccessibleByMouse | Qt::TextSelectableByKeyboard | Qt::TextEditable);
    control->setAcceptRichText(false);
    control->setCursorIsFocusIndicator(true);

    qmlobject_connect(control, QQuickTextControl, SIGNAL(updateCursorRequest()), q, QQuickTextEdit, SLOT(updateCursor()));
    qmlobject_connect(control, QQuickTextControl, SIGNAL(selectionChanged()), q, QQuickTextEdit, SIGNAL(selectedTextChanged()));
    qmlobject_connect(control, QQuickTextControl, SIGNAL(selectionChanged()), q, QQuickTextEdit, SLOT(updateSelection()));
    qmlobject_connect(control, QQuickTextControl, SIGNAL(cursorPositionChanged()), q, QQuickTextEdit, SLOT(updateSelection()));
    qmlobject_connect(control, QQuickTextControl, SIGNAL(cursorPositionChanged()), q, QQuickTextEdit, SIGNAL(cursorPositionChanged()));
    qmlobject_connect(control, QQuickTextControl, SIGNAL(cursorRectangleChanged()), q, QQuickTextEdit, SLOT(moveCursorDelegate()));
    qmlobject_connect(control, QQuickTextControl, SIGNAL(linkActivated(QString)), q, QQuickTextEdit, SIGNAL(linkActivated(QString)));
    qmlobject_connect(control, QQuickTextControl, SIGNAL(linkHovered(QString)), q, QQuickTextEdit, SIGNAL(linkHovered(QString)));
    qmlobject_connect(control, QQuickTextControl, SIGNAL(textChanged()), q, QQuickTextEdit, SLOT(q_textChanged()));
#ifndef QT_NO_CLIPBOARD
    qmlobject_connect(QGuiApplication::clipboard(), QClipboard, SIGNAL(dataChanged()), q, QQuickTextEdit, SLOT(q_canPasteChanged()));
#endif
    qmlobject_connect(document, QQuickTextDocumentWithImageResources, SIGNAL(undoAvailable(bool)), q, QQuickTextEdit, SIGNAL(canUndoChanged()));
    qmlobject_connect(document, QQuickTextDocumentWithImageResources, SIGNAL(redoAvailable(bool)), q, QQuickTextEdit, SIGNAL(canRedoChanged()));
    qmlobject_connect(document, QQuickTextDocumentWithImageResources, SIGNAL(imagesLoaded()), q, QQuickTextEdit, SLOT(updateSize()));
    QObject::connect(document, &QQuickTextDocumentWithImageResources::contentsChange, q, &QQuickTextEdit::q_contentsChange);
    QObject::connect(document->documentLayout(), &QAbstractTextDocumentLayout::updateBlock, q, &QQuickTextEdit::invalidateBlock);

    document->setDefaultFont(font);
    document->setDocumentMargin(textMargin);
    document->setUndoRedoEnabled(false); // flush undo buffer.
    document->setUndoRedoEnabled(true);
    updateDefaultTextOption();
    q->updateSize();
}

void QQuickTextEdit::q_textChanged()
{
    Q_D(QQuickTextEdit);
    d->textCached = false;
    for (QTextBlock it = d->document->begin(); it != d->document->end(); it = it.next()) {
        d->contentDirection = d->textDirection(it.text());
        if (d->contentDirection != Qt::LayoutDirectionAuto)
            break;
    }
    d->determineHorizontalAlignment();
    d->updateDefaultTextOption();
    updateSize();
    emit textChanged();
}

void QQuickTextEdit::markDirtyNodesForRange(int start, int end, int charDelta)
{
    Q_D(QQuickTextEdit);
    if (start == end)
        return;

    TextNode dummyNode(start, 0);
    TextNodeIterator it = std::lower_bound(d->textNodeMap.begin(), d->textNodeMap.end(), &dummyNode, &comesBefore);
    // qLowerBound gives us the first node past the start of the affected portion, rewind to the first node
    // that starts at the last position before the edit position. (there might be several because of images)
    if (it != d->textNodeMap.begin()) {
        --it;
        TextNode otherDummy((*it)->startPos(), 0);
        it = std::lower_bound(d->textNodeMap.begin(), d->textNodeMap.end(), &otherDummy, &comesBefore);
    }

    // mark the affected nodes as dirty
    while (it != d->textNodeMap.end()) {
        if ((*it)->startPos() <= end)
            (*it)->setDirty();
        else if (charDelta)
            (*it)->moveStartPos(charDelta);
        else
            return;
        ++it;
    }
}

void QQuickTextEdit::q_contentsChange(int pos, int charsRemoved, int charsAdded)
{
    Q_D(QQuickTextEdit);

    const int editRange = pos + qMax(charsAdded, charsRemoved);
    const int delta = charsAdded - charsRemoved;

    markDirtyNodesForRange(pos, editRange, delta);

    polish();
    if (isComponentComplete()) {
        d->updateType = QQuickTextEditPrivate::UpdatePaintNode;
        update();
    }
}

void QQuickTextEdit::moveCursorDelegate()
{
    Q_D(QQuickTextEdit);
#ifndef QT_NO_IM
    updateInputMethod();
#endif
    emit cursorRectangleChanged();
    if (!d->cursorItem)
        return;
    QRectF cursorRect = cursorRectangle();
    d->cursorItem->setX(cursorRect.x());
    d->cursorItem->setY(cursorRect.y());
}

void QQuickTextEdit::updateSelection()
{
    Q_D(QQuickTextEdit);

    // No need for node updates when we go from an empty selection to another empty selection
    if (d->control->textCursor().hasSelection() || d->hadSelection) {
        markDirtyNodesForRange(qMin(d->lastSelectionStart, d->control->textCursor().selectionStart()), qMax(d->control->textCursor().selectionEnd(), d->lastSelectionEnd), 0);
        polish();
        if (isComponentComplete()) {
            d->updateType = QQuickTextEditPrivate::UpdatePaintNode;
            update();
        }
    }

    d->hadSelection = d->control->textCursor().hasSelection();

    if (d->lastSelectionStart != d->control->textCursor().selectionStart()) {
        d->lastSelectionStart = d->control->textCursor().selectionStart();
        emit selectionStartChanged();
    }
    if (d->lastSelectionEnd != d->control->textCursor().selectionEnd()) {
        d->lastSelectionEnd = d->control->textCursor().selectionEnd();
        emit selectionEndChanged();
    }
}

QRectF QQuickTextEdit::boundingRect() const
{
    Q_D(const QQuickTextEdit);
    QRectF r(
            QQuickTextUtil::alignedX(d->contentSize.width(), width(), effectiveHAlign()),
            d->yoff,
            d->contentSize.width(),
            d->contentSize.height());

    int cursorWidth = 1;
    if (d->cursorItem)
        cursorWidth = 0;
    else if (!d->document->isEmpty())
        cursorWidth += 3;// ### Need a better way of accounting for space between char and cursor

    // Could include font max left/right bearings to either side of rectangle.
    r.setRight(r.right() + cursorWidth);

    return r;
}

QRectF QQuickTextEdit::clipRect() const
{
    Q_D(const QQuickTextEdit);
    QRectF r = QQuickImplicitSizeItem::clipRect();
    int cursorWidth = 1;
    if (d->cursorItem)
        cursorWidth = d->cursorItem->width();
    if (!d->document->isEmpty())
        cursorWidth += 3;// ### Need a better way of accounting for space between char and cursor

    // Could include font max left/right bearings to either side of rectangle.

    r.setRight(r.right() + cursorWidth);
    return r;
}

qreal QQuickTextEditPrivate::getImplicitWidth() const
{
    Q_Q(const QQuickTextEdit);
    if (!requireImplicitWidth) {
        // We don't calculate implicitWidth unless it is required.
        // We need to force a size update now to ensure implicitWidth is calculated
        const_cast<QQuickTextEditPrivate*>(this)->requireImplicitWidth = true;
        const_cast<QQuickTextEdit*>(q)->updateSize();
    }
    return implicitWidth;
}

//### we should perhaps be a bit smarter here -- depending on what has changed, we shouldn't
//    need to do all the calculations each time
void QQuickTextEdit::updateSize()
{
    Q_D(QQuickTextEdit);
    if (!isComponentComplete()) {
        d->dirty = true;
        return;
    }

    qreal naturalWidth = d->implicitWidth - leftPadding() - rightPadding();

    qreal newWidth = d->document->idealWidth();
    // ### assumes that if the width is set, the text will fill to edges
    // ### (unless wrap is false, then clipping will occur)
    if (widthValid()) {
        if (!d->requireImplicitWidth) {
            emit implicitWidthChanged();
            // if the implicitWidth is used, then updateSize() has already been called (recursively)
            if (d->requireImplicitWidth)
                return;
        }
        if (d->requireImplicitWidth) {
            d->document->setTextWidth(-1);
            naturalWidth = d->document->idealWidth();

            const bool wasInLayout = d->inLayout;
            d->inLayout = true;
            setImplicitWidth(naturalWidth + leftPadding() + rightPadding());
            d->inLayout = wasInLayout;
            if (d->inLayout)    // probably the result of a binding loop, but by letting it
                return;         // get this far we'll get a warning to that effect.
        }
        if (d->document->textWidth() != width()) {
            d->document->setTextWidth(width() - leftPadding() - rightPadding());
            newWidth = d->document->idealWidth();
        }
        //### need to confirm cost of always setting these
    } else if (d->wrapMode == NoWrap && d->document->textWidth() != newWidth) {
        d->document->setTextWidth(newWidth); // ### Text does not align if width is not set or the idealWidth exceeds the textWidth (QTextDoc bug)
    } else {
        d->document->setTextWidth(-1);
    }

    QFontMetricsF fm(d->font);
    qreal newHeight = d->document->isEmpty() ? qCeil(fm.height()) : d->document->size().height();

    // ### Setting the implicitWidth triggers another updateSize(), and unless there are bindings nothing has changed.
    if (!widthValid() && !d->requireImplicitWidth)
        setImplicitSize(newWidth + leftPadding() + rightPadding(), newHeight + topPadding() + bottomPadding());
    else
        setImplicitHeight(newHeight + topPadding() + bottomPadding());

    d->xoff = leftPadding() + qMax(qreal(0), QQuickTextUtil::alignedX(d->document->size().width(), width() - leftPadding() - rightPadding(), effectiveHAlign()));
    d->yoff = topPadding() + QQuickTextUtil::alignedY(d->document->size().height(), height() - topPadding() - bottomPadding(), d->vAlign);
    setBaselineOffset(fm.ascent() + d->yoff + d->textMargin);

    QSizeF size(newWidth, newHeight);
    if (d->contentSize != size) {
        d->contentSize = size;
        emit contentSizeChanged();
        updateTotalLines();
    }
}

void QQuickTextEdit::updateWholeDocument()
{
    Q_D(QQuickTextEdit);
    if (!d->textNodeMap.isEmpty()) {
        Q_FOREACH (TextNode* node, d->textNodeMap)
            node->setDirty();
    }

    polish();
    if (isComponentComplete()) {
        d->updateType = QQuickTextEditPrivate::UpdatePaintNode;
        update();
    }
}

void QQuickTextEdit::invalidateBlock(const QTextBlock &block)
{
    Q_D(QQuickTextEdit);
    markDirtyNodesForRange(block.position(), block.position() + block.length(), 0);

    polish();
    if (isComponentComplete()) {
        d->updateType = QQuickTextEditPrivate::UpdatePaintNode;
        update();
    }
}

void QQuickTextEdit::updateCursor()
{
    Q_D(QQuickTextEdit);
    polish();
    if (isComponentComplete()) {
        d->updateType = QQuickTextEditPrivate::UpdatePaintNode;
        update();
    }
}

void QQuickTextEdit::q_updateAlignment()
{
    Q_D(QQuickTextEdit);
    if (d->determineHorizontalAlignment()) {
        d->updateDefaultTextOption();
        d->xoff = qMax(qreal(0), QQuickTextUtil::alignedX(d->document->size().width(), width(), effectiveHAlign()));
        moveCursorDelegate();
    }
}

void QQuickTextEdit::updateTotalLines()
{
    Q_D(QQuickTextEdit);

    int subLines = 0;

    for (QTextBlock it = d->document->begin(); it != d->document->end(); it = it.next()) {
        QTextLayout *layout = it.layout();
        if (!layout)
            continue;
        subLines += layout->lineCount()-1;
    }

    int newTotalLines = d->document->lineCount() + subLines;
    if (d->lineCount != newTotalLines) {
        d->lineCount = newTotalLines;
        emit lineCountChanged();
    }
}

void QQuickTextEditPrivate::updateDefaultTextOption()
{
    Q_Q(QQuickTextEdit);
    QTextOption opt = document->defaultTextOption();
    int oldAlignment = opt.alignment();
    Qt::LayoutDirection oldTextDirection = opt.textDirection();

    QQuickTextEdit::HAlignment horizontalAlignment = q->effectiveHAlign();
    if (contentDirection == Qt::RightToLeft) {
        if (horizontalAlignment == QQuickTextEdit::AlignLeft)
            horizontalAlignment = QQuickTextEdit::AlignRight;
        else if (horizontalAlignment == QQuickTextEdit::AlignRight)
            horizontalAlignment = QQuickTextEdit::AlignLeft;
    }
    if (!hAlignImplicit)
        opt.setAlignment((Qt::Alignment)(int)(horizontalAlignment | vAlign));
    else
        opt.setAlignment(Qt::Alignment(vAlign));

#ifndef QT_NO_IM
    if (contentDirection == Qt::LayoutDirectionAuto) {
        opt.setTextDirection(qGuiApp->inputMethod()->inputDirection());
    } else
#endif
    {
        opt.setTextDirection(contentDirection);
    }

    QTextOption::WrapMode oldWrapMode = opt.wrapMode();
    opt.setWrapMode(QTextOption::WrapMode(wrapMode));

    bool oldUseDesignMetrics = opt.useDesignMetrics();
    opt.setUseDesignMetrics(renderType != QQuickTextEdit::NativeRendering);

    if (oldWrapMode != opt.wrapMode() || oldAlignment != opt.alignment()
        || oldTextDirection != opt.textDirection()
        || oldUseDesignMetrics != opt.useDesignMetrics()) {
        document->setDefaultTextOption(opt);
    }
}

void QQuickTextEdit::focusInEvent(QFocusEvent *event)
{
    Q_D(QQuickTextEdit);
    d->handleFocusEvent(event);
    QQuickImplicitSizeItem::focusInEvent(event);
}

void QQuickTextEdit::focusOutEvent(QFocusEvent *event)
{
    Q_D(QQuickTextEdit);
    d->handleFocusEvent(event);
    QQuickImplicitSizeItem::focusOutEvent(event);
}

void QQuickTextEditPrivate::handleFocusEvent(QFocusEvent *event)
{
    Q_Q(QQuickTextEdit);
    bool focus = event->type() == QEvent::FocusIn;
    if (!q->isReadOnly())
        q->setCursorVisible(focus);
    control->processEvent(event, QPointF(-xoff, -yoff));
    if (focus) {
        q->q_updateAlignment();
#ifndef QT_NO_IM
        if (focusOnPress && !q->isReadOnly())
            qGuiApp->inputMethod()->show();
        q->connect(QGuiApplication::inputMethod(), SIGNAL(inputDirectionChanged(Qt::LayoutDirection)),
                q, SLOT(q_updateAlignment()));
#endif
    } else {
#ifndef QT_NO_IM
        q->disconnect(QGuiApplication::inputMethod(), SIGNAL(inputDirectionChanged(Qt::LayoutDirection)),
                   q, SLOT(q_updateAlignment()));
#endif
        emit q->editingFinished();
    }
}

void QQuickTextEditPrivate::addCurrentTextNodeToRoot(QQuickTextNodeEngine *engine, QSGTransformNode *root, QQuickTextNode *node, TextNodeIterator &it, int startPos)
{
    engine->addToSceneGraph(node, QQuickText::Normal, QColor());
    it = textNodeMap.insert(it, new TextNode(startPos, node));
    ++it;
    root->appendChildNode(node);
}

QQuickTextNode *QQuickTextEditPrivate::createTextNode()
{
    Q_Q(QQuickTextEdit);
    QQuickTextNode* node = new QQuickTextNode(q);
    node->setUseNativeRenderer(renderType == QQuickTextEdit::NativeRendering);
    return node;
}

void QQuickTextEdit::q_canPasteChanged()
{
    Q_D(QQuickTextEdit);
    bool old = d->canPaste;
    d->canPaste = d->control->canPaste();
    bool changed = old!=d->canPaste || !d->canPasteValid;
    d->canPasteValid = true;
    if (changed)
        emit canPasteChanged();
}

/*!
    \qmlmethod string QtQuick::TextEdit::getText(int start, int end)

    Returns the section of text that is between the \a start and \a end positions.

    The returned text does not include any rich text formatting.
*/

QString QQuickTextEdit::getText(int start, int end) const
{
    Q_D(const QQuickTextEdit);
    start = qBound(0, start, d->document->characterCount() - 1);
    end = qBound(0, end, d->document->characterCount() - 1);
    QTextCursor cursor(d->document);
    cursor.setPosition(start, QTextCursor::MoveAnchor);
    cursor.setPosition(end, QTextCursor::KeepAnchor);
#ifndef QT_NO_TEXTHTMLPARSER
    return d->richText
            ? cursor.selectedText()
            : cursor.selection().toPlainText();
#else
    return cursor.selection().toPlainText();
#endif
}

/*!
    \qmlmethod string QtQuick::TextEdit::getFormattedText(int start, int end)

    Returns the section of text that is between the \a start and \a end positions.

    The returned text will be formatted according the \l textFormat property.
*/

QString QQuickTextEdit::getFormattedText(int start, int end) const
{
    Q_D(const QQuickTextEdit);

    start = qBound(0, start, d->document->characterCount() - 1);
    end = qBound(0, end, d->document->characterCount() - 1);

    QTextCursor cursor(d->document);
    cursor.setPosition(start, QTextCursor::MoveAnchor);
    cursor.setPosition(end, QTextCursor::KeepAnchor);

    if (d->richText) {
#ifndef QT_NO_TEXTHTMLPARSER
        return cursor.selection().toHtml();
#else
        return cursor.selection().toPlainText();
#endif
    } else {
        return cursor.selection().toPlainText();
    }
}

/*!
    \qmlmethod QtQuick::TextEdit::insert(int position, string text)

    Inserts \a text into the TextEdit at position.
*/
void QQuickTextEdit::insert(int position, const QString &text)
{
    Q_D(QQuickTextEdit);
    if (position < 0 || position >= d->document->characterCount())
        return;
    QTextCursor cursor(d->document);
    cursor.setPosition(position);
    d->richText = d->richText || (d->format == AutoText && Qt::mightBeRichText(text));
    if (d->richText) {
#ifndef QT_NO_TEXTHTMLPARSER
        cursor.insertHtml(text);
#else
        cursor.insertText(text);
#endif
    } else {
        cursor.insertText(text);
    }
    d->control->updateCursorRectangle(false);
}

/*!
    \qmlmethod string QtQuick::TextEdit::remove(int start, int end)

    Removes the section of text that is between the \a start and \a end positions from the TextEdit.
*/

void QQuickTextEdit::remove(int start, int end)
{
    Q_D(QQuickTextEdit);
    start = qBound(0, start, d->document->characterCount() - 1);
    end = qBound(0, end, d->document->characterCount() - 1);
    QTextCursor cursor(d->document);
    cursor.setPosition(start, QTextCursor::MoveAnchor);
    cursor.setPosition(end, QTextCursor::KeepAnchor);
    cursor.removeSelectedText();
    d->control->updateCursorRectangle(false);
}

/*!
    \qmlproperty TextDocument QtQuick::TextEdit::textDocument
    \since 5.1

    Returns the QQuickTextDocument of this TextEdit.
    It can be used to implement syntax highlighting using
    \l QSyntaxHighlighter.

    \sa QQuickTextDocument
*/

QQuickTextDocument *QQuickTextEdit::textDocument()
{
    Q_D(QQuickTextEdit);
    if (!d->quickDocument)
        d->quickDocument = new QQuickTextDocument(this);
    return d->quickDocument;
}

bool QQuickTextEditPrivate::isLinkHoveredConnected()
{
    Q_Q(QQuickTextEdit);
    IS_SIGNAL_CONNECTED(q, QQuickTextEdit, linkHovered, (const QString &));
}

/*!
    \qmlsignal QtQuick::TextEdit::linkHovered(string link)
    \since 5.2

    This signal is emitted when the user hovers a link embedded in the text.
    The link must be in rich text or HTML format and the
    \a link string provides access to the particular link.

    The corresponding handler is \c onLinkHovered.

    \sa hoveredLink, linkAt()
*/

/*!
    \qmlsignal QtQuick::TextEdit::editingFinished()
    \since 5.6

    This signal is emitted when the text edit loses focus.

    The corresponding handler is \c onEditingFinished.
*/

/*!
    \qmlproperty string QtQuick::TextEdit::hoveredLink
    \since 5.2

    This property contains the link string when the user hovers a link
    embedded in the text. The link must be in rich text or HTML format
    and the link string provides access to the particular link.

    \sa linkHovered, linkAt()
*/

QString QQuickTextEdit::hoveredLink() const
{
    Q_D(const QQuickTextEdit);
    if (const_cast<QQuickTextEditPrivate *>(d)->isLinkHoveredConnected()) {
        return d->control->hoveredLink();
    } else {
#ifndef QT_NO_CURSOR
        if (QQuickWindow *wnd = window()) {
            QPointF pos = QCursor::pos(wnd->screen()) - wnd->position() - mapToScene(QPointF(0, 0));
            return d->control->anchorAt(pos);
        }
#endif // QT_NO_CURSOR
    }
    return QString();
}

void QQuickTextEdit::hoverEnterEvent(QHoverEvent *event)
{
    Q_D(QQuickTextEdit);
    if (d->isLinkHoveredConnected())
        d->control->processEvent(event, QPointF(-d->xoff, -d->yoff));
}

void QQuickTextEdit::hoverMoveEvent(QHoverEvent *event)
{
    Q_D(QQuickTextEdit);
    if (d->isLinkHoveredConnected())
        d->control->processEvent(event, QPointF(-d->xoff, -d->yoff));
}

void QQuickTextEdit::hoverLeaveEvent(QHoverEvent *event)
{
    Q_D(QQuickTextEdit);
    if (d->isLinkHoveredConnected())
        d->control->processEvent(event, QPointF(-d->xoff, -d->yoff));
}

/*!
    \qmlmethod void QtQuick::TextEdit::append(string text)
    \since 5.2

    Appends a new paragraph with \a text to the end of the TextEdit.

    In order to append without inserting a new paragraph,
    call \c myTextEdit.insert(myTextEdit.length, text) instead.
*/
void QQuickTextEdit::append(const QString &text)
{
    Q_D(QQuickTextEdit);
    QTextCursor cursor(d->document);
    cursor.beginEditBlock();
    cursor.movePosition(QTextCursor::End);

    if (!d->document->isEmpty())
        cursor.insertBlock();

#ifndef QT_NO_TEXTHTMLPARSER
    if (d->format == RichText || (d->format == AutoText && Qt::mightBeRichText(text))) {
        cursor.insertHtml(text);
    } else {
        cursor.insertText(text);
    }
#else
    cursor.insertText(text);
#endif // QT_NO_TEXTHTMLPARSER

    cursor.endEditBlock();
    d->control->updateCursorRectangle(false);
}

/*!
    \qmlmethod QtQuick::TextEdit::linkAt(real x, real y)
    \since 5.3

    Returns the link string at point \a x, \a y in content coordinates,
    or an empty string if no link exists at that point.

    \sa hoveredLink
*/
QString QQuickTextEdit::linkAt(qreal x, qreal y) const
{
    Q_D(const QQuickTextEdit);
    return d->control->anchorAt(QPointF(x + topPadding(), y + leftPadding()));
}

/*!
    \since 5.6
    \qmlproperty real QtQuick::TextEdit::padding
    \qmlproperty real QtQuick::TextEdit::topPadding
    \qmlproperty real QtQuick::TextEdit::leftPadding
    \qmlproperty real QtQuick::TextEdit::bottomPadding
    \qmlproperty real QtQuick::TextEdit::rightPadding

    These properties hold the padding around the content. This space is reserved
    in addition to the contentWidth and contentHeight.
*/
qreal QQuickTextEdit::padding() const
{
    Q_D(const QQuickTextEdit);
    return d->padding();
}

void QQuickTextEdit::setPadding(qreal padding)
{
    Q_D(QQuickTextEdit);
    if (qFuzzyCompare(d->padding(), padding))
        return;

    d->extra.value().padding = padding;
    updateSize();
    if (isComponentComplete()) {
        d->updateType = QQuickTextEditPrivate::UpdatePaintNode;
        update();
    }
    emit paddingChanged();
    if (!d->extra.isAllocated() || !d->extra->explicitTopPadding)
        emit topPaddingChanged();
    if (!d->extra.isAllocated() || !d->extra->explicitLeftPadding)
        emit leftPaddingChanged();
    if (!d->extra.isAllocated() || !d->extra->explicitRightPadding)
        emit rightPaddingChanged();
    if (!d->extra.isAllocated() || !d->extra->explicitBottomPadding)
        emit bottomPaddingChanged();
}

void QQuickTextEdit::resetPadding()
{
    setPadding(0);
}

qreal QQuickTextEdit::topPadding() const
{
    Q_D(const QQuickTextEdit);
    if (d->extra.isAllocated() && d->extra->explicitTopPadding)
        return d->extra->topPadding;
    return d->padding();
}

void QQuickTextEdit::setTopPadding(qreal padding)
{
    Q_D(QQuickTextEdit);
    d->setTopPadding(padding);
}

void QQuickTextEdit::resetTopPadding()
{
    Q_D(QQuickTextEdit);
    d->setTopPadding(0, true);
}

qreal QQuickTextEdit::leftPadding() const
{
    Q_D(const QQuickTextEdit);
    if (d->extra.isAllocated() && d->extra->explicitLeftPadding)
        return d->extra->leftPadding;
    return d->padding();
}

void QQuickTextEdit::setLeftPadding(qreal padding)
{
    Q_D(QQuickTextEdit);
    d->setLeftPadding(padding);
}

void QQuickTextEdit::resetLeftPadding()
{
    Q_D(QQuickTextEdit);
    d->setLeftPadding(0, true);
}

qreal QQuickTextEdit::rightPadding() const
{
    Q_D(const QQuickTextEdit);
    if (d->extra.isAllocated() && d->extra->explicitRightPadding)
        return d->extra->rightPadding;
    return d->padding();
}

void QQuickTextEdit::setRightPadding(qreal padding)
{
    Q_D(QQuickTextEdit);
    d->setRightPadding(padding);
}

void QQuickTextEdit::resetRightPadding()
{
    Q_D(QQuickTextEdit);
    d->setRightPadding(0, true);
}

qreal QQuickTextEdit::bottomPadding() const
{
    Q_D(const QQuickTextEdit);
    if (d->extra.isAllocated() && d->extra->explicitBottomPadding)
        return d->extra->bottomPadding;
    return d->padding();
}

void QQuickTextEdit::setBottomPadding(qreal padding)
{
    Q_D(QQuickTextEdit);
    d->setBottomPadding(padding);
}

void QQuickTextEdit::resetBottomPadding()
{
    Q_D(QQuickTextEdit);
    d->setBottomPadding(0, true);
}

QT_END_NAMESPACE<|MERGE_RESOLUTION|>--- conflicted
+++ resolved
@@ -1961,16 +1961,6 @@
                 engine.addTextObject(QPointF(0, 0), format, QQuickTextNodeEngine::Unselected, d->document,
                                               pos, textFrame->frameFormat().position());
                 nodeStart = pos;
-<<<<<<< HEAD
-            } else if (qobject_cast<QTextTable*>(textFrame)) { // To keep things simple, map text tables as one text node
-                QTextFrame::iterator it = textFrame->begin();
-                nodeOffset =  d->document->documentLayout()->frameBoundingRect(textFrame).topLeft();
-                updateNodeTransform(node, nodeOffset);
-                while (!it.atEnd())
-                    engine.addTextBlock(d->document, (it++).currentBlock(), -nodeOffset, d->color, QColor(), selectionStart(), selectionEnd() - 1);
-                nodeStart = textFrame->firstPosition();
-=======
->>>>>>> 521ace71
             } else {
                 // Having nodes spanning across frame boundaries will break the current bookkeeping mechanism. We need to prevent that.
                 QList<int> frameBoundaries;
