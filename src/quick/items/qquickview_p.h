/****************************************************************************
**
** Copyright (C) 2016 The Qt Company Ltd.
** Contact: https://www.qt.io/licensing/
**
** This file is part of the QtQuick module of the Qt Toolkit.
**
** $QT_BEGIN_LICENSE:LGPL$
** Commercial License Usage
** Licensees holding valid commercial Qt licenses may use this file in
** accordance with the commercial license agreement provided with the
** Software or, alternatively, in accordance with the terms contained in
** a written agreement between you and The Qt Company. For licensing terms
** and conditions see https://www.qt.io/terms-conditions. For further
** information use the contact form at https://www.qt.io/contact-us.
**
** GNU Lesser General Public License Usage
** Alternatively, this file may be used under the terms of the GNU Lesser
** General Public License version 3 as published by the Free Software
** Foundation and appearing in the file LICENSE.LGPL3 included in the
** packaging of this file. Please review the following information to
** ensure the GNU Lesser General Public License version 3 requirements
** will be met: https://www.gnu.org/licenses/lgpl-3.0.html.
**
** GNU General Public License Usage
** Alternatively, this file may be used under the terms of the GNU
** General Public License version 2.0 or (at your option) the GNU General
** Public license version 3 or any later version approved by the KDE Free
** Qt Foundation. The licenses are as published by the Free Software
** Foundation and appearing in the file LICENSE.GPL2 and LICENSE.GPL3
** included in the packaging of this file. Please review the following
** information to ensure the GNU General Public License requirements will
** be met: https://www.gnu.org/licenses/gpl-2.0.html and
** https://www.gnu.org/licenses/gpl-3.0.html.
**
** $QT_END_LICENSE$
**
****************************************************************************/

#ifndef QQUICKVIEW_P_H
#define QQUICKVIEW_P_H

//
//  W A R N I N G
//  -------------
//
// This file is not part of the Qt API.  It exists purely as an
// implementation detail.  This header file may change from version to
// version without notice, or even be removed.
//
// We mean it.
//

#include "qquickview.h"

#include <QtCore/qurl.h>
#include <QtCore/qelapsedtimer.h>
#include <QtCore/qtimer.h>
#include <QtCore/qpointer.h>
#include <QtCore/QWeakPointer>

#include <QtQml/qqmlengine.h>
#include <private/qv4object_p.h>
#include "qquickwindow_p.h"

#include "qquickitemchangelistener_p.h"

QT_BEGIN_NAMESPACE

namespace QV4 {
struct ExecutionEngine;
}

class QQmlContext;
class QQmlError;
class QQuickItem;
class QQmlComponent;

class Q_QUICK_PRIVATE_EXPORT QQuickViewPrivate : public QQuickWindowPrivate,
                       public QQuickItemChangeListener
{
    Q_DECLARE_PUBLIC(QQuickView)
public:
    static QQuickViewPrivate* get(QQuickView *view) { return view->d_func(); }
    static const QQuickViewPrivate* get(const QQuickView *view) { return view->d_func(); }

    QQuickViewPrivate();
    ~QQuickViewPrivate();

    void execute();
    void itemGeometryChanged(QQuickItem *item, QQuickGeometryChange change, const QRectF &) Q_DECL_OVERRIDE;
    void initResize();
    void updateSize();
    void setRootObject(QObject *);

    void init(QQmlEngine* e = 0);

    QSize rootObjectSize() const;

    QPointer<QQuickItem> root;

    QUrl source;

    QPointer<QQmlEngine> engine;
    QQmlComponent *component;
    QBasicTimer resizetimer;

    QQuickView::ResizeMode resizeMode;
    QSize initialSize;
    QElapsedTimer frameTimer;
};

<<<<<<< HEAD
namespace QV4 {
namespace Heap {

struct QQuickRootItemMarker : Object {
    inline void init(QQuickWindow *window)
    {
        Object::init();
        this->window = window;
    }

    QQuickWindow *window;
};

}

struct QQuickRootItemMarker : public Object
{
    V4_OBJECT2(QQuickRootItemMarker, Object)

    static Heap::QQuickRootItemMarker *create(QQmlEngine *engine, QQuickWindow *window);

    static void markObjects(QV4::Heap::Base *that, QV4::ExecutionEngine *e);

};



}

=======
>>>>>>> fff44776
QT_END_NAMESPACE

#endif // QQUICKVIEW_P_H<|MERGE_RESOLUTION|>--- conflicted
+++ resolved
@@ -110,38 +110,6 @@
     QElapsedTimer frameTimer;
 };
 
-<<<<<<< HEAD
-namespace QV4 {
-namespace Heap {
-
-struct QQuickRootItemMarker : Object {
-    inline void init(QQuickWindow *window)
-    {
-        Object::init();
-        this->window = window;
-    }
-
-    QQuickWindow *window;
-};
-
-}
-
-struct QQuickRootItemMarker : public Object
-{
-    V4_OBJECT2(QQuickRootItemMarker, Object)
-
-    static Heap::QQuickRootItemMarker *create(QQmlEngine *engine, QQuickWindow *window);
-
-    static void markObjects(QV4::Heap::Base *that, QV4::ExecutionEngine *e);
-
-};
-
-
-
-}
-
-=======
->>>>>>> fff44776
 QT_END_NAMESPACE
 
 #endif // QQUICKVIEW_P_H