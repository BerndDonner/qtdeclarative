--- conflicted
+++ resolved
@@ -164,13 +164,8 @@
     bool compressTouchEvent(QTouchEvent *);
     bool deliverTouchCancelEvent(QTouchEvent *);
     void deliverDelayedTouchEvent();
-<<<<<<< HEAD
     void flushFrameSynchronousEvents();
-    bool deliverHoverEvent(QQuickItem *, const QPointF &scenePos, const QPointF &lastScenePos, Qt::KeyboardModifiers modifiers, bool &accepted);
-=======
-    void flushDelayedTouchEvent();
     bool deliverHoverEvent(QQuickItem *, const QPointF &scenePos, const QPointF &lastScenePos, Qt::KeyboardModifiers modifiers, ulong timestamp, bool &accepted);
->>>>>>> 6839f030
     bool deliverMatchingPointsToItem(QQuickItem *item, QTouchEvent *event, QSet<int> *acceptedNewPoints, const QSet<int> &matchingNewPoints, const QList<QTouchEvent::TouchPoint> &matchingPoints, QSet<QQuickItem*> *filtered);
     static QTouchEvent *touchEventForItem(QQuickItem *target, const QTouchEvent &originalEvent, bool alwaysCheckBounds = false);
     static QTouchEvent *touchEventWithPoints(const QTouchEvent &event, const QList<QTouchEvent::TouchPoint> &newPoints);
