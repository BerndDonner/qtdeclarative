--- conflicted
+++ resolved
@@ -158,7 +158,6 @@
     void handleMouseEvent(QMouseEvent *);
     bool compressTouchEvent(QTouchEvent *);
     void flushFrameSynchronousEvents();
-<<<<<<< HEAD
     void deliverDelayedTouchEvent();
 
     // delivery of pointer events:
@@ -175,21 +174,11 @@
     QVector<QQuickItem *> mergePointerTargets(const QVector<QQuickItem *> &list1, const QVector<QQuickItem *> &list2) const;
 
     // hover delivery
-    bool deliverHoverEvent(QQuickItem *, const QPointF &scenePos, const QPointF &lastScenePos, Qt::KeyboardModifiers modifiers, bool &accepted);
-    bool sendHoverEvent(QEvent::Type, QQuickItem *, const QPointF &scenePos, const QPointF &lastScenePos,
-                        Qt::KeyboardModifiers modifiers, bool accepted);
-    bool clearHover();
-
-=======
     bool deliverHoverEvent(QQuickItem *, const QPointF &scenePos, const QPointF &lastScenePos, Qt::KeyboardModifiers modifiers, ulong timestamp, bool &accepted);
-    bool deliverMatchingPointsToItem(QQuickItem *item, QTouchEvent *event, QSet<int> *acceptedNewPoints, const QSet<int> &matchingNewPoints, const QList<QTouchEvent::TouchPoint> &matchingPoints, QSet<QQuickItem*> *filtered);
-    static QTouchEvent *touchEventForItem(QQuickItem *target, const QTouchEvent &originalEvent, bool alwaysCheckBounds = false);
-    static QTouchEvent *touchEventWithPoints(const QTouchEvent &event, const QList<QTouchEvent::TouchPoint> &newPoints);
-    bool sendFilteredTouchEvent(QQuickItem *target, QQuickItem *item, QTouchEvent *event, QSet<QQuickItem*> *filtered);
     bool sendHoverEvent(QEvent::Type, QQuickItem *, const QPointF &scenePos, const QPointF &lastScenePos,
                         Qt::KeyboardModifiers modifiers, ulong timestamp, bool accepted);
     bool clearHover(ulong timestamp = 0);
->>>>>>> ecf365c0
+
 #ifndef QT_NO_DRAGANDDROP
     void deliverDragEvent(QQuickDragGrabber *, QEvent *);
     bool deliverDragEvent(QQuickDragGrabber *, QQuickItem *, QDragMoveEvent *);
