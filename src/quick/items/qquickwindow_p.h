/****************************************************************************
**
** Copyright (C) 2016 The Qt Company Ltd.
** Contact: https://www.qt.io/licensing/
**
** This file is part of the QtQuick module of the Qt Toolkit.
**
** $QT_BEGIN_LICENSE:LGPL$
** Commercial License Usage
** Licensees holding valid commercial Qt licenses may use this file in
** accordance with the commercial license agreement provided with the
** Software or, alternatively, in accordance with the terms contained in
** a written agreement between you and The Qt Company. For licensing terms
** and conditions see https://www.qt.io/terms-conditions. For further
** information use the contact form at https://www.qt.io/contact-us.
**
** GNU Lesser General Public License Usage
** Alternatively, this file may be used under the terms of the GNU Lesser
** General Public License version 3 as published by the Free Software
** Foundation and appearing in the file LICENSE.LGPL3 included in the
** packaging of this file. Please review the following information to
** ensure the GNU Lesser General Public License version 3 requirements
** will be met: https://www.gnu.org/licenses/lgpl-3.0.html.
**
** GNU General Public License Usage
** Alternatively, this file may be used under the terms of the GNU
** General Public License version 2.0 or (at your option) the GNU General
** Public license version 3 or any later version approved by the KDE Free
** Qt Foundation. The licenses are as published by the Free Software
** Foundation and appearing in the file LICENSE.GPL2 and LICENSE.GPL3
** included in the packaging of this file. Please review the following
** information to ensure the GNU General Public License requirements will
** be met: https://www.gnu.org/licenses/gpl-2.0.html and
** https://www.gnu.org/licenses/gpl-3.0.html.
**
** $QT_END_LICENSE$
**
****************************************************************************/

#ifndef QQUICKWINDOW_P_H
#define QQUICKWINDOW_P_H

//
//  W A R N I N G
//  -------------
//
// This file is not part of the Qt API.  It exists purely as an
// implementation detail.  This header file may change from version to
// version without notice, or even be removed.
//
// We mean it.
//

#include "qquickitem.h"
#include "qquickwindow.h"
#include "qquickevents_p_p.h"

#include <QtQuick/private/qsgcontext_p.h>

#include <QtCore/qthread.h>
#include <QtCore/qmutex.h>
#include <QtCore/qwaitcondition.h>
#include <QtCore/qrunnable.h>
#include <private/qwindow_p.h>
#include <private/qopengl_p.h>
#include <qopenglcontext.h>
#include <QtGui/qopenglframebufferobject.h>
#include <QtGui/qevent.h>
#include <QtGui/qstylehints.h>
#include <QtGui/qguiapplication.h>

QT_BEGIN_NAMESPACE

class QOpenGLVertexArrayObjectHelper;
class QQuickAnimatorController;
class QQuickDragGrabber;
class QQuickItemPrivate;
class QQuickPointerDevice;
class QQuickRenderControl;
class QQuickWindowIncubationController;
class QQuickWindowPrivate;
class QQuickWindowRenderLoop;
class QSGRenderLoop;
class QTouchEvent;

//Make it easy to identify and customize the root item if needed
class QQuickRootItem : public QQuickItem
{
    Q_OBJECT
public:
    QQuickRootItem();
public Q_SLOTS:
    void setWidth(int w) {QQuickItem::setWidth(qreal(w));}
    void setHeight(int h) {QQuickItem::setHeight(qreal(h));}
};

class Q_QUICK_PRIVATE_EXPORT QQuickCustomRenderStage
{
public:
    virtual ~QQuickCustomRenderStage() {}
    virtual bool render() = 0;
    virtual bool swap() = 0;
};

class Q_QUICK_PRIVATE_EXPORT QQuickWindowPrivate : public QWindowPrivate
{
public:
    Q_DECLARE_PUBLIC(QQuickWindow)

    enum CustomEvents {
        FullUpdateRequest = QEvent::User + 1
    };

    static inline QQuickWindowPrivate *get(QQuickWindow *c) { return c->d_func(); }

    QQuickWindowPrivate();
    virtual ~QQuickWindowPrivate();

    void init(QQuickWindow *, QQuickRenderControl *control = 0);

    QQuickRootItem *contentItem;
    QSet<QQuickItem *> parentlessItems;
    QQmlListProperty<QObject> data();

    QQuickItem *activeFocusItem;

    void deliverKeyEvent(QKeyEvent *e);

    // Keeps track of the item currently receiving mouse events
#if QT_CONFIG(cursor)
    QQuickItem *cursorItem;
#endif
#if QT_CONFIG(draganddrop)
    QQuickDragGrabber *dragGrabber;
#endif
    int touchMouseId;
    QQuickPointerDevice *touchMouseDevice;
    bool checkIfDoubleClicked(ulong newPressEventTimestamp);
    ulong touchMousePressTimestamp;

    // Mouse positions are saved in widget coordinates
    QPointF lastMousePosition;
    bool deliverTouchAsMouse(QQuickItem *item, QQuickPointerEvent *pointerEvent);
    bool isDeliveringTouchAsMouse() const { return touchMouseId != -1 && touchMouseDevice; }
    void translateTouchEvent(QTouchEvent *touchEvent);
<<<<<<< HEAD
    void setMouseGrabber(QQuickItem *grabber);
    void grabTouchPoints(QObject *grabber, const QVector<int> &ids);
=======
    void grabTouchPoints(QQuickItem *grabber, const QVector<int> &ids);
>>>>>>> 41293196
    void removeGrabber(QQuickItem *grabber, bool mouse = true, bool touch = true);
    void sendUngrabEvent(QQuickItem *grabber, bool touch);
    static QMouseEvent *cloneMouseEvent(QMouseEvent *event, QPointF *transformedLocalPos = 0);
    void deliverToPassiveGrabbers(const QVector<QPointer <QQuickPointerHandler> > &passiveGrabbers, QQuickPointerEvent *pointerEvent);
    void deliverMouseEvent(QQuickPointerMouseEvent *pointerEvent);
    bool sendFilteredMouseEvent(QEvent *event, QQuickItem *receiver, QQuickItem *filteringParent);
    bool sendFilteredPointerEvent(QQuickPointerEvent *event, QQuickItem *receiver, QQuickItem *filteringParent = nullptr);
    bool sendFilteredPointerEventImpl(QQuickPointerEvent *event, QQuickItem *receiver, QQuickItem *filteringParent);
#if QT_CONFIG(wheelevent)
    bool deliverWheelEvent(QQuickItem *, QWheelEvent *);
#endif
#if QT_CONFIG(gestures)
    bool deliverNativeGestureEvent(QQuickItem *, QNativeGestureEvent *);
#endif

    // entry point of events to the window
    void handleTouchEvent(QTouchEvent *);
    void handleMouseEvent(QMouseEvent *);
    bool compressTouchEvent(QTouchEvent *);
    void flushFrameSynchronousEvents();
    void deliverDelayedTouchEvent();

    // the device-specific event instances which are reused during event delivery
    mutable QVector<QQuickPointerEvent *> pointerEventInstances;
    QQuickPointerEvent *queryPointerEventInstance(QQuickPointerDevice *device, QEvent::Type eventType = QEvent::None) const;
    QQuickPointerEvent *pointerEventInstance(QQuickPointerDevice *device, QEvent::Type eventType = QEvent::None) const;

    // delivery of pointer events:
    QQuickPointerEvent *pointerEventInstance(QEvent *ev) const;
    void deliverPointerEvent(QQuickPointerEvent *);
    void deliverTouchEvent(QQuickPointerTouchEvent *);
    bool deliverTouchCancelEvent(QTouchEvent *);
    bool deliverPressOrReleaseEvent(QQuickPointerEvent *, bool handlersOnly = false);
    void deliverUpdatedTouchPoints(QQuickPointerTouchEvent *event);
    void deliverMatchingPointsToItem(QQuickItem *item, QQuickPointerEvent *pointerEvent, bool handlersOnly = false);

    QVector<QQuickItem *> pointerTargets(QQuickItem *, const QPointF &, bool checkMouseButtons, bool checkAcceptsTouch) const;
    QVector<QQuickItem *> mergePointerTargets(const QVector<QQuickItem *> &list1, const QVector<QQuickItem *> &list2) const;

    // hover delivery
    bool deliverHoverEvent(QQuickItem *, const QPointF &scenePos, const QPointF &lastScenePos, Qt::KeyboardModifiers modifiers, ulong timestamp, bool &accepted);
    bool sendHoverEvent(QEvent::Type, QQuickItem *, const QPointF &scenePos, const QPointF &lastScenePos,
                        Qt::KeyboardModifiers modifiers, ulong timestamp, bool accepted);
    bool clearHover(ulong timestamp = 0);

#if QT_CONFIG(draganddrop)
    void deliverDragEvent(QQuickDragGrabber *, QEvent *);
    bool deliverDragEvent(QQuickDragGrabber *, QQuickItem *, QDragMoveEvent *);
#endif
#if QT_CONFIG(cursor)
    void updateCursor(const QPointF &scenePos);
    QQuickItem *findCursorItem(QQuickItem *item, const QPointF &scenePos);
#endif

    QList<QQuickItem*> hoverItems;
    enum FocusOption {
        DontChangeFocusProperty = 0x01,
        DontChangeSubFocusItem  = 0x02
    };
    Q_DECLARE_FLAGS(FocusOptions, FocusOption)

    void setFocusInScope(QQuickItem *scope, QQuickItem *item, Qt::FocusReason reason, FocusOptions = 0);
    void clearFocusInScope(QQuickItem *scope, QQuickItem *item, Qt::FocusReason reason, FocusOptions = 0);
    static void notifyFocusChangesRecur(QQuickItem **item, int remaining);
    void clearFocusObject() override;

    void updateFocusItemTransform();

    void dirtyItem(QQuickItem *);
    void cleanup(QSGNode *);

    void polishItems();
    void forcePolish();
    void syncSceneGraph();
    void renderSceneGraph(const QSize &size);

    bool isRenderable() const;

    bool emitError(QQuickWindow::SceneGraphError error, const QString &msg);

    QQuickItem::UpdatePaintNodeData updatePaintNodeData;

    QQuickItem *dirtyItemList;
    QList<QSGNode *> cleanupNodeList;

    QVector<QQuickItem *> itemsToPolish;
    QVector<QQuickItem *> hasFiltered; // during event delivery to a single receiver, the filtering parents for which childMouseEventFilter was already called
    QVector<QQuickItem *> skipDelivery; // during delivery of one event to all receivers, Items to which we know delivery is no longer necessary

    qreal devicePixelRatio;
    QMetaObject::Connection physicalDpiChangedConnection;

    void updateDirtyNodes();
    void cleanupNodes();
    void cleanupNodesOnShutdown();
    bool updateEffectiveOpacity(QQuickItem *);
    void updateEffectiveOpacityRoot(QQuickItem *, qreal);
    void updateDirtyNode(QQuickItem *);

    void fireFrameSwapped() { Q_EMIT q_func()->frameSwapped(); }
    void fireOpenGLContextCreated(QOpenGLContext *context) { Q_EMIT q_func()->openglContextCreated(context); }
    void fireAboutToStop() { Q_EMIT q_func()->sceneGraphAboutToStop(); }

    QSGRenderContext *context;
    QSGRenderer *renderer;
    QByteArray customRenderMode; // Default renderer supports "clip", "overdraw", "changes", "batches" and blank.

    QSGRenderLoop *windowManager;
    QQuickRenderControl *renderControl;
    QQuickAnimatorController *animationController;
    QScopedPointer<QTouchEvent> delayedTouch;

    int pointerEventRecursionGuard;
    QQuickCustomRenderStage *customRenderStage;

    QColor clearColor;

    uint clearBeforeRendering : 1;

    uint persistentGLContext : 1;
    uint persistentSceneGraph : 1;

    uint lastWheelEventAccepted : 1;
    bool componentCompleted : 1;

    bool allowChildEventFiltering : 1;
    bool allowDoubleClick : 1;

    Qt::FocusReason lastFocusReason;

    QOpenGLFramebufferObject *renderTarget;
    uint renderTargetId;
    QSize renderTargetSize;

    QOpenGLVertexArrayObjectHelper *vaoHelper;

    mutable QQuickWindowIncubationController *incubationController;

    static bool defaultAlphaBuffer;
    static QQuickWindow::TextRenderType textRenderType;

    static bool dragOverThreshold(qreal d, Qt::Axis axis, QMouseEvent *event, int startDragThreshold = -1);

    template <typename TEventPoint>
    static bool dragOverThreshold(qreal d, Qt::Axis axis, const TEventPoint *p, int startDragThreshold = -1)
    {
        QStyleHints *styleHints = qApp->styleHints();
        bool overThreshold = qAbs(d) > (startDragThreshold >= 0 ? startDragThreshold : styleHints->startDragDistance());
        const bool dragVelocityLimitAvailable = (styleHints->startDragVelocity() > 0);
        if (!overThreshold && dragVelocityLimitAvailable) {
            qreal velocity = axis == Qt::XAxis ? p->velocity().x() : p->velocity().y();
            overThreshold |= qAbs(velocity) > styleHints->startDragVelocity();
        }
        return overThreshold;
    }

    static bool dragOverThreshold(const QQuickEventPoint *point)
    {
        QPointF delta = point->scenePosition() - point->scenePressPosition();
        return (QQuickWindowPrivate::dragOverThreshold(delta.x(), Qt::XAxis, point) ||
                QQuickWindowPrivate::dragOverThreshold(delta.y(), Qt::YAxis, point));
    }


    // data property
    static void data_append(QQmlListProperty<QObject> *, QObject *);
    static int data_count(QQmlListProperty<QObject> *);
    static QObject *data_at(QQmlListProperty<QObject> *, int);
    static void data_clear(QQmlListProperty<QObject> *);

    static void contextCreationFailureMessage(const QSurfaceFormat &format,
                                              QString *translatedMessage,
                                              QString *untranslatedMessage,
                                              bool isEs);

    QMutex renderJobMutex;
    QList<QRunnable *> beforeSynchronizingJobs;
    QList<QRunnable *> afterSynchronizingJobs;
    QList<QRunnable *> beforeRenderingJobs;
    QList<QRunnable *> afterRenderingJobs;
    QList<QRunnable *> afterSwapJobs;

    void runAndClearJobs(QList<QRunnable *> *jobs);

private:
    static void cleanupNodesOnShutdown(QQuickItem *);
};

class QQuickWindowQObjectCleanupJob : public QRunnable
{
public:
    QQuickWindowQObjectCleanupJob(QObject *o) : object(o) { }
    void run() Q_DECL_OVERRIDE { delete object; }
    QObject *object;
    static void schedule(QQuickWindow *window, QObject *object) {
        Q_ASSERT(window);
        Q_ASSERT(object);
        window->scheduleRenderJob(new QQuickWindowQObjectCleanupJob(object), QQuickWindow::AfterSynchronizingStage);
    }
};

Q_DECLARE_OPERATORS_FOR_FLAGS(QQuickWindowPrivate::FocusOptions)

QT_END_NAMESPACE

#endif // QQUICKWINDOW_P_H<|MERGE_RESOLUTION|>--- conflicted
+++ resolved
@@ -143,12 +143,7 @@
     bool deliverTouchAsMouse(QQuickItem *item, QQuickPointerEvent *pointerEvent);
     bool isDeliveringTouchAsMouse() const { return touchMouseId != -1 && touchMouseDevice; }
     void translateTouchEvent(QTouchEvent *touchEvent);
-<<<<<<< HEAD
-    void setMouseGrabber(QQuickItem *grabber);
     void grabTouchPoints(QObject *grabber, const QVector<int> &ids);
-=======
-    void grabTouchPoints(QQuickItem *grabber, const QVector<int> &ids);
->>>>>>> 41293196
     void removeGrabber(QQuickItem *grabber, bool mouse = true, bool touch = true);
     void sendUngrabEvent(QQuickItem *grabber, bool touch);
     static QMouseEvent *cloneMouseEvent(QMouseEvent *event, QPointF *transformedLocalPos = 0);
