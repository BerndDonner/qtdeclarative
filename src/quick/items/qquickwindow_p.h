--- conflicted
+++ resolved
@@ -167,12 +167,8 @@
 
     // the device-specific event instances which are reused during event delivery
     mutable QVector<QQuickPointerEvent *> pointerEventInstances;
-<<<<<<< HEAD
+    QQuickPointerEvent *queryPointerEventInstance(QQuickPointerDevice *device, QEvent::Type eventType = QEvent::None) const;
     QQuickPointerEvent *pointerEventInstance(QQuickPointerDevice *device, QEvent::Type eventType = QEvent::None) const;
-=======
-    QQuickPointerEvent *queryPointerEventInstance(QQuickPointerDevice *device) const;
-    QQuickPointerEvent *pointerEventInstance(QQuickPointerDevice *device) const;
->>>>>>> 6990ae6c
 
     // delivery of pointer events:
     QQuickPointerEvent *pointerEventInstance(QEvent *ev) const;
