--- conflicted
+++ resolved
@@ -278,16 +278,10 @@
             rd->m_matrix = &m;
             rd->m_opacity = m_opacity;
 
-<<<<<<< HEAD
             // all the clip region below is in world coordinates, taking m_transform into account already
             QRegion cr = m_dirtyRegion;
             if (m_clipRegion.rectCount() > 1)
                 cr &= m_clipRegion;
-=======
-            const QRect br = m_handle.renderNode->flags().testFlag(QSGRenderNode::BoundedRectRendering)
-                ? m_boundingRectMax :
-                QRect(0, 0, painter->device()->width(), painter->device()->height());
->>>>>>> 55490690
 
             painter->save();
             RenderNodeState rs;
@@ -296,7 +290,7 @@
             painter->restore();
 
             const QRect br = m_handle.renderNode->flags().testFlag(QSGRenderNode::BoundedRectRendering)
-                ? m_boundingRect // already mapped to world
+                ? m_boundingRectMax // already mapped to world
                 : QRect(0, 0, painter->device()->width(), painter->device()->height());
             m_previousDirtyRegion = QRegion(br);
             m_isDirty = false;
