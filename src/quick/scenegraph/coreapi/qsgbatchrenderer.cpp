--- conflicted
+++ resolved
@@ -2484,13 +2484,7 @@
     }
     while (xform != root) {
         if (xform->type() == QSGNode::TransformNodeType) {
-<<<<<<< HEAD
             matrix = matrix * static_cast<QSGTransformNode *>(xform)->combinedMatrix();
-=======
-            matrix = static_cast<QSGTransformNode *>(xform)->combinedMatrix();
-            if (e->root)
-                matrix = qsg_matrixForRoot(e->root) * matrix;
->>>>>>> d82a17b9
             break;
         }
         xform = xform->parent();
