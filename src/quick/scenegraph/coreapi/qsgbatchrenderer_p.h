--- conflicted
+++ resolved
@@ -529,11 +529,7 @@
         float lastOpacity;
     };
 
-<<<<<<< HEAD
-    ShaderManager(QSGDefaultRenderContext *ctx) : blitProgram(0), visualizeProgram(0), context(ctx) { }
-=======
-    ShaderManager(QSGRenderContext *ctx) : visualizeProgram(0), blitProgram(0), context(ctx) { }
->>>>>>> ec2b2a5f
+    ShaderManager(QSGDefaultRenderContext *ctx) : visualizeProgram(0), blitProgram(0), context(ctx) { }
     ~ShaderManager() {
         qDeleteAll(rewrittenShaders);
         qDeleteAll(stockShaders);
@@ -553,12 +549,7 @@
     QHash<QSGMaterialType *, Shader *> stockShaders;
 
     QOpenGLShaderProgram *blitProgram;
-<<<<<<< HEAD
-    QOpenGLShaderProgram *visualizeProgram;
     QSGDefaultRenderContext *context;
-=======
-    QSGRenderContext *context;
->>>>>>> ec2b2a5f
 };
 
 class Q_QUICK_PRIVATE_EXPORT Renderer : public QSGRenderer, public QOpenGLFunctions
