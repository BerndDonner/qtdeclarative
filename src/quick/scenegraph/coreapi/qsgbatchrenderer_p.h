/****************************************************************************
**
** Copyright (C) 2013 Digia Plc and/or its subsidiary(-ies).
** Contact: http://www.qt-project.org/legal
**
** This file is part of the QtQuick module of the Qt Toolkit.
**
** $QT_BEGIN_LICENSE:LGPL$
** Commercial License Usage
** Licensees holding valid commercial Qt licenses may use this file in
** accordance with the commercial license agreement provided with the
** Software or, alternatively, in accordance with the terms contained in
** a written agreement between you and Digia.  For licensing terms and
** conditions see http://qt.digia.com/licensing.  For further information
** use the contact form at http://qt.digia.com/contact-us.
**
** GNU Lesser General Public License Usage
** Alternatively, this file may be used under the terms of the GNU Lesser
** General Public License version 2.1 as published by the Free Software
** Foundation and appearing in the file LICENSE.LGPL included in the
** packaging of this file.  Please review the following information to
** ensure the GNU Lesser General Public License version 2.1 requirements
** will be met: http://www.gnu.org/licenses/old-licenses/lgpl-2.1.html.
**
** In addition, as a special exception, Digia gives you certain additional
** rights.  These rights are described in the Digia Qt LGPL Exception
** version 1.1, included in the file LGPL_EXCEPTION.txt in this package.
**
** GNU General Public License Usage
** Alternatively, this file may be used under the terms of the GNU
** General Public License version 3.0 as published by the Free Software
** Foundation and appearing in the file LICENSE.GPL included in the
** packaging of this file.  Please review the following information to
** ensure the GNU General Public License version 3.0 requirements will be
** met: http://www.gnu.org/copyleft/gpl.html.
**
**
** $QT_END_LICENSE$
**
****************************************************************************/

#ifndef ULTRARENDERER_H
#define ULTRARENDERER_H

#include <private/qsgrenderer_p.h>
#include <private/qsgnodeupdater_p.h>
#include <private/qdatabuffer_p.h>

#include <private/qsgrendernode_p.h>

QT_BEGIN_NAMESPACE

class QOpenGLVertexArrayObject;

namespace QSGBatchRenderer
{

#define QSG_RENDERER_COORD_LIMIT 1000000.0f

struct Vec;
struct Rect;
struct Buffer;
struct Chunk;
struct Batch;
struct Node;
class Updater;
class Renderer;
class ShaderManager;

struct Pt {
    float x, y;

    void map(const QMatrix4x4 &mat) {
        Pt r;
        const float *m = mat.constData();
        r.x = x * m[0] + y * m[4] + m[12];
        r.y = x * m[1] + y * m[5] + m[13];
        x = r.x;
        y = r.y;
    }

    void set(float nx, float ny) {
        x = nx;
        y = ny;
    }
};

inline QDebug operator << (QDebug d, const Pt &p) {
    d << "Pt(" << p.x << p.y << ")";
    return d;
}



struct Rect {
    Pt tl, br; // Top-Left (min) and Bottom-Right (max)

    void operator |= (const Pt &pt) {
        if (pt.x < tl.x)
            tl.x = pt.x;
        if (pt.x > br.x)
            br.x = pt.x;
        if (pt.y < tl.y)
            tl.y = pt.y;
        if (pt.y > br.y)
            br.y = pt.y;
    }

    void operator |= (const Rect &r) {
        if (r.tl.x < tl.x)
            tl.x = r.tl.x;
        if (r.tl.y < tl.y)
            tl.y = r.tl.y;
        if (r.br.x > br.x)
            br.x = r.br.x;
        if (r.br.y > br.y)
            br.y = r.br.y;
    }

    void map(const QMatrix4x4 &m);

    void set(float left, float top, float right, float bottom) {
        tl.set(left, top);
        br.set(right, bottom);
    }

    bool intersects(const Rect &r) {
        bool xOverlap = r.tl.x < br.x && r.br.x > tl.x;
        bool yOverlap = r.tl.y < br.y && r.br.y > tl.y;
        return xOverlap && yOverlap;
    }

    bool isOutsideFloatRange() const {
        return tl.x < -QSG_RENDERER_COORD_LIMIT
                || tl.y < -QSG_RENDERER_COORD_LIMIT
                || br.x > QSG_RENDERER_COORD_LIMIT
                || br.y > QSG_RENDERER_COORD_LIMIT;
    }
};

inline QDebug operator << (QDebug d, const Rect &r) {
    d << "Rect(" << r.tl.x << r.tl.y << r.br.x << r.br.y << ")";
    return d;
}

struct Buffer {
    GLuint id;
    int size;
    char *data;
};

struct Element {

    Element(QSGGeometryNode *n)
        : node(n)
        , batch(0)
        , nextInBatch(0)
        , root(0)
        , order(0)
        , boundsComputed(false)
        , boundsOutsideFloatRange(false)
        , translateOnlyToRoot(false)
        , removed(false)
        , orphaned(false)
        , isRenderNode(false)
    {
    }

    inline void ensureBoundsValid() {
        if (!boundsComputed)
            computeBounds();
    }
    void computeBounds();

    QSGGeometryNode *node;
    Batch *batch;
    Element *nextInBatch;
    Node *root;

    Rect bounds; // in device coordinates

    int order;

    uint boundsComputed : 1;
    uint boundsOutsideFloatRange : 1;
    uint translateOnlyToRoot : 1;
    uint removed : 1;
    uint orphaned : 1;
    uint isRenderNode : 1;
};

struct RenderNodeElement : public Element {

    RenderNodeElement(QSGRenderNode *rn)
        : Element(0)
        , renderNode(rn)
    {
        isRenderNode = true;
    }

    QSGRenderNode *renderNode;
};

struct BatchRootInfo {
    BatchRootInfo() : parentRoot(0), lastOrder(-1), firstOrder(-1), availableOrders(0) { }
    QSet<Node *> subRoots;
    Node *parentRoot;
    int lastOrder;
    int firstOrder;
    int availableOrders;
};

struct ClipBatchRootInfo : public BatchRootInfo
{
    QMatrix4x4 matrix;
};

struct DrawSet
{
    DrawSet(int v, int z, int i)
        : vertices(v)
        , zorders(z)
        , indices(i)
        , indexCount(0)
    {
    }
    DrawSet() : vertices(0), zorders(0), indices(0), indexCount(0) {}
    int vertices;
    int zorders;
    int indices;
    int indexCount;
};

struct Batch
{
    Batch() : drawSets(1) {}
    bool geometryWasChanged(QSGGeometryNode *gn);
    bool isMaterialCompatible(Element *e) const;
    void invalidate();
    void cleanupRemovedElements();

    bool isTranslateOnlyToRoot() const;
    bool isSafeToBatch() const;

    // pseudo-constructor...
    void init() {
        first = 0;
        root = 0;
        vertexCount = 0;
        indexCount = 0;
        isOpaque = false;
        needsUpload = false;
        merged = false;
        positionAttribute = -1;
        uploadedThisFrame = false;
        isRenderNode = false;
    }

    Element *first;
    Node *root;

    int positionAttribute;

    int vertexCount;
    int indexCount;

    int lastOrderInBatch;

    uint isOpaque : 1;
    uint needsUpload : 1;
    uint merged : 1;
    uint isRenderNode : 1;

    mutable uint uploadedThisFrame : 1; // solely for debugging purposes

    Buffer vbo;
#ifdef QSG_SEPARATE_INDEX_BUFFER
    Buffer ibo;
#endif

    QDataBuffer<DrawSet> drawSets;
};

struct Node
{
    Node(QSGNode *node, Node *sparent = 0)
        : sgNode(node)
        , parent(sparent)
        , data(0)
        , dirtyState(0)
        , isOpaque(false)
        , isBatchRoot(false)
    {

    }

    QSGNode *sgNode;
    Node *parent;
    void *data;
    QList<Node *> children;

    QSGNode::DirtyState dirtyState;

    uint isOpaque : 1;
    uint isBatchRoot : 1;
    uint becameBatchRoot : 1;

    inline QSGNode::NodeType type() const { return sgNode->type(); }

    inline Element *element() const {
        Q_ASSERT(sgNode->type() == QSGNode::GeometryNodeType);
        return (Element *) data;
    }

    inline RenderNodeElement *renderNodeElement() const {
        Q_ASSERT(sgNode->type() == QSGNode::RenderNodeType);
        return (RenderNodeElement *) data;
    }

    inline ClipBatchRootInfo *clipInfo() const {
        Q_ASSERT(sgNode->type() == QSGNode::ClipNodeType);
        return (ClipBatchRootInfo *) data;
    }

    inline BatchRootInfo *rootInfo() const {
        Q_ASSERT(sgNode->type() == QSGNode::ClipNodeType
                 || (sgNode->type() == QSGNode::TransformNodeType && isBatchRoot));
        return (BatchRootInfo *) data;
    }
};

class Updater : public QSGNodeUpdater
{
public:
    Updater(Renderer *r);

    void visitOpacityNode(Node *n);
    void visitTransformNode(Node *n);
    void visitGeometryNode(Node *n);
    void visitClipNode(Node *n);
    void updateRootTransforms(Node *n);
    void updateRootTransforms(Node *n, Node *root, const QMatrix4x4 &combined);

    void updateStates(QSGNode *n);
    void visitNode(Node *n);
    void registerWithParentRoot(QSGNode *subRoot, QSGNode *parentRoot);

private:
    Renderer *renderer;

    QDataBuffer<Node *> m_roots;
    QDataBuffer<QMatrix4x4> m_rootMatrices;

    int m_added;
    int m_transformChange;
    int m_opacityChange;

    QMatrix4x4 m_identityMatrix;
};

class ShaderManager : public QObject
{
    Q_OBJECT
public:
    struct Shader {
        ~Shader() { delete program; }
        int id_zRange;
        int pos_order;
        QSGMaterialShader *program;

        float lastOpacity;
    };

<<<<<<< HEAD
    ShaderManager() : blitProgram(0), visualizeProgram(0) { }
=======
    ShaderManager(QSGRenderContext *ctx) : blitProgram(0), context(ctx) { }
>>>>>>> 464bd2bf
    ~ShaderManager() {
        qDeleteAll(rewrittenShaders.values());
        qDeleteAll(stockShaders.values());
    }

public Q_SLOTS:
    void invalidated();

public:
    Shader *prepareMaterial(QSGMaterial *material);
    Shader *prepareMaterialNoRewrite(QSGMaterial *material);

    QHash<QSGMaterialType *, Shader *> rewrittenShaders;
    QHash<QSGMaterialType *, Shader *> stockShaders;

    QOpenGLShaderProgram *blitProgram;
<<<<<<< HEAD
    QOpenGLShaderProgram *visualizeProgram;
=======
    QSGRenderContext *context;
>>>>>>> 464bd2bf
};

class Q_QUICK_PRIVATE_EXPORT Renderer : public QSGRenderer
{
public:
    Renderer(QSGRenderContext *);
    ~Renderer();

    enum VisualizeMode {
        VisualizeNothing,
        VisualizeBatches,
        VisualizeClipping,
        VisualizeChanges,
        VisualizeOverdraw
    };

protected:
    void nodeChanged(QSGNode *node, QSGNode::DirtyState state);
    void preprocess() Q_DECL_OVERRIDE;
    void render();

private:
    enum RebuildFlag {
        BuildRenderListsForTaggedRoots      = 0x0001,
        BuildRenderLists                    = 0x0002,
        BuildBatches                        = 0x0004,
        FullRebuild                         = 0xffff
    };

    friend class Updater;


    void map(Buffer *buffer, int size);
    void unmap(Buffer *buffer, bool isIndexBuf = false);

    void buildRenderListsFromScratch();
    void buildRenderListsForTaggedRoots();
    void tagSubRoots(Node *node);
    void buildRenderLists(QSGNode *node);

    void deleteRemovedElements();
    void cleanupBatches(QDataBuffer<Batch *> *batches);
    void prepareOpaqueBatches();
    bool checkOverlap(int first, int last, const Rect &bounds);
    void prepareAlphaBatches();
    void invalidateBatchAndOverlappingRenderOrders(Batch *batch);

    void uploadBatch(Batch *b);
    void uploadMergedElement(Element *e, int vaOffset, char **vertexData, char **zData, char **indexData, quint16 *iBase, int *indexCount);

    void renderBatches();
    void renderMergedBatch(const Batch *batch);
    void renderUnmergedBatch(const Batch *batch);
    void updateClip(const QSGClipNode *clipList, const Batch *batch);
    const QMatrix4x4 &matrixForRoot(Node *node);
    void renderRenderNode(Batch *batch);
    void setActiveShader(QSGMaterialShader *program, ShaderManager::Shader *shader);

    bool changeBatchRoot(Node *node, Node *newRoot);
    void registerBatchRoot(Node *childRoot, Node *parentRoot);
    void removeBatchRootFromParent(Node *childRoot);
    void nodeChangedBatchRoot(Node *node, Node *root);
    void turnNodeIntoBatchRoot(Node *node);
    void nodeWasTransformed(Node *node, int *vertexCount);
    void nodeWasRemoved(Node *node);
    void nodeWasAdded(QSGNode *node, Node *shadowParent);
    BatchRootInfo *batchRootInfo(Node *node);

    inline Batch *newBatch();
    void invalidateAndRecycleBatch(Batch *b);

    void visualize();
    void visualizeBatch(Batch *b);
    void visualizeClipping(QSGNode *node);
    void visualizeChangesPrepare(Node *n, uint parentChanges = 0);
    void visualizeChanges(Node *n);
    void visualizeOverdraw();
    void visualizeOverdraw_helper(Node *node);
    void visualizeDrawGeometry(const QSGGeometry *g);
    void setCustomRenderMode(const QByteArray &mode);

    QSet<Node *> m_taggedRoots;
    QDataBuffer<Element *> m_opaqueRenderList;
    QDataBuffer<Element *> m_alphaRenderList;
    int m_nextRenderOrder;
    bool m_partialRebuild;
    QSGNode *m_partialRebuildRoot;

    bool m_useDepthBuffer;

    QHash<QSGRenderNode *, RenderNodeElement *> m_renderNodeElements;
    QDataBuffer<Batch *> m_opaqueBatches;
    QDataBuffer<Batch *> m_alphaBatches;
    QHash<QSGNode *, Node *> m_nodes;

    QDataBuffer<Batch *> m_batchPool;
    QDataBuffer<Element *> m_elementsToDelete;
    QDataBuffer<Element *> m_tmpAlphaElements;
    QDataBuffer<Element *> m_tmpOpaqueElements;

    uint m_rebuild;
    qreal m_zRange;

    GLuint m_bufferStrategy;
    int m_batchNodeThreshold;
    int m_batchVertexThreshold;

    // Stuff used during rendering only...
    ShaderManager *m_shaderManager;
    QSGMaterial *m_currentMaterial;
    QSGMaterialShader *m_currentProgram;
    ShaderManager::Shader *m_currentShader;
    const QSGClipNode *m_currentClip;
    ClipType m_currentClipType;

    // For minimal OpenGL core profile support
    QOpenGLVertexArrayObject *m_vao;

    QHash<Node *, uint> m_visualizeChanceSet;
    VisualizeMode m_visualizeMode;
};

Batch *Renderer::newBatch()
{
    Batch *b;
    int size = m_batchPool.size();
    if (size) {
        b = m_batchPool.at(size - 1);
        m_batchPool.resize(size - 1);
    } else {
        b = new Batch();
        memset(&b->vbo, 0, sizeof(Buffer));
#ifdef QSG_SEPARATE_INDEX_BUFFER
        memset(&b->ibo, 0, sizeof(Buffer));
#endif
    }
    b->init();
    return b;
}

}

QT_END_NAMESPACE

#endif // ULTRARENDERER_H<|MERGE_RESOLUTION|>--- conflicted
+++ resolved
@@ -371,11 +371,7 @@
         float lastOpacity;
     };
 
-<<<<<<< HEAD
-    ShaderManager() : blitProgram(0), visualizeProgram(0) { }
-=======
-    ShaderManager(QSGRenderContext *ctx) : blitProgram(0), context(ctx) { }
->>>>>>> 464bd2bf
+    ShaderManager(QSGRenderContext *ctx) : blitProgram(0), visualizeProgram(0), context(ctx) { }
     ~ShaderManager() {
         qDeleteAll(rewrittenShaders.values());
         qDeleteAll(stockShaders.values());
@@ -392,11 +388,8 @@
     QHash<QSGMaterialType *, Shader *> stockShaders;
 
     QOpenGLShaderProgram *blitProgram;
-<<<<<<< HEAD
     QOpenGLShaderProgram *visualizeProgram;
-=======
     QSGRenderContext *context;
->>>>>>> 464bd2bf
 };
 
 class Q_QUICK_PRIVATE_EXPORT Renderer : public QSGRenderer
