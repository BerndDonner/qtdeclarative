/****************************************************************************
**
** Copyright (C) 2016 The Qt Company Ltd.
** Contact: https://www.qt.io/licensing/
**
** This file is part of the QtQuick module of the Qt Toolkit.
**
** $QT_BEGIN_LICENSE:LGPL$
** Commercial License Usage
** Licensees holding valid commercial Qt licenses may use this file in
** accordance with the commercial license agreement provided with the
** Software or, alternatively, in accordance with the terms contained in
** a written agreement between you and The Qt Company. For licensing terms
** and conditions see https://www.qt.io/terms-conditions. For further
** information use the contact form at https://www.qt.io/contact-us.
**
** GNU Lesser General Public License Usage
** Alternatively, this file may be used under the terms of the GNU Lesser
** General Public License version 3 as published by the Free Software
** Foundation and appearing in the file LICENSE.LGPL3 included in the
** packaging of this file. Please review the following information to
** ensure the GNU Lesser General Public License version 3 requirements
** will be met: https://www.gnu.org/licenses/lgpl-3.0.html.
**
** GNU General Public License Usage
** Alternatively, this file may be used under the terms of the GNU
** General Public License version 2.0 or (at your option) the GNU General
** Public license version 3 or any later version approved by the KDE Free
** Qt Foundation. The licenses are as published by the Free Software
** Foundation and appearing in the file LICENSE.GPL2 and LICENSE.GPL3
** included in the packaging of this file. Please review the following
** information to ensure the GNU General Public License requirements will
** be met: https://www.gnu.org/licenses/gpl-2.0.html and
** https://www.gnu.org/licenses/gpl-3.0.html.
**
** $QT_END_LICENSE$
**
****************************************************************************/

#include "qsgdefaultglyphnode_p.h"
#include "qsgdefaultglyphnode_p_p.h"

QT_BEGIN_NAMESPACE

QSGDefaultGlyphNode::QSGDefaultGlyphNode(QSGRenderContext *context)
    : m_context(context)
    , m_glyphNodeType(RootGlyphNode)
    , m_dirtyGeometry(false)
{
    setFlag(UsePreprocess);
}

QSGDefaultGlyphNode::~QSGDefaultGlyphNode()
{
    if (m_glyphNodeType == SubGlyphNode)
        return;

    qDeleteAll(m_nodesToDelete);
    m_nodesToDelete.clear();
}

void QSGDefaultGlyphNode::setMaterialColor(const QColor &color)
{
    static_cast<QSGTextMaskMaterial *>(m_material)->setColor(color);
}

void QSGDefaultGlyphNode::setGlyphs(const QPointF &position, const QGlyphRun &glyphs)
{
    QSGBasicGlyphNode::setGlyphs(position, glyphs);
    m_dirtyGeometry = true;
}

void QSGDefaultGlyphNode::update()
{
    QRawFont font = m_glyphs.rawFont();
    QMargins margins(0, 0, 0, 0);

    if (m_style == QQuickText::Normal) {
<<<<<<< HEAD
        m_material = new QSGTextMaskMaterial(m_context, font);
=======
        m_material = new QSGTextMaskMaterial(QVector4D(m_color.redF(), m_color.greenF(), m_color.blueF(), m_color.alphaF()), font);
>>>>>>> aeec2f94
    } else if (m_style == QQuickText::Outline) {
        QSGOutlinedTextMaterial *material = new QSGOutlinedTextMaterial(m_context, font);
        material->setStyleColor(m_styleColor);
        m_material = material;
        margins = QMargins(1, 1, 1, 1);
    } else {
        QSGStyledTextMaterial *material = new QSGStyledTextMaterial(m_context, font);
        if (m_style == QQuickText::Sunken) {
            material->setStyleShift(QVector2D(0, -1));
            margins.setTop(1);
        } else if (m_style == QQuickText::Raised) {
            material->setStyleShift(QVector2D(0, 1));
            margins.setBottom(1);
        }
        material->setStyleColor(m_styleColor);
        m_material = material;
    }

    QSGTextMaskMaterial *textMaskMaterial = static_cast<QSGTextMaskMaterial *>(m_material);
    textMaskMaterial->setColor(m_color);

    QRectF boundingRect;
    textMaskMaterial->populate(m_position, m_glyphs.glyphIndexes(), m_glyphs.positions(), geometry(),
                               &boundingRect, &m_baseLine, margins);
    setBoundingRect(boundingRect);

    setMaterial(m_material);
    markDirty(DirtyGeometry);
}

void QSGDefaultGlyphNode::preprocess()
{
    qDeleteAll(m_nodesToDelete);
    m_nodesToDelete.clear();

    if (m_dirtyGeometry)
        updateGeometry();
}

void QSGDefaultGlyphNode::updateGeometry()
{
    // Remove previously created sub glyph nodes
    // We assume all the children are sub glyph nodes
    QSGNode *subnode = firstChild();
    while (subnode) {
        // We can't delete the node now as it might be in the preprocess list
        // It will be deleted in the next preprocess
        m_nodesToDelete.append(subnode);
        subnode = subnode->nextSibling();
    }
    removeAllChildNodes();

    GlyphInfo glyphInfo;

    const QVector<quint32> indexes = m_glyphs.glyphIndexes();
    const QVector<QPointF> positions = m_glyphs.positions();

    const int maxGlyphs = (USHRT_MAX + 1) / 4; // 16384
    const int maxVertices = maxGlyphs * 4; // 65536
    const int maxIndexes = maxGlyphs * 6; // 98304

    for (int i = 0; i < indexes.size(); ++i) {
        const int glyphIndex = indexes.at(i);
        const QPointF position = positions.at(i);

        // As we use UNSIGNED_SHORT indexing in the geometry, we overload the
        // "glyphsInOtherNodes" concept as overflow for if there are more than
        // 65536 (16384 * 4) vertices to render which would otherwise exceed
        // the maximum index size. This will cause sub-nodes to be recursively
        // created to handle any number of glyphs.
        if (i >= maxGlyphs) {
            glyphInfo.indexes.append(glyphIndex);
            glyphInfo.positions.append(position);
            continue;
        }
    }

    if (!glyphInfo.indexes.isEmpty()) {
        QGlyphRun subNodeGlyphRun(m_glyphs);
        subNodeGlyphRun.setGlyphIndexes(glyphInfo.indexes);
        subNodeGlyphRun.setPositions(glyphInfo.positions);

        QSGDefaultGlyphNode *subNode = new QSGDefaultGlyphNode(m_context);
        subNode->setGlyphNodeType(SubGlyphNode);
        subNode->setColor(m_color);
        subNode->setStyle(m_style);
        subNode->setStyleColor(m_styleColor);
        subNode->setGlyphs(m_position, subNodeGlyphRun);
        subNode->update();
        subNode->updateGeometry(); // we have to explicitly call this now as preprocess won't be called before it's rendered
        appendChildNode(subNode);

        QSGGeometry *g = geometry();

        QSGGeometry::TexturedPoint2D *vertexData = g->vertexDataAsTexturedPoint2D();
        quint16 *indexData = g->indexDataAsUShort();

        QVector<QSGGeometry::TexturedPoint2D> tempVertexData(maxVertices);
        QVector<quint16> tempIndexData(maxIndexes);

        for (int i = 0; i < maxGlyphs; i++) {
            tempVertexData[i * 4 + 0] = vertexData[i * 4 + 0];
            tempVertexData[i * 4 + 1] = vertexData[i * 4 + 1];
            tempVertexData[i * 4 + 2] = vertexData[i * 4 + 2];
            tempVertexData[i * 4 + 3] = vertexData[i * 4 + 3];

            tempIndexData[i * 6 + 0] = indexData[i * 6 + 0];
            tempIndexData[i * 6 + 1] = indexData[i * 6 + 1];
            tempIndexData[i * 6 + 2] = indexData[i * 6 + 2];
            tempIndexData[i * 6 + 3] = indexData[i * 6 + 3];
            tempIndexData[i * 6 + 4] = indexData[i * 6 + 4];
            tempIndexData[i * 6 + 5] = indexData[i * 6 + 5];
        }

        g->allocate(maxVertices, maxIndexes);
        vertexData = g->vertexDataAsTexturedPoint2D();
        indexData = g->indexDataAsUShort();

        for (int i = 0; i < maxGlyphs; i++) {
            vertexData[i * 4 + 0] = tempVertexData[i * 4 + 0];
            vertexData[i * 4 + 1] = tempVertexData[i * 4 + 1];
            vertexData[i * 4 + 2] = tempVertexData[i * 4 + 2];
            vertexData[i * 4 + 3] = tempVertexData[i * 4 + 3];

            indexData[i * 6 + 0] = tempIndexData[i * 6 + 0];
            indexData[i * 6 + 1] = tempIndexData[i * 6 + 1];
            indexData[i * 6 + 2] = tempIndexData[i * 6 + 2];
            indexData[i * 6 + 3] = tempIndexData[i * 6 + 3];
            indexData[i * 6 + 4] = tempIndexData[i * 6 + 4];
            indexData[i * 6 + 5] = tempIndexData[i * 6 + 5];
        }
    }

    m_dirtyGeometry = false;
}

QT_END_NAMESPACE<|MERGE_RESOLUTION|>--- conflicted
+++ resolved
@@ -76,11 +76,7 @@
     QMargins margins(0, 0, 0, 0);
 
     if (m_style == QQuickText::Normal) {
-<<<<<<< HEAD
-        m_material = new QSGTextMaskMaterial(m_context, font);
-=======
-        m_material = new QSGTextMaskMaterial(QVector4D(m_color.redF(), m_color.greenF(), m_color.blueF(), m_color.alphaF()), font);
->>>>>>> aeec2f94
+        m_material = new QSGTextMaskMaterial(m_context, QVector4D(m_color.redF(), m_color.greenF(), m_color.blueF(), m_color.alphaF()), font);
     } else if (m_style == QQuickText::Outline) {
         QSGOutlinedTextMaterial *material = new QSGOutlinedTextMaterial(m_context, font);
         material->setStyleColor(m_styleColor);
