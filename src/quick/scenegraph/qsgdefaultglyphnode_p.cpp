/****************************************************************************
**
** Copyright (C) 2016 The Qt Company Ltd.
** Contact: https://www.qt.io/licensing/
**
** This file is part of the QtQuick module of the Qt Toolkit.
**
** $QT_BEGIN_LICENSE:LGPL$
** Commercial License Usage
** Licensees holding valid commercial Qt licenses may use this file in
** accordance with the commercial license agreement provided with the
** Software or, alternatively, in accordance with the terms contained in
** a written agreement between you and The Qt Company. For licensing terms
** and conditions see https://www.qt.io/terms-conditions. For further
** information use the contact form at https://www.qt.io/contact-us.
**
** GNU Lesser General Public License Usage
** Alternatively, this file may be used under the terms of the GNU Lesser
** General Public License version 3 as published by the Free Software
** Foundation and appearing in the file LICENSE.LGPL3 included in the
** packaging of this file. Please review the following information to
** ensure the GNU Lesser General Public License version 3 requirements
** will be met: https://www.gnu.org/licenses/lgpl-3.0.html.
**
** GNU General Public License Usage
** Alternatively, this file may be used under the terms of the GNU
** General Public License version 2.0 or (at your option) the GNU General
** Public license version 3 or any later version approved by the KDE Free
** Qt Foundation. The licenses are as published by the Free Software
** Foundation and appearing in the file LICENSE.GPL2 and LICENSE.GPL3
** included in the packaging of this file. Please review the following
** information to ensure the GNU General Public License requirements will
** be met: https://www.gnu.org/licenses/gpl-2.0.html and
** https://www.gnu.org/licenses/gpl-3.0.html.
**
** $QT_END_LICENSE$
**
****************************************************************************/

#include "qsgdefaultglyphnode_p_p.h"
#include <private/qsgmaterialshader_p.h>

#include <qopenglshaderprogram.h>
#include <qopenglframebufferobject.h>

#include <QtGui/private/qguiapplication_p.h>
#include <qpa/qplatformintegration.h>
#include <private/qfontengine_p.h>
#include <private/qopenglextensions_p.h>

#include <QtQuick/qquickwindow.h>
#include <QtQuick/private/qsgtexture_p.h>
#include <QtQuick/private/qsgdefaultrendercontext_p.h>

#include <private/qrawfont_p.h>
#include <QtCore/qmath.h>

QT_BEGIN_NAMESPACE

#ifndef GL_FRAMEBUFFER_SRGB
#define GL_FRAMEBUFFER_SRGB 0x8DB9
#endif

#ifndef GL_FRAMEBUFFER_SRGB_CAPABLE
#define GL_FRAMEBUFFER_SRGB_CAPABLE 0x8DBA
#endif

static inline QVector4D qsg_premultiply(const QVector4D &c, float globalOpacity)
{
    float o = c.w() * globalOpacity;
    return QVector4D(c.x() * o, c.y() * o, c.z() * o, o);
}

static inline qreal qt_sRGB_to_linear_RGB(qreal f)
{
    return f > 0.04045 ? qPow((f + 0.055) / 1.055, 2.4) : f / 12.92;
}

static inline QVector4D qt_sRGB_to_linear_RGB(const QVector4D &color)
{
    return QVector4D(qt_sRGB_to_linear_RGB(color.x()),
                     qt_sRGB_to_linear_RGB(color.y()),
                     qt_sRGB_to_linear_RGB(color.z()),
                     color.w());
}

static inline qreal fontSmoothingGamma()
{
    static qreal fontSmoothingGamma = QGuiApplicationPrivate::platformIntegration()->styleHint(QPlatformIntegration::FontSmoothingGamma).toReal();
    return fontSmoothingGamma;
}


// ***** legacy (GL) material shader implementations

static inline qreal qsg_device_pixel_ratio(QOpenGLContext *ctx)
{
    qreal devicePixelRatio = 1;
    if (ctx->surface()->surfaceClass() == QSurface::Window) {
        QWindow *w = static_cast<QWindow *>(ctx->surface());
        if (QQuickWindow *qw = qobject_cast<QQuickWindow *>(w))
            devicePixelRatio = qw->effectiveDevicePixelRatio();
        else
            devicePixelRatio = w->devicePixelRatio();
    } else {
        devicePixelRatio = ctx->screen() ? ctx->screen()->devicePixelRatio() : qGuiApp->devicePixelRatio();
    }
    return devicePixelRatio;
}

class QSGTextMaskShader : public QSGMaterialShader
{
public:
    QSGTextMaskShader(QFontEngine::GlyphFormat glyphFormat);

    void updateState(const RenderState &state, QSGMaterial *newEffect, QSGMaterial *oldEffect) override;
    char const *const *attributeNames() const override;

protected:
    void initialize() override;

    int m_matrix_id;
    int m_color_id;
    int m_textureScale_id;
    float m_devicePixelRatio;

    QFontEngine::GlyphFormat m_glyphFormat;
};

char const *const *QSGTextMaskShader::attributeNames() const
{
    static char const *const attr[] = { "vCoord", "tCoord", nullptr };
    return attr;
}

QSGTextMaskShader::QSGTextMaskShader(QFontEngine::GlyphFormat glyphFormat)
    : QSGMaterialShader(*new QSGMaterialShaderPrivate)
    , m_matrix_id(-1)
    , m_color_id(-1)
    , m_textureScale_id(-1)
    , m_glyphFormat(glyphFormat)
{
    setShaderSourceFile(QOpenGLShader::Vertex, QStringLiteral(":/qt-project.org/scenegraph/shaders/textmask.vert"));
    setShaderSourceFile(QOpenGLShader::Fragment, QStringLiteral(":/qt-project.org/scenegraph/shaders/textmask.frag"));
}

void QSGTextMaskShader::initialize()
{
    m_matrix_id = program()->uniformLocation("matrix");
    m_color_id = program()->uniformLocation("color");
    m_textureScale_id = program()->uniformLocation("textureScale");
    m_devicePixelRatio = (float) qsg_device_pixel_ratio(QOpenGLContext::currentContext());
    program()->setUniformValue("dpr", m_devicePixelRatio);
}

void QSGTextMaskShader::updateState(const RenderState &state, QSGMaterial *newEffect, QSGMaterial *oldEffect)
{
    QSGTextMaskMaterial *material = static_cast<QSGTextMaskMaterial *>(newEffect);
    QSGTextMaskMaterial *oldMaterial = static_cast<QSGTextMaskMaterial *>(oldEffect);
    Q_ASSERT(oldEffect == nullptr || newEffect->type() == oldEffect->type());
    bool updated = material->ensureUpToDate();
    Q_ASSERT(material->texture());

    Q_ASSERT(oldMaterial == nullptr || oldMaterial->texture());
    if (updated
            || oldMaterial == nullptr
            || oldMaterial->texture()->textureId() != material->texture()->textureId()) {
        program()->setUniformValue(m_textureScale_id, QVector2D(1.0 / material->openglGlyphCache()->width(),
                                                               1.0 / material->openglGlyphCache()->height()));
        QOpenGLFunctions *funcs = QOpenGLContext::currentContext()->functions();
        funcs->glBindTexture(GL_TEXTURE_2D, material->texture()->textureId());

        // Set the mag/min filters to be nearest. We only need to do this when the texture
        // has been recreated.
        if (updated) {
            funcs->glTexParameteri(GL_TEXTURE_2D, GL_TEXTURE_MAG_FILTER, GL_NEAREST);
            funcs->glTexParameteri(GL_TEXTURE_2D, GL_TEXTURE_MIN_FILTER, GL_NEAREST);
        }
    }

    float devicePixelRatio = (float) qsg_device_pixel_ratio(QOpenGLContext::currentContext());
    if (m_devicePixelRatio != devicePixelRatio) {
        m_devicePixelRatio = devicePixelRatio;
        program()->setUniformValue("dpr", m_devicePixelRatio);
    }

    if (state.isMatrixDirty())
        program()->setUniformValue(m_matrix_id, state.combinedMatrix());
}

class QSG8BitTextMaskShader : public QSGTextMaskShader
{
public:
    QSG8BitTextMaskShader(QFontEngine::GlyphFormat glyphFormat)
        : QSGTextMaskShader(glyphFormat)
    {
        setShaderSourceFile(QOpenGLShader::Fragment, QStringLiteral(":/qt-project.org/scenegraph/shaders/8bittextmask.frag"));
    }

    void updateState(const RenderState &state, QSGMaterial *newEffect, QSGMaterial *oldEffect) override;
};

void QSG8BitTextMaskShader::updateState(const RenderState &state, QSGMaterial *newEffect, QSGMaterial *oldEffect)
{
    QSGTextMaskShader::updateState(state, newEffect, oldEffect);
    QSGTextMaskMaterial *material = static_cast<QSGTextMaskMaterial *>(newEffect);
    QSGTextMaskMaterial *oldMaterial = static_cast<QSGTextMaskMaterial *>(oldEffect);

    if (oldMaterial == nullptr || material->color() != oldMaterial->color() || state.isOpacityDirty()) {
        QVector4D color = qsg_premultiply(material->color(), state.opacity());
        program()->setUniformValue(m_color_id, color);
    }
}

class QSG24BitTextMaskShader : public QSGTextMaskShader
{
public:
    QSG24BitTextMaskShader(QFontEngine::GlyphFormat glyphFormat)
        : QSGTextMaskShader(glyphFormat)
        , m_useSRGB(false)
    {
        setShaderSourceFile(QOpenGLShader::Fragment, QStringLiteral(":/qt-project.org/scenegraph/shaders/24bittextmask.frag"));
    }

    void updateState(const RenderState &state, QSGMaterial *newEffect, QSGMaterial *oldEffect) override;
    void initialize() override;
    void activate() override;
    void deactivate() override;

    bool useSRGB() const;
    uint m_useSRGB : 1;
};

void QSG24BitTextMaskShader::initialize()
{
    QSGTextMaskShader::initialize();
    // 0.25 was found to be acceptable error margin by experimentation. On Mac, the gamma is 2.0,
    // but using sRGB looks okay.
    if (QOpenGLContext::currentContext()->hasExtension(QByteArrayLiteral("GL_ARB_framebuffer_sRGB"))
            && m_glyphFormat == QFontEngine::Format_A32
            && qAbs(fontSmoothingGamma() - 2.2) < 0.25) {
        QOpenGLFunctions *funcs = QOpenGLContext::currentContext()->functions();
        GLint srgbCapable = 0;
        funcs->glGetIntegerv(GL_FRAMEBUFFER_SRGB_CAPABLE, &srgbCapable);
        if (srgbCapable)
            m_useSRGB = true;
    }
}

bool QSG24BitTextMaskShader::useSRGB() const
{
#ifdef Q_OS_MACOS
    if (!m_useSRGB)
        return false;

    // m_useSRGB is true, but if some QOGLFBO was bound check it's texture format:
    QOpenGLContext *ctx = QOpenGLContext::currentContext();
    QOpenGLFramebufferObject *qfbo = QOpenGLContextPrivate::get(ctx)->qgl_current_fbo;
    bool fboInvalid = QOpenGLContextPrivate::get(ctx)->qgl_current_fbo_invalid;
    return !qfbo || fboInvalid || qfbo->format().internalTextureFormat() == GL_SRGB8_ALPHA8_EXT;
#else
    return m_useSRGB;
#endif
}

void QSG24BitTextMaskShader::activate()
{
    QOpenGLFunctions *funcs = QOpenGLContext::currentContext()->functions();
    funcs->glBlendFunc(GL_CONSTANT_COLOR, GL_ONE_MINUS_SRC_COLOR);
    if (useSRGB())
        funcs->glEnable(GL_FRAMEBUFFER_SRGB);
}

void QSG24BitTextMaskShader::deactivate()
{
    QOpenGLFunctions *funcs = QOpenGLContext::currentContext()->functions();
    funcs->glBlendFunc(GL_ONE, GL_ONE_MINUS_SRC_ALPHA);
    if (useSRGB())
        funcs->glDisable(GL_FRAMEBUFFER_SRGB);
}

void QSG24BitTextMaskShader::updateState(const RenderState &state, QSGMaterial *newEffect, QSGMaterial *oldEffect)
{
    QSGTextMaskShader::updateState(state, newEffect, oldEffect);
    QSGTextMaskMaterial *material = static_cast<QSGTextMaskMaterial *>(newEffect);
    QSGTextMaskMaterial *oldMaterial = static_cast<QSGTextMaskMaterial *>(oldEffect);

    if (oldMaterial == nullptr || material->color() != oldMaterial->color() || state.isOpacityDirty()) {
        QVector4D color = material->color();
        if (useSRGB())
            color = qt_sRGB_to_linear_RGB(color);
        QOpenGLContext::currentContext()->functions()->glBlendColor(color.x(), color.y(), color.z(), color.w());
        color = qsg_premultiply(color, state.opacity());
        program()->setUniformValue(m_color_id, color.w());
    }
}

class QSG32BitColorTextShader : public QSGTextMaskShader
{
public:
    QSG32BitColorTextShader(QFontEngine::GlyphFormat glyphFormat)
        : QSGTextMaskShader(glyphFormat)
    {
        setShaderSourceFile(QOpenGLShader::Fragment, QStringLiteral(":/qt-project.org/scenegraph/shaders/32bitcolortext.frag"));
    }

    void updateState(const RenderState &state, QSGMaterial *newEffect, QSGMaterial *oldEffect) override;
};

void QSG32BitColorTextShader::updateState(const RenderState &state, QSGMaterial *newEffect, QSGMaterial *oldEffect)
{
    QSGTextMaskShader::updateState(state, newEffect, oldEffect);
    QSGTextMaskMaterial *material = static_cast<QSGTextMaskMaterial *>(newEffect);
    QSGTextMaskMaterial *oldMaterial = static_cast<QSGTextMaskMaterial *>(oldEffect);

    if (oldMaterial == nullptr || material->color() != oldMaterial->color() || state.isOpacityDirty()) {
        float opacity = material->color().w() * state.opacity();
        program()->setUniformValue(m_color_id, opacity);
    }
}

class QSGStyledTextShader : public QSG8BitTextMaskShader
{
public:
    QSGStyledTextShader(QFontEngine::GlyphFormat glyphFormat)
        : QSG8BitTextMaskShader(glyphFormat)
    {
        setShaderSourceFile(QOpenGLShader::Vertex, QStringLiteral(":/qt-project.org/scenegraph/shaders/styledtext.vert"));
        setShaderSourceFile(QOpenGLShader::Fragment, QStringLiteral(":/qt-project.org/scenegraph/shaders/styledtext.frag"));
    }

    void updateState(const RenderState &state, QSGMaterial *newEffect, QSGMaterial *oldEffect) override;

private:
    void initialize() override;

    int m_shift_id;
    int m_styleColor_id;
};

void QSGStyledTextShader::initialize()
{
    QSG8BitTextMaskShader::initialize();
    m_shift_id = program()->uniformLocation("shift");
    m_styleColor_id = program()->uniformLocation("styleColor");
}

void QSGStyledTextShader::updateState(const RenderState &state,
                                      QSGMaterial *newEffect,
                                      QSGMaterial *oldEffect)
{
    Q_ASSERT(oldEffect == nullptr || newEffect->type() == oldEffect->type());

    QSGStyledTextMaterial *material = static_cast<QSGStyledTextMaterial *>(newEffect);
    QSGStyledTextMaterial *oldMaterial = static_cast<QSGStyledTextMaterial *>(oldEffect);

    if (oldMaterial == nullptr || oldMaterial->styleShift() != material->styleShift())
        program()->setUniformValue(m_shift_id, material->styleShift());

    if (oldMaterial == nullptr || material->color() != oldMaterial->color() || state.isOpacityDirty()) {
        QVector4D color = qsg_premultiply(material->color(), state.opacity());
        program()->setUniformValue(m_color_id, color);
    }

    if (oldMaterial == nullptr || material->styleColor() != oldMaterial->styleColor() || state.isOpacityDirty()) {
        QVector4D styleColor = qsg_premultiply(material->styleColor(), state.opacity());
        program()->setUniformValue(m_styleColor_id, styleColor);
    }

    bool updated = material->ensureUpToDate();
    Q_ASSERT(material->texture());

    Q_ASSERT(oldMaterial == nullptr || oldMaterial->texture());
    if (updated
            || oldMaterial == nullptr
            || oldMaterial->texture()->textureId() != material->texture()->textureId()) {
        program()->setUniformValue(m_textureScale_id, QVector2D(1.0 / material->openglGlyphCache()->width(),
                                                                1.0 / material->openglGlyphCache()->height()));
        QOpenGLFunctions *funcs = QOpenGLContext::currentContext()->functions();
        funcs->glBindTexture(GL_TEXTURE_2D, material->texture()->textureId());

        // Set the mag/min filters to be nearest. We only need to do this when the texture
        // has been recreated.
        if (updated) {
            funcs->glTexParameteri(GL_TEXTURE_2D, GL_TEXTURE_MAG_FILTER, GL_NEAREST);
            funcs->glTexParameteri(GL_TEXTURE_2D, GL_TEXTURE_MIN_FILTER, GL_NEAREST);
        }
    }

    if (state.isMatrixDirty())
        program()->setUniformValue(m_matrix_id, state.combinedMatrix());
}

class QSGOutlinedTextShader : public QSGStyledTextShader
{
public:
    QSGOutlinedTextShader(QFontEngine::GlyphFormat glyphFormat)
        : QSGStyledTextShader(glyphFormat)
    {
        setShaderSourceFile(QOpenGLShader::Vertex, QStringLiteral(":/qt-project.org/scenegraph/shaders/outlinedtext.vert"));
        setShaderSourceFile(QOpenGLShader::Fragment, QStringLiteral(":/qt-project.org/scenegraph/shaders/outlinedtext.frag"));
    }
};

<<<<<<< HEAD

// ***** RHI shader implementations

class QSGTextMaskRhiShader : public QSGMaterialRhiShader
{
public:
    QSGTextMaskRhiShader(QFontEngine::GlyphFormat glyphFormat);

    bool updateUniformData(const RenderState &state,
                           QSGMaterial *newMaterial, QSGMaterial *oldMaterial) override;
    void updateSampledImage(const RenderState &state, int binding, QSGTexture **texture,
                            QSGMaterial *newMaterial, QSGMaterial *oldMaterial) override;

protected:
    QFontEngine::GlyphFormat m_glyphFormat;
};

QSGTextMaskRhiShader::QSGTextMaskRhiShader(QFontEngine::GlyphFormat glyphFormat)
    : m_glyphFormat(glyphFormat)
{
    setShaderFileName(VertexStage,
                      QStringLiteral(":/qt-project.org/scenegraph/shaders_ng/textmask.vert.qsb"));
    setShaderFileName(FragmentStage,
                      QStringLiteral(":/qt-project.org/scenegraph/shaders_ng/textmask.frag.qsb"));
}

bool QSGTextMaskRhiShader::updateUniformData(const RenderState &state,
                                             QSGMaterial *newMaterial, QSGMaterial *oldMaterial)
{
    Q_ASSERT(oldMaterial == nullptr || newMaterial->type() == oldMaterial->type());
    QSGTextMaskMaterial *mat = static_cast<QSGTextMaskMaterial *>(newMaterial);
    QSGTextMaskMaterial *oldMat = static_cast<QSGTextMaskMaterial *>(oldMaterial);

    // updateUniformData() is called before updateSampledImage() by the
    // renderer. Hence updating the glyph cache stuff here.
    const bool updated = mat->ensureUpToDate();
    Q_ASSERT(mat->texture());
    Q_ASSERT(oldMat == nullptr || oldMat->texture());

    bool changed = false;
    QByteArray *buf = state.uniformData();
    Q_ASSERT(buf->size() >= 92);

    if (state.isMatrixDirty()) {
        const QMatrix4x4 m = state.combinedMatrix();
        memcpy(buf->data(), m.constData(), 64);
        changed = true;
    }

    if (updated || !oldMat || oldMat->texture()->rhiTexture() != mat->texture()->rhiTexture()) {
        const QVector2D textureScale = QVector2D(1.0f / mat->rhiGlyphCache()->width(),
                                                 1.0f / mat->rhiGlyphCache()->height());
        memcpy(buf->data() + 64 + 16, &textureScale, 8);
        changed = true;
    }

    if (!oldMat) {
        float dpr = state.devicePixelRatio();
        memcpy(buf->data() + 64 + 16 + 8, &dpr, 4);
    }

    // move texture uploads/copies onto the renderer's soon-to-be-committed list
    mat->rhiGlyphCache()->commitResourceUpdates(state.resourceUpdateBatch());

    return changed;
}

void QSGTextMaskRhiShader::updateSampledImage(const RenderState &state, int binding, QSGTexture **texture,
                                              QSGMaterial *newMaterial, QSGMaterial *)
{
    Q_UNUSED(state);
    if (binding != 1)
        return;

    QSGTextMaskMaterial *mat = static_cast<QSGTextMaskMaterial *>(newMaterial);
    QSGTexture *t = mat->texture();
    t->setFiltering(QSGTexture::Nearest);
    *texture = t;
}

class QSG8BitTextMaskRhiShader : public QSGTextMaskRhiShader
{
public:
    QSG8BitTextMaskRhiShader(QFontEngine::GlyphFormat glyphFormat, bool alphaTexture)
        : QSGTextMaskRhiShader(glyphFormat)
    {
        if (alphaTexture)
            setShaderFileName(FragmentStage,
                              QStringLiteral(":/qt-project.org/scenegraph/shaders_ng/8bittextmask_a.frag.qsb"));
        else
            setShaderFileName(FragmentStage,
                              QStringLiteral(":/qt-project.org/scenegraph/shaders_ng/8bittextmask.frag.qsb"));
    }

    bool updateUniformData(const RenderState &state, QSGMaterial *newMaterial, QSGMaterial *oldMaterial) override;
};

bool QSG8BitTextMaskRhiShader::updateUniformData(const RenderState &state,
                                                 QSGMaterial *newMaterial, QSGMaterial *oldMaterial)
{
    bool changed = QSGTextMaskRhiShader::updateUniformData(state, newMaterial, oldMaterial);

    QSGTextMaskMaterial *mat = static_cast<QSGTextMaskMaterial *>(newMaterial);
    QSGTextMaskMaterial *oldMat = static_cast<QSGTextMaskMaterial *>(oldMaterial);

    QByteArray *buf = state.uniformData();
    Q_ASSERT(buf->size() >= 80);

    if (oldMat == nullptr || mat->color() != oldMat->color() || state.isOpacityDirty()) {
        const QVector4D color = qsg_premultiply(mat->color(), state.opacity());
        memcpy(buf->data() + 64, &color, 16);
        changed = true;
    }

    return changed;
}

class QSG24BitTextMaskRhiShader : public QSGTextMaskRhiShader
{
public:
    QSG24BitTextMaskRhiShader(QFontEngine::GlyphFormat glyphFormat)
        : QSGTextMaskRhiShader(glyphFormat)
    {
        setFlag(UpdatesGraphicsPipelineState, true);
        setShaderFileName(FragmentStage,
                          QStringLiteral(":/qt-project.org/scenegraph/shaders_ng/24bittextmask.frag.qsb"));
    }

    bool updateUniformData(const RenderState &state, QSGMaterial *newMaterial, QSGMaterial *oldMaterial) override;
    bool updateGraphicsPipelineState(const RenderState &state, GraphicsPipelineState *ps,
                                     QSGMaterial *newMaterial, QSGMaterial *oldMaterial) override;
};

// ### gamma correction (sRGB) Unsurprisingly, the GL approach is not portable
// to anything else - it just does not work that way, there is no opt-in/out
// switch and magic winsys-provided maybe-sRGB buffers. When requesting an sRGB
// QRhiSwapChain (which we do not do), it is full sRGB, with the sRGB
// framebuffer update and blending always on... Could we do gamma correction in
// the shader for text? (but that's bad for blending?)

bool QSG24BitTextMaskRhiShader::updateUniformData(const RenderState &state,
                                                  QSGMaterial *newMaterial, QSGMaterial *oldMaterial)
{
    bool changed = QSGTextMaskRhiShader::updateUniformData(state, newMaterial, oldMaterial);

    QSGTextMaskMaterial *mat = static_cast<QSGTextMaskMaterial *>(newMaterial);
    QSGTextMaskMaterial *oldMat = static_cast<QSGTextMaskMaterial *>(oldMaterial);

    QByteArray *buf = state.uniformData();
    Q_ASSERT(buf->size() >= 92);

    if (oldMat == nullptr || mat->color() != oldMat->color() || state.isOpacityDirty()) {
        // shader takes vec4 but uses alpha only; coloring happens via the blend constant
        const QVector4D color = qsg_premultiply(mat->color(), state.opacity());
        memcpy(buf->data() + 64, &color, 16);
        changed = true;
    }

    return changed;
}

bool QSG24BitTextMaskRhiShader::updateGraphicsPipelineState(const RenderState &state, GraphicsPipelineState *ps,
                                                            QSGMaterial *newMaterial, QSGMaterial *oldMaterial)
{
    Q_UNUSED(state);
    Q_UNUSED(oldMaterial);
    QSGTextMaskMaterial *mat = static_cast<QSGTextMaskMaterial *>(newMaterial);

    ps->blendEnable = true;
    ps->srcColor = GraphicsPipelineState::ConstantColor;
    ps->dstColor = GraphicsPipelineState::OneMinusSrcColor;

    QVector4D color = qsg_premultiply(mat->color(), state.opacity());
    //        if (useSRGB())
    //            color = qt_sRGB_to_linear_RGB(color);

    // this is dynamic state but it's - magic! - taken care of by the renderer
    ps->blendConstant = QColor::fromRgbF(color.x(), color.y(), color.z(), color.w());

    return true;
}

class QSG32BitColorTextRhiShader : public QSGTextMaskRhiShader
{
public:
    QSG32BitColorTextRhiShader(QFontEngine::GlyphFormat glyphFormat)
        : QSGTextMaskRhiShader(glyphFormat)
    {
        setShaderFileName(FragmentStage,
                          QStringLiteral(":/qt-project.org/scenegraph/shaders_ng/32bitcolortext.frag.qsb"));
    }

    bool updateUniformData(const RenderState &state, QSGMaterial *newMaterial, QSGMaterial *oldMaterial) override;
};

bool QSG32BitColorTextRhiShader::updateUniformData(const RenderState &state,
                                                   QSGMaterial *newMaterial, QSGMaterial *oldMaterial)
{
    bool changed = QSGTextMaskRhiShader::updateUniformData(state, newMaterial, oldMaterial);

    QSGTextMaskMaterial *mat = static_cast<QSGTextMaskMaterial *>(newMaterial);
    QSGTextMaskMaterial *oldMat = static_cast<QSGTextMaskMaterial *>(oldMaterial);

    QByteArray *buf = state.uniformData();
    Q_ASSERT(buf->size() >= 92);

    if (oldMat == nullptr || mat->color() != oldMat->color() || state.isOpacityDirty()) {
        // shader takes vec4 but uses alpha only
        const QVector4D color(0, 0, 0, mat->color().w() * state.opacity());
        memcpy(buf->data() + 64, &color, 16);
        changed = true;
    }

    return changed;
}

class QSGStyledTextRhiShader : public QSG8BitTextMaskRhiShader
{
public:
    QSGStyledTextRhiShader(QFontEngine::GlyphFormat glyphFormat, bool alphaTexture)
        : QSG8BitTextMaskRhiShader(glyphFormat, alphaTexture)
    {
        setShaderFileName(VertexStage,
                          QStringLiteral(":/qt-project.org/scenegraph/shaders_ng/styledtext.vert.qsb"));
        if (alphaTexture)
            setShaderFileName(FragmentStage,
                              QStringLiteral(":/qt-project.org/scenegraph/shaders_ng/styledtext_a.frag.qsb"));
        else
            setShaderFileName(FragmentStage,
                              QStringLiteral(":/qt-project.org/scenegraph/shaders_ng/styledtext.frag.qsb"));
    }

    bool updateUniformData(const RenderState &state,
                           QSGMaterial *newMaterial, QSGMaterial *oldMaterial) override;
};

bool QSGStyledTextRhiShader::updateUniformData(const RenderState &state,
                                               QSGMaterial *newMaterial, QSGMaterial *oldMaterial)
{
    bool changed = QSG8BitTextMaskRhiShader::updateUniformData(state, newMaterial, oldMaterial);

    QSGStyledTextMaterial *mat = static_cast<QSGStyledTextMaterial *>(newMaterial);
    QSGStyledTextMaterial *oldMat = static_cast<QSGStyledTextMaterial *>(oldMaterial);

    QByteArray *buf = state.uniformData();
    Q_ASSERT(buf->size() >= 120);

    // matrix..dpr + 1 float padding (vec4 must be aligned to 16)
    const int startOffset = 64 + 16 + 8 + 4 + 4;

    if (oldMat == nullptr || mat->styleColor() != oldMat->styleColor() || state.isOpacityDirty()) {
        const QVector4D styleColor = qsg_premultiply(mat->styleColor(), state.opacity());
        memcpy(buf->data() + startOffset, &styleColor, 16);
        changed = true;
    }

    if (oldMat == nullptr || oldMat->styleShift() != mat->styleShift()) {
        const QVector2D v = mat->styleShift();
        memcpy(buf->data() + startOffset + 16, &v, 8);
        changed = true;
    }

    return changed;
}

class QSGOutlinedTextRhiShader : public QSGStyledTextRhiShader
{
public:
    QSGOutlinedTextRhiShader(QFontEngine::GlyphFormat glyphFormat, bool alphaTexture)
        : QSGStyledTextRhiShader(glyphFormat, alphaTexture)
    {
        setShaderFileName(VertexStage,
                          QStringLiteral(":/qt-project.org/scenegraph/shaders_ng/outlinedtext.vert.qsb"));
        if (alphaTexture)
            setShaderFileName(FragmentStage,
                              QStringLiteral(":/qt-project.org/scenegraph/shaders_ng/outlinedtext_a.frag.qsb"));
        else
            setShaderFileName(FragmentStage,
                              QStringLiteral(":/qt-project.org/scenegraph/shaders_ng/outlinedtext.frag.qsb"));
    }
};


// ***** common material stuff

QSGTextMaskMaterial::QSGTextMaskMaterial(QSGRenderContext *rc, const QRawFont &font, QFontEngine::GlyphFormat glyphFormat)
    : m_rc(qobject_cast<QSGDefaultRenderContext *>(rc))
    , m_texture(nullptr)
=======
QSGTextMaskMaterial::QSGTextMaskMaterial(const QVector4D &color, const QRawFont &font, QFontEngine::GlyphFormat glyphFormat)
    : m_texture(nullptr)
>>>>>>> aeec2f94
    , m_glyphCache(nullptr)
    , m_font(font)
    , m_color(color)
{
    init(glyphFormat);
}

QSGTextMaskMaterial::~QSGTextMaskMaterial()
{
    delete m_texture;
}

void QSGTextMaskMaterial::setColor(const QVector4D &color)
{
    if (m_color == color)
        return;

    m_color = color;

    // If it is an RGB cache, then the pen color is actually part of the cache key
    // so it has to be updated
    if (m_glyphCache != nullptr && m_glyphCache->glyphFormat() == QFontEngine::Format_ARGB)
        updateCache(QFontEngine::Format_ARGB);
}

void QSGTextMaskMaterial::init(QFontEngine::GlyphFormat glyphFormat)
{
    Q_ASSERT(m_font.isValid());

    setFlag(SupportsRhiShader, true);
    setFlag(Blending, true);

<<<<<<< HEAD
    Q_ASSERT(m_rc);
    m_rhi = m_rc->rhi();
=======
    updateCache(glyphFormat);
}

void QSGTextMaskMaterial::updateCache(QFontEngine::GlyphFormat glyphFormat)
{
    QOpenGLContext *ctx = const_cast<QOpenGLContext *>(QOpenGLContext::currentContext());
    Q_ASSERT(ctx != nullptr);
>>>>>>> aeec2f94

    // The following piece of code will read/write to the font engine's caches,
    // potentially from different threads. However, this is safe because this
    // code is only called from QQuickItem::updatePaintNode() which is called
    // only when the GUI is blocked, and multiple threads will call it in
    // sequence. See also QSGRenderContext::invalidate

    QRawFontPrivate *fontD = QRawFontPrivate::get(m_font);
    if (QFontEngine *fontEngine = fontD->fontEngine) {
        if (glyphFormat == QFontEngine::Format_None) {
            glyphFormat = fontEngine->glyphFormat != QFontEngine::Format_None
                        ? fontEngine->glyphFormat
                        : QFontEngine::Format_A32;
        }

<<<<<<< HEAD
        QOpenGLContext *ctx = nullptr;
        qreal devicePixelRatio;
        void *cacheKey;
        if (m_rhi) {
            cacheKey = m_rhi;
            // ### no idea what the QWindow is (esp. since we are not even
            // rendering at this point), and anyway is the original logic correct
            // even...
            devicePixelRatio = qGuiApp->devicePixelRatio();
        } else {
            ctx = const_cast<QOpenGLContext *>(QOpenGLContext::currentContext());
            Q_ASSERT(ctx != nullptr);
            cacheKey = ctx;
            devicePixelRatio = qsg_device_pixel_ratio(ctx);
        }
=======
        qreal devicePixelRatio = qsg_device_pixel_ratio(ctx);
>>>>>>> aeec2f94

        QTransform glyphCacheTransform = QTransform::fromScale(devicePixelRatio, devicePixelRatio);
        if (!fontEngine->supportsTransformation(glyphCacheTransform))
            glyphCacheTransform = QTransform();

<<<<<<< HEAD
        m_glyphCache = fontEngine->glyphCache(cacheKey, glyphFormat, glyphCacheTransform);

        if (!m_glyphCache || int(m_glyphCache->glyphFormat()) != glyphFormat) {
            if (m_rhi)
                m_glyphCache = new QSGRhiTextureGlyphCache(m_rhi, glyphFormat, glyphCacheTransform);
            else
                m_glyphCache = new QOpenGLTextureGlyphCache(glyphFormat, glyphCacheTransform);

            fontEngine->setGlyphCache(cacheKey, m_glyphCache.data());
            m_rc->registerFontengineForCleanup(fontEngine);
=======
        QColor color = glyphFormat == QFontEngine::Format_ARGB ? QColor::fromRgbF(m_color.x(), m_color.y(), m_color.z(), m_color.w()) : QColor();
        m_glyphCache = fontEngine->glyphCache(ctx, glyphFormat, glyphCacheTransform, color);
        if (!m_glyphCache || int(m_glyphCache->glyphFormat()) != glyphFormat) {
            m_glyphCache = new QOpenGLTextureGlyphCache(glyphFormat, glyphCacheTransform, color);
            fontEngine->setGlyphCache(ctx, m_glyphCache.data());
            auto sg = QSGDefaultRenderContext::from(ctx);
            Q_ASSERT(sg);
            sg->registerFontengineForCleanup(fontEngine);
>>>>>>> aeec2f94
        }
    }

}

void QSGTextMaskMaterial::populate(const QPointF &p,
                                   const QVector<quint32> &glyphIndexes,
                                   const QVector<QPointF> &glyphPositions,
                                   QSGGeometry *geometry,
                                   QRectF *boundingRect,
                                   QPointF *baseLine,
                                   const QMargins &margins)
{
    Q_ASSERT(m_font.isValid());
    QVector<QFixedPoint> fixedPointPositions;
    const int glyphPositionsSize = glyphPositions.size();
    fixedPointPositions.reserve(glyphPositionsSize);
    for (int i=0; i < glyphPositionsSize; ++i)
        fixedPointPositions.append(QFixedPoint::fromPointF(glyphPositions.at(i)));

    QTextureGlyphCache *cache = glyphCache();

    QRawFontPrivate *fontD = QRawFontPrivate::get(m_font);
    cache->populate(fontD->fontEngine, glyphIndexes.size(), glyphIndexes.constData(),
                    fixedPointPositions.data());
    cache->fillInPendingGlyphs();

    int margin = fontD->fontEngine->glyphMargin(cache->glyphFormat());

    qreal glyphCacheScaleX = cache->transform().m11();
    qreal glyphCacheScaleY = cache->transform().m22();
    qreal glyphCacheInverseScaleX = 1.0 / glyphCacheScaleX;
    qreal glyphCacheInverseScaleY = 1.0 / glyphCacheScaleY;

    Q_ASSERT(geometry->indexType() == GL_UNSIGNED_SHORT);
    geometry->allocate(glyphIndexes.size() * 4, glyphIndexes.size() * 6);
    QVector4D *vp = (QVector4D *)geometry->vertexDataAsTexturedPoint2D();
    Q_ASSERT(geometry->sizeOfVertex() == sizeof(QVector4D));
    ushort *ip = geometry->indexDataAsUShort();

    QPointF position(p.x(), p.y() - m_font.ascent());
    bool supportsSubPixelPositions = fontD->fontEngine->supportsSubPixelPositions();
    for (int i=0; i<glyphIndexes.size(); ++i) {
         QFixed subPixelPosition;
         if (supportsSubPixelPositions)
             subPixelPosition = fontD->fontEngine->subPixelPositionForX(QFixed::fromReal(glyphPositions.at(i).x()));

         QTextureGlyphCache::GlyphAndSubPixelPosition glyph(glyphIndexes.at(i), subPixelPosition);
         const QTextureGlyphCache::Coord &c = cache->coords.value(glyph);

         QPointF glyphPosition = glyphPositions.at(i) + position;

         // On a retina screen the glyph positions are not pre-scaled (as opposed to
         // eg. the raster paint engine). To ensure that we get the same behavior as
         // the raster engine (and CoreText itself) when it comes to rounding of the
         // coordinates, we need to apply the scale factor before rounding, and then
         // apply the inverse scale to get back to the coordinate system of the node.

         qreal x = (qFloor(glyphPosition.x() * glyphCacheScaleX) * glyphCacheInverseScaleX) +
                        (c.baseLineX * glyphCacheInverseScaleX) - margin;
         qreal y = (qRound(glyphPosition.y() * glyphCacheScaleY) * glyphCacheInverseScaleY) -
                        (c.baseLineY * glyphCacheInverseScaleY) - margin;

         qreal w = c.w * glyphCacheInverseScaleX;
         qreal h = c.h * glyphCacheInverseScaleY;

         *boundingRect |= QRectF(x + margin, y + margin, w, h);

         float cx1 = x - margins.left();
         float cx2 = x + w + margins.right();
         float cy1 = y - margins.top();
         float cy2 = y + h + margins.bottom();

         float tx1 = c.x - margins.left();
         float tx2 = c.x + c.w + margins.right();
         float ty1 = c.y - margins.top();
         float ty2 = c.y + c.h + margins.bottom();

         if (baseLine->isNull())
             *baseLine = glyphPosition;

         vp[4 * i + 0] = QVector4D(cx1, cy1, tx1, ty1);
         vp[4 * i + 1] = QVector4D(cx2, cy1, tx2, ty1);
         vp[4 * i + 2] = QVector4D(cx1, cy2, tx1, ty2);
         vp[4 * i + 3] = QVector4D(cx2, cy2, tx2, ty2);

         int o = i * 4;
         ip[6 * i + 0] = o + 0;
         ip[6 * i + 1] = o + 2;
         ip[6 * i + 2] = o + 3;
         ip[6 * i + 3] = o + 3;
         ip[6 * i + 4] = o + 1;
         ip[6 * i + 5] = o + 0;
    }
}

QSGMaterialType *QSGTextMaskMaterial::type() const
{
    static QSGMaterialType argb, rgb, gray;
    switch (glyphCache()->glyphFormat()) {
    case QFontEngine::Format_ARGB:
        return &argb;
    case QFontEngine::Format_A32:
        return &rgb;
    case QFontEngine::Format_A8:
    default:
        return &gray;
    }
}

QTextureGlyphCache *QSGTextMaskMaterial::glyphCache() const
{
    return static_cast<QTextureGlyphCache *>(m_glyphCache.data());
}

QOpenGLTextureGlyphCache *QSGTextMaskMaterial::openglGlyphCache() const
{
    return static_cast<QOpenGLTextureGlyphCache *>(glyphCache());
}

QSGRhiTextureGlyphCache *QSGTextMaskMaterial::rhiGlyphCache() const
{
    return static_cast<QSGRhiTextureGlyphCache *>(glyphCache());
}

QSGMaterialShader *QSGTextMaskMaterial::createShader() const
{
    if (flags().testFlag(RhiShaderWanted)) {
        QSGRhiTextureGlyphCache *gc = rhiGlyphCache();
        const QFontEngine::GlyphFormat glyphFormat = gc->glyphFormat();
        switch (glyphFormat) {
        case QFontEngine::Format_ARGB:
            return new QSG32BitColorTextRhiShader(glyphFormat);
        case QFontEngine::Format_A32:
            return new QSG24BitTextMaskRhiShader(glyphFormat);
        case QFontEngine::Format_A8:
        default:
            return new QSG8BitTextMaskRhiShader(glyphFormat, gc->eightBitFormatIsAlphaSwizzled());
        }
    } else {
        switch (QFontEngine::GlyphFormat glyphFormat = glyphCache()->glyphFormat()) {
        case QFontEngine::Format_ARGB:
            return new QSG32BitColorTextShader(glyphFormat);
        case QFontEngine::Format_A32:
            return new QSG24BitTextMaskShader(glyphFormat);
        case QFontEngine::Format_A8:
        default:
            return new QSG8BitTextMaskShader(glyphFormat);
        }
    }
}

static inline int qsg_colorDiff(const QVector4D &a, const QVector4D &b)
{
    if (a.x() != b.x())
        return a.x() > b.x() ? 1 : -1;
    if (a.y() != b.y())
        return a.y() > b.y() ? 1 : -1;
    if (a.z() != b.z())
        return a.z() > b.z() ? 1 : -1;
    if (a.w() != b.w())
        return a.w() > b.w() ? 1 : -1;
    return 0;
}

int QSGTextMaskMaterial::compare(const QSGMaterial *o) const
{
    Q_ASSERT(o && type() == o->type());
    const QSGTextMaskMaterial *other = static_cast<const QSGTextMaskMaterial *>(o);
    if (m_glyphCache != other->m_glyphCache)
        return m_glyphCache.data() < other->m_glyphCache.data() ? -1 : 1;
    return qsg_colorDiff(m_color, other->m_color);
}

bool QSGTextMaskMaterial::ensureUpToDate()
{
    if (m_rhi) {
        QSGRhiTextureGlyphCache *gc = rhiGlyphCache();
        QSize glyphCacheSize(gc->width(), gc->height());
        if (glyphCacheSize != m_size) {
            if (m_texture)
                delete m_texture;
            m_texture = new QSGPlainTexture;
            m_texture->setTexture(gc->texture());
            m_texture->setTextureSize(QSize(gc->width(), gc->height()));
            m_texture->setOwnsTexture(false);
            m_size = glyphCacheSize;
            return true;
        }
        return false;

    } else {
        QSize glyphCacheSize(openglGlyphCache()->width(), openglGlyphCache()->height());
        if (glyphCacheSize != m_size) {
            if (m_texture)
                delete m_texture;
            m_texture = new QSGPlainTexture();
            m_texture->setTextureId(openglGlyphCache()->texture());
            m_texture->setTextureSize(QSize(openglGlyphCache()->width(), openglGlyphCache()->height()));
            m_texture->setOwnsTexture(false);
            m_size = glyphCacheSize;
            return true;
        }
        return false;
    }
}


<<<<<<< HEAD
QSGStyledTextMaterial::QSGStyledTextMaterial(QSGRenderContext *rc, const QRawFont &font)
    : QSGTextMaskMaterial(rc, font, QFontEngine::Format_A8)
=======
int QSGTextMaskMaterial::cacheTextureHeight() const
{
    return glyphCache()->height();
}


QSGStyledTextMaterial::QSGStyledTextMaterial(const QRawFont &font)
    : QSGTextMaskMaterial(QVector4D(), font, QFontEngine::Format_A8)
>>>>>>> aeec2f94
{
}

QSGMaterialType *QSGStyledTextMaterial::type() const
{
    static QSGMaterialType type;
    return &type;
}

QSGMaterialShader *QSGStyledTextMaterial::createShader() const
{
    if (flags().testFlag(RhiShaderWanted)) {
        QSGRhiTextureGlyphCache *gc = rhiGlyphCache();
        return new QSGStyledTextRhiShader(gc->glyphFormat(), gc->eightBitFormatIsAlphaSwizzled());
    } else {
        return new QSGStyledTextShader(glyphCache()->glyphFormat());
    }
}

int QSGStyledTextMaterial::compare(const QSGMaterial *o) const
{
    const QSGStyledTextMaterial *other = static_cast<const QSGStyledTextMaterial *>(o);

    if (m_styleShift != other->m_styleShift)
        return m_styleShift.y() - other->m_styleShift.y();

    int diff = qsg_colorDiff(m_styleColor, other->m_styleColor);
    if (diff == 0)
        return QSGTextMaskMaterial::compare(o);
    return diff;
}


QSGOutlinedTextMaterial::QSGOutlinedTextMaterial(QSGRenderContext *rc, const QRawFont &font)
    : QSGStyledTextMaterial(rc, font)
{
}

QSGMaterialType *QSGOutlinedTextMaterial::type() const
{
    static QSGMaterialType type;
    return &type;
}

QSGMaterialShader *QSGOutlinedTextMaterial::createShader() const
{
    if (flags().testFlag(RhiShaderWanted)) {
        QSGRhiTextureGlyphCache *gc = rhiGlyphCache();
        return new QSGOutlinedTextRhiShader(gc->glyphFormat(), gc->eightBitFormatIsAlphaSwizzled());
    } else {
        return new QSGOutlinedTextShader(glyphCache()->glyphFormat());
    }
}

QT_END_NAMESPACE<|MERGE_RESOLUTION|>--- conflicted
+++ resolved
@@ -402,7 +402,6 @@
     }
 };
 
-<<<<<<< HEAD
 
 // ***** RHI shader implementations
 
@@ -688,13 +687,9 @@
 
 // ***** common material stuff
 
-QSGTextMaskMaterial::QSGTextMaskMaterial(QSGRenderContext *rc, const QRawFont &font, QFontEngine::GlyphFormat glyphFormat)
+QSGTextMaskMaterial::QSGTextMaskMaterial(QSGRenderContext *rc, const QVector4D &color, const QRawFont &font, QFontEngine::GlyphFormat glyphFormat)
     : m_rc(qobject_cast<QSGDefaultRenderContext *>(rc))
     , m_texture(nullptr)
-=======
-QSGTextMaskMaterial::QSGTextMaskMaterial(const QVector4D &color, const QRawFont &font, QFontEngine::GlyphFormat glyphFormat)
-    : m_texture(nullptr)
->>>>>>> aeec2f94
     , m_glyphCache(nullptr)
     , m_font(font)
     , m_color(color)
@@ -727,19 +722,14 @@
     setFlag(SupportsRhiShader, true);
     setFlag(Blending, true);
 
-<<<<<<< HEAD
     Q_ASSERT(m_rc);
     m_rhi = m_rc->rhi();
-=======
+
     updateCache(glyphFormat);
 }
 
 void QSGTextMaskMaterial::updateCache(QFontEngine::GlyphFormat glyphFormat)
 {
-    QOpenGLContext *ctx = const_cast<QOpenGLContext *>(QOpenGLContext::currentContext());
-    Q_ASSERT(ctx != nullptr);
->>>>>>> aeec2f94
-
     // The following piece of code will read/write to the font engine's caches,
     // potentially from different threads. However, this is safe because this
     // code is only called from QQuickItem::updatePaintNode() which is called
@@ -754,7 +744,6 @@
                         : QFontEngine::Format_A32;
         }
 
-<<<<<<< HEAD
         QOpenGLContext *ctx = nullptr;
         qreal devicePixelRatio;
         void *cacheKey;
@@ -770,38 +759,23 @@
             cacheKey = ctx;
             devicePixelRatio = qsg_device_pixel_ratio(ctx);
         }
-=======
-        qreal devicePixelRatio = qsg_device_pixel_ratio(ctx);
->>>>>>> aeec2f94
 
         QTransform glyphCacheTransform = QTransform::fromScale(devicePixelRatio, devicePixelRatio);
         if (!fontEngine->supportsTransformation(glyphCacheTransform))
             glyphCacheTransform = QTransform();
 
-<<<<<<< HEAD
-        m_glyphCache = fontEngine->glyphCache(cacheKey, glyphFormat, glyphCacheTransform);
-
+        //QColor color = glyphFormat == QFontEngine::Format_ARGB ? QColor::fromRgbF(m_color.x(), m_color.y(), m_color.z(), m_color.w()) : QColor();
+        m_glyphCache = fontEngine->glyphCache(cacheKey, glyphFormat, glyphCacheTransform); // ### restore color arg when merges are done
         if (!m_glyphCache || int(m_glyphCache->glyphFormat()) != glyphFormat) {
             if (m_rhi)
-                m_glyphCache = new QSGRhiTextureGlyphCache(m_rhi, glyphFormat, glyphCacheTransform);
+                m_glyphCache = new QSGRhiTextureGlyphCache(m_rhi, glyphFormat, glyphCacheTransform); // ### color
             else
-                m_glyphCache = new QOpenGLTextureGlyphCache(glyphFormat, glyphCacheTransform);
+                m_glyphCache = new QOpenGLTextureGlyphCache(glyphFormat, glyphCacheTransform); // ### restore color arg when merges are done
 
             fontEngine->setGlyphCache(cacheKey, m_glyphCache.data());
             m_rc->registerFontengineForCleanup(fontEngine);
-=======
-        QColor color = glyphFormat == QFontEngine::Format_ARGB ? QColor::fromRgbF(m_color.x(), m_color.y(), m_color.z(), m_color.w()) : QColor();
-        m_glyphCache = fontEngine->glyphCache(ctx, glyphFormat, glyphCacheTransform, color);
-        if (!m_glyphCache || int(m_glyphCache->glyphFormat()) != glyphFormat) {
-            m_glyphCache = new QOpenGLTextureGlyphCache(glyphFormat, glyphCacheTransform, color);
-            fontEngine->setGlyphCache(ctx, m_glyphCache.data());
-            auto sg = QSGDefaultRenderContext::from(ctx);
-            Q_ASSERT(sg);
-            sg->registerFontengineForCleanup(fontEngine);
->>>>>>> aeec2f94
         }
     }
-
 }
 
 void QSGTextMaskMaterial::populate(const QPointF &p,
@@ -1007,19 +981,8 @@
 }
 
 
-<<<<<<< HEAD
 QSGStyledTextMaterial::QSGStyledTextMaterial(QSGRenderContext *rc, const QRawFont &font)
-    : QSGTextMaskMaterial(rc, font, QFontEngine::Format_A8)
-=======
-int QSGTextMaskMaterial::cacheTextureHeight() const
-{
-    return glyphCache()->height();
-}
-
-
-QSGStyledTextMaterial::QSGStyledTextMaterial(const QRawFont &font)
-    : QSGTextMaskMaterial(QVector4D(), font, QFontEngine::Format_A8)
->>>>>>> aeec2f94
+    : QSGTextMaskMaterial(rc, QVector4D(), font, QFontEngine::Format_A8)
 {
 }
 
