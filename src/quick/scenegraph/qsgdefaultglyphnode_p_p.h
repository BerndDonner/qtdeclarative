--- conflicted
+++ resolved
@@ -72,11 +72,7 @@
 class QSGTextMaskMaterial: public QSGMaterial
 {
 public:
-<<<<<<< HEAD
-    QSGTextMaskMaterial(QSGRenderContext *rc, const QRawFont &font, QFontEngine::GlyphFormat glyphFormat = QFontEngine::Format_None);
-=======
-    QSGTextMaskMaterial(const QVector4D &color, const QRawFont &font, QFontEngine::GlyphFormat glyphFormat = QFontEngine::Format_None);
->>>>>>> aeec2f94
+    QSGTextMaskMaterial(QSGRenderContext *rc, const QVector4D &color, const QRawFont &font, QFontEngine::GlyphFormat glyphFormat = QFontEngine::Format_None);
     virtual ~QSGTextMaskMaterial();
 
     QSGMaterialType *type() const override;
