--- conflicted
+++ resolved
@@ -153,11 +153,7 @@
     void update(QQuickWindow *window) override { maybeUpdate(window); } // identical for this implementation.
     void handleUpdateRequest(QQuickWindow *) override;
 
-<<<<<<< HEAD
-    void releaseResources(QQuickWindow *) override { }
-=======
-    void releaseResources(QQuickWindow *) Q_DECL_OVERRIDE;
->>>>>>> 6ff0e9a6
+    void releaseResources(QQuickWindow *) override;
 
     QAnimationDriver *animationDriver() const override { return 0; }
 
