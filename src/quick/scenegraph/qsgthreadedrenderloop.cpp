--- conflicted
+++ resolved
@@ -531,12 +531,7 @@
 
 void QSGRenderThread::syncAndRender()
 {
-<<<<<<< HEAD
     bool profileFrames = QSG_LOG_TIME_RENDERLOOP().isDebugEnabled();
-=======
-    bool profileFrames = QSG_LOG_TIME_RENDERLOOP().isDebugEnabled() ||
-            QQuickProfiler::profilingSceneGraph();
->>>>>>> 26bbd784
     if (profileFrames) {
         sinceLastTime = threadTimer.nsecsElapsed();
         threadTimer.start();
@@ -1105,12 +1100,7 @@
     qint64 polishTime = 0;
     qint64 waitTime = 0;
     qint64 syncTime = 0;
-<<<<<<< HEAD
     bool profileFrames = QSG_LOG_TIME_RENDERLOOP().isDebugEnabled();
-=======
-    bool profileFrames = QSG_LOG_TIME_RENDERLOOP().isDebugEnabled()  ||
-            QQuickProfiler::profilingSceneGraph();
->>>>>>> 26bbd784
     if (profileFrames)
         timer.start();
     Q_QUICK_SG_PROFILE_START(QQuickProfiler::SceneGraphPolishAndSync);
