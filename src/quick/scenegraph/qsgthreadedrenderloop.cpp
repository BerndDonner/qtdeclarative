--- conflicted
+++ resolved
@@ -798,49 +798,6 @@
     }
 }
 
-<<<<<<< HEAD
-=======
-/*
-    Adds this window to the list of tracked windows in this window
-    manager. show() does not trigger rendering to start, that happens
-    in expose.
- */
-
-void QSGThreadedRenderLoop::show(QQuickWindow *window)
-{
-    QSG_GUI_DEBUG(window, "show()");
-
-    if (Window *w = windowFor(m_windows, window)) {
-        /* Safeguard ourselves against misbehaving platform plugins.
-         *
-         * When being shown, the window should not be exposed as the
-         * platform plugin is only told to show after we send the show
-         * event. If we are already shown at this time and we don't have
-         * an active rendering thread we don't trust the plugin to send
-         * us another expose event, so make this explicit call to
-         * handleExposure.
-         *
-         * REF: QTCREATORBUG-10699
-         */
-        if (window->isExposed() && (!w->thread || !w->thread->window))
-            handleExposure(w);
-        return;
-    }
-
-    QSG_GUI_DEBUG(window, " - now tracking new window");
-
-    Window win;
-    win.window = window;
-    win.actualWindowFormat = window->format();
-    win.thread = new QSGRenderThread(this, QQuickWindowPrivate::get(window)->context);
-    win.timerId = 0;
-    win.updateDuringSync = false;
-    m_windows << win;
-}
-
->>>>>>> d82a17b9
-
-
 /*
     Removes this window from the list of tracked windowes in this
     window manager. hide() will trigger obscure, which in turn will
@@ -921,6 +878,7 @@
         QSG_GUI_DEBUG(window, " - adding window to list");
         Window win;
         win.window = window;
+        win.actualWindowFormat = window->format();
         win.thread = new QSGRenderThread(this, QQuickWindowPrivate::get(window)->context);
         win.timerId = 0;
         win.updateDuringSync = false;
