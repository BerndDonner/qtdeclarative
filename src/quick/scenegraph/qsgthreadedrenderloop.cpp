--- conflicted
+++ resolved
@@ -549,6 +549,7 @@
     if (profileFrames)
         syncTime = threadTimer.nsecsElapsed();
 #endif
+    Q_QUICK_SG_PROFILE_RECORD(QQuickProfiler::SceneGraphRenderLoopFrame);
 
     if (!syncResultedInChanges && !repaintRequested) {
         qCDebug(QSG_LOG_RENDERLOOP) << QSG_RT_PAD << "- no changes, render aborted";
@@ -558,13 +559,6 @@
         return;
     }
 
-<<<<<<< HEAD
-    if (profileFrames)
-        syncTime = threadTimer.nsecsElapsed();
-    Q_QUICK_SG_PROFILE_RECORD(QQuickProfiler::SceneGraphRenderLoopFrame);
-
-=======
->>>>>>> 05d8ffb4
     qCDebug(QSG_LOG_RENDERLOOP) << QSG_RT_PAD << "- rendering started";
 
 
