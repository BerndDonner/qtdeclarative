--- conflicted
+++ resolved
@@ -1218,18 +1218,11 @@
 
     QImage result;
     w->thread->mutex.lock();
-<<<<<<< HEAD
+    m_lockedForSync = true;
     qCDebug(QSG_LOG_RENDERLOOP) << "- posting grab event";
     w->thread->postEvent(new WMGrabEvent(window, &result));
     w->thread->waitCondition.wait(&w->thread->mutex);
-=======
-    m_locked = true;
-    QSG_GUI_DEBUG(w->window, " - locking, posting grab event");
-    w->thread->postEvent(new WMGrabEvent(window, &result));
-    w->thread->waitCondition.wait(&w->thread->mutex);
-    QSG_GUI_DEBUG(w->window, " - locking, grab done, unlocking");
-    m_locked = false;
->>>>>>> 87a58890
+    m_lockedForSync = false;
     w->thread->mutex.unlock();
 
     qCDebug(QSG_LOG_RENDERLOOP) << "- grab complete";
