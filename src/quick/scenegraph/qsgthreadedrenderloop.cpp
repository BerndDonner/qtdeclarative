--- conflicted
+++ resolved
@@ -565,14 +565,7 @@
         return;
     }
 
-<<<<<<< HEAD
-    if (profileFrames)
-        syncTime = threadTimer.nsecsElapsed();
-
     qCDebug(QSG_LOG_RENDERLOOP) << QSG_RT_PAD << "- rendering started";
-=======
-    QSG_RT_DEBUG(" - rendering starting");
->>>>>>> 5a9f0131
 
     QQuickWindowPrivate *d = QQuickWindowPrivate::get(window);
 
