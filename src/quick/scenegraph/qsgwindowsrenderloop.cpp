/****************************************************************************
**
** Copyright (C) 2014 Digia Plc and/or its subsidiary(-ies).
** Contact: http://www.qt-project.org/legal
**
** This file is part of the QtQuick module of the Qt Toolkit.
**
** $QT_BEGIN_LICENSE:LGPL21$
** Commercial License Usage
** Licensees holding valid commercial Qt licenses may use this file in
** accordance with the commercial license agreement provided with the
** Software or, alternatively, in accordance with the terms contained in
** a written agreement between you and Digia. For licensing terms and
** conditions see http://qt.digia.com/licensing. For further information
** use the contact form at http://qt.digia.com/contact-us.
**
** GNU Lesser General Public License Usage
** Alternatively, this file may be used under the terms of the GNU Lesser
** General Public License version 2.1 or version 3 as published by the Free
** Software Foundation and appearing in the file LICENSE.LGPLv21 and
** LICENSE.LGPLv3 included in the packaging of this file. Please review the
** following information to ensure the GNU Lesser General Public License
** requirements will be met: https://www.gnu.org/licenses/lgpl.html and
** http://www.gnu.org/licenses/old-licenses/lgpl-2.1.html.
**
** In addition, as a special exception, Digia gives you certain additional
** rights. These rights are described in the Digia Qt LGPL Exception
** version 1.1, included in the file LGPL_EXCEPTION.txt in this package.
**
** $QT_END_LICENSE$
**
****************************************************************************/

#include "qsgwindowsrenderloop_p.h"

#include <QtCore/QCoreApplication>
#include <QtCore/QLibraryInfo>

#include <QtGui/QScreen>
#include <QtGui/QGuiApplication>

#include <QtQuick/private/qsgcontext_p.h>
#include <QtQuick/private/qquickwindow_p.h>

#include <QtQuick/QQuickWindow>

#include <private/qquickprofiler_p.h>

QT_BEGIN_NAMESPACE

extern Q_GUI_EXPORT QImage qt_gl_read_framebuffer(const QSize &size, bool alpha_format, bool include_alpha);

#define RLDEBUG(x) qCDebug(QSG_LOG_RENDERLOOP) << x;

static QElapsedTimer qsg_render_timer;
#define QSG_LOG_TIME_SAMPLE(sampleName) \
    qint64 sampleName = 0;                                                  \
<<<<<<< HEAD
    if (QSG_LOG_TIME_RENDERLOOP().isDebugEnabled())  \
        sampleName = qsg_render_timer.nsecsElapsed(); \

#define QSG_RENDER_TIMING_SAMPLE(frameType, sampleName) \
    QSG_LOG_TIME_SAMPLE(sampleName) \
    Q_QUICK_SG_PROFILE_RECORD(frameType);
=======
    if (QSG_LOG_TIME_RENDERLOOP().isDebugEnabled() || QQuickProfiler::profilingSceneGraph())   \
        sampleName = qsg_render_timer.nsecsElapsed()
>>>>>>> 26bbd784


QSGWindowsRenderLoop::QSGWindowsRenderLoop()
    : m_gl(0)
    , m_sg(QSGContext::createDefaultContext())
    , m_updateTimer(0)
    , m_animationTimer(0)
{
    m_rc = m_sg->createRenderContext();

    m_animationDriver = m_sg->createAnimationDriver(m_sg);
    m_animationDriver->install();

    connect(m_animationDriver, SIGNAL(started()), this, SLOT(started()));
    connect(m_animationDriver, SIGNAL(stopped()), this, SLOT(stopped()));

    m_vsyncDelta = 1000 / QGuiApplication::primaryScreen()->refreshRate();
    if (m_vsyncDelta <= 0)
        m_vsyncDelta = 16;

    RLDEBUG("Windows Render Loop created");

    qsg_render_timer.start();
}

QSGWindowsRenderLoop::~QSGWindowsRenderLoop()
{
    delete m_rc;
    delete m_sg;
}

bool QSGWindowsRenderLoop::interleaveIncubation() const
{
    return m_animationDriver->isRunning() && anyoneShowing();
}

QSGWindowsRenderLoop::WindowData *QSGWindowsRenderLoop::windowData(QQuickWindow *window)
{
    for (int i=0; i<m_windows.size(); ++i) {
        WindowData &wd = m_windows[i];
        if (wd.window == window)
            return &wd;
    }
    return 0;
}

void QSGWindowsRenderLoop::maybePostUpdateTimer()
{
    if (!m_updateTimer) {
        RLDEBUG(" - posting event");
        m_updateTimer = startTimer(m_vsyncDelta / 3);
    }
}

/*
 * If no windows are showing, start ticking animations using a timer,
 * otherwise, start rendering
 */
void QSGWindowsRenderLoop::started()
{
    RLDEBUG("Animations started...");
    if (!anyoneShowing()) {
        if (m_animationTimer == 0) {
            RLDEBUG(" - starting non-visual animation timer");
            m_animationTimer = startTimer(m_vsyncDelta);
        }
    } else {
        maybePostUpdateTimer();
    }
}

void QSGWindowsRenderLoop::stopped()
{
    RLDEBUG("Animations stopped...");
    if (m_animationTimer) {
        RLDEBUG(" - stopping non-visual animation timer");
        killTimer(m_animationTimer);
        m_animationTimer = 0;
    }
}

void QSGWindowsRenderLoop::show(QQuickWindow *window)
{
    RLDEBUG("show");
    if (windowData(window) != 0)
        return;

    // This happens before the platform window is shown, but after
    // it is created. Creating the GL context takes a lot of time
    // (hundreds of milliseconds) and will prevent us from rendering
    // the first frame in time for the initial show on screen.
    // By preparing the GL context here, it is feasible (if the app
    // is quick enough) to have a perfect first frame.
    if (!m_gl) {
        RLDEBUG(" - creating GL context");
        m_gl = new QOpenGLContext();
        m_gl->setFormat(window->requestedFormat());
        if (qt_gl_global_share_context())
            m_gl->setShareContext(qt_gl_global_share_context());
        bool created = m_gl->create();
        if (!created) {
            const bool isEs = m_gl->isOpenGLES();
            delete m_gl;
            m_gl = 0;
            handleContextCreationFailure(window, isEs);
            return;
        }

        QQuickWindowPrivate::get(window)->fireOpenGLContextCreated(m_gl);

        RLDEBUG(" - making current");
        bool current = m_gl->makeCurrent(window);
        RLDEBUG(" - initializing SG");
        if (current)
            m_rc->initialize(m_gl);
    }

    WindowData data;
    data.window = window;
    data.pendingUpdate = false;
    m_windows << data;

    RLDEBUG(" - done with show");
}

void QSGWindowsRenderLoop::hide(QQuickWindow *window)
{
    RLDEBUG("hide");
    // The expose event is queued while hide is sent synchronously, so
    // the value might not be updated yet. (plus that the windows plugin
    // sends exposed=true when it goes to hidden, so it is doubly broken)
    // The check is made here, after the removal from m_windows, so
    // anyoneShowing will report the right value.
    if (window->isExposed())
        handleObscurity();
    if (!m_gl)
        return;
    QQuickWindowPrivate::get(window)->fireAboutToStop();
}

void QSGWindowsRenderLoop::windowDestroyed(QQuickWindow *window)
{
    RLDEBUG("windowDestroyed");
    for (int i=0; i<m_windows.size(); ++i) {
        if (m_windows.at(i).window == window) {
            m_windows.removeAt(i);
            break;
        }
    }

    hide(window);

    QQuickWindowPrivate *d = QQuickWindowPrivate::get(window);
    if (m_gl)
        m_gl->makeCurrent(window);
    d->cleanupNodesOnShutdown();
    if (m_windows.size() == 0) {
        d->context->invalidate();
        QCoreApplication::sendPostedEvents(0, QEvent::DeferredDelete);
        delete m_gl;
        m_gl = 0;
    } else if (m_gl) {
        m_gl->doneCurrent();
    }
}

bool QSGWindowsRenderLoop::anyoneShowing() const
{
    foreach (const WindowData &wd, m_windows)
        if (wd.window->isVisible() && wd.window->isExposed() && wd.window->size().isValid())
            return true;
    return false;
}

void QSGWindowsRenderLoop::exposureChanged(QQuickWindow *window)
{

    if (windowData(window) == 0)
        return;

    if (window->isExposed() && window->isVisible()) {

        // Stop non-visual animation timer as we now have a window rendering
        if (m_animationTimer && anyoneShowing()) {
            RLDEBUG(" - stopping non-visual animation timer");
            killTimer(m_animationTimer);
            m_animationTimer = 0;
        }

        RLDEBUG("exposureChanged - exposed");
        WindowData *wd = windowData(window);
        wd->pendingUpdate = true;

        // If we have a pending timer and we get an expose, we need to stop it.
        // Otherwise we get two frames and two animation ticks in the same time-interval.
        if (m_updateTimer) {
            RLDEBUG(" - killing pending update timer");
            killTimer(m_updateTimer);
            m_updateTimer = 0;
        }
        render();
    } else {
        handleObscurity();
    }
}

void QSGWindowsRenderLoop::handleObscurity()
{
    RLDEBUG("handleObscurity");
    // Potentially start the non-visual animation timer if nobody is rendering
    if (m_animationDriver->isRunning() && !anyoneShowing() && !m_animationTimer) {
        RLDEBUG(" - starting non-visual animation timer");
        m_animationTimer = startTimer(m_vsyncDelta);
    }
}

QImage QSGWindowsRenderLoop::grab(QQuickWindow *window)
{
    RLDEBUG("grab");
    if (!m_gl)
        return QImage();

    m_gl->makeCurrent(window);

    QQuickWindowPrivate *d = QQuickWindowPrivate::get(window);
    d->polishItems();
    d->syncSceneGraph();
    d->renderSceneGraph(window->size());

    QImage image = qt_gl_read_framebuffer(window->size() * window->devicePixelRatio(), false, false);
    return image;
}

void QSGWindowsRenderLoop::update(QQuickWindow *window)
{
    RLDEBUG("update");
    maybeUpdate(window);
}

void QSGWindowsRenderLoop::maybeUpdate(QQuickWindow *window)
{
    RLDEBUG("maybeUpdate");

    WindowData *wd = windowData(window);
    if (!wd || !anyoneShowing())
        return;

    wd->pendingUpdate = true;
    maybePostUpdateTimer();
}

bool QSGWindowsRenderLoop::event(QEvent *event)
{
    switch (event->type()) {
    case QEvent::Timer: {
        QTimerEvent *te = static_cast<QTimerEvent *>(event);
        if (te->timerId() == m_animationTimer) {
            RLDEBUG("event : animation tick while nothing is showing");
            m_animationDriver->advance();
        } else if (te->timerId() == m_updateTimer) {
            RLDEBUG("event : update");
            killTimer(m_updateTimer);
            m_updateTimer = 0;
            render();
        }
        return true; }
    default:
        break;
    }

    return QObject::event(event);
}

/*
 * Go through all windows we control and render them in turn.
 * Then tick animations if active.
 */
void QSGWindowsRenderLoop::render()
{
    RLDEBUG("render");
    foreach (const WindowData &wd, m_windows) {
        if (wd.pendingUpdate) {
            const_cast<WindowData &>(wd).pendingUpdate = false;
            renderWindow(wd.window);
        }
    }

    if (m_animationDriver->isRunning()) {
        RLDEBUG("advancing animations");
        QSG_LOG_TIME_SAMPLE(time_start);
        Q_QUICK_SG_PROFILE_START(QQuickProfiler::SceneGraphWindowsAnimations);
        m_animationDriver->advance();
        RLDEBUG("animations advanced");

        qCDebug(QSG_LOG_TIME_RENDERLOOP,
                "animations ticked in %dms",
                int((qsg_render_timer.nsecsElapsed() - time_start)/1000000));

        Q_QUICK_SG_PROFILE_END(QQuickProfiler::SceneGraphWindowsAnimations);

        // It is not given that animations triggered another maybeUpdate()
        // and thus another render pass, so to keep things running,
        // make sure there is another frame pending.
        maybePostUpdateTimer();

        emit timeToIncubate();
    }
}

/*
 * Render the contents of this window. First polish, then sync, render
 * then finally swap.
 *
 * Note: This render function does not implement aborting
 * the render call when sync step results in no scene graph changes,
 * like the threaded renderer does.
 */
void QSGWindowsRenderLoop::renderWindow(QQuickWindow *window)
{
    RLDEBUG("renderWindow");
    QQuickWindowPrivate *d = QQuickWindowPrivate::get(window);

    if (!d->isRenderable())
        return;

    if (!m_gl->makeCurrent(window))
        return;

    d->flushDelayedTouchEvent();
    // Event delivery or processing has caused the window to stop rendering.
    if (!windowData(window))
        return;

    QSG_LOG_TIME_SAMPLE(time_start);
    Q_QUICK_SG_PROFILE_START(QQuickProfiler::SceneGraphPolishFrame);

    RLDEBUG(" - polishing");
    d->polishItems();
    QSG_LOG_TIME_SAMPLE(time_polished);
    Q_QUICK_SG_PROFILE_SWITCH(QQuickProfiler::SceneGraphPolishFrame,
                                QQuickProfiler::SceneGraphRenderLoopFrame);

    emit window->afterAnimating();

    RLDEBUG(" - syncing");
    d->syncSceneGraph();
    QSG_RENDER_TIMING_SAMPLE(QQuickProfiler::SceneGraphRenderLoopFrame, time_synced);

    RLDEBUG(" - rendering");
    d->renderSceneGraph(window->size());
    QSG_RENDER_TIMING_SAMPLE(QQuickProfiler::SceneGraphRenderLoopFrame, time_rendered);

    RLDEBUG(" - swapping");
    m_gl->swapBuffers(window);
    QSG_RENDER_TIMING_SAMPLE(QQuickProfiler::SceneGraphRenderLoopFrame, time_swapped);

    RLDEBUG(" - frameDone");
    d->fireFrameSwapped();

    qCDebug(QSG_LOG_TIME_RENDERLOOP()).nospace()
            << "Frame rendered with 'windows' renderloop in: " << time_swapped << "ms"
            << ", polish=" << (time_polished - time_start) / 1000000
            << ", sync=" << (time_synced - time_polished) / 1000000
            << ", render=" << (time_rendered - time_synced) / 1000000
            << ", swap=" << (time_swapped - time_rendered) / 1000000
            << " - " << window;

    Q_QUICK_SG_PROFILE_REPORT(QQuickProfiler::SceneGraphRenderLoopFrame);
}

QT_END_NAMESPACE<|MERGE_RESOLUTION|>--- conflicted
+++ resolved
@@ -55,17 +55,12 @@
 static QElapsedTimer qsg_render_timer;
 #define QSG_LOG_TIME_SAMPLE(sampleName) \
     qint64 sampleName = 0;                                                  \
-<<<<<<< HEAD
     if (QSG_LOG_TIME_RENDERLOOP().isDebugEnabled())  \
         sampleName = qsg_render_timer.nsecsElapsed(); \
 
 #define QSG_RENDER_TIMING_SAMPLE(frameType, sampleName) \
     QSG_LOG_TIME_SAMPLE(sampleName) \
     Q_QUICK_SG_PROFILE_RECORD(frameType);
-=======
-    if (QSG_LOG_TIME_RENDERLOOP().isDebugEnabled() || QQuickProfiler::profilingSceneGraph())   \
-        sampleName = qsg_render_timer.nsecsElapsed()
->>>>>>> 26bbd784
 
 
 QSGWindowsRenderLoop::QSGWindowsRenderLoop()
