uniform lowp vec4 color;
uniform lowp float pattern;

varying mediump vec2 pos;

void main(void)
{
    lowp vec4 c = color;
<<<<<<< HEAD
    c.xyz += pow(max(sin(pos.x + pos.y), 0.0), 2.0) * pattern * 0.1;
=======
    c.xyz += pow(max(sin(pos.x + pos.y), 0.0), 2.0) * tweak.z * 0.25;
>>>>>>> 88e87647
    gl_FragColor = c;
}<|MERGE_RESOLUTION|>--- conflicted
+++ resolved
@@ -6,10 +6,6 @@
 void main(void)
 {
     lowp vec4 c = color;
-<<<<<<< HEAD
-    c.xyz += pow(max(sin(pos.x + pos.y), 0.0), 2.0) * pattern * 0.1;
-=======
-    c.xyz += pow(max(sin(pos.x + pos.y), 0.0), 2.0) * tweak.z * 0.25;
->>>>>>> 88e87647
+    c.xyz += pow(max(sin(pos.x + pos.y), 0.0), 2.0) * pattern * 0.25;
     gl_FragColor = c;
 }