--- conflicted
+++ resolved
@@ -307,21 +307,16 @@
     funcs->glTexSubImage2D(GL_TEXTURE_2D, 0, r.x() + iw + 1, r.y() + 1, 1, ih, m_externalFormat, GL_UNSIGNED_BYTE, dst);
 
     // Inner part of the image....
-<<<<<<< HEAD
-    funcs->glTexSubImage2D(GL_TEXTURE_2D, 0, r.x() + 1, r.y() + 1, r.width() - 2, r.height() - 2, m_externalFormat, GL_UNSIGNED_BYTE, src);
-=======
     if (bpl != iw) {
         int sy = r.y() + 1;
         int ey = sy + r.height() - 2;
         for (int y = sy; y < ey; ++y) {
-            glTexSubImage2D(GL_TEXTURE_2D, 0, r.x() + 1, y, r.width() - 2, 1, m_externalFormat, GL_UNSIGNED_BYTE, src);
+            funcs->glTexSubImage2D(GL_TEXTURE_2D, 0, r.x() + 1, y, r.width() - 2, 1, m_externalFormat, GL_UNSIGNED_BYTE, src);
             src += bpl;
         }
     } else {
-        glTexSubImage2D(GL_TEXTURE_2D, 0, r.x() + 1, r.y() + 1, r.width() - 2, r.height() - 2, m_externalFormat, GL_UNSIGNED_BYTE, src);
-    }
-
->>>>>>> f7c3035f
+        funcs->glTexSubImage2D(GL_TEXTURE_2D, 0, r.x() + 1, r.y() + 1, r.width() - 2, r.height() - 2, m_externalFormat, GL_UNSIGNED_BYTE, src);
+    }
 }
 
 void Atlas::bind(QSGTexture::Filtering filtering)
