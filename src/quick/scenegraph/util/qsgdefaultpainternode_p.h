/****************************************************************************
**
** Copyright (C) 2016 The Qt Company Ltd.
** Contact: https://www.qt.io/licensing/
**
** This file is part of the QtQuick module of the Qt Toolkit.
**
** $QT_BEGIN_LICENSE:LGPL$
** Commercial License Usage
** Licensees holding valid commercial Qt licenses may use this file in
** accordance with the commercial license agreement provided with the
** Software or, alternatively, in accordance with the terms contained in
** a written agreement between you and The Qt Company. For licensing terms
** and conditions see https://www.qt.io/terms-conditions. For further
** information use the contact form at https://www.qt.io/contact-us.
**
** GNU Lesser General Public License Usage
** Alternatively, this file may be used under the terms of the GNU Lesser
** General Public License version 3 as published by the Free Software
** Foundation and appearing in the file LICENSE.LGPL3 included in the
** packaging of this file. Please review the following information to
** ensure the GNU Lesser General Public License version 3 requirements
** will be met: https://www.gnu.org/licenses/lgpl-3.0.html.
**
** GNU General Public License Usage
** Alternatively, this file may be used under the terms of the GNU
** General Public License version 2.0 or (at your option) the GNU General
** Public license version 3 or any later version approved by the KDE Free
** Qt Foundation. The licenses are as published by the Free Software
** Foundation and appearing in the file LICENSE.GPL2 and LICENSE.GPL3
** included in the packaging of this file. Please review the following
** information to ensure the GNU General Public License requirements will
** be met: https://www.gnu.org/licenses/gpl-2.0.html and
** https://www.gnu.org/licenses/gpl-3.0.html.
**
** $QT_END_LICENSE$
**
****************************************************************************/

#ifndef QSGDEFAULTPAINTERNODE_P_H
#define QSGDEFAULTPAINTERNODE_P_H

//
//  W A R N I N G
//  -------------
//
// This file is not part of the Qt API.  It exists purely as an
// implementation detail.  This header file may change from version to
// version without notice, or even be removed.
//
// We mean it.
//

#include <private/qsgadaptationlayer_p.h>
#include "qsgtexturematerial.h"
#include "qsgtexture_p.h"

#include <QtQuick/qquickpainteditem.h>

#include <QtGui/qcolor.h>

QT_BEGIN_NAMESPACE

class QOpenGLFramebufferObject;
class QOpenGLPaintDevice;
class QSGDefaultRenderContext;

class Q_QUICK_PRIVATE_EXPORT QSGPainterTexture : public QSGPlainTexture
{
public:
    QSGPainterTexture();

    void setDirtyRect(const QRect &rect) { m_dirty_rect = rect; }

    void bind() override;

private:
    QRect m_dirty_rect;
};

class Q_QUICK_PRIVATE_EXPORT QSGDefaultPainterNode : public QSGPainterNode
{
public:
    QSGDefaultPainterNode(QQuickPaintedItem *item);
    virtual ~QSGDefaultPainterNode();

    void setPreferredRenderTarget(QQuickPaintedItem::RenderTarget target) override;

    void setSize(const QSize &size) override;
    QSize size() const { return m_size; }

    void setDirty(const QRect &dirtyRect = QRect()) override;

    void setOpaquePainting(bool opaque) override;
    bool opaquePainting() const { return m_opaquePainting; }

    void setLinearFiltering(bool linearFiltering) override;
    bool linearFiltering() const { return m_linear_filtering; }

    void setMipmapping(bool mipmapping) override;
    bool mipmapping() const { return m_mipmapping; }

    void setSmoothPainting(bool s) override;
    bool smoothPainting() const { return m_smoothPainting; }

    void setFillColor(const QColor &c) override;
    QColor fillColor() const { return m_fillColor; }

    void setContentsScale(qreal s) override;
    qreal contentsScale() const { return m_contentsScale; }

<<<<<<< HEAD
    void setFastFBOResizing(bool dynamic) override;
=======
    void setFastFBOResizing(bool fastResizing);
>>>>>>> e76ed6a2
    bool fastFBOResizing() const { return m_fastFBOResizing; }

    void setTextureSize(const QSize &textureSize) override;
    QSize textureSize() const { return m_textureSize; }

    QImage toImage() const override;
    void update() override;

    void paint();

    QSGTexture *texture() const override { return m_texture; }

private:
    void updateTexture();
    void updateGeometry();
    void updateRenderTarget();
    void updateFBOSize();

    QSGDefaultRenderContext *m_context;

    QQuickPaintedItem::RenderTarget m_preferredRenderTarget;
    QQuickPaintedItem::RenderTarget m_actualRenderTarget;

    QQuickPaintedItem *m_item;

    QOpenGLFramebufferObject *m_fbo;
    QOpenGLFramebufferObject *m_multisampledFbo;
    QImage m_image;

    QSGOpaqueTextureMaterial m_material;
    QSGTextureMaterial m_materialO;
    QSGGeometry m_geometry;
    QSGPainterTexture *m_texture;
    QOpenGLPaintDevice *m_gl_device;

    QSize m_size;
    QSize m_fboSize;
    QSize m_textureSize;
    QRect m_dirtyRect;
    QColor m_fillColor;
#if QT_VERSION >= 0x060000
#warning "Remove m_contentsScale and assume 1 everywhere"
#endif
    qreal m_contentsScale;

    bool m_dirtyContents : 1;
    bool m_opaquePainting : 1;
    bool m_linear_filtering : 1;
    bool m_mipmapping : 1;
    bool m_smoothPainting : 1;
    bool m_extensionsChecked : 1;
    bool m_multisamplingSupported : 1;
    bool m_fastFBOResizing : 1;
    bool m_dirtyGeometry : 1;
    bool m_dirtyRenderTarget : 1;
    bool m_dirtyTexture : 1;
};

QT_END_NAMESPACE

#endif // QSGDEFAULTPAINTERNODE_P_H<|MERGE_RESOLUTION|>--- conflicted
+++ resolved
@@ -109,11 +109,7 @@
     void setContentsScale(qreal s) override;
     qreal contentsScale() const { return m_contentsScale; }
 
-<<<<<<< HEAD
-    void setFastFBOResizing(bool dynamic) override;
-=======
-    void setFastFBOResizing(bool fastResizing);
->>>>>>> e76ed6a2
+    void setFastFBOResizing(bool fastResizing) override;
     bool fastFBOResizing() const { return m_fastFBOResizing; }
 
     void setTextureSize(const QSize &textureSize) override;
