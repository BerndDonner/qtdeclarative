--- conflicted
+++ resolved
@@ -626,12 +626,8 @@
 
 void QQuickUniformAnimatorJob::setTarget(QQuickItem *target)
 {
-<<<<<<< HEAD
-    if (qobject_cast<QQuickOpenGLShaderEffect *>(target) != nullptr)
-=======
     QQuickShaderEffect* effect = qobject_cast<QQuickShaderEffect*>(target);
     if (effect && effect->isOpenGLShaderEffect())
->>>>>>> fe5d6966
         m_target = target;
 }
 
