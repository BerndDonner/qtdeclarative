--- conflicted
+++ resolved
@@ -195,11 +195,7 @@
 private:
     friend class QQuickPixmapReaderThreadObject;
     void processJobs();
-<<<<<<< HEAD
-    void processJob(QQuickPixmapReply *, const QUrl &, const QString &, QQuickImageProvider::ImageType, QQuickImageProvider *);
-=======
-    void processJob(QQuickPixmapReply *, const QUrl &, const QSize &, AutoTransform);
->>>>>>> 1fd0cdc6
+    void processJob(QQuickPixmapReply *, const QUrl &, const QString &, AutoTransform, QQuickImageProvider::ImageType, QQuickImageProvider *);
     void networkRequestDone(QNetworkReply *);
     void asyncResponseFinished(QQuickImageResponse *);
 
@@ -619,15 +615,9 @@
 
                     PIXMAP_PROFILE(pixmapStateChanged<QQuickProfiler::PixmapLoadingStarted>(url));
 
-<<<<<<< HEAD
+                    AutoTransform autoTransform = job->autoTransform;
                     locker.unlock();
-                    processJob(job, url, localFile, imageType, provider);
-=======
-                    QSize requestSize = runningJob->requestSize;
-                    AutoTransform autoTransform = runningJob->autoTransform;
-                    locker.unlock();
-                    processJob(runningJob, url, requestSize, autoTransform);
->>>>>>> 1fd0cdc6
+                    processJob(job, url, localFile, autoTransform, imageType, provider);
                     locker.relock();
                 }
             }
@@ -638,13 +628,8 @@
     }
 }
 
-<<<<<<< HEAD
 void QQuickPixmapReader::processJob(QQuickPixmapReply *runningJob, const QUrl &url, const QString &localFile,
-                                          QQuickImageProvider::ImageType imageType, QQuickImageProvider *provider)
-=======
-void QQuickPixmapReader::processJob(QQuickPixmapReply *runningJob, const QUrl &url,
-                                    const QSize &requestSize, AutoTransform autoTransform)
->>>>>>> 1fd0cdc6
+                                    AutoTransform autoTransform, QQuickImageProvider::ImageType imageType, QQuickImageProvider *provider)
 {
     // fetch
     if (url.scheme() == QLatin1String("image")) {
@@ -733,11 +718,7 @@
             QFile f(localFile);
             QSize readSize;
             if (f.open(QIODevice::ReadOnly)) {
-<<<<<<< HEAD
-                if (!readImage(url, &f, &image, &errorStr, &readSize, runningJob->requestSize))
-=======
-                if (!readImage(url, &f, &image, &errorStr, &readSize, requestSize, autoTransform))
->>>>>>> 1fd0cdc6
+                if (!readImage(url, &f, &image, &errorStr, &readSize, runningJob->requestSize, autoTransform))
                     errorCode = QQuickPixmapReply::Loading;
             } else {
                 errorStr = QQuickPixmap::tr("Cannot open: %1").arg(url.toString());
@@ -1156,11 +1137,7 @@
                 QImage image = provider->requestImage(imageId(url), &readSize, requestSize);
                 if (!image.isNull()) {
                     *ok = true;
-<<<<<<< HEAD
-                    return new QQuickPixmapData(declarativePixmap, url, QQuickTextureFactory::textureFactoryForImage(image), readSize, requestSize);
-=======
-                    return new QQuickPixmapData(declarativePixmap, url, textureFactoryForImage(image), readSize, requestSize, autoTransform, UsePluginDefault);
->>>>>>> 1fd0cdc6
+                    return new QQuickPixmapData(declarativePixmap, url, QQuickTextureFactory::textureFactoryForImage(image), readSize, requestSize, autoTransform, UsePluginDefault);
                 }
             }
             case QQuickImageProvider::Pixmap:
@@ -1168,11 +1145,7 @@
                 QPixmap pixmap = provider->requestPixmap(imageId(url), &readSize, requestSize);
                 if (!pixmap.isNull()) {
                     *ok = true;
-<<<<<<< HEAD
-                    return new QQuickPixmapData(declarativePixmap, url, QQuickTextureFactory::textureFactoryForImage(pixmap.toImage()), readSize, requestSize);
-=======
-                    return new QQuickPixmapData(declarativePixmap, url, textureFactoryForImage(pixmap.toImage()), readSize, requestSize, autoTransform, UsePluginDefault);
->>>>>>> 1fd0cdc6
+                    return new QQuickPixmapData(declarativePixmap, url, QQuickTextureFactory::textureFactoryForImage(pixmap.toImage()), readSize, requestSize, autoTransform, UsePluginDefault);
                 }
             }
             case QQuickImageProvider::ImageResponse:
@@ -1200,11 +1173,7 @@
         AutoTransform appliedTransform = autoTransform;
         if (readImage(url, &f, &image, &errorString, &readSize, requestSize, appliedTransform)) {
             *ok = true;
-<<<<<<< HEAD
-            return new QQuickPixmapData(declarativePixmap, url, QQuickTextureFactory::textureFactoryForImage(image), readSize, requestSize);
-=======
-            return new QQuickPixmapData(declarativePixmap, url, textureFactoryForImage(image), readSize, requestSize, autoTransform, appliedTransform);
->>>>>>> 1fd0cdc6
+            return new QQuickPixmapData(declarativePixmap, url, QQuickTextureFactory::textureFactoryForImage(image), readSize, requestSize, autoTransform, appliedTransform);
         }
         errorString = QQuickPixmap::tr("Invalid image data: %1").arg(url.toString());
 
