--- conflicted
+++ resolved
@@ -64,36 +64,38 @@
 #define Q_QUICK_PROFILE(feature, Method)\
     Q_QUICK_PROFILE_IF_ENABLED(feature, QQuickProfiler::Method)
 
-<<<<<<< HEAD
 #define Q_QUICK_SG_PROFILE_START(Type)\
-    Q_QUICK_PROFILE_IF_ENABLED((QQuickProfiler::startSceneGraphFrame<Type>()))
+    Q_QUICK_PROFILE_IF_ENABLED(QQuickProfiler::ProfileSceneGraph,\
+                               (QQuickProfiler::startSceneGraphFrame<Type>()))
 
 #define Q_QUICK_SG_PROFILE_RECORD(Type)\
-    Q_QUICK_PROFILE_IF_ENABLED((QQuickProfiler::recordSceneGraphTimestamp<Type>()))
+    Q_QUICK_PROFILE_IF_ENABLED(QQuickProfiler::ProfileSceneGraph,\
+                               (QQuickProfiler::recordSceneGraphTimestamp<Type>()))
 
 #define Q_QUICK_SG_PROFILE_SKIP(Type, Skip)\
-    Q_QUICK_PROFILE_IF_ENABLED((QQuickProfiler::skipSceneGraphTimestamps<Type, Skip>()))
+    Q_QUICK_PROFILE_IF_ENABLED(QQuickProfiler::ProfileSceneGraph,\
+                               (QQuickProfiler::skipSceneGraphTimestamps<Type, Skip>()))
 
 #define Q_QUICK_SG_PROFILE_START_SYNCHRONIZED(Type1, Type2)\
-    Q_QUICK_PROFILE_IF_ENABLED((QQuickProfiler::startSceneGraphFrame<Type1, Type2>()))
+    Q_QUICK_PROFILE_IF_ENABLED(QQuickProfiler::ProfileSceneGraph,\
+                               (QQuickProfiler::startSceneGraphFrame<Type1, Type2>()))
 
 #define Q_QUICK_SG_PROFILE_SWITCH(Type1, Type2) \
-    Q_QUICK_PROFILE_IF_ENABLED((QQuickProfiler::reportSceneGraphFrame<Type1, true, Type2>()))
+    Q_QUICK_PROFILE_IF_ENABLED(QQuickProfiler::ProfileSceneGraph,\
+                               (QQuickProfiler::reportSceneGraphFrame<Type1, true, Type2>()))
 
 #define Q_QUICK_SG_PROFILE_REPORT(Type)\
-    Q_QUICK_PROFILE_IF_ENABLED((QQuickProfiler::reportSceneGraphFrame<Type, false>()))
+    Q_QUICK_PROFILE_IF_ENABLED(QQuickProfiler::ProfileSceneGraph,\
+                               (QQuickProfiler::reportSceneGraphFrame<Type, false>()))
 
 #define Q_QUICK_SG_PROFILE_END(Type)\
-    Q_QUICK_PROFILE_IF_ENABLED((QQuickProfiler::reportSceneGraphFrame<Type, true>()))
+    Q_QUICK_PROFILE_IF_ENABLED(QQuickProfiler::ProfileSceneGraph,\
+                               (QQuickProfiler::reportSceneGraphFrame<Type, true>()))
 
 #define Q_QUICK_SG_PROFILE_END_WITH_PAYLOAD(Type, Payload)\
-    Q_QUICK_PROFILE_IF_ENABLED((QQuickProfiler::reportSceneGraphFrame<Type, true>(Payload)))
-
-=======
-#define Q_QUICK_SG_PROFILE(Type, Params)\
-    Q_QUICK_PROFILE_IF_ENABLED(QQuickProfiler::ProfileSceneGraph,\
-                               (QQuickProfiler::sceneGraphFrame<Type> Params))
->>>>>>> 26bbd784
+    Q_QUICK_PROFILE_IF_ENABLED(QQuickProfiler::ProfileSceneGraph,\
+                               (QQuickProfiler::reportSceneGraphFrame<Type, true>(Payload)))
+
 
 #define Q_QUICK_INPUT_PROFILE(Method)\
     Q_QUICK_PROFILE(QQuickProfiler::ProfileInputEvents, Method)
