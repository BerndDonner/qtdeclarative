/****************************************************************************
**
** Copyright (C) 2016 The Qt Company Ltd.
** Contact: https://www.qt.io/licensing/
**
** This file is part of the QtQuick module of the Qt Toolkit.
**
** $QT_BEGIN_LICENSE:LGPL$
** Commercial License Usage
** Licensees holding valid commercial Qt licenses may use this file in
** accordance with the commercial license agreement provided with the
** Software or, alternatively, in accordance with the terms contained in
** a written agreement between you and The Qt Company. For licensing terms
** and conditions see https://www.qt.io/terms-conditions. For further
** information use the contact form at https://www.qt.io/contact-us.
**
** GNU Lesser General Public License Usage
** Alternatively, this file may be used under the terms of the GNU Lesser
** General Public License version 3 as published by the Free Software
** Foundation and appearing in the file LICENSE.LGPL3 included in the
** packaging of this file. Please review the following information to
** ensure the GNU Lesser General Public License version 3 requirements
** will be met: https://www.gnu.org/licenses/lgpl-3.0.html.
**
** GNU General Public License Usage
** Alternatively, this file may be used under the terms of the GNU
** General Public License version 2.0 or (at your option) the GNU General
** Public license version 3 or any later version approved by the KDE Free
** Qt Foundation. The licenses are as published by the Free Software
** Foundation and appearing in the file LICENSE.GPL2 and LICENSE.GPL3
** included in the packaging of this file. Please review the following
** information to ensure the GNU General Public License requirements will
** be met: https://www.gnu.org/licenses/gpl-2.0.html and
** https://www.gnu.org/licenses/gpl-3.0.html.
**
** $QT_END_LICENSE$
**
****************************************************************************/

#include "qquickutilmodule_p.h"
#include "qquickanimation_p.h"
#include "qquickanimation_p_p.h"
#include "qquickbehavior_p.h"
#include "qquicksmoothedanimation_p.h"
#include "qquickfontloader_p.h"
#include "qquickfontmetrics_p.h"
#include "qquickpropertychanges_p.h"
#include "qquickspringanimation_p.h"
#include "qquickstategroup_p.h"
#include "qquickstatechangescript_p.h"
#include "qquickstate_p.h"
#include "qquickstate_p_p.h"
#include "qquicksystempalette_p.h"
#include "qquicktextmetrics_p.h"
#include "qquicktransition_p.h"
#include "qquickanimator_p.h"
#if QT_CONFIG(shortcut)
#include "qquickshortcut_p.h"
#endif
#include "qquickvalidator_p.h"
#include <qqmlinfo.h>
#include <private/qqmltypenotavailable_p.h>
#include <private/qquickanimationcontroller_p.h>
#include <QtCore/qcoreapplication.h>
#include <QtGui/QInputMethod>
#include <QtGui/QKeySequence>

#if QT_CONFIG(shortcut)
Q_DECLARE_METATYPE(QKeySequence::StandardKey)
#endif

void QQuickUtilModule::defineModule()
{
#if QT_CONFIG(im)
    qmlRegisterUncreatableType<QInputMethod>("QtQuick",2,0,"InputMethod",
                                             QInputMethod::tr("InputMethod is an abstract class"));
#endif
    qmlRegisterUncreatableType<QQuickAbstractAnimation>("QtQuick",2,0,"Animation",QQuickAbstractAnimation::tr("Animation is an abstract class"));

    qmlRegisterType<QQuickBehavior>("QtQuick",2,0,"Behavior");
    qmlRegisterType<QQuickColorAnimation>("QtQuick",2,0,"ColorAnimation");
    qmlRegisterType<QQuickSmoothedAnimation>("QtQuick",2,0,"SmoothedAnimation");
    qmlRegisterType<QQuickFontLoader>("QtQuick",2,0,"FontLoader");
    qmlRegisterType<QQuickNumberAnimation>("QtQuick",2,0,"NumberAnimation");
    qmlRegisterType<QQuickParallelAnimation>("QtQuick",2,0,"ParallelAnimation");
    qmlRegisterType<QQuickPauseAnimation>("QtQuick",2,0,"PauseAnimation");
    qmlRegisterType<QQuickPropertyAction>("QtQuick",2,0,"PropertyAction");
    qmlRegisterType<QQuickPropertyAnimation>("QtQuick",2,0,"PropertyAnimation");
    qmlRegisterType<QQuickRotationAnimation>("QtQuick",2,0,"RotationAnimation");
    qmlRegisterType<QQuickScriptAction>("QtQuick",2,0,"ScriptAction");
    qmlRegisterType<QQuickSequentialAnimation>("QtQuick",2,0,"SequentialAnimation");
    qmlRegisterType<QQuickSpringAnimation>("QtQuick",2,0,"SpringAnimation");
    qmlRegisterType<QQuickAnimationController>("QtQuick",2,0,"AnimationController");
    qmlRegisterType<QQuickStateChangeScript>("QtQuick",2,0,"StateChangeScript");
    qmlRegisterType<QQuickStateGroup>("QtQuick",2,0,"StateGroup");
    qmlRegisterType<QQuickState>("QtQuick",2,0,"State");
    qmlRegisterType<QQuickSystemPalette>("QtQuick",2,0,"SystemPalette");
    qmlRegisterType<QQuickTransition>("QtQuick",2,0,"Transition");
    qmlRegisterType<QQuickVector3dAnimation>("QtQuick",2,0,"Vector3dAnimation");

#if QT_CONFIG(validator)
    qmlRegisterType<QValidator>();
    qmlRegisterType<QQuickIntValidator>("QtQuick",2,0,"IntValidator");
    qmlRegisterType<QQuickDoubleValidator>("QtQuick",2,0,"DoubleValidator");
    qmlRegisterType<QRegExpValidator>("QtQuick",2,0,"RegExpValidator");
#endif

    qmlRegisterUncreatableType<QQuickAnimator>("QtQuick", 2, 2, "Animator", QQuickAbstractAnimation::tr("Animator is an abstract class"));
    qmlRegisterType<QQuickXAnimator>("QtQuick", 2, 2, "XAnimator");
    qmlRegisterType<QQuickYAnimator>("QtQuick", 2, 2, "YAnimator");
    qmlRegisterType<QQuickScaleAnimator>("QtQuick", 2, 2, "ScaleAnimator");
    qmlRegisterType<QQuickRotationAnimator>("QtQuick", 2, 2, "RotationAnimator");
    qmlRegisterType<QQuickOpacityAnimator>("QtQuick", 2, 2, "OpacityAnimator");
#if QT_CONFIG(quick_shadereffect) && QT_CONFIG(opengl)
    qmlRegisterType<QQuickUniformAnimator>("QtQuick", 2, 2, "UniformAnimator");
#endif
    qmlRegisterType<QQuickStateOperation>();

    qmlRegisterCustomType<QQuickPropertyChanges>("QtQuick",2,0,"PropertyChanges", new QQuickPropertyChangesParser);

#if QT_CONFIG(shortcut)
    qRegisterMetaType<QKeySequence::StandardKey>();
    qmlRegisterUncreatableType<QKeySequence, 2>("QtQuick", 2, 2, "StandardKey", QStringLiteral("Cannot create an instance of StandardKey."));
#endif

    qmlRegisterType<QQuickFontMetrics>("QtQuick", 2, 4, "FontMetrics");
    qmlRegisterType<QQuickTextMetrics>("QtQuick", 2, 4, "TextMetrics");

#if QT_CONFIG(shortcut)
    qmlRegisterType<QQuickShortcut>("QtQuick", 2, 5, "Shortcut");
    qmlRegisterType<QQuickShortcut,1>("QtQuick", 2, 6, "Shortcut");
<<<<<<< HEAD

    qmlRegisterType<QQuickShortcut,9>("QtQuick", 2, 9, "Shortcut");
=======
#endif
>>>>>>> 9aed949b
}<|MERGE_RESOLUTION|>--- conflicted
+++ resolved
@@ -129,10 +129,7 @@
 #if QT_CONFIG(shortcut)
     qmlRegisterType<QQuickShortcut>("QtQuick", 2, 5, "Shortcut");
     qmlRegisterType<QQuickShortcut,1>("QtQuick", 2, 6, "Shortcut");
-<<<<<<< HEAD
 
     qmlRegisterType<QQuickShortcut,9>("QtQuick", 2, 9, "Shortcut");
-=======
 #endif
->>>>>>> 9aed949b
 }