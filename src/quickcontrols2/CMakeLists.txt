#####################################################################
## QuickControls2 Module:
#####################################################################

qt_internal_add_qml_module(QuickControls2
    URI "QtQuick.Controls"
    VERSION "${PROJECT_VERSION}"
    PAST_MAJOR_VERSIONS 2
    DESIGNER_SUPPORTED
    CLASS_NAME QtQuickControls2Plugin
    PLUGIN_TARGET qtquickcontrols2plugin
    IMPORTS
        QtQuick.Controls.impl/auto
    OPTIONAL_IMPORTS
        QtQuick.Controls.Fusion/auto
        QtQuick.Controls.Material/auto
        QtQuick.Controls.Imagine/auto
        QtQuick.Controls.Universal/auto
        QtQuick.Controls.Windows/auto
        QtQuick.Controls.macOS/auto
<<<<<<< HEAD
        QtQuick.Controls.iOS/auto
=======
    DEFAULT_IMPORTS
        QtQuick.Controls.Basic/auto
>>>>>>> 47366312
    NO_PLUGIN_OPTIONAL
    NO_GENERATE_PLUGIN_SOURCE
    SOURCES
        qquickstyle.cpp qquickstyle.h qquickstyle_p.h
        qquickstyleplugin.cpp qquickstyleplugin_p.h
        qtquickcontrols2global.h
    DEFINES
        QT_NO_CAST_FROM_ASCII
        QT_NO_CAST_TO_ASCII
    LIBRARIES
        Qt::CorePrivate
        Qt::GuiPrivate
        Qt::QmlPrivate
        Qt::QuickPrivate
        Qt::QuickTemplates2
        Qt::QuickTemplates2Private
    PUBLIC_LIBRARIES
        Qt::Core
        Qt::Gui
        Qt::Quick
    GENERATE_CPP_EXPORTS
)

qt_internal_extend_target(qtquickcontrols2plugin
    SOURCES
        qtquickcontrols2plugin.cpp
    LIBRARIES
        Qt::QuickControls2ImplPrivate
        Qt::QuickControls2Private
        Qt::QuickTemplates2Private
)

if(QT_FEATURE_quick_designer)
    add_subdirectory(designer)
endif()

add_subdirectory(basic)
add_subdirectory(fusion)
add_subdirectory(imagine)
add_subdirectory(material)
add_subdirectory(universal)

if(MACOS)
    add_subdirectory(macos)
    ### Remove
    add_subdirectory(ios)
endif()

if(IOS)
    add_subdirectory(ios)
endif()

if(WIN32)
    add_subdirectory(windows)
endif()

qt_internal_add_docs(QuickControls2
    doc/qtquickcontrols.qdocconf
)<|MERGE_RESOLUTION|>--- conflicted
+++ resolved
@@ -18,12 +18,9 @@
         QtQuick.Controls.Universal/auto
         QtQuick.Controls.Windows/auto
         QtQuick.Controls.macOS/auto
-<<<<<<< HEAD
         QtQuick.Controls.iOS/auto
-=======
     DEFAULT_IMPORTS
         QtQuick.Controls.Basic/auto
->>>>>>> 47366312
     NO_PLUGIN_OPTIONAL
     NO_GENERATE_PLUGIN_SOURCE
     SOURCES
