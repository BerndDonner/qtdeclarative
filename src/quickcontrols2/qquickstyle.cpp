--- conflicted
+++ resolved
@@ -196,17 +196,9 @@
 
         if (QGuiApplication::instance()) {
             if (!custom) {
-<<<<<<< HEAD
                 const QStringList stylePaths = QQuickStylePrivate::stylePaths();
                 for (const QString &path : stylePaths) {
                     QString stylePath = findStyle(path, style);
-=======
-                const QString targetPath = QStringLiteral("QtQuick/Controls.2");
-                const QStringList importPaths = defaultImportPathList();
-
-                for (const QString &importPath : importPaths) {
-                    QString stylePath = findStyle(importPath + QLatin1Char('/') + targetPath, style);
->>>>>>> 4ef7af98
                     if (!stylePath.isEmpty()) {
                         custom = !stylePath.startsWith(baseUrl.toLocalFile());
                         style = stylePath;
@@ -248,7 +240,7 @@
 
     // built-in import paths
     const QString targetPath = QStringLiteral("QtQuick/Controls.2");
-    const QStringList importPaths = QQmlEngine().importPathList();
+    const QStringList importPaths = defaultImportPathList();
     for (const QString &importPath : importPaths) {
         QDir dir(importPath);
         if (dir.cd(targetPath))
