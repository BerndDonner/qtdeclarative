/****************************************************************************
**
** Copyright (C) 2017 The Qt Company Ltd.
** Contact: http://www.qt.io/licensing/
**
** This file is part of the Qt Quick Controls 2 module of the Qt Toolkit.
**
** $QT_BEGIN_LICENSE:LGPL3$
** Commercial License Usage
** Licensees holding valid commercial Qt licenses may use this file in
** accordance with the commercial license agreement provided with the
** Software or, alternatively, in accordance with the terms contained in
** a written agreement between you and The Qt Company. For licensing terms
** and conditions see http://www.qt.io/terms-conditions. For further
** information use the contact form at http://www.qt.io/contact-us.
**
** GNU Lesser General Public License Usage
** Alternatively, this file may be used under the terms of the GNU Lesser
** General Public License version 3 as published by the Free Software
** Foundation and appearing in the file LICENSE.LGPLv3 included in the
** packaging of this file. Please review the following information to
** ensure the GNU Lesser General Public License version 3 requirements
** will be met: https://www.gnu.org/licenses/lgpl.html.
**
** GNU General Public License Usage
** Alternatively, this file may be used under the terms of the GNU
** General Public License version 2.0 or later as published by the Free
** Software Foundation and appearing in the file LICENSE.GPL included in
** the packaging of this file. Please review the following information to
** ensure the GNU General Public License version 2.0 requirements will be
** met: http://www.gnu.org/licenses/gpl-2.0.html.
**
** $QT_END_LICENSE$
**
****************************************************************************/

#include "qquickstyle.h"
#include "qquickstyle_p.h"

#include <QtCore/qdir.h>
#include <QtCore/qfile.h>
#include <QtCore/qdebug.h>
#include <QtCore/qsettings.h>
#include <QtCore/qfileselector.h>
#include <QtCore/qlibraryinfo.h>
#include <QtGui/qcolor.h>
#include <QtGui/qpalette.h>
#include <QtGui/private/qguiapplication_p.h>
#include <QtGui/qpa/qplatformtheme.h>
#include <QtQml/private/qqmlmetatype_p.h>
#include <QtQml/qqmlengine.h>
#include <QtQml/qqmlfile.h>

QT_BEGIN_NAMESPACE

/*!
    \class QQuickStyle
    \brief The QQuickStyle class allows configuring the application style.
    \inmodule QtQuickControls2
    \since 5.7

    QQuickStyle provides API for querying and configuring the application
    \l {Styling Qt Quick Controls 2}{styles} of Qt Quick Controls 2.

    \code
    #include <QGuiApplication>
    #include <QQmlApplicationEngine>
    #include <QQuickStyle>

    int main(int argc, char *argv[])
    {
        QGuiApplication::setAttribute(Qt::AA_EnableHighDpiScaling);
        QGuiApplication app(argc, argv);

        QQuickStyle::setStyle("Material");

        QQmlApplicationEngine engine;
        engine.load(QUrl("qrc:/main.qml"));

        return app.exec();
    }
    \endcode

    \note The style must be configured \b before loading QML that imports
    Qt Quick Controls 2. It is not possible to change the style after the QML
    types have been registered.

    The style can also be specified as a path to a custom style, such as
    \c ":/mystyle". See \l {Creating a Custom Style} for more details about
    building custom styles. Custom styles do not need to implement all controls.
    By default, the styling system uses the \l {Default style} as a fallback
    for controls that a custom style does not provide. It is possible to
    specify a different fallback style to customize or extend one of the
    built-in styles.

    \code
    QQuickStyle::setStyle(":/mystyle");
    QQuickStyle::setFallbackStyle("Material");
    \endcode

    \sa {Styling Qt Quick Controls 2}
*/

static QStringList envPathList(const QByteArray &var)
{
    QStringList paths;
    if (Q_UNLIKELY(!qEnvironmentVariableIsEmpty(var))) {
        const QByteArray value = qgetenv(var);
        paths += QString::fromLatin1(value).split(QDir::listSeparator(), QString::SkipEmptyParts);
    }
    return paths;
}

static QStringList defaultImportPathList()
{
    QStringList importPaths;
    importPaths.reserve(3);
    importPaths += QLibraryInfo::location(QLibraryInfo::Qml2ImportsPath);
<<<<<<< HEAD
    importPaths += envPathList("QML2_IMPORT_PATH");
    importPaths += QStringLiteral(":/qt-project.org/imports");
=======

    if (Q_UNLIKELY(!qEnvironmentVariableIsEmpty("QML2_IMPORT_PATH"))) {
        const QByteArray envImportPath = qgetenv("QML2_IMPORT_PATH");
        importPaths += QString::fromLocal8Bit(envImportPath).split(QDir::listSeparator(), QString::SkipEmptyParts);
    }

    importPaths += QStringLiteral("qrc:/qt-project.org/imports");
>>>>>>> 81f656ee
    importPaths += QCoreApplication::applicationDirPath();
    return importPaths;
}

struct QQuickStyleSpec
{
    QQuickStyleSpec() : custom(false), resolved(false) { }

    QString name()
    {
        if (!resolved)
            resolve();
        return style.mid(style.lastIndexOf(QLatin1Char('/')) + 1);
    }

    QString path()
    {
        if (!resolved)
            resolve();
        QString s = style;
        if (QQmlFile::isLocalFile(s))
            s = QQmlFile::urlToLocalFileOrQrc(s);
        return s.left(s.lastIndexOf(QLatin1Char('/')) + 1);
    }

    void setStyle(const QString &s)
    {
        style = s;
        resolved = false;
        resolve();
    }

    void setFallbackStyle(const QString &fallback, const QByteArray &method)
    {
        fallbackStyle = fallback;
        fallbackMethod = method;
    }

    static QString findStyle(const QString &path, const QString &name)
    {
        QDir dir(path);
        if (!dir.exists())
            return QString();

        if (name.isEmpty())
            return dir.absolutePath() + QLatin1Char('/');

        const QStringList entries = dir.entryList(QStringList(), QDir::Dirs | QDir::NoDotAndDotDot);
        for (const QString &entry : entries) {
            if (entry.compare(name, Qt::CaseInsensitive) == 0)
                return dir.absoluteFilePath(entry);
        }

        return QString();
    }

    void resolve(const QUrl &baseUrl = QUrl())
    {
        if (style.isEmpty())
            style = QGuiApplicationPrivate::styleOverride;
        if (style.isEmpty())
            style = QString::fromLocal8Bit(qgetenv("QT_QUICK_CONTROLS_STYLE"));
        if (fallbackStyle.isEmpty())
            setFallbackStyle(QString::fromLocal8Bit(qgetenv("QT_QUICK_CONTROLS_FALLBACK_STYLE")), "QT_QUICK_CONTROLS_FALLBACK_STYLE");
#if QT_CONFIG(settings)
        if (style.isEmpty() || fallbackStyle.isEmpty()) {
            QSharedPointer<QSettings> settings = QQuickStylePrivate::settings(QStringLiteral("Controls"));
            if (settings) {
                if (style.isEmpty())
                    style = settings->value(QStringLiteral("Style")).toString();
                if (fallbackStyle.isEmpty())
                    setFallbackStyle(settings->value(QStringLiteral("FallbackStyle")).toString(), ":/qtquickcontrols2.conf");
            }
        }
#endif

        // resolve a path relative to the config
        QString configPath = QFileInfo(resolveConfigFilePath()).path();
        QString stylePath = findStyle(configPath, style);
        if (!stylePath.isEmpty()) {
            style = stylePath;
            resolved = true;
        }

        custom = style.contains(QLatin1Char('/'));

        if (baseUrl.isValid()) {
            QString path = QQmlFile::urlToLocalFileOrQrc(baseUrl);
            QString stylePath = findStyle(path, style);
            if (!stylePath.isEmpty()) {
                style = stylePath;
                resolved = true;
            }
        }

        if (QGuiApplication::instance()) {
            if (!custom) {
                const QStringList stylePaths = QQuickStylePrivate::stylePaths();
                for (const QString &path : stylePaths) {
                    QString stylePath = findStyle(path, style);
                    if (!stylePath.isEmpty()) {
                        custom = !stylePath.startsWith(QQmlFile::urlToLocalFileOrQrc(baseUrl));
                        style = stylePath;
                        resolved = true;
                        break;
                    }
                }
            }
            resolved = true;
        }
    }

    void reset()
    {
        custom = false;
        resolved = false;
        style.clear();
        fallbackStyle.clear();
        fallbackMethod.clear();
        configFilePath.clear();
    }

    QString resolveConfigFilePath()
    {
        if (configFilePath.isEmpty()) {
            configFilePath = QFile::decodeName(qgetenv("QT_QUICK_CONTROLS_CONF"));
            if (configFilePath.isEmpty() || !QFile::exists(configFilePath)) {
                if (!configFilePath.isEmpty())
                    qWarning("QT_QUICK_CONTROLS_CONF=%s: No such file", qPrintable(configFilePath));

                configFilePath = QStringLiteral(":/qtquickcontrols2.conf");
            }
        }
        return configFilePath;
    }

    bool custom;
    bool resolved;
    QString style;
    QString fallbackStyle;
    QByteArray fallbackMethod;
    QString configFilePath;
    QStringList customStylePaths;
};

Q_GLOBAL_STATIC(QQuickStyleSpec, styleSpec)

QStringList QQuickStylePrivate::stylePaths(bool resolve)
{
    // user-requested style path
    QStringList paths;
<<<<<<< HEAD
    if (resolve) {
        QString path = styleSpec()->path();
        if (path.endsWith(QLatin1Char('/')))
            path.chop(1);
        if (!path.isEmpty())
            paths += path;
=======
    if (Q_UNLIKELY(!qEnvironmentVariableIsEmpty("QT_QUICK_CONTROLS_STYLE_PATH"))) {
        const QByteArray value = qgetenv("QT_QUICK_CONTROLS_STYLE_PATH");
        paths += QString::fromLocal8Bit(value).split(QDir::listSeparator(), QString::SkipEmptyParts);
>>>>>>> 81f656ee
    }

    // system/custom style paths
    paths += styleSpec()->customStylePaths;
    paths += envPathList("QT_QUICK_CONTROLS_STYLE_PATH");

    // built-in import paths
    const QString targetPath = QStringLiteral("QtQuick/Controls.2");
    const QStringList importPaths = defaultImportPathList();
    for (const QString &importPath : importPaths) {
        QDir dir(importPath);
        if (dir.cd(targetPath))
            paths += dir.absolutePath();
    }

    paths.removeDuplicates();
    return paths;
}

QString QQuickStylePrivate::fallbackStyle()
{
    return styleSpec()->fallbackStyle;
}

bool QQuickStylePrivate::isCustomStyle()
{
    return styleSpec()->custom;
}

void QQuickStylePrivate::init(const QUrl &baseUrl)
{
    QQuickStyleSpec *spec = styleSpec();
    spec->resolve(baseUrl);

    if (!spec->fallbackStyle.isEmpty()) {
        QString fallbackStyle = spec->findStyle(QQmlFile::urlToLocalFileOrQrc(baseUrl), spec->fallbackStyle);
        if (fallbackStyle.isEmpty()) {
            if (spec->fallbackStyle.compare(QStringLiteral("Default")) != 0) {
                qWarning() << "ERROR: unable to locate fallback style" << spec->fallbackStyle;
                qInfo().nospace().noquote() << spec->fallbackMethod << ": the fallback style must be the name of one of the built-in Qt Quick Controls 2 styles.";
            }
            spec->fallbackStyle.clear();
        }
    }
}

void QQuickStylePrivate::reset()
{
    if (styleSpec())
        styleSpec()->reset();
}

QString QQuickStylePrivate::configFilePath()
{
    return styleSpec()->resolveConfigFilePath();
}

QSharedPointer<QSettings> QQuickStylePrivate::settings(const QString &group)
{
#ifndef QT_NO_SETTINGS
    const QString filePath = QQuickStylePrivate::configFilePath();
    if (QFile::exists(filePath)) {
        QFileSelector selector;
        QSettings *settings = new QSettings(selector.select(filePath), QSettings::IniFormat);
        if (!group.isEmpty())
            settings->beginGroup(group);
        return QSharedPointer<QSettings>(settings);
    }
#endif // QT_NO_SETTINGS
    return QSharedPointer<QSettings>();
}

static bool qt_is_dark_system_theme()
{
    if (const QPlatformTheme *theme = QGuiApplicationPrivate::platformTheme()) {
        if (const QPalette *systemPalette = theme->palette(QPlatformTheme::SystemPalette)) {
            const QColor textColor = systemPalette->color(QPalette::WindowText);
            return textColor.red() > 128 && textColor.blue() > 128 && textColor.green() > 128;
        }
    }
    return false;
}

bool QQuickStylePrivate::isDarkSystemTheme()
{
    static bool dark = qt_is_dark_system_theme();
    return dark;
}

/*!
    Returns the name of the application style.

    \note The application style can be specified by passing a \c -style command
          line argument. Therefore \c name() may not return a fully resolved
          value if called before constructing a QGuiApplication.
*/
QString QQuickStyle::name()
{
    return styleSpec()->name();
}

/*!
    Returns the path of an overridden application style, or an empty
    string if the style is one of the built-in Qt Quick Controls 2 styles.

    \note The application style can be specified by passing a \c -style command
          line argument. Therefore \c path() may not return a fully resolved
          value if called before constructing a QGuiApplication.
*/
QString QQuickStyle::path()
{
    return styleSpec()->path();
}

/*!
    Sets the application style to \a style.

    \note The style must be configured \b before loading QML that imports Qt Quick Controls 2.
          It is not possible to change the style after the QML types have been registered.

    \sa setFallbackStyle(), {Using Styles in Qt Quick Controls 2}
*/
void QQuickStyle::setStyle(const QString &style)
{
    if (QQmlMetaType::isModule(QStringLiteral("QtQuick.Controls"), 2, 0)) {
        qWarning() << "ERROR: QQuickStyle::setStyle() must be called before loading QML that imports Qt Quick Controls 2.";
        return;
    }

    styleSpec()->setStyle(style);
}

/*!
    \since 5.8
    Sets the application fallback style to \a style.

    \note The fallback style must be the name of one of the built-in Qt Quick Controls 2 styles, e.g. "Material".

    \note The style must be configured \b before loading QML that imports Qt Quick Controls 2.
          It is not possible to change the style after the QML types have been registered.

    The fallback style can be also specified by setting the \c QT_QUICK_CONTROLS_FALLBACK_STYLE
    \l {Supported Environment Variables in Qt Quick Controls 2}{environment variable}.

    \sa setStyle(), {Using Styles in Qt Quick Controls 2}
*/
void QQuickStyle::setFallbackStyle(const QString &style)
{
    if (QQmlMetaType::isModule(QStringLiteral("QtQuick.Controls"), 2, 0)) {
        qWarning() << "ERROR: QQuickStyle::setFallbackStyle() must be called before loading QML that imports Qt Quick Controls 2.";
        return;
    }

    styleSpec()->setFallbackStyle(style, "QQuickStyle::setFallbackStyle()");
}

/*!
    \since 5.9
    Returns the names of the available styles.

    \note The method must be called \b after creating an instance of QGuiApplication.

    \sa stylePathList(), addStylePath()
*/
QStringList QQuickStyle::availableStyles()
{
    QStringList styles;
    if (!QGuiApplication::instance()) {
        qWarning() << "ERROR: QQuickStyle::availableStyles() must be called after creating an instance of QGuiApplication.";
        return styles;
    }

    const QStringList stylePaths = QQuickStylePrivate::stylePaths();
    for (const QString &path : stylePaths) {
        const QList<QFileInfo> entries = QDir(path).entryInfoList(QDir::Dirs | QDir::NoDotAndDotDot);
        for (const QFileInfo &entry : entries) {
            const QString name = entry.fileName();
            if (!name.endsWith(QLatin1String(".dSYM")) && name != QLatin1String("designer"))
                styles += name;
        }
    }
    styles.prepend(QStringLiteral("Default"));
    styles.removeDuplicates();
    return styles;
}

/*!
    \since 5.12

    Returns the list of directories where Qt Quick Controls 2 searches for available styles.

    By default, the list contains paths specified in the \c QT_QUICK_CONTROLS_STYLE_PATH
    environment variable, and any existing \c QtQuick/Controls.2 sub-directories in
    \l QQmlEngine::importPathList().

    \sa addStylePath(), availableStyles()
*/
QStringList QQuickStyle::stylePathList()
{
    return QQuickStylePrivate::stylePaths();
}

/*!
    \since 5.12

    Adds \a path as a directory where Qt Quick Controls 2 searches for available styles.

    The \a path may be any local filesystem directory or \l {The Qt Resource System}{Qt Resource} directory.
    For example, the following paths are all valid:

    \list
        \li \c {/path/to/styles/}
        \li \c {file:///path/to/styles/}
        \li \c {:/path/to/styles/}
        \li \c {qrc:/path/to/styles/})
    \endlist

    The \a path will be converted into \l {QDir::canonicalPath}{canonical form} before it is added to
    the style path list.

    The newly added \a path will be first in the stylePathList().

    \sa stylePathList(), availableStyles()
*/
void QQuickStyle::addStylePath(const QString &path)
{
    if (path.isEmpty())
        return;

    const QUrl url = QUrl(path);
    if (url.isRelative() || url.scheme() == QLatin1String("file")
            || (url.scheme().length() == 1 && QFile::exists(path)) ) {  // windows path
        styleSpec()->customStylePaths.prepend(QDir(path).canonicalPath());
    } else {
        styleSpec()->customStylePaths.prepend(path);
    }
}

QT_END_NAMESPACE<|MERGE_RESOLUTION|>--- conflicted
+++ resolved
@@ -106,7 +106,7 @@
     QStringList paths;
     if (Q_UNLIKELY(!qEnvironmentVariableIsEmpty(var))) {
         const QByteArray value = qgetenv(var);
-        paths += QString::fromLatin1(value).split(QDir::listSeparator(), QString::SkipEmptyParts);
+        paths += QString::fromLocal8Bit(value).split(QDir::listSeparator(), QString::SkipEmptyParts);
     }
     return paths;
 }
@@ -116,18 +116,8 @@
     QStringList importPaths;
     importPaths.reserve(3);
     importPaths += QLibraryInfo::location(QLibraryInfo::Qml2ImportsPath);
-<<<<<<< HEAD
     importPaths += envPathList("QML2_IMPORT_PATH");
     importPaths += QStringLiteral(":/qt-project.org/imports");
-=======
-
-    if (Q_UNLIKELY(!qEnvironmentVariableIsEmpty("QML2_IMPORT_PATH"))) {
-        const QByteArray envImportPath = qgetenv("QML2_IMPORT_PATH");
-        importPaths += QString::fromLocal8Bit(envImportPath).split(QDir::listSeparator(), QString::SkipEmptyParts);
-    }
-
-    importPaths += QStringLiteral("qrc:/qt-project.org/imports");
->>>>>>> 81f656ee
     importPaths += QCoreApplication::applicationDirPath();
     return importPaths;
 }
@@ -279,18 +269,12 @@
 {
     // user-requested style path
     QStringList paths;
-<<<<<<< HEAD
     if (resolve) {
         QString path = styleSpec()->path();
         if (path.endsWith(QLatin1Char('/')))
             path.chop(1);
         if (!path.isEmpty())
             paths += path;
-=======
-    if (Q_UNLIKELY(!qEnvironmentVariableIsEmpty("QT_QUICK_CONTROLS_STYLE_PATH"))) {
-        const QByteArray value = qgetenv("QT_QUICK_CONTROLS_STYLE_PATH");
-        paths += QString::fromLocal8Bit(value).split(QDir::listSeparator(), QString::SkipEmptyParts);
->>>>>>> 81f656ee
     }
 
     // system/custom style paths
