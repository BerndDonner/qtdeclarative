/****************************************************************************
**
** Copyright (C) 2017 The Qt Company Ltd.
** Contact: http://www.qt.io/licensing/
**
** This file is part of the Qt Quick Templates 2 module of the Qt Toolkit.
**
** $QT_BEGIN_LICENSE:LGPL3$
** Commercial License Usage
** Licensees holding valid commercial Qt licenses may use this file in
** accordance with the commercial license agreement provided with the
** Software or, alternatively, in accordance with the terms contained in
** a written agreement between you and The Qt Company. For licensing terms
** and conditions see http://www.qt.io/terms-conditions. For further
** information use the contact form at http://www.qt.io/contact-us.
**
** GNU Lesser General Public License Usage
** Alternatively, this file may be used under the terms of the GNU Lesser
** General Public License version 3 as published by the Free Software
** Foundation and appearing in the file LICENSE.LGPLv3 included in the
** packaging of this file. Please review the following information to
** ensure the GNU Lesser General Public License version 3 requirements
** will be met: https://www.gnu.org/licenses/lgpl.html.
**
** GNU General Public License Usage
** Alternatively, this file may be used under the terms of the GNU
** General Public License version 2.0 or later as published by the Free
** Software Foundation and appearing in the file LICENSE.GPL included in
** the packaging of this file. Please review the following information to
** ensure the GNU General Public License version 2.0 requirements will be
** met: http://www.gnu.org/licenses/gpl-2.0.html.
**
** $QT_END_LICENSE$
**
****************************************************************************/

#ifndef QQUICKABSTRACTBUTTON_P_H
#define QQUICKABSTRACTBUTTON_P_H

//
//  W A R N I N G
//  -------------
//
// This file is not part of the Qt API.  It exists purely as an
// implementation detail.  This header file may change from version to
// version without notice, or even be removed.
//
// We mean it.
//

#include <QtQuickTemplates2/private/qquickcontrol_p.h>
#include <QtQuickTemplates2/private/qquickicon_p.h>

QT_BEGIN_NAMESPACE

class QQuickAction;
class QQuickAbstractButtonPrivate;

class Q_QUICKTEMPLATES2_PRIVATE_EXPORT QQuickAbstractButton : public QQuickControl
{
    Q_OBJECT
    Q_PROPERTY(QString text READ text WRITE setText RESET resetText NOTIFY textChanged FINAL)
    Q_PROPERTY(bool down READ isDown WRITE setDown NOTIFY downChanged RESET resetDown FINAL)
    Q_PROPERTY(bool pressed READ isPressed NOTIFY pressedChanged FINAL)
    Q_PROPERTY(bool checked READ isChecked WRITE setChecked NOTIFY checkedChanged FINAL)
    Q_PROPERTY(bool checkable READ isCheckable WRITE setCheckable NOTIFY checkableChanged FINAL)
    Q_PROPERTY(bool autoExclusive READ autoExclusive WRITE setAutoExclusive NOTIFY autoExclusiveChanged FINAL)
    Q_PROPERTY(bool autoRepeat READ autoRepeat WRITE setAutoRepeat NOTIFY autoRepeatChanged FINAL)
    Q_PROPERTY(QQuickItem *indicator READ indicator WRITE setIndicator NOTIFY indicatorChanged FINAL)
    // 2.3 (Qt 5.10)
    Q_PROPERTY(QQuickIcon icon READ icon WRITE setIcon NOTIFY iconChanged FINAL REVISION 3)
    Q_PROPERTY(Display display READ display WRITE setDisplay NOTIFY displayChanged FINAL REVISION 3)
    Q_PROPERTY(QQuickAction *action READ action WRITE setAction NOTIFY actionChanged FINAL REVISION 3)
<<<<<<< HEAD
    // 2.4 (Qt 5.11)
    Q_PROPERTY(int autoRepeatDelay READ autoRepeatDelay WRITE setAutoRepeatDelay NOTIFY autoRepeatDelayChanged FINAL REVISION 4)
    Q_PROPERTY(int autoRepeatInterval READ autoRepeatInterval WRITE setAutoRepeatInterval NOTIFY autoRepeatIntervalChanged FINAL REVISION 4)
    Q_PROPERTY(qreal pressX READ pressX NOTIFY pressXChanged FINAL REVISION 4)
    Q_PROPERTY(qreal pressY READ pressY NOTIFY pressYChanged FINAL REVISION 4)
=======
    Q_CLASSINFO("DeferredPropertyNames", "background,contentItem,indicator")
>>>>>>> 10b8f6af

public:
    explicit QQuickAbstractButton(QQuickItem *parent = nullptr);
    ~QQuickAbstractButton();

    QString text() const;
    void setText(const QString &text);
    void resetText();

    bool isDown() const;
    void setDown(bool down);
    void resetDown();

    bool isPressed() const;
    void setPressed(bool pressed);

    bool isChecked() const;
    void setChecked(bool checked);

    bool isCheckable() const;
    void setCheckable(bool checkable);

    bool autoExclusive() const;
    void setAutoExclusive(bool exclusive);

    bool autoRepeat() const;
    void setAutoRepeat(bool repeat);

    QQuickItem *indicator() const;
    void setIndicator(QQuickItem *indicator);

    // 2.3 (Qt 5.10)
    QQuickIcon icon() const;
    void setIcon(const QQuickIcon &icon);

    enum Display {
        IconOnly,
        TextOnly,
        TextBesideIcon,
        TextUnderIcon
    };
    Q_ENUM(Display)

    Display display() const;
    void setDisplay(Display display);

    QQuickAction *action() const;
    void setAction(QQuickAction *action);

#if QT_CONFIG(shortcut)
    QKeySequence shortcut() const;
    void setShortcut(const QKeySequence &shortcut);
#endif

    // 2.4 (Qt 5.11)
    int autoRepeatDelay() const;
    void setAutoRepeatDelay(int delay);

    int autoRepeatInterval() const;
    void setAutoRepeatInterval(int interval);

    qreal pressX() const;
    qreal pressY() const;

public Q_SLOTS:
    void toggle();

Q_SIGNALS:
    void pressed();
    void released();
    void canceled();
    void clicked();
    void pressAndHold();
    void doubleClicked();
    void textChanged();
    void downChanged();
    void pressedChanged();
    void checkedChanged();
    void checkableChanged();
    void autoExclusiveChanged();
    void autoRepeatChanged();
    void indicatorChanged();
    // 2.2 (Qt 5.9)
    Q_REVISION(2) void toggled();
    // 2.3 (Qt 5.10)
    Q_REVISION(3) void iconChanged();
    Q_REVISION(3) void displayChanged();
    Q_REVISION(3) void actionChanged();
    // 2.4 (Qt 5.11)
    Q_REVISION(4) void autoRepeatDelayChanged();
    Q_REVISION(4) void autoRepeatIntervalChanged();
    Q_REVISION(4) void pressXChanged();
    Q_REVISION(4) void pressYChanged();

protected:
    QQuickAbstractButton(QQuickAbstractButtonPrivate &dd, QQuickItem *parent);

    void componentComplete() override;

    bool event(QEvent *event) override;
    void focusOutEvent(QFocusEvent *event) override;
    void keyPressEvent(QKeyEvent *event) override;
    void keyReleaseEvent(QKeyEvent *event) override;
    void mousePressEvent(QMouseEvent *event) override;
    void mouseDoubleClickEvent(QMouseEvent *event) override;
    void timerEvent(QTimerEvent *event) override;

    void itemChange(ItemChange change, const ItemChangeData &value) override;

    enum ButtonChange {
        ButtonCheckedChange,
        ButtonCheckableChange,
        ButtonPressedChanged,
        ButtonTextChange
    };
    virtual void buttonChange(ButtonChange change);

    virtual void nextCheckState();

#if QT_CONFIG(accessibility)
    void accessibilityActiveChanged(bool active) override;
    QAccessible::Role accessibleRole() const override;
#endif

private:
    Q_DISABLE_COPY(QQuickAbstractButton)
    Q_DECLARE_PRIVATE(QQuickAbstractButton)
};

QT_END_NAMESPACE

QML_DECLARE_TYPE(QQuickAbstractButton)

#endif // QQUICKABSTRACTBUTTON_P_H<|MERGE_RESOLUTION|>--- conflicted
+++ resolved
@@ -71,15 +71,12 @@
     Q_PROPERTY(QQuickIcon icon READ icon WRITE setIcon NOTIFY iconChanged FINAL REVISION 3)
     Q_PROPERTY(Display display READ display WRITE setDisplay NOTIFY displayChanged FINAL REVISION 3)
     Q_PROPERTY(QQuickAction *action READ action WRITE setAction NOTIFY actionChanged FINAL REVISION 3)
-<<<<<<< HEAD
     // 2.4 (Qt 5.11)
     Q_PROPERTY(int autoRepeatDelay READ autoRepeatDelay WRITE setAutoRepeatDelay NOTIFY autoRepeatDelayChanged FINAL REVISION 4)
     Q_PROPERTY(int autoRepeatInterval READ autoRepeatInterval WRITE setAutoRepeatInterval NOTIFY autoRepeatIntervalChanged FINAL REVISION 4)
     Q_PROPERTY(qreal pressX READ pressX NOTIFY pressXChanged FINAL REVISION 4)
     Q_PROPERTY(qreal pressY READ pressY NOTIFY pressYChanged FINAL REVISION 4)
-=======
     Q_CLASSINFO("DeferredPropertyNames", "background,contentItem,indicator")
->>>>>>> 10b8f6af
 
 public:
     explicit QQuickAbstractButton(QQuickItem *parent = nullptr);
