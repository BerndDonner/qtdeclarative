/****************************************************************************
**
** Copyright (C) 2017 The Qt Company Ltd.
** Contact: http://www.qt.io/licensing/
**
** This file is part of the Qt Quick Templates 2 module of the Qt Toolkit.
**
** $QT_BEGIN_LICENSE:LGPL3$
** Commercial License Usage
** Licensees holding valid commercial Qt licenses may use this file in
** accordance with the commercial license agreement provided with the
** Software or, alternatively, in accordance with the terms contained in
** a written agreement between you and The Qt Company. For licensing terms
** and conditions see http://www.qt.io/terms-conditions. For further
** information use the contact form at http://www.qt.io/contact-us.
**
** GNU Lesser General Public License Usage
** Alternatively, this file may be used under the terms of the GNU Lesser
** General Public License version 3 as published by the Free Software
** Foundation and appearing in the file LICENSE.LGPLv3 included in the
** packaging of this file. Please review the following information to
** ensure the GNU Lesser General Public License version 3 requirements
** will be met: https://www.gnu.org/licenses/lgpl.html.
**
** GNU General Public License Usage
** Alternatively, this file may be used under the terms of the GNU
** General Public License version 2.0 or later as published by the Free
** Software Foundation and appearing in the file LICENSE.GPL included in
** the packaging of this file. Please review the following information to
** ensure the GNU General Public License version 2.0 requirements will be
** met: http://www.gnu.org/licenses/gpl-2.0.html.
**
** $QT_END_LICENSE$
**
****************************************************************************/

#ifndef QQUICKABSTRACTBUTTON_P_P_H
#define QQUICKABSTRACTBUTTON_P_P_H

//
//  W A R N I N G
//  -------------
//
// This file is not part of the Qt API.  It exists purely as an
// implementation detail.  This header file may change from version to
// version without notice, or even be removed.
//
// We mean it.
//

#include <QtQuickTemplates2/private/qquickabstractbutton_p.h>
#include <QtQuickTemplates2/private/qquickcontrol_p_p.h>
#include <QtGui/qkeysequence.h>

QT_BEGIN_NAMESPACE

class QQuickAction;
class QQuickButtonGroup;

class Q_QUICKTEMPLATES2_PRIVATE_EXPORT QQuickAbstractButtonPrivate : public QQuickControlPrivate
{
    Q_DECLARE_PUBLIC(QQuickAbstractButton)

public:
    static QQuickAbstractButtonPrivate *get(QQuickAbstractButton *button)
    {
        return button->d_func();
    }

    void setPressPoint(const QPointF &point);
    void setMovePoint(const QPointF &point);

    void handlePress(const QPointF &point) override;
    void handleMove(const QPointF &point) override;
    void handleRelease(const QPointF &point) override;
    void handleUngrab() override;

    bool isPressAndHoldConnected();
    void startPressAndHold();
    void stopPressAndHold();

    void startRepeatDelay();
    void startPressRepeat();
    void stopPressRepeat();

#if QT_CONFIG(shortcut)
    void grabShortcut();
    void ungrabShortcut();
#endif

    QQuickAbstractButton *findCheckedButton() const;
    QList<QQuickAbstractButton *> findExclusiveButtons() const;

    void actionTextChange();
    void setText(const QString &text, bool isExplicit);

    void updateEffectiveIcon();

    void click();
    void trigger();
    void toggle(bool value);

    void cancelIndicator();
    void executeIndicator(bool complete = false);

<<<<<<< HEAD
    void itemImplicitWidthChanged(QQuickItem *item) override;
    void itemImplicitHeightChanged(QQuickItem *item) override;

    QString text;
    bool explicitText;
    bool down;
    bool explicitDown;
    bool pressed;
    bool keepPressed;
    bool checked;
    bool checkable;
    bool autoExclusive;
    bool autoRepeat;
    bool wasHeld;
    int holdTimer;
    int delayTimer;
    int repeatTimer;
    int repeatDelay;
    int repeatInterval;
=======
    // copied from qabstractbutton.cpp
    static const int AUTO_REPEAT_DELAY = 300;
    static const int AUTO_REPEAT_INTERVAL = 100;

    bool explicitText = false;
    bool down = false;
    bool explicitDown = false;
    bool pressed = false;
    bool keepPressed = false;
    bool checked = false;
    bool checkable = false;
    bool autoExclusive = false;
    bool autoRepeat = false;
    bool wasHeld = false;
    int holdTimer = 0;
    int delayTimer = 0;
    int repeatTimer = 0;
    int repeatDelay = AUTO_REPEAT_DELAY;
    int repeatInterval = AUTO_REPEAT_INTERVAL;
>>>>>>> bf39c3ce
#if QT_CONFIG(shortcut)
    int shortcutId = 0;
    QKeySequence shortcut;
#endif
    QString text;
    QQuickIcon icon;
    QQuickIcon effectiveIcon;
    QPointF pressPoint;
    QPointF movePoint;
    Qt::MouseButtons pressButtons = Qt::NoButton;
    QQuickAbstractButton::Display display = QQuickAbstractButton::TextBesideIcon;
    QQuickDeferredPointer<QQuickItem> indicator;
    QQuickButtonGroup *group = nullptr;
    QPointer<QQuickAction> action;
};

QT_END_NAMESPACE

#endif // QQUICKABSTRACTBUTTON_P_P_H<|MERGE_RESOLUTION|>--- conflicted
+++ resolved
@@ -103,27 +103,9 @@
     void cancelIndicator();
     void executeIndicator(bool complete = false);
 
-<<<<<<< HEAD
     void itemImplicitWidthChanged(QQuickItem *item) override;
     void itemImplicitHeightChanged(QQuickItem *item) override;
 
-    QString text;
-    bool explicitText;
-    bool down;
-    bool explicitDown;
-    bool pressed;
-    bool keepPressed;
-    bool checked;
-    bool checkable;
-    bool autoExclusive;
-    bool autoRepeat;
-    bool wasHeld;
-    int holdTimer;
-    int delayTimer;
-    int repeatTimer;
-    int repeatDelay;
-    int repeatInterval;
-=======
     // copied from qabstractbutton.cpp
     static const int AUTO_REPEAT_DELAY = 300;
     static const int AUTO_REPEAT_INTERVAL = 100;
@@ -143,7 +125,6 @@
     int repeatTimer = 0;
     int repeatDelay = AUTO_REPEAT_DELAY;
     int repeatInterval = AUTO_REPEAT_INTERVAL;
->>>>>>> bf39c3ce
 #if QT_CONFIG(shortcut)
     int shortcutId = 0;
     QKeySequence shortcut;
