--- conflicted
+++ resolved
@@ -191,69 +191,46 @@
     void updateImplicitContentSize();
 
     struct ExtraData {
-<<<<<<< HEAD
-        ExtraData();
-        bool hasTopPadding;
-        bool hasLeftPadding;
-        bool hasRightPadding;
-        bool hasBottomPadding;
-        bool hasBaselineOffset;
-        bool hasTopInset;
-        bool hasLeftInset;
-        bool hasRightInset;
-        bool hasBottomInset;
-        bool hasBackgroundWidth;
-        bool hasBackgroundHeight;
-        qreal topPadding;
-        qreal leftPadding;
-        qreal rightPadding;
-        qreal bottomPadding;
-        qreal topInset;
-        qreal leftInset;
-        qreal rightInset;
-        qreal bottomInset;
-=======
->>>>>>> bf39c3ce
+        bool hasTopPadding = false;
+        bool hasLeftPadding = false;
+        bool hasRightPadding = false;
+        bool hasBottomPadding = false;
+        bool hasBaselineOffset = false;
+        bool hasTopInset = false;
+        bool hasLeftInset = false;
+        bool hasRightInset = false;
+        bool hasBottomInset = false;
+        bool hasBackgroundWidth = false;
+        bool hasBackgroundHeight = false;
+        qreal topPadding = 0;
+        qreal leftPadding = 0;
+        qreal rightPadding = 0;
+        qreal bottomPadding = 0;
+        qreal topInset = 0;
+        qreal leftInset = 0;
+        qreal rightInset = 0;
+        qreal bottomInset = 0;
         QFont requestedFont;
         QPalette requestedPalette;
     };
     QLazilyAllocated<ExtraData> extra;
 
-<<<<<<< HEAD
-    bool hasHorizontalPadding;
-    bool hasVerticalPadding;
-    bool hasLocale;
-    bool wheelEnabled;
-=======
-    bool hasTopPadding = false;
-    bool hasLeftPadding = false;
-    bool hasRightPadding = false;
-    bool hasBottomPadding = false;
+    bool hasHorizontalPadding = false;
+    bool hasVerticalPadding = false;
     bool hasLocale = false;
     bool wheelEnabled = false;
->>>>>>> bf39c3ce
 #if QT_CONFIG(quicktemplates2_hover)
     bool hovered = false;
     bool explicitHoverEnabled = false;
 #endif
-<<<<<<< HEAD
-    bool resizingBackground;
-    int touchId;
-    qreal padding;
-    qreal horizontalPadding;
-    qreal verticalPadding;
-    qreal implicitContentWidth;
-    qreal implicitContentHeight;
-    qreal spacing;
-=======
+    bool resizingBackground = false;
     int touchId = -1;
     qreal padding = 0;
-    qreal topPadding = 0;
-    qreal leftPadding = 0;
-    qreal rightPadding = 0;
-    qreal bottomPadding = 0;
+    qreal horizontalPadding = 0;
+    qreal verticalPadding = 0;
+    qreal implicitContentWidth = 0;
+    qreal implicitContentHeight = 0;
     qreal spacing = 0;
->>>>>>> bf39c3ce
     QLocale locale;
     QFont resolvedFont;
     QPalette resolvedPalette;
