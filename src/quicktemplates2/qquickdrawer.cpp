--- conflicted
+++ resolved
@@ -172,7 +172,6 @@
     \sa SwipeView, {Customizing Drawer}, {Navigation Controls}, {Popup Controls}
 */
 
-<<<<<<< HEAD
 class QQuickDrawerPositioner : public QQuickPopupPositioner
 {
 public:
@@ -181,17 +180,6 @@
     void reposition() override;
 };
 
-QQuickDrawerPrivate::QQuickDrawerPrivate()
-    : edge(Qt::LeftEdge),
-      offset(0),
-      position(0),
-      dragMargin(QGuiApplication::styleHints()->startDragDistance())
-{
-    setEdge(Qt::LeftEdge);
-}
-
-=======
->>>>>>> bf39c3ce
 qreal QQuickDrawerPrivate::offsetAt(const QPointF &point) const
 {
     qreal offset = positionAt(point) - position;
