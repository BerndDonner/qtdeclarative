/****************************************************************************
**
** Copyright (C) 2017 The Qt Company Ltd.
** Contact: http://www.qt.io/licensing/
**
** This file is part of the Qt Quick Templates 2 module of the Qt Toolkit.
**
** $QT_BEGIN_LICENSE:LGPL3$
** Commercial License Usage
** Licensees holding valid commercial Qt licenses may use this file in
** accordance with the commercial license agreement provided with the
** Software or, alternatively, in accordance with the terms contained in
** a written agreement between you and The Qt Company. For licensing terms
** and conditions see http://www.qt.io/terms-conditions. For further
** information use the contact form at http://www.qt.io/contact-us.
**
** GNU Lesser General Public License Usage
** Alternatively, this file may be used under the terms of the GNU Lesser
** General Public License version 3 as published by the Free Software
** Foundation and appearing in the file LICENSE.LGPLv3 included in the
** packaging of this file. Please review the following information to
** ensure the GNU Lesser General Public License version 3 requirements
** will be met: https://www.gnu.org/licenses/lgpl.html.
**
** GNU General Public License Usage
** Alternatively, this file may be used under the terms of the GNU
** General Public License version 2.0 or later as published by the Free
** Software Foundation and appearing in the file LICENSE.GPL included in
** the packaging of this file. Please review the following information to
** ensure the GNU General Public License version 2.0 requirements will be
** met: http://www.gnu.org/licenses/gpl-2.0.html.
**
** $QT_END_LICENSE$
**
****************************************************************************/

#include "qquickmenu_p.h"
#include "qquickmenu_p_p.h"
<<<<<<< HEAD
#include "qquickmenuitem_p_p.h"
#include "qquickpopupitem_p_p.h"
#include "qquickaction_p.h"
=======
#include "qquickmenuitem_p.h"
#include "qquickcontrol_p_p.h"
>>>>>>> a5f8ceee

#include <QtGui/qevent.h>
#include <QtGui/qcursor.h>
#include <QtGui/qpa/qplatformintegration.h>
#include <QtGui/private/qguiapplication_p.h>
#include <QtQml/qqmlcontext.h>
#include <QtQml/qqmlcomponent.h>
#include <QtQml/private/qqmlengine_p.h>
#include <QtQml/private/qv4scopedvalue_p.h>
#include <QtQml/private/qv4variantobject_p.h>
#include <QtQml/private/qv4qobjectwrapper_p.h>
#include <QtQml/private/qqmlobjectmodel_p.h>
#include <QtQuick/private/qquickitem_p.h>
#include <QtQuick/private/qquickitemchangelistener_p.h>
#include <QtQuick/private/qquickitemview_p.h>
#include <QtQuick/private/qquickevents_p_p.h>
#include <QtQuick/private/qquickwindow_p.h>

QT_BEGIN_NAMESPACE

/*!
    \qmltype Menu
    \inherits Popup
    \instantiates QQuickMenu
    \inqmlmodule QtQuick.Controls
    \since 5.7
    \ingroup qtquickcontrols2-menus
    \ingroup qtquickcontrols2-popups
    \brief Menu popup that can be used as a context menu or popup menu.

    \image qtquickcontrols2-menu.png

    Menu has two main use cases:
    \list
        \li Context menus; for example, a menu that is shown after right clicking
        \li Popup menus; for example, a menu that is shown after clicking a button
    \endlist

    When used as a context menu, the recommended way of opening the menu is to call
    \l popup(). Unless a position is explicitly specified, the menu is positioned at
    the mouse cursor on desktop platforms that have a mouse cursor available, and
    otherwise centered over its parent item.

    \code
    MouseArea {
        anchors.fill: parent
        acceptedButtons: Qt.LeftButton | Qt.RightButton
        onClicked: {
            if (mouse.button === Qt.RightButton)
                contextMenu.popup()
        }
        onPressAndHold: {
            if (mouse.source === Qt.MouseEventNotSynthesized)
                contextMenu.popup()
        }

        Menu {
            id: contextMenu
            MenuItem { text: "Cut" }
            MenuItem { text: "Copy" }
            MenuItem { text: "Paste" }
        }
    }
    \endcode

    When used as a popup menu, it is easiest to specify the position by specifying
    the desired \l {Popup::}{x} and \l {Popup::}{y} coordinates using the respective
    properties, and call \l {Popup::}{open()} to open the menu.

    \code
    Button {
        id: fileButton
        text: "File"
        onClicked: menu.open()

        Menu {
            id: menu
            y: fileButton.height

            MenuItem {
                text: "New..."
            }
            MenuItem {
                text: "Open..."
            }
            MenuItem {
                text: "Save"
            }
        }
    }
    \endcode

    Since QtQuick.Controls 2.3 (Qt 5.10), it is also possible to declare
    Action objects inside Menu:

    \code
    Menu {
        Action { text: "Cut" }
        Action { text: "Copy" }
        Action { text: "Paste" }
    }
    \endcode

    Typically, menu items are statically declared as children of the menu, but
    Menu also provides API to \l {addItem}{add}, \l {insertItem}{insert},
    \l {moveItem}{move} and \l {removeItem}{remove} items dynamically. The
    items in a menu can be accessed using \l itemAt() or
    \l {Popup::}{contentChildren}.

    Although \l {MenuItem}{MenuItems} are most commonly used with Menu, it can
    contain any type of item.

    \sa {Customizing Menu}, {Menu Controls}, {Popup Controls}
*/

QQuickMenuPrivate::QQuickMenuPrivate()
    : contentItem(nullptr),
      contentModel(nullptr),
      delegate(nullptr)
{
    Q_Q(QQuickMenu);
    contentModel = new QQmlObjectModel(q);
}

QQuickItem *QQuickMenuPrivate::itemAt(int index) const
{
    return qobject_cast<QQuickItem *>(contentModel->get(index));
}

void QQuickMenuPrivate::insertItem(int index, QQuickItem *item)
{
    contentData.append(item);
    item->setParentItem(contentItem);
    if (qobject_cast<QQuickItemView *>(contentItem))
        QQuickItemPrivate::get(item)->setCulled(true); // QTBUG-53262
    if (complete)
        resizeItem(item);
    QQuickItemPrivate::get(item)->addItemChangeListener(this, QQuickItemPrivate::Destroyed | QQuickItemPrivate::Parent);
    contentModel->insert(index, item);

    QQuickMenuItem *menuItem = qobject_cast<QQuickMenuItem *>(item);
    if (menuItem) {
        Q_Q(QQuickMenu);
        QQuickMenuItemPrivate::get(menuItem)->setMenu(q);
        QObjectPrivate::connect(menuItem, &QQuickMenuItem::pressed, this, &QQuickMenuPrivate::onItemPressed);
        QObject::connect(menuItem, &QQuickMenuItem::triggered, q, &QQuickPopup::close);
        QObjectPrivate::connect(menuItem, &QQuickItem::activeFocusChanged, this, &QQuickMenuPrivate::onItemActiveFocusChanged);
        QObjectPrivate::connect(menuItem, &QQuickControl::hoveredChanged, this, &QQuickMenuPrivate::onItemHovered);
    }
}

void QQuickMenuPrivate::moveItem(int from, int to)
{
    contentModel->move(from, to);
}

void QQuickMenuPrivate::removeItem(int index, QQuickItem *item)
{
    contentData.removeOne(item);

    QQuickItemPrivate::get(item)->removeItemChangeListener(this, QQuickItemPrivate::Destroyed | QQuickItemPrivate::Parent);
    item->setParentItem(nullptr);
    contentModel->remove(index);

    QQuickMenuItem *menuItem = qobject_cast<QQuickMenuItem *>(item);
    if (menuItem) {
        Q_Q(QQuickMenu);
        QQuickMenuItemPrivate::get(menuItem)->setMenu(nullptr);
        QObjectPrivate::disconnect(menuItem, &QQuickMenuItem::pressed, this, &QQuickMenuPrivate::onItemPressed);
        QObject::disconnect(menuItem, &QQuickMenuItem::triggered, q, &QQuickPopup::close);
        QObjectPrivate::disconnect(menuItem, &QQuickItem::activeFocusChanged, this, &QQuickMenuPrivate::onItemActiveFocusChanged);
        QObjectPrivate::disconnect(menuItem, &QQuickControl::hoveredChanged, this, &QQuickMenuPrivate::onItemHovered);
    }
}

QQuickItem *QQuickMenuPrivate::createItem(QQuickAction *action)
{
    Q_Q(QQuickMenu);
    if (!delegate)
        return nullptr;

    QQmlContext *creationContext = delegate->creationContext();
    if (!creationContext)
        creationContext = qmlContext(q);
    QQmlContext *context = new QQmlContext(creationContext, q);
    context->setContextObject(q);

    QObject *object = delegate->beginCreate(context);
    if (QQuickItem *item = qobject_cast<QQuickItem *>(object)) {
        if (QQuickAbstractButton *button = qobject_cast<QQuickAbstractButton*>(object))
            button->setAction(action);
        delegate->completeCreate();
        return item;
    }

    delete object;
    return nullptr;
}

void QQuickMenuPrivate::resizeItem(QQuickItem *item)
{
    if (!item || !contentItem)
        return;

    QQuickItemPrivate *p = QQuickItemPrivate::get(item);
    if (!p->widthValid) {
        item->setWidth(contentItem->width());
        p->widthValid = false;
    }
}

void QQuickMenuPrivate::resizeItems()
{
    if (!contentModel)
        return;

    for (int i = 0; i < contentModel->count(); ++i)
        resizeItem(itemAt(i));
}

void QQuickMenuPrivate::itemChildAdded(QQuickItem *, QQuickItem *child)
{
    // add dynamically reparented items (eg. by a Repeater)
    if (!QQuickItemPrivate::get(child)->isTransparentForPositioner() && !contentData.contains(child))
        insertItem(contentModel->count(), child);
}

void QQuickMenuPrivate::itemParentChanged(QQuickItem *item, QQuickItem *parent)
{
    // remove dynamically unparented items (eg. by a Repeater)
    if (!parent)
        removeItem(contentModel->indexOf(item, nullptr), item);
}

void QQuickMenuPrivate::itemSiblingOrderChanged(QQuickItem *)
{
    // reorder the restacked items (eg. by a Repeater)
    Q_Q(QQuickMenu);
    QList<QQuickItem *> siblings = contentItem->childItems();
    for (int i = 0; i < siblings.count(); ++i) {
        QQuickItem* sibling = siblings.at(i);
        int index = contentModel->indexOf(sibling, nullptr);
        q->moveItem(index, i);
    }
}

void QQuickMenuPrivate::itemDestroyed(QQuickItem *item)
{
    QQuickPopupPrivate::itemDestroyed(item);
    int index = contentModel->indexOf(item, nullptr);
    if (index != -1)
        removeItem(index, item);
}

void QQuickMenuPrivate::itemGeometryChanged(QQuickItem *, QQuickGeometryChange, const QRectF &)
{
    if (complete)
        resizeItems();
}

void QQuickMenuPrivate::onItemPressed()
{
    Q_Q(QQuickMenu);
    QQuickItem *item = qobject_cast<QQuickItem*>(q->sender());
    if (item)
        item->forceActiveFocus();
}

void QQuickMenuPrivate::onItemHovered()
{
    Q_Q(QQuickMenu);
    QQuickAbstractButton *button = qobject_cast<QQuickAbstractButton *>(q->sender());
    if (!button || !button->isHovered() || QQuickAbstractButtonPrivate::get(button)->touchId != -1)
        return;

    int index = contentModel->indexOf(button, nullptr);
    if (index != -1)
        setCurrentIndex(index);
}

void QQuickMenuPrivate::onItemActiveFocusChanged()
{
    Q_Q(QQuickMenu);
    QQuickItem *item = qobject_cast<QQuickItem*>(q->sender());
    if (!item->hasActiveFocus())
        return;

    int indexOfItem = contentModel->indexOf(item, nullptr);
    setCurrentIndex(indexOfItem);
}

int QQuickMenuPrivate::currentIndex() const
{
    QVariant index = contentItem->property("currentIndex");
    if (!index.isValid())
        return -1;
    return index.toInt();
}

void QQuickMenuPrivate::setCurrentIndex(int index)
{
    contentItem->setProperty("currentIndex", index);

    QQuickMenuItem *newCurrentItem = contentItem->property("currentItem").value<QQuickMenuItem *>();

    if (currentItem != newCurrentItem) {
        if (currentItem)
            currentItem->setHighlighted(false);
        if (newCurrentItem)
            newCurrentItem->setHighlighted(true);
        currentItem = newCurrentItem;
    }
}

void QQuickMenuPrivate::contentData_append(QQmlListProperty<QObject> *prop, QObject *obj)
{
    QQuickMenuPrivate *p = static_cast<QQuickMenuPrivate *>(prop->data);
    QQuickMenu *q = static_cast<QQuickMenu *>(prop->object);

    QQuickItem *item = qobject_cast<QQuickItem *>(obj);
    if (!item) {
        if (QQuickAction *action = qobject_cast<QQuickAction *>(obj))
            item = p->createItem(action);
    }

    if (item) {
        if (QQuickItemPrivate::get(item)->isTransparentForPositioner()) {
            QQuickItemPrivate::get(item)->addItemChangeListener(p, QQuickItemPrivate::SiblingOrder);
            item->setParentItem(p->contentItem);
        } else if (p->contentModel->indexOf(item, nullptr) == -1) {
            q->addItem(item);
        }
    } else {
        p->contentData.append(obj);
    }
}

int QQuickMenuPrivate::contentData_count(QQmlListProperty<QObject> *prop)
{
    QQuickMenuPrivate *p = static_cast<QQuickMenuPrivate *>(prop->data);
    return p->contentData.count();
}

QObject *QQuickMenuPrivate::contentData_at(QQmlListProperty<QObject> *prop, int index)
{
    QQuickMenuPrivate *p = static_cast<QQuickMenuPrivate *>(prop->data);
    return p->contentData.value(index);
}

void QQuickMenuPrivate::contentData_clear(QQmlListProperty<QObject> *prop)
{
    QQuickMenuPrivate *p = static_cast<QQuickMenuPrivate *>(prop->data);
    p->contentData.clear();
}

QQuickMenu::QQuickMenu(QObject *parent)
    : QQuickPopup(*(new QQuickMenuPrivate), parent)
{
    setFocus(true);
    setClosePolicy(CloseOnEscape | CloseOnPressOutside | CloseOnReleaseOutside);
}

/*!
    \qmlmethod Item QtQuick.Controls::Menu::itemAt(int index)

    Returns the item at \a index, or \c null if it does not exist.
*/
QQuickItem *QQuickMenu::itemAt(int index) const
{
    Q_D(const QQuickMenu);
    return d->itemAt(index);
}

/*!
    \qmlmethod void QtQuick.Controls::Menu::addItem(Item item)

    Adds \a item to the end of the list of items.
*/
void QQuickMenu::addItem(QQuickItem *item)
{
    Q_D(QQuickMenu);
    insertItem(d->contentModel->count(), item);
}

/*!
    \qmlmethod void QtQuick.Controls::Menu::insertItem(int index, Item item)

    Inserts \a item at \a index.
*/
void QQuickMenu::insertItem(int index, QQuickItem *item)
{
    Q_D(QQuickMenu);
    if (!item)
        return;
    const int count = d->contentModel->count();
    if (index < 0 || index > count)
        index = count;

    int oldIndex = d->contentModel->indexOf(item, nullptr);
    if (oldIndex != -1) {
        if (oldIndex < index)
            --index;
        if (oldIndex != index)
            d->moveItem(oldIndex, index);
    } else {
        d->insertItem(index, item);
    }
}

/*!
    \qmlmethod void QtQuick.Controls::Menu::moveItem(int from, int to)

    Moves an item \a from one index \a to another.
*/
void QQuickMenu::moveItem(int from, int to)
{
    Q_D(QQuickMenu);
    const int count = d->contentModel->count();
    if (from < 0 || from > count - 1)
        return;
    if (to < 0 || to > count - 1)
        to = count - 1;

    if (from != to)
        d->moveItem(from, to);
}

/*!
    \deprecated
    \qmlmethod void QtQuick.Controls::Menu::removeItem(int index)

    Use Menu::removeItem(Item) or Menu::takeItem(int) instead.
*/
void QQuickMenu::removeItem(const QVariant &var)
{
    if (var.userType() == QMetaType::Nullptr)
        return;

    if (QQuickItem *item = var.value<QQuickItem *>())
        removeItem(item);
    else
        takeItem(var.toInt());
}

/*!
    \since QtQuick.Controls 2.3 (Qt 5.10)
    \qmlmethod void QtQuick.Controls::Menu::removeItem(Item item)

    Removes and destroys the specified \a item.
*/
void QQuickMenu::removeItem(QQuickItem *item)
{
    Q_D(QQuickMenu);
    if (!item)
        return;

    const int index = d->contentModel->indexOf(item, nullptr);
    if (index == -1)
        return;

    d->removeItem(index, item);
    item->deleteLater();
}

/*!
    \since QtQuick.Controls 2.3 (Qt 5.10)
    \qmlmethod MenuItem QtQuick.Controls::Menu::takeItem(int index)

    Removes and returns the item at \a index.

    \note The ownership of the item is transferred to the caller.
*/
QQuickItem *QQuickMenu::takeItem(int index)
{
    Q_D(QQuickMenu);
    const int count = d->contentModel->count();
    if (index < 0 || index >= count)
        return nullptr;

    QQuickItem *item = itemAt(index);
    if (item)
        d->removeItem(index, item);
    return item;
}

/*!
    \qmlproperty model QtQuick.Controls::Menu::contentModel
    \readonly

    This property holds the model used to display menu items.

    The content model is provided for visualization purposes. It can be assigned
    as a model to a content item that presents the contents of the menu.

    \code
    Menu {
        id: menu
        contentItem: ListView {
            model: menu.contentModel
        }
    }
    \endcode

    The model allows menu items to be statically declared as children of the
    menu.
*/
QVariant QQuickMenu::contentModel() const
{
    Q_D(const QQuickMenu);
    return QVariant::fromValue(d->contentModel);
}

/*!
    \qmlproperty list<Object> QtQuick.Controls::Menu::contentData
    \default

    This property holds the list of content data.

    The list contains all objects that have been declared in QML as children
    of the menu, and also items that have been dynamically added or
    inserted using the \l addItem() and \l insertItem() methods, respectively.

    \note Unlike \c contentChildren, \c contentData does include non-visual QML
    objects. It is not re-ordered when items are inserted or moved.

    \sa Item::data, {Popup::}{contentChildren}
*/
QQmlListProperty<QObject> QQuickMenu::contentData()
{
    Q_D(QQuickMenu);
    return QQmlListProperty<QObject>(this, d,
        QQuickMenuPrivate::contentData_append,
        QQuickMenuPrivate::contentData_count,
        QQuickMenuPrivate::contentData_at,
        QQuickMenuPrivate::contentData_clear);
}

/*!
    \qmlproperty string QtQuick.Controls::Menu::title

    This property holds the title for the menu.

    The title of a menu is often displayed in the text of a menu item when the
    menu is a submenu, and in the text of a tool button when it is in a
    menubar.
*/
QString QQuickMenu::title() const
{
    Q_D(const QQuickMenu);
    return d->title;
}

void QQuickMenu::setTitle(QString &title)
{
    Q_D(QQuickMenu);
    if (title == d->title)
        return;
    d->title = title;
    emit titleChanged(title);
}

/*!
    \since QtQuick.Controls 2.3 (Qt 5.10)
    \qmlproperty Component QtQuick.Controls::Menu::delegate

    This property holds the component that is used to create items
    to present actions.

    \code
    Menu {
        Action { text: "Cut" }
        Action { text: "Copy" }
        Action { text: "Paste" }
    }
    \endcode

    \sa Action
*/
QQmlComponent *QQuickMenu::delegate() const
{
    Q_D(const QQuickMenu);
    return d->delegate;
}

void QQuickMenu::setDelegate(QQmlComponent *delegate)
{
    Q_D(QQuickMenu);
    if (d->delegate == delegate)
        return;

    d->delegate = delegate;
    emit delegateChanged();
}

/*!
    \since QtQuick.Controls 2.3 (Qt 5.10)
    \qmlmethod void QtQuick.Controls::Menu::popup(MenuItem item = null)

    Opens the menu at the mouse cursor on desktop platforms that have a mouse cursor
    available, and otherwise centers the menu over its parent item.

    The menu can be optionally aligned to a specific menu \a item.

    \sa Popup::open()
*/

/*!
    \since QtQuick.Controls 2.3 (Qt 5.10)
    \qmlmethod void QtQuick.Controls::Menu::popup(point pos, MenuItem item = null)

    Opens the menu at the specified position \a pos in the popups coordinate system,
    that is, a coordinate relative to its parent item.

    The menu can be optionally aligned to a specific menu \a item.

    \sa Popup::open()
*/

/*!
    \since QtQuick.Controls 2.3 (Qt 5.10)
    \qmlmethod void QtQuick.Controls::Menu::popup(real x, real y, MenuItem item = null)

    Opens the menu at the specified position \a x, \a y in the popups coordinate system,
    that is, a coordinate relative to its parent item.

    The menu can be optionally aligned to a specific menu \a item.

    \sa Popup::open()
*/
void QQuickMenu::popup(QQmlV4Function *args)
{
    Q_D(QQuickMenu);
    const int len = args->length();
    if (len > 3) {
        args->v4engine()->throwTypeError();
        return;
    }

    QV4::ExecutionEngine *v4 = args->v4engine();
    QV4::Scope scope(v4);

    QQmlNullableValue<QPointF> pos;
    QQuickMenuItem *menuItem = nullptr;

    if (len > 0) {
        // MenuItem item
        QV4::ScopedValue lastArg(scope, (*args)[len - 1]);
        const QV4::QObjectWrapper *obj = lastArg->as<QV4::QObjectWrapper>();
        if (obj)
            menuItem = qobject_cast<QQuickMenuItem *>(obj->object());
    }

    if (len >= 2) {
        // real x, real y
        QV4::ScopedValue firstArg(scope, (*args)[0]);
        QV4::ScopedValue secondArg(scope, (*args)[1]);
        if (firstArg->isNumber() && secondArg->isNumber())
            pos = QPointF(firstArg->asDouble(), secondArg->asDouble());
    }

    if (pos.isNull && len >= 1) {
        // point pos
        QV4::ScopedValue firstArg(scope, (*args)[0]);
        const QVariant var = v4->toVariant(firstArg, -1);
        if (var.userType() == QMetaType::QPointF)
            pos = var.toPointF();
    }

    // Unless the position has been explicitly specified, position the menu at
    // the mouse cursor on desktop platforms that have a mouse cursor available
    // and support multiple windows.
#if QT_CONFIG(cursor)
    if (QGuiApplicationPrivate::platformIntegration()->hasCapability(QPlatformIntegration::MultipleWindows)) {
        if (pos.isNull && d->parentItem)
            pos = d->parentItem->mapFromGlobal(QCursor::pos());
        if (menuItem)
            pos.value.ry() -= d->popupItem->mapFromItem(menuItem, QPointF(0, 0)).y();
    }
#endif

    // As a fallback, center the menu over its parent item.
    if (pos.isNull && d->parentItem)
        pos = QPointF((d->parentItem->width() - width()) / 2, (d->parentItem->height() - height()) / 2);

    if (!pos.isNull)
        setPosition(pos);

    if (menuItem)
        d->setCurrentIndex(d->contentModel->indexOf(menuItem, nullptr));

    open();
}

void QQuickMenu::componentComplete()
{
    Q_D(QQuickMenu);
    QQuickPopup::componentComplete();
    d->resizeItems();
}

void QQuickMenu::contentItemChange(QQuickItem *newItem, QQuickItem *oldItem)
{
    Q_D(QQuickMenu);
    QQuickPopup::contentItemChange(newItem, oldItem);

    if (oldItem)
        QQuickItemPrivate::get(oldItem)->removeItemChangeListener(d, QQuickItemPrivate::Children);
    if (newItem)
        QQuickItemPrivate::get(newItem)->addItemChangeListener(d, QQuickItemPrivate::Children);

    d->contentItem = newItem;
}

void QQuickMenu::itemChange(QQuickItem::ItemChange change, const QQuickItem::ItemChangeData &data)
{
    Q_D(QQuickMenu);
    QQuickPopup::itemChange(change, data);

    if (change == QQuickItem::ItemVisibleHasChanged) {
        if (!data.boolValue) {
            // Ensure that when the menu isn't visible, there's no current item
            // the next time it's opened.
            QQuickItem *focusItem = QQuickItemPrivate::get(d->contentItem)->subFocusItem;
            if (focusItem) {
                QQuickWindow *window = QQuickPopup::window();
                if (window)
                    QQuickWindowPrivate::get(window)->clearFocusInScope(d->contentItem, focusItem, Qt::OtherFocusReason);
            }
            d->setCurrentIndex(-1);
        }
    }
}

void QQuickMenu::keyReleaseEvent(QKeyEvent *event)
{
    Q_D(QQuickMenu);
    QQuickPopup::keyReleaseEvent(event);
    if (d->contentModel->count() == 0)
        return;

    // QTBUG-17051
    // Work around the fact that ListView has no way of distinguishing between
    // mouse and keyboard interaction, thanks to the "interactive" bool in Flickable.
    // What we actually want is to have a way to always allow keyboard interaction but
    // only allow flicking with the mouse when there are too many menu items to be
    // shown at once.
    switch (event->key()) {
    case Qt::Key_Up:
        if (d->contentItem->metaObject()->indexOfMethod("decrementCurrentIndex()") != -1)
            QMetaObject::invokeMethod(d->contentItem, "decrementCurrentIndex");
        break;

    case Qt::Key_Down:
        if (d->contentItem->metaObject()->indexOfMethod("incrementCurrentIndex()") != -1)
            QMetaObject::invokeMethod(d->contentItem, "incrementCurrentIndex");
        break;

    default:
        break;
    }

    int index = d->currentIndex();
    QQuickItem *item = itemAt(index);
    if (item)
        item->forceActiveFocus();
}

<<<<<<< HEAD
QPalette QQuickMenu::defaultPalette() const
{
    return QQuickControlPrivate::themePalette(QPlatformTheme::MenuPalette);
=======
QFont QQuickMenu::defaultFont() const
{
    return QQuickControlPrivate::themeFont(QPlatformTheme::MenuFont);
>>>>>>> a5f8ceee
}

#if QT_CONFIG(accessibility)
QAccessible::Role QQuickMenu::accessibleRole() const
{
    return QAccessible::PopupMenu;
}
#endif

QT_END_NAMESPACE

#include "moc_qquickmenu_p.cpp"<|MERGE_RESOLUTION|>--- conflicted
+++ resolved
@@ -36,14 +36,9 @@
 
 #include "qquickmenu_p.h"
 #include "qquickmenu_p_p.h"
-<<<<<<< HEAD
 #include "qquickmenuitem_p_p.h"
 #include "qquickpopupitem_p_p.h"
 #include "qquickaction_p.h"
-=======
-#include "qquickmenuitem_p.h"
-#include "qquickcontrol_p_p.h"
->>>>>>> a5f8ceee
 
 #include <QtGui/qevent.h>
 #include <QtGui/qcursor.h>
@@ -811,15 +806,14 @@
         item->forceActiveFocus();
 }
 
-<<<<<<< HEAD
+QFont QQuickMenu::defaultFont() const
+{
+    return QQuickControlPrivate::themeFont(QPlatformTheme::MenuFont);
+}
+
 QPalette QQuickMenu::defaultPalette() const
 {
     return QQuickControlPrivate::themePalette(QPlatformTheme::MenuPalette);
-=======
-QFont QQuickMenu::defaultFont() const
-{
-    return QQuickControlPrivate::themeFont(QPlatformTheme::MenuFont);
->>>>>>> a5f8ceee
 }
 
 #if QT_CONFIG(accessibility)
