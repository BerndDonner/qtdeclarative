/****************************************************************************
**
** Copyright (C) 2017 The Qt Company Ltd.
** Contact: http://www.qt.io/licensing/
**
** This file is part of the Qt Quick Templates 2 module of the Qt Toolkit.
**
** $QT_BEGIN_LICENSE:LGPL3$
** Commercial License Usage
** Licensees holding valid commercial Qt licenses may use this file in
** accordance with the commercial license agreement provided with the
** Software or, alternatively, in accordance with the terms contained in
** a written agreement between you and The Qt Company. For licensing terms
** and conditions see http://www.qt.io/terms-conditions. For further
** information use the contact form at http://www.qt.io/contact-us.
**
** GNU Lesser General Public License Usage
** Alternatively, this file may be used under the terms of the GNU Lesser
** General Public License version 3 as published by the Free Software
** Foundation and appearing in the file LICENSE.LGPLv3 included in the
** packaging of this file. Please review the following information to
** ensure the GNU Lesser General Public License version 3 requirements
** will be met: https://www.gnu.org/licenses/lgpl.html.
**
** GNU General Public License Usage
** Alternatively, this file may be used under the terms of the GNU
** General Public License version 2.0 or later as published by the Free
** Software Foundation and appearing in the file LICENSE.GPL included in
** the packaging of this file. Please review the following information to
** ensure the GNU General Public License version 2.0 requirements will be
** met: http://www.gnu.org/licenses/gpl-2.0.html.
**
** $QT_END_LICENSE$
**
****************************************************************************/

#include "qquickmenubar_p.h"
#include "qquickmenubar_p_p.h"
#include "qquickmenubaritem_p_p.h"
#include "qquickmenu_p.h"
#include "qquickmenu_p_p.h"

#include <QtQml/qqmlcontext.h>
#include <QtQml/qqmlcomponent.h>
#include <QtQml/qqmlengine.h>

QT_BEGIN_NAMESPACE

/*!
    \qmltype MenuBar
    \inherits Container
    \instantiates QQuickMenuBar
    \inqmlmodule QtQuick.Controls
    \since 5.10
    \ingroup qtquickcontrols2-menus
    \ingroup qtquickcontrols2-focusscopes
    \brief Provides a window menu bar.

    \image qtquickcontrols2-menubar.png

    MenuBar consists of drop-down menus, and is normally located at the top
    edge of the window.

    \quotefromfile qtquickcontrols2-menubar.qml
    \skipuntil begin
    \printto skipfrom
    \skipuntil skipto
    \printto end

    Typically, menus are statically declared as children of the menu bar, but
    MenuBar also provides API to \l {addMenu}{add}, \l {insertMenu}{insert},
    \l {removeMenu}{remove}, and \l {takeMenu}{take} menus dynamically. The
    menus in a menu bar can be accessed using \l menuAt().

    \sa {Customizing MenuBar}, Menu, MenuBarItem, {Menu Controls},
        {Focus Management in Qt Quick Controls 2}
*/

<<<<<<< HEAD
QQuickMenuBarPrivate::QQuickMenuBarPrivate()
    : popupMode(false),
      triggering(false),
      delegate(nullptr)
{
    changeTypes |= ImplicitWidth | ImplicitHeight;
}

=======
>>>>>>> bf39c3ce
QQuickItem *QQuickMenuBarPrivate::beginCreateItem()
{
    Q_Q(QQuickMenuBar);
    if (!delegate)
        return nullptr;

    QQmlContext *creationContext = delegate->creationContext();
    if (!creationContext)
        creationContext = qmlContext(q);
    QQmlContext *context = new QQmlContext(creationContext, q);
    context->setContextObject(q);

    QObject *object = delegate->beginCreate(context);
    QQuickItem *item = qobject_cast<QQuickItem *>(object);
    if (!item) {
        delete object;
        delete context;
        return nullptr;
    }

    item->setParentItem(q);
    QQml_setParent_noEvent(item, q);

    return item;
}

void QQuickMenuBarPrivate::completeCreateItem()
{
    if (!delegate)
        return;

    delegate->completeCreate();
}

QQuickItem *QQuickMenuBarPrivate::createItem(QQuickMenu *menu)
{
    QQuickItem *item = beginCreateItem();
    if (QQuickMenuBarItem *menuBarItem = qobject_cast<QQuickMenuBarItem *>(item))
        menuBarItem->setMenu(menu);
    completeCreateItem();
    return item;
}

void QQuickMenuBarPrivate::toggleCurrentMenu(bool visible, bool activate)
{
    if (!currentItem || visible == popupMode)
        return;

    QQuickMenu *menu = currentItem->menu();

    triggering = true;
    popupMode = visible;
    if (menu)
        menu->setVisible(visible);
    if (!visible)
        currentItem->forceActiveFocus();
    else if (menu && activate)
        menu->setCurrentIndex(0);
    triggering = false;
}

void QQuickMenuBarPrivate::activateItem(QQuickMenuBarItem *item)
{
    if (currentItem == item)
        return;

    if (currentItem) {
        currentItem->setHighlighted(false);
        if (popupMode) {
            if (QQuickMenu *menu = currentItem->menu())
                menu->dismiss();
        }
    }

    if (item) {
        item->setHighlighted(true);
        if (popupMode) {
            if (QQuickMenu *menu = item->menu())
                menu->open();
        }
    }

    currentItem = item;
}

void QQuickMenuBarPrivate::activateNextItem()
{
    int index = currentItem ? contentModel->indexOf(currentItem, nullptr) : -1;
    if (index >= contentModel->count() - 1)
        index = -1;
    activateItem(qobject_cast<QQuickMenuBarItem *>(itemAt(++index)));
}

void QQuickMenuBarPrivate::activatePreviousItem()
{
    int index = currentItem ? contentModel->indexOf(currentItem, nullptr) : contentModel->count();
    if (index <= 0)
        index = contentModel->count();
    activateItem(qobject_cast<QQuickMenuBarItem *>(itemAt(--index)));
}

void QQuickMenuBarPrivate::onItemHovered()
{
    Q_Q(QQuickMenuBar);
    QQuickMenuBarItem *item = qobject_cast<QQuickMenuBarItem *>(q->sender());
    if (!item || item == currentItem || !item->isHovered() || QQuickMenuBarItemPrivate::get(item)->touchId != -1)
        return;

    activateItem(item);
}

void QQuickMenuBarPrivate::onItemTriggered()
{
    Q_Q(QQuickMenuBar);
    QQuickMenuBarItem *item = qobject_cast<QQuickMenuBarItem *>(q->sender());
    if (!item)
        return;

    if (item == currentItem) {
        toggleCurrentMenu(!popupMode, false);
    } else {
        popupMode = true;
        activateItem(item);
    }
}

void QQuickMenuBarPrivate::onMenuAboutToHide()
{
    if (triggering || !currentItem || currentItem->isHovered() || !currentItem->isHighlighted())
        return;

    popupMode = false;
    activateItem(nullptr);
}

qreal QQuickMenuBarPrivate::getContentWidth() const
{
    Q_Q(const QQuickMenuBar);
    const int count = contentModel->count();
    qreal totalWidth = qMax(0, count - 1) * spacing;
    for (int i = 0; i < count; ++i) {
        QQuickItem *item = q->itemAt(i);
        if (item)
            totalWidth += item->implicitWidth();
    }
    return totalWidth;
}

qreal QQuickMenuBarPrivate::getContentHeight() const
{
    Q_Q(const QQuickMenuBar);
    const int count = contentModel->count();
    qreal maxHeight = 0;
    for (int i = 0; i < count; ++i) {
        QQuickItem *item = q->itemAt(i);
        if (item)
            maxHeight = qMax(maxHeight, item->implicitHeight());
    }
    return maxHeight;
}

void QQuickMenuBarPrivate::itemImplicitWidthChanged(QQuickItem *item)
{
    QQuickContainerPrivate::itemImplicitWidthChanged(item);
    if (item != contentItem)
        updateImplicitContentWidth();
}

void QQuickMenuBarPrivate::itemImplicitHeightChanged(QQuickItem *item)
{
    QQuickContainerPrivate::itemImplicitHeightChanged(item);
    if (item != contentItem)
        updateImplicitContentHeight();
}

void QQuickMenuBarPrivate::contentData_append(QQmlListProperty<QObject> *prop, QObject *obj)
{
    QQuickMenuBar *menuBar = static_cast<QQuickMenuBar *>(prop->object);
    if (QQuickMenu *menu = qobject_cast<QQuickMenu *>(obj))
        obj = QQuickMenuBarPrivate::get(menuBar)->createItem(menu);
    QQuickContainerPrivate::contentData_append(prop, obj);
}

void QQuickMenuBarPrivate::menus_append(QQmlListProperty<QQuickMenu> *prop, QQuickMenu *obj)
{
    QQuickMenuBar *menuBar = static_cast<QQuickMenuBar *>(prop->object);
    menuBar->addMenu(obj);
}

int QQuickMenuBarPrivate::menus_count(QQmlListProperty<QQuickMenu> *prop)
{
    QQuickMenuBar *menuBar = static_cast<QQuickMenuBar *>(prop->object);
    return menuBar->count();
}

QQuickMenu *QQuickMenuBarPrivate::menus_at(QQmlListProperty<QQuickMenu> *prop, int index)
{
    QQuickMenuBar *menuBar = static_cast<QQuickMenuBar *>(prop->object);
    return menuBar->menuAt(index);
}

void QQuickMenuBarPrivate::menus_clear(QQmlListProperty<QQuickMenu> *prop)
{
    QQuickMenuBar *menuBar = static_cast<QQuickMenuBar *>(prop->object);
    QQuickMenuBarPrivate::get(menuBar)->contentModel->clear();
}

QQuickMenuBar::QQuickMenuBar(QQuickItem *parent)
    : QQuickContainer(*(new QQuickMenuBarPrivate), parent)
{
    Q_D(QQuickMenuBar);
    d->changeTypes |= QQuickItemPrivate::Geometry;
    setFlag(ItemIsFocusScope);
    setFocusPolicy(Qt::ClickFocus);
}

/*!
    \qmlproperty Component QtQuick.Controls::MenuBar::delegate

    This property holds the component that is used to create menu bar
    items to present menus in the menu bar.

    \sa MenuBarItem
*/
QQmlComponent *QQuickMenuBar::delegate() const
{
    Q_D(const QQuickMenuBar);
    return d->delegate;
}

void QQuickMenuBar::setDelegate(QQmlComponent *delegate)
{
    Q_D(QQuickMenuBar);
    if (d->delegate == delegate)
        return;

    d->delegate = delegate;
    emit delegateChanged();
}

/*!
    \qmlmethod Menu QtQuick.Controls::MenuBar::menuAt(int index)

    Returns the menu at \a index, or \c null if it does not exist.
*/
QQuickMenu *QQuickMenuBar::menuAt(int index) const
{
    Q_D(const QQuickMenuBar);
    QQuickMenuBarItem *item = qobject_cast<QQuickMenuBarItem *>(d->itemAt(index));
    if (!item)
        return nullptr;
    return item->menu();
}

/*!
    \qmlmethod void QtQuick.Controls::MenuBar::addMenu(Menu menu)

    Adds \a menu to the end of the list of menus.
*/
void QQuickMenuBar::addMenu(QQuickMenu *menu)
{
    Q_D(QQuickMenuBar);
    addItem(d->createItem(menu));
}

/*!
    \qmlmethod void QtQuick.Controls::MenuBar::insertMenu(int index, Menu menu)

    Inserts \a menu at \a index.
*/
void QQuickMenuBar::insertMenu(int index, QQuickMenu *menu)
{
    Q_D(QQuickMenuBar);
    insertItem(index, d->createItem(menu));
}

/*!
    \qmlmethod void QtQuick.Controls::MenuBar::removeMenu(Menu menu)

    Removes and destroys the specified \a menu.
*/
void QQuickMenuBar::removeMenu(QQuickMenu *menu)
{
    Q_D(QQuickMenuBar);
    if (!menu)
        return;

    const int count = d->contentModel->count();
    for (int i = 0; i < count; ++i) {
        QQuickMenuBarItem *item = qobject_cast<QQuickMenuBarItem *>(itemAt(i));
        if (!item || item->menu() != menu)
            continue;

        removeItem(item);
        break;
    }

    menu->deleteLater();
}

/*!
    \qmlmethod Menu QtQuick.Controls::MenuBar::takeMenu(int index)

    Removes and returns the menu at \a index.

    \note The ownership of the item is transferred to the caller.
*/
QQuickMenu *QQuickMenuBar::takeMenu(int index)
{
    Q_D(QQuickMenuBar);
    QQuickMenuBarItem *item = qobject_cast<QQuickMenuBarItem *>(itemAt(index));
    if (!item)
        return nullptr;

    QQuickMenu *menu = item->menu();
    if (!menu)
        return nullptr;

    d->removeItem(index, item);
    item->deleteLater();
    return menu;
}

/*!
    \since QtQuick.Controls 2.3 (Qt 5.10)
    \qmlproperty real QtQuick.Controls::MenuBar::contentWidth

    This property holds the content width. It is used for calculating the total
    implicit width of the menu bar.

    \note This property is available in MenuBar since QtQuick.Controls 2.3 (Qt 5.10),
    but it was promoted to the Container base type in QtQuick.Controls 2.5 (Qt 5.12).

    \sa Container::contentWidth
*/

/*!
    \since QtQuick.Controls 2.3 (Qt 5.10)
    \qmlproperty real QtQuick.Controls::MenuBar::contentHeight

    This property holds the content height. It is used for calculating the total
    implicit height of the menu bar.

    \note This property is available in MenuBar since QtQuick.Controls 2.3 (Qt 5.10),
    but it was promoted to the Container base type in QtQuick.Controls 2.5 (Qt 5.12).

    \sa Container::contentHeight
*/

/*!
    \qmlproperty list<Menu> QtQuick.Controls::MenuBar::menus

    This property holds the list of menus.

    The list contains all menus that have been declared in QML as children
    of the menu bar, and also menus that have been dynamically added or
    inserted using the \l addMenu() and \l insertMenu() methods, respectively.
*/
QQmlListProperty<QQuickMenu> QQuickMenuBarPrivate::menus()
{
    Q_Q(QQuickMenuBar);
    return QQmlListProperty<QQuickMenu>(q, nullptr,
                                        QQuickMenuBarPrivate::menus_append,
                                        QQuickMenuBarPrivate::menus_count,
                                        QQuickMenuBarPrivate::menus_at,
                                        QQuickMenuBarPrivate::menus_clear);
}

QQmlListProperty<QObject> QQuickMenuBarPrivate::contentData()
{
    Q_Q(QQuickMenuBar);
    return QQmlListProperty<QObject>(q, nullptr,
                                     QQuickMenuBarPrivate::contentData_append,
                                     QQuickContainerPrivate::contentData_count,
                                     QQuickContainerPrivate::contentData_at,
                                     QQuickContainerPrivate::contentData_clear);
}

bool QQuickMenuBar::eventFilter(QObject *object, QEvent *event)
{
    return QObject::eventFilter(object, event);
}

void QQuickMenuBar::keyPressEvent(QKeyEvent *event)
{
    Q_D(QQuickMenuBar);
    QQuickContainer::keyReleaseEvent(event);

    switch (event->key()) {
    case Qt::Key_Up:
        d->toggleCurrentMenu(false, false);
        break;

    case Qt::Key_Down:
        d->toggleCurrentMenu(true, true);
        break;

    case Qt::Key_Left:
    case Qt::Key_Right:
        if (isMirrored() == (event->key() == Qt::Key_Left))
            d->activateNextItem();
        else
            d->activatePreviousItem();
        break;
    case Qt::Key_Escape:
        if (d->currentItem) {
            d->activateItem(nullptr);
            setFocus(false);
        }
        break;
    default:
        break;
    }
}

void QQuickMenuBar::keyReleaseEvent(QKeyEvent *event)
{
    QQuickContainer::keyReleaseEvent(event);

    switch (event->key()) {
    case Qt::Key_Up:
    case Qt::Key_Down:
    case Qt::Key_Left:
    case Qt::Key_Right:
    case Qt::Key_Escape:
        event->accept();
        break;

    default:
        event->ignore();
        break;
    }
}

void QQuickMenuBar::hoverLeaveEvent(QHoverEvent *event)
{
    Q_D(QQuickMenuBar);
    QQuickContainer::hoverLeaveEvent(event);
    if (!d->popupMode && d->currentItem)
        d->activateItem(nullptr);
}

bool QQuickMenuBar::isContent(QQuickItem *item) const
{
    return qobject_cast<QQuickMenuBarItem *>(item);
}

void QQuickMenuBar::itemAdded(int index, QQuickItem *item)
{
    Q_D(QQuickMenuBar);
    QQuickContainer::itemAdded(index, item);
    if (QQuickMenuBarItem *menuBarItem = qobject_cast<QQuickMenuBarItem *>(item)) {
        QQuickMenuBarItemPrivate::get(menuBarItem)->setMenuBar(this);
        QObjectPrivate::connect(menuBarItem, &QQuickControl::hoveredChanged, d, &QQuickMenuBarPrivate::onItemHovered);
        QObjectPrivate::connect(menuBarItem, &QQuickMenuBarItem::triggered, d, &QQuickMenuBarPrivate::onItemTriggered);
        if (QQuickMenu *menu = menuBarItem->menu())
            QObjectPrivate::connect(menu, &QQuickPopup::aboutToHide, d, &QQuickMenuBarPrivate::onMenuAboutToHide);
    }
    d->updateImplicitContentSize();
    emit menusChanged();
}

void QQuickMenuBar::itemMoved(int index, QQuickItem *item)
{
    QQuickContainer::itemMoved(index, item);
    emit menusChanged();
}

void QQuickMenuBar::itemRemoved(int index, QQuickItem *item)
{
    Q_D(QQuickMenuBar);
    QQuickContainer::itemRemoved(index, item);
    if (QQuickMenuBarItem *menuBarItem = qobject_cast<QQuickMenuBarItem *>(item)) {
        QQuickMenuBarItemPrivate::get(menuBarItem)->setMenuBar(nullptr);
        QObjectPrivate::disconnect(menuBarItem, &QQuickControl::hoveredChanged, d, &QQuickMenuBarPrivate::onItemHovered);
        QObjectPrivate::disconnect(menuBarItem, &QQuickMenuBarItem::triggered, d, &QQuickMenuBarPrivate::onItemTriggered);
        if (QQuickMenu *menu = menuBarItem->menu())
            QObjectPrivate::disconnect(menu, &QQuickPopup::aboutToHide, d, &QQuickMenuBarPrivate::onMenuAboutToHide);
    }
    d->updateImplicitContentSize();
    emit menusChanged();
}

QFont QQuickMenuBar::defaultFont() const
{
    return QQuickTheme::themeFont(QQuickTheme::MenuBar);
}

QPalette QQuickMenuBar::defaultPalette() const
{
    return QQuickTheme::themePalette(QQuickTheme::MenuBar);
}

#if QT_CONFIG(accessibility)
QAccessible::Role QQuickMenuBar::accessibleRole() const
{
    return QAccessible::MenuBar;
}
#endif

QT_END_NAMESPACE

#include "moc_qquickmenubar_p.cpp"<|MERGE_RESOLUTION|>--- conflicted
+++ resolved
@@ -76,17 +76,6 @@
         {Focus Management in Qt Quick Controls 2}
 */
 
-<<<<<<< HEAD
-QQuickMenuBarPrivate::QQuickMenuBarPrivate()
-    : popupMode(false),
-      triggering(false),
-      delegate(nullptr)
-{
-    changeTypes |= ImplicitWidth | ImplicitHeight;
-}
-
-=======
->>>>>>> bf39c3ce
 QQuickItem *QQuickMenuBarPrivate::beginCreateItem()
 {
     Q_Q(QQuickMenuBar);
