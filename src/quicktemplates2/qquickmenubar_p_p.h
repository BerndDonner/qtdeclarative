--- conflicted
+++ resolved
@@ -96,19 +96,9 @@
     static QQuickMenu *menus_at(QQmlListProperty<QQuickMenu> *prop, int index);
     static void menus_clear(QQmlListProperty<QQuickMenu> *prop);
 
-<<<<<<< HEAD
-    bool popupMode;
-    bool triggering;
-    QQmlComponent *delegate;
-=======
     bool popupMode = false;
     bool triggering = false;
-    bool hasContentWidth = false;
-    bool hasContentHeight = false;
-    qreal contentWidth = 0;
-    qreal contentHeight = 0;
     QQmlComponent *delegate = nullptr;
->>>>>>> bf39c3ce
     QPointer<QQuickMenuBarItem> currentItem;
 };
 
