--- conflicted
+++ resolved
@@ -91,60 +91,6 @@
     QScopedPointer<QQuickPageLayout> layout;
 };
 
-<<<<<<< HEAD
-=======
-QQuickPagePrivate::QQuickPagePrivate() : header(nullptr), footer(nullptr)
-{
-}
-
-void QQuickPagePrivate::relayout()
-{
-    Q_Q(QQuickPage);
-    QQuickItem *content = q->contentItem();
-    const qreal hh = header && header->isVisible() ? header->height() : 0;
-    const qreal fh = footer && footer->isVisible() ? footer->height() : 0;
-
-    content->setY(hh + q->topPadding());
-    content->setX(q->leftPadding());
-    content->setWidth(q->availableWidth());
-    content->setHeight(q->availableHeight() - hh - fh);
-
-    if (header)
-        header->setWidth(q->width());
-
-    if (footer) {
-        footer->setY(q->height() - fh);
-        footer->setWidth(q->width());
-    }
-}
-
-void QQuickPagePrivate::itemGeometryChanged(QQuickItem *item, const QRectF &newRect, const QRectF &oldRect)
-{
-    Q_UNUSED(item)
-    Q_UNUSED(newRect)
-    Q_UNUSED(oldRect)
-    relayout();
-}
-
-void QQuickPagePrivate::itemVisibilityChanged(QQuickItem *item)
-{
-    Q_UNUSED(item);
-    relayout();
-}
-
-void QQuickPagePrivate::itemImplicitWidthChanged(QQuickItem *item)
-{
-    Q_UNUSED(item);
-    relayout();
-}
-
-void QQuickPagePrivate::itemImplicitHeightChanged(QQuickItem *item)
-{
-    Q_UNUSED(item);
-    relayout();
-}
->>>>>>> b172b303
-
 QQuickPage::QQuickPage(QQuickItem *parent) :
     QQuickControl(*(new QQuickPagePrivate), parent)
 {
