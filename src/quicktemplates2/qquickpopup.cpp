/****************************************************************************
**
** Copyright (C) 2016 The Qt Company Ltd.
** Contact: http://www.qt.io/licensing/
**
** This file is part of the Qt Quick Templates 2 module of the Qt Toolkit.
**
** $QT_BEGIN_LICENSE:LGPL3$
** Commercial License Usage
** Licensees holding valid commercial Qt licenses may use this file in
** accordance with the commercial license agreement provided with the
** Software or, alternatively, in accordance with the terms contained in
** a written agreement between you and The Qt Company. For licensing terms
** and conditions see http://www.qt.io/terms-conditions. For further
** information use the contact form at http://www.qt.io/contact-us.
**
** GNU Lesser General Public License Usage
** Alternatively, this file may be used under the terms of the GNU Lesser
** General Public License version 3 as published by the Free Software
** Foundation and appearing in the file LICENSE.LGPLv3 included in the
** packaging of this file. Please review the following information to
** ensure the GNU Lesser General Public License version 3 requirements
** will be met: https://www.gnu.org/licenses/lgpl.html.
**
** GNU General Public License Usage
** Alternatively, this file may be used under the terms of the GNU
** General Public License version 2.0 or later as published by the Free
** Software Foundation and appearing in the file LICENSE.GPL included in
** the packaging of this file. Please review the following information to
** ensure the GNU General Public License version 2.0 requirements will be
** met: http://www.gnu.org/licenses/gpl-2.0.html.
**
** $QT_END_LICENSE$
**
****************************************************************************/

#include "qquickpopup_p.h"
#include "qquickpopup_p_p.h"
#include "qquickpopupitem_p_p.h"
#include "qquickpopuppositioner_p_p.h"
#include "qquickapplicationwindow_p.h"
#include "qquickshortcutcontext_p_p.h"
#include "qquickoverlay_p_p.h"
#include "qquickcontrol_p_p.h"

#include <QtGui/private/qshortcutmap_p.h>
#include <QtGui/private/qguiapplication_p.h>
#include <QtQml/qqmlinfo.h>
#include <QtQuick/qquickitem.h>
#include <QtQuick/private/qquicktransition_p.h>
#include <QtQuick/private/qquickitem_p.h>

QT_BEGIN_NAMESPACE

/*!
    \qmltype Popup
    \inherits QtObject
    \instantiates QQuickPopup
    \inqmlmodule QtQuick.Controls
    \since 5.7
    \ingroup qtquickcontrols2-popups
    \brief Base type of popup-like user interface controls.

    Popup is the base type of popup-like user interface controls. It can be
    used with \l Window or \l ApplicationWindow.

    \qml
    import QtQuick.Window 2.2
    import QtQuick.Controls 2.1

    ApplicationWindow {
        id: window
        width: 400
        height: 400
        visible: true

        Button {
            text: "Open"
            onClicked: popup.open()
        }

        Popup {
            id: popup
            x: 100
            y: 100
            width: 200
            height: 300
            modal: true
            focus: true
            closePolicy: Popup.CloseOnEscape | Popup.CloseOnPressOutsideParent
        }
    }
    \endqml

    In order to ensure that a popup is displayed above other items in the
    scene, it is recommended to use ApplicationWindow. ApplicationWindow also
    provides background dimming effects.

    Popup does not provide a layout of its own, but requires you to position
    its contents, for instance by creating a \l RowLayout or a \l ColumnLayout.

    Items declared as children of a Popup are automatically parented to the
    Popups's \l contentItem. Items created dynamically need to be explicitly
    parented to the contentItem.

    \section1 Popup Layout

    The following diagram illustrates the layout of a typical popup:

    \image qtquickcontrols2-popup.png

    The \l implicitWidth and \l implicitHeight of a popup are typically based
    on the implicit sizes of the background and the content item plus any
    \l padding. These properties determine how large the popup will be when no
    explicit \l width or \l height is specified.

    The \l background item fills the entire width and height of the popup,
    unless an explicit size has been given for it.

    The geometry of the \l contentItem is determined by the \l padding.

    \section1 Popup Sizing

    If only a single item is used within a Popup, it will resize to fit the
    implicit size of its contained item. This makes it particularly suitable
    for use together with layouts.

    \code
    Popup {
        ColumnLayout {
            anchors.fill: parent
            CheckBox { text: qsTr("E-mail") }
            CheckBox { text: qsTr("Calendar") }
            CheckBox { text: qsTr("Contacts") }
        }
    }
    \endcode

    Sometimes there might be two items within the popup:

    \code
    Popup {
        SwipeView {
            // ...
        }
        PageIndicator {
            anchors.horizontalCenter: parent.horizontalCenter
            anchors.bottom: parent.bottom
        }
    }
    \endcode

    In this case, Popup cannot calculate a sensible implicit size. Since we're
    anchoring the \l PageIndicator over the \l SwipeView, we can simply set the
    content size to the view's implicit size:

    \code
    Popup {
        contentWidth: view.implicitWidth
        contentHeight: view.implicitHeight

        SwipeView {
            id: view
            // ...
        }
        PageIndicator {
            anchors.horizontalCenter: parent.horizontalCenter
            anchors.bottom: parent.bottom
        }
     }
    \endcode

    \sa {Popup Controls}, {Customizing Popup}, ApplicationWindow
*/

/*!
    \qmlsignal void QtQuick.Controls::Popup::opened()

    This signal is emitted when the popup is opened.

    \sa closed
*/

/*!
    \qmlsignal void QtQuick.Controls::Popup::closed()

    This signal is emitted when the popup is closed.

    \sa opened
*/

QQuickPopupPrivate::QQuickPopupPrivate()
    : QObjectPrivate()
    , focus(false)
    , modal(false)
    , dim(false)
    , hasDim(false)
    , visible(false)
    , complete(false)
    , positioning(false)
    , hasWidth(false)
    , hasHeight(false)
    , hasTopMargin(false)
    , hasLeftMargin(false)
    , hasRightMargin(false)
    , hasBottomMargin(false)
    , allowVerticalFlip(false)
    , allowHorizontalFlip(false)
    , allowVerticalMove(true)
    , allowHorizontalMove(true)
    , allowVerticalResize(true)
    , allowHorizontalResize(true)
    , hadActiveFocusBeforeExitTransition(false)
    , x(0)
    , y(0)
    , effectiveX(0)
    , effectiveY(0)
    , margins(-1)
    , topMargin(0)
    , leftMargin(0)
    , rightMargin(0)
    , bottomMargin(0)
    , contentWidth(0)
    , contentHeight(0)
    , transitionState(QQuickPopupPrivate::NoTransition)
    , closePolicy(QQuickPopup::CloseOnEscape | QQuickPopup::CloseOnPressOutside)
    , parentItem(nullptr)
    , dimmer(nullptr)
    , window(nullptr)
    , enter(nullptr)
    , exit(nullptr)
    , popupItem(nullptr)
    , positioner(nullptr)
    , transitionManager(this)
{
}

QQuickPopupPrivate::~QQuickPopupPrivate()
{
}

void QQuickPopupPrivate::init()
{
    Q_Q(QQuickPopup);
    popupItem = new QQuickPopupItem(q);
    q->setParentItem(qobject_cast<QQuickItem *>(parent));
    QObject::connect(popupItem, &QQuickControl::paddingChanged, q, &QQuickPopup::paddingChanged);
    positioner = new QQuickPopupPositioner(q);
}

bool QQuickPopupPrivate::tryClose(QQuickItem *item, QMouseEvent *event)
{
    Q_Q(QQuickPopup);
    const bool isPress = event->type() == QEvent::MouseButtonPress;
    const bool onOutside = closePolicy.testFlag(isPress ? QQuickPopup::CloseOnPressOutside : QQuickPopup::CloseOnReleaseOutside);
    const bool onOutsideParent = closePolicy.testFlag(isPress ? QQuickPopup::CloseOnPressOutsideParent : QQuickPopup::CloseOnReleaseOutsideParent);
    if (onOutside || onOutsideParent) {
        if (!popupItem->contains(item->mapToItem(popupItem, event->pos()))) {
            if (!onOutsideParent || !parentItem || !parentItem->contains(item->mapToItem(parentItem, event->pos()))) {
                q->close();
                return true;
            }
        }
    }
    return false;
}

bool QQuickPopupPrivate::prepareEnterTransition()
{
    Q_Q(QQuickPopup);
    if (!window) {
        qmlInfo(q) << "cannot find any window to open popup in.";
        return false;
    }

    if (transitionState == EnterTransition && transitionManager.isRunning())
        return false;

    if (transitionState != EnterTransition) {
        popupItem->setParentItem(QQuickOverlay::overlay(window));
        emit q->aboutToShow();
        visible = true;
        transitionState = EnterTransition;
        popupItem->setVisible(true);
        positioner->setParentItem(parentItem);
        emit q->visibleChanged();
    }
    return true;
}

bool QQuickPopupPrivate::prepareExitTransition()
{
    Q_Q(QQuickPopup);
    if (transitionState == ExitTransition && transitionManager.isRunning())
        return false;

    if (transitionState != ExitTransition) {
        if (focus) {
            // The setFocus(false) call below removes any active focus before we're
            // able to check it in finalizeExitTransition.
            hadActiveFocusBeforeExitTransition = popupItem->hasActiveFocus();
            popupItem->setFocus(false);
        }
        transitionState = ExitTransition;
        emit q->aboutToHide();
    }
    return true;
}

void QQuickPopupPrivate::finalizeEnterTransition()
{
    Q_Q(QQuickPopup);
    if (focus)
        popupItem->setFocus(true);
    transitionState = NoTransition;
    emit q->opened();
}

void QQuickPopupPrivate::finalizeExitTransition()
{
    Q_Q(QQuickPopup);
    positioner->setParentItem(nullptr);
    popupItem->setParentItem(nullptr);
    popupItem->setVisible(false);

    if (hadActiveFocusBeforeExitTransition && window) {
        if (!qobject_cast<QQuickPopupItem *>(window->activeFocusItem())) {
            QQuickApplicationWindow *applicationWindow = qobject_cast<QQuickApplicationWindow*>(window);
            if (applicationWindow)
                applicationWindow->contentItem()->setFocus(true);
            else
                window->contentItem()->setFocus(true);
        }
    }

    visible = false;
    transitionState = NoTransition;
    hadActiveFocusBeforeExitTransition = false;
    emit q->visibleChanged();
    emit q->closed();
}

QMarginsF QQuickPopupPrivate::getMargins() const
{
    Q_Q(const QQuickPopup);
    return QMarginsF(q->leftMargin(), q->topMargin(), q->rightMargin(), q->bottomMargin());
}

void QQuickPopupPrivate::setTopMargin(qreal value, bool reset)
{
    Q_Q(QQuickPopup);
    qreal oldMargin = q->topMargin();
    topMargin = value;
    hasTopMargin = !reset;
    if ((!reset && !qFuzzyCompare(oldMargin, value)) || (reset && !qFuzzyCompare(oldMargin, margins))) {
        emit q->topMarginChanged();
        q->marginsChange(QMarginsF(leftMargin, topMargin, rightMargin, bottomMargin),
                         QMarginsF(leftMargin, oldMargin, rightMargin, bottomMargin));
    }
}

void QQuickPopupPrivate::setLeftMargin(qreal value, bool reset)
{
    Q_Q(QQuickPopup);
    qreal oldMargin = q->leftMargin();
    leftMargin = value;
    hasLeftMargin = !reset;
    if ((!reset && !qFuzzyCompare(oldMargin, value)) || (reset && !qFuzzyCompare(oldMargin, margins))) {
        emit q->leftMarginChanged();
        q->marginsChange(QMarginsF(leftMargin, topMargin, rightMargin, bottomMargin),
                         QMarginsF(oldMargin, topMargin, rightMargin, bottomMargin));
    }
}

void QQuickPopupPrivate::setRightMargin(qreal value, bool reset)
{
    Q_Q(QQuickPopup);
    qreal oldMargin = q->rightMargin();
    rightMargin = value;
    hasRightMargin = !reset;
    if ((!reset && !qFuzzyCompare(oldMargin, value)) || (reset && !qFuzzyCompare(oldMargin, margins))) {
        emit q->rightMarginChanged();
        q->marginsChange(QMarginsF(leftMargin, topMargin, rightMargin, bottomMargin),
                         QMarginsF(leftMargin, topMargin, oldMargin, bottomMargin));
    }
}

void QQuickPopupPrivate::setBottomMargin(qreal value, bool reset)
{
    Q_Q(QQuickPopup);
    qreal oldMargin = q->bottomMargin();
    bottomMargin = value;
    hasBottomMargin = !reset;
    if ((!reset && !qFuzzyCompare(oldMargin, value)) || (reset && !qFuzzyCompare(oldMargin, margins))) {
        emit q->bottomMarginChanged();
        q->marginsChange(QMarginsF(leftMargin, topMargin, rightMargin, bottomMargin),
                         QMarginsF(leftMargin, topMargin, rightMargin, oldMargin));
    }
}

void QQuickPopupPrivate::setWindow(QQuickWindow *newWindow)
{
    Q_Q(QQuickPopup);
    if (window == newWindow)
        return;

    if (window) {
        QQuickOverlay *overlay = QQuickOverlay::overlay(window);
        if (overlay)
            QQuickOverlayPrivate::get(overlay)->removePopup(q);
    }

    if (newWindow) {
        QQuickOverlay *overlay = QQuickOverlay::overlay(newWindow);
        if (overlay)
            QQuickOverlayPrivate::get(overlay)->addPopup(q);
    }

    window = newWindow;
    emit q->windowChanged(newWindow);
}

<<<<<<< HEAD
=======
class QQuickPopupItemPrivate : public QQuickControlPrivate
{
    Q_DECLARE_PUBLIC(QQuickPopupItem)

public:
    QQuickPopupItemPrivate(QQuickPopup *popup);

    void implicitWidthChanged() override;
    void implicitHeightChanged() override;

    void resolveFont() override;

    QQuickItem *getContentItem() override;

    int backId;
    int escapeId;
    QQuickPopup *popup;
};

QQuickPopupItemPrivate::QQuickPopupItemPrivate(QQuickPopup *popup)
    : backId(0),
      escapeId(0),
      popup(popup)
{
    isTabFence = true;
}

void QQuickPopupItemPrivate::implicitWidthChanged()
{
    QQuickControlPrivate::implicitWidthChanged();
    emit popup->implicitWidthChanged();
}

void QQuickPopupItemPrivate::implicitHeightChanged()
{
    QQuickControlPrivate::implicitHeightChanged();
    emit popup->implicitHeightChanged();
}

void QQuickPopupItemPrivate::resolveFont()
{
    if (QQuickApplicationWindow *window = qobject_cast<QQuickApplicationWindow *>(popup->window()))
        inheritFont(window->font());
}

QQuickItem *QQuickPopupItemPrivate::getContentItem()
{
    Q_Q(QQuickPopupItem);
    if (!contentItem)
        contentItem = new QQuickItem(q);
    return contentItem;
}

QQuickPopupItem::QQuickPopupItem(QQuickPopup *popup) :
    QQuickControl(*(new QQuickPopupItemPrivate(popup)), nullptr)
{
    setParent(popup);
    setVisible(false);
    setFlag(ItemIsFocusScope);
    setAcceptedMouseButtons(Qt::AllButtons);

    // TODO: switch to QStyleHints::useHoverEffects in Qt 5.8
    setHoverEnabled(true);
    // setAcceptHoverEvents(QGuiApplication::styleHints()->useHoverEffects());
    // connect(QGuiApplication::styleHints(), &QStyleHints::useHoverEffectsChanged, this, &QQuickItem::setAcceptHoverEvents);
}

void QQuickPopupItem::updatePolish()
{
    Q_D(QQuickPopupItem);
    return QQuickPopupPrivate::get(d->popup)->reposition();
}

void QQuickPopupItem::grabShortcut()
{
#ifndef QT_NO_SHORTCUT
    Q_D(QQuickPopupItem);
    QGuiApplicationPrivate *pApp = QGuiApplicationPrivate::instance();
    if (!d->backId)
        d->backId = pApp->shortcutMap.addShortcut(this, Qt::Key_Back, Qt::WindowShortcut, QQuickShortcutContext::matcher);
    if (!d->escapeId)
        d->escapeId = pApp->shortcutMap.addShortcut(this, Qt::Key_Escape, Qt::WindowShortcut, QQuickShortcutContext::matcher);
#endif // QT_NO_SHORTCUT
}

void QQuickPopupItem::ungrabShortcut()
{
#ifndef QT_NO_SHORTCUT
    Q_D(QQuickPopupItem);
    QGuiApplicationPrivate *pApp = QGuiApplicationPrivate::instance();
    if (d->backId) {
        pApp->shortcutMap.removeShortcut(d->backId, this);
        d->backId = 0;
    }
    if (d->escapeId) {
        pApp->shortcutMap.removeShortcut(d->escapeId, this);
        d->escapeId = 0;
    }
#endif // QT_NO_SHORTCUT
}

bool QQuickPopupItem::event(QEvent *event)
{
    Q_D(QQuickPopupItem);
    if (event->type() == QEvent::Shortcut) {
        QShortcutEvent *se = static_cast<QShortcutEvent *>(event);
        if (se->shortcutId() == d->escapeId || se->shortcutId() == d->backId) {
            d->popup->close();
            return true;
        }
    }
    return QQuickItem::event(event);
}

bool QQuickPopupItem::childMouseEventFilter(QQuickItem *child, QEvent *event)
{
    Q_D(QQuickPopupItem);
    return d->popup->childMouseEventFilter(child, event);
}

void QQuickPopupItem::focusInEvent(QFocusEvent *event)
{
    Q_D(QQuickPopupItem);
    d->popup->focusInEvent(event);
}

void QQuickPopupItem::focusOutEvent(QFocusEvent *event)
{
    Q_D(QQuickPopupItem);
    d->popup->focusOutEvent(event);
}

void QQuickPopupItem::keyPressEvent(QKeyEvent *event)
{
    Q_D(QQuickPopupItem);
    d->popup->keyPressEvent(event);
}

void QQuickPopupItem::keyReleaseEvent(QKeyEvent *event)
{
    Q_D(QQuickPopupItem);
    d->popup->keyReleaseEvent(event);
}

void QQuickPopupItem::mousePressEvent(QMouseEvent *event)
{
    Q_D(QQuickPopupItem);
    d->popup->mousePressEvent(event);
}

void QQuickPopupItem::mouseMoveEvent(QMouseEvent *event)
{
    Q_D(QQuickPopupItem);
    d->popup->mouseMoveEvent(event);
}

void QQuickPopupItem::mouseReleaseEvent(QMouseEvent *event)
{
    Q_D(QQuickPopupItem);
    d->popup->mouseReleaseEvent(event);
}

void QQuickPopupItem::mouseDoubleClickEvent(QMouseEvent *event)
{
    Q_D(QQuickPopupItem);
    d->popup->mouseDoubleClickEvent(event);
}

void QQuickPopupItem::mouseUngrabEvent()
{
    Q_D(QQuickPopupItem);
    d->popup->mouseUngrabEvent();
}

void QQuickPopupItem::wheelEvent(QWheelEvent *event)
{
    Q_D(QQuickPopupItem);
    d->popup->wheelEvent(event);
}

void QQuickPopupItem::contentItemChange(QQuickItem *newItem, QQuickItem *oldItem)
{
    Q_D(QQuickPopupItem);
    QQuickControl::contentItemChange(newItem, oldItem);
    d->popup->contentItemChange(newItem, oldItem);
}

void QQuickPopupItem::fontChange(const QFont &newFont, const QFont &oldFont)
{
    Q_D(QQuickPopupItem);
    QQuickControl::fontChange(newFont, oldFont);
    d->popup->fontChange(newFont, oldFont);
}

void QQuickPopupItem::geometryChanged(const QRectF &newGeometry, const QRectF &oldGeometry)
{
    Q_D(QQuickPopupItem);
    QQuickControl::geometryChanged(newGeometry, oldGeometry);
    d->popup->geometryChanged(newGeometry, oldGeometry);
}

void QQuickPopupItem::localeChange(const QLocale &newLocale, const QLocale &oldLocale)
{
    Q_D(QQuickPopupItem);
    QQuickControl::localeChange(newLocale, oldLocale);
    d->popup->localeChange(newLocale, oldLocale);
}

void QQuickPopupItem::itemChange(ItemChange change, const ItemChangeData &data)
{
    Q_D(QQuickPopupItem);
    QQuickControl::itemChange(change, data);
    d->popup->itemChange(change, data);
}

void QQuickPopupItem::paddingChange(const QMarginsF &newPadding, const QMarginsF &oldPadding)
{
    Q_D(QQuickPopupItem);
    QQuickControl::paddingChange(newPadding, oldPadding);
    d->popup->paddingChange(newPadding, oldPadding);
}

void QQuickPopupItem::spacingChange(qreal newSpacing, qreal oldSpacing)
{
    Q_D(QQuickPopupItem);
    QQuickControl::spacingChange(newSpacing, oldSpacing);
    d->popup->spacingChange(newSpacing, oldSpacing);
}

QFont QQuickPopupItem::defaultFont() const
{
    Q_D(const QQuickPopupItem);
    return d->popup->defaultFont();
}

#ifndef QT_NO_ACCESSIBILITY
QAccessible::Role QQuickPopupItem::accessibleRole() const
{
    Q_D(const QQuickPopupItem);
    return d->popup->accessibleRole();
}

void QQuickPopupItem::accessibilityActiveChanged(bool active)
{
    Q_D(const QQuickPopupItem);
    QQuickControl::accessibilityActiveChanged(active);
    d->popup->accessibilityActiveChanged(active);
}
#endif // QT_NO_ACCESSIBILITY

QQuickPopupPositioner::QQuickPopupPositioner(QQuickPopupPrivate *popup) :
    m_parentItem(nullptr),
    m_popup(popup)
{
}

QQuickPopupPositioner::~QQuickPopupPositioner()
{
    if (m_parentItem) {
        QQuickItemPrivate::get(m_parentItem)->removeItemChangeListener(this, ItemChangeTypes);
        removeAncestorListeners(m_parentItem->parentItem());
    }
}

QQuickItem *QQuickPopupPositioner::parentItem() const
{
    return m_parentItem;
}

void QQuickPopupPositioner::setParentItem(QQuickItem *parent)
{
    if (m_parentItem == parent)
        return;

    if (m_parentItem) {
        QQuickItemPrivate::get(m_parentItem)->removeItemChangeListener(this, ItemChangeTypes);
        removeAncestorListeners(m_parentItem->parentItem());
    }

    m_parentItem = parent;

    if (!parent)
        return;

    QQuickItemPrivate::get(parent)->addItemChangeListener(this, ItemChangeTypes);
    addAncestorListeners(parent->parentItem());

    if (m_popup->popupItem->isVisible())
        m_popup->reposition();
}

void QQuickPopupPositioner::itemGeometryChanged(QQuickItem *, QQuickGeometryChange, const QRectF &)
{
    if (m_parentItem && m_popup->popupItem->isVisible())
        m_popup->reposition();
}

void QQuickPopupPositioner::itemParentChanged(QQuickItem *, QQuickItem *parent)
{
    addAncestorListeners(parent);
}

void QQuickPopupPositioner::itemChildRemoved(QQuickItem *item, QQuickItem *child)
{
    if (isAncestor(child))
        removeAncestorListeners(item);
}

>>>>>>> 3f646aca
void QQuickPopupPrivate::itemDestroyed(QQuickItem *item)
{
    Q_Q(QQuickPopup);
    if (item == parentItem)
        q->setParentItem(nullptr);
}

void QQuickPopupPrivate::reposition()
{
    positioner->reposition();
}

void QQuickPopupPrivate::resizeOverlay()
{
    if (!dimmer)
        return;

    qreal w = window ? window->width() : 0;
    qreal h = window ? window->height() : 0;
    dimmer->setSize(QSizeF(w, h));
}

QQuickPopupTransitionManager::QQuickPopupTransitionManager(QQuickPopupPrivate *popup)
    : QQuickTransitionManager(), popup(popup)
{
}

void QQuickPopupTransitionManager::transitionEnter()
{
    if (popup->transitionState == QQuickPopupPrivate::ExitTransition)
        cancel();

    if (!popup->prepareEnterTransition())
        return;

    if (popup->window)
        transition(popup->enterActions, popup->enter, popup->q_func());
    else
        finished();
}

void QQuickPopupTransitionManager::transitionExit()
{
    if (!popup->prepareExitTransition())
        return;

    if (popup->window)
        transition(popup->exitActions, popup->exit, popup->q_func());
    else
        finished();
}

void QQuickPopupTransitionManager::finished()
{
    if (popup->transitionState == QQuickPopupPrivate::EnterTransition)
        popup->finalizeEnterTransition();
    else if (popup->transitionState == QQuickPopupPrivate::ExitTransition)
        popup->finalizeExitTransition();
}

QQuickPopup::QQuickPopup(QObject *parent)
    : QObject(*(new QQuickPopupPrivate), parent)
{
    Q_D(QQuickPopup);
    d->init();
}

QQuickPopup::QQuickPopup(QQuickPopupPrivate &dd, QObject *parent)
    : QObject(dd, parent)
{
    Q_D(QQuickPopup);
    d->init();
}

QQuickPopup::~QQuickPopup()
{
    Q_D(QQuickPopup);
    setParentItem(nullptr);
    d->popupItem->ungrabShortcut();
    delete d->popupItem;
}

/*!
    \qmlmethod void QtQuick.Controls::Popup::open()

    Opens the popup.

    \sa visible
*/
void QQuickPopup::open()
{
    setVisible(true);
}

/*!
    \qmlmethod void QtQuick.Controls::Popup::close()

    Closes the popup.

    \sa visible
*/
void QQuickPopup::close()
{
    setVisible(false);
}

/*!
    \qmlproperty real QtQuick.Controls::Popup::x

    This property holds the x-coordinate of the popup.

    \sa y, z
*/
qreal QQuickPopup::x() const
{
    Q_D(const QQuickPopup);
    return d->effectiveX;
}

void QQuickPopup::setX(qreal x)
{
    Q_D(QQuickPopup);
    setPosition(QPointF(x, d->y));
}

/*!
    \qmlproperty real QtQuick.Controls::Popup::y

    This property holds the y-coordinate of the popup.

    \sa x, z
*/
qreal QQuickPopup::y() const
{
    Q_D(const QQuickPopup);
    return d->effectiveY;
}

void QQuickPopup::setY(qreal y)
{
    Q_D(QQuickPopup);
    setPosition(QPointF(d->x, y));
}

QPointF QQuickPopup::position() const
{
    Q_D(const QQuickPopup);
    return QPointF(d->effectiveX, d->effectiveY);
}

void QQuickPopup::setPosition(const QPointF &pos)
{
    Q_D(QQuickPopup);
    const bool xChange = !qFuzzyCompare(d->x, pos.x());
    const bool yChange = !qFuzzyCompare(d->y, pos.y());
    if (!xChange && !yChange)
        return;

    d->x = pos.x();
    d->y = pos.y();
    if (d->popupItem->isVisible()) {
        d->reposition();
    } else {
        if (xChange)
            emit xChanged();
        if (yChange)
            emit yChanged();
    }
}

/*!
    \qmlproperty real QtQuick.Controls::Popup::z

    This property holds the z-value of the popup. Z-value determines
    the stacking order of popups.

    If two visible popups have the same z-value, the last one that
    was opened will be on top.

    The default z-value is \c 0.

    \sa x, y
*/
qreal QQuickPopup::z() const
{
    Q_D(const QQuickPopup);
    return d->popupItem->z();
}

void QQuickPopup::setZ(qreal z)
{
    Q_D(QQuickPopup);
    if (qFuzzyCompare(z, d->popupItem->z()))
        return;
    d->popupItem->setZ(z);
    emit zChanged();
}

/*!
    \qmlproperty real QtQuick.Controls::Popup::width

    This property holds the width of the popup.
*/
qreal QQuickPopup::width() const
{
    Q_D(const QQuickPopup);
    return d->popupItem->width();
}

void QQuickPopup::setWidth(qreal width)
{
    Q_D(QQuickPopup);
    d->hasWidth = true;
    d->popupItem->setWidth(width);
}

void QQuickPopup::resetWidth()
{
    Q_D(QQuickPopup);
    if (!d->hasWidth)
        return;

    d->hasWidth = false;
    d->popupItem->resetWidth();
    if (d->popupItem->isVisible())
        d->reposition();
}

/*!
    \qmlproperty real QtQuick.Controls::Popup::height

    This property holds the height of the popup.
*/
qreal QQuickPopup::height() const
{
    Q_D(const QQuickPopup);
    return d->popupItem->height();
}

void QQuickPopup::setHeight(qreal height)
{
    Q_D(QQuickPopup);
    d->hasHeight = true;
    d->popupItem->setHeight(height);
}

void QQuickPopup::resetHeight()
{
    Q_D(QQuickPopup);
    if (!d->hasHeight)
        return;

    d->hasHeight = false;
    d->popupItem->resetHeight();
    if (d->popupItem->isVisible())
        d->reposition();
}

/*!
    \qmlproperty real QtQuick.Controls::Popup::implicitWidth

    This property holds the implicit width of the popup.
*/
qreal QQuickPopup::implicitWidth() const
{
    Q_D(const QQuickPopup);
    return d->popupItem->implicitWidth();
}

void QQuickPopup::setImplicitWidth(qreal width)
{
    Q_D(QQuickPopup);
    d->popupItem->setImplicitWidth(width);
}

/*!
    \qmlproperty real QtQuick.Controls::Popup::implicitHeight

    This property holds the implicit height of the popup.
*/
qreal QQuickPopup::implicitHeight() const
{
    Q_D(const QQuickPopup);
    return d->popupItem->implicitHeight();
}

void QQuickPopup::setImplicitHeight(qreal height)
{
    Q_D(QQuickPopup);
    d->popupItem->setImplicitHeight(height);
}

/*!
    \qmlproperty real QtQuick.Controls::Popup::contentWidth

    This property holds the content width. It is used for calculating the
    total implicit width of the Popup.

    For more information, see \l {Popup Sizing}.

    \sa contentHeight
*/
qreal QQuickPopup::contentWidth() const
{
    Q_D(const QQuickPopup);
    return d->contentWidth;
}

void QQuickPopup::setContentWidth(qreal width)
{
    Q_D(QQuickPopup);
    if (qFuzzyCompare(d->contentWidth, width))
        return;

    d->contentWidth = width;
    emit contentWidthChanged();
}

/*!
    \qmlproperty real QtQuick.Controls::Popup::contentHeight

    This property holds the content height. It is used for calculating the
    total implicit height of the Popup.

    For more information, see \l {Popup Sizing}.

    \sa contentWidth
*/
qreal QQuickPopup::contentHeight() const
{
    Q_D(const QQuickPopup);
    return d->contentHeight;
}

void QQuickPopup::setContentHeight(qreal height)
{
    Q_D(QQuickPopup);
    if (qFuzzyCompare(d->contentHeight, height))
        return;

    d->contentHeight = height;
    emit contentHeightChanged();
}

/*!
    \qmlproperty real QtQuick.Controls::Popup::availableWidth
    \readonly

    This property holds the width available to the \l contentItem after
    deducting horizontal padding from the \l {Item::}{width} of the popup.

    \sa padding, leftPadding, rightPadding
*/
qreal QQuickPopup::availableWidth() const
{
    Q_D(const QQuickPopup);
    return d->popupItem->availableWidth();
}

/*!
    \qmlproperty real QtQuick.Controls::Popup::availableHeight
    \readonly

    This property holds the height available to the \l contentItem after
    deducting vertical padding from the \l {Item::}{height} of the popup.

    \sa padding, topPadding, bottomPadding
*/
qreal QQuickPopup::availableHeight() const
{
    Q_D(const QQuickPopup);
    return d->popupItem->availableHeight();
}

/*!
    \since QtQuick.Controls 2.1
    \qmlproperty real QtQuick.Controls::Popup::spacing

    This property holds the spacing.

    Spacing is useful for popups that have multiple or repetitive building
    blocks. For example, some styles use spacing to determine the distance
    between the header, content, and footer of \l Dialog. Spacing is not
    enforced by Popup, so each style may interpret it differently, and some
    may ignore it altogether.
*/
qreal QQuickPopup::spacing() const
{
    Q_D(const QQuickPopup);
    return d->popupItem->spacing();
}

void QQuickPopup::setSpacing(qreal spacing)
{
    Q_D(QQuickPopup);
    d->popupItem->setSpacing(spacing);
}

void QQuickPopup::resetSpacing()
{
    setSpacing(0);
}

/*!
    \qmlproperty real QtQuick.Controls::Popup::margins

    This property holds the default margins around the popup.

    A popup with negative margins is not pushed within the bounds
    of the enclosing window. The default value is \c -1.

    \sa topMargin, leftMargin, rightMargin, bottomMargin
*/
qreal QQuickPopup::margins() const
{
    Q_D(const QQuickPopup);
    return d->margins;
}

void QQuickPopup::setMargins(qreal margins)
{
    Q_D(QQuickPopup);
    if (qFuzzyCompare(d->margins, margins))
        return;
    QMarginsF oldMargins(leftMargin(), topMargin(), rightMargin(), bottomMargin());
    d->margins = margins;
    emit marginsChanged();
    QMarginsF newMargins(leftMargin(), topMargin(), rightMargin(), bottomMargin());
    if (!qFuzzyCompare(newMargins.top(), oldMargins.top()))
        emit topMarginChanged();
    if (!qFuzzyCompare(newMargins.left(), oldMargins.left()))
        emit leftMarginChanged();
    if (!qFuzzyCompare(newMargins.right(), oldMargins.right()))
        emit rightMarginChanged();
    if (!qFuzzyCompare(newMargins.bottom(), oldMargins.bottom()))
        emit bottomMarginChanged();
    marginsChange(newMargins, oldMargins);
}

void QQuickPopup::resetMargins()
{
    setMargins(-1);
}

/*!
    \qmlproperty real QtQuick.Controls::Popup::topMargin

    This property holds the top margin around the popup.

    A popup with a negative top margin is not pushed within the top edge
    of the enclosing window. The default value is \c -1.

    \sa margins, bottomMargin
*/
qreal QQuickPopup::topMargin() const
{
    Q_D(const QQuickPopup);
    if (d->hasTopMargin)
        return d->topMargin;
    return d->margins;
}

void QQuickPopup::setTopMargin(qreal margin)
{
    Q_D(QQuickPopup);
    d->setTopMargin(margin);
}

void QQuickPopup::resetTopMargin()
{
    Q_D(QQuickPopup);
    d->setTopMargin(-1, true);
}

/*!
    \qmlproperty real QtQuick.Controls::Popup::leftMargin

    This property holds the left margin around the popup.

    A popup with a negative left margin is not pushed within the left edge
    of the enclosing window. The default value is \c -1.

    \sa margins, rightMargin
*/
qreal QQuickPopup::leftMargin() const
{
    Q_D(const QQuickPopup);
    if (d->hasLeftMargin)
        return d->leftMargin;
    return d->margins;
}

void QQuickPopup::setLeftMargin(qreal margin)
{
    Q_D(QQuickPopup);
    d->setLeftMargin(margin);
}

void QQuickPopup::resetLeftMargin()
{
    Q_D(QQuickPopup);
    d->setLeftMargin(-1, true);
}

/*!
    \qmlproperty real QtQuick.Controls::Popup::rightMargin

    This property holds the right margin around the popup.

    A popup with a negative right margin is not pushed within the right edge
    of the enclosing window. The default value is \c -1.

    \sa margins, leftMargin
*/
qreal QQuickPopup::rightMargin() const
{
    Q_D(const QQuickPopup);
    if (d->hasRightMargin)
        return d->rightMargin;
    return d->margins;
}

void QQuickPopup::setRightMargin(qreal margin)
{
    Q_D(QQuickPopup);
    d->setRightMargin(margin);
}

void QQuickPopup::resetRightMargin()
{
    Q_D(QQuickPopup);
    d->setRightMargin(-1, true);
}

/*!
    \qmlproperty real QtQuick.Controls::Popup::bottomMargin

    This property holds the bottom margin around the popup.

    A popup with a negative bottom margin is not pushed within the bottom edge
    of the enclosing window. The default value is \c -1.

    \sa margins, topMargin
*/
qreal QQuickPopup::bottomMargin() const
{
    Q_D(const QQuickPopup);
    if (d->hasBottomMargin)
        return d->bottomMargin;
    return d->margins;
}

void QQuickPopup::setBottomMargin(qreal margin)
{
    Q_D(QQuickPopup);
    d->setBottomMargin(margin);
}

void QQuickPopup::resetBottomMargin()
{
    Q_D(QQuickPopup);
    d->setBottomMargin(-1, true);
}

/*!
    \qmlproperty real QtQuick.Controls::Popup::padding

    This property holds the default padding.

    \include qquickpopup-padding.qdocinc

    \sa availableWidth, availableHeight, topPadding, leftPadding, rightPadding, bottomPadding
*/
qreal QQuickPopup::padding() const
{
    Q_D(const QQuickPopup);
    return d->popupItem->padding();
}

void QQuickPopup::setPadding(qreal padding)
{
    Q_D(QQuickPopup);
    d->popupItem->setPadding(padding);
}

void QQuickPopup::resetPadding()
{
    Q_D(QQuickPopup);
    d->popupItem->resetPadding();
}

/*!
    \qmlproperty real QtQuick.Controls::Popup::topPadding

    This property holds the top padding.

    \include qquickpopup-padding.qdocinc

    \sa padding, bottomPadding, availableHeight
*/
qreal QQuickPopup::topPadding() const
{
    Q_D(const QQuickPopup);
    return d->popupItem->topPadding();
}

void QQuickPopup::setTopPadding(qreal padding)
{
    Q_D(QQuickPopup);
    d->popupItem->setTopPadding(padding);
}

void QQuickPopup::resetTopPadding()
{
    Q_D(QQuickPopup);
    d->popupItem->resetTopPadding();
}

/*!
    \qmlproperty real QtQuick.Controls::Popup::leftPadding

    This property holds the left padding.

    \include qquickpopup-padding.qdocinc

    \sa padding, rightPadding, availableWidth
*/
qreal QQuickPopup::leftPadding() const
{
    Q_D(const QQuickPopup);
    return d->popupItem->leftPadding();
}

void QQuickPopup::setLeftPadding(qreal padding)
{
    Q_D(QQuickPopup);
    d->popupItem->setLeftPadding(padding);
}

void QQuickPopup::resetLeftPadding()
{
    Q_D(QQuickPopup);
    d->popupItem->resetLeftPadding();
}

/*!
    \qmlproperty real QtQuick.Controls::Popup::rightPadding

    This property holds the right padding.

    \include qquickpopup-padding.qdocinc

    \sa padding, leftPadding, availableWidth
*/
qreal QQuickPopup::rightPadding() const
{
    Q_D(const QQuickPopup);
    return d->popupItem->rightPadding();
}

void QQuickPopup::setRightPadding(qreal padding)
{
    Q_D(QQuickPopup);
    d->popupItem->setRightPadding(padding);
}

void QQuickPopup::resetRightPadding()
{
    Q_D(QQuickPopup);
    d->popupItem->resetRightPadding();
}

/*!
    \qmlproperty real QtQuick.Controls::Popup::bottomPadding

    This property holds the bottom padding.

    \include qquickpopup-padding.qdocinc

    \sa padding, topPadding, availableHeight
*/
qreal QQuickPopup::bottomPadding() const
{
    Q_D(const QQuickPopup);
    return d->popupItem->bottomPadding();
}

void QQuickPopup::setBottomPadding(qreal padding)
{
    Q_D(QQuickPopup);
    d->popupItem->setBottomPadding(padding);
}

void QQuickPopup::resetBottomPadding()
{
    Q_D(QQuickPopup);
    d->popupItem->resetBottomPadding();
}

/*!
    \qmlproperty Locale QtQuick.Controls::Popup::locale

    This property holds the locale of the popup.

    \sa {LayoutMirroring}{LayoutMirroring}
*/
QLocale QQuickPopup::locale() const
{
    Q_D(const QQuickPopup);
    return d->popupItem->locale();
}

void QQuickPopup::setLocale(const QLocale &locale)
{
    Q_D(QQuickPopup);
    d->popupItem->setLocale(locale);
}

void QQuickPopup::resetLocale()
{
    Q_D(QQuickPopup);
    d->popupItem->resetLocale();
}

/*!
    \qmlproperty font QtQuick.Controls::Popup::font

    This property holds the font currently set for the popup.

    Popup propagates explicit font properties to its children. If you change a specific
    property on a popup's font, that property propagates to all of the popup's children,
    overriding any system defaults for that property.

    \code
    Popup {
        font.family: "Courier"

        Column {
            Label {
                text: qsTr("This will use Courier...")
            }

            Switch {
                text: qsTr("... and so will this")
            }
        }
    }
    \endcode

    \sa Control::font, ApplicationWindow::font
*/
QFont QQuickPopup::font() const
{
    Q_D(const QQuickPopup);
    return d->popupItem->font();
}

void QQuickPopup::setFont(const QFont &font)
{
    Q_D(QQuickPopup);
    d->popupItem->setFont(font);
}

void QQuickPopup::resetFont()
{
    Q_D(QQuickPopup);
    d->popupItem->resetFont();
}

QQuickWindow *QQuickPopup::window() const
{
    Q_D(const QQuickPopup);
    return d->window;
}

QQuickItem *QQuickPopup::popupItem() const
{
    Q_D(const QQuickPopup);
    return d->popupItem;
}

/*!
    \qmlproperty Item QtQuick.Controls::Popup::parent

    This property holds the parent item.
*/
QQuickItem *QQuickPopup::parentItem() const
{
    Q_D(const QQuickPopup);
    return d->parentItem;
}

void QQuickPopup::setParentItem(QQuickItem *parent)
{
    Q_D(QQuickPopup);
    if (d->parentItem == parent)
        return;

    if (d->parentItem) {
        QObjectPrivate::disconnect(d->parentItem, &QQuickItem::windowChanged, d, &QQuickPopupPrivate::setWindow);
        QQuickItemPrivate::get(d->parentItem)->removeItemChangeListener(d, QQuickItemPrivate::Destroyed);
    }
    d->parentItem = parent;
    if (d->positioner->parentItem())
        d->positioner->setParentItem(parent);
    if (parent) {
        QObjectPrivate::connect(parent, &QQuickItem::windowChanged, d, &QQuickPopupPrivate::setWindow);
        QQuickItemPrivate::get(d->parentItem)->addItemChangeListener(d, QQuickItemPrivate::Destroyed);

        QQuickControlPrivate *p = QQuickControlPrivate::get(d->popupItem);
        p->resolveFont();
        if (QQuickApplicationWindow *window = qobject_cast<QQuickApplicationWindow *>(parent->window()))
            p->updateLocale(window->locale(), false); // explicit=false
    } else {
        close();
    }
    d->setWindow(parent ? parent->window() : nullptr);
    emit parentChanged();
}

/*!
    \qmlproperty Item QtQuick.Controls::Popup::background

    This property holds the background item.

    \note If the background item has no explicit size specified, it automatically
          follows the popup's size. In most cases, there is no need to specify
          width or height for a background item.

    \note Most popups use the implicit size of the background item to calculate
    the implicit size of the popup itself. If you replace the background item
    with a custom one, you should also consider providing a sensible implicit
    size for it (unless it is an item like \l Image which has its own implicit
    size).

    \sa {Customizing Popup}
*/
QQuickItem *QQuickPopup::background() const
{
    Q_D(const QQuickPopup);
    return d->popupItem->background();
}

void QQuickPopup::setBackground(QQuickItem *background)
{
    Q_D(QQuickPopup);
    if (d->popupItem->background() == background)
        return;

    d->popupItem->setBackground(background);
    emit backgroundChanged();
}

/*!
    \qmlproperty Item QtQuick.Controls::Popup::contentItem

    This property holds the content item of the popup.

    The content item is the visual implementation of the popup. When the
    popup is made visible, the content item is automatically reparented to
    the \l {ApplicationWindow::overlay}{overlay item} of its application
    window.

    \note The content item is automatically resized to fit within the
    \l padding of the popup.

    \note Most popups use the implicit size of the content item to calculate
    the implicit size of the popup itself. If you replace the content item
    with a custom one, you should also consider providing a sensible implicit
    size for it (unless it is an item like \l Text which has its own implicit
    size).

    \sa {Customizing Popup}
*/
QQuickItem *QQuickPopup::contentItem() const
{
    Q_D(const QQuickPopup);
    return d->popupItem->contentItem();
}

void QQuickPopup::setContentItem(QQuickItem *item)
{
    Q_D(QQuickPopup);
    d->popupItem->setContentItem(item);
}

/*!
    \qmlproperty list<Object> QtQuick.Controls::Popup::contentData
    \default

    This property holds the list of content data.

    The list contains all objects that have been declared in QML as children
    of the popup.

    \note Unlike \c contentChildren, \c contentData does include non-visual QML
    objects.

    \sa Item::data, contentChildren
*/
QQmlListProperty<QObject> QQuickPopup::contentData()
{
    Q_D(QQuickPopup);
    return QQmlListProperty<QObject>(d->popupItem->contentItem(), nullptr,
                                     QQuickItemPrivate::data_append,
                                     QQuickItemPrivate::data_count,
                                     QQuickItemPrivate::data_at,
                                     QQuickItemPrivate::data_clear);
}

/*!
    \qmlproperty list<Item> QtQuick.Controls::Popup::contentChildren

    This property holds the list of content children.

    The list contains all items that have been declared in QML as children
    of the popup.

    \note Unlike \c contentData, \c contentChildren does not include non-visual
    QML objects.

    \sa Item::children, contentData
*/
QQmlListProperty<QQuickItem> QQuickPopup::contentChildren()
{
    Q_D(QQuickPopup);
    return QQmlListProperty<QQuickItem>(d->popupItem->contentItem(), nullptr,
                                        QQuickItemPrivate::children_append,
                                        QQuickItemPrivate::children_count,
                                        QQuickItemPrivate::children_at,
                                        QQuickItemPrivate::children_clear);
}

/*!
    \qmlproperty bool QtQuick.Controls::Popup::clip

    This property holds whether clipping is enabled. The default value is \c false.
*/
bool QQuickPopup::clip() const
{
    Q_D(const QQuickPopup);
    return d->popupItem->clip();
}

void QQuickPopup::setClip(bool clip)
{
    Q_D(QQuickPopup);
    if (clip == d->popupItem->clip())
        return;
    d->popupItem->setClip(clip);
    emit clipChanged();
}

/*!
    \qmlproperty bool QtQuick.Controls::Popup::focus

    This property holds whether the popup wants focus.

    When the popup actually receives focus, \l activeFocus will be \c true.
    For more information, see \l {Keyboard Focus in Qt Quick}.

    The default value is \c false.

    \sa activeFocus
*/
bool QQuickPopup::hasFocus() const
{
    Q_D(const QQuickPopup);
    return d->focus;
}

void QQuickPopup::setFocus(bool focus)
{
    Q_D(QQuickPopup);
    if (d->focus == focus)
        return;
    d->focus = focus;
    emit focusChanged();
}

/*!
    \qmlproperty bool QtQuick.Controls::Popup::activeFocus
    \readonly

    This property holds whether the popup has active focus.

    \sa focus, {Keyboard Focus in Qt Quick}
*/
bool QQuickPopup::hasActiveFocus() const
{
    Q_D(const QQuickPopup);
    return d->popupItem->hasActiveFocus();
}

/*!
    \qmlproperty bool QtQuick.Controls::Popup::modal

    This property holds whether the popup is modal. The default value is \c false.
*/
bool QQuickPopup::isModal() const
{
    Q_D(const QQuickPopup);
    return d->modal;
}

void QQuickPopup::setModal(bool modal)
{
    Q_D(QQuickPopup);
    if (d->modal == modal)
        return;
    d->modal = modal;
    emit modalChanged();

    if (!d->hasDim) {
        setDim(modal);
        d->hasDim = false;
    }
}

/*!
    \qmlproperty bool QtQuick.Controls::Popup::dim

    This property holds whether the popup dims the background.

    Unless explicitly set, this property follows the value of \l modal. To
    return to the default value, set this property to \c undefined.

    \sa modal
*/
bool QQuickPopup::dim() const
{
    Q_D(const QQuickPopup);
    return d->dim;
}

void QQuickPopup::setDim(bool dim)
{
    Q_D(QQuickPopup);
    d->hasDim = true;

    if (d->dim == dim)
        return;

    d->dim = dim;
    emit dimChanged();
}

void QQuickPopup::resetDim()
{
    Q_D(QQuickPopup);
    if (!d->hasDim)
        return;

    setDim(d->modal);
    d->hasDim = false;
}

/*!
    \qmlproperty bool QtQuick.Controls::Popup::visible

    This property holds whether the popup is visible. The default value is \c false.

    \sa open(), close()
*/
bool QQuickPopup::isVisible() const
{
    Q_D(const QQuickPopup);
    return d->visible && d->popupItem->isVisible();
}

void QQuickPopup::setVisible(bool visible)
{
    Q_D(QQuickPopup);
    if (d->visible == visible && d->transitionState != QQuickPopupPrivate::ExitTransition)
        return;

    if (d->complete) {
        if (visible)
            d->transitionManager.transitionEnter();
        else
            d->transitionManager.transitionExit();
    } else {
        d->visible = visible;
    }
}

/*!
    \qmlproperty real QtQuick.Controls::Popup::opacity

    This property holds the opacity of the popup. Opacity is specified as a number between
    \c 0.0 (fully transparent) and \c 1.0 (fully opaque). The default value is \c 1.0.

    \sa visible
*/
qreal QQuickPopup::opacity() const
{
    Q_D(const QQuickPopup);
    return d->popupItem->opacity();
}

void QQuickPopup::setOpacity(qreal opacity)
{
    Q_D(QQuickPopup);
    d->popupItem->setOpacity(opacity);
}

/*!
    \qmlproperty real QtQuick.Controls::Popup::scale

    This property holds the scale factor of the popup. The default value is \c 1.0.

    A scale of less than \c 1.0 causes the popup to be rendered at a smaller size,
    and a scale greater than \c 1.0 renders the popup at a larger size. A negative
    scale causes the popup to be mirrored when rendered.
*/
qreal QQuickPopup::scale() const
{
    Q_D(const QQuickPopup);
    return d->popupItem->scale();
}

void QQuickPopup::setScale(qreal scale)
{
    Q_D(QQuickPopup);
    if (qFuzzyCompare(scale, d->popupItem->scale()))
        return;
    d->popupItem->setScale(scale);
    emit scaleChanged();
}

/*!
    \qmlproperty enumeration QtQuick.Controls::Popup::closePolicy

    This property determines the circumstances under which the popup closes.
    The flags can be combined to allow several ways of closing the popup.

    The available values are:
    \value Popup.NoAutoClose The popup will only close when manually instructed to do so.
    \value Popup.CloseOnPressOutside The popup will close when the mouse is pressed outside of it.
    \value Popup.CloseOnPressOutsideParent The popup will close when the mouse is pressed outside of its parent.
    \value Popup.CloseOnReleaseOutside The popup will close when the mouse is released outside of it.
    \value Popup.CloseOnReleaseOutsideParent The popup will close when the mouse is released outside of its parent.
    \value Popup.CloseOnEscape The popup will close when the escape key is pressed while the popup
        has active focus.

    The default value is \c {Popup.CloseOnEscape | Popup.CloseOnPressOutside}.
*/
QQuickPopup::ClosePolicy QQuickPopup::closePolicy() const
{
    Q_D(const QQuickPopup);
    return d->closePolicy;
}

void QQuickPopup::setClosePolicy(ClosePolicy policy)
{
    Q_D(QQuickPopup);
    if (d->closePolicy == policy)
        return;
    d->closePolicy = policy;
    if (isVisible()) {
        if (policy & QQuickPopup::CloseOnEscape)
            d->popupItem->grabShortcut();
        else
            d->popupItem->ungrabShortcut();
    }
    emit closePolicyChanged();
}

/*!
    \qmlproperty enumeration QtQuick.Controls::Popup::transformOrigin

    This property holds the origin point for transformations in enter and exit transitions.

    Nine transform origins are available, as shown in the image below.
    The default transform origin is \c Popup.Center.

    \image qtquickcontrols2-popup-transformorigin.png

    \sa enter, exit, Item::transformOrigin
*/
QQuickPopup::TransformOrigin QQuickPopup::transformOrigin() const
{
    Q_D(const QQuickPopup);
    return static_cast<TransformOrigin>(d->popupItem->transformOrigin());
}

void QQuickPopup::setTransformOrigin(TransformOrigin origin)
{
    Q_D(QQuickPopup);
    d->popupItem->setTransformOrigin(static_cast<QQuickItem::TransformOrigin>(origin));
}

/*!
    \qmlproperty Transition QtQuick.Controls::Popup::enter

    This property holds the transition that is applied to the popup item
    when the popup is opened and enters the screen.

    The following example animates the opacity of the popup when it enters
    the screen:
    \code
    Popup {
        enter: Transition {
            NumberAnimation { property: "opacity"; from: 0.0; to: 1.0 }
        }
    }
    \endcode

    \sa exit
*/
QQuickTransition *QQuickPopup::enter() const
{
    Q_D(const QQuickPopup);
    return d->enter;
}

void QQuickPopup::setEnter(QQuickTransition *transition)
{
    Q_D(QQuickPopup);
    if (d->enter == transition)
        return;
    d->enter = transition;
    emit enterChanged();
}

/*!
    \qmlproperty Transition QtQuick.Controls::Popup::exit

    This property holds the transition that is applied to the popup item
    when the popup is closed and exits the screen.

    The following example animates the opacity of the popup when it exits
    the screen:
    \code
    Popup {
        exit: Transition {
            NumberAnimation { property: "opacity"; from: 1.0; to: 0.0 }
        }
    }
    \endcode

    \sa enter
*/
QQuickTransition *QQuickPopup::exit() const
{
    Q_D(const QQuickPopup);
    return d->exit;
}

void QQuickPopup::setExit(QQuickTransition *transition)
{
    Q_D(QQuickPopup);
    if (d->exit == transition)
        return;
    d->exit = transition;
    emit exitChanged();
}

bool QQuickPopup::filtersChildMouseEvents() const
{
    Q_D(const QQuickPopup);
    return d->popupItem->filtersChildMouseEvents();
}

void QQuickPopup::setFiltersChildMouseEvents(bool filter)
{
    Q_D(QQuickPopup);
    d->popupItem->setFiltersChildMouseEvents(filter);
}

/*!
    \qmlmethod QtQuick.Controls::Popup::forceActiveFocus(reason = Qt.OtherFocusReason)

    Forces active focus on the popup with the given \a reason.

    This method sets focus on the popup and ensures that all ancestor
    \l FocusScope objects in the object hierarchy are also given \l focus.

    \sa activeFocus, Qt::FocusReason
*/
void QQuickPopup::forceActiveFocus(Qt::FocusReason reason)
{
    Q_D(QQuickPopup);
    d->popupItem->forceActiveFocus(reason);
}

void QQuickPopup::classBegin()
{
    Q_D(QQuickPopup);
    d->popupItem->classBegin();
}

void QQuickPopup::componentComplete()
{
    Q_D(QQuickPopup);
    d->complete = true;
    if (!parentItem())
        setParentItem(qobject_cast<QQuickItem *>(parent()));
    if (d->visible)
        d->transitionManager.transitionEnter();
    d->popupItem->componentComplete();
}

bool QQuickPopup::isComponentComplete() const
{
    Q_D(const QQuickPopup);
    return d->complete;
}

bool QQuickPopup::childMouseEventFilter(QQuickItem *child, QEvent *event)
{
    Q_UNUSED(child);
    Q_UNUSED(event);
    return false;
}

void QQuickPopup::focusInEvent(QFocusEvent *event)
{
    event->accept();
}

void QQuickPopup::focusOutEvent(QFocusEvent *event)
{
    event->accept();
}

void QQuickPopup::keyPressEvent(QKeyEvent *event)
{
    Q_D(QQuickPopup);
    event->accept();

    if (hasActiveFocus() && (event->key() == Qt::Key_Tab || event->key() == Qt::Key_Backtab))
        QQuickItemPrivate::focusNextPrev(d->popupItem, event->key() == Qt::Key_Tab);
}

void QQuickPopup::keyReleaseEvent(QKeyEvent *event)
{
    event->accept();
}

void QQuickPopup::mousePressEvent(QMouseEvent *event)
{
    event->accept();
}

void QQuickPopup::mouseMoveEvent(QMouseEvent *event)
{
    event->accept();
}

void QQuickPopup::mouseReleaseEvent(QMouseEvent *event)
{
    event->accept();
}

void QQuickPopup::mouseDoubleClickEvent(QMouseEvent *event)
{
    event->accept();
}

void QQuickPopup::mouseUngrabEvent()
{
    QQuickOverlay *overlay = QQuickOverlay::overlay(window());
    if (overlay) {
        QQuickOverlayPrivate *p = QQuickOverlayPrivate::get(overlay);
        if (p->mouseGrabberPopup == this)
            p->mouseGrabberPopup = nullptr;
    }
}

bool QQuickPopup::overlayEvent(QQuickItem *item, QEvent *event)
{
    Q_D(QQuickPopup);
    switch (event->type()) {
    case QEvent::KeyPress:
    case QEvent::KeyRelease:
    case QEvent::MouseMove:
    case QEvent::Wheel:
        if (d->modal)
            event->accept();
        return d->modal;

    case QEvent::MouseButtonPress:
    case QEvent::MouseButtonRelease:
        if (d->modal)
            event->accept();
        d->tryClose(item, static_cast<QMouseEvent *>(event));
        return d->modal;

    default:
        return false;
    }
}

void QQuickPopup::wheelEvent(QWheelEvent *event)
{
    event->accept();
}

void QQuickPopup::contentItemChange(QQuickItem *newItem, QQuickItem *oldItem)
{
    Q_UNUSED(newItem);
    Q_UNUSED(oldItem);
    emit contentItemChanged();
}

void QQuickPopup::fontChange(const QFont &newFont, const QFont &oldFont)
{
    Q_UNUSED(newFont);
    Q_UNUSED(oldFont);
    emit fontChanged();
}

void QQuickPopup::geometryChanged(const QRectF &newGeometry, const QRectF &oldGeometry)
{
    Q_D(QQuickPopup);
    d->reposition();
    if (!qFuzzyCompare(newGeometry.width(), oldGeometry.width())) {
        emit widthChanged();
        emit availableWidthChanged();
    }
    if (!qFuzzyCompare(newGeometry.height(), oldGeometry.height())) {
        emit heightChanged();
        emit availableHeightChanged();
    }
}

void QQuickPopup::itemChange(QQuickItem::ItemChange change, const QQuickItem::ItemChangeData &data)
{
    Q_D(QQuickPopup);

    switch (change) {
    case QQuickItem::ItemActiveFocusHasChanged:
        emit activeFocusChanged();
        break;
    case QQuickItem::ItemOpacityHasChanged:
        emit opacityChanged();
        break;
    case QQuickItem::ItemVisibleHasChanged:
        if (isComponentComplete() && d->closePolicy & CloseOnEscape) {
            if (data.boolValue)
                d->popupItem->grabShortcut();
            else
                d->popupItem->ungrabShortcut();
        }
    default:
        break;
    }
}

void QQuickPopup::localeChange(const QLocale &newLocale, const QLocale &oldLocale)
{
    Q_UNUSED(newLocale);
    Q_UNUSED(oldLocale);
    emit localeChanged();
}

void QQuickPopup::marginsChange(const QMarginsF &newMargins, const QMarginsF &oldMargins)
{
    Q_D(QQuickPopup);
    Q_UNUSED(newMargins);
    Q_UNUSED(oldMargins);
    d->reposition();
}

void QQuickPopup::paddingChange(const QMarginsF &newPadding, const QMarginsF &oldPadding)
{
    const bool tp = !qFuzzyCompare(newPadding.top(), oldPadding.top());
    const bool lp = !qFuzzyCompare(newPadding.left(), oldPadding.left());
    const bool rp = !qFuzzyCompare(newPadding.right(), oldPadding.right());
    const bool bp = !qFuzzyCompare(newPadding.bottom(), oldPadding.bottom());

    if (tp)
        emit topPaddingChanged();
    if (lp)
        emit leftPaddingChanged();
    if (rp)
        emit rightPaddingChanged();
    if (bp)
        emit bottomPaddingChanged();

    if (lp || rp)
        emit availableWidthChanged();
    if (tp || bp)
        emit availableHeightChanged();
}

void QQuickPopup::spacingChange(qreal newSpacing, qreal oldSpacing)
{
    Q_UNUSED(newSpacing);
    Q_UNUSED(oldSpacing);
    emit spacingChanged();
}

QFont QQuickPopup::defaultFont() const
{
    return QQuickControlPrivate::themeFont(QPlatformTheme::SystemFont);
}

#ifndef QT_NO_ACCESSIBILITY
QAccessible::Role QQuickPopup::accessibleRole() const
{
    return QAccessible::Dialog;
}

void QQuickPopup::accessibilityActiveChanged(bool active)
{
    Q_UNUSED(active);
}
#endif // QT_NO_ACCESSIBILITY

<<<<<<< HEAD
QT_END_NAMESPACE
=======
QString QQuickPopup::accessibleName() const
{
    Q_D(const QQuickPopup);
    return d->popupItem->accessibleName();
}

void QQuickPopup::setAccessibleName(const QString &name)
{
    Q_D(QQuickPopup);
    d->popupItem->setAccessibleName(name);
}

QVariant QQuickPopup::accessibleProperty(const char *propertyName)
{
    Q_D(const QQuickPopup);
    return d->popupItem->accessibleProperty(propertyName);
}

bool QQuickPopup::setAccessibleProperty(const char *propertyName, const QVariant &value)
{
    Q_D(QQuickPopup);
    return d->popupItem->setAccessibleProperty(propertyName, value);
}

QT_END_NAMESPACE

#include "moc_qquickpopup_p.cpp"
>>>>>>> 3f646aca
<|MERGE_RESOLUTION|>--- conflicted
+++ resolved
@@ -39,12 +39,9 @@
 #include "qquickpopupitem_p_p.h"
 #include "qquickpopuppositioner_p_p.h"
 #include "qquickapplicationwindow_p.h"
-#include "qquickshortcutcontext_p_p.h"
 #include "qquickoverlay_p_p.h"
 #include "qquickcontrol_p_p.h"
 
-#include <QtGui/private/qshortcutmap_p.h>
-#include <QtGui/private/qguiapplication_p.h>
 #include <QtQml/qqmlinfo.h>
 #include <QtQuick/qquickitem.h>
 #include <QtQuick/private/qquicktransition_p.h>
@@ -420,317 +417,6 @@
     emit q->windowChanged(newWindow);
 }
 
-<<<<<<< HEAD
-=======
-class QQuickPopupItemPrivate : public QQuickControlPrivate
-{
-    Q_DECLARE_PUBLIC(QQuickPopupItem)
-
-public:
-    QQuickPopupItemPrivate(QQuickPopup *popup);
-
-    void implicitWidthChanged() override;
-    void implicitHeightChanged() override;
-
-    void resolveFont() override;
-
-    QQuickItem *getContentItem() override;
-
-    int backId;
-    int escapeId;
-    QQuickPopup *popup;
-};
-
-QQuickPopupItemPrivate::QQuickPopupItemPrivate(QQuickPopup *popup)
-    : backId(0),
-      escapeId(0),
-      popup(popup)
-{
-    isTabFence = true;
-}
-
-void QQuickPopupItemPrivate::implicitWidthChanged()
-{
-    QQuickControlPrivate::implicitWidthChanged();
-    emit popup->implicitWidthChanged();
-}
-
-void QQuickPopupItemPrivate::implicitHeightChanged()
-{
-    QQuickControlPrivate::implicitHeightChanged();
-    emit popup->implicitHeightChanged();
-}
-
-void QQuickPopupItemPrivate::resolveFont()
-{
-    if (QQuickApplicationWindow *window = qobject_cast<QQuickApplicationWindow *>(popup->window()))
-        inheritFont(window->font());
-}
-
-QQuickItem *QQuickPopupItemPrivate::getContentItem()
-{
-    Q_Q(QQuickPopupItem);
-    if (!contentItem)
-        contentItem = new QQuickItem(q);
-    return contentItem;
-}
-
-QQuickPopupItem::QQuickPopupItem(QQuickPopup *popup) :
-    QQuickControl(*(new QQuickPopupItemPrivate(popup)), nullptr)
-{
-    setParent(popup);
-    setVisible(false);
-    setFlag(ItemIsFocusScope);
-    setAcceptedMouseButtons(Qt::AllButtons);
-
-    // TODO: switch to QStyleHints::useHoverEffects in Qt 5.8
-    setHoverEnabled(true);
-    // setAcceptHoverEvents(QGuiApplication::styleHints()->useHoverEffects());
-    // connect(QGuiApplication::styleHints(), &QStyleHints::useHoverEffectsChanged, this, &QQuickItem::setAcceptHoverEvents);
-}
-
-void QQuickPopupItem::updatePolish()
-{
-    Q_D(QQuickPopupItem);
-    return QQuickPopupPrivate::get(d->popup)->reposition();
-}
-
-void QQuickPopupItem::grabShortcut()
-{
-#ifndef QT_NO_SHORTCUT
-    Q_D(QQuickPopupItem);
-    QGuiApplicationPrivate *pApp = QGuiApplicationPrivate::instance();
-    if (!d->backId)
-        d->backId = pApp->shortcutMap.addShortcut(this, Qt::Key_Back, Qt::WindowShortcut, QQuickShortcutContext::matcher);
-    if (!d->escapeId)
-        d->escapeId = pApp->shortcutMap.addShortcut(this, Qt::Key_Escape, Qt::WindowShortcut, QQuickShortcutContext::matcher);
-#endif // QT_NO_SHORTCUT
-}
-
-void QQuickPopupItem::ungrabShortcut()
-{
-#ifndef QT_NO_SHORTCUT
-    Q_D(QQuickPopupItem);
-    QGuiApplicationPrivate *pApp = QGuiApplicationPrivate::instance();
-    if (d->backId) {
-        pApp->shortcutMap.removeShortcut(d->backId, this);
-        d->backId = 0;
-    }
-    if (d->escapeId) {
-        pApp->shortcutMap.removeShortcut(d->escapeId, this);
-        d->escapeId = 0;
-    }
-#endif // QT_NO_SHORTCUT
-}
-
-bool QQuickPopupItem::event(QEvent *event)
-{
-    Q_D(QQuickPopupItem);
-    if (event->type() == QEvent::Shortcut) {
-        QShortcutEvent *se = static_cast<QShortcutEvent *>(event);
-        if (se->shortcutId() == d->escapeId || se->shortcutId() == d->backId) {
-            d->popup->close();
-            return true;
-        }
-    }
-    return QQuickItem::event(event);
-}
-
-bool QQuickPopupItem::childMouseEventFilter(QQuickItem *child, QEvent *event)
-{
-    Q_D(QQuickPopupItem);
-    return d->popup->childMouseEventFilter(child, event);
-}
-
-void QQuickPopupItem::focusInEvent(QFocusEvent *event)
-{
-    Q_D(QQuickPopupItem);
-    d->popup->focusInEvent(event);
-}
-
-void QQuickPopupItem::focusOutEvent(QFocusEvent *event)
-{
-    Q_D(QQuickPopupItem);
-    d->popup->focusOutEvent(event);
-}
-
-void QQuickPopupItem::keyPressEvent(QKeyEvent *event)
-{
-    Q_D(QQuickPopupItem);
-    d->popup->keyPressEvent(event);
-}
-
-void QQuickPopupItem::keyReleaseEvent(QKeyEvent *event)
-{
-    Q_D(QQuickPopupItem);
-    d->popup->keyReleaseEvent(event);
-}
-
-void QQuickPopupItem::mousePressEvent(QMouseEvent *event)
-{
-    Q_D(QQuickPopupItem);
-    d->popup->mousePressEvent(event);
-}
-
-void QQuickPopupItem::mouseMoveEvent(QMouseEvent *event)
-{
-    Q_D(QQuickPopupItem);
-    d->popup->mouseMoveEvent(event);
-}
-
-void QQuickPopupItem::mouseReleaseEvent(QMouseEvent *event)
-{
-    Q_D(QQuickPopupItem);
-    d->popup->mouseReleaseEvent(event);
-}
-
-void QQuickPopupItem::mouseDoubleClickEvent(QMouseEvent *event)
-{
-    Q_D(QQuickPopupItem);
-    d->popup->mouseDoubleClickEvent(event);
-}
-
-void QQuickPopupItem::mouseUngrabEvent()
-{
-    Q_D(QQuickPopupItem);
-    d->popup->mouseUngrabEvent();
-}
-
-void QQuickPopupItem::wheelEvent(QWheelEvent *event)
-{
-    Q_D(QQuickPopupItem);
-    d->popup->wheelEvent(event);
-}
-
-void QQuickPopupItem::contentItemChange(QQuickItem *newItem, QQuickItem *oldItem)
-{
-    Q_D(QQuickPopupItem);
-    QQuickControl::contentItemChange(newItem, oldItem);
-    d->popup->contentItemChange(newItem, oldItem);
-}
-
-void QQuickPopupItem::fontChange(const QFont &newFont, const QFont &oldFont)
-{
-    Q_D(QQuickPopupItem);
-    QQuickControl::fontChange(newFont, oldFont);
-    d->popup->fontChange(newFont, oldFont);
-}
-
-void QQuickPopupItem::geometryChanged(const QRectF &newGeometry, const QRectF &oldGeometry)
-{
-    Q_D(QQuickPopupItem);
-    QQuickControl::geometryChanged(newGeometry, oldGeometry);
-    d->popup->geometryChanged(newGeometry, oldGeometry);
-}
-
-void QQuickPopupItem::localeChange(const QLocale &newLocale, const QLocale &oldLocale)
-{
-    Q_D(QQuickPopupItem);
-    QQuickControl::localeChange(newLocale, oldLocale);
-    d->popup->localeChange(newLocale, oldLocale);
-}
-
-void QQuickPopupItem::itemChange(ItemChange change, const ItemChangeData &data)
-{
-    Q_D(QQuickPopupItem);
-    QQuickControl::itemChange(change, data);
-    d->popup->itemChange(change, data);
-}
-
-void QQuickPopupItem::paddingChange(const QMarginsF &newPadding, const QMarginsF &oldPadding)
-{
-    Q_D(QQuickPopupItem);
-    QQuickControl::paddingChange(newPadding, oldPadding);
-    d->popup->paddingChange(newPadding, oldPadding);
-}
-
-void QQuickPopupItem::spacingChange(qreal newSpacing, qreal oldSpacing)
-{
-    Q_D(QQuickPopupItem);
-    QQuickControl::spacingChange(newSpacing, oldSpacing);
-    d->popup->spacingChange(newSpacing, oldSpacing);
-}
-
-QFont QQuickPopupItem::defaultFont() const
-{
-    Q_D(const QQuickPopupItem);
-    return d->popup->defaultFont();
-}
-
-#ifndef QT_NO_ACCESSIBILITY
-QAccessible::Role QQuickPopupItem::accessibleRole() const
-{
-    Q_D(const QQuickPopupItem);
-    return d->popup->accessibleRole();
-}
-
-void QQuickPopupItem::accessibilityActiveChanged(bool active)
-{
-    Q_D(const QQuickPopupItem);
-    QQuickControl::accessibilityActiveChanged(active);
-    d->popup->accessibilityActiveChanged(active);
-}
-#endif // QT_NO_ACCESSIBILITY
-
-QQuickPopupPositioner::QQuickPopupPositioner(QQuickPopupPrivate *popup) :
-    m_parentItem(nullptr),
-    m_popup(popup)
-{
-}
-
-QQuickPopupPositioner::~QQuickPopupPositioner()
-{
-    if (m_parentItem) {
-        QQuickItemPrivate::get(m_parentItem)->removeItemChangeListener(this, ItemChangeTypes);
-        removeAncestorListeners(m_parentItem->parentItem());
-    }
-}
-
-QQuickItem *QQuickPopupPositioner::parentItem() const
-{
-    return m_parentItem;
-}
-
-void QQuickPopupPositioner::setParentItem(QQuickItem *parent)
-{
-    if (m_parentItem == parent)
-        return;
-
-    if (m_parentItem) {
-        QQuickItemPrivate::get(m_parentItem)->removeItemChangeListener(this, ItemChangeTypes);
-        removeAncestorListeners(m_parentItem->parentItem());
-    }
-
-    m_parentItem = parent;
-
-    if (!parent)
-        return;
-
-    QQuickItemPrivate::get(parent)->addItemChangeListener(this, ItemChangeTypes);
-    addAncestorListeners(parent->parentItem());
-
-    if (m_popup->popupItem->isVisible())
-        m_popup->reposition();
-}
-
-void QQuickPopupPositioner::itemGeometryChanged(QQuickItem *, QQuickGeometryChange, const QRectF &)
-{
-    if (m_parentItem && m_popup->popupItem->isVisible())
-        m_popup->reposition();
-}
-
-void QQuickPopupPositioner::itemParentChanged(QQuickItem *, QQuickItem *parent)
-{
-    addAncestorListeners(parent);
-}
-
-void QQuickPopupPositioner::itemChildRemoved(QQuickItem *item, QQuickItem *child)
-{
-    if (isAncestor(child))
-        removeAncestorListeners(item);
-}
-
->>>>>>> 3f646aca
 void QQuickPopupPrivate::itemDestroyed(QQuickItem *item)
 {
     Q_Q(QQuickPopup);
@@ -2242,9 +1928,6 @@
 }
 #endif // QT_NO_ACCESSIBILITY
 
-<<<<<<< HEAD
-QT_END_NAMESPACE
-=======
 QString QQuickPopup::accessibleName() const
 {
     Q_D(const QQuickPopup);
@@ -2269,7 +1952,4 @@
     return d->popupItem->setAccessibleProperty(propertyName, value);
 }
 
-QT_END_NAMESPACE
-
-#include "moc_qquickpopup_p.cpp"
->>>>>>> 3f646aca
+QT_END_NAMESPACE