/****************************************************************************
**
** Copyright (C) 2016 The Qt Company Ltd.
** Contact: http://www.qt.io/licensing/
**
** This file is part of the Qt Quick Templates 2 module of the Qt Toolkit.
**
** $QT_BEGIN_LICENSE:LGPL3$
** Commercial License Usage
** Licensees holding valid commercial Qt licenses may use this file in
** accordance with the commercial license agreement provided with the
** Software or, alternatively, in accordance with the terms contained in
** a written agreement between you and The Qt Company. For licensing terms
** and conditions see http://www.qt.io/terms-conditions. For further
** information use the contact form at http://www.qt.io/contact-us.
**
** GNU Lesser General Public License Usage
** Alternatively, this file may be used under the terms of the GNU Lesser
** General Public License version 3 as published by the Free Software
** Foundation and appearing in the file LICENSE.LGPLv3 included in the
** packaging of this file. Please review the following information to
** ensure the GNU Lesser General Public License version 3 requirements
** will be met: https://www.gnu.org/licenses/lgpl.html.
**
** GNU General Public License Usage
** Alternatively, this file may be used under the terms of the GNU
** General Public License version 2.0 or later as published by the Free
** Software Foundation and appearing in the file LICENSE.GPL included in
** the packaging of this file. Please review the following information to
** ensure the GNU General Public License version 2.0 requirements will be
** met: http://www.gnu.org/licenses/gpl-2.0.html.
**
** $QT_END_LICENSE$
**
****************************************************************************/

#ifndef QQUICKPOPUP_P_P_H
#define QQUICKPOPUP_P_P_H

//
//  W A R N I N G
//  -------------
//
// This file is not part of the Qt API.  It exists purely as an
// implementation detail.  This header file may change from version to
// version without notice, or even be removed.
//
// We mean it.
//

#include "qquickpopup_p.h"
#include "qquickcontrol_p.h"

#include <QtCore/private/qobject_p.h>
#include <QtQuick/qquickitem.h>
#include <QtQuick/private/qquickitemchangelistener_p.h>
#include <QtQuick/private/qquicktransitionmanager_p_p.h>

QT_BEGIN_NAMESPACE

class QQuickTransition;
class QQuickTransitionManager;
class QQuickPopup;
class QQuickPopupItem;
class QQuickPopupPrivate;
class QQuickPopupPositioner;

class QQuickPopupTransitionManager : public QQuickTransitionManager
{
public:
    QQuickPopupTransitionManager(QQuickPopupPrivate *popup);

    void transitionEnter();
    void transitionExit();

protected:
    void finished() override;

private:
    QQuickPopupPrivate *popup;
};

<<<<<<< HEAD
=======
class QQuickPopupItem : public QQuickControl
{
    Q_OBJECT

public:
    explicit QQuickPopupItem(QQuickPopup *popup);

protected:
    void updatePolish() override;

    bool childMouseEventFilter(QQuickItem *child, QEvent *event) override;
    void focusInEvent(QFocusEvent *event) override;
    void focusOutEvent(QFocusEvent *event) override;
    void keyPressEvent(QKeyEvent *event) override;
    void keyReleaseEvent(QKeyEvent *event) override;
    void mousePressEvent(QMouseEvent *event) override;
    void mouseMoveEvent(QMouseEvent *event) override;
    void mouseReleaseEvent(QMouseEvent *event) override;
    void mouseDoubleClickEvent(QMouseEvent *event) override;
    void mouseUngrabEvent() override;
    void wheelEvent(QWheelEvent *event) override;

    void contentItemChange(QQuickItem *newItem, QQuickItem *oldItem) override;
    void fontChange(const QFont &newFont, const QFont &oldFont) override;
    void geometryChanged(const QRectF &newGeometry, const QRectF &oldGeometry) override;
    void localeChange(const QLocale &newLocale, const QLocale &oldLocale) override;
    void itemChange(ItemChange change, const ItemChangeData &data) override;
    void paddingChange(const QMarginsF &newPadding, const QMarginsF &oldPadding) override;
    void spacingChange(qreal newSpacing, qreal oldSpacing) override;

    QFont defaultFont() const override;

#ifndef QT_NO_ACCESSIBILITY
    QAccessible::Role accessibleRole() const override;
#endif

private:
    Q_DECLARE_PRIVATE(QQuickPopupItem)

    friend class QQuickPopup;
};

class QQuickPopupPositioner : public QQuickItemChangeListener
{
public:
    explicit QQuickPopupPositioner(QQuickPopupPrivate *popup);
    ~QQuickPopupPositioner();

    QQuickItem *parentItem() const;
    void setParentItem(QQuickItem *parent);

protected:
    void itemGeometryChanged(QQuickItem *, QQuickGeometryChange, const QRectF &) override;
    void itemParentChanged(QQuickItem *, QQuickItem *parent) override;
    void itemChildRemoved(QQuickItem *, QQuickItem *child) override;

private:
    void removeAncestorListeners(QQuickItem *item);
    void addAncestorListeners(QQuickItem *item);

    bool isAncestor(QQuickItem *item) const;

    QQuickItem *m_parentItem;
    QQuickPopupPrivate *m_popup;
};

>>>>>>> 10972ca2
class Q_AUTOTEST_EXPORT QQuickPopupPrivate : public QObjectPrivate, public QQuickItemChangeListener
{
    Q_DECLARE_PUBLIC(QQuickPopup)

public:
    QQuickPopupPrivate();
    ~QQuickPopupPrivate();

    static QQuickPopupPrivate *get(QQuickPopup *popup)
    {
        return popup->d_func();
    }

    void init();
    bool tryClose(QQuickItem *item, QMouseEvent *event);
    virtual void reposition();
    virtual void resizeOverlay();

    virtual bool prepareEnterTransition();
    virtual bool prepareExitTransition();
    virtual void finalizeEnterTransition();
    virtual void finalizeExitTransition();

    QMarginsF getMargins() const;

    void setTopMargin(qreal value, bool reset = false);
    void setLeftMargin(qreal value, bool reset = false);
    void setRightMargin(qreal value, bool reset = false);
    void setBottomMargin(qreal value, bool reset = false);

    void setWindow(QQuickWindow *window);
    void itemDestroyed(QQuickItem *item) override;

    enum TransitionState {
        NoTransition, EnterTransition, ExitTransition
    };

    bool focus;
    bool modal;
    bool dim;
    bool hasDim;
    bool visible;
    bool complete;
    bool positioning;
    bool hasWidth;
    bool hasHeight;
    bool hasTopMargin;
    bool hasLeftMargin;
    bool hasRightMargin;
    bool hasBottomMargin;
    bool allowVerticalFlip;
    bool allowHorizontalFlip;
    bool allowVerticalMove;
    bool allowHorizontalMove;
    bool allowVerticalResize;
    bool allowHorizontalResize;
    bool hadActiveFocusBeforeExitTransition;
    qreal x;
    qreal y;
    qreal effectiveX;
    qreal effectiveY;
    qreal margins;
    qreal topMargin;
    qreal leftMargin;
    qreal rightMargin;
    qreal bottomMargin;
    qreal contentWidth;
    qreal contentHeight;
    TransitionState transitionState;
    QQuickPopup::ClosePolicy closePolicy;
    QQuickItem *parentItem;
    QQuickItem *dimmer;
    QQuickWindow *window;
    QQuickTransition *enter;
    QQuickTransition *exit;
    QQuickPopupItem *popupItem;
    QQuickPopupPositioner *positioner;
    QList<QQuickStateAction> enterActions;
    QList<QQuickStateAction> exitActions;
    QQuickPopupTransitionManager transitionManager;

    friend class QQuickPopupTransitionManager;
};

QT_END_NAMESPACE

#endif // QQUICKPOPUP_P_P_H<|MERGE_RESOLUTION|>--- conflicted
+++ resolved
@@ -80,75 +80,6 @@
     QQuickPopupPrivate *popup;
 };
 
-<<<<<<< HEAD
-=======
-class QQuickPopupItem : public QQuickControl
-{
-    Q_OBJECT
-
-public:
-    explicit QQuickPopupItem(QQuickPopup *popup);
-
-protected:
-    void updatePolish() override;
-
-    bool childMouseEventFilter(QQuickItem *child, QEvent *event) override;
-    void focusInEvent(QFocusEvent *event) override;
-    void focusOutEvent(QFocusEvent *event) override;
-    void keyPressEvent(QKeyEvent *event) override;
-    void keyReleaseEvent(QKeyEvent *event) override;
-    void mousePressEvent(QMouseEvent *event) override;
-    void mouseMoveEvent(QMouseEvent *event) override;
-    void mouseReleaseEvent(QMouseEvent *event) override;
-    void mouseDoubleClickEvent(QMouseEvent *event) override;
-    void mouseUngrabEvent() override;
-    void wheelEvent(QWheelEvent *event) override;
-
-    void contentItemChange(QQuickItem *newItem, QQuickItem *oldItem) override;
-    void fontChange(const QFont &newFont, const QFont &oldFont) override;
-    void geometryChanged(const QRectF &newGeometry, const QRectF &oldGeometry) override;
-    void localeChange(const QLocale &newLocale, const QLocale &oldLocale) override;
-    void itemChange(ItemChange change, const ItemChangeData &data) override;
-    void paddingChange(const QMarginsF &newPadding, const QMarginsF &oldPadding) override;
-    void spacingChange(qreal newSpacing, qreal oldSpacing) override;
-
-    QFont defaultFont() const override;
-
-#ifndef QT_NO_ACCESSIBILITY
-    QAccessible::Role accessibleRole() const override;
-#endif
-
-private:
-    Q_DECLARE_PRIVATE(QQuickPopupItem)
-
-    friend class QQuickPopup;
-};
-
-class QQuickPopupPositioner : public QQuickItemChangeListener
-{
-public:
-    explicit QQuickPopupPositioner(QQuickPopupPrivate *popup);
-    ~QQuickPopupPositioner();
-
-    QQuickItem *parentItem() const;
-    void setParentItem(QQuickItem *parent);
-
-protected:
-    void itemGeometryChanged(QQuickItem *, QQuickGeometryChange, const QRectF &) override;
-    void itemParentChanged(QQuickItem *, QQuickItem *parent) override;
-    void itemChildRemoved(QQuickItem *, QQuickItem *child) override;
-
-private:
-    void removeAncestorListeners(QQuickItem *item);
-    void addAncestorListeners(QQuickItem *item);
-
-    bool isAncestor(QQuickItem *item) const;
-
-    QQuickItem *m_parentItem;
-    QQuickPopupPrivate *m_popup;
-};
-
->>>>>>> 10972ca2
 class Q_AUTOTEST_EXPORT QQuickPopupPrivate : public QObjectPrivate, public QQuickItemChangeListener
 {
     Q_DECLARE_PUBLIC(QQuickPopup)
