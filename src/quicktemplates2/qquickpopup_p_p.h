--- conflicted
+++ resolved
@@ -133,16 +133,9 @@
     void setParentItem(QQuickItem *parent);
 
 protected:
-<<<<<<< HEAD
-    void itemGeometryChanged(QQuickItem *, QQuickGeometryChange, const QRectF &);
-    void itemParentChanged(QQuickItem *, QQuickItem *parent);
-    void itemChildRemoved(QQuickItem *, QQuickItem *child);
-    void itemDestroyed(QQuickItem *item);
-=======
-    void itemGeometryChanged(QQuickItem *, const QRectF &, const QRectF &) override;
+    void itemGeometryChanged(QQuickItem *, QQuickGeometryChange, const QRectF &) override;
     void itemParentChanged(QQuickItem *, QQuickItem *parent) override;
     void itemChildRemoved(QQuickItem *, QQuickItem *child) override;
->>>>>>> 53c780f1
 
 private:
     void removeAncestorListeners(QQuickItem *item);
