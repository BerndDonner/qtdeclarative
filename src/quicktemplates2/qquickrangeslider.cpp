/****************************************************************************
**
** Copyright (C) 2017 The Qt Company Ltd.
** Contact: http://www.qt.io/licensing/
**
** This file is part of the Qt Quick Templates 2 module of the Qt Toolkit.
**
** $QT_BEGIN_LICENSE:LGPL3$
** Commercial License Usage
** Licensees holding valid commercial Qt licenses may use this file in
** accordance with the commercial license agreement provided with the
** Software or, alternatively, in accordance with the terms contained in
** a written agreement between you and The Qt Company. For licensing terms
** and conditions see http://www.qt.io/terms-conditions. For further
** information use the contact form at http://www.qt.io/contact-us.
**
** GNU Lesser General Public License Usage
** Alternatively, this file may be used under the terms of the GNU Lesser
** General Public License version 3 as published by the Free Software
** Foundation and appearing in the file LICENSE.LGPLv3 included in the
** packaging of this file. Please review the following information to
** ensure the GNU Lesser General Public License version 3 requirements
** will be met: https://www.gnu.org/licenses/lgpl.html.
**
** GNU General Public License Usage
** Alternatively, this file may be used under the terms of the GNU
** General Public License version 2.0 or later as published by the Free
** Software Foundation and appearing in the file LICENSE.GPL included in
** the packaging of this file. Please review the following information to
** ensure the GNU General Public License version 2.0 requirements will be
** met: http://www.gnu.org/licenses/gpl-2.0.html.
**
** $QT_END_LICENSE$
**
****************************************************************************/

#include "qquickrangeslider_p.h"
#include "qquickcontrol_p_p.h"

#include <QtCore/qscopedpointer.h>
#include <QtQuick/private/qquickwindow_p.h>

QT_BEGIN_NAMESPACE

/*!
    \qmltype RangeSlider
    \inherits Control
    \instantiates QQuickRangeSlider
    \inqmlmodule QtQuick.Controls
    \since 5.7
    \ingroup qtquickcontrols2-input
    \brief Used to select a range of values by sliding two handles along a track.

    \image qtquickcontrols2-rangeslider.gif

    RangeSlider is used to select a range specified by two values, by sliding
    each handle along a track.

    In the example below, custom \l from and \l to values are set, and the
    initial positions of the \l first and \l second handles are set:

    \code
    RangeSlider {
        from: 1
        to: 100
        first.value: 25
        second.value: 75
    }
    \endcode

    The \l {first.position} and \l {second.position} properties are expressed as
    fractions of the control's size, in the range \c {0.0 - 1.0}.
    The \l {first.visualPosition} and \l {second.visualPosition} properties are
    the same, except that they are reversed in a
    \l {Right-to-left User Interfaces}{right-to-left} application.
    The \c visualPosition is useful for positioning the handles when styling
    RangeSlider. In the example above, \l {first.visualPosition} will be \c 0.24
    in a left-to-right application, and \c 0.76 in a right-to-left application.

    \sa {Customizing RangeSlider}, {Input Controls}
*/

class QQuickRangeSliderNodePrivate : public QObjectPrivate
{
    Q_DECLARE_PUBLIC(QQuickRangeSliderNode)
public:
    QQuickRangeSliderNodePrivate(qreal value, QQuickRangeSlider *slider)
        : value(value),
          isPendingValue(false),
          pendingValue(0),
          position(0),
          handle(nullptr),
          slider(slider),
          pressed(false),
          hovered(false),
          touchId(-1)
    {
    }

    bool isFirst() const;

    void setPosition(qreal position, bool ignoreOtherPosition = false);
    void updatePosition(bool ignoreOtherPosition = false);

    static QQuickRangeSliderNodePrivate *get(QQuickRangeSliderNode *node);

    qreal value;
    bool isPendingValue;
    qreal pendingValue;
    qreal position;
    QQuickItem *handle;
    QQuickRangeSlider *slider;
    bool pressed;
    bool hovered;
    int touchId;
};

bool QQuickRangeSliderNodePrivate::isFirst() const
{
    return this == get(slider->first());
}

void QQuickRangeSliderNodePrivate::setPosition(qreal position, bool ignoreOtherPosition)
{
    Q_Q(QQuickRangeSliderNode);

    const qreal min = isFirst() || ignoreOtherPosition ? 0.0 : qMax<qreal>(0.0, slider->first()->position());
    const qreal max = !isFirst() || ignoreOtherPosition ? 1.0 : qMin<qreal>(1.0, slider->second()->position());
    position = qBound(min, position, max);
    if (!qFuzzyCompare(this->position, position)) {
        this->position = position;
        emit q->positionChanged();
        emit q->visualPositionChanged();
    }
}

void QQuickRangeSliderNodePrivate::updatePosition(bool ignoreOtherPosition)
{
    qreal pos = 0;
    if (!qFuzzyCompare(slider->from(), slider->to()))
        pos = (value - slider->from()) / (slider->to() - slider->from());
    setPosition(pos, ignoreOtherPosition);
}

QQuickRangeSliderNodePrivate *QQuickRangeSliderNodePrivate::get(QQuickRangeSliderNode *node)
{
    return node->d_func();
}

QQuickRangeSliderNode::QQuickRangeSliderNode(qreal value, QQuickRangeSlider *slider)
    : QObject(*(new QQuickRangeSliderNodePrivate(value, slider)), slider)
{
}

QQuickRangeSliderNode::~QQuickRangeSliderNode()
{
}

qreal QQuickRangeSliderNode::value() const
{
    Q_D(const QQuickRangeSliderNode);
    return d->value;
}

void QQuickRangeSliderNode::setValue(qreal value)
{
    Q_D(QQuickRangeSliderNode);
    if (!d->slider->isComponentComplete()) {
        d->pendingValue = value;
        d->isPendingValue = true;
        return;
    }

    // First, restrict the first value to be within to and from.
    const qreal smaller = qMin(d->slider->to(), d->slider->from());
    const qreal larger = qMax(d->slider->to(), d->slider->from());
    value = qBound(smaller, value, larger);

    // Then, ensure that it doesn't go past the other value,
    // a check that depends on whether or not the range is inverted.
    const bool invertedRange = d->slider->from() > d->slider->to();
    if (d->isFirst()) {
        if (invertedRange) {
            if (value < d->slider->second()->value())
                value = d->slider->second()->value();
        } else {
            if (value > d->slider->second()->value())
                value = d->slider->second()->value();
        }
    } else {
        if (invertedRange) {
            if (value > d->slider->first()->value())
                value = d->slider->first()->value();
        } else {
            if (value < d->slider->first()->value())
                value = d->slider->first()->value();
        }
    }

    if (!qFuzzyCompare(d->value, value)) {
        d->value = value;
        d->updatePosition();
        emit valueChanged();
    }
}

qreal QQuickRangeSliderNode::position() const
{
    Q_D(const QQuickRangeSliderNode);
    return d->position;
}

qreal QQuickRangeSliderNode::visualPosition() const
{
    Q_D(const QQuickRangeSliderNode);
    if (d->slider->orientation() == Qt::Vertical || d->slider->isMirrored())
        return 1.0 - d->position;
    return d->position;
}

QQuickItem *QQuickRangeSliderNode::handle() const
{
    Q_D(const QQuickRangeSliderNode);
    return d->handle;
}

void QQuickRangeSliderNode::setHandle(QQuickItem *handle)
{
    Q_D(QQuickRangeSliderNode);
    if (d->handle == handle)
        return;

    QQuickControlPrivate::destroyDelegate(d->handle, d->slider);
    d->handle = handle;
    if (handle) {
        if (!handle->parentItem())
            handle->setParentItem(d->slider);

        QQuickItem *firstHandle = d->slider->first()->handle();
        QQuickItem *secondHandle = d->slider->second()->handle();
        if (firstHandle && secondHandle) {
            // The order of property assignments in QML is undefined,
            // but we need the first handle to be before the second due
            // to focus order constraints, so check for that here.
            const QList<QQuickItem *> childItems = d->slider->childItems();
            const int firstIndex = childItems.indexOf(firstHandle);
            const int secondIndex = childItems.indexOf(secondHandle);
            if (firstIndex != -1 && secondIndex != -1 && firstIndex > secondIndex) {
                firstHandle->stackBefore(secondHandle);
                // Ensure we have some way of knowing which handle is above
                // the other when it comes to mouse presses, and also that
                // they are rendered in the correct order.
                secondHandle->setZ(secondHandle->z() + 1);
            }
        }

        handle->setActiveFocusOnTab(true);
    }
    emit handleChanged();
}

bool QQuickRangeSliderNode::isPressed() const
{
    Q_D(const QQuickRangeSliderNode);
    return d->pressed;
}

void QQuickRangeSliderNode::setPressed(bool pressed)
{
    Q_D(QQuickRangeSliderNode);
    if (d->pressed == pressed)
        return;

    d->pressed = pressed;
    d->slider->setAccessibleProperty("pressed", pressed || d->slider->second()->isPressed());
    emit pressedChanged();
}

bool QQuickRangeSliderNode::isHovered() const
{
    Q_D(const QQuickRangeSliderNode);
    return d->hovered;
}

void QQuickRangeSliderNode::setHovered(bool hovered)
{
    Q_D(QQuickRangeSliderNode);
    if (d->hovered == hovered)
        return;

    d->hovered = hovered;
    emit hoveredChanged();
}

void QQuickRangeSliderNode::increase()
{
    Q_D(QQuickRangeSliderNode);
    qreal step = qFuzzyIsNull(d->slider->stepSize()) ? 0.1 : d->slider->stepSize();
    setValue(d->value + step);
}

void QQuickRangeSliderNode::decrease()
{
    Q_D(QQuickRangeSliderNode);
    qreal step = qFuzzyIsNull(d->slider->stepSize()) ? 0.1 : d->slider->stepSize();
    setValue(d->value - step);
}

static const qreal defaultFrom = 0.0;
static const qreal defaultTo = 1.0;

class QQuickRangeSliderPrivate : public QQuickControlPrivate
{
    Q_DECLARE_PUBLIC(QQuickRangeSlider)

public:
    QQuickRangeSliderPrivate()
        : live(true),
          from(defaultFrom),
          to(defaultTo),
          stepSize(0),
          first(nullptr),
          second(nullptr),
          orientation(Qt::Horizontal),
          snapMode(QQuickRangeSlider::NoSnap)
    {
    }

    QQuickRangeSliderNode *pressedNode(int touchId = -1) const;

    bool acceptTouch(const QTouchEvent::TouchPoint &point) override;
    void handlePress(const QPointF &point) override;
    void handleMove(const QPointF &point) override;
    void handleRelease(const QPointF &point) override;
    void handleUngrab() override;

    void updateHover(const QPointF &pos);

    bool live;
    qreal from;
    qreal to;
    qreal stepSize;
    QQuickRangeSliderNode *first;
    QQuickRangeSliderNode *second;
    QPointF pressPoint;
    Qt::Orientation orientation;
    QQuickRangeSlider::SnapMode snapMode;
};

static qreal valueAt(const QQuickRangeSlider *slider, qreal position)
{
    return slider->from() + (slider->to() - slider->from()) * position;
}

static qreal snapPosition(const QQuickRangeSlider *slider, qreal position)
{
    const qreal range = slider->to() - slider->from();
    if (qFuzzyIsNull(range))
        return position;

    const qreal effectiveStep = slider->stepSize() / range;
    if (qFuzzyIsNull(effectiveStep))
        return position;

    return qRound(position / effectiveStep) * effectiveStep;
}

static qreal positionAt(const QQuickRangeSlider *slider, QQuickItem *handle, const QPointF &point)
{
    if (slider->orientation() == Qt::Horizontal) {
        const qreal hw = handle ? handle->width() : 0;
        const qreal offset = hw / 2;
        const qreal extent = slider->availableWidth() - hw;
        if (!qFuzzyIsNull(extent)) {
            if (slider->isMirrored())
                return (slider->width() - point.x() - slider->rightPadding() - offset) / extent;
            return (point.x() - slider->leftPadding() - offset) / extent;
        }
    } else {
        const qreal hh = handle ? handle->height() : 0;
        const qreal offset = hh / 2;
        const qreal extent = slider->availableHeight() - hh;
        if (!qFuzzyIsNull(extent))
            return (slider->height() - point.y() - slider->bottomPadding() - offset) / extent;
    }
    return 0;
}

QQuickRangeSliderNode *QQuickRangeSliderPrivate::pressedNode(int touchId) const
{
    if (touchId == -1)
        return first->isPressed() ? first : (second->isPressed() ? second : nullptr);
    if (QQuickRangeSliderNodePrivate::get(first)->touchId == touchId)
        return first;
    if (QQuickRangeSliderNodePrivate::get(second)->touchId == touchId)
        return second;
    return nullptr;
}

bool QQuickRangeSliderPrivate::acceptTouch(const QTouchEvent::TouchPoint &point)
{
    int firstId = QQuickRangeSliderNodePrivate::get(first)->touchId;
    int secondId = QQuickRangeSliderNodePrivate::get(second)->touchId;

    if (((firstId == -1 || secondId == -1) && point.state() == Qt::TouchPointPressed) || point.id() == firstId || point.id() == secondId) {
        touchId = point.id();
        return true;
    }

    return false;
}

void QQuickRangeSliderPrivate::handlePress(const QPointF &point)
{
    Q_Q(QQuickRangeSlider);
    QQuickControlPrivate::handlePress(point);
    pressPoint = point;

    QQuickItem *firstHandle = first->handle();
    QQuickItem *secondHandle = second->handle();
    const bool firstHit = firstHandle && !first->isPressed() && firstHandle->contains(q->mapToItem(firstHandle, point));
    const bool secondHit = secondHandle && !second->isPressed() && secondHandle->contains(q->mapToItem(secondHandle, point));
    QQuickRangeSliderNode *hitNode = nullptr;
    QQuickRangeSliderNode *otherNode = nullptr;

    if (firstHit && secondHit) {
        // choose highest
        hitNode = firstHandle->z() > secondHandle->z() ? first : second;
        otherNode = firstHandle->z() > secondHandle->z() ? second : first;
    } else if (firstHit) {
        hitNode = first;
        otherNode = second;
    } else if (secondHit) {
        hitNode = second;
        otherNode = first;
    } else {
        // find the nearest
        const qreal firstPos = positionAt(q, firstHandle, point);
        const qreal secondPos = positionAt(q, secondHandle, point);
        const qreal firstDistance = qAbs(firstPos - first->position());
        const qreal secondDistance = qAbs(secondPos - second->position());

        if (qFuzzyCompare(firstDistance, secondDistance)) {
            // same distance => choose the one that can be moved towards the press position
            const bool inverted = from > to;
            if ((!inverted && firstPos < first->position()) || (inverted && firstPos > first->position())) {
                hitNode = first;
                otherNode = second;
            } else {
                hitNode = second;
                otherNode = first;
            }
        } else if (firstDistance < secondDistance) {
            hitNode = first;
            otherNode = second;
        } else {
            hitNode = second;
            otherNode = first;
        }
    }

    if (hitNode) {
        hitNode->setPressed(true);
        if (QQuickItem *handle = hitNode->handle())
            handle->setZ(1);
        QQuickRangeSliderNodePrivate::get(hitNode)->touchId = touchId;
    }
    if (otherNode) {
        if (QQuickItem *handle = otherNode->handle())
            handle->setZ(0);
    }
}

void QQuickRangeSliderPrivate::handleMove(const QPointF &point)
{
    Q_Q(QQuickRangeSlider);
    QQuickControlPrivate::handleMove(point);
    QQuickRangeSliderNode *pressedNode = QQuickRangeSliderPrivate::pressedNode(touchId);
    if (pressedNode) {
        qreal pos = positionAt(q, pressedNode->handle(), point);
        if (snapMode == QQuickRangeSlider::SnapAlways)
            pos = snapPosition(q, pos);
        if (live)
            pressedNode->setValue(valueAt(q, pos));
        else
            QQuickRangeSliderNodePrivate::get(pressedNode)->setPosition(pos);
    }
}

void QQuickRangeSliderPrivate::handleRelease(const QPointF &point)
{
    Q_Q(QQuickRangeSlider);
    QQuickControlPrivate::handleRelease(point);
    pressPoint = QPointF();

    QQuickRangeSliderNode *pressedNode = QQuickRangeSliderPrivate::pressedNode(touchId);
    if (!pressedNode)
        return;
    QQuickRangeSliderNodePrivate *pressedNodePrivate = QQuickRangeSliderNodePrivate::get(pressedNode);

    if (q->keepMouseGrab() || q->keepTouchGrab()) {
        qreal pos = positionAt(q, pressedNode->handle(), point);
        if (snapMode != QQuickRangeSlider::NoSnap)
            pos = snapPosition(q, pos);
        qreal val = valueAt(q, pos);
        if (!qFuzzyCompare(val, pressedNode->value()))
            pressedNode->setValue(val);
        else if (snapMode != QQuickRangeSlider::NoSnap)
            pressedNodePrivate->setPosition(pos);
        q->setKeepMouseGrab(false);
        q->setKeepTouchGrab(false);
    }
    pressedNode->setPressed(false);
    pressedNodePrivate->touchId = -1;
}

void QQuickRangeSliderPrivate::handleUngrab()
{
    QQuickControlPrivate::handleUngrab();
    pressPoint = QPointF();
    first->setPressed(false);
    second->setPressed(false);
    QQuickRangeSliderNodePrivate::get(first)->touchId = -1;
    QQuickRangeSliderNodePrivate::get(second)->touchId = -1;
}

void QQuickRangeSliderPrivate::updateHover(const QPointF &pos)
{
    Q_Q(QQuickRangeSlider);
    QQuickItem *firstHandle = first->handle();
    QQuickItem *secondHandle = second->handle();
    first->setHovered(firstHandle && firstHandle->isEnabled() && firstHandle->contains(q->mapToItem(firstHandle, pos)));
    second->setHovered(secondHandle && secondHandle->isEnabled() && secondHandle->contains(q->mapToItem(secondHandle, pos)));
}

QQuickRangeSlider::QQuickRangeSlider(QQuickItem *parent)
    : QQuickControl(*(new QQuickRangeSliderPrivate), parent)
{
    Q_D(QQuickRangeSlider);
    d->first = new QQuickRangeSliderNode(0.0, this);
    d->second = new QQuickRangeSliderNode(1.0, this);

    setFlag(QQuickItem::ItemIsFocusScope);
    setAcceptedMouseButtons(Qt::LeftButton);
#if QT_CONFIG(cursor)
    setCursor(Qt::ArrowCursor);
#endif
}

/*!
    \qmlproperty real QtQuick.Controls::RangeSlider::from

    This property holds the starting value for the range. The default value is \c 0.0.

    \sa to, first.value, second.value
*/
qreal QQuickRangeSlider::from() const
{
    Q_D(const QQuickRangeSlider);
    return d->from;
}

void QQuickRangeSlider::setFrom(qreal from)
{
    Q_D(QQuickRangeSlider);
    if (qFuzzyCompare(d->from, from))
        return;

    d->from = from;
    emit fromChanged();

    if (isComponentComplete()) {
        d->first->setValue(d->first->value());
        d->second->setValue(d->second->value());
    }
}

/*!
    \qmlproperty real QtQuick.Controls::RangeSlider::to

    This property holds the end value for the range. The default value is \c 1.0.

    \sa from, first.value, second.value
*/
qreal QQuickRangeSlider::to() const
{
    Q_D(const QQuickRangeSlider);
    return d->to;
}

void QQuickRangeSlider::setTo(qreal to)
{
    Q_D(QQuickRangeSlider);
    if (qFuzzyCompare(d->to, to))
        return;

    d->to = to;
    emit toChanged();

    if (isComponentComplete()) {
        d->first->setValue(d->first->value());
        d->second->setValue(d->second->value());
    }
}

/*!
    \qmlpropertygroup QtQuick.Controls::RangeSlider::first
    \qmlproperty real QtQuick.Controls::RangeSlider::first.value
    \qmlproperty real QtQuick.Controls::RangeSlider::first.position
    \qmlproperty real QtQuick.Controls::RangeSlider::first.visualPosition
    \qmlproperty Item QtQuick.Controls::RangeSlider::first.handle
    \qmlproperty bool QtQuick.Controls::RangeSlider::first.pressed
    \qmlproperty bool QtQuick.Controls::RangeSlider::first.hovered

    \table
    \header
        \li Property
        \li Description
    \row
        \li value
        \li This property holds the value of the first handle in the range
            \c from - \c to.

            If \l to is greater than \l from, the value of the first handle
            must be greater than the second, and vice versa.

            The default value is \c 0.0.
    \row
        \li handle
        \li This property holds the first handle item.
    \row
        \li visualPosition
        \li This property holds the visual position of the first handle.

            The position is expressed as a fraction of the control's size, in the range
            \c {0.0 - 1.0}. When the control is \l {Control::mirrored}{mirrored}, the
            value is equal to \c {1.0 - position}. This makes the value suitable for
            visualizing the slider, taking right-to-left support into account.
    \row
        \li position
        \li This property holds the logical position of the first handle.

            The position is expressed as a fraction of the control's size, in the range
            \c {0.0 - 1.0}. For visualizing a slider, the right-to-left aware
            \l {first.visualPosition}{visualPosition} should be used instead.
    \row
        \li pressed
        \li This property holds whether the first handle is pressed.
    \row
        \li hovered
        \li This property holds whether the first handle is hovered.
            This property was introduced in QtQuick.Controls 2.1.
    \endtable

    \sa first.increase(), first.decrease()
*/
QQuickRangeSliderNode *QQuickRangeSlider::first() const
{
    Q_D(const QQuickRangeSlider);
    return d->first;
}

/*!
    \qmlpropertygroup QtQuick.Controls::RangeSlider::second
    \qmlproperty real QtQuick.Controls::RangeSlider::second.value
    \qmlproperty real QtQuick.Controls::RangeSlider::second.position
    \qmlproperty real QtQuick.Controls::RangeSlider::second.visualPosition
    \qmlproperty Item QtQuick.Controls::RangeSlider::second.handle
    \qmlproperty bool QtQuick.Controls::RangeSlider::second.pressed
    \qmlproperty bool QtQuick.Controls::RangeSlider::second.hovered

    \table
    \header
        \li Property
        \li Description
    \row
        \li value
        \li This property holds the value of the second handle in the range
            \c from - \c to.

            If \l to is greater than \l from, the value of the first handle
            must be greater than the second, and vice versa.

            The default value is \c 0.0.
    \row
        \li handle
        \li This property holds the second handle item.
    \row
        \li visualPosition
        \li This property holds the visual position of the second handle.

            The position is expressed as a fraction of the control's size, in the range
            \c {0.0 - 1.0}. When the control is \l {Control::mirrored}{mirrored}, the
            value is equal to \c {1.0 - position}. This makes the value suitable for
            visualizing the slider, taking right-to-left support into account.
    \row
        \li position
        \li This property holds the logical position of the second handle.

            The position is expressed as a fraction of the control's size, in the range
            \c {0.0 - 1.0}. For visualizing a slider, the right-to-left aware
            \l {second.visualPosition}{visualPosition} should be used instead.
    \row
        \li pressed
        \li This property holds whether the second handle is pressed.
    \row
        \li hovered
        \li This property holds whether the second handle is hovered.
            This property was introduced in QtQuick.Controls 2.1.
    \endtable

    \sa second.increase(), second.decrease()
*/
QQuickRangeSliderNode *QQuickRangeSlider::second() const
{
    Q_D(const QQuickRangeSlider);
    return d->second;
}

/*!
    \qmlproperty real QtQuick.Controls::RangeSlider::stepSize

    This property holds the step size. The default value is \c 0.0.

    \sa snapMode, first.increase(), first.decrease()
*/
qreal QQuickRangeSlider::stepSize() const
{
    Q_D(const QQuickRangeSlider);
    return d->stepSize;
}

void QQuickRangeSlider::setStepSize(qreal step)
{
    Q_D(QQuickRangeSlider);
    if (qFuzzyCompare(d->stepSize, step))
        return;

    d->stepSize = step;
    emit stepSizeChanged();
}

/*!
    \qmlproperty enumeration QtQuick.Controls::RangeSlider::snapMode

    This property holds the snap mode.

    Possible values:
    \value RangeSlider.NoSnap The slider does not snap (default).
    \value RangeSlider.SnapAlways The slider snaps while the handle is dragged.
    \value RangeSlider.SnapOnRelease The slider does not snap while being dragged, but only after the handle is released.

    For visual explanations of the various modes, see the
    \l {Slider::}{snapMode} documentation of \l Slider.

    \sa stepSize
*/
QQuickRangeSlider::SnapMode QQuickRangeSlider::snapMode() const
{
    Q_D(const QQuickRangeSlider);
    return d->snapMode;
}

void QQuickRangeSlider::setSnapMode(SnapMode mode)
{
    Q_D(QQuickRangeSlider);
    if (d->snapMode == mode)
        return;

    d->snapMode = mode;
    emit snapModeChanged();
}

/*!
    \qmlproperty enumeration QtQuick.Controls::RangeSlider::orientation

    This property holds the orientation.

    Possible values:
    \value Qt.Horizontal Horizontal (default)
    \value Qt.Vertical Vertical

    \sa horizontal, vertical
*/
Qt::Orientation QQuickRangeSlider::orientation() const
{
    Q_D(const QQuickRangeSlider);
    return d->orientation;
}

void QQuickRangeSlider::setOrientation(Qt::Orientation orientation)
{
    Q_D(QQuickRangeSlider);
    if (d->orientation == orientation)
        return;

    d->orientation = orientation;
    emit orientationChanged();
}

/*!
<<<<<<< HEAD
    \since QtQuick.Controls 2.3
    \qmlproperty bool QtQuick.Controls::RangeSlider::horizontal
    \readonly

    This property holds whether the slider is horizontal.

    \sa orientation
*/
bool QQuickRangeSlider::isHorizontal() const
{
    Q_D(const QQuickRangeSlider);
    return d->orientation == Qt::Horizontal;
}

/*!
    \since QtQuick.Controls 2.3
    \qmlproperty bool QtQuick.Controls::RangeSlider::vertical
    \readonly

    This property holds whether the slider is vertical.

    \sa orientation
*/
bool QQuickRangeSlider::isVertical() const
{
    Q_D(const QQuickRangeSlider);
    return d->orientation == Qt::Vertical;
}

/*!
    \since QtQuick.Controls 2.2
=======
    \since QtQuick.Controls 2.2 (Qt 5.9)
>>>>>>> 44dd55be
    \qmlproperty bool QtQuick.Controls::RangeSlider::live

    This property holds whether the slider provides live updates for the \l first.value
    and \l second.value properties while the respective handles are dragged.

    The default value is \c true.

    \sa first.value, second.value
*/
bool QQuickRangeSlider::live() const
{
    Q_D(const QQuickRangeSlider);
    return d->live;
}

void QQuickRangeSlider::setLive(bool live)
{
    Q_D(QQuickRangeSlider);
    if (d->live == live)
        return;

    d->live = live;
    emit liveChanged();
}

/*!
    \qmlmethod void QtQuick.Controls::RangeSlider::setValues(real firstValue, real secondValue)

    Sets \l first.value and \l second.value with the given arguments.

    If \a to is larger than \a from and \a firstValue is larger than
    \a secondValue, \a firstValue will be clamped to \a secondValue.

    If \a from is larger than \a to and \a secondValue is larger than
    \a firstValue, \a secondValue will be clamped to \a firstValue.

    This function may be necessary to set the first and second values
    after the control has been completed, as there is a circular
    dependency between firstValue and secondValue which can cause
    assigned values to be clamped to each other.

    \sa stepSize
*/
void QQuickRangeSlider::setValues(qreal firstValue, qreal secondValue)
{
    Q_D(QQuickRangeSlider);
    // Restrict the values to be within to and from.
    const qreal smaller = qMin(d->to, d->from);
    const qreal larger = qMax(d->to, d->from);
    firstValue = qBound(smaller, firstValue, larger);
    secondValue = qBound(smaller, secondValue, larger);

    if (d->from > d->to) {
        // If the from and to values are reversed, the secondValue
        // might be less than the first value, which is not allowed.
        if (secondValue > firstValue)
            secondValue = firstValue;
    } else {
        // Otherwise, clamp first to second if it's too large.
        if (firstValue > secondValue)
            firstValue = secondValue;
    }

    // Then set both values. If they didn't change, no change signal will be emitted.
    QQuickRangeSliderNodePrivate *firstPrivate = QQuickRangeSliderNodePrivate::get(d->first);
    if (firstValue != firstPrivate->value) {
        firstPrivate->value = firstValue;
        emit d->first->valueChanged();
    }

    QQuickRangeSliderNodePrivate *secondPrivate = QQuickRangeSliderNodePrivate::get(d->second);
    if (secondValue != secondPrivate->value) {
        secondPrivate->value = secondValue;
        emit d->second->valueChanged();
    }

    // After we've set both values, then we can update the positions.
    // If we don't do this last, the positions may be incorrect.
    firstPrivate->updatePosition(true);
    secondPrivate->updatePosition();
}

void QQuickRangeSlider::focusInEvent(QFocusEvent *event)
{
    Q_D(QQuickRangeSlider);
    QQuickControl::focusInEvent(event);

    // The active focus ends up to RangeSlider when using forceActiveFocus()
    // or QML KeyNavigation. We must forward the focus to one of the handles,
    // because RangeSlider handles key events for the focused handle. If
    // neither handle has active focus, RangeSlider doesn't do anything.
    QQuickItem *handle = nextItemInFocusChain();
    // QQuickItem::nextItemInFocusChain() only works as desired with
    // Qt::TabFocusAllControls. otherwise pick the first handle
    if (!handle || handle == this)
        handle = d->first->handle();
    if (handle)
        handle->forceActiveFocus(event->reason());
}

void QQuickRangeSlider::keyPressEvent(QKeyEvent *event)
{
    Q_D(QQuickRangeSlider);
    QQuickControl::keyPressEvent(event);

    QQuickRangeSliderNode *focusNode = d->first->handle()->hasActiveFocus()
        ? d->first : (d->second->handle()->hasActiveFocus() ? d->second : nullptr);
    if (!focusNode)
        return;

    if (d->orientation == Qt::Horizontal) {
        if (event->key() == Qt::Key_Left) {
            focusNode->setPressed(true);
            if (isMirrored())
                focusNode->increase();
            else
                focusNode->decrease();
            event->accept();
        } else if (event->key() == Qt::Key_Right) {
            focusNode->setPressed(true);
            if (isMirrored())
                focusNode->decrease();
            else
                focusNode->increase();
            event->accept();
        }
    } else {
        if (event->key() == Qt::Key_Up) {
            focusNode->setPressed(true);
            focusNode->increase();
            event->accept();
        } else if (event->key() == Qt::Key_Down) {
            focusNode->setPressed(true);
            focusNode->decrease();
            event->accept();
        }
    }
}

void QQuickRangeSlider::hoverEnterEvent(QHoverEvent *event)
{
    Q_D(QQuickRangeSlider);
    QQuickControl::hoverEnterEvent(event);
    d->updateHover(event->posF());
}

void QQuickRangeSlider::hoverMoveEvent(QHoverEvent *event)
{
    Q_D(QQuickRangeSlider);
    QQuickControl::hoverMoveEvent(event);
    d->updateHover(event->posF());
}

void QQuickRangeSlider::hoverLeaveEvent(QHoverEvent *event)
{
    Q_D(QQuickRangeSlider);
    QQuickControl::hoverLeaveEvent(event);
    d->first->setHovered(false);
    d->second->setHovered(false);
}

void QQuickRangeSlider::keyReleaseEvent(QKeyEvent *event)
{
    Q_D(QQuickRangeSlider);
    QQuickControl::keyReleaseEvent(event);
    d->first->setPressed(false);
    d->second->setPressed(false);
}

void QQuickRangeSlider::mousePressEvent(QMouseEvent *event)
{
    Q_D(QQuickRangeSlider);
    QQuickControl::mousePressEvent(event);
    d->handleMove(event->localPos());
}

void QQuickRangeSlider::mouseMoveEvent(QMouseEvent *event)
{
    Q_D(QQuickRangeSlider);
    if (!keepMouseGrab()) {
        if (d->orientation == Qt::Horizontal)
            setKeepMouseGrab(QQuickWindowPrivate::dragOverThreshold(event->localPos().x() - d->pressPoint.x(), Qt::XAxis, event));
        else
            setKeepMouseGrab(QQuickWindowPrivate::dragOverThreshold(event->localPos().y() - d->pressPoint.y(), Qt::YAxis, event));
    }
    QQuickControl::mouseMoveEvent(event);
}

void QQuickRangeSlider::touchEvent(QTouchEvent *event)
{
    Q_D(QQuickRangeSlider);
    switch (event->type()) {
    case QEvent::TouchUpdate:
        for (const QTouchEvent::TouchPoint &point : event->touchPoints()) {
            if (!d->acceptTouch(point))
                continue;

            switch (point.state()) {
            case Qt::TouchPointPressed:
                d->handlePress(point.pos());
                break;
            case Qt::TouchPointMoved:
                if (!keepTouchGrab()) {
                    if (d->orientation == Qt::Horizontal)
                        setKeepTouchGrab(QQuickWindowPrivate::dragOverThreshold(point.pos().x() - point.startPos().x(), Qt::XAxis, &point));
                    else
                        setKeepTouchGrab(QQuickWindowPrivate::dragOverThreshold(point.pos().y() - point.startPos().y(), Qt::YAxis, &point));
                }
                if (keepTouchGrab())
                    d->handleMove(point.pos());
                break;
            case Qt::TouchPointReleased:
                d->handleRelease(point.pos());
                break;
            default:
                break;
            }
        }
        break;

    default:
        QQuickControl::touchEvent(event);
        break;
    }
}

void QQuickRangeSlider::mirrorChange()
{
    Q_D(QQuickRangeSlider);
    QQuickControl::mirrorChange();
    emit d->first->visualPositionChanged();
    emit d->second->visualPositionChanged();
}

void QQuickRangeSlider::componentComplete()
{
    Q_D(QQuickRangeSlider);
    QQuickControl::componentComplete();

    QQuickRangeSliderNodePrivate *firstPrivate = QQuickRangeSliderNodePrivate::get(d->first);
    QQuickRangeSliderNodePrivate *secondPrivate = QQuickRangeSliderNodePrivate::get(d->second);

    if (firstPrivate->isPendingValue || secondPrivate->isPendingValue
        || !qFuzzyCompare(d->from, defaultFrom) || !qFuzzyCompare(d->to, defaultTo)) {
        // Properties were set while we were loading. To avoid clamping issues that occur when setting the
        // values of first and second overriding values set by the user, set them all at once at the end.
        // Another reason that we must set these values here is that the from and to values might have made the old range invalid.
        setValues(firstPrivate->isPendingValue ? firstPrivate->pendingValue : firstPrivate->value,
                      secondPrivate->isPendingValue ? secondPrivate->pendingValue : secondPrivate->value);

        firstPrivate->pendingValue = 0;
        firstPrivate->isPendingValue = false;
        secondPrivate->pendingValue = 0;
        secondPrivate->isPendingValue = false;
    } else {
        // If there was no pending data, we must still update the positions,
        // as first.setValue()/second.setValue() won't be called as part of default construction.
        // Don't need to ignore the second position when updating the first position here,
        // as our default values are guaranteed to be valid.
        firstPrivate->updatePosition();
        secondPrivate->updatePosition();
    }
}

/*!
    \qmlmethod void QtQuick.Controls::RangeSlider::first.increase()

    Increases the value of the handle by stepSize, or \c 0.1 if stepSize is not defined.

    \sa first
*/

/*!
    \qmlmethod void QtQuick.Controls::RangeSlider::first.decrease()

    Decreases the value of the handle by stepSize, or \c 0.1 if stepSize is not defined.

    \sa first
*/

/*!
    \qmlmethod void QtQuick.Controls::RangeSlider::second.increase()

    Increases the value of the handle by stepSize, or \c 0.1 if stepSize is not defined.

    \sa second
*/

/*!
    \qmlmethod void QtQuick.Controls::RangeSlider::second.decrease()

    Decreases the value of the handle by stepSize, or \c 0.1 if stepSize is not defined.

    \sa second
*/

#if QT_CONFIG(accessibility)
QAccessible::Role QQuickRangeSlider::accessibleRole() const
{
    return QAccessible::Slider;
}
#endif

QT_END_NAMESPACE<|MERGE_RESOLUTION|>--- conflicted
+++ resolved
@@ -799,7 +799,6 @@
 }
 
 /*!
-<<<<<<< HEAD
     \since QtQuick.Controls 2.3
     \qmlproperty bool QtQuick.Controls::RangeSlider::horizontal
     \readonly
@@ -830,10 +829,7 @@
 }
 
 /*!
-    \since QtQuick.Controls 2.2
-=======
     \since QtQuick.Controls 2.2 (Qt 5.9)
->>>>>>> 44dd55be
     \qmlproperty bool QtQuick.Controls::RangeSlider::live
 
     This property holds whether the slider provides live updates for the \l first.value
