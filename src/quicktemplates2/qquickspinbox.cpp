/****************************************************************************
**
** Copyright (C) 2017 The Qt Company Ltd.
** Contact: http://www.qt.io/licensing/
**
** This file is part of the Qt Quick Templates 2 module of the Qt Toolkit.
**
** $QT_BEGIN_LICENSE:LGPL3$
** Commercial License Usage
** Licensees holding valid commercial Qt licenses may use this file in
** accordance with the commercial license agreement provided with the
** Software or, alternatively, in accordance with the terms contained in
** a written agreement between you and The Qt Company. For licensing terms
** and conditions see http://www.qt.io/terms-conditions. For further
** information use the contact form at http://www.qt.io/contact-us.
**
** GNU Lesser General Public License Usage
** Alternatively, this file may be used under the terms of the GNU Lesser
** General Public License version 3 as published by the Free Software
** Foundation and appearing in the file LICENSE.LGPLv3 included in the
** packaging of this file. Please review the following information to
** ensure the GNU Lesser General Public License version 3 requirements
** will be met: https://www.gnu.org/licenses/lgpl.html.
**
** GNU General Public License Usage
** Alternatively, this file may be used under the terms of the GNU
** General Public License version 2.0 or later as published by the Free
** Software Foundation and appearing in the file LICENSE.GPL included in
** the packaging of this file. Please review the following information to
** ensure the GNU General Public License version 2.0 requirements will be
** met: http://www.gnu.org/licenses/gpl-2.0.html.
**
** $QT_END_LICENSE$
**
****************************************************************************/

#include "qquickspinbox_p.h"
#include "qquickcontrol_p_p.h"

#include <QtGui/qguiapplication.h>
#include <QtGui/qstylehints.h>

#include <QtQml/qqmlinfo.h>
#include <QtQml/private/qqmllocale_p.h>
#include <QtQml/private/qqmlengine_p.h>
#include <QtQuick/private/qquicktextinput_p.h>

QT_BEGIN_NAMESPACE

// copied from qabstractbutton.cpp
static const int AUTO_REPEAT_DELAY = 300;
static const int AUTO_REPEAT_INTERVAL = 100;

/*!
    \qmltype SpinBox
    \inherits Control
    \instantiates QQuickSpinBox
    \inqmlmodule QtQuick.Controls
    \since 5.7
    \ingroup input
    \brief Allows the user to select from a set of preset values.

    \image qtquickcontrols2-spinbox.png

    SpinBox allows the user to choose an integer value by clicking the up
    or down indicator buttons, or by pressing up or down on the keyboard.
    Optionally, SpinBox can be also made \l editable, so the user can enter
    a text value in the input field.

    By default, SpinBox provides discrete values in the range of \c [0-99]
    with a \l stepSize of \c 1.

    \snippet qtquickcontrols2-spinbox.qml 1

    \section2 Custom Values

    \image qtquickcontrols2-spinbox-textual.png

    Even though SpinBox works on integer values, it can be customized to
    accept arbitrary input values. The following snippet demonstrates how
    \l validator, \l textFromValue and \l valueFromText can be used to
    customize the default behavior.

    \snippet qtquickcontrols2-spinbox-textual.qml 1

    In the same manner, SpinBox can be customized to accept floating point
    numbers:

    \image qtquickcontrols2-spinbox-double.png

    \snippet qtquickcontrols2-spinbox-double.qml 1

    \sa Tumbler, {Customizing SpinBox}
*/

/*!
    \since QtQuick.Controls 2.2 (Qt 5.9)
    \qmlsignal QtQuick.Controls::SpinBox::valueModified()

    This signal is emitted when the spin box value has been interactively
    modified by the user by either touch, mouse, wheel, or keys.
*/

class QQuickSpinBoxPrivate : public QQuickControlPrivate
{
    Q_DECLARE_PUBLIC(QQuickSpinBox)

public:
    QQuickSpinBoxPrivate()
        : editable(false),
          wrap(false),
          from(0),
          to(99),
          value(0),
          stepSize(1),
          delayTimer(0),
          repeatTimer(0),
          up(nullptr),
          down(nullptr),
          validator(nullptr),
          inputMethodHints(Qt::ImhDigitsOnly)
    {
    }

    int boundValue(int value, bool wrap) const;
    void updateValue();
<<<<<<< HEAD
    bool setValue(int value, bool wrap);
    bool stepBy(int steps);
=======
    bool setValue(int value, bool modified);
    void increase(bool modified);
    void decrease(bool modified);
>>>>>>> c11ef4ff

    int effectiveStepSize() const;

    bool upEnabled() const;
    void updateUpEnabled();
    bool downEnabled() const;
    void updateDownEnabled();
    void updateHover(const QPointF &pos);

    void startRepeatDelay();
    void startPressRepeat();
    void stopPressRepeat();

    void handlePress(const QPointF &point) override;
    void handleMove(const QPointF &point) override;
    void handleRelease(const QPointF &point) override;
    void handleUngrab() override;

    bool editable;
    bool wrap;
    int from;
    int to;
    int value;
    int stepSize;
    int delayTimer;
    int repeatTimer;
    QQuickSpinButton *up;
    QQuickSpinButton *down;
    QValidator *validator;
    mutable QJSValue textFromValue;
    mutable QJSValue valueFromText;
    Qt::InputMethodHints inputMethodHints;
};

int QQuickSpinBoxPrivate::boundValue(int value, bool wrap) const
{
    bool inverted = from > to;
    if (!wrap)
        return inverted ? qBound(to, value, from) : qBound(from, value, to);

    int f = inverted ? to : from;
    int t = inverted ? from : to;
    if (value < f)
        value = t;
    else if (value > t)
        value = f;

    return value;
}

void QQuickSpinBoxPrivate::updateValue()
{
    Q_Q(QQuickSpinBox);
    if (contentItem) {
        QVariant text = contentItem->property("text");
        if (text.isValid()) {
            QQmlEngine *engine = qmlEngine(q);
            if (engine) {
                QV4::ExecutionEngine *v4 = QQmlEnginePrivate::getV4Engine(engine);
                QJSValue loc(v4, QQmlLocale::wrap(v4, locale));
                QJSValue val = q->valueFromText().call(QJSValueList() << text.toString() << loc);
<<<<<<< HEAD
                const int oldValue = value;
                setValue(val.toInt(), /* allowWrap = */ false);
                if (oldValue != value)
                    emit q->valueModified();
            }
        }
    }
}

bool QQuickSpinBoxPrivate::setValue(int newValue, bool allowWrap)
=======
                setValue(val.toInt(), true);
            }
        }
    }
}

bool QQuickSpinBoxPrivate::setValue(int newValue, bool modified)
>>>>>>> c11ef4ff
{
    Q_Q(QQuickSpinBox);
    if (q->isComponentComplete())
        newValue = boundValue(newValue, allowWrap);

    if (value == newValue)
        return false;

    value = newValue;

    updateUpEnabled();
    updateDownEnabled();

    emit q->valueChanged();
    if (modified)
        emit q->valueModified();
    return true;
}

<<<<<<< HEAD
bool QQuickSpinBoxPrivate::stepBy(int steps)
{
    return setValue(value + steps, wrap);
=======
void QQuickSpinBoxPrivate::increase(bool modified)
{
    setValue(value + effectiveStepSize(), modified);
}

void QQuickSpinBoxPrivate::decrease(bool modified)
{
    setValue(value - effectiveStepSize(), modified);
>>>>>>> c11ef4ff
}

int QQuickSpinBoxPrivate::effectiveStepSize() const
{
    return from > to ? -1 * stepSize : stepSize;
}

bool QQuickSpinBoxPrivate::upEnabled() const
{
    const QQuickItem *upIndicator = up->indicator();
    return upIndicator && upIndicator->isEnabled();
}

void QQuickSpinBoxPrivate::updateUpEnabled()
{
    QQuickItem *upIndicator = up->indicator();
    if (!upIndicator)
        return;

    upIndicator->setEnabled(wrap || (from < to ? value < to : value > to));
}

bool QQuickSpinBoxPrivate::downEnabled() const
{
    const QQuickItem *downIndicator = down->indicator();
    return downIndicator && downIndicator->isEnabled();
}

void QQuickSpinBoxPrivate::updateDownEnabled()
{
    QQuickItem *downIndicator = down->indicator();
    if (!downIndicator)
        return;

    downIndicator->setEnabled(wrap || (from < to ? value > from : value < from));
}

void QQuickSpinBoxPrivate::updateHover(const QPointF &pos)
{
    Q_Q(QQuickSpinBox);
    QQuickItem *ui = up->indicator();
    QQuickItem *di = down->indicator();
    up->setHovered(ui && ui->isEnabled() && ui->contains(q->mapToItem(ui, pos)));
    down->setHovered(di && di->isEnabled() && di->contains(q->mapToItem(di, pos)));
}

void QQuickSpinBoxPrivate::startRepeatDelay()
{
    Q_Q(QQuickSpinBox);
    stopPressRepeat();
    delayTimer = q->startTimer(AUTO_REPEAT_DELAY);
}

void QQuickSpinBoxPrivate::startPressRepeat()
{
    Q_Q(QQuickSpinBox);
    stopPressRepeat();
    repeatTimer = q->startTimer(AUTO_REPEAT_INTERVAL);
}

void QQuickSpinBoxPrivate::stopPressRepeat()
{
    Q_Q(QQuickSpinBox);
    if (delayTimer > 0) {
        q->killTimer(delayTimer);
        delayTimer = 0;
    }
    if (repeatTimer > 0) {
        q->killTimer(repeatTimer);
        repeatTimer = 0;
    }
}

void QQuickSpinBoxPrivate::handlePress(const QPointF &point)
{
    Q_Q(QQuickSpinBox);
    QQuickControlPrivate::handlePress(point);
    QQuickItem *ui = up->indicator();
    QQuickItem *di = down->indicator();
    up->setPressed(ui && ui->isEnabled() && ui->contains(ui->mapFromItem(q, point)));
    down->setPressed(di && di->isEnabled() && di->contains(di->mapFromItem(q, point)));

    bool pressed = up->isPressed() || down->isPressed();
    q->setAccessibleProperty("pressed", pressed);
    if (pressed)
        startRepeatDelay();
}

void QQuickSpinBoxPrivate::handleMove(const QPointF &point)
{
    Q_Q(QQuickSpinBox);
    QQuickControlPrivate::handleMove(point);
    QQuickItem *ui = up->indicator();
    QQuickItem *di = down->indicator();
    up->setPressed(ui && ui->isEnabled() && ui->contains(ui->mapFromItem(q, point)));
    down->setPressed(di && di->isEnabled() && di->contains(di->mapFromItem(q, point)));

    bool pressed = up->isPressed() || down->isPressed();
    q->setAccessibleProperty("pressed", pressed);
    if (!pressed)
        stopPressRepeat();
}

void QQuickSpinBoxPrivate::handleRelease(const QPointF &point)
{
    Q_Q(QQuickSpinBox);
    QQuickControlPrivate::handleRelease(point);
    QQuickItem *ui = up->indicator();
    QQuickItem *di = down->indicator();

    int oldValue = value;
    if (up->isPressed()) {
        up->setPressed(false);
        if (repeatTimer <= 0 && ui && ui->contains(ui->mapFromItem(q, point)))
            q->increase();
    } else if (down->isPressed()) {
        down->setPressed(false);
        if (repeatTimer <= 0 && di && di->contains(di->mapFromItem(q, point)))
            q->decrease();
    }
    if (value != oldValue)
        emit q->valueModified();

    q->setAccessibleProperty("pressed", false);
    stopPressRepeat();
}

void QQuickSpinBoxPrivate::handleUngrab()
{
    Q_Q(QQuickSpinBox);
    QQuickControlPrivate::handleUngrab();
    up->setPressed(false);
    down->setPressed(false);

    q->setAccessibleProperty("pressed", false);
    stopPressRepeat();
}

QQuickSpinBox::QQuickSpinBox(QQuickItem *parent)
    : QQuickControl(*(new QQuickSpinBoxPrivate), parent)
{
    Q_D(QQuickSpinBox);
    d->up = new QQuickSpinButton(this);
    d->down = new QQuickSpinButton(this);

    setFlag(ItemIsFocusScope);
    setFiltersChildMouseEvents(true);
    setAcceptedMouseButtons(Qt::LeftButton);
#if QT_CONFIG(cursor)
    setCursor(Qt::ArrowCursor);
#endif
}

/*!
    \qmlproperty int QtQuick.Controls::SpinBox::from

    This property holds the starting value for the range. The default value is \c 0.

    \sa to, value
*/
int QQuickSpinBox::from() const
{
    Q_D(const QQuickSpinBox);
    return d->from;
}

void QQuickSpinBox::setFrom(int from)
{
    Q_D(QQuickSpinBox);
    if (d->from == from)
        return;

    d->from = from;
    emit fromChanged();
    if (isComponentComplete()) {
<<<<<<< HEAD
        if (!d->setValue(d->value, /* allowWrap = */ false)) {
=======
        if (!d->setValue(d->value, false)) {
>>>>>>> c11ef4ff
            d->updateUpEnabled();
            d->updateDownEnabled();
        }
    }
}

/*!
    \qmlproperty int QtQuick.Controls::SpinBox::to

    This property holds the end value for the range. The default value is \c 99.

    \sa from, value
*/
int QQuickSpinBox::to() const
{
    Q_D(const QQuickSpinBox);
    return d->to;
}

void QQuickSpinBox::setTo(int to)
{
    Q_D(QQuickSpinBox);
    if (d->to == to)
        return;

    d->to = to;
    emit toChanged();
    if (isComponentComplete()) {
<<<<<<< HEAD
        if (!d->setValue(d->value, /* allowWrap = */false)) {
=======
        if (!d->setValue(d->value, false)) {
>>>>>>> c11ef4ff
            d->updateUpEnabled();
            d->updateDownEnabled();
        }
    }
}

/*!
    \qmlproperty int QtQuick.Controls::SpinBox::value

    This property holds the value in the range \c from - \c to. The default value is \c 0.
*/
int QQuickSpinBox::value() const
{
    Q_D(const QQuickSpinBox);
    return d->value;
}

void QQuickSpinBox::setValue(int value)
{
    Q_D(QQuickSpinBox);
<<<<<<< HEAD
    d->setValue(value, /* allowWrap = */ false);
=======
    d->setValue(value, false);
>>>>>>> c11ef4ff
}

/*!
    \qmlproperty int QtQuick.Controls::SpinBox::stepSize

    This property holds the step size. The default value is \c 1.

    \sa increase(), decrease()
*/
int QQuickSpinBox::stepSize() const
{
    Q_D(const QQuickSpinBox);
    return d->stepSize;
}

void QQuickSpinBox::setStepSize(int step)
{
    Q_D(QQuickSpinBox);
    if (d->stepSize == step)
        return;

    d->stepSize = step;
    emit stepSizeChanged();
}

/*!
    \qmlproperty bool QtQuick.Controls::SpinBox::editable

    This property holds whether the spinbox is editable. The default value is \c false.

    \sa validator
*/
bool QQuickSpinBox::isEditable() const
{
    Q_D(const QQuickSpinBox);
    return d->editable;
}

void QQuickSpinBox::setEditable(bool editable)
{
    Q_D(QQuickSpinBox);
    if (d->editable == editable)
        return;

#if QT_CONFIG(cursor)
    if (d->contentItem) {
        if (editable)
            d->contentItem->setCursor(Qt::IBeamCursor);
        else
            d->contentItem->unsetCursor();
    }
#endif

    d->editable = editable;
    setAccessibleProperty("editable", editable);
    emit editableChanged();
}

/*!
    \qmlproperty Validator QtQuick.Controls::SpinBox::validator

    This property holds the input text validator for editable spinboxes. By
    default, SpinBox uses \l IntValidator to accept input of integer numbers.

    \code
    SpinBox {
        id: control
        validator: IntValidator {
            locale: control.locale.name
            bottom: Math.min(control.from, control.to)
            top: Math.max(control.from, control.to)
        }
    }
    \endcode

    \sa editable, textFromValue, valueFromText, {Control::locale}{locale}
*/
QValidator *QQuickSpinBox::validator() const
{
    Q_D(const QQuickSpinBox);
    return d->validator;
}

void QQuickSpinBox::setValidator(QValidator *validator)
{
    Q_D(QQuickSpinBox);
    if (d->validator == validator)
        return;

    d->validator = validator;
    emit validatorChanged();
}

/*!
    \qmlproperty function QtQuick.Controls::SpinBox::textFromValue

    This property holds a callback function that is called whenever
    an integer value needs to be converted to display text.

    The default function can be overridden to display custom text for a given
    value. This applies to both editable and non-editable spinboxes;
    for example, when using the up and down buttons or a mouse wheel to
    increment and decrement the value, the new value is converted to display
    text using this function.

    The callback function signature is \c {string function(value, locale)}.
    The function can have one or two arguments, where the first argument
    is the value to be converted, and the optional second argument is the
    locale that should be used for the conversion, if applicable.

    The default implementation does the conversion using \l {QtQml::Locale}{Number.toLocaleString()}:

    \code
    textFromValue: function(value, locale) { return Number(value).toLocaleString(locale, 'f', 0); }
    \endcode

    \note When applying a custom \c textFromValue implementation for editable
    spinboxes, a matching \l valueFromText implementation must be provided
    to be able to convert the custom text back to an integer value.

    \sa valueFromText, validator, {Control::locale}{locale}
*/
QJSValue QQuickSpinBox::textFromValue() const
{
    Q_D(const QQuickSpinBox);
    if (!d->textFromValue.isCallable()) {
        QQmlEngine *engine = qmlEngine(this);
        if (engine)
            d->textFromValue = engine->evaluate(QStringLiteral("function(value, locale) { return Number(value).toLocaleString(locale, 'f', 0); }"));
    }
    return d->textFromValue;
}

void QQuickSpinBox::setTextFromValue(const QJSValue &callback)
{
    Q_D(QQuickSpinBox);
    if (!callback.isCallable()) {
        qmlWarning(this) << "textFromValue must be a callable function";
        return;
    }
    d->textFromValue = callback;
    emit textFromValueChanged();
}

/*!
    \qmlproperty function QtQuick.Controls::SpinBox::valueFromText

    This property holds a callback function that is called whenever
    input text needs to be converted to an integer value.

    This function only needs to be overridden when \l textFromValue
    is overridden for an editable spinbox.

    The callback function signature is \c {int function(text, locale)}.
    The function can have one or two arguments, where the first argument
    is the text to be converted, and the optional second argument is the
    locale that should be used for the conversion, if applicable.

    The default implementation does the conversion using \l {QtQml::Locale}{Number.fromLocaleString()}:

    \code
    valueFromText: function(text, locale) { return Number.fromLocaleString(locale, text); }
    \endcode

    \note When applying a custom \l textFromValue implementation for editable
    spinboxes, a matching \c valueFromText implementation must be provided
    to be able to convert the custom text back to an integer value.

    \sa textFromValue, validator, {Control::locale}{locale}
*/
QJSValue QQuickSpinBox::valueFromText() const
{
    Q_D(const QQuickSpinBox);
    if (!d->valueFromText.isCallable()) {
        QQmlEngine *engine = qmlEngine(this);
        if (engine)
            d->valueFromText = engine->evaluate(QStringLiteral("function(text, locale) { return Number.fromLocaleString(locale, text); }"));
    }
    return d->valueFromText;
}

void QQuickSpinBox::setValueFromText(const QJSValue &callback)
{
    Q_D(QQuickSpinBox);
    if (!callback.isCallable()) {
        qmlWarning(this) << "valueFromText must be a callable function";
        return;
    }
    d->valueFromText = callback;
    emit valueFromTextChanged();
}

/*!
    \qmlpropertygroup QtQuick.Controls::SpinBox::up
    \qmlproperty bool QtQuick.Controls::SpinBox::up.pressed
    \qmlproperty Item QtQuick.Controls::SpinBox::up.indicator
    \qmlproperty bool QtQuick.Controls::SpinBox::up.hovered

    These properties hold the up indicator item and whether it is pressed or
    hovered. The \c up.hovered property was introduced in QtQuick.Controls 2.1.

    \sa increase()
*/
QQuickSpinButton *QQuickSpinBox::up() const
{
    Q_D(const QQuickSpinBox);
    return d->up;
}

/*!
    \qmlpropertygroup QtQuick.Controls::SpinBox::down
    \qmlproperty bool QtQuick.Controls::SpinBox::down.pressed
    \qmlproperty Item QtQuick.Controls::SpinBox::down.indicator
    \qmlproperty bool QtQuick.Controls::SpinBox::down.hovered

    These properties hold the down indicator item and whether it is pressed or
    hovered. The \c down.hovered property was introduced in QtQuick.Controls 2.1.

    \sa decrease()
*/
QQuickSpinButton *QQuickSpinBox::down() const
{
    Q_D(const QQuickSpinBox);
    return d->down;
}

/*!
    \since QtQuick.Controls 2.2 (Qt 5.9)
    \qmlproperty flags QtQuick.Controls::SpinBox::inputMethodHints

    This property provides hints to the input method about the expected content
    of the spin box and how it should operate.

    The default value is \c Qt.ImhDigitsOnly.

    \include inputmethodhints.qdocinc
*/
Qt::InputMethodHints QQuickSpinBox::inputMethodHints() const
{
    Q_D(const QQuickSpinBox);
    return d->inputMethodHints;
}

void QQuickSpinBox::setInputMethodHints(Qt::InputMethodHints hints)
{
    Q_D(QQuickSpinBox);
    if (d->inputMethodHints == hints)
        return;

    d->inputMethodHints = hints;
    emit inputMethodHintsChanged();
}

/*!
    \since QtQuick.Controls 2.2 (Qt 5.9)
    \qmlproperty bool QtQuick.Controls::SpinBox::inputMethodComposing
    \readonly

    This property holds whether an editable spin box has partial text input from an input method.

    While it is composing, an input method may rely on mouse or key events from the spin box to
    edit or commit the partial text. This property can be used to determine when to disable event
    handlers that may interfere with the correct operation of an input method.
*/
bool QQuickSpinBox::isInputMethodComposing() const
{
    Q_D(const QQuickSpinBox);
    return d->contentItem && d->contentItem->property("inputMethodComposing").toBool();
}

/*!
    \since QtQuick.Controls 2.3 (Qt 5.10)
    \qmlproperty bool QtQuick.Controls::SpinBox::wrap

    This property holds whether the spinbox wraps. The default value is \c false.

    If wrap is \c true, stepping past \l to changes the value to \l from and vice versa.
*/
bool QQuickSpinBox::wrap() const
{
    Q_D(const QQuickSpinBox);
    return d->wrap;
}

void QQuickSpinBox::setWrap(bool wrap)
{
    Q_D(QQuickSpinBox);
    if (d->wrap == wrap)
        return;

    d->wrap = wrap;
    if (d->value == d->from || d->value == d->to) {
        d->updateUpEnabled();
        d->updateDownEnabled();
    }
    emit wrapChanged();
}

/*!
    \qmlmethod void QtQuick.Controls::SpinBox::increase()

    Increases the value by \l stepSize, or \c 1 if stepSize is not defined.

    \sa stepSize
*/
void QQuickSpinBox::increase()
{
    Q_D(QQuickSpinBox);
<<<<<<< HEAD
    d->stepBy(d->effectiveStepSize());
=======
    d->increase(false);
>>>>>>> c11ef4ff
}

/*!
    \qmlmethod void QtQuick.Controls::SpinBox::decrease()

    Decreases the value by \l stepSize, or \c 1 if stepSize is not defined.

    \sa stepSize
*/
void QQuickSpinBox::decrease()
{
    Q_D(QQuickSpinBox);
<<<<<<< HEAD
    d->stepBy(-d->effectiveStepSize());
=======
    d->decrease(false);
>>>>>>> c11ef4ff
}

void QQuickSpinBox::focusInEvent(QFocusEvent *event)
{
    Q_D(QQuickSpinBox);
    QQuickControl::focusInEvent(event);

    // When an editable SpinBox gets focus, it must pass on the focus to its editor.
    if (d->editable && d->contentItem && !d->contentItem->hasActiveFocus())
        d->contentItem->forceActiveFocus(event->reason());
}

void QQuickSpinBox::hoverEnterEvent(QHoverEvent *event)
{
    Q_D(QQuickSpinBox);
    QQuickControl::hoverEnterEvent(event);
    d->updateHover(event->posF());
}

void QQuickSpinBox::hoverMoveEvent(QHoverEvent *event)
{
    Q_D(QQuickSpinBox);
    QQuickControl::hoverMoveEvent(event);
    d->updateHover(event->posF());
}

void QQuickSpinBox::hoverLeaveEvent(QHoverEvent *event)
{
    Q_D(QQuickSpinBox);
    QQuickControl::hoverLeaveEvent(event);
    d->down->setHovered(false);
    d->up->setHovered(false);
}

void QQuickSpinBox::keyPressEvent(QKeyEvent *event)
{
    Q_D(QQuickSpinBox);
    QQuickControl::keyPressEvent(event);

    switch (event->key()) {
    case Qt::Key_Up:
        if (d->upEnabled()) {
            d->increase(true);
            d->up->setPressed(true);
            event->accept();
        }
        break;

    case Qt::Key_Down:
        if (d->downEnabled()) {
            d->decrease(true);
            d->down->setPressed(true);
            event->accept();
        }
        break;

    default:
        break;
    }

    setAccessibleProperty("pressed", d->up->isPressed() || d->down->isPressed());
}

void QQuickSpinBox::keyReleaseEvent(QKeyEvent *event)
{
    Q_D(QQuickSpinBox);
    QQuickControl::keyReleaseEvent(event);

    if (d->editable && (event->key() == Qt::Key_Enter || event->key() == Qt::Key_Return))
        d->updateValue();

    d->up->setPressed(false);
    d->down->setPressed(false);
    setAccessibleProperty("pressed", false);
}

void QQuickSpinBox::timerEvent(QTimerEvent *event)
{
    Q_D(QQuickSpinBox);
    QQuickControl::timerEvent(event);
    if (event->timerId() == d->delayTimer) {
        d->startPressRepeat();
    } else if (event->timerId() == d->repeatTimer) {
        if (d->up->isPressed())
            d->increase(true);
        else if (d->down->isPressed())
            d->decrease(true);
    }
}

#if QT_CONFIG(wheelevent)
void QQuickSpinBox::wheelEvent(QWheelEvent *event)
{
    Q_D(QQuickSpinBox);
    QQuickControl::wheelEvent(event);
    if (d->wheelEnabled) {
        const QPointF angle = event->angleDelta();
        const qreal delta = (qFuzzyIsNull(angle.y()) ? angle.x() : angle.y()) / QWheelEvent::DefaultDeltasPerStep;
<<<<<<< HEAD
        d->stepBy(qRound(d->effectiveStepSize() * delta));
        if (d->value != oldValue)
            emit valueModified();
        event->setAccepted(d->value != oldValue);
=======
        if (!d->setValue(d->value + qRound(d->effectiveStepSize() * delta), true))
           event->ignore();
>>>>>>> c11ef4ff
    }
}
#endif

void QQuickSpinBox::componentComplete()
{
    Q_D(QQuickSpinBox);
    QQuickControl::componentComplete();
    d->updateUpEnabled();
    d->updateDownEnabled();
}

void QQuickSpinBox::itemChange(ItemChange change, const ItemChangeData &value)
{
    Q_D(QQuickSpinBox);
    QQuickControl::itemChange(change, value);
    if (d->editable && change == ItemActiveFocusHasChanged && !value.boolValue)
        d->updateValue();
}

void QQuickSpinBox::contentItemChange(QQuickItem *newItem, QQuickItem *oldItem)
{
    Q_D(QQuickSpinBox);
    if (QQuickTextInput *oldInput = qobject_cast<QQuickTextInput *>(oldItem))
        disconnect(oldInput, &QQuickTextInput::inputMethodComposingChanged, this, &QQuickSpinBox::inputMethodComposingChanged);

    if (newItem) {
        newItem->setActiveFocusOnTab(true);
#if QT_CONFIG(cursor)
        if (d->editable)
            newItem->setCursor(Qt::IBeamCursor);
#endif

        if (QQuickTextInput *newInput = qobject_cast<QQuickTextInput *>(newItem))
            connect(newInput, &QQuickTextInput::inputMethodComposingChanged, this, &QQuickSpinBox::inputMethodComposingChanged);
    }
}

QFont QQuickSpinBox::defaultFont() const
{
    return QQuickControlPrivate::themeFont(QPlatformTheme::EditorFont);
}

QPalette QQuickSpinBox::defaultPalette() const
{
    return QQuickControlPrivate::themePalette(QPlatformTheme::TextLineEditPalette);
}

#if QT_CONFIG(accessibility)
QAccessible::Role QQuickSpinBox::accessibleRole() const
{
    return QAccessible::SpinBox;
}

void QQuickSpinBox::accessibilityActiveChanged(bool active)
{
    Q_D(QQuickSpinBox);
    QQuickControl::accessibilityActiveChanged(active);

    if (active)
        setAccessibleProperty("editable", d->editable);
}
#endif

class QQuickSpinButtonPrivate : public QObjectPrivate
{
public:
    QQuickSpinButtonPrivate()
        : pressed(false),
          hovered(false),
          indicator(nullptr)
    {
    }

    bool pressed;
    bool hovered;
    QQuickItem *indicator;
};

QQuickSpinButton::QQuickSpinButton(QQuickSpinBox *parent)
    : QObject(*(new QQuickSpinButtonPrivate), parent)
{
}

bool QQuickSpinButton::isPressed() const
{
    Q_D(const QQuickSpinButton);
    return d->pressed;
}

void QQuickSpinButton::setPressed(bool pressed)
{
    Q_D(QQuickSpinButton);
    if (d->pressed == pressed)
        return;

    d->pressed = pressed;
    emit pressedChanged();
}

bool QQuickSpinButton::isHovered() const
{
    Q_D(const QQuickSpinButton);
    return d->hovered;
}

void QQuickSpinButton::setHovered(bool hovered)
{
    Q_D(QQuickSpinButton);
    if (d->hovered == hovered)
        return;

    d->hovered = hovered;
    emit hoveredChanged();
}

QQuickItem *QQuickSpinButton::indicator() const
{
    Q_D(const QQuickSpinButton);
    return d->indicator;
}

void QQuickSpinButton::setIndicator(QQuickItem *indicator)
{
    Q_D(QQuickSpinButton);
    if (d->indicator == indicator)
        return;

    QQuickControlPrivate::destroyDelegate(d->indicator, d->parent);
    d->indicator = indicator;

    if (indicator) {
        if (!indicator->parentItem())
            indicator->setParentItem(static_cast<QQuickItem *>(parent()));
    }
    emit indicatorChanged();
}

QT_END_NAMESPACE<|MERGE_RESOLUTION|>--- conflicted
+++ resolved
@@ -124,14 +124,10 @@
 
     int boundValue(int value, bool wrap) const;
     void updateValue();
-<<<<<<< HEAD
-    bool setValue(int value, bool wrap);
-    bool stepBy(int steps);
-=======
-    bool setValue(int value, bool modified);
+    bool setValue(int value, bool wrap, bool modified);
+    bool stepBy(int steps, bool modified);
     void increase(bool modified);
     void decrease(bool modified);
->>>>>>> c11ef4ff
 
     int effectiveStepSize() const;
 
@@ -193,26 +189,13 @@
                 QV4::ExecutionEngine *v4 = QQmlEnginePrivate::getV4Engine(engine);
                 QJSValue loc(v4, QQmlLocale::wrap(v4, locale));
                 QJSValue val = q->valueFromText().call(QJSValueList() << text.toString() << loc);
-<<<<<<< HEAD
-                const int oldValue = value;
-                setValue(val.toInt(), /* allowWrap = */ false);
-                if (oldValue != value)
-                    emit q->valueModified();
+                setValue(val.toInt(), /* modified = */ true, /* allowWrap = */ false);
             }
         }
     }
 }
 
-bool QQuickSpinBoxPrivate::setValue(int newValue, bool allowWrap)
-=======
-                setValue(val.toInt(), true);
-            }
-        }
-    }
-}
-
-bool QQuickSpinBoxPrivate::setValue(int newValue, bool modified)
->>>>>>> c11ef4ff
+bool QQuickSpinBoxPrivate::setValue(int newValue, bool allowWrap, bool modified)
 {
     Q_Q(QQuickSpinBox);
     if (q->isComponentComplete())
@@ -232,20 +215,19 @@
     return true;
 }
 
-<<<<<<< HEAD
-bool QQuickSpinBoxPrivate::stepBy(int steps)
-{
-    return setValue(value + steps, wrap);
-=======
+bool QQuickSpinBoxPrivate::stepBy(int steps, bool modified)
+{
+    return setValue(value + steps, wrap, modified);
+}
+
 void QQuickSpinBoxPrivate::increase(bool modified)
 {
-    setValue(value + effectiveStepSize(), modified);
+    setValue(value + effectiveStepSize(), wrap, modified);
 }
 
 void QQuickSpinBoxPrivate::decrease(bool modified)
 {
-    setValue(value - effectiveStepSize(), modified);
->>>>>>> c11ef4ff
+    setValue(value - effectiveStepSize(), wrap, modified);
 }
 
 int QQuickSpinBoxPrivate::effectiveStepSize() const
@@ -421,11 +403,7 @@
     d->from = from;
     emit fromChanged();
     if (isComponentComplete()) {
-<<<<<<< HEAD
-        if (!d->setValue(d->value, /* allowWrap = */ false)) {
-=======
-        if (!d->setValue(d->value, false)) {
->>>>>>> c11ef4ff
+        if (!d->setValue(d->value, /* allowWrap = */ false, /* modified = */ false)) {
             d->updateUpEnabled();
             d->updateDownEnabled();
         }
@@ -454,11 +432,7 @@
     d->to = to;
     emit toChanged();
     if (isComponentComplete()) {
-<<<<<<< HEAD
-        if (!d->setValue(d->value, /* allowWrap = */false)) {
-=======
-        if (!d->setValue(d->value, false)) {
->>>>>>> c11ef4ff
+        if (!d->setValue(d->value, /* allowWrap = */false, /* modified = */ false)) {
             d->updateUpEnabled();
             d->updateDownEnabled();
         }
@@ -479,11 +453,7 @@
 void QQuickSpinBox::setValue(int value)
 {
     Q_D(QQuickSpinBox);
-<<<<<<< HEAD
-    d->setValue(value, /* allowWrap = */ false);
-=======
-    d->setValue(value, false);
->>>>>>> c11ef4ff
+    d->setValue(value, /* allowWrap = */ false, /* modified = */ false);
 }
 
 /*!
@@ -792,11 +762,7 @@
 void QQuickSpinBox::increase()
 {
     Q_D(QQuickSpinBox);
-<<<<<<< HEAD
-    d->stepBy(d->effectiveStepSize());
-=======
     d->increase(false);
->>>>>>> c11ef4ff
 }
 
 /*!
@@ -809,11 +775,7 @@
 void QQuickSpinBox::decrease()
 {
     Q_D(QQuickSpinBox);
-<<<<<<< HEAD
-    d->stepBy(-d->effectiveStepSize());
-=======
     d->decrease(false);
->>>>>>> c11ef4ff
 }
 
 void QQuickSpinBox::focusInEvent(QFocusEvent *event)
@@ -912,15 +874,8 @@
     if (d->wheelEnabled) {
         const QPointF angle = event->angleDelta();
         const qreal delta = (qFuzzyIsNull(angle.y()) ? angle.x() : angle.y()) / QWheelEvent::DefaultDeltasPerStep;
-<<<<<<< HEAD
-        d->stepBy(qRound(d->effectiveStepSize() * delta));
-        if (d->value != oldValue)
-            emit valueModified();
-        event->setAccepted(d->value != oldValue);
-=======
-        if (!d->setValue(d->value + qRound(d->effectiveStepSize() * delta), true))
-           event->ignore();
->>>>>>> c11ef4ff
+        if (!d->stepBy(qRound(d->effectiveStepSize() * delta), true))
+            event->ignore();
     }
 }
 #endif
