/****************************************************************************
**
** Copyright (C) 2017 The Qt Company Ltd.
** Contact: http://www.qt.io/licensing/
**
** This file is part of the Qt Quick Templates 2 module of the Qt Toolkit.
**
** $QT_BEGIN_LICENSE:LGPL3$
** Commercial License Usage
** Licensees holding valid commercial Qt licenses may use this file in
** accordance with the commercial license agreement provided with the
** Software or, alternatively, in accordance with the terms contained in
** a written agreement between you and The Qt Company. For licensing terms
** and conditions see http://www.qt.io/terms-conditions. For further
** information use the contact form at http://www.qt.io/contact-us.
**
** GNU Lesser General Public License Usage
** Alternatively, this file may be used under the terms of the GNU Lesser
** General Public License version 3 as published by the Free Software
** Foundation and appearing in the file LICENSE.LGPLv3 included in the
** packaging of this file. Please review the following information to
** ensure the GNU Lesser General Public License version 3 requirements
** will be met: https://www.gnu.org/licenses/lgpl.html.
**
** GNU General Public License Usage
** Alternatively, this file may be used under the terms of the GNU
** General Public License version 2.0 or later as published by the Free
** Software Foundation and appearing in the file LICENSE.GPL included in
** the packaging of this file. Please review the following information to
** ensure the GNU General Public License version 2.0 requirements will be
** met: http://www.gnu.org/licenses/gpl-2.0.html.
**
** $QT_END_LICENSE$
**
****************************************************************************/

#include "qquickspinbox_p.h"
#include "qquickcontrol_p_p.h"
#include "qquickdeferredexecute_p_p.h"

#include <QtGui/qguiapplication.h>
#include <QtGui/qstylehints.h>

#include <QtQml/qqmlinfo.h>
#include <QtQml/private/qqmllocale_p.h>
#include <QtQml/private/qqmlengine_p.h>
#include <QtQuick/private/qquicktextinput_p.h>

QT_BEGIN_NAMESPACE

// copied from qabstractbutton.cpp
static const int AUTO_REPEAT_DELAY = 300;
static const int AUTO_REPEAT_INTERVAL = 100;

/*!
    \qmltype SpinBox
    \inherits Control
    \instantiates QQuickSpinBox
    \inqmlmodule QtQuick.Controls
    \since 5.7
    \ingroup input
    \brief Allows the user to select from a set of preset values.

    \image qtquickcontrols2-spinbox.png

    SpinBox allows the user to choose an integer value by clicking the up
    or down indicator buttons, or by pressing up or down on the keyboard.
    Optionally, SpinBox can be also made \l editable, so the user can enter
    a text value in the input field.

    By default, SpinBox provides discrete values in the range of \c [0-99]
    with a \l stepSize of \c 1.

    \snippet qtquickcontrols2-spinbox.qml 1

    \section2 Custom Values

    \image qtquickcontrols2-spinbox-textual.png

    Even though SpinBox works on integer values, it can be customized to
    accept arbitrary input values. The following snippet demonstrates how
    \l validator, \l textFromValue and \l valueFromText can be used to
    customize the default behavior.

    \snippet qtquickcontrols2-spinbox-textual.qml 1

    In the same manner, SpinBox can be customized to accept floating point
    numbers:

    \image qtquickcontrols2-spinbox-double.png

    \snippet qtquickcontrols2-spinbox-double.qml 1

    \sa Tumbler, {Customizing SpinBox}
*/

/*!
    \since QtQuick.Controls 2.2 (Qt 5.9)
    \qmlsignal QtQuick.Controls::SpinBox::valueModified()

    This signal is emitted when the spin box value has been interactively
    modified by the user by either touch, mouse, wheel, or keys.
*/

class QQuickSpinBoxPrivate : public QQuickControlPrivate
{
    Q_DECLARE_PUBLIC(QQuickSpinBox)

public:
    QQuickSpinBoxPrivate()
        : editable(false),
          wrap(false),
          from(0),
          to(99),
          value(0),
          stepSize(1),
          delayTimer(0),
          repeatTimer(0),
          up(nullptr),
          down(nullptr),
          validator(nullptr),
          inputMethodHints(Qt::ImhDigitsOnly)
    {
    }

    int boundValue(int value, bool wrap) const;
    void updateValue();
    bool setValue(int value, bool wrap, bool modified);
    bool stepBy(int steps, bool modified);
    void increase(bool modified);
    void decrease(bool modified);

    int effectiveStepSize() const;

    bool upEnabled() const;
    void updateUpEnabled();
    bool downEnabled() const;
    void updateDownEnabled();
    void updateHover(const QPointF &pos);

    void startRepeatDelay();
    void startPressRepeat();
    void stopPressRepeat();

    void handlePress(const QPointF &point) override;
    void handleMove(const QPointF &point) override;
    void handleRelease(const QPointF &point) override;
    void handleUngrab() override;

    bool editable;
    bool wrap;
    int from;
    int to;
    int value;
    int stepSize;
    int delayTimer;
    int repeatTimer;
    QQuickSpinButton *up;
    QQuickSpinButton *down;
    QValidator *validator;
    mutable QJSValue textFromValue;
    mutable QJSValue valueFromText;
    Qt::InputMethodHints inputMethodHints;
};

<<<<<<< HEAD
int QQuickSpinBoxPrivate::boundValue(int value, bool wrap) const
=======
class QQuickSpinButtonPrivate : public QObjectPrivate
{
    Q_DECLARE_PUBLIC(QQuickSpinButton)

public:
    QQuickSpinButtonPrivate()
        : pressed(false),
          hovered(false),
          indicator(nullptr)
    {
    }

    static QQuickSpinButtonPrivate *get(QQuickSpinButton *button)
    {
        return button->d_func();
    }

    void executeIndicator(bool complete = false);

    bool pressed;
    bool hovered;
    QQuickDeferredPointer<QQuickItem> indicator;
};

int QQuickSpinBoxPrivate::boundValue(int value) const
>>>>>>> 6b89293b
{
    bool inverted = from > to;
    if (!wrap)
        return inverted ? qBound(to, value, from) : qBound(from, value, to);

    int f = inverted ? to : from;
    int t = inverted ? from : to;
    if (value < f)
        value = t;
    else if (value > t)
        value = f;

    return value;
}

void QQuickSpinBoxPrivate::updateValue()
{
    Q_Q(QQuickSpinBox);
    if (contentItem) {
        QVariant text = contentItem->property("text");
        if (text.isValid()) {
            QQmlEngine *engine = qmlEngine(q);
            if (engine) {
                QV4::ExecutionEngine *v4 = QQmlEnginePrivate::getV4Engine(engine);
                QJSValue loc(v4, QQmlLocale::wrap(v4, locale));
                QJSValue val = q->valueFromText().call(QJSValueList() << text.toString() << loc);
                setValue(val.toInt(), /* allowWrap = */ false, /* modified = */ true);
            }
        }
    }
}

bool QQuickSpinBoxPrivate::setValue(int newValue, bool allowWrap, bool modified)
{
    Q_Q(QQuickSpinBox);
    if (q->isComponentComplete())
        newValue = boundValue(newValue, allowWrap);

    if (value == newValue)
        return false;

    value = newValue;

    updateUpEnabled();
    updateDownEnabled();

    emit q->valueChanged();
    if (modified)
        emit q->valueModified();
    return true;
}

bool QQuickSpinBoxPrivate::stepBy(int steps, bool modified)
{
    return setValue(value + steps, wrap, modified);
}

void QQuickSpinBoxPrivate::increase(bool modified)
{
    setValue(value + effectiveStepSize(), wrap, modified);
}

void QQuickSpinBoxPrivate::decrease(bool modified)
{
    setValue(value - effectiveStepSize(), wrap, modified);
}

int QQuickSpinBoxPrivate::effectiveStepSize() const
{
    return from > to ? -1 * stepSize : stepSize;
}

bool QQuickSpinBoxPrivate::upEnabled() const
{
    const QQuickItem *upIndicator = up->indicator();
    return upIndicator && upIndicator->isEnabled();
}

void QQuickSpinBoxPrivate::updateUpEnabled()
{
    QQuickItem *upIndicator = up->indicator();
    if (!upIndicator)
        return;

    upIndicator->setEnabled(wrap || (from < to ? value < to : value > to));
}

bool QQuickSpinBoxPrivate::downEnabled() const
{
    const QQuickItem *downIndicator = down->indicator();
    return downIndicator && downIndicator->isEnabled();
}

void QQuickSpinBoxPrivate::updateDownEnabled()
{
    QQuickItem *downIndicator = down->indicator();
    if (!downIndicator)
        return;

    downIndicator->setEnabled(wrap || (from < to ? value > from : value < from));
}

void QQuickSpinBoxPrivate::updateHover(const QPointF &pos)
{
    Q_Q(QQuickSpinBox);
    QQuickItem *ui = up->indicator();
    QQuickItem *di = down->indicator();
    up->setHovered(ui && ui->isEnabled() && ui->contains(q->mapToItem(ui, pos)));
    down->setHovered(di && di->isEnabled() && di->contains(q->mapToItem(di, pos)));
}

void QQuickSpinBoxPrivate::startRepeatDelay()
{
    Q_Q(QQuickSpinBox);
    stopPressRepeat();
    delayTimer = q->startTimer(AUTO_REPEAT_DELAY);
}

void QQuickSpinBoxPrivate::startPressRepeat()
{
    Q_Q(QQuickSpinBox);
    stopPressRepeat();
    repeatTimer = q->startTimer(AUTO_REPEAT_INTERVAL);
}

void QQuickSpinBoxPrivate::stopPressRepeat()
{
    Q_Q(QQuickSpinBox);
    if (delayTimer > 0) {
        q->killTimer(delayTimer);
        delayTimer = 0;
    }
    if (repeatTimer > 0) {
        q->killTimer(repeatTimer);
        repeatTimer = 0;
    }
}

void QQuickSpinBoxPrivate::handlePress(const QPointF &point)
{
    Q_Q(QQuickSpinBox);
    QQuickControlPrivate::handlePress(point);
    QQuickItem *ui = up->indicator();
    QQuickItem *di = down->indicator();
    up->setPressed(ui && ui->isEnabled() && ui->contains(ui->mapFromItem(q, point)));
    down->setPressed(di && di->isEnabled() && di->contains(di->mapFromItem(q, point)));

    bool pressed = up->isPressed() || down->isPressed();
    q->setAccessibleProperty("pressed", pressed);
    if (pressed)
        startRepeatDelay();
}

void QQuickSpinBoxPrivate::handleMove(const QPointF &point)
{
    Q_Q(QQuickSpinBox);
    QQuickControlPrivate::handleMove(point);
    QQuickItem *ui = up->indicator();
    QQuickItem *di = down->indicator();
    up->setPressed(ui && ui->isEnabled() && ui->contains(ui->mapFromItem(q, point)));
    down->setPressed(di && di->isEnabled() && di->contains(di->mapFromItem(q, point)));

    bool pressed = up->isPressed() || down->isPressed();
    q->setAccessibleProperty("pressed", pressed);
    if (!pressed)
        stopPressRepeat();
}

void QQuickSpinBoxPrivate::handleRelease(const QPointF &point)
{
    Q_Q(QQuickSpinBox);
    QQuickControlPrivate::handleRelease(point);
    QQuickItem *ui = up->indicator();
    QQuickItem *di = down->indicator();

    int oldValue = value;
    if (up->isPressed()) {
        up->setPressed(false);
        if (repeatTimer <= 0 && ui && ui->contains(ui->mapFromItem(q, point)))
            q->increase();
    } else if (down->isPressed()) {
        down->setPressed(false);
        if (repeatTimer <= 0 && di && di->contains(di->mapFromItem(q, point)))
            q->decrease();
    }
    if (value != oldValue)
        emit q->valueModified();

    q->setAccessibleProperty("pressed", false);
    stopPressRepeat();
}

void QQuickSpinBoxPrivate::handleUngrab()
{
    Q_Q(QQuickSpinBox);
    QQuickControlPrivate::handleUngrab();
    up->setPressed(false);
    down->setPressed(false);

    q->setAccessibleProperty("pressed", false);
    stopPressRepeat();
}

QQuickSpinBox::QQuickSpinBox(QQuickItem *parent)
    : QQuickControl(*(new QQuickSpinBoxPrivate), parent)
{
    Q_D(QQuickSpinBox);
    d->up = new QQuickSpinButton(this);
    d->down = new QQuickSpinButton(this);

    setFlag(ItemIsFocusScope);
    setFiltersChildMouseEvents(true);
    setAcceptedMouseButtons(Qt::LeftButton);
#if QT_CONFIG(cursor)
    setCursor(Qt::ArrowCursor);
#endif
}

/*!
    \qmlproperty int QtQuick.Controls::SpinBox::from

    This property holds the starting value for the range. The default value is \c 0.

    \sa to, value
*/
int QQuickSpinBox::from() const
{
    Q_D(const QQuickSpinBox);
    return d->from;
}

void QQuickSpinBox::setFrom(int from)
{
    Q_D(QQuickSpinBox);
    if (d->from == from)
        return;

    d->from = from;
    emit fromChanged();
    if (isComponentComplete()) {
        if (!d->setValue(d->value, /* allowWrap = */ false, /* modified = */ false)) {
            d->updateUpEnabled();
            d->updateDownEnabled();
        }
    }
}

/*!
    \qmlproperty int QtQuick.Controls::SpinBox::to

    This property holds the end value for the range. The default value is \c 99.

    \sa from, value
*/
int QQuickSpinBox::to() const
{
    Q_D(const QQuickSpinBox);
    return d->to;
}

void QQuickSpinBox::setTo(int to)
{
    Q_D(QQuickSpinBox);
    if (d->to == to)
        return;

    d->to = to;
    emit toChanged();
    if (isComponentComplete()) {
        if (!d->setValue(d->value, /* allowWrap = */false, /* modified = */ false)) {
            d->updateUpEnabled();
            d->updateDownEnabled();
        }
    }
}

/*!
    \qmlproperty int QtQuick.Controls::SpinBox::value

    This property holds the value in the range \c from - \c to. The default value is \c 0.
*/
int QQuickSpinBox::value() const
{
    Q_D(const QQuickSpinBox);
    return d->value;
}

void QQuickSpinBox::setValue(int value)
{
    Q_D(QQuickSpinBox);
    d->setValue(value, /* allowWrap = */ false, /* modified = */ false);
}

/*!
    \qmlproperty int QtQuick.Controls::SpinBox::stepSize

    This property holds the step size. The default value is \c 1.

    \sa increase(), decrease()
*/
int QQuickSpinBox::stepSize() const
{
    Q_D(const QQuickSpinBox);
    return d->stepSize;
}

void QQuickSpinBox::setStepSize(int step)
{
    Q_D(QQuickSpinBox);
    if (d->stepSize == step)
        return;

    d->stepSize = step;
    emit stepSizeChanged();
}

/*!
    \qmlproperty bool QtQuick.Controls::SpinBox::editable

    This property holds whether the spinbox is editable. The default value is \c false.

    \sa validator
*/
bool QQuickSpinBox::isEditable() const
{
    Q_D(const QQuickSpinBox);
    return d->editable;
}

void QQuickSpinBox::setEditable(bool editable)
{
    Q_D(QQuickSpinBox);
    if (d->editable == editable)
        return;

#if QT_CONFIG(cursor)
    if (d->contentItem) {
        if (editable)
            d->contentItem->setCursor(Qt::IBeamCursor);
        else
            d->contentItem->unsetCursor();
    }
#endif

    d->editable = editable;
    setAccessibleProperty("editable", editable);
    emit editableChanged();
}

/*!
    \qmlproperty Validator QtQuick.Controls::SpinBox::validator

    This property holds the input text validator for editable spinboxes. By
    default, SpinBox uses \l IntValidator to accept input of integer numbers.

    \code
    SpinBox {
        id: control
        validator: IntValidator {
            locale: control.locale.name
            bottom: Math.min(control.from, control.to)
            top: Math.max(control.from, control.to)
        }
    }
    \endcode

    \sa editable, textFromValue, valueFromText, {Control::locale}{locale}
*/
QValidator *QQuickSpinBox::validator() const
{
    Q_D(const QQuickSpinBox);
    return d->validator;
}

void QQuickSpinBox::setValidator(QValidator *validator)
{
    Q_D(QQuickSpinBox);
    if (d->validator == validator)
        return;

    d->validator = validator;
    emit validatorChanged();
}

/*!
    \qmlproperty function QtQuick.Controls::SpinBox::textFromValue

    This property holds a callback function that is called whenever
    an integer value needs to be converted to display text.

    The default function can be overridden to display custom text for a given
    value. This applies to both editable and non-editable spinboxes;
    for example, when using the up and down buttons or a mouse wheel to
    increment and decrement the value, the new value is converted to display
    text using this function.

    The callback function signature is \c {string function(value, locale)}.
    The function can have one or two arguments, where the first argument
    is the value to be converted, and the optional second argument is the
    locale that should be used for the conversion, if applicable.

    The default implementation does the conversion using \l {QtQml::Locale}{Number.toLocaleString()}:

    \code
    textFromValue: function(value, locale) { return Number(value).toLocaleString(locale, 'f', 0); }
    \endcode

    \note When applying a custom \c textFromValue implementation for editable
    spinboxes, a matching \l valueFromText implementation must be provided
    to be able to convert the custom text back to an integer value.

    \sa valueFromText, validator, {Control::locale}{locale}
*/
QJSValue QQuickSpinBox::textFromValue() const
{
    Q_D(const QQuickSpinBox);
    if (!d->textFromValue.isCallable()) {
        QQmlEngine *engine = qmlEngine(this);
        if (engine)
            d->textFromValue = engine->evaluate(QStringLiteral("function(value, locale) { return Number(value).toLocaleString(locale, 'f', 0); }"));
    }
    return d->textFromValue;
}

void QQuickSpinBox::setTextFromValue(const QJSValue &callback)
{
    Q_D(QQuickSpinBox);
    if (!callback.isCallable()) {
        qmlWarning(this) << "textFromValue must be a callable function";
        return;
    }
    d->textFromValue = callback;
    emit textFromValueChanged();
}

/*!
    \qmlproperty function QtQuick.Controls::SpinBox::valueFromText

    This property holds a callback function that is called whenever
    input text needs to be converted to an integer value.

    This function only needs to be overridden when \l textFromValue
    is overridden for an editable spinbox.

    The callback function signature is \c {int function(text, locale)}.
    The function can have one or two arguments, where the first argument
    is the text to be converted, and the optional second argument is the
    locale that should be used for the conversion, if applicable.

    The default implementation does the conversion using \l {QtQml::Locale}{Number.fromLocaleString()}:

    \code
    valueFromText: function(text, locale) { return Number.fromLocaleString(locale, text); }
    \endcode

    \note When applying a custom \l textFromValue implementation for editable
    spinboxes, a matching \c valueFromText implementation must be provided
    to be able to convert the custom text back to an integer value.

    \sa textFromValue, validator, {Control::locale}{locale}
*/
QJSValue QQuickSpinBox::valueFromText() const
{
    Q_D(const QQuickSpinBox);
    if (!d->valueFromText.isCallable()) {
        QQmlEngine *engine = qmlEngine(this);
        if (engine)
            d->valueFromText = engine->evaluate(QStringLiteral("function(text, locale) { return Number.fromLocaleString(locale, text); }"));
    }
    return d->valueFromText;
}

void QQuickSpinBox::setValueFromText(const QJSValue &callback)
{
    Q_D(QQuickSpinBox);
    if (!callback.isCallable()) {
        qmlWarning(this) << "valueFromText must be a callable function";
        return;
    }
    d->valueFromText = callback;
    emit valueFromTextChanged();
}

/*!
    \qmlpropertygroup QtQuick.Controls::SpinBox::up
    \qmlproperty bool QtQuick.Controls::SpinBox::up.pressed
    \qmlproperty Item QtQuick.Controls::SpinBox::up.indicator
    \qmlproperty bool QtQuick.Controls::SpinBox::up.hovered

    These properties hold the up indicator item and whether it is pressed or
    hovered. The \c up.hovered property was introduced in QtQuick.Controls 2.1.

    \sa increase()
*/
QQuickSpinButton *QQuickSpinBox::up() const
{
    Q_D(const QQuickSpinBox);
    return d->up;
}

/*!
    \qmlpropertygroup QtQuick.Controls::SpinBox::down
    \qmlproperty bool QtQuick.Controls::SpinBox::down.pressed
    \qmlproperty Item QtQuick.Controls::SpinBox::down.indicator
    \qmlproperty bool QtQuick.Controls::SpinBox::down.hovered

    These properties hold the down indicator item and whether it is pressed or
    hovered. The \c down.hovered property was introduced in QtQuick.Controls 2.1.

    \sa decrease()
*/
QQuickSpinButton *QQuickSpinBox::down() const
{
    Q_D(const QQuickSpinBox);
    return d->down;
}

/*!
    \since QtQuick.Controls 2.2 (Qt 5.9)
    \qmlproperty flags QtQuick.Controls::SpinBox::inputMethodHints

    This property provides hints to the input method about the expected content
    of the spin box and how it should operate.

    The default value is \c Qt.ImhDigitsOnly.

    \include inputmethodhints.qdocinc
*/
Qt::InputMethodHints QQuickSpinBox::inputMethodHints() const
{
    Q_D(const QQuickSpinBox);
    return d->inputMethodHints;
}

void QQuickSpinBox::setInputMethodHints(Qt::InputMethodHints hints)
{
    Q_D(QQuickSpinBox);
    if (d->inputMethodHints == hints)
        return;

    d->inputMethodHints = hints;
    emit inputMethodHintsChanged();
}

/*!
    \since QtQuick.Controls 2.2 (Qt 5.9)
    \qmlproperty bool QtQuick.Controls::SpinBox::inputMethodComposing
    \readonly

    This property holds whether an editable spin box has partial text input from an input method.

    While it is composing, an input method may rely on mouse or key events from the spin box to
    edit or commit the partial text. This property can be used to determine when to disable event
    handlers that may interfere with the correct operation of an input method.
*/
bool QQuickSpinBox::isInputMethodComposing() const
{
    Q_D(const QQuickSpinBox);
    return d->contentItem && d->contentItem->property("inputMethodComposing").toBool();
}

/*!
    \since QtQuick.Controls 2.3 (Qt 5.10)
    \qmlproperty bool QtQuick.Controls::SpinBox::wrap

    This property holds whether the spinbox wraps. The default value is \c false.

    If wrap is \c true, stepping past \l to changes the value to \l from and vice versa.
*/
bool QQuickSpinBox::wrap() const
{
    Q_D(const QQuickSpinBox);
    return d->wrap;
}

void QQuickSpinBox::setWrap(bool wrap)
{
    Q_D(QQuickSpinBox);
    if (d->wrap == wrap)
        return;

    d->wrap = wrap;
    if (d->value == d->from || d->value == d->to) {
        d->updateUpEnabled();
        d->updateDownEnabled();
    }
    emit wrapChanged();
}

/*!
    \qmlmethod void QtQuick.Controls::SpinBox::increase()

    Increases the value by \l stepSize, or \c 1 if stepSize is not defined.

    \sa stepSize
*/
void QQuickSpinBox::increase()
{
    Q_D(QQuickSpinBox);
    d->increase(false);
}

/*!
    \qmlmethod void QtQuick.Controls::SpinBox::decrease()

    Decreases the value by \l stepSize, or \c 1 if stepSize is not defined.

    \sa stepSize
*/
void QQuickSpinBox::decrease()
{
    Q_D(QQuickSpinBox);
    d->decrease(false);
}

void QQuickSpinBox::focusInEvent(QFocusEvent *event)
{
    Q_D(QQuickSpinBox);
    QQuickControl::focusInEvent(event);

    // When an editable SpinBox gets focus, it must pass on the focus to its editor.
    if (d->editable && d->contentItem && !d->contentItem->hasActiveFocus())
        d->contentItem->forceActiveFocus(event->reason());
}

void QQuickSpinBox::hoverEnterEvent(QHoverEvent *event)
{
    Q_D(QQuickSpinBox);
    QQuickControl::hoverEnterEvent(event);
    d->updateHover(event->posF());
}

void QQuickSpinBox::hoverMoveEvent(QHoverEvent *event)
{
    Q_D(QQuickSpinBox);
    QQuickControl::hoverMoveEvent(event);
    d->updateHover(event->posF());
}

void QQuickSpinBox::hoverLeaveEvent(QHoverEvent *event)
{
    Q_D(QQuickSpinBox);
    QQuickControl::hoverLeaveEvent(event);
    d->down->setHovered(false);
    d->up->setHovered(false);
}

void QQuickSpinBox::keyPressEvent(QKeyEvent *event)
{
    Q_D(QQuickSpinBox);
    QQuickControl::keyPressEvent(event);

    switch (event->key()) {
    case Qt::Key_Up:
        if (d->upEnabled()) {
            d->increase(true);
            d->up->setPressed(true);
            event->accept();
        }
        break;

    case Qt::Key_Down:
        if (d->downEnabled()) {
            d->decrease(true);
            d->down->setPressed(true);
            event->accept();
        }
        break;

    default:
        break;
    }

    setAccessibleProperty("pressed", d->up->isPressed() || d->down->isPressed());
}

void QQuickSpinBox::keyReleaseEvent(QKeyEvent *event)
{
    Q_D(QQuickSpinBox);
    QQuickControl::keyReleaseEvent(event);

    if (d->editable && (event->key() == Qt::Key_Enter || event->key() == Qt::Key_Return))
        d->updateValue();

    d->up->setPressed(false);
    d->down->setPressed(false);
    setAccessibleProperty("pressed", false);
}

void QQuickSpinBox::timerEvent(QTimerEvent *event)
{
    Q_D(QQuickSpinBox);
    QQuickControl::timerEvent(event);
    if (event->timerId() == d->delayTimer) {
        d->startPressRepeat();
    } else if (event->timerId() == d->repeatTimer) {
        if (d->up->isPressed())
            d->increase(true);
        else if (d->down->isPressed())
            d->decrease(true);
    }
}

#if QT_CONFIG(wheelevent)
void QQuickSpinBox::wheelEvent(QWheelEvent *event)
{
    Q_D(QQuickSpinBox);
    QQuickControl::wheelEvent(event);
    if (d->wheelEnabled) {
        const QPointF angle = event->angleDelta();
        const qreal delta = (qFuzzyIsNull(angle.y()) ? angle.x() : angle.y()) / QWheelEvent::DefaultDeltasPerStep;
        if (!d->stepBy(qRound(d->effectiveStepSize() * delta), true))
            event->ignore();
    }
}
#endif

void QQuickSpinBox::classBegin()
{
    Q_D(QQuickSpinBox);
    QQuickControl::classBegin();

    QQmlContext *context = qmlContext(this);
    if (context) {
        QQmlEngine::setContextForObject(d->up, context);
        QQmlEngine::setContextForObject(d->down, context);
    }
}

void QQuickSpinBox::componentComplete()
{
    Q_D(QQuickSpinBox);
    QQuickSpinButtonPrivate::get(d->up)->executeIndicator(true);
    QQuickSpinButtonPrivate::get(d->down)->executeIndicator(true);

    QQuickControl::componentComplete();
    if (!d->setValue(d->value, /* allowWrap = */ false, /* modified = */ false)) {
        d->updateUpEnabled();
        d->updateDownEnabled();
    }
}

void QQuickSpinBox::itemChange(ItemChange change, const ItemChangeData &value)
{
    Q_D(QQuickSpinBox);
    QQuickControl::itemChange(change, value);
    if (d->editable && change == ItemActiveFocusHasChanged && !value.boolValue)
        d->updateValue();
}

void QQuickSpinBox::contentItemChange(QQuickItem *newItem, QQuickItem *oldItem)
{
    Q_D(QQuickSpinBox);
    if (QQuickTextInput *oldInput = qobject_cast<QQuickTextInput *>(oldItem))
        disconnect(oldInput, &QQuickTextInput::inputMethodComposingChanged, this, &QQuickSpinBox::inputMethodComposingChanged);

    if (newItem) {
        newItem->setActiveFocusOnTab(true);
        if (d->activeFocus)
            newItem->forceActiveFocus(d->focusReason);
#if QT_CONFIG(cursor)
        if (d->editable)
            newItem->setCursor(Qt::IBeamCursor);
#endif

        if (QQuickTextInput *newInput = qobject_cast<QQuickTextInput *>(newItem))
            connect(newInput, &QQuickTextInput::inputMethodComposingChanged, this, &QQuickSpinBox::inputMethodComposingChanged);
    }
}

QFont QQuickSpinBox::defaultFont() const
{
    return QQuickControlPrivate::themeFont(QPlatformTheme::EditorFont);
}

QPalette QQuickSpinBox::defaultPalette() const
{
    return QQuickControlPrivate::themePalette(QPlatformTheme::TextLineEditPalette);
}

#if QT_CONFIG(accessibility)
QAccessible::Role QQuickSpinBox::accessibleRole() const
{
    return QAccessible::SpinBox;
}

void QQuickSpinBox::accessibilityActiveChanged(bool active)
{
    Q_D(QQuickSpinBox);
    QQuickControl::accessibilityActiveChanged(active);

    if (active)
        setAccessibleProperty("editable", d->editable);
}
#endif

static inline QString indicatorName() { return QStringLiteral("indicator"); }

void QQuickSpinButtonPrivate::executeIndicator(bool complete)
{
    Q_Q(QQuickSpinButton);
    if (indicator.wasExecuted())
        return;

    if (!indicator)
        quickBeginDeferred(q, indicatorName(), indicator);
    if (complete)
        quickCompleteDeferred(q, indicatorName(), indicator);
}

QQuickSpinButton::QQuickSpinButton(QQuickSpinBox *parent)
    : QObject(*(new QQuickSpinButtonPrivate), parent)
{
}

bool QQuickSpinButton::isPressed() const
{
    Q_D(const QQuickSpinButton);
    return d->pressed;
}

void QQuickSpinButton::setPressed(bool pressed)
{
    Q_D(QQuickSpinButton);
    if (d->pressed == pressed)
        return;

    d->pressed = pressed;
    emit pressedChanged();
}

QQuickItem *QQuickSpinButton::indicator() const
{
    QQuickSpinButtonPrivate *d = const_cast<QQuickSpinButtonPrivate *>(d_func());
    if (!d->indicator)
        d->executeIndicator();
    return d->indicator;
}

void QQuickSpinButton::setIndicator(QQuickItem *indicator)
{
    Q_D(QQuickSpinButton);
    if (d->indicator == indicator)
        return;

    delete d->indicator;
    d->indicator = indicator;

    if (indicator) {
        if (!indicator->parentItem())
            indicator->setParentItem(static_cast<QQuickItem *>(parent()));
    }
    if (!d->indicator.isExecuting())
        emit indicatorChanged();
}

bool QQuickSpinButton::isHovered() const
{
    Q_D(const QQuickSpinButton);
    return d->hovered;
}

void QQuickSpinButton::setHovered(bool hovered)
{
    Q_D(QQuickSpinButton);
    if (d->hovered == hovered)
        return;

    d->hovered = hovered;
    emit hoveredChanged();
}

QT_END_NAMESPACE<|MERGE_RESOLUTION|>--- conflicted
+++ resolved
@@ -163,9 +163,6 @@
     Qt::InputMethodHints inputMethodHints;
 };
 
-<<<<<<< HEAD
-int QQuickSpinBoxPrivate::boundValue(int value, bool wrap) const
-=======
 class QQuickSpinButtonPrivate : public QObjectPrivate
 {
     Q_DECLARE_PUBLIC(QQuickSpinButton)
@@ -190,8 +187,7 @@
     QQuickDeferredPointer<QQuickItem> indicator;
 };
 
-int QQuickSpinBoxPrivate::boundValue(int value) const
->>>>>>> 6b89293b
+int QQuickSpinBoxPrivate::boundValue(int value, bool wrap) const
 {
     bool inverted = from > to;
     if (!wrap)
