/****************************************************************************
**
** Copyright (C) 2016 The Qt Company Ltd.
** Contact: http://www.qt.io/licensing/
**
** This file is part of the Qt Quick Templates 2 module of the Qt Toolkit.
**
** $QT_BEGIN_LICENSE:LGPL3$
** Commercial License Usage
** Licensees holding valid commercial Qt licenses may use this file in
** accordance with the commercial license agreement provided with the
** Software or, alternatively, in accordance with the terms contained in
** a written agreement between you and The Qt Company. For licensing terms
** and conditions see http://www.qt.io/terms-conditions. For further
** information use the contact form at http://www.qt.io/contact-us.
**
** GNU Lesser General Public License Usage
** Alternatively, this file may be used under the terms of the GNU Lesser
** General Public License version 3 as published by the Free Software
** Foundation and appearing in the file LICENSE.LGPLv3 included in the
** packaging of this file. Please review the following information to
** ensure the GNU Lesser General Public License version 3 requirements
** will be met: https://www.gnu.org/licenses/lgpl.html.
**
** GNU General Public License Usage
** Alternatively, this file may be used under the terms of the GNU
** General Public License version 2.0 or later as published by the Free
** Software Foundation and appearing in the file LICENSE.GPL included in
** the packaging of this file. Please review the following information to
** ensure the GNU General Public License version 2.0 requirements will be
** met: http://www.gnu.org/licenses/gpl-2.0.html.
**
** $QT_END_LICENSE$
**
****************************************************************************/

#include "qquickswipedelegate_p.h"
#include "qquickcontrol_p_p.h"
#include "qquickitemdelegate_p_p.h"
#include "qquickvelocitycalculator_p_p.h"

#include <QtGui/qstylehints.h>
#include <QtGui/private/qguiapplication_p.h>
#include <QtGui/qpa/qplatformtheme.h>
#include <QtQml/qqmlinfo.h>

QT_BEGIN_NAMESPACE

/*!
    \qmltype SwipeDelegate
    \inherits ItemDelegate
    \instantiates QQuickSwipeDelegate
    \inqmlmodule QtQuick.Controls
    \since 5.7
    \brief A swipable item delegate.

    SwipeDelegate presents a view item that can be swiped left or right to
    expose more options or information. It is used as a delegate in views such
    as \l ListView.

    SwipeDelegate inherits its API from AbstractButton. For instance, you can set
    \l {AbstractButton::text}{text} and react to
    \l {AbstractButton::clicked}{clicks} using the AbstractButton API.

    Information regarding the progress of a swipe, as well as the components
    that should be shown upon swiping, are both available through the
    \l {SwipeDelegate::}{swipe} grouped property object. For example,
    \c swipe.position holds the position of the
    swipe within the range \c -1.0 to \c 1.0. The \c swipe.left
    property determines which item will be displayed when the control is swiped
    to the right, and vice versa for \c swipe.right. The positioning of these
    components is left to applications to decide. For example, without specifying
    any position for \c swipe.left or \c swipe.right, the following will
    occur:

    \image qtquickcontrols2-swipedelegate.gif

    If \c swipe.left and \c swipe.right are anchored to the left and
    right of the \l {Control::}{background} item (respectively), they'll behave like this:

    \image qtquickcontrols2-swipedelegate-leading-trailing.gif

    When using \c swipe.left and \c swipe.right, the control cannot be
    swiped past the left and right edges. To achieve this type of "wrapping"
    behavior, set \c swipe.behind instead. This will result in the same
    item being shown regardless of which direction the control is swiped. For
    example, in the image below, we set \c swipe.behind and then swipe the
    control repeatedly in both directions:

    \image qtquickcontrols2-swipedelegate-behind.gif

    The following snippet shows SwipeDelegate used in a \l ListView to remove
    items from the list:

    \snippet qtquickcontrols2-swipedelegate.qml file

    \sa {Customizing SwipeDelegate}, {Delegate Controls}
*/

namespace {
<<<<<<< HEAD
    typedef QQuickSwipeDelegateAttached Attached;

    Attached *attachedObject(QQuickItem *item) {
        return qobject_cast<Attached*>(qmlAttachedPropertiesObject<QQuickSwipeDelegate>(item, false));
    }
=======
    enum PositionAnimation {
        DontAnimatePosition,
        AnimatePosition
    };
>>>>>>> e9becf69
}

class QQuickSwipePrivate : public QObjectPrivate
{
    Q_DECLARE_PUBLIC(QQuickSwipe)

public:
    QQuickSwipePrivate(QQuickSwipeDelegate *control) :
        control(control),
        positionBeforePress(0),
        position(0),
        wasComplete(false),
        complete(false),
        left(nullptr),
        behind(nullptr),
        right(nullptr),
        leftItem(nullptr),
        behindItem(nullptr),
        rightItem(nullptr)
    {
    }

    static QQuickSwipePrivate *get(QQuickSwipe *swipe);

    QQuickItem *createDelegateItem(QQmlComponent *component);
    QQuickItem *showRelevantItemForPosition(qreal position);
    QQuickItem *createRelevantItemForDistance(qreal distance);
    void reposition(PositionAnimation animationPolicy);
    void createLeftItem();
    void createBehindItem();
    void createRightItem();
    void createAndShowLeftItem();
    void createAndShowBehindItem();
    void createAndShowRightItem();

    void warnAboutMixingDelegates();
    void warnAboutSettingDelegatesWhileVisible();

    QQuickSwipeDelegate *control;
    // Same range as position, but is set before press events so that we can
    // keep track of which direction the user must swipe when using left and right delegates.
    qreal positionBeforePress;
    qreal position;
    // A "less strict" version of complete that is true if complete was true
    // before the last press event.
    bool wasComplete;
    bool complete;
    QQuickVelocityCalculator velocityCalculator;
    QQmlComponent *left;
    QQmlComponent *behind;
    QQmlComponent *right;
    QQuickItem *leftItem;
    QQuickItem *behindItem;
    QQuickItem *rightItem;
};

QQuickSwipePrivate *QQuickSwipePrivate::get(QQuickSwipe *swipe)
{
    return swipe->d_func();
}

QQuickItem *QQuickSwipePrivate::createDelegateItem(QQmlComponent *component)
{
    // If we don't use the correct context, it won't be possible to refer to
    // the control's id from within the delegates.
    QQmlContext *creationContext = component->creationContext();
    // The component might not have been created in QML, in which case
    // the creation context will be null and we have to create it ourselves.
    if (!creationContext)
        creationContext = qmlContext(control);
    QQmlContext *context = new QQmlContext(creationContext);
    context->setContextObject(control);
    QQuickItem *item = qobject_cast<QQuickItem*>(component->beginCreate(context));
    if (item) {
        item->setParentItem(control);
        component->completeCreate();
    }
    return item;
}

QQuickItem *QQuickSwipePrivate::showRelevantItemForPosition(qreal position)
{
    if (qFuzzyIsNull(position))
        return nullptr;

    if (behind) {
        createAndShowBehindItem();
        return behindItem;
    }

    if (right && position < 0.0) {
        createAndShowRightItem();
        return rightItem;
    }

    if (left && position > 0.0) {
        createAndShowLeftItem();
        return leftItem;
    }

    return nullptr;
}

QQuickItem *QQuickSwipePrivate::createRelevantItemForDistance(qreal distance)
{
    if (qFuzzyIsNull(distance))
        return nullptr;

    if (behind) {
        createBehindItem();
        return behindItem;
    }

    // a) If the position before the press was 0.0, we know that *any* movement
    // whose distance is negative will result in the right item being shown and
    // vice versa.
    // b) Once the control has been exposed (that is, swiped to the left or right,
    // and hence the position is either -1.0 or 1.0), we must use the width of the
    // relevant item to determine if the distance is larger than that item,
    // in order to know whether or not to display it.
    // c) If the control has been exposed, and the swipe is larger than the width
    // of the relevant item from which the swipe started from, we must show the
    // item on the other side (if any).

    if (right) {
        if ((distance < 0.0 && positionBeforePress == 0.0) /* a) */
            || (rightItem && positionBeforePress == -1.0 && distance < rightItem->width()) /* b) */
            || (leftItem && positionBeforePress == 1.0 && qAbs(distance) > leftItem->width())) /* c) */ {
            createRightItem();
            return rightItem;
        }
    }

    if (left) {
        if ((distance > 0.0 && positionBeforePress == 0.0) /* a) */
            || (leftItem && positionBeforePress == 1.0 && qAbs(distance) < leftItem->width()) /* b) */
            || (rightItem && positionBeforePress == -1.0 && qAbs(distance) > rightItem->width())) /* c) */ {
            createLeftItem();
            return leftItem;
        }
    }

    return nullptr;
}

void QQuickSwipePrivate::reposition(PositionAnimation animationPolicy)
{
    QQuickItem *relevantItem = showRelevantItemForPosition(position);
    const qreal relevantWidth = relevantItem ? relevantItem->width() : 0.0;
    const qreal contentItemX = position * relevantWidth + control->leftPadding();

    // "Behavior on x" relies on the property system to know when it should update,
    // so we can prevent it from animating by setting the x position directly.
    if (animationPolicy == AnimatePosition) {
        if (QQuickItem *contentItem = control->contentItem())
            contentItem->setProperty("x", contentItemX);
        if (QQuickItem *background = control->background())
            background->setProperty("x", position * relevantWidth);
    } else {
        if (QQuickItem *contentItem = control->contentItem())
            contentItem->setX(contentItemX);
        if (QQuickItem *background = control->background())
            background->setX(position * relevantWidth);
    }
}

void QQuickSwipePrivate::createLeftItem()
{
    if (!leftItem) {
        Q_Q(QQuickSwipe);
        q->setLeftItem(createDelegateItem(left));
        if (!leftItem)
            qmlInfo(control) << "Failed to create left item:" << left->errors();
    }
}

void QQuickSwipePrivate::createBehindItem()
{
    if (!behindItem) {
        Q_Q(QQuickSwipe);
        q->setBehindItem(createDelegateItem(behind));
        if (!behindItem)
            qmlInfo(control) << "Failed to create behind item:" << behind->errors();
    }
}

void QQuickSwipePrivate::createRightItem()
{
    if (!rightItem) {
        Q_Q(QQuickSwipe);
        q->setRightItem(createDelegateItem(right));
        if (!rightItem)
            qmlInfo(control) << "Failed to create right item:" << right->errors();
    }
}

void QQuickSwipePrivate::createAndShowLeftItem()
{
    createLeftItem();

    if (leftItem)
        leftItem->setVisible(true);

    if (rightItem)
        rightItem->setVisible(false);
}

void QQuickSwipePrivate::createAndShowBehindItem()
{
    createBehindItem();

    if (behindItem)
        behindItem->setVisible(true);
}

void QQuickSwipePrivate::createAndShowRightItem()
{
    createRightItem();

    // This item may have already existed but was hidden.
    if (rightItem)
        rightItem->setVisible(true);

    // The left item isn't visible when the right item is visible, so save rendering effort by hiding it.
    if (leftItem)
        leftItem->setVisible(false);
}

void QQuickSwipePrivate::warnAboutMixingDelegates()
{
    qmlInfo(control) << "cannot set both behind and left/right properties";
}

void QQuickSwipePrivate::warnAboutSettingDelegatesWhileVisible()
{
    qmlInfo(control) << "left/right/behind properties may only be set when swipe.position is 0";
}

QQuickSwipe::QQuickSwipe(QQuickSwipeDelegate *control) :
    QObject(*(new QQuickSwipePrivate(control)))
{
}

QQmlComponent *QQuickSwipe::left() const
{
    Q_D(const QQuickSwipe);
    return d->left;
}

void QQuickSwipe::setLeft(QQmlComponent *left)
{
    Q_D(QQuickSwipe);
    if (left == d->left)
        return;

    if (d->behind) {
        d->warnAboutMixingDelegates();
        return;
    }

    if (!qFuzzyIsNull(d->position)) {
        d->warnAboutSettingDelegatesWhileVisible();
        return;
    }

    d->left = left;

    if (!d->left) {
        delete d->leftItem;
        d->leftItem = nullptr;
    }

    emit leftChanged();
}

QQmlComponent *QQuickSwipe::behind() const
{
    Q_D(const QQuickSwipe);
    return d->behind;
}

void QQuickSwipe::setBehind(QQmlComponent *behind)
{
    Q_D(QQuickSwipe);
    if (behind == d->behind)
        return;

    if (d->left || d->right) {
        d->warnAboutMixingDelegates();
        return;
    }

    if (!qFuzzyIsNull(d->position)) {
        d->warnAboutSettingDelegatesWhileVisible();
        return;
    }

    d->behind = behind;

    if (!d->behind) {
        delete d->behindItem;
        d->behindItem = nullptr;
    }

    emit behindChanged();
}

QQmlComponent *QQuickSwipe::right() const
{
    Q_D(const QQuickSwipe);
    return d->right;
}

void QQuickSwipe::setRight(QQmlComponent *right)
{
    Q_D(QQuickSwipe);
    if (right == d->right)
        return;

    if (d->behind) {
        d->warnAboutMixingDelegates();
        return;
    }

    if (!qFuzzyIsNull(d->position)) {
        d->warnAboutSettingDelegatesWhileVisible();
        return;
    }

    d->right = right;

    if (!d->right) {
        delete d->rightItem;
        d->rightItem = nullptr;
    }

    emit rightChanged();
}

QQuickItem *QQuickSwipe::leftItem() const
{
    Q_D(const QQuickSwipe);
    return d->leftItem;
}

void QQuickSwipe::setLeftItem(QQuickItem *item)
{
    Q_D(QQuickSwipe);
    if (item == d->leftItem)
        return;

    delete d->leftItem;
    d->leftItem = item;

    if (d->leftItem) {
        d->leftItem->setParentItem(d->control);

        if (qFuzzyIsNull(d->leftItem->z()))
            d->leftItem->setZ(-2);
    }

    emit leftItemChanged();
}

QQuickItem *QQuickSwipe::behindItem() const
{
    Q_D(const QQuickSwipe);
    return d->behindItem;
}

void QQuickSwipe::setBehindItem(QQuickItem *item)
{
    Q_D(QQuickSwipe);
    if (item == d->behindItem)
        return;

    delete d->behindItem;
    d->behindItem = item;

    if (d->behindItem) {
        d->behindItem->setParentItem(d->control);

        if (qFuzzyIsNull(d->behindItem->z()))
            d->behindItem->setZ(-2);
    }

    emit behindItemChanged();
}

QQuickItem *QQuickSwipe::rightItem() const
{
    Q_D(const QQuickSwipe);
    return d->rightItem;
}

void QQuickSwipe::setRightItem(QQuickItem *item)
{
    Q_D(QQuickSwipe);
    if (item == d->rightItem)
        return;

    delete d->rightItem;
    d->rightItem = item;

    if (d->rightItem) {
        d->rightItem->setParentItem(d->control);

        if (qFuzzyIsNull(d->rightItem->z()))
            d->rightItem->setZ(-2);
    }

    emit rightItemChanged();
}

qreal QQuickSwipe::position() const
{
    Q_D(const QQuickSwipe);
    return d->position;
}

void QQuickSwipe::setPosition(qreal position)
{
    Q_D(QQuickSwipe);
    const qreal adjustedPosition = qBound<qreal>(-1.0, position, 1.0);
    if (adjustedPosition == d->position)
        return;

    d->position = adjustedPosition;
    d->reposition(AnimatePosition);
    emit positionChanged();
}

bool QQuickSwipe::isComplete() const
{
    Q_D(const QQuickSwipe);
    return d->complete;
}

void QQuickSwipe::setComplete(bool complete)
{
    Q_D(QQuickSwipe);
    if (complete == d->complete)
        return;

    d->complete = complete;
    emit completeChanged();
    if (d->complete)
        emit completed();
}

void QQuickSwipe::close()
{
    setPosition(0);
    setComplete(false);
}

class QQuickSwipeDelegatePrivate : public QQuickItemDelegatePrivate
{
    Q_DECLARE_PUBLIC(QQuickSwipeDelegate)

public:
    QQuickSwipeDelegatePrivate(QQuickSwipeDelegate *control) :
        swipe(control)
    {
    }

    bool handleMousePressEvent(QQuickItem *item, QMouseEvent *event);
    bool handleMouseMoveEvent(QQuickItem *item, QMouseEvent *event);
    bool handleMouseReleaseEvent(QQuickItem *item, QMouseEvent *event);

    void resizeContent() override;

    QQuickSwipe swipe;
};

bool QQuickSwipeDelegatePrivate::handleMousePressEvent(QQuickItem *item, QMouseEvent *event)
{
    Q_Q(QQuickSwipeDelegate);
    QQuickSwipePrivate *swipePrivate = QQuickSwipePrivate::get(&swipe);
    // If the position is 0, we want to handle events ourselves - we don't want child items to steal them.
    // This code will only get called when a child item has been created;
    // events will go through the regular channels (mousePressEvent()) until then.
    if (qFuzzyIsNull(swipePrivate->position)) {
        q->mousePressEvent(event);
        return true;
    }

    // The position is non-zero, this press could be either for a delegate or the control itself
    // (the control can be clicked to e.g. close the swipe). Either way, we must begin measuring
    // mouse movement in case it turns into a swipe, in which case we grab the mouse.
    swipePrivate->positionBeforePress = swipePrivate->position;
    swipePrivate->velocityCalculator.startMeasuring(event->pos(), event->timestamp());
    pressPoint = item->mapToItem(q, event->pos());

    // When a delegate uses the attached properties and signals, it declares that it wants mouse events.
    Attached *attached = attachedObject(item);
    if (attached) {
        attached->setPressed(true);
        // Stop the event from propagating, as QQuickItem explicitly ignores events.
        event->accept();
        return true;
    }

    return false;
}

bool QQuickSwipeDelegatePrivate::handleMouseMoveEvent(QQuickItem *item, QMouseEvent *event)
{
    Q_Q(QQuickSwipeDelegate);

    if (holdTimer > 0) {
        if (QLineF(pressPoint, event->localPos()).length() > QGuiApplication::styleHints()->startDragDistance())
            stopPressAndHold();
    }

    // Protect against division by zero.
    if (width == 0)
        return false;

    // Don't bother reacting to events if we don't have any delegates.
    QQuickSwipePrivate *swipePrivate = QQuickSwipePrivate::get(&swipe);
    if (!swipePrivate->left && !swipePrivate->right && !swipePrivate->behind)
        return false;

    // Don't handle move events for the control if it wasn't pressed.
    if (item == q && !pressed)
        return false;

    const QPointF mappedEventPos = item->mapToItem(q, event->pos());
    const qreal distance = (mappedEventPos - pressPoint).x();
    if (!q->keepMouseGrab()) {
        // Taken from QQuickDrawer::handleMouseMoveEvent; see comments there.
        int threshold = qMax(20, QGuiApplication::styleHints()->startDragDistance() + 5);
        const bool overThreshold = QQuickWindowPrivate::dragOverThreshold(distance, Qt::XAxis, event, threshold);
        if (window && overThreshold) {
            QQuickItem *grabber = q->window()->mouseGrabberItem();
            if (!grabber || !grabber->keepMouseGrab()) {
                q->grabMouse();
                q->setKeepMouseGrab(true);
                q->setPressed(true);
                swipe.setComplete(false);

                if (Attached *attached = attachedObject(item))
                    attached->setPressed(false);
            }
        }
    }

    if (q->keepMouseGrab()) {
        // Ensure we don't try to calculate a position when the user tried to drag
        // to the left when the left item is already exposed, and vice versa.
        // The code below assumes that the drag is valid, so if we don't have this check,
        // the wrong items are visible and the swiping wraps.
        if (swipePrivate->behind
            || ((swipePrivate->left || swipePrivate->right)
                && (qFuzzyIsNull(swipePrivate->positionBeforePress)
                    || (swipePrivate->positionBeforePress == -1.0 && distance >= 0.0)
                    || (swipePrivate->positionBeforePress == 1.0 && distance <= 0.0)))) {

            // We must instantiate the items here so that we can calculate the
            // position against the width of the relevant item.
            QQuickItem *relevantItem = swipePrivate->createRelevantItemForDistance(distance);
            // If there isn't any relevant item, the user may have swiped back to the 0 position,
            // or they swiped back to a position that is equal to positionBeforePress.
            const qreal normalizedDistance = relevantItem ? distance / relevantItem->width() : 0.0;
            qreal position = 0;

            // If the control was exposed before the drag begun, the distance should be inverted.
            // For example, if the control had been swiped to the right, the position would be 1.0.
            // If the control was then swiped to the left by a distance of -20 pixels, the normalized
            // distance might be -0.2, for example, which cannot be used as the position; the swipe
            // started from the right, so we account for that by adding the position.
            if (qFuzzyIsNull(normalizedDistance)) {
                // There are two cases when the normalizedDistance can be 0,
                // and we must distinguish between them:
                //
                // a) The swipe returns to the position that it was at before the press event.
                // In this case, the distance will be 0.
                // There would have been many position changes in the meantime, so we can't just
                // ignore the move event; we have to set position to what it was before the press.
                //
                // b) If the position was at, 1.0, for example, and the control was then swiped
                // to the left by the exact width of the left item, there won't be any relevant item
                // (because the swipe's position would be at 0.0). In turn, the normalizedDistance
                // would be 0 (because of the lack of a relevant item), but the distance will be non-zero.
                position = qFuzzyIsNull(distance) ? swipePrivate->positionBeforePress : 0;
            } else if (!swipePrivate->wasComplete) {
                position = normalizedDistance;
            } else {
                position = distance > 0 ? normalizedDistance - 1.0 : normalizedDistance + 1.0;
            }

            swipe.setPosition(position);
        }
    }

    event->accept();

    return q->keepMouseGrab();
}

static const qreal exposeVelocityThreshold = 300.0;

bool QQuickSwipeDelegatePrivate::handleMouseReleaseEvent(QQuickItem *item, QMouseEvent *event)
{
    Q_Q(QQuickSwipeDelegate);
    QQuickSwipePrivate *swipePrivate = QQuickSwipePrivate::get(&swipe);
    swipePrivate->velocityCalculator.stopMeasuring(event->pos(), event->timestamp());

    const bool hadGrabbedMouse = q->keepMouseGrab();
    q->setKeepMouseGrab(false);

    // The control can be exposed by either swiping past the halfway mark, or swiping fast enough.
    const qreal swipeVelocity = swipePrivate->velocityCalculator.velocity().x();
    if (swipePrivate->position > 0.5 ||
        (swipePrivate->position > 0.0 && swipeVelocity > exposeVelocityThreshold)) {
        swipe.setPosition(1.0);
        swipe.setComplete(true);
        swipePrivate->wasComplete = true;
    } else if (swipePrivate->position < -0.5 ||
        (swipePrivate->position < 0.0 && swipeVelocity < -exposeVelocityThreshold)) {
        swipe.setPosition(-1.0);
        swipe.setComplete(true);
        swipePrivate->wasComplete = true;
    } else {
        swipe.setPosition(0.0);
        swipe.setComplete(false);
        swipePrivate->wasComplete = false;
    }

    if (Attached *attached = attachedObject(item)) {
        const bool wasPressed = attached->isPressed();
        if (wasPressed) {
            attached->setPressed(false);
            emit attached->clicked();
        }
    }

    // Only consume child events if we had grabbed the mouse.
    return hadGrabbedMouse;
}

void QQuickSwipeDelegatePrivate::resizeContent()
{
    // If the background and contentItem are repositioned due to a swipe,
    // we don't want to call QQuickControlPrivate's implementation of this function,
    // as it repositions the contentItem to be visible.
    // However, we still want to resize the control vertically.
    QQuickSwipePrivate *swipePrivate = QQuickSwipePrivate::get(&swipe);
    if (!swipePrivate->complete) {
        QQuickItemDelegatePrivate::resizeContent();
    } else if (contentItem) {
        Q_Q(QQuickSwipeDelegate);
        contentItem->setY(q->topPadding());
        contentItem->setHeight(q->availableHeight());
    }
}

QQuickSwipeDelegate::QQuickSwipeDelegate(QQuickItem *parent) :
    QQuickItemDelegate(*(new QQuickSwipeDelegatePrivate(this)), parent)
{
    setFiltersChildMouseEvents(true);
}

/*!
    \qmlpropertygroup QtQuick.Controls::SwipeDelegate::swipe
    \qmlproperty real QtQuick.Controls::SwipeDelegate::swipe.position
    \qmlproperty bool QtQuick.Controls::SwipeDelegate::swipe.complete
    \qmlproperty Component QtQuick.Controls::SwipeDelegate::swipe.left
    \qmlproperty Component QtQuick.Controls::SwipeDelegate::swipe.behind
    \qmlproperty Component QtQuick.Controls::SwipeDelegate::swipe.right
    \qmlproperty Item QtQuick.Controls::SwipeDelegate::swipe.leftItem
    \qmlproperty Item QtQuick.Controls::SwipeDelegate::swipe.behindItem
    \qmlproperty Item QtQuick.Controls::SwipeDelegate::swipe.rightItem
    \qmlmethod void QtQuick.Controls::SwipeDelegate::swipe.close()

    \table
    \header
        \li Name
        \li Description
    \row
        \li position
        \li This property holds the position of the swipe relative to either
            side of the control. When this value reaches either
            \c -1.0 (left side) or \c 1.0 (right side) and the mouse button is
            released, \c complete will be \c true.
    \row
        \li complete
        \li This property holds whether the control is fully exposed after
            having been swiped to the left or right.

            When complete is \c true, any interactive items declared in \c left,
            \c right, or \c behind will receive mouse events.
    \row
        \li left
        \li This property holds the left delegate.

            The left delegate sits behind both \l {Control::}{contentItem} and
            \l {Control::}{background}. When the SwipeDelegate is swiped to the right,
            this item will be gradually revealed.

            \include qquickswipedelegate-interaction.qdocinc
    \row
        \li behind
        \li This property holds the delegate that is shown when the
            SwipeDelegate is swiped to both the left and right.

            As with the \c left and \c right delegates, it sits behind both
            \l {Control::}{contentItem} and \l {Control::}{background}. However, a
            SwipeDelegate whose \c behind has been set can be continuously swiped
            from either side, and will always show the same item.

            \include qquickswipedelegate-interaction.qdocinc
    \row
        \li right
        \li This property holds the right delegate.

            The right delegate sits behind both \l {Control::}{contentItem} and
            \l {Control::}{background}. When the SwipeDelegate is swiped to the left,
            this item will be gradually revealed.

            \include qquickswipedelegate-interaction.qdocinc
    \row
        \li leftItem
        \li This property holds the item instantiated from the \c left component.

            If \c left has not been set, or the position hasn't changed since
            creation of the SwipeDelegate, this property will be \c null.
    \row
        \li behindItem
        \li This property holds the item instantiated from the \c behind component.

            If \c behind has not been set, or the position hasn't changed since
            creation of the SwipeDelegate, this property will be \c null.
    \row
        \li rightItem
        \li This property holds the item instantiated from the \c right component.

            If \c right has not been set, or the position hasn't changed since
            creation of the SwipeDelegate, this property will be \c null.
    \row
        \li close()
        \li This method sets the \c position of the swipe to \c 0. Any animations
            defined for the \l {Item::}{x} position of \l {Control::}{contentItem}
            and \l {Control::}{background} will be triggered.

            This method was added in QtQuick.Controls 2.1.
    \row
        \li completed()
        \li This signal is emitted when \c complete becomes \c true.

            It is useful for performing some action upon completion of a swipe.
            For example, it can be used to remove the delegate from the list
            that it is in.

            This signal was added in QtQuick.Controls 2.1.
    \endtable

    \sa {Control::}{contentItem}, {Control::}{background}
*/
QQuickSwipe *QQuickSwipeDelegate::swipe() const
{
    Q_D(const QQuickSwipeDelegate);
    return const_cast<QQuickSwipe*>(&d->swipe);
}

QQuickSwipeDelegateAttached *QQuickSwipeDelegate::qmlAttachedProperties(QObject *object)
{
    return new QQuickSwipeDelegateAttached(object);
}

static bool isChildOrGrandchildOf(QQuickItem *child, QQuickItem *item)
{
    return item && (child == item || item->isAncestorOf(child));
}

bool QQuickSwipeDelegate::childMouseEventFilter(QQuickItem *child, QEvent *event)
{
    Q_D(QQuickSwipeDelegate);
    // The contentItem is, by default, usually a non-interactive item like Text, and
    // the same applies to the background. This means that simply stacking the left/right/behind
    // items before these items won't allow us to get mouse events when the control is not currently exposed
    // but has been previously. Therefore, we instead call setFiltersChildMouseEvents(true) in the constructor
    // and filter out child events only when the child is the left/right/behind item.
    const QQuickSwipePrivate *swipePrivate = QQuickSwipePrivate::get(&d->swipe);
    if (!isChildOrGrandchildOf(child, swipePrivate->leftItem) && !isChildOrGrandchildOf(child, swipePrivate->behindItem)
        && !isChildOrGrandchildOf(child, swipePrivate->rightItem)) {
        return false;
    }

    switch (event->type()) {
    case QEvent::MouseButtonPress: {
        return d->handleMousePressEvent(child, static_cast<QMouseEvent *>(event));
    } case QEvent::MouseMove: {
        return d->handleMouseMoveEvent(child, static_cast<QMouseEvent *>(event));
    } case QEvent::MouseButtonRelease: {
        // Make sure that the control gets release events if it has created child
        // items that are stealing events from it.
        QMouseEvent *mouseEvent = static_cast<QMouseEvent *>(event);
        QQuickItemDelegate::mouseReleaseEvent(mouseEvent);
        return d->handleMouseReleaseEvent(child, mouseEvent);
    } case QEvent::UngrabMouse: {
        // If the mouse was pressed over e.g. rightItem and then dragged down,
        // the ListView would eventually grab the mouse, at which point we must
        // clear the pressed flag so that it doesn't stay pressed after the release.
        Attached *attached = attachedObject(child);
        if (attached)
            attached->setPressed(false);
        return false;
    } default:
        return false;
    }
}

// We only override this to set positionBeforePress;
// otherwise, it's the same as the base class implementation.
void QQuickSwipeDelegate::mousePressEvent(QMouseEvent *event)
{
    Q_D(QQuickSwipeDelegate);
    QQuickItemDelegate::mousePressEvent(event);
    QQuickSwipePrivate *swipePrivate = QQuickSwipePrivate::get(&d->swipe);
    swipePrivate->positionBeforePress = swipePrivate->position;
    swipePrivate->velocityCalculator.startMeasuring(event->pos(), event->timestamp());
}

void QQuickSwipeDelegate::mouseMoveEvent(QMouseEvent *event)
{
    Q_D(QQuickSwipeDelegate);
    d->handleMouseMoveEvent(this, event);
}

void QQuickSwipeDelegate::mouseReleaseEvent(QMouseEvent *event)
{
    Q_D(QQuickSwipeDelegate);
    QQuickItemDelegate::mouseReleaseEvent(event);
    d->handleMouseReleaseEvent(this, event);
}

void QQuickSwipeDelegate::geometryChanged(const QRectF &newGeometry, const QRectF &oldGeometry)
{
    Q_D(QQuickSwipeDelegate);
    QQuickControl::geometryChanged(newGeometry, oldGeometry);

    if (!qFuzzyCompare(newGeometry.width(), oldGeometry.width())) {
        QQuickSwipePrivate *swipePrivate = QQuickSwipePrivate::get(&d->swipe);
        swipePrivate->reposition(DontAnimatePosition);
    }
}

QFont QQuickSwipeDelegate::defaultFont() const
{
    return QQuickControlPrivate::themeFont(QPlatformTheme::ListViewFont);
}

#ifndef QT_NO_ACCESSIBILITY
QAccessible::Role QQuickSwipeDelegate::accessibleRole() const
{
    return QAccessible::ListItem;
}
#endif

class QQuickSwipeDelegateAttachedPrivate : public QObjectPrivate
{
    Q_DECLARE_PUBLIC(QQuickSwipeDelegateAttached)

public:
    QQuickSwipeDelegateAttachedPrivate() :
        pressed(false)
    {
    }

    // True when left/right/behind is non-interactive and is pressed.
    bool pressed;
};

/*!
    \since QtQuick.Controls 2.1
    \qmlattachedsignal QtQuick.Controls::SwipeDelegate::clicked()

    This signal can be attached to a non-interactive item declared in
    \c swipe.left, \c swipe.right, or \c swipe.behind, in order to react to
    clicks. Items can only be clicked when \c swipe.complete is \c true.

    For interactive controls (such as \l Button) declared in these
    items, use their respective \c clicked() signal instead.

    To respond to clicks on the SwipeDelegate itself, use its
    \l {AbstractButton::}{clicked()} signal.

    \note See the documentation for \l pressed for information on
    how to use the event-related properties correctly.

    \sa pressed
*/

QQuickSwipeDelegateAttached::QQuickSwipeDelegateAttached(QObject *object) :
    QObject(*(new QQuickSwipeDelegateAttachedPrivate), object)
{
    QQuickItem *item = qobject_cast<QQuickItem *>(object);
    if (item) {
        // This allows us to be notified when an otherwise non-interactive item
        // is pressed and clicked. The alternative is much more more complex:
        // iterating through children that contain the event pos and finding
        // the first one with an attached object.
        item->setAcceptedMouseButtons(Qt::AllButtons);
    } else {
        qWarning() << "Attached properties of SwipeDelegate must be accessed through an Item";
    }
}

/*!
    \since QtQuick.Controls 2.1
    \qmlattachedproperty bool QtQuick.Controls::SwipeDelegate::pressed
    \readonly

    This property can be attached to a non-interactive item declared in
    \c swipe.left, \c swipe.right, or \c swipe.behind, in order to detect if it
    is pressed. Items can only be pressed when \c swipe.complete is \c true.

    For example:

    \code
    swipe.right: Label {
        anchors.right: parent.right
        height: parent.height
        text: "Action"
        color: "white"
        padding: 12
        background: Rectangle {
            color: SwipeDelegate.pressed ? Qt.darker("tomato", 1.1) : "tomato"
        }
    }
    \endcode

    It is possible to have multiple items which individually receive mouse and
    touch events. For example, to have two actions in the \c swipe.right item,
    use the following code:

    \code
    swipe.right: Row {
        anchors.right: parent.right
        height: parent.height

        Label {
            id: moveLabel
            text: qsTr("Move")
            color: "white"
            verticalAlignment: Label.AlignVCenter
            padding: 12
            height: parent.height

            SwipeDelegate.onClicked: console.log("Moving...")

            background: Rectangle {
                color: moveLabel.SwipeDelegate.pressed ? Qt.darker("#ffbf47", 1.1) : "#ffbf47"
            }
        }
        Label {
            id: deleteLabel
            text: qsTr("Delete")
            color: "white"
            verticalAlignment: Label.AlignVCenter
            padding: 12
            height: parent.height

            SwipeDelegate.onClicked: console.log("Deleting...")

            background: Rectangle {
                color: deleteLabel.SwipeDelegate.pressed ? Qt.darker("tomato", 1.1) : "tomato"
            }
        }
    }
    \endcode

    Note how the \c color assignment in each \l {Control::}{background} item
    qualifies the attached property with the \c id of the label. This
    is important; using the attached properties on an item causes that item
    to accept events. Suppose we had left out the \c id in the previous example:

    \code
    color: SwipeDelegate.pressed ? Qt.darker("tomato", 1.1) : "tomato"
    \endcode

    The \l Rectangle background item is a child of the label, so it naturally
    receives events before it. In practice, this means that the background
    color will change, but the \c onClicked handler in the label will never
    get called.

    For interactive controls (such as \l Button) declared in these
    items, use their respective \c pressed property instead.

    For presses on the SwipeDelegate itself, use its
    \l {AbstractButton::}{pressed} property.

    \sa clicked()
*/
bool QQuickSwipeDelegateAttached::isPressed() const
{
    Q_D(const QQuickSwipeDelegateAttached);
    return d->pressed;
}

void QQuickSwipeDelegateAttached::setPressed(bool pressed)
{
    Q_D(QQuickSwipeDelegateAttached);
    if (pressed == d->pressed)
        return;

    d->pressed = pressed;
    emit pressedChanged();
}

QT_END_NAMESPACE<|MERGE_RESOLUTION|>--- conflicted
+++ resolved
@@ -98,18 +98,16 @@
 */
 
 namespace {
-<<<<<<< HEAD
     typedef QQuickSwipeDelegateAttached Attached;
 
     Attached *attachedObject(QQuickItem *item) {
         return qobject_cast<Attached*>(qmlAttachedPropertiesObject<QQuickSwipeDelegate>(item, false));
     }
-=======
+
     enum PositionAnimation {
         DontAnimatePosition,
         AnimatePosition
     };
->>>>>>> e9becf69
 }
 
 class QQuickSwipePrivate : public QObjectPrivate
