/****************************************************************************
**
** Copyright (C) 2017 The Qt Company Ltd.
** Contact: http://www.qt.io/licensing/
**
** This file is part of the Qt Quick Templates 2 module of the Qt Toolkit.
**
** $QT_BEGIN_LICENSE:LGPL3$
** Commercial License Usage
** Licensees holding valid commercial Qt licenses may use this file in
** accordance with the commercial license agreement provided with the
** Software or, alternatively, in accordance with the terms contained in
** a written agreement between you and The Qt Company. For licensing terms
** and conditions see http://www.qt.io/terms-conditions. For further
** information use the contact form at http://www.qt.io/contact-us.
**
** GNU Lesser General Public License Usage
** Alternatively, this file may be used under the terms of the GNU Lesser
** General Public License version 3 as published by the Free Software
** Foundation and appearing in the file LICENSE.LGPLv3 included in the
** packaging of this file. Please review the following information to
** ensure the GNU Lesser General Public License version 3 requirements
** will be met: https://www.gnu.org/licenses/lgpl.html.
**
** GNU General Public License Usage
** Alternatively, this file may be used under the terms of the GNU
** General Public License version 2.0 or later as published by the Free
** Software Foundation and appearing in the file LICENSE.GPL included in
** the packaging of this file. Please review the following information to
** ensure the GNU General Public License version 2.0 requirements will be
** met: http://www.gnu.org/licenses/gpl-2.0.html.
**
** $QT_END_LICENSE$
**
****************************************************************************/

#include "qquicktextarea_p.h"
#include "qquicktextarea_p_p.h"
#include "qquickcontrol_p.h"
#include "qquickcontrol_p_p.h"
#include "qquickscrollview_p.h"

#include <QtQml/qqmlinfo.h>
#include <QtQuick/private/qquickitem_p.h>
#include <QtQuick/private/qquickclipnode_p.h>
#include <QtQuick/private/qquickflickable_p.h>

#if QT_CONFIG(accessibility)
#include <QtQuick/private/qquickaccessibleattached_p.h>
#endif

QT_BEGIN_NAMESPACE

/*!
    \qmltype TextArea
    \inherits TextEdit
    \instantiates QQuickTextArea
    \inqmlmodule QtQuick.Controls
    \since 5.7
    \ingroup qtquickcontrols2-input
    \brief Multi-line text input area.

    TextArea is a multi-line text editor. TextArea extends TextEdit with
    a \l {placeholderText}{placeholder text} functionality, and adds decoration.

    \image qtquickcontrols2-textarea.png

    \code
    TextArea {
        placeholderText: qsTr("Enter description")
    }
    \endcode

    TextArea is not scrollable by itself. Especially on screen-size constrained
    platforms, it is often preferable to make entire application pages scrollable.
    On such a scrollable page, a non-scrollable TextArea might behave better than
    nested scrollable controls. Notice, however, that in such a scenario, the background
    decoration of the TextArea scrolls together with the rest of the scrollable
    content.

    \section2 Scrollable TextArea

    If you want to make a TextArea scrollable, for example, when it covers
    an entire application page, it can be placed inside a \l ScrollView.

    \image qtquickcontrols2-textarea-scrollable.png

    \snippet qtquickcontrols2-textarea-scrollable.qml 1

    A TextArea that is placed inside a \l ScrollView does the following:

    \list
    \li Sets the content size automatically
    \li Ensures that the background decoration stays in place
    \li Clips the content
    \endlist

    \sa TextField, {Customizing TextArea}, {Input Controls}
*/

/*!
    \qmlsignal QtQuick.Controls::TextArea::pressAndHold(MouseEvent event)

    This signal is emitted when there is a long press (the delay depends on the platform plugin).
    The \l {MouseEvent}{event} parameter provides information about the press, including the x and y
    position of the press, and which button is pressed.

    \sa pressed, released
*/

/*!
    \qmlsignal QtQuick.Controls::TextArea::pressed(MouseEvent event)
    \since QtQuick.Controls 2.1 (Qt 5.8)

    This signal is emitted when the text area is pressed by the user.
    The \l {MouseEvent}{event} parameter provides information about the press,
    including the x and y position of the press, and which button is pressed.

    \sa released, pressAndHold
*/

/*!
    \qmlsignal QtQuick.Controls::TextArea::released(MouseEvent event)
    \since QtQuick.Controls 2.1 (Qt 5.8)

    This signal is emitted when the text area is released by the user.
    The \l {MouseEvent}{event} parameter provides information about the release,
    including the x and y position of the press, and which button is pressed.

    \sa pressed, pressAndHold
*/

QQuickTextAreaPrivate::QQuickTextAreaPrivate()
    : QQuickTextEditPrivate(),
#if QT_CONFIG(quicktemplates2_hover)
      hovered(false),
      explicitHoverEnabled(false),
#endif
      background(nullptr),
      focusReason(Qt::OtherFocusReason),
      flickable(nullptr)
{
#if QT_CONFIG(accessibility)
    QAccessible::installActivationObserver(this);
#endif
}

QQuickTextAreaPrivate::~QQuickTextAreaPrivate()
{
#if QT_CONFIG(accessibility)
    QAccessible::removeActivationObserver(this);
#endif
}

void QQuickTextAreaPrivate::resizeBackground()
{
    Q_Q(QQuickTextArea);
    if (background) {
        QQuickItemPrivate *p = QQuickItemPrivate::get(background);
        if (!p->widthValid && qFuzzyIsNull(background->x())) {
            if (flickable)
                background->setWidth(flickable->width());
            else
                background->setWidth(q->width());
            p->widthValid = false;
        }
        if (!p->heightValid && qFuzzyIsNull(background->y())) {
            if (flickable)
                background->setHeight(flickable->height());
            else
                background->setHeight(q->height());
            p->heightValid = false;
        }
    }
}

/*!
    \internal

    Determine which font is implicitly imposed on this control by its ancestors
    and QGuiApplication::font, resolve this against its own font (attributes from
    the implicit font are copied over). Then propagate this font to this
    control's children.
*/
void QQuickTextAreaPrivate::resolveFont()
{
    Q_Q(QQuickTextArea);
    inheritFont(QQuickControlPrivate::parentFont(q));
}

void QQuickTextAreaPrivate::inheritFont(const QFont &font)
{
    QFont parentFont = extra.isAllocated() ? extra->requestedFont.resolve(font) : font;
    parentFont.resolve(extra.isAllocated() ? extra->requestedFont.resolve() | font.resolve() : font.resolve());

    const QFont defaultFont = QQuickControlPrivate::themeFont(QPlatformTheme::EditorFont);
    const QFont resolvedFont = parentFont.resolve(defaultFont);

    setFont_helper(resolvedFont);
}

/*!
    \internal

    Assign \a font to this control, and propagate it to all children.
*/
void QQuickTextAreaPrivate::updateFont(const QFont &font)
{
    Q_Q(QQuickTextArea);
    QFont oldFont = sourceFont;
    q->QQuickTextEdit::setFont(font);

    QQuickControlPrivate::updateFontRecur(q, font);

    if (oldFont != font)
        emit q->fontChanged();
}

/*!
    \internal

    Determine which palette is implicitly imposed on this control by its ancestors
    and QGuiApplication::palette, resolve this against its own palette (attributes from
    the implicit palette are copied over). Then propagate this palette to this
    control's children.
*/
void QQuickTextAreaPrivate::resolvePalette()
{
    Q_Q(QQuickTextArea);
    inheritPalette(QQuickControlPrivate::parentPalette(q));
}

void QQuickTextAreaPrivate::inheritPalette(const QPalette &palette)
{
    QPalette parentPalette = extra.isAllocated() ? extra->requestedPalette.resolve(palette) : palette;
    parentPalette.resolve(extra.isAllocated() ? extra->requestedPalette.resolve() | palette.resolve() : palette.resolve());

    const QPalette defaultPalette = QQuickControlPrivate::themePalette(QPlatformTheme::TextEditPalette);
    const QPalette resolvedPalette = parentPalette.resolve(defaultPalette);

    setPalette_helper(resolvedPalette);
}

void QQuickTextAreaPrivate::updatePalette(const QPalette &palette)
{
    Q_Q(QQuickTextArea);
    QPalette oldPalette = resolvedPalette;
    resolvedPalette = palette;

    QQuickControlPrivate::updatePaletteRecur(q, palette);

    if (oldPalette != palette)
        emit q->paletteChanged();
}

#if QT_CONFIG(quicktemplates2_hover)
void QQuickTextAreaPrivate::updateHoverEnabled(bool enabled, bool xplicit)
{
    Q_Q(QQuickTextArea);
    if (!xplicit && explicitHoverEnabled)
        return;

    bool wasEnabled = q->isHoverEnabled();
    explicitHoverEnabled = xplicit;
    if (wasEnabled != enabled) {
        q->setAcceptHoverEvents(enabled);
        QQuickControlPrivate::updateHoverEnabledRecur(q, enabled);
        emit q->hoverEnabledChanged();
    }
}
#endif

void QQuickTextAreaPrivate::attachFlickable(QQuickFlickable *item)
{
    Q_Q(QQuickTextArea);
    flickable = item;
    q->setParentItem(flickable->contentItem());

    if (background)
        background->setParentItem(flickable);

    QObjectPrivate::connect(q, &QQuickTextArea::contentSizeChanged, this, &QQuickTextAreaPrivate::resizeFlickableContent);
    QObjectPrivate::connect(q, &QQuickTextEdit::cursorRectangleChanged, this, &QQuickTextAreaPrivate::ensureCursorVisible);

    QObject::connect(flickable, &QQuickFlickable::contentXChanged, q, &QQuickItem::update);
    QObject::connect(flickable, &QQuickFlickable::contentYChanged, q, &QQuickItem::update);

    QQuickItemPrivate::get(flickable)->updateOrAddGeometryChangeListener(this, QQuickGeometryChange::Size);
    QObjectPrivate::connect(flickable, &QQuickFlickable::contentWidthChanged, this, &QQuickTextAreaPrivate::resizeFlickableControl);
    QObjectPrivate::connect(flickable, &QQuickFlickable::contentHeightChanged, this, &QQuickTextAreaPrivate::resizeFlickableControl);

    resizeFlickableControl();
}

void QQuickTextAreaPrivate::detachFlickable()
{
    Q_Q(QQuickTextArea);
    q->setParentItem(nullptr);
    if (background && background->parentItem() == flickable)
        background->setParentItem(q);

    QObjectPrivate::disconnect(q, &QQuickTextArea::contentSizeChanged, this, &QQuickTextAreaPrivate::resizeFlickableContent);
    QObjectPrivate::disconnect(q, &QQuickTextEdit::cursorRectangleChanged, this, &QQuickTextAreaPrivate::ensureCursorVisible);

    QObject::disconnect(flickable, &QQuickFlickable::contentXChanged, q, &QQuickItem::update);
    QObject::disconnect(flickable, &QQuickFlickable::contentYChanged, q, &QQuickItem::update);

    QQuickItemPrivate::get(flickable)->updateOrRemoveGeometryChangeListener(this, QQuickGeometryChange::Nothing);
    QObjectPrivate::disconnect(flickable, &QQuickFlickable::contentWidthChanged, this, &QQuickTextAreaPrivate::resizeFlickableControl);
    QObjectPrivate::disconnect(flickable, &QQuickFlickable::contentHeightChanged, this, &QQuickTextAreaPrivate::resizeFlickableControl);

    flickable = nullptr;
}

void QQuickTextAreaPrivate::ensureCursorVisible()
{
    Q_Q(QQuickTextArea);
    if (!flickable)
        return;

    const qreal cx = flickable->contentX();
    const qreal cy = flickable->contentY();
    const qreal w = flickable->width();
    const qreal h = flickable->height();

    const qreal tp = q->topPadding();
    const qreal lp = q->leftPadding();
    const QRectF cr = q->cursorRectangle();

    if (cr.left() <= cx + lp) {
        flickable->setContentX(cr.left() - lp);
    } else {
        // calculate the rectangle of the next character and ensure that
        // it's visible if it's on the same line with the cursor
        const qreal rp = q->rightPadding();
        const QRectF nr = q->cursorPosition() < q->length() ? q->positionToRectangle(q->cursorPosition() + 1) : QRectF();
        if (qFuzzyCompare(nr.y(), cr.y()) && nr.right() >= cx + lp + w - rp)
            flickable->setContentX(nr.right() - w + rp);
        else if (cr.right() >= cx + lp + w - rp)
            flickable->setContentX(cr.right() - w + rp);
    }

    if (cr.top() <= cy + tp) {
        flickable->setContentY(cr.top() - tp);
    } else {
        const qreal bp = q->bottomPadding();
        if (cr.bottom() >= cy + tp + h - bp)
            flickable->setContentY(cr.bottom() - h + bp);
    }
}

void QQuickTextAreaPrivate::resizeFlickableControl()
{
    Q_Q(QQuickTextArea);
    if (!flickable)
        return;

    const qreal w = wrapMode == QQuickTextArea::NoWrap ? qMax(flickable->width(), flickable->contentWidth()) : flickable->width();
    const qreal h = qMax(flickable->height(), flickable->contentHeight());
    q->setSize(QSizeF(w, h));

    resizeBackground();
}

void QQuickTextAreaPrivate::resizeFlickableContent()
{
    Q_Q(QQuickTextArea);
    if (!flickable)
        return;

    flickable->setContentWidth(q->contentWidth() + q->leftPadding() + q->rightPadding());
    flickable->setContentHeight(q->contentHeight() + q->topPadding() + q->bottomPadding());
}

void QQuickTextAreaPrivate::itemGeometryChanged(QQuickItem *item, QQuickGeometryChange change, const QRectF &diff)
{
    Q_UNUSED(item);
    Q_UNUSED(change);
    Q_UNUSED(diff);

    resizeFlickableControl();
}

qreal QQuickTextAreaPrivate::getImplicitWidth() const
{
    return QQuickItemPrivate::getImplicitWidth();
}

qreal QQuickTextAreaPrivate::getImplicitHeight() const
{
    return QQuickItemPrivate::getImplicitHeight();
}

void QQuickTextAreaPrivate::implicitWidthChanged()
{
    Q_Q(QQuickTextArea);
    QQuickItemPrivate::implicitWidthChanged();
    emit q->implicitWidthChanged3();
}

void QQuickTextAreaPrivate::implicitHeightChanged()
{
    Q_Q(QQuickTextArea);
    QQuickItemPrivate::implicitHeightChanged();
    emit q->implicitHeightChanged3();
}

void QQuickTextAreaPrivate::readOnlyChanged(bool isReadOnly)
{
    Q_UNUSED(isReadOnly);
#if QT_CONFIG(accessibility)
    if (QQuickAccessibleAttached *accessibleAttached = QQuickControlPrivate::accessibleAttached(q_func()))
        accessibleAttached->set_readOnly(isReadOnly);
#endif
#if QT_CONFIG(cursor)
    q_func()->setCursor(isReadOnly ? Qt::ArrowCursor : Qt::IBeamCursor);
#endif
}

#if QT_CONFIG(accessibility)
void QQuickTextAreaPrivate::accessibilityActiveChanged(bool active)
{
    if (!active)
        return;

    Q_Q(QQuickTextArea);
    QQuickAccessibleAttached *accessibleAttached = qobject_cast<QQuickAccessibleAttached *>(qmlAttachedPropertiesObject<QQuickAccessibleAttached>(q, true));
    Q_ASSERT(accessibleAttached);
    accessibleAttached->setRole(accessibleRole());
    accessibleAttached->set_readOnly(q->isReadOnly());
    accessibleAttached->setDescription(placeholder);
}

QAccessible::Role QQuickTextAreaPrivate::accessibleRole() const
{
    return QAccessible::EditableText;
}
#endif

QQuickTextArea::QQuickTextArea(QQuickItem *parent)
    : QQuickTextEdit(*(new QQuickTextAreaPrivate), parent)
{
    Q_D(QQuickTextArea);
    setActiveFocusOnTab(true);
    setAcceptedMouseButtons(Qt::AllButtons);
    d->setImplicitResizeEnabled(false);
    d->pressHandler.control = this;
#if QT_CONFIG(cursor)
    setCursor(Qt::IBeamCursor);
#endif
    QObjectPrivate::connect(this, &QQuickTextEdit::readOnlyChanged,
                            d, &QQuickTextAreaPrivate::readOnlyChanged);
}

QQuickTextArea::~QQuickTextArea()
{
    Q_D(QQuickTextArea);
    if (d->flickable)
        d->detachFlickable();
}

QQuickTextAreaAttached *QQuickTextArea::qmlAttachedProperties(QObject *object)
{
    return new QQuickTextAreaAttached(object);
}

QFont QQuickTextArea::font() const
{
    return QQuickTextEdit::font();
}

void QQuickTextArea::setFont(const QFont &font)
{
    Q_D(QQuickTextArea);
    if (d->extra.value().requestedFont.resolve() == font.resolve() && d->extra.value().requestedFont == font)
        return;

    d->extra.value().requestedFont = font;
    d->resolveFont();
}

/*!
    \qmlproperty Item QtQuick.Controls::TextArea::background

    This property holds the background item.

    \input qquickcontrol-background.qdocinc notes

    \sa {Customizing TextArea}
*/
QQuickItem *QQuickTextArea::background() const
{
    Q_D(const QQuickTextArea);
    return d->background;
}

void QQuickTextArea::setBackground(QQuickItem *background)
{
    Q_D(QQuickTextArea);
    if (d->background == background)
        return;

    QQuickControlPrivate::destroyDelegate(d->background, this);
    d->background = background;
    if (background) {
        background->setParentItem(this);
        if (qFuzzyIsNull(background->z()))
            background->setZ(-1);
        if (isComponentComplete())
            d->resizeBackground();
    }
    emit backgroundChanged();
}

/*!
    \qmlproperty string QtQuick.Controls::TextArea::placeholderText

    This property holds the short hint that is displayed in the text area before
    the user enters a value.
*/
QString QQuickTextArea::placeholderText() const
{
    Q_D(const QQuickTextArea);
    return d->placeholder;
}

void QQuickTextArea::setPlaceholderText(const QString &text)
{
    Q_D(QQuickTextArea);
    if (d->placeholder == text)
        return;

    d->placeholder = text;
#if QT_CONFIG(accessibility)
    if (QQuickAccessibleAttached *accessibleAttached = QQuickControlPrivate::accessibleAttached(this))
        accessibleAttached->setDescription(text);
#endif
    emit placeholderTextChanged();
}

/*!
    \qmlproperty enumeration QtQuick.Controls::TextArea::focusReason

    \include qquickcontrol-focusreason.qdocinc
*/
Qt::FocusReason QQuickTextArea::focusReason() const
{
    Q_D(const QQuickTextArea);
    return d->focusReason;
}

void QQuickTextArea::setFocusReason(Qt::FocusReason reason)
{
    Q_D(QQuickTextArea);
    if (d->focusReason == reason)
        return;

    d->focusReason = reason;
    emit focusReasonChanged();
}

bool QQuickTextArea::contains(const QPointF &point) const
{
    Q_D(const QQuickTextArea);
    if (d->flickable && !d->flickable->contains(d->flickable->mapFromItem(this, point)))
        return false;
    return QQuickTextEdit::contains(point);
}

/*!
    \since QtQuick.Controls 2.1 (Qt 5.8)
    \qmlproperty bool QtQuick.Controls::TextArea::hovered
    \readonly

    This property holds whether the text area is hovered.

    \sa hoverEnabled
*/
bool QQuickTextArea::isHovered() const
{
#if QT_CONFIG(quicktemplates2_hover)
    Q_D(const QQuickTextArea);
    return d->hovered;
#else
    return false;
#endif
}

void QQuickTextArea::setHovered(bool hovered)
{
#if QT_CONFIG(quicktemplates2_hover)
    Q_D(QQuickTextArea);
    if (hovered == d->hovered)
        return;

    d->hovered = hovered;
    emit hoveredChanged();
#else
    Q_UNUSED(hovered);
#endif
}

/*!
    \since QtQuick.Controls 2.1 (Qt 5.8)
    \qmlproperty bool QtQuick.Controls::TextArea::hoverEnabled

    This property determines whether the text area accepts hover events. The default value is \c true.

    \sa hovered
*/
bool QQuickTextArea::isHoverEnabled() const
{
#if QT_CONFIG(quicktemplates2_hover)
    Q_D(const QQuickTextArea);
    return d->hoverEnabled;
#else
    return false;
#endif
}

void QQuickTextArea::setHoverEnabled(bool enabled)
{
#if QT_CONFIG(quicktemplates2_hover)
    Q_D(QQuickTextArea);
    if (d->explicitHoverEnabled && enabled == d->hoverEnabled)
        return;

    d->updateHoverEnabled(enabled, true); // explicit=true
#else
    Q_UNUSED(enabled);
#endif
}

void QQuickTextArea::resetHoverEnabled()
{
#if QT_CONFIG(quicktemplates2_hover)
    Q_D(QQuickTextArea);
    if (!d->explicitHoverEnabled)
        return;

    d->explicitHoverEnabled = false;
    d->updateHoverEnabled(QQuickControlPrivate::calcHoverEnabled(d->parentItem), false); // explicit=false
#endif
}

<<<<<<< HEAD
bool QQuickTextArea::contains(const QPointF &point) const
{
    Q_D(const QQuickTextArea);
    if (d->flickable && !d->flickable->contains(d->flickable->mapFromItem(this, point)))
        return false;
    return QQuickTextEdit::contains(point);
}

/*!
    \since QtQuick.Controls 2.3 (Qt 5.10)
    \qmlproperty palette QtQuick.Controls::TextArea::palette

    This property holds the palette currently set for the text area.

    \sa Control::palette
*/
QPalette QQuickTextArea::palette() const
{
    Q_D(const QQuickTextArea);
    QPalette palette = d->resolvedPalette;
    if (!isEnabled())
        palette.setCurrentColorGroup(QPalette::Disabled);
    return palette;
}

void QQuickTextArea::setPalette(const QPalette &palette)
{
    Q_D(QQuickTextArea);
    if (d->extra.value().requestedPalette.resolve() == palette.resolve() && d->extra.value().requestedPalette == palette)
        return;

    d->extra.value().requestedPalette = palette;
    d->resolvePalette();
}

void QQuickTextArea::resetPalette()
{
    setPalette(QPalette());
}

=======
>>>>>>> 430fe83e
void QQuickTextArea::classBegin()
{
    Q_D(QQuickTextArea);
    QQuickTextEdit::classBegin();
    d->resolveFont();
    d->resolvePalette();
}

void QQuickTextArea::componentComplete()
{
    Q_D(QQuickTextArea);
    QQuickTextEdit::componentComplete();
#if QT_CONFIG(quicktemplates2_hover)
    if (!d->explicitHoverEnabled)
        setAcceptHoverEvents(QQuickControlPrivate::calcHoverEnabled(d->parentItem));
#endif
#if QT_CONFIG(accessibility)
    if (QAccessible::isActive())
        d->accessibilityActiveChanged(true);
#endif
}

void QQuickTextArea::itemChange(QQuickItem::ItemChange change, const QQuickItem::ItemChangeData &value)
{
    Q_D(QQuickTextArea);
    QQuickTextEdit::itemChange(change, value);
    switch (change) {
    case ItemEnabledHasChanged:
        emit paletteChanged();
        break;
    case ItemSceneChange:
    case ItemParentHasChanged:
        if ((change == ItemParentHasChanged && value.item) || (change == ItemSceneChange && value.window)) {
            d->resolveFont();
            d->resolvePalette();
#if QT_CONFIG(quicktemplates2_hover)
            if (!d->explicitHoverEnabled)
                d->updateHoverEnabled(QQuickControlPrivate::calcHoverEnabled(d->parentItem), false); // explicit=false
#endif
            if (change == ItemParentHasChanged) {
                QQuickFlickable *flickable = qobject_cast<QQuickFlickable *>(value.item->parentItem());
                if (flickable) {
                    QQuickScrollView *scrollView = qobject_cast<QQuickScrollView *>(flickable->parentItem());
                    if (scrollView)
                        d->attachFlickable(flickable);
                }
            }
        }
        break;
    default:
        break;
    }
}

void QQuickTextArea::geometryChanged(const QRectF &newGeometry, const QRectF &oldGeometry)
{
    Q_D(QQuickTextArea);
    QQuickTextEdit::geometryChanged(newGeometry, oldGeometry);
    d->resizeBackground();
}

QSGNode *QQuickTextArea::updatePaintNode(QSGNode *oldNode, UpdatePaintNodeData *data)
{
    Q_D(QQuickTextArea);
    QQuickDefaultClipNode *clipNode = static_cast<QQuickDefaultClipNode *>(oldNode);
    if (!clipNode)
        clipNode = new QQuickDefaultClipNode(QRectF());

    QQuickItem *clipper = this;
    if (d->flickable)
        clipper = d->flickable;

    const QRectF cr = clipper->clipRect().adjusted(leftPadding(), topPadding(), -rightPadding(), -bottomPadding());
    clipNode->setRect(!d->flickable ? cr : cr.translated(d->flickable->contentX(), d->flickable->contentY()));
    clipNode->update();

    QSGNode *textNode = QQuickTextEdit::updatePaintNode(clipNode->firstChild(), data);
    if (!textNode->parent())
        clipNode->appendChildNode(textNode);

    if (d->cursorItem) {
        QQuickDefaultClipNode *cursorNode = QQuickItemPrivate::get(d->cursorItem)->clipNode();
        if (cursorNode)
            cursorNode->setClipRect(d->cursorItem->mapRectFromItem(clipper, cr));
    }

    return clipNode;
}

void QQuickTextArea::focusInEvent(QFocusEvent *event)
{
    QQuickTextEdit::focusInEvent(event);
    setFocusReason(event->reason());
}

void QQuickTextArea::focusOutEvent(QFocusEvent *event)
{
    QQuickTextEdit::focusOutEvent(event);
    setFocusReason(event->reason());
}

#if QT_CONFIG(quicktemplates2_hover)
void QQuickTextArea::hoverEnterEvent(QHoverEvent *event)
{
    Q_D(QQuickTextArea);
    QQuickTextEdit::hoverEnterEvent(event);
    setHovered(d->hoverEnabled);
    event->setAccepted(d->hoverEnabled);
}

void QQuickTextArea::hoverLeaveEvent(QHoverEvent *event)
{
    Q_D(QQuickTextArea);
    QQuickTextEdit::hoverLeaveEvent(event);
    setHovered(false);
    event->setAccepted(d->hoverEnabled);
}
#endif

void QQuickTextArea::mousePressEvent(QMouseEvent *event)
{
    Q_D(QQuickTextArea);
    d->pressHandler.mousePressEvent(event);
    if (d->pressHandler.isActive()) {
        if (d->pressHandler.delayedMousePressEvent) {
            QQuickTextEdit::mousePressEvent(d->pressHandler.delayedMousePressEvent);
            d->pressHandler.clearDelayedMouseEvent();
        }
        // Calling the base class implementation will result in QQuickTextControl's
        // press handler being called, which ignores events that aren't Qt::LeftButton.
        const bool wasAccepted = event->isAccepted();
        QQuickTextEdit::mousePressEvent(event);
        if (wasAccepted)
            event->accept();
    }
}

void QQuickTextArea::mouseMoveEvent(QMouseEvent *event)
{
    Q_D(QQuickTextArea);
    d->pressHandler.mouseMoveEvent(event);
    if (d->pressHandler.isActive()) {
        if (d->pressHandler.delayedMousePressEvent) {
            QQuickTextEdit::mousePressEvent(d->pressHandler.delayedMousePressEvent);
            d->pressHandler.clearDelayedMouseEvent();
        }
        QQuickTextEdit::mouseMoveEvent(event);
    }
}

void QQuickTextArea::mouseReleaseEvent(QMouseEvent *event)
{
    Q_D(QQuickTextArea);
    d->pressHandler.mouseReleaseEvent(event);
    if (d->pressHandler.isActive()) {
        if (d->pressHandler.delayedMousePressEvent) {
            QQuickTextEdit::mousePressEvent(d->pressHandler.delayedMousePressEvent);
            d->pressHandler.clearDelayedMouseEvent();
        }
        QQuickTextEdit::mouseReleaseEvent(event);
    }
}

void QQuickTextArea::mouseDoubleClickEvent(QMouseEvent *event)
{
    Q_D(QQuickTextArea);
    if (d->pressHandler.delayedMousePressEvent) {
        QQuickTextEdit::mousePressEvent(d->pressHandler.delayedMousePressEvent);
        d->pressHandler.clearDelayedMouseEvent();
    }
    QQuickTextEdit::mouseDoubleClickEvent(event);
}

void QQuickTextArea::timerEvent(QTimerEvent *event)
{
    Q_D(QQuickTextArea);
    if (event->timerId() == d->pressHandler.timer.timerId())
        d->pressHandler.timerEvent(event);
    else
        QQuickTextEdit::timerEvent(event);
}

class QQuickTextAreaAttachedPrivate : public QObjectPrivate
{
public:
    QQuickTextAreaAttachedPrivate() : control(nullptr) { }

    QQuickTextArea *control;
};

QQuickTextAreaAttached::QQuickTextAreaAttached(QObject *parent)
    : QObject(*(new QQuickTextAreaAttachedPrivate), parent)
{
}

/*!
    \qmlattachedproperty TextArea QtQuick.Controls::TextArea::flickable

    This property attaches a text area to a \l Flickable.

    \sa ScrollBar, ScrollIndicator, {Scrollable TextArea}
*/
QQuickTextArea *QQuickTextAreaAttached::flickable() const
{
    Q_D(const QQuickTextAreaAttached);
    return d->control;
}

void QQuickTextAreaAttached::setFlickable(QQuickTextArea *control)
{
    Q_D(QQuickTextAreaAttached);
    QQuickFlickable *flickable = qobject_cast<QQuickFlickable *>(parent());
    if (!flickable) {
        qmlWarning(parent()) << "TextArea must be attached to a Flickable";
        return;
    }

    if (d->control == control)
        return;

    if (d->control)
        QQuickTextAreaPrivate::get(d->control)->detachFlickable();

    d->control = control;

    if (control)
        QQuickTextAreaPrivate::get(control)->attachFlickable(flickable);

    emit flickableChanged();
}

QT_END_NAMESPACE<|MERGE_RESOLUTION|>--- conflicted
+++ resolved
@@ -643,15 +643,6 @@
 #endif
 }
 
-<<<<<<< HEAD
-bool QQuickTextArea::contains(const QPointF &point) const
-{
-    Q_D(const QQuickTextArea);
-    if (d->flickable && !d->flickable->contains(d->flickable->mapFromItem(this, point)))
-        return false;
-    return QQuickTextEdit::contains(point);
-}
-
 /*!
     \since QtQuick.Controls 2.3 (Qt 5.10)
     \qmlproperty palette QtQuick.Controls::TextArea::palette
@@ -684,8 +675,6 @@
     setPalette(QPalette());
 }
 
-=======
->>>>>>> 430fe83e
 void QQuickTextArea::classBegin()
 {
     Q_D(QQuickTextArea);
