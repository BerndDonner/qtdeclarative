/****************************************************************************
**
** Copyright (C) 2017 The Qt Company Ltd.
** Contact: http://www.qt.io/licensing/
**
** This file is part of the Qt Quick Templates 2 module of the Qt Toolkit.
**
** $QT_BEGIN_LICENSE:LGPL3$
** Commercial License Usage
** Licensees holding valid commercial Qt licenses may use this file in
** accordance with the commercial license agreement provided with the
** Software or, alternatively, in accordance with the terms contained in
** a written agreement between you and The Qt Company. For licensing terms
** and conditions see http://www.qt.io/terms-conditions. For further
** information use the contact form at http://www.qt.io/contact-us.
**
** GNU Lesser General Public License Usage
** Alternatively, this file may be used under the terms of the GNU Lesser
** General Public License version 3 as published by the Free Software
** Foundation and appearing in the file LICENSE.LGPLv3 included in the
** packaging of this file. Please review the following information to
** ensure the GNU Lesser General Public License version 3 requirements
** will be met: https://www.gnu.org/licenses/lgpl.html.
**
** GNU General Public License Usage
** Alternatively, this file may be used under the terms of the GNU
** General Public License version 2.0 or later as published by the Free
** Software Foundation and appearing in the file LICENSE.GPL included in
** the packaging of this file. Please review the following information to
** ensure the GNU General Public License version 2.0 requirements will be
** met: http://www.gnu.org/licenses/gpl-2.0.html.
**
** $QT_END_LICENSE$
**
****************************************************************************/

#include "qquicktextarea_p.h"
#include "qquicktextarea_p_p.h"
#include "qquickcontrol_p.h"
#include "qquickcontrol_p_p.h"
#include "qquickscrollview_p.h"

#include <QtQml/qqmlinfo.h>
#include <QtQuick/private/qquickitem_p.h>
#include <QtQuick/private/qquickclipnode_p.h>
#include <QtQuick/private/qquickflickable_p.h>

#if QT_CONFIG(accessibility)
#include <QtQuick/private/qquickaccessibleattached_p.h>
#endif

QT_BEGIN_NAMESPACE

/*!
    \qmltype TextArea
    \inherits TextEdit
    \instantiates QQuickTextArea
    \inqmlmodule QtQuick.Controls
    \since 5.7
    \ingroup qtquickcontrols2-input
    \brief Multi-line text input area.

    TextArea is a multi-line text editor. TextArea extends TextEdit with
    a \l {placeholderText}{placeholder text} functionality, and adds decoration.

    \image qtquickcontrols2-textarea.png

    \code
    TextArea {
        placeholderText: qsTr("Enter description")
    }
    \endcode

    TextArea is not scrollable by itself. Especially on screen-size constrained
    platforms, it is often preferable to make entire application pages scrollable.
    On such a scrollable page, a non-scrollable TextArea might behave better than
    nested scrollable controls. Notice, however, that in such a scenario, the background
    decoration of the TextArea scrolls together with the rest of the scrollable
    content.

    \section2 Scrollable TextArea

    If you want to make a TextArea scrollable, for example, when it covers
    an entire application page, it can be placed inside a \l ScrollView.

    \image qtquickcontrols2-textarea-scrollable.png

    \snippet qtquickcontrols2-textarea-scrollable.qml 1

    A TextArea that is placed inside a \l ScrollView does the following:

    \list
    \li Sets the content size automatically
    \li Ensures that the background decoration stays in place
    \li Clips the content
    \endlist

    \sa TextField, {Customizing TextArea}, {Input Controls}
*/

/*!
    \qmlsignal QtQuick.Controls::TextArea::pressAndHold(MouseEvent event)

    This signal is emitted when there is a long press (the delay depends on the platform plugin).
    The \l {MouseEvent}{event} parameter provides information about the press, including the x and y
    position of the press, and which button is pressed.

    \sa pressed, released
*/

/*!
    \qmlsignal QtQuick.Controls::TextArea::pressed(MouseEvent event)
    \since QtQuick.Controls 2.1

    This signal is emitted when the text area is pressed by the user.
    The \l {MouseEvent}{event} parameter provides information about the press,
    including the x and y position of the press, and which button is pressed.

    \sa released, pressAndHold
*/

/*!
    \qmlsignal QtQuick.Controls::TextArea::released(MouseEvent event)
    \since QtQuick.Controls 2.1

    This signal is emitted when the text area is released by the user.
    The \l {MouseEvent}{event} parameter provides information about the release,
    including the x and y position of the press, and which button is pressed.

    \sa pressed, pressAndHold
*/

QQuickTextAreaPrivate::QQuickTextAreaPrivate()
    : QQuickTextEditPrivate(),
#if QT_CONFIG(quicktemplates2_hover)
      hovered(false),
      explicitHoverEnabled(false),
#endif
      background(nullptr),
      focusReason(Qt::OtherFocusReason),
      accessibleAttached(nullptr),
      flickable(nullptr)
{
#if QT_CONFIG(accessibility)
    QAccessible::installActivationObserver(this);
#endif
}

QQuickTextAreaPrivate::~QQuickTextAreaPrivate()
{
#if QT_CONFIG(accessibility)
    QAccessible::removeActivationObserver(this);
#endif
}

void QQuickTextAreaPrivate::resizeBackground()
{
    Q_Q(QQuickTextArea);
    if (background) {
        QQuickItemPrivate *p = QQuickItemPrivate::get(background);
        if (!p->widthValid && qFuzzyIsNull(background->x())) {
            if (flickable)
                background->setWidth(flickable->width());
            else
                background->setWidth(q->width());
            p->widthValid = false;
        }
        if (!p->heightValid && qFuzzyIsNull(background->y())) {
            if (flickable)
                background->setHeight(flickable->height());
            else
                background->setHeight(q->height());
            p->heightValid = false;
        }
    }
}

/*!
    \internal

    Determine which font is implicitly imposed on this control by its ancestors
    and QGuiApplication::font, resolve this against its own font (attributes from
    the implicit font are copied over). Then propagate this font to this
    control's children.
*/
void QQuickTextAreaPrivate::resolveFont()
{
    Q_Q(QQuickTextArea);
    inheritFont(QQuickControlPrivate::parentFont(q));
}

void QQuickTextAreaPrivate::inheritFont(const QFont &f)
{
    Q_Q(QQuickTextArea);
    QFont parentFont = font.resolve(f);
    parentFont.resolve(font.resolve() | f.resolve());

    const QFont defaultFont = QQuickControlPrivate::themeFont(QPlatformTheme::EditorFont);
    const QFont resolvedFont = parentFont.resolve(defaultFont);

    const bool changed = resolvedFont != sourceFont;
    q->QQuickTextEdit::setFont(resolvedFont);
    if (changed)
        emit q->fontChanged();
}

#if QT_CONFIG(quicktemplates2_hover)
void QQuickTextAreaPrivate::updateHoverEnabled(bool enabled, bool xplicit)
{
    Q_Q(QQuickTextArea);
    if (!xplicit && explicitHoverEnabled)
        return;

    bool wasEnabled = q->isHoverEnabled();
    explicitHoverEnabled = xplicit;
    if (wasEnabled != enabled) {
        q->setAcceptHoverEvents(enabled);
        QQuickControlPrivate::updateHoverEnabledRecur(q, enabled);
        emit q->hoverEnabledChanged();
    }
}
#endif

void QQuickTextAreaPrivate::attachFlickable(QQuickFlickable *item)
{
    Q_Q(QQuickTextArea);
    flickable = item;
    q->setParentItem(flickable->contentItem());

    if (background)
        background->setParentItem(flickable);

    QObjectPrivate::connect(q, &QQuickTextArea::contentSizeChanged, this, &QQuickTextAreaPrivate::resizeFlickableContent);
    QObjectPrivate::connect(q, &QQuickTextEdit::cursorRectangleChanged, this, &QQuickTextAreaPrivate::ensureCursorVisible);

    QObject::connect(flickable, &QQuickFlickable::contentXChanged, q, &QQuickItem::update);
    QObject::connect(flickable, &QQuickFlickable::contentYChanged, q, &QQuickItem::update);

    QQuickItemPrivate::get(flickable)->updateOrAddGeometryChangeListener(this, QQuickGeometryChange::Size);
    QObjectPrivate::connect(flickable, &QQuickFlickable::contentWidthChanged, this, &QQuickTextAreaPrivate::resizeFlickableControl);
    QObjectPrivate::connect(flickable, &QQuickFlickable::contentHeightChanged, this, &QQuickTextAreaPrivate::resizeFlickableControl);

    resizeFlickableControl();
}

void QQuickTextAreaPrivate::detachFlickable()
{
    Q_Q(QQuickTextArea);
    q->setParentItem(nullptr);
    if (background && background->parentItem() == flickable)
        background->setParentItem(q);

    QObjectPrivate::disconnect(q, &QQuickTextArea::contentSizeChanged, this, &QQuickTextAreaPrivate::resizeFlickableContent);
    QObjectPrivate::disconnect(q, &QQuickTextEdit::cursorRectangleChanged, this, &QQuickTextAreaPrivate::ensureCursorVisible);

    QObject::disconnect(flickable, &QQuickFlickable::contentXChanged, q, &QQuickItem::update);
    QObject::disconnect(flickable, &QQuickFlickable::contentYChanged, q, &QQuickItem::update);

    QQuickItemPrivate::get(flickable)->updateOrRemoveGeometryChangeListener(this, QQuickGeometryChange::Size);
    QObjectPrivate::disconnect(flickable, &QQuickFlickable::contentWidthChanged, this, &QQuickTextAreaPrivate::resizeFlickableControl);
    QObjectPrivate::disconnect(flickable, &QQuickFlickable::contentHeightChanged, this, &QQuickTextAreaPrivate::resizeFlickableControl);

    flickable = nullptr;
}

void QQuickTextAreaPrivate::ensureCursorVisible()
{
    Q_Q(QQuickTextArea);
    if (!flickable)
        return;

    const qreal cx = flickable->contentX();
    const qreal cy = flickable->contentY();
    const qreal w = flickable->width();
    const qreal h = flickable->height();

    const qreal tp = q->topPadding();
    const qreal lp = q->leftPadding();
    const QRectF cr = q->cursorRectangle();

    if (cr.left() <= cx + lp) {
        flickable->setContentX(cr.left() - lp);
    } else {
        // calculate the rectangle of the next character and ensure that
        // it's visible if it's on the same line with the cursor
        const qreal rp = q->rightPadding();
        const QRectF nr = q->cursorPosition() < q->length() ? q->positionToRectangle(q->cursorPosition() + 1) : QRectF();
        if (qFuzzyCompare(nr.y(), cr.y()) && nr.right() >= cx + lp + w - rp)
            flickable->setContentX(nr.right() - w + rp);
        else if (cr.right() >= cx + lp + w - rp)
            flickable->setContentX(cr.right() - w + rp);
    }

    if (cr.top() <= cy + tp) {
        flickable->setContentY(cr.top() - tp);
    } else {
        const qreal bp = q->bottomPadding();
        if (cr.bottom() >= cy + tp + h - bp)
            flickable->setContentY(cr.bottom() - h + bp);
    }
}

void QQuickTextAreaPrivate::resizeFlickableControl()
{
    Q_Q(QQuickTextArea);
    if (!flickable)
        return;

    const qreal w = wrapMode == QQuickTextArea::NoWrap ? qMax(flickable->width(), flickable->contentWidth()) : flickable->width();
    const qreal h = qMax(flickable->height(), flickable->contentHeight());
    q->setSize(QSizeF(w, h));

    resizeBackground();
}

void QQuickTextAreaPrivate::resizeFlickableContent()
{
    Q_Q(QQuickTextArea);
    if (!flickable)
        return;

    flickable->setContentWidth(q->contentWidth() + q->leftPadding() + q->rightPadding());
    flickable->setContentHeight(q->contentHeight() + q->topPadding() + q->bottomPadding());
}

void QQuickTextAreaPrivate::itemGeometryChanged(QQuickItem *item, QQuickGeometryChange change, const QRectF &diff)
{
    Q_UNUSED(item);
    Q_UNUSED(change);
    Q_UNUSED(diff);

    resizeFlickableControl();
}

qreal QQuickTextAreaPrivate::getImplicitWidth() const
{
    return QQuickItemPrivate::getImplicitWidth();
}

qreal QQuickTextAreaPrivate::getImplicitHeight() const
{
    return QQuickItemPrivate::getImplicitHeight();
}

void QQuickTextAreaPrivate::implicitWidthChanged()
{
    Q_Q(QQuickTextArea);
    QQuickItemPrivate::implicitWidthChanged();
    emit q->implicitWidthChanged3();
}

void QQuickTextAreaPrivate::implicitHeightChanged()
{
    Q_Q(QQuickTextArea);
    QQuickItemPrivate::implicitHeightChanged();
    emit q->implicitHeightChanged3();
}

void QQuickTextAreaPrivate::readOnlyChanged(bool isReadOnly)
{
<<<<<<< HEAD
#if QT_CONFIG(accessibility)
=======
    Q_D(QQuickTextArea);
    setActiveFocusOnTab(true);
    setAcceptedMouseButtons(Qt::AllButtons);
    d->setImplicitResizeEnabled(false);
    d->pressHandler.control = this;
#ifndef QT_NO_CURSOR
    setCursor(Qt::IBeamCursor);
#endif
    QObjectPrivate::connect(this, &QQuickTextEdit::readOnlyChanged,
                            d, &QQuickTextAreaPrivate::_q_readOnlyChanged);
}

QQuickTextArea::~QQuickTextArea()
{
}

QQuickTextAreaAttached *QQuickTextArea::qmlAttachedProperties(QObject *object)
{
    return new QQuickTextAreaAttached(object);
}

/*!
    \internal

    Determine which font is implicitly imposed on this control by its ancestors
    and QGuiApplication::font, resolve this against its own font (attributes from
    the implicit font are copied over). Then propagate this font to this
    control's children.
*/
void QQuickTextAreaPrivate::resolveFont()
{
    Q_Q(QQuickTextArea);
    inheritFont(QQuickControlPrivate::parentFont(q));
}

void QQuickTextAreaPrivate::inheritFont(const QFont &f)
{
    Q_Q(QQuickTextArea);
    QFont parentFont = font.resolve(f);
    parentFont.resolve(font.resolve() | f.resolve());

    const QFont defaultFont = QQuickControlPrivate::themeFont(QPlatformTheme::EditorFont);
    const QFont resolvedFont = parentFont.resolve(defaultFont);

    const bool changed = resolvedFont != sourceFont;
    q->QQuickTextEdit::setFont(resolvedFont);
    if (changed)
        emit q->fontChanged();
}

void QQuickTextAreaPrivate::updateHoverEnabled(bool enabled, bool xplicit)
{
    Q_Q(QQuickTextArea);
    if (!xplicit && explicitHoverEnabled)
        return;

    bool wasEnabled = q->isHoverEnabled();
    explicitHoverEnabled = xplicit;
    if (wasEnabled != enabled) {
        q->setAcceptHoverEvents(enabled);
        QQuickControlPrivate::updateHoverEnabledRecur(q, enabled);
        emit q->hoverEnabledChanged();
    }
}

void QQuickTextAreaPrivate::_q_readOnlyChanged(bool isReadOnly)
{
    Q_UNUSED(isReadOnly);
#ifndef QT_NO_ACCESSIBILITY
>>>>>>> e91c9fea
    if (accessibleAttached)
        accessibleAttached->set_readOnly(isReadOnly);
#endif
#ifndef QT_NO_CURSOR
    q_func()->setCursor(isReadOnly ? Qt::ArrowCursor : Qt::IBeamCursor);
#endif
}

#if QT_CONFIG(accessibility)
void QQuickTextAreaPrivate::accessibilityActiveChanged(bool active)
{
    if (accessibleAttached || !active)
        return;

    Q_Q(QQuickTextArea);
    accessibleAttached = qobject_cast<QQuickAccessibleAttached *>(qmlAttachedPropertiesObject<QQuickAccessibleAttached>(q, true));
    if (accessibleAttached) {
        accessibleAttached->setRole(accessibleRole());
        accessibleAttached->set_readOnly(q->isReadOnly());
        accessibleAttached->setDescription(placeholder);
    } else {
        qWarning() << "QQuickTextArea: " << q << " QQuickAccessibleAttached object creation failed!";
    }
}

QAccessible::Role QQuickTextAreaPrivate::accessibleRole() const
{
    return QAccessible::EditableText;
}
#endif

QQuickTextArea::QQuickTextArea(QQuickItem *parent)
    : QQuickTextEdit(*(new QQuickTextAreaPrivate), parent)
{
    Q_D(QQuickTextArea);
    setActiveFocusOnTab(true);
    setAcceptedMouseButtons(Qt::AllButtons);
    d->setImplicitResizeEnabled(false);
    d->pressHandler.control = this;
#if QT_CONFIG(cursor)
    setCursor(Qt::IBeamCursor);
#endif
    QObjectPrivate::connect(this, &QQuickTextEdit::readOnlyChanged,
                            d, &QQuickTextAreaPrivate::readOnlyChanged);
}

QQuickTextAreaAttached *QQuickTextArea::qmlAttachedProperties(QObject *object)
{
    return new QQuickTextAreaAttached(object);
}

QFont QQuickTextArea::font() const
{
    return QQuickTextEdit::font();
}

void QQuickTextArea::setFont(const QFont &font)
{
    Q_D(QQuickTextArea);
    if (d->font.resolve() == font.resolve() && d->font == font)
        return;

    d->font = font;
    d->resolveFont();
}

/*!
    \qmlproperty Item QtQuick.Controls::TextArea::background

    This property holds the background item.

    \input qquickcontrol-background.qdocinc notes

    \sa {Customizing TextArea}
*/
QQuickItem *QQuickTextArea::background() const
{
    Q_D(const QQuickTextArea);
    return d->background;
}

void QQuickTextArea::setBackground(QQuickItem *background)
{
    Q_D(QQuickTextArea);
    if (d->background == background)
        return;

    QQuickControlPrivate::destroyDelegate(d->background, this);
    d->background = background;
    if (background) {
        background->setParentItem(this);
        if (qFuzzyIsNull(background->z()))
            background->setZ(-1);
        if (isComponentComplete())
            d->resizeBackground();
    }
    emit backgroundChanged();
}

/*!
    \qmlproperty string QtQuick.Controls::TextArea::placeholderText

    This property holds the short hint that is displayed in the text area before
    the user enters a value.
*/
QString QQuickTextArea::placeholderText() const
{
    Q_D(const QQuickTextArea);
    return d->placeholder;
}

void QQuickTextArea::setPlaceholderText(const QString &text)
{
    Q_D(QQuickTextArea);
    if (d->placeholder == text)
        return;

    d->placeholder = text;
#if QT_CONFIG(accessibility)
    if (d->accessibleAttached)
        d->accessibleAttached->setDescription(text);
#endif
    emit placeholderTextChanged();
}

/*!
    \qmlproperty enumeration QtQuick.Controls::TextArea::focusReason

    \include qquickcontrol-focusreason.qdocinc
*/
Qt::FocusReason QQuickTextArea::focusReason() const
{
    Q_D(const QQuickTextArea);
    return d->focusReason;
}

void QQuickTextArea::setFocusReason(Qt::FocusReason reason)
{
    Q_D(QQuickTextArea);
    if (d->focusReason == reason)
        return;

    d->focusReason = reason;
    emit focusReasonChanged();
}

/*!
    \since QtQuick.Controls 2.1
    \qmlproperty bool QtQuick.Controls::TextArea::hovered
    \readonly

    This property holds whether the text area is hovered.

    \sa hoverEnabled
*/
bool QQuickTextArea::isHovered() const
{
#if QT_CONFIG(quicktemplates2_hover)
    Q_D(const QQuickTextArea);
    return d->hovered;
#else
    return false;
#endif
}

void QQuickTextArea::setHovered(bool hovered)
{
#if QT_CONFIG(quicktemplates2_hover)
    Q_D(QQuickTextArea);
    if (hovered == d->hovered)
        return;

    d->hovered = hovered;
    emit hoveredChanged();
#else
    Q_UNUSED(hovered);
#endif
}

/*!
    \since QtQuick.Controls 2.1
    \qmlproperty bool QtQuick.Controls::TextArea::hoverEnabled

    This property determines whether the text area accepts hover events. The default value is \c true.

    \sa hovered
*/
bool QQuickTextArea::isHoverEnabled() const
{
#if QT_CONFIG(quicktemplates2_hover)
    Q_D(const QQuickTextArea);
    return d->hoverEnabled;
#else
    return false;
#endif
}

void QQuickTextArea::setHoverEnabled(bool enabled)
{
#if QT_CONFIG(quicktemplates2_hover)
    Q_D(QQuickTextArea);
    if (d->explicitHoverEnabled && enabled == d->hoverEnabled)
        return;

    d->updateHoverEnabled(enabled, true); // explicit=true
#else
    Q_UNUSED(enabled);
#endif
}

void QQuickTextArea::resetHoverEnabled()
{
#if QT_CONFIG(quicktemplates2_hover)
    Q_D(QQuickTextArea);
    if (!d->explicitHoverEnabled)
        return;

    d->explicitHoverEnabled = false;
    d->updateHoverEnabled(QQuickControlPrivate::calcHoverEnabled(d->parentItem), false); // explicit=false
#endif
}

bool QQuickTextArea::contains(const QPointF &point) const
{
    Q_D(const QQuickTextArea);
    if (d->flickable && !d->flickable->contains(d->flickable->mapFromItem(this, point)))
        return false;
    return QQuickTextEdit::contains(point);
}

void QQuickTextArea::classBegin()
{
    Q_D(QQuickTextArea);
    QQuickTextEdit::classBegin();
    d->resolveFont();
}

void QQuickTextArea::componentComplete()
{
    Q_D(QQuickTextArea);
    QQuickTextEdit::componentComplete();
#if QT_CONFIG(quicktemplates2_hover)
    if (!d->explicitHoverEnabled)
        setAcceptHoverEvents(QQuickControlPrivate::calcHoverEnabled(d->parentItem));
#endif
#if QT_CONFIG(accessibility)
    if (!d->accessibleAttached && QAccessible::isActive())
        d->accessibilityActiveChanged(true);
#endif
}

void QQuickTextArea::itemChange(QQuickItem::ItemChange change, const QQuickItem::ItemChangeData &value)
{
    Q_D(QQuickTextArea);
    QQuickTextEdit::itemChange(change, value);
    if (change == ItemParentHasChanged && value.item) {
        d->resolveFont();
#if QT_CONFIG(quicktemplates2_hover)
        if (!d->explicitHoverEnabled)
            d->updateHoverEnabled(QQuickControlPrivate::calcHoverEnabled(d->parentItem), false); // explicit=false
#endif
        QQuickFlickable *flickable = qobject_cast<QQuickFlickable *>(value.item->parentItem());
        if (flickable) {
            QQuickScrollView *scrollView = qobject_cast<QQuickScrollView *>(flickable->parentItem());
            if (scrollView)
                d->attachFlickable(flickable);
        }
    }
}

void QQuickTextArea::geometryChanged(const QRectF &newGeometry, const QRectF &oldGeometry)
{
    Q_D(QQuickTextArea);
    QQuickTextEdit::geometryChanged(newGeometry, oldGeometry);
    d->resizeBackground();
}

QSGNode *QQuickTextArea::updatePaintNode(QSGNode *oldNode, UpdatePaintNodeData *data)
{
    Q_D(QQuickTextArea);
    QQuickDefaultClipNode *clipNode = static_cast<QQuickDefaultClipNode *>(oldNode);
    if (!clipNode)
        clipNode = new QQuickDefaultClipNode(QRectF());

    QQuickItem *clipper = this;
    if (d->flickable)
        clipper = d->flickable;

    const QRectF cr = clipper->clipRect().adjusted(leftPadding(), topPadding(), -rightPadding(), -bottomPadding());
    clipNode->setRect(!d->flickable ? cr : cr.translated(d->flickable->contentX(), d->flickable->contentY()));
    clipNode->update();

    QSGNode *textNode = QQuickTextEdit::updatePaintNode(clipNode->firstChild(), data);
    if (!textNode->parent())
        clipNode->appendChildNode(textNode);

    if (d->cursorItem) {
        QQuickDefaultClipNode *cursorNode = QQuickItemPrivate::get(d->cursorItem)->clipNode();
        if (cursorNode)
            cursorNode->setClipRect(d->cursorItem->mapRectFromItem(clipper, cr));
    }

    return clipNode;
}

void QQuickTextArea::focusInEvent(QFocusEvent *event)
{
    QQuickTextEdit::focusInEvent(event);
    setFocusReason(event->reason());
}

void QQuickTextArea::focusOutEvent(QFocusEvent *event)
{
    QQuickTextEdit::focusOutEvent(event);
    setFocusReason(event->reason());
}

#if QT_CONFIG(quicktemplates2_hover)
void QQuickTextArea::hoverEnterEvent(QHoverEvent *event)
{
    Q_D(QQuickTextArea);
    QQuickTextEdit::hoverEnterEvent(event);
    setHovered(d->hoverEnabled);
    event->setAccepted(d->hoverEnabled);
}

void QQuickTextArea::hoverLeaveEvent(QHoverEvent *event)
{
    Q_D(QQuickTextArea);
    QQuickTextEdit::hoverLeaveEvent(event);
    setHovered(false);
    event->setAccepted(d->hoverEnabled);
}
#endif

void QQuickTextArea::mousePressEvent(QMouseEvent *event)
{
    Q_D(QQuickTextArea);
    d->pressHandler.mousePressEvent(event);
    if (d->pressHandler.isActive()) {
        if (d->pressHandler.delayedMousePressEvent) {
            QQuickTextEdit::mousePressEvent(d->pressHandler.delayedMousePressEvent);
            d->pressHandler.clearDelayedMouseEvent();
        }
        // Calling the base class implementation will result in QQuickTextControl's
        // press handler being called, which ignores events that aren't Qt::LeftButton.
        const bool wasAccepted = event->isAccepted();
        QQuickTextEdit::mousePressEvent(event);
        if (wasAccepted)
            event->accept();
    }
}

void QQuickTextArea::mouseMoveEvent(QMouseEvent *event)
{
    Q_D(QQuickTextArea);
    d->pressHandler.mouseMoveEvent(event);
    if (d->pressHandler.isActive()) {
        if (d->pressHandler.delayedMousePressEvent) {
            QQuickTextEdit::mousePressEvent(d->pressHandler.delayedMousePressEvent);
            d->pressHandler.clearDelayedMouseEvent();
        }
        QQuickTextEdit::mouseMoveEvent(event);
    }
}

void QQuickTextArea::mouseReleaseEvent(QMouseEvent *event)
{
    Q_D(QQuickTextArea);
    d->pressHandler.mouseReleaseEvent(event);
    if (d->pressHandler.isActive()) {
        if (d->pressHandler.delayedMousePressEvent) {
            QQuickTextEdit::mousePressEvent(d->pressHandler.delayedMousePressEvent);
            d->pressHandler.clearDelayedMouseEvent();
        }
        QQuickTextEdit::mouseReleaseEvent(event);
    }
}

void QQuickTextArea::mouseDoubleClickEvent(QMouseEvent *event)
{
    Q_D(QQuickTextArea);
    if (d->pressHandler.delayedMousePressEvent) {
        QQuickTextEdit::mousePressEvent(d->pressHandler.delayedMousePressEvent);
        d->pressHandler.clearDelayedMouseEvent();
    }
    QQuickTextEdit::mouseDoubleClickEvent(event);
}

void QQuickTextArea::timerEvent(QTimerEvent *event)
{
    Q_D(QQuickTextArea);
    if (event->timerId() == d->pressHandler.timer.timerId())
        d->pressHandler.timerEvent(event);
    else
        QQuickTextEdit::timerEvent(event);
}

class QQuickTextAreaAttachedPrivate : public QObjectPrivate
{
public:
    QQuickTextAreaAttachedPrivate() : control(nullptr) { }

    QQuickTextArea *control;
};

QQuickTextAreaAttached::QQuickTextAreaAttached(QObject *parent)
    : QObject(*(new QQuickTextAreaAttachedPrivate), parent)
{
}

/*!
    \qmlattachedproperty TextArea QtQuick.Controls::TextArea::flickable

    This property attaches a text area to a \l Flickable.

    \sa ScrollBar, ScrollIndicator, {Scrollable TextArea}
*/
QQuickTextArea *QQuickTextAreaAttached::flickable() const
{
    Q_D(const QQuickTextAreaAttached);
    return d->control;
}

void QQuickTextAreaAttached::setFlickable(QQuickTextArea *control)
{
    Q_D(QQuickTextAreaAttached);
    QQuickFlickable *flickable = qobject_cast<QQuickFlickable *>(parent());
    if (!flickable) {
        qmlWarning(parent()) << "TextArea must be attached to a Flickable";
        return;
    }

    if (d->control == control)
        return;

    if (d->control)
        QQuickTextAreaPrivate::get(d->control)->detachFlickable();

    d->control = control;

    if (control)
        QQuickTextAreaPrivate::get(control)->attachFlickable(flickable);

    emit flickableChanged();
}

QT_END_NAMESPACE<|MERGE_RESOLUTION|>--- conflicted
+++ resolved
@@ -358,83 +358,12 @@
 
 void QQuickTextAreaPrivate::readOnlyChanged(bool isReadOnly)
 {
-<<<<<<< HEAD
+    Q_UNUSED(isReadOnly);
 #if QT_CONFIG(accessibility)
-=======
-    Q_D(QQuickTextArea);
-    setActiveFocusOnTab(true);
-    setAcceptedMouseButtons(Qt::AllButtons);
-    d->setImplicitResizeEnabled(false);
-    d->pressHandler.control = this;
-#ifndef QT_NO_CURSOR
-    setCursor(Qt::IBeamCursor);
-#endif
-    QObjectPrivate::connect(this, &QQuickTextEdit::readOnlyChanged,
-                            d, &QQuickTextAreaPrivate::_q_readOnlyChanged);
-}
-
-QQuickTextArea::~QQuickTextArea()
-{
-}
-
-QQuickTextAreaAttached *QQuickTextArea::qmlAttachedProperties(QObject *object)
-{
-    return new QQuickTextAreaAttached(object);
-}
-
-/*!
-    \internal
-
-    Determine which font is implicitly imposed on this control by its ancestors
-    and QGuiApplication::font, resolve this against its own font (attributes from
-    the implicit font are copied over). Then propagate this font to this
-    control's children.
-*/
-void QQuickTextAreaPrivate::resolveFont()
-{
-    Q_Q(QQuickTextArea);
-    inheritFont(QQuickControlPrivate::parentFont(q));
-}
-
-void QQuickTextAreaPrivate::inheritFont(const QFont &f)
-{
-    Q_Q(QQuickTextArea);
-    QFont parentFont = font.resolve(f);
-    parentFont.resolve(font.resolve() | f.resolve());
-
-    const QFont defaultFont = QQuickControlPrivate::themeFont(QPlatformTheme::EditorFont);
-    const QFont resolvedFont = parentFont.resolve(defaultFont);
-
-    const bool changed = resolvedFont != sourceFont;
-    q->QQuickTextEdit::setFont(resolvedFont);
-    if (changed)
-        emit q->fontChanged();
-}
-
-void QQuickTextAreaPrivate::updateHoverEnabled(bool enabled, bool xplicit)
-{
-    Q_Q(QQuickTextArea);
-    if (!xplicit && explicitHoverEnabled)
-        return;
-
-    bool wasEnabled = q->isHoverEnabled();
-    explicitHoverEnabled = xplicit;
-    if (wasEnabled != enabled) {
-        q->setAcceptHoverEvents(enabled);
-        QQuickControlPrivate::updateHoverEnabledRecur(q, enabled);
-        emit q->hoverEnabledChanged();
-    }
-}
-
-void QQuickTextAreaPrivate::_q_readOnlyChanged(bool isReadOnly)
-{
-    Q_UNUSED(isReadOnly);
-#ifndef QT_NO_ACCESSIBILITY
->>>>>>> e91c9fea
     if (accessibleAttached)
         accessibleAttached->set_readOnly(isReadOnly);
 #endif
-#ifndef QT_NO_CURSOR
+#if QT_CONFIG(cursor)
     q_func()->setCursor(isReadOnly ? Qt::ArrowCursor : Qt::IBeamCursor);
 #endif
 }
