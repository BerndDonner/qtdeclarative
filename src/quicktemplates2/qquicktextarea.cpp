--- conflicted
+++ resolved
@@ -496,7 +496,6 @@
     emit focusReasonChanged();
 }
 
-<<<<<<< HEAD
 /*!
     \since QtQuick.Controls 2.1
     \qmlproperty bool QtQuick.Controls::TextArea::hovered
@@ -544,14 +543,14 @@
 
     setAcceptHoverEvents(enabled);
     emit hoverEnabledChanged();
-=======
+}
+
 bool QQuickTextArea::contains(const QPointF &point) const
 {
     Q_D(const QQuickTextArea);
     if (d->flickable && !d->flickable->contains(d->flickable->mapFromItem(this, point)))
         return false;
     return QQuickTextEdit::contains(point);
->>>>>>> 1b7b2d7d
 }
 
 void QQuickTextArea::classBegin()
