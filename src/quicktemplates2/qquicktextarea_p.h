/****************************************************************************
**
** Copyright (C) 2016 The Qt Company Ltd.
** Contact: http://www.qt.io/licensing/
**
** This file is part of the Qt Quick Templates 2 module of the Qt Toolkit.
**
** $QT_BEGIN_LICENSE:LGPL3$
** Commercial License Usage
** Licensees holding valid commercial Qt licenses may use this file in
** accordance with the commercial license agreement provided with the
** Software or, alternatively, in accordance with the terms contained in
** a written agreement between you and The Qt Company. For licensing terms
** and conditions see http://www.qt.io/terms-conditions. For further
** information use the contact form at http://www.qt.io/contact-us.
**
** GNU Lesser General Public License Usage
** Alternatively, this file may be used under the terms of the GNU Lesser
** General Public License version 3 as published by the Free Software
** Foundation and appearing in the file LICENSE.LGPLv3 included in the
** packaging of this file. Please review the following information to
** ensure the GNU Lesser General Public License version 3 requirements
** will be met: https://www.gnu.org/licenses/lgpl.html.
**
** GNU General Public License Usage
** Alternatively, this file may be used under the terms of the GNU
** General Public License version 2.0 or later as published by the Free
** Software Foundation and appearing in the file LICENSE.GPL included in
** the packaging of this file. Please review the following information to
** ensure the GNU General Public License version 2.0 requirements will be
** met: http://www.gnu.org/licenses/gpl-2.0.html.
**
** $QT_END_LICENSE$
**
****************************************************************************/

#ifndef QQUICKTEXTAREA_P_H
#define QQUICKTEXTAREA_P_H

//
//  W A R N I N G
//  -------------
//
// This file is not part of the Qt API.  It exists purely as an
// implementation detail.  This header file may change from version to
// version without notice, or even be removed.
//
// We mean it.
//

#include <QtQuick/private/qquicktextedit_p.h>
#include <QtQuickTemplates2/private/qtquicktemplates2global_p.h>

QT_BEGIN_NAMESPACE

class QQuickText;
class QQuickTextAreaPrivate;
class QQuickTextAreaAttached;
class QQuickMouseEvent;

class Q_QUICKTEMPLATES2_PRIVATE_EXPORT QQuickTextArea : public QQuickTextEdit
{
    Q_OBJECT
    Q_PROPERTY(QFont font READ font WRITE setFont NOTIFY fontChanged) // override
    Q_PROPERTY(qreal implicitWidth READ implicitWidth WRITE setImplicitWidth NOTIFY implicitWidthChanged3 FINAL)
    Q_PROPERTY(qreal implicitHeight READ implicitHeight WRITE setImplicitHeight NOTIFY implicitHeightChanged3 FINAL)
    Q_PROPERTY(QQuickItem *background READ background WRITE setBackground NOTIFY backgroundChanged FINAL)
    Q_PROPERTY(QString placeholderText READ placeholderText WRITE setPlaceholderText NOTIFY placeholderTextChanged FINAL)
    Q_PROPERTY(Qt::FocusReason focusReason READ focusReason WRITE setFocusReason NOTIFY focusReasonChanged FINAL)
    Q_PROPERTY(bool hovered READ isHovered NOTIFY hoveredChanged FINAL REVISION 1)
    Q_PROPERTY(bool hoverEnabled READ isHoverEnabled WRITE setHoverEnabled NOTIFY hoverEnabledChanged FINAL REVISION 1)

public:
    explicit QQuickTextArea(QQuickItem *parent = nullptr);
    ~QQuickTextArea();

    static QQuickTextAreaAttached *qmlAttachedProperties(QObject *object);

    QFont font() const;
    void setFont(const QFont &font);

    QQuickItem *background() const;
    void setBackground(QQuickItem *background);

    QString placeholderText() const;
    void setPlaceholderText(const QString &text);

    Qt::FocusReason focusReason() const;
    void setFocusReason(Qt::FocusReason reason);

<<<<<<< HEAD
    bool isHovered() const;
    void setHovered(bool hovered);

    bool isHoverEnabled() const;
    void setHoverEnabled(bool enabled);
=======
    bool contains(const QPointF &point) const override;
>>>>>>> 1b7b2d7d

Q_SIGNALS:
    void fontChanged();
    void implicitWidthChanged3();
    void implicitHeightChanged3();
    void backgroundChanged();
    void placeholderTextChanged();
    void focusReasonChanged();
    Q_REVISION(1) void hoveredChanged();
    Q_REVISION(1) void hoverEnabledChanged();
    void pressAndHold(QQuickMouseEvent *event);
    Q_REVISION(1) void pressed(QQuickMouseEvent *event);
    Q_REVISION(1) void released(QQuickMouseEvent *event);

protected:
    void classBegin() override;
    void componentComplete() override;

    void itemChange(ItemChange change, const ItemChangeData &value) override;
    void geometryChanged(const QRectF &newGeometry, const QRectF &oldGeometry) override;
    QSGNode *updatePaintNode(QSGNode *oldNode, UpdatePaintNodeData *data) override;

    void focusInEvent(QFocusEvent *event) override;
    void focusOutEvent(QFocusEvent *event) override;
    void hoverEnterEvent(QHoverEvent *event) override;
    void hoverLeaveEvent(QHoverEvent *event) override;
    void mousePressEvent(QMouseEvent *event) override;
    void mouseMoveEvent(QMouseEvent *event) override;
    void mouseReleaseEvent(QMouseEvent *event) override;
    void mouseDoubleClickEvent(QMouseEvent *event) override;
    void timerEvent(QTimerEvent *event) override;

private:
    Q_DISABLE_COPY(QQuickTextArea)
    Q_DECLARE_PRIVATE(QQuickTextArea)
};

class QQuickTextAreaAttachedPrivate;

class Q_QUICKTEMPLATES2_PRIVATE_EXPORT QQuickTextAreaAttached : public QObject
{
    Q_OBJECT
    Q_PROPERTY(QQuickTextArea *flickable READ flickable WRITE setFlickable NOTIFY flickableChanged FINAL)

public:
    explicit QQuickTextAreaAttached(QObject *parent);
    ~QQuickTextAreaAttached();

    QQuickTextArea *flickable() const;
    void setFlickable(QQuickTextArea *control);

Q_SIGNALS:
    void flickableChanged();

private:
    Q_DISABLE_COPY(QQuickTextAreaAttached)
    Q_DECLARE_PRIVATE(QQuickTextAreaAttached)
};

QT_END_NAMESPACE

QML_DECLARE_TYPE(QQuickTextArea)
QML_DECLARE_TYPEINFO(QQuickTextArea, QML_HAS_ATTACHED_PROPERTIES)

#endif // QQUICKTEXTAREA_P_H<|MERGE_RESOLUTION|>--- conflicted
+++ resolved
@@ -88,15 +88,13 @@
     Qt::FocusReason focusReason() const;
     void setFocusReason(Qt::FocusReason reason);
 
-<<<<<<< HEAD
     bool isHovered() const;
     void setHovered(bool hovered);
 
     bool isHoverEnabled() const;
     void setHoverEnabled(bool enabled);
-=======
+
     bool contains(const QPointF &point) const override;
->>>>>>> 1b7b2d7d
 
 Q_SIGNALS:
     void fontChanged();
