--- conflicted
+++ resolved
@@ -71,12 +71,9 @@
     // 2.1 (Qt 5.8)
     Q_PROPERTY(bool hovered READ isHovered NOTIFY hoveredChanged FINAL REVISION 1)
     Q_PROPERTY(bool hoverEnabled READ isHoverEnabled WRITE setHoverEnabled RESET resetHoverEnabled NOTIFY hoverEnabledChanged FINAL REVISION 1)
-<<<<<<< HEAD
     // 2.3 (Qt 5.10)
     Q_PROPERTY(QPalette palette READ palette WRITE setPalette RESET resetPalette NOTIFY paletteChanged FINAL REVISION 3)
-=======
     Q_CLASSINFO("DeferredPropertyNames", "background")
->>>>>>> 6b89293b
 
 public:
     explicit QQuickTextArea(QQuickItem *parent = nullptr);
