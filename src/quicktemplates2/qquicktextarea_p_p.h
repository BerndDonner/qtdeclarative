/****************************************************************************
**
** Copyright (C) 2017 The Qt Company Ltd.
** Contact: http://www.qt.io/licensing/
**
** This file is part of the Qt Quick Templates 2 module of the Qt Toolkit.
**
** $QT_BEGIN_LICENSE:LGPL3$
** Commercial License Usage
** Licensees holding valid commercial Qt licenses may use this file in
** accordance with the commercial license agreement provided with the
** Software or, alternatively, in accordance with the terms contained in
** a written agreement between you and The Qt Company. For licensing terms
** and conditions see http://www.qt.io/terms-conditions. For further
** information use the contact form at http://www.qt.io/contact-us.
**
** GNU Lesser General Public License Usage
** Alternatively, this file may be used under the terms of the GNU Lesser
** General Public License version 3 as published by the Free Software
** Foundation and appearing in the file LICENSE.LGPLv3 included in the
** packaging of this file. Please review the following information to
** ensure the GNU Lesser General Public License version 3 requirements
** will be met: https://www.gnu.org/licenses/lgpl.html.
**
** GNU General Public License Usage
** Alternatively, this file may be used under the terms of the GNU
** General Public License version 2.0 or later as published by the Free
** Software Foundation and appearing in the file LICENSE.GPL included in
** the packaging of this file. Please review the following information to
** ensure the GNU General Public License version 2.0 requirements will be
** met: http://www.gnu.org/licenses/gpl-2.0.html.
**
** $QT_END_LICENSE$
**
****************************************************************************/

#ifndef QQUICKTEXTAREA_P_P_H
#define QQUICKTEXTAREA_P_P_H

//
//  W A R N I N G
//  -------------
//
// This file is not part of the Qt API.  It exists purely as an
// implementation detail.  This header file may change from version to
// version without notice, or even be removed.
//
// We mean it.
//

#include <QtQml/private/qlazilyallocated_p.h>
#include <QtQuick/private/qquicktextedit_p_p.h>
#include <QtQuick/private/qquickitemchangelistener_p.h>
#include <QtQuickTemplates2/private/qquickpresshandler_p_p.h>
#include <QtQuickTemplates2/private/qquickdeferredpointer_p_p.h>

#include <QtQuickTemplates2/private/qquicktextarea_p.h>

#if QT_CONFIG(accessibility)
#include <QtGui/qaccessible.h>
#endif

QT_BEGIN_NAMESPACE

class QQuickFlickable;

class QQuickTextAreaPrivate : public QQuickTextEditPrivate, public QQuickItemChangeListener
#if QT_CONFIG(accessibility)
    , public QAccessible::ActivationObserver
#endif
{
    Q_DECLARE_PUBLIC(QQuickTextArea)

public:
    QQuickTextAreaPrivate();
    ~QQuickTextAreaPrivate();

    static QQuickTextAreaPrivate *get(QQuickTextArea *item)
    {
        return static_cast<QQuickTextAreaPrivate *>(QObjectPrivate::get(item));
    }

    void resizeBackground();

    void resolveFont();
    void inheritFont(const QFont &font);
    void updateFont(const QFont &font);
    inline void setFont_helper(const QFont &font) {
        if (sourceFont.resolve() == font.resolve() && sourceFont == font)
            return;
        updateFont(font);
    }

    void resolvePalette();
    void inheritPalette(const QPalette &palette);
    void updatePalette(const QPalette &palette);
    inline void setPalette_helper(const QPalette &palette) {
        if (resolvedPalette.resolve() == palette.resolve() && resolvedPalette == palette)
            return;
        updatePalette(palette);
    }

#if QT_CONFIG(quicktemplates2_hover)
    void updateHoverEnabled(bool h, bool e);
#endif

    void attachFlickable(QQuickFlickable *flickable);
    void detachFlickable();
    void ensureCursorVisible();
    void resizeFlickableControl();
    void resizeFlickableContent();

    void itemGeometryChanged(QQuickItem *item, QQuickGeometryChange change, const QRectF &diff) override;

    qreal getImplicitWidth() const override;
    qreal getImplicitHeight() const override;

    void implicitWidthChanged() override;
    void implicitHeightChanged() override;

    void readOnlyChanged(bool isReadOnly);

#if QT_CONFIG(accessibility)
    void accessibilityActiveChanged(bool active) override;
    QAccessible::Role accessibleRole() const override;
#endif

    void executeBackground(bool complete = false);

#if QT_CONFIG(quicktemplates2_hover)
    bool hovered;
    bool explicitHoverEnabled;
#endif
<<<<<<< HEAD

    struct ExtraData {
        QFont requestedFont;
        QPalette requestedPalette;
    };
    QLazilyAllocated<ExtraData> extra;

    QPalette resolvedPalette;
    QQuickItem *background;
=======
    QFont font;
    QQuickDeferredPointer<QQuickItem> background;
>>>>>>> 6b89293b
    QString placeholder;
    Qt::FocusReason focusReason;
    QQuickPressHandler pressHandler;
    QQuickFlickable *flickable;
};

QT_END_NAMESPACE

#endif // QQUICKTEXTAREA_P_P_H<|MERGE_RESOLUTION|>--- conflicted
+++ resolved
@@ -131,7 +131,6 @@
     bool hovered;
     bool explicitHoverEnabled;
 #endif
-<<<<<<< HEAD
 
     struct ExtraData {
         QFont requestedFont;
@@ -140,11 +139,7 @@
     QLazilyAllocated<ExtraData> extra;
 
     QPalette resolvedPalette;
-    QQuickItem *background;
-=======
-    QFont font;
     QQuickDeferredPointer<QQuickItem> background;
->>>>>>> 6b89293b
     QString placeholder;
     Qt::FocusReason focusReason;
     QQuickPressHandler pressHandler;
