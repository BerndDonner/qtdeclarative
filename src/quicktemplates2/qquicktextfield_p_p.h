/****************************************************************************
**
** Copyright (C) 2017 The Qt Company Ltd.
** Contact: http://www.qt.io/licensing/
**
** This file is part of the Qt Quick Templates 2 module of the Qt Toolkit.
**
** $QT_BEGIN_LICENSE:LGPL3$
** Commercial License Usage
** Licensees holding valid commercial Qt licenses may use this file in
** accordance with the commercial license agreement provided with the
** Software or, alternatively, in accordance with the terms contained in
** a written agreement between you and The Qt Company. For licensing terms
** and conditions see http://www.qt.io/terms-conditions. For further
** information use the contact form at http://www.qt.io/contact-us.
**
** GNU Lesser General Public License Usage
** Alternatively, this file may be used under the terms of the GNU Lesser
** General Public License version 3 as published by the Free Software
** Foundation and appearing in the file LICENSE.LGPLv3 included in the
** packaging of this file. Please review the following information to
** ensure the GNU Lesser General Public License version 3 requirements
** will be met: https://www.gnu.org/licenses/lgpl.html.
**
** GNU General Public License Usage
** Alternatively, this file may be used under the terms of the GNU
** General Public License version 2.0 or later as published by the Free
** Software Foundation and appearing in the file LICENSE.GPL included in
** the packaging of this file. Please review the following information to
** ensure the GNU General Public License version 2.0 requirements will be
** met: http://www.gnu.org/licenses/gpl-2.0.html.
**
** $QT_END_LICENSE$
**
****************************************************************************/

#ifndef QQUICKTEXTFIELD_P_P_H
#define QQUICKTEXTFIELD_P_P_H

//
//  W A R N I N G
//  -------------
//
// This file is not part of the Qt API.  It exists purely as an
// implementation detail.  This header file may change from version to
// version without notice, or even be removed.
//
// We mean it.
//

#include <QtQml/private/qlazilyallocated_p.h>
#include <QtQuick/private/qquicktextinput_p_p.h>
#include <QtQuickTemplates2/private/qquickpresshandler_p_p.h>
#include <QtQuickTemplates2/private/qquickdeferredpointer_p_p.h>

#include <QtQuickTemplates2/private/qquicktextfield_p.h>

#if QT_CONFIG(accessibility)
#include <QtGui/qaccessible.h>
#endif

QT_BEGIN_NAMESPACE

class QQuickTextFieldPrivate : public QQuickTextInputPrivate
#if QT_CONFIG(accessibility)
    , public QAccessible::ActivationObserver
#endif
{
    Q_DECLARE_PUBLIC(QQuickTextField)

public:
    QQuickTextFieldPrivate();
    ~QQuickTextFieldPrivate();

    static QQuickTextFieldPrivate *get(QQuickTextField *item) {
        return static_cast<QQuickTextFieldPrivate *>(QObjectPrivate::get(item)); }

    void resizeBackground();

    void resolveFont();
    void inheritFont(const QFont &font);
    void updateFont(const QFont &font);
    inline void setFont_helper(const QFont &font) {
        if (sourceFont.resolve() == font.resolve() && sourceFont == font)
            return;
        updateFont(font);
    }

    void resolvePalette();
    void inheritPalette(const QPalette &palette);
    void updatePalette(const QPalette &palette);
    inline void setPalette_helper(const QPalette &palette) {
        if (resolvedPalette.resolve() == palette.resolve() && resolvedPalette == palette)
            return;
        updatePalette(palette);
    }

#if QT_CONFIG(quicktemplates2_hover)
    void updateHoverEnabled(bool h, bool e);
#endif

    qreal getImplicitWidth() const override;
    qreal getImplicitHeight() const override;

    void implicitWidthChanged() override;
    void implicitHeightChanged() override;

    void readOnlyChanged(bool isReadOnly);
    void echoModeChanged(QQuickTextField::EchoMode echoMode);

#if QT_CONFIG(accessibility)
    void accessibilityActiveChanged(bool active) override;
    QAccessible::Role accessibleRole() const override;
#endif

    void executeBackground(bool complete = false);

#if QT_CONFIG(quicktemplates2_hover)
    bool hovered;
    bool explicitHoverEnabled;
#endif
<<<<<<< HEAD

    struct ExtraData {
        QFont requestedFont;
        QPalette requestedPalette;
    };
    QLazilyAllocated<ExtraData> extra;

    QPalette resolvedPalette;
    QQuickItem *background;
=======
    QFont font;
    QQuickDeferredPointer<QQuickItem> background;
>>>>>>> 6b89293b
    QString placeholder;
    Qt::FocusReason focusReason;
    QQuickPressHandler pressHandler;
};

QT_END_NAMESPACE

#endif // QQUICKTEXTFIELD_P_P_H<|MERGE_RESOLUTION|>--- conflicted
+++ resolved
@@ -119,7 +119,6 @@
     bool hovered;
     bool explicitHoverEnabled;
 #endif
-<<<<<<< HEAD
 
     struct ExtraData {
         QFont requestedFont;
@@ -128,11 +127,7 @@
     QLazilyAllocated<ExtraData> extra;
 
     QPalette resolvedPalette;
-    QQuickItem *background;
-=======
-    QFont font;
     QQuickDeferredPointer<QQuickItem> background;
->>>>>>> 6b89293b
     QString placeholder;
     Qt::FocusReason focusReason;
     QQuickPressHandler pressHandler;
