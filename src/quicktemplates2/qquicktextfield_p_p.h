--- conflicted
+++ resolved
@@ -93,12 +93,9 @@
     QAccessible::Role accessibleRole() const override;
 #endif
 
-<<<<<<< HEAD
-    bool hovered;
-=======
     void deleteDelegate(QObject *object);
 
->>>>>>> b3619f32
+    bool hovered;
     QFont font;
     QQuickItem *background;
     QString placeholder;
