/****************************************************************************
**
** Copyright (C) 2016 The Qt Company Ltd.
** Contact: http://www.qt.io/licensing/
**
** This file is part of the Qt Quick Templates 2 module of the Qt Toolkit.
**
** $QT_BEGIN_LICENSE:LGPL3$
** Commercial License Usage
** Licensees holding valid commercial Qt licenses may use this file in
** accordance with the commercial license agreement provided with the
** Software or, alternatively, in accordance with the terms contained in
** a written agreement between you and The Qt Company. For licensing terms
** and conditions see http://www.qt.io/terms-conditions. For further
** information use the contact form at http://www.qt.io/contact-us.
**
** GNU Lesser General Public License Usage
** Alternatively, this file may be used under the terms of the GNU Lesser
** General Public License version 3 as published by the Free Software
** Foundation and appearing in the file LICENSE.LGPLv3 included in the
** packaging of this file. Please review the following information to
** ensure the GNU Lesser General Public License version 3 requirements
** will be met: https://www.gnu.org/licenses/lgpl.html.
**
** GNU General Public License Usage
** Alternatively, this file may be used under the terms of the GNU
** General Public License version 2.0 or later as published by the Free
** Software Foundation and appearing in the file LICENSE.GPL included in
** the packaging of this file. Please review the following information to
** ensure the GNU General Public License version 2.0 requirements will be
** met: http://www.gnu.org/licenses/gpl-2.0.html.
**
** $QT_END_LICENSE$
**
****************************************************************************/

#ifndef QQUICKTOOLTIP_P_H
#define QQUICKTOOLTIP_P_H

//
//  W A R N I N G
//  -------------
//
// This file is not part of the Qt API.  It exists purely as an
// implementation detail.  This header file may change from version to
// version without notice, or even be removed.
//
// We mean it.
//

#include <QtQuickTemplates2/private/qquickpopup_p.h>

QT_BEGIN_NAMESPACE

class QQuickToolTipPrivate;
class QQuickToolTipAttached;
class QQuickToolTipAttachedPrivate;

class Q_QUICKTEMPLATES2_PRIVATE_EXPORT QQuickToolTip : public QQuickPopup
{
    Q_OBJECT
    Q_PROPERTY(int delay READ delay WRITE setDelay NOTIFY delayChanged FINAL)
    Q_PROPERTY(int timeout READ timeout WRITE setTimeout NOTIFY timeoutChanged FINAL)
    Q_PROPERTY(QString text READ text WRITE setText NOTIFY textChanged FINAL)

public:
    explicit QQuickToolTip(QQuickItem *parent = nullptr);

    QString text() const;
    void setText(const QString &text);

    int delay() const;
    void setDelay(int delay);

    int timeout() const;
    void setTimeout(int timeout);

    void setVisible(bool visible) override;

    static QQuickToolTipAttached *qmlAttachedProperties(QObject *object);

Q_SIGNALS:
    void textChanged();
    void delayChanged();
    void timeoutChanged();

protected:
    QFont defaultFont() const override;

    void itemChange(QQuickItem::ItemChange change, const QQuickItem::ItemChangeData &data) override;
    void timerEvent(QTimerEvent *event) override;

#ifndef QT_NO_ACCESSIBILITY
    QAccessible::Role accessibleRole() const override;
#endif

private:
    Q_DISABLE_COPY(QQuickToolTip)
    Q_DECLARE_PRIVATE(QQuickToolTip)
};

class Q_QUICKTEMPLATES2_PRIVATE_EXPORT QQuickToolTipAttached : public QObject
{
    Q_OBJECT
    Q_PROPERTY(QString text READ text WRITE setText NOTIFY textChanged FINAL)
    Q_PROPERTY(int delay READ delay WRITE setDelay NOTIFY delayChanged FINAL)
    Q_PROPERTY(int timeout READ timeout WRITE setTimeout NOTIFY timeoutChanged FINAL)
    Q_PROPERTY(bool visible READ isVisible WRITE setVisible NOTIFY visibleChanged FINAL)
    Q_PROPERTY(QQuickToolTip *toolTip READ toolTip CONSTANT FINAL)

public:
<<<<<<< HEAD
    explicit QQuickToolTipAttached(QObject *parent = nullptr);
=======
    explicit QQuickToolTipAttached(QObject *parent);
>>>>>>> b6cfb4a1

    QString text() const;
    void setText(const QString &text);

    int delay() const;
    void setDelay(int delay);

    int timeout() const;
    void setTimeout(int timeout);

    bool isVisible() const;
    void setVisible(bool visible);

    QQuickToolTip *toolTip() const;

Q_SIGNALS:
    void textChanged();
    void delayChanged();
    void timeoutChanged();
    void visibleChanged();

public Q_SLOTS:
    void show(const QString &text, int ms = -1);
    void hide();

private:
    Q_DISABLE_COPY(QQuickToolTipAttached)
    Q_DECLARE_PRIVATE(QQuickToolTipAttached)
};

QT_END_NAMESPACE

QML_DECLARE_TYPE(QQuickToolTip)
QML_DECLARE_TYPEINFO(QQuickToolTip, QML_HAS_ATTACHED_PROPERTIES)

#endif // QQUICKTOOLTIP_P_H<|MERGE_RESOLUTION|>--- conflicted
+++ resolved
@@ -109,11 +109,7 @@
     Q_PROPERTY(QQuickToolTip *toolTip READ toolTip CONSTANT FINAL)
 
 public:
-<<<<<<< HEAD
     explicit QQuickToolTipAttached(QObject *parent = nullptr);
-=======
-    explicit QQuickToolTipAttached(QObject *parent);
->>>>>>> b6cfb4a1
 
     QString text() const;
     void setText(const QString &text);
