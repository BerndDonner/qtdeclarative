/****************************************************************************
**
** Copyright (C) 2017 The Qt Company Ltd.
** Contact: http://www.qt.io/licensing/
**
** This file is part of the Qt Quick Templates 2 module of the Qt Toolkit.
**
** $QT_BEGIN_LICENSE:LGPL3$
** Commercial License Usage
** Licensees holding valid commercial Qt licenses may use this file in
** accordance with the commercial license agreement provided with the
** Software or, alternatively, in accordance with the terms contained in
** a written agreement between you and The Qt Company. For licensing terms
** and conditions see http://www.qt.io/terms-conditions. For further
** information use the contact form at http://www.qt.io/contact-us.
**
** GNU Lesser General Public License Usage
** Alternatively, this file may be used under the terms of the GNU Lesser
** General Public License version 3 as published by the Free Software
** Foundation and appearing in the file LICENSE.LGPLv3 included in the
** packaging of this file. Please review the following information to
** ensure the GNU Lesser General Public License version 3 requirements
** will be met: https://www.gnu.org/licenses/lgpl.html.
**
** GNU General Public License Usage
** Alternatively, this file may be used under the terms of the GNU
** General Public License version 2.0 or later as published by the Free
** Software Foundation and appearing in the file LICENSE.GPL included in
** the packaging of this file. Please review the following information to
** ensure the GNU General Public License version 2.0 requirements will be
** met: http://www.gnu.org/licenses/gpl-2.0.html.
**
** $QT_END_LICENSE$
**
****************************************************************************/

#ifndef QQUICKTUMBLER_P_H
#define QQUICKTUMBLER_P_H

//
//  W A R N I N G
//  -------------
//
// This file is not part of the Qt API.  It exists purely as an
// implementation detail.  This header file may change from version to
// version without notice, or even be removed.
//
// We mean it.
//

#include <QtCore/qvariant.h>
#include <QtQml/qqmlcomponent.h>
#include <QtQuickTemplates2/private/qquickcontrol_p.h>

QT_BEGIN_NAMESPACE

class QQuickTumblerAttached;
class QQuickTumblerPrivate;

class Q_QUICKTEMPLATES2_PRIVATE_EXPORT QQuickTumbler : public QQuickControl
{
    Q_OBJECT
    Q_PROPERTY(QVariant model READ model WRITE setModel NOTIFY modelChanged FINAL)
    Q_PROPERTY(int count READ count NOTIFY countChanged FINAL)
    Q_PROPERTY(int currentIndex READ currentIndex WRITE setCurrentIndex NOTIFY currentIndexChanged FINAL)
    Q_PROPERTY(QQuickItem *currentItem READ currentItem NOTIFY currentItemChanged FINAL)
    Q_PROPERTY(QQmlComponent *delegate READ delegate WRITE setDelegate NOTIFY delegateChanged FINAL)
    Q_PROPERTY(int visibleItemCount READ visibleItemCount WRITE setVisibleItemCount NOTIFY visibleItemCountChanged FINAL)
    // 2.1 (Qt 5.8)
    Q_PROPERTY(bool wrap READ wrap WRITE setWrap RESET resetWrap NOTIFY wrapChanged FINAL REVISION 1)
    // 2.2 (Qt 5.9)
    Q_PROPERTY(bool moving READ isMoving NOTIFY movingChanged FINAL REVISION 2)

public:
    explicit QQuickTumbler(QQuickItem *parent = nullptr);
    ~QQuickTumbler();

    QVariant model() const;
    void setModel(const QVariant &model);

    int count() const;

    int currentIndex() const;
    void setCurrentIndex(int currentIndex);
    QQuickItem *currentItem() const;

    QQmlComponent *delegate() const;
    void setDelegate(QQmlComponent *delegate);

    int visibleItemCount() const;
    void setVisibleItemCount(int visibleItemCount);

    static QQuickTumblerAttached *qmlAttachedProperties(QObject *object);

    // 2.1 (Qt 5.8)
    bool wrap() const;
    void setWrap(bool wrap);
    void resetWrap();

    // 2.2 (Qt 5.9)
    bool isMoving() const;

Q_SIGNALS:
    void modelChanged();
    void countChanged();
    void currentIndexChanged();
    void currentItemChanged();
    void delegateChanged();
    void visibleItemCountChanged();
    // 2.1 (Qt 5.8)
    Q_REVISION(1) void wrapChanged();
    // 2.2 (Qt 5.9)
    Q_REVISION(2) void movingChanged();

protected:
    void geometryChanged(const QRectF &newGeometry, const QRectF &oldGeometry) override;
    void componentComplete() override;
    void contentItemChange(QQuickItem *newItem, QQuickItem *oldItem) override;
    void keyPressEvent(QKeyEvent *event) override;
    void updatePolish() override;

    QFont defaultFont() const override;
    QPalette defaultPalette() const override;

private:
    Q_DISABLE_COPY(QQuickTumbler)
    Q_DECLARE_PRIVATE(QQuickTumbler)

    Q_PRIVATE_SLOT(d_func(), void _q_updateItemWidths())
    Q_PRIVATE_SLOT(d_func(), void _q_updateItemHeights())
    Q_PRIVATE_SLOT(d_func(), void _q_onViewCurrentIndexChanged())
    Q_PRIVATE_SLOT(d_func(), void _q_onViewCountChanged())
<<<<<<< HEAD
    Q_PRIVATE_SLOT(d_func(), void _q_onViewOffsetChanged())
    Q_PRIVATE_SLOT(d_func(), void _q_onViewContentYChanged())
=======
    Q_PRIVATE_SLOT(d_func(), void _q_calculateAttachedDisplacements())
>>>>>>> d64774ad
};

class QQuickTumblerAttachedPrivate;

class Q_QUICKTEMPLATES2_PRIVATE_EXPORT QQuickTumblerAttached : public QObject
{
    Q_OBJECT
    Q_PROPERTY(QQuickTumbler *tumbler READ tumbler CONSTANT FINAL)
    Q_PROPERTY(qreal displacement READ displacement NOTIFY displacementChanged FINAL)

public:
    explicit QQuickTumblerAttached(QObject *parent = nullptr);

    QQuickTumbler *tumbler() const;
    qreal displacement() const;

Q_SIGNALS:
    void displacementChanged();

private:
    Q_DISABLE_COPY(QQuickTumblerAttached)
    Q_DECLARE_PRIVATE(QQuickTumblerAttached)
};

QT_END_NAMESPACE

QML_DECLARE_TYPE(QQuickTumbler)
QML_DECLARE_TYPEINFO(QQuickTumbler, QML_HAS_ATTACHED_PROPERTIES)

#endif // QQUICKTUMBLER_P_H<|MERGE_RESOLUTION|>--- conflicted
+++ resolved
@@ -130,12 +130,8 @@
     Q_PRIVATE_SLOT(d_func(), void _q_updateItemHeights())
     Q_PRIVATE_SLOT(d_func(), void _q_onViewCurrentIndexChanged())
     Q_PRIVATE_SLOT(d_func(), void _q_onViewCountChanged())
-<<<<<<< HEAD
     Q_PRIVATE_SLOT(d_func(), void _q_onViewOffsetChanged())
     Q_PRIVATE_SLOT(d_func(), void _q_onViewContentYChanged())
-=======
-    Q_PRIVATE_SLOT(d_func(), void _q_calculateAttachedDisplacements())
->>>>>>> d64774ad
 };
 
 class QQuickTumblerAttachedPrivate;
