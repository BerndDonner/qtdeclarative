/****************************************************************************
**
** Copyright (C) 2017 The Qt Company Ltd.
** Contact: http://www.qt.io/licensing/
**
** This file is part of the Qt Quick Templates 2 module of the Qt Toolkit.
**
** $QT_BEGIN_LICENSE:LGPL3$
** Commercial License Usage
** Licensees holding valid commercial Qt licenses may use this file in
** accordance with the commercial license agreement provided with the
** Software or, alternatively, in accordance with the terms contained in
** a written agreement between you and The Qt Company. For licensing terms
** and conditions see http://www.qt.io/terms-conditions. For further
** information use the contact form at http://www.qt.io/contact-us.
**
** GNU Lesser General Public License Usage
** Alternatively, this file may be used under the terms of the GNU Lesser
** General Public License version 3 as published by the Free Software
** Foundation and appearing in the file LICENSE.LGPLv3 included in the
** packaging of this file. Please review the following information to
** ensure the GNU Lesser General Public License version 3 requirements
** will be met: https://www.gnu.org/licenses/lgpl.html.
**
** GNU General Public License Usage
** Alternatively, this file may be used under the terms of the GNU
** General Public License version 2.0 or later as published by the Free
** Software Foundation and appearing in the file LICENSE.GPL included in
** the packaging of this file. Please review the following information to
** ensure the GNU General Public License version 2.0 requirements will be
** met: http://www.gnu.org/licenses/gpl-2.0.html.
**
** $QT_END_LICENSE$
**
****************************************************************************/

#ifndef QQUICKTUMBLER_P_P_H
#define QQUICKTUMBLER_P_P_H

//
//  W A R N I N G
//  -------------
//
// This file is not part of the Qt API.  It exists purely as an
// implementation detail.  This header file may change from version to
// version without notice, or even be removed.
//
// We mean it.
//

#include <QtQuick/private/qquickitemchangelistener_p.h>
#include <QtQuickTemplates2/private/qquickcontrol_p_p.h>
#include <QtQuickTemplates2/private/qquicktumbler_p.h>

QT_BEGIN_NAMESPACE

class Q_QUICKTEMPLATES2_PRIVATE_EXPORT QQuickTumblerPrivate : public QQuickControlPrivate, public QQuickItemChangeListener
{
    Q_DECLARE_PUBLIC(QQuickTumbler)

public:
    QQuickTumblerPrivate();
    ~QQuickTumblerPrivate();

    enum ContentItemType {
        NoContentItem,
        UnsupportedContentItemType,
        PathViewContentItem,
        ListViewContentItem
    };

    QQuickItem *determineViewType(QQuickItem *contentItem);
    void resetViewData();
    QList<QQuickItem *> viewContentItemChildItems() const;

    static QQuickTumblerPrivate *get(QQuickTumbler *tumbler);

    QVariant model;
    QQmlComponent *delegate;
    int visibleItemCount;
    bool wrap;
    bool explicitWrap;
    bool ignoreWrapChanges;
    QQuickItem *view;
    QQuickItem *viewContentItem;
    ContentItemType viewContentItemType;
    union {
        qreal viewOffset; // PathView
        qreal viewContentY; // ListView
    };
    int currentIndex;
    int pendingCurrentIndex;
    bool ignoreCurrentIndexChanges;
    int count;
    bool ignoreSignals;

    void _q_updateItemHeights();
    void _q_updateItemWidths();
    void _q_onViewCurrentIndexChanged();
    void _q_onViewCountChanged();
<<<<<<< HEAD
    void _q_onViewOffsetChanged();
    void _q_onViewContentYChanged();

    void calculateDisplacements();
=======
    void _q_calculateAttachedDisplacements();
>>>>>>> d64774ad

    void disconnectFromView();
    void setupViewData(QQuickItem *newControlContentItem);
    void syncCurrentIndex();

    void setCount(int newCount);
    void setWrapBasedOnCount();
    void setWrap(bool shouldWrap, bool isExplicit);
    void lockWrap();
    void unlockWrap();

    void itemChildAdded(QQuickItem *, QQuickItem *) override;
    void itemChildRemoved(QQuickItem *, QQuickItem *) override;
    void itemGeometryChanged(QQuickItem *, QQuickGeometryChange , const QRectF &) override;
};

class QQuickTumblerAttachedPrivate : public QObjectPrivate
{
    Q_DECLARE_PUBLIC(QQuickTumblerAttached)

public:
    QQuickTumblerAttachedPrivate();

    static QQuickTumblerAttachedPrivate *get(QQuickTumblerAttached *attached)
    {
        return attached->d_func();
    }

    void init(QQuickItem *delegateItem);

    void calculateDisplacement();
    void emitIfDisplacementChanged(qreal oldDisplacement, qreal newDisplacement);

    // The Tumbler that contains the delegate. Required to calculated the displacement.
    QPointer<QQuickTumbler> tumbler;
    // The index of the delegate. Used to calculate the displacement.
    int index;
    // The displacement for our delegate.
    qreal displacement;
};

class Q_QUICKTEMPLATES2_PRIVATE_EXPORT QQuickTumblerAttachedPrivate : public QObjectPrivate, public QQuickItemChangeListener
{
    Q_DECLARE_PUBLIC(QQuickTumblerAttached)

public:
    QQuickTumblerAttachedPrivate();

    void init(QQuickItem *delegateItem);

    void _q_calculateDisplacement();
    void emitIfDisplacementChanged(qreal oldDisplacement, qreal newDisplacement);

    static QQuickTumblerAttachedPrivate *get(QQuickTumblerAttached *attached);

    // The Tumbler that contains the delegate. Required to calculated the displacement.
    QPointer<QQuickTumbler> tumbler;
    // The index of the delegate. Used to calculate the displacement.
    int index;
    // The displacement for our delegate.
    qreal displacement;
};

QT_END_NAMESPACE

#endif // QQUICKTUMBLER_P_P_H<|MERGE_RESOLUTION|>--- conflicted
+++ resolved
@@ -98,14 +98,10 @@
     void _q_updateItemWidths();
     void _q_onViewCurrentIndexChanged();
     void _q_onViewCountChanged();
-<<<<<<< HEAD
     void _q_onViewOffsetChanged();
     void _q_onViewContentYChanged();
 
     void calculateDisplacements();
-=======
-    void _q_calculateAttachedDisplacements();
->>>>>>> d64774ad
 
     void disconnectFromView();
     void setupViewData(QQuickItem *newControlContentItem);
@@ -147,28 +143,6 @@
     qreal displacement;
 };
 
-class Q_QUICKTEMPLATES2_PRIVATE_EXPORT QQuickTumblerAttachedPrivate : public QObjectPrivate, public QQuickItemChangeListener
-{
-    Q_DECLARE_PUBLIC(QQuickTumblerAttached)
-
-public:
-    QQuickTumblerAttachedPrivate();
-
-    void init(QQuickItem *delegateItem);
-
-    void _q_calculateDisplacement();
-    void emitIfDisplacementChanged(qreal oldDisplacement, qreal newDisplacement);
-
-    static QQuickTumblerAttachedPrivate *get(QQuickTumblerAttached *attached);
-
-    // The Tumbler that contains the delegate. Required to calculated the displacement.
-    QPointer<QQuickTumbler> tumbler;
-    // The index of the delegate. Used to calculate the displacement.
-    int index;
-    // The displacement for our delegate.
-    qreal displacement;
-};
-
 QT_END_NAMESPACE
 
 #endif // QQUICKTUMBLER_P_P_H