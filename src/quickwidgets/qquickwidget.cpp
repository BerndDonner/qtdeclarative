--- conflicted
+++ resolved
@@ -1176,30 +1176,20 @@
 void QQuickWidget::showEvent(QShowEvent *)
 {
     Q_D(QQuickWidget);
-<<<<<<< HEAD
-    d->updatePending = false;
     if (!d->useSoftwareRenderer) {
         d->createContext();
-        if (d->offscreenWindow->openglContext())
+        if (d->offscreenWindow->openglContext()) {
             d->render(true);
-        else
+            if (d->updatePending) {
+                d->updatePending = false;
+                update();
+            }
+        } else {
             triggerUpdate();
+        }
     } else {
         triggerUpdate();
     }
-
-=======
-    d->createContext();
-    if (d->offscreenWindow->openglContext()) {
-        d->render(true);
-        if (d->updatePending) {
-            d->updatePending = false;
-            update();
-        }
-    } else {
-        triggerUpdate();
-    }
->>>>>>> 0ba6dffd
     QWindowPrivate *offscreenPrivate = QWindowPrivate::get(d->offscreenWindow);
     if (!offscreenPrivate->visible) {
         offscreenPrivate->visible = true;
