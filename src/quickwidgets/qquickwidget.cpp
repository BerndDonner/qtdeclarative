--- conflicted
+++ resolved
@@ -206,14 +206,12 @@
 
 void QQuickWidgetPrivate::render(bool needsSync)
 {
-<<<<<<< HEAD
     // createFramebufferObject() bails out when the size is empty. In this case
     // we cannot render either.
     if (!fbo)
         return;
-=======
+
     Q_ASSERT(context);
->>>>>>> ad125bd1
 
     if (!context->makeCurrent(offscreenSurface)) {
         qWarning("QQuickWidget: Cannot render due to failing makeCurrent()");
