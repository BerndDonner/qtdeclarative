/****************************************************************************
**
** Copyright (C) 2015 The Qt Company Ltd.
** Contact: http://www.qt.io/licensing/
**
** This file is part of the Qt Labs Templates module of the Qt Toolkit.
**
** $QT_BEGIN_LICENSE:LGPL3$
** Commercial License Usage
** Licensees holding valid commercial Qt licenses may use this file in
** accordance with the commercial license agreement provided with the
** Software or, alternatively, in accordance with the terms contained in
** a written agreement between you and The Qt Company. For licensing terms
** and conditions see http://www.qt.io/terms-conditions. For further
** information use the contact form at http://www.qt.io/contact-us.
**
** GNU Lesser General Public License Usage
** Alternatively, this file may be used under the terms of the GNU Lesser
** General Public License version 3 as published by the Free Software
** Foundation and appearing in the file LICENSE.LGPLv3 included in the
** packaging of this file. Please review the following information to
** ensure the GNU Lesser General Public License version 3 requirements
** will be met: https://www.gnu.org/licenses/lgpl.html.
**
** GNU General Public License Usage
** Alternatively, this file may be used under the terms of the GNU
** General Public License version 2.0 or later as published by the Free
** Software Foundation and appearing in the file LICENSE.GPL included in
** the packaging of this file. Please review the following information to
** ensure the GNU General Public License version 2.0 requirements will be
** met: http://www.gnu.org/licenses/gpl-2.0.html.
**
** $QT_END_LICENSE$
**
****************************************************************************/

#ifndef QQUICKAPPLICATIONWINDOW_P_H
#define QQUICKAPPLICATIONWINDOW_P_H

//
//  W A R N I N G
//  -------------
//
// This file is not part of the Qt API.  It exists purely as an
// implementation detail.  This header file may change from version to
// version without notice, or even be removed.
//
// We mean it.
//

#include <QtQuick/private/qquickwindowmodule_p.h>
#include <QtLabsTemplates/private/qtlabstemplatesglobal_p.h>
#include <QtGui/qfont.h>
#include <QtCore/qlocale.h>

QT_BEGIN_NAMESPACE

class QQuickOverlay;
class QQuickApplicationWindowPrivate;
class QQuickApplicationWindowAttached;
class QQuickApplicationWindowAttachedPrivate;

class Q_LABSTEMPLATES_EXPORT QQuickApplicationWindow : public QQuickWindowQmlImpl
{
    Q_OBJECT
    Q_PROPERTY(QQuickItem *contentItem READ contentItem CONSTANT FINAL)
    Q_PROPERTY(QQmlListProperty<QObject> data READ contentData FINAL)
    Q_PROPERTY(QQuickItem *activeFocusControl READ activeFocusControl NOTIFY activeFocusControlChanged FINAL)
    Q_PROPERTY(QQuickItem *header READ header WRITE setHeader NOTIFY headerChanged FINAL)
    Q_PROPERTY(QQuickItem *footer READ footer WRITE setFooter NOTIFY footerChanged FINAL)
    Q_PROPERTY(QQuickOverlay *overlay READ overlay CONSTANT FINAL)
    Q_PROPERTY(QFont font READ font WRITE setFont RESET resetFont NOTIFY fontChanged)
    Q_PROPERTY(QLocale locale READ locale WRITE setLocale RESET resetLocale NOTIFY localeChanged FINAL)
    Q_CLASSINFO("DefaultProperty", "data")

public:
    explicit QQuickApplicationWindow(QWindow *parent = nullptr);
    ~QQuickApplicationWindow();

    QQuickItem *contentItem() const;
    QQmlListProperty<QObject> contentData();

    QQuickItem *activeFocusControl() const;

    QQuickItem *header() const;
    void setHeader(QQuickItem *header);

    QQuickItem *footer() const;
    void setFooter(QQuickItem *footer);

    QQuickOverlay *overlay() const;

    QFont font() const;
    void setFont(const QFont &);
    void resetFont();

    QLocale locale() const;
    void setLocale(const QLocale &locale);
    void resetLocale();

    static QQuickApplicationWindowAttached *qmlAttachedProperties(QObject *object);

Q_SIGNALS:
    void activeFocusControlChanged();
    void headerChanged();
    void footerChanged();
    void fontChanged();
    void localeChanged();

protected:
    bool isComponentComplete() const;
<<<<<<< HEAD
    void componentComplete() override;
    void resizeEvent(QResizeEvent *event) override;
=======
    void classBegin() Q_DECL_OVERRIDE;
    void componentComplete() Q_DECL_OVERRIDE;
    void resizeEvent(QResizeEvent *event) Q_DECL_OVERRIDE;
>>>>>>> 135b5cde

private:
    Q_DISABLE_COPY(QQuickApplicationWindow)
    Q_DECLARE_PRIVATE(QQuickApplicationWindow)
    Q_PRIVATE_SLOT(d_func(), void _q_updateActiveFocus())
    QScopedPointer<QQuickApplicationWindowPrivate> d_ptr;
};

class Q_LABSTEMPLATES_EXPORT QQuickApplicationWindowAttached : public QObject
{
    Q_OBJECT
    Q_PROPERTY(QQuickApplicationWindow *window READ window NOTIFY windowChanged FINAL)
    Q_PROPERTY(QQuickItem *contentItem READ contentItem NOTIFY contentItemChanged FINAL)
    Q_PROPERTY(QQuickItem *activeFocusControl READ activeFocusControl NOTIFY activeFocusControlChanged FINAL)
    Q_PROPERTY(QQuickItem *header READ header NOTIFY headerChanged FINAL)
    Q_PROPERTY(QQuickItem *footer READ footer NOTIFY footerChanged FINAL)
    Q_PROPERTY(QQuickOverlay *overlay READ overlay NOTIFY overlayChanged FINAL)

public:
    explicit QQuickApplicationWindowAttached(QObject *parent = nullptr);

    QQuickApplicationWindow *window() const;
    QQuickItem *contentItem() const;
    QQuickItem *activeFocusControl() const;
    QQuickItem *header() const;
    QQuickItem *footer() const;
    QQuickOverlay *overlay() const;

Q_SIGNALS:
    void windowChanged();
    void contentItemChanged();
    void activeFocusControlChanged();
    void headerChanged();
    void footerChanged();
    void overlayChanged();

private:
    Q_DISABLE_COPY(QQuickApplicationWindowAttached)
    Q_DECLARE_PRIVATE(QQuickApplicationWindowAttached)
};

QT_END_NAMESPACE

QML_DECLARE_TYPE(QQuickApplicationWindow)
QML_DECLARE_TYPEINFO(QQuickApplicationWindow, QML_HAS_ATTACHED_PROPERTIES)

#endif // QQUICKAPPLICATIONWINDOW_P_H<|MERGE_RESOLUTION|>--- conflicted
+++ resolved
@@ -109,14 +109,9 @@
 
 protected:
     bool isComponentComplete() const;
-<<<<<<< HEAD
+    void classBegin() override;
     void componentComplete() override;
     void resizeEvent(QResizeEvent *event) override;
-=======
-    void classBegin() Q_DECL_OVERRIDE;
-    void componentComplete() Q_DECL_OVERRIDE;
-    void resizeEvent(QResizeEvent *event) Q_DECL_OVERRIDE;
->>>>>>> 135b5cde
 
 private:
     Q_DISABLE_COPY(QQuickApplicationWindow)
