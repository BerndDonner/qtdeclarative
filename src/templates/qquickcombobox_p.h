--- conflicted
+++ resolved
@@ -124,7 +124,6 @@
     void highlighted(int index);
 
 protected:
-<<<<<<< HEAD
     void focusOutEvent(QFocusEvent *event) override;
     void keyPressEvent(QKeyEvent *event) override;
     void keyReleaseEvent(QKeyEvent *event) override;
@@ -132,24 +131,10 @@
     void mouseMoveEvent(QMouseEvent *event) override;
     void mouseReleaseEvent(QMouseEvent *event) override;
     void mouseUngrabEvent() override;
-    void timerEvent(QTimerEvent *event) override;
 
     void componentComplete() override;
 
     QFont defaultFont() const override;
-=======
-    void focusOutEvent(QFocusEvent *event) Q_DECL_OVERRIDE;
-    void keyPressEvent(QKeyEvent *event) Q_DECL_OVERRIDE;
-    void keyReleaseEvent(QKeyEvent *event) Q_DECL_OVERRIDE;
-    void mousePressEvent(QMouseEvent *event) Q_DECL_OVERRIDE;
-    void mouseMoveEvent(QMouseEvent *event) Q_DECL_OVERRIDE;
-    void mouseReleaseEvent(QMouseEvent *event) Q_DECL_OVERRIDE;
-    void mouseUngrabEvent() Q_DECL_OVERRIDE;
-
-    void componentComplete() Q_DECL_OVERRIDE;
-
-    QFont defaultFont() const Q_DECL_OVERRIDE;
->>>>>>> 135b5cde
 
 private:
     Q_DISABLE_COPY(QQuickComboBox)
