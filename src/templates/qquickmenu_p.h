--- conflicted
+++ resolved
@@ -82,13 +82,9 @@
     void setTitle(QString &title);
 
 protected:
-<<<<<<< HEAD
+    void componentComplete() override;
+    void contentItemChange(QQuickItem *newItem, QQuickItem *oldItem) override;
     bool eventFilter(QObject *object, QEvent *event) override;
-=======
-    void componentComplete() Q_DECL_OVERRIDE;
-    void contentItemChange(QQuickItem *newItem, QQuickItem *oldItem) Q_DECL_OVERRIDE;
-    bool eventFilter(QObject *object, QEvent *event) Q_DECL_OVERRIDE;
->>>>>>> 4f1fb09e
 
 Q_SIGNALS:
     void titleChanged();
