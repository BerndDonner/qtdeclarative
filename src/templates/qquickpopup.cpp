--- conflicted
+++ resolved
@@ -527,10 +527,7 @@
 
         QQuickWindow *window = q->window();
         if (window) {
-<<<<<<< HEAD
-            const QRectF bounds = QRectF(0, 0, window->width(), window->height()).marginsRemoved(getMargins());
-=======
-            const QMarginsF margins = m_popup->getMargins();
+            const QMarginsF margins = getMargins();
             const QRectF bounds = QRectF(0, 0, window->width(), window->height()).marginsRemoved(margins);
 
             // push inside the margins
@@ -543,7 +540,6 @@
             if (margins.right() > 0 && rect.right() > bounds.right())
                 rect.moveRight(bounds.right());
 
->>>>>>> 4c66fbe8
             if (rect.top() < bounds.top() || rect.bottom() > bounds.bottom()) {
                 // if the popup doesn't fit inside the window, try flipping it around (below <-> above)
                 const QRectF flipped = parentItem->mapRectToScene(QRectF(x, parentItem->height() - y - rect.height(), rect.width(), rect.height()));
