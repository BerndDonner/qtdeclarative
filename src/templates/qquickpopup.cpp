/****************************************************************************
**
** Copyright (C) 2015 The Qt Company Ltd.
** Contact: http://www.qt.io/licensing/
**
** This file is part of the Qt Labs Templates module of the Qt Toolkit.
**
** $QT_BEGIN_LICENSE:LGPL3$
** Commercial License Usage
** Licensees holding valid commercial Qt licenses may use this file in
** accordance with the commercial license agreement provided with the
** Software or, alternatively, in accordance with the terms contained in
** a written agreement between you and The Qt Company. For licensing terms
** and conditions see http://www.qt.io/terms-conditions. For further
** information use the contact form at http://www.qt.io/contact-us.
**
** GNU Lesser General Public License Usage
** Alternatively, this file may be used under the terms of the GNU Lesser
** General Public License version 3 as published by the Free Software
** Foundation and appearing in the file LICENSE.LGPLv3 included in the
** packaging of this file. Please review the following information to
** ensure the GNU Lesser General Public License version 3 requirements
** will be met: https://www.gnu.org/licenses/lgpl.html.
**
** GNU General Public License Usage
** Alternatively, this file may be used under the terms of the GNU
** General Public License version 2.0 or later as published by the Free
** Software Foundation and appearing in the file LICENSE.GPL included in
** the packaging of this file. Please review the following information to
** ensure the GNU General Public License version 2.0 requirements will be
** met: http://www.gnu.org/licenses/gpl-2.0.html.
**
** $QT_END_LICENSE$
**
****************************************************************************/

#include "qquickpopup_p.h"
#include "qquickpopup_p_p.h"
#include "qquickapplicationwindow_p.h"
#include "qquickoverlay_p.h"
#include "qquickcontrol_p_p.h"

#include <QtQml/qqmlinfo.h>
#include <QtQuick/qquickitem.h>
#include <QtQuick/private/qquicktransition_p.h>
#include <QtQuick/private/qquickitem_p.h>

QT_BEGIN_NAMESPACE

/*!
    \qmltype Popup
    \inherits QtObject
    \instantiates QQuickPopup
    \inqmlmodule Qt.labs.controls
    \ingroup qtlabscontrols-popups
    \brief The base type of popup-like user interface controls.

    Popup is the base type of popup-like user interface controls. It can be
    used with Window or ApplicationWindow.

    \qml
    import QtQuick.Window 2.2
    import Qt.labs.controls 1.0

    Window {
        id: window
        width: 400
        height: 400
        visible: true

        Button {
            text: "Open"
            onClicked: popup.open()
        }

        Popup {
            id: popup
            x: 100
            y: 100
            width: 200
            height: 300
            modal: true
            focus: true
            closePolicy: Popup.OnEscape | Popup.OnPressOutside
        }
    }
    \endqml

    In order to ensure that a popup is displayed above other items in the
    scene, it is recommended to use ApplicationWindow. ApplicationWindow also
    provides background dimming effects.

    \labs
*/

static const QQuickItemPrivate::ChangeTypes AncestorChangeTypes = QQuickItemPrivate::Geometry
                                                                  | QQuickItemPrivate::Parent
                                                                  | QQuickItemPrivate::Children;

static const QQuickItemPrivate::ChangeTypes ItemChangeTypes = QQuickItemPrivate::Geometry
                                                             | QQuickItemPrivate::Parent
                                                             | QQuickItemPrivate::Destroyed;

QQuickPopupPrivate::QQuickPopupPrivate()
    : QObjectPrivate()
    , focus(false)
    , modal(false)
    , visible(false)
    , complete(false)
    , hasTopMargin(false)
    , hasLeftMargin(false)
    , hasRightMargin(false)
    , hasBottomMargin(false)
    , x(0)
    , y(0)
    , margins(0)
    , topMargin(0)
    , leftMargin(0)
    , rightMargin(0)
    , bottomMargin(0)
    , contentWidth(0)
    , contentHeight(0)
    , closePolicy(QQuickPopup::OnEscape)
    , parentItem(nullptr)
    , enter(nullptr)
    , exit(nullptr)
    , popupItem(nullptr)
    , positioner(this)
    , transitionManager(this)
{
}

void QQuickPopupPrivate::init()
{
    Q_Q(QQuickPopup);
    popupItem = new QQuickPopupItem(q);
    q->setParentItem(qobject_cast<QQuickItem *>(parent));
    QObject::connect(popupItem, &QQuickControl::paddingChanged, q, &QQuickPopup::paddingChanged);
}

bool QQuickPopupPrivate::tryClose(QQuickItem *item, QMouseEvent *event)
{
    Q_Q(QQuickPopup);
    const bool isPress = event->type() == QEvent::MouseButtonPress;
    const bool onOutside = closePolicy.testFlag(isPress ? QQuickPopup::OnPressOutside : QQuickPopup::OnReleaseOutside);
    const bool onOutsideParent = closePolicy.testFlag(isPress ? QQuickPopup::OnPressOutsideParent : QQuickPopup::OnReleaseOutsideParent);
    if (onOutside || onOutsideParent) {
        if (onOutsideParent) {
            if (!popupItem->contains(item->mapToItem(popupItem, event->pos())) &&
                    (!parentItem || !parentItem->contains(item->mapToItem(parentItem, event->pos())))) {
                q->close();
                return true;
            }
        } else if (onOutside) {
            if (!popupItem->contains(item->mapToItem(popupItem, event->pos()))) {
                q->close();
                return true;
            }
        }
    }
    return false;
}

void QQuickPopupPrivate::prepareEnterTransition(bool notify)
{
    Q_Q(QQuickPopup);
    QQuickWindow *quickWindow = q->window();
    if (!quickWindow) {
        qmlInfo(q) << "cannot find any window to open popup in.";
        return;
    }

    QQuickApplicationWindow *applicationWindow = qobject_cast<QQuickApplicationWindow*>(quickWindow);
    if (!applicationWindow) {
        quickWindow->installEventFilter(q);
        popupItem->setZ(10001); // DefaultWindowDecoration+1
        popupItem->setParentItem(quickWindow->contentItem());
    } else {
        popupItem->setParentItem(applicationWindow->overlay());
    }

    if (notify)
        emit q->aboutToShow();
    visible = true;
    popupItem->setVisible(true);
    positioner.setParentItem(parentItem);
    emit q->visibleChanged();
}

void QQuickPopupPrivate::prepareExitTransition()
{
    Q_Q(QQuickPopup);
    QQuickWindow *quickWindow = q->window();
    if (quickWindow && !qobject_cast<QQuickApplicationWindow *>(quickWindow))
        quickWindow->removeEventFilter(q);
    if (focus)
        popupItem->setFocus(false);
    emit q->aboutToHide();
}

void QQuickPopupPrivate::finalizeEnterTransition()
{
    if (focus)
        popupItem->setFocus(true);
}

void QQuickPopupPrivate::finalizeExitTransition(bool hide)
{
    Q_Q(QQuickPopup);
    positioner.setParentItem(nullptr);
    if (hide) {
        popupItem->setParentItem(nullptr);
        popupItem->setVisible(false);
    }

    visible = false;
    emit q->visibleChanged();
}

QMarginsF QQuickPopupPrivate::getMargins() const
{
    Q_Q(const QQuickPopup);
    return QMarginsF(q->leftMargin(), q->topMargin(), q->rightMargin(), q->bottomMargin());
}

void QQuickPopupPrivate::setTopMargin(qreal value, bool reset)
{
    Q_Q(QQuickPopup);
    qreal oldMargin = q->topMargin();
    topMargin = value;
    hasTopMargin = !reset;
    if ((!reset && !qFuzzyCompare(oldMargin, value)) || (reset && !qFuzzyCompare(oldMargin, margins))) {
        emit q->topMarginChanged();
        q->marginsChange(QMarginsF(leftMargin, topMargin, rightMargin, bottomMargin),
                         QMarginsF(leftMargin, oldMargin, rightMargin, bottomMargin));
    }
}

void QQuickPopupPrivate::setLeftMargin(qreal value, bool reset)
{
    Q_Q(QQuickPopup);
    qreal oldMargin = q->leftMargin();
    leftMargin = value;
    hasLeftMargin = !reset;
    if ((!reset && !qFuzzyCompare(oldMargin, value)) || (reset && !qFuzzyCompare(oldMargin, margins))) {
        emit q->leftMarginChanged();
        q->marginsChange(QMarginsF(leftMargin, topMargin, rightMargin, bottomMargin),
                         QMarginsF(oldMargin, topMargin, rightMargin, bottomMargin));
    }
}

void QQuickPopupPrivate::setRightMargin(qreal value, bool reset)
{
    Q_Q(QQuickPopup);
    qreal oldMargin = q->rightMargin();
    rightMargin = value;
    hasRightMargin = !reset;
    if ((!reset && !qFuzzyCompare(oldMargin, value)) || (reset && !qFuzzyCompare(oldMargin, margins))) {
        emit q->rightMarginChanged();
        q->marginsChange(QMarginsF(leftMargin, topMargin, rightMargin, bottomMargin),
                         QMarginsF(leftMargin, topMargin, oldMargin, bottomMargin));
    }
}

void QQuickPopupPrivate::setBottomMargin(qreal value, bool reset)
{
    Q_Q(QQuickPopup);
    qreal oldMargin = q->bottomMargin();
    bottomMargin = value;
    hasBottomMargin = !reset;
    if ((!reset && !qFuzzyCompare(oldMargin, value)) || (reset && !qFuzzyCompare(oldMargin, margins))) {
        emit q->bottomMarginChanged();
        q->marginsChange(QMarginsF(leftMargin, topMargin, rightMargin, bottomMargin),
                         QMarginsF(leftMargin, topMargin, rightMargin, oldMargin));
    }
}

class QQuickPopupItemPrivate : public QQuickControlPrivate
{
    Q_DECLARE_PUBLIC(QQuickPopupItem)

public:
    QQuickPopupItemPrivate(QQuickPopup *popup);

    void implicitWidthChanged() override;
    void implicitHeightChanged() override;

    QQuickPopup *popup;
};

QQuickPopupItemPrivate::QQuickPopupItemPrivate(QQuickPopup *popup) : popup(popup)
{
    isTabFence = true;
}

void QQuickPopupItemPrivate::implicitWidthChanged()
{
    QQuickControlPrivate::implicitWidthChanged();
    emit popup->implicitHeightChanged();
}

void QQuickPopupItemPrivate::implicitHeightChanged()
{
    QQuickControlPrivate::implicitHeightChanged();
    emit popup->implicitHeightChanged();
}

QQuickPopupItem::QQuickPopupItem(QQuickPopup *popup) :
    QQuickControl(*(new QQuickPopupItemPrivate(popup)), nullptr)
{
    setParent(popup);
    setVisible(false);
    setFlag(ItemIsFocusScope);
    setAcceptedMouseButtons(Qt::AllButtons);
}

bool QQuickPopupItem::childMouseEventFilter(QQuickItem *child, QEvent *event)
{
    Q_D(QQuickPopupItem);
    return d->popup->childMouseEventFilter(child, event);
}

void QQuickPopupItem::focusInEvent(QFocusEvent *event)
{
    Q_D(QQuickPopupItem);
    d->popup->focusInEvent(event);
}

void QQuickPopupItem::focusOutEvent(QFocusEvent *event)
{
    Q_D(QQuickPopupItem);
    d->popup->focusOutEvent(event);
}

void QQuickPopupItem::keyPressEvent(QKeyEvent *event)
{
    Q_D(QQuickPopupItem);
    d->popup->keyPressEvent(event);
}

void QQuickPopupItem::keyReleaseEvent(QKeyEvent *event)
{
    Q_D(QQuickPopupItem);
    d->popup->keyReleaseEvent(event);
}

void QQuickPopupItem::mousePressEvent(QMouseEvent *event)
{
    Q_D(QQuickPopupItem);
    d->popup->mousePressEvent(event);
}

void QQuickPopupItem::mouseMoveEvent(QMouseEvent *event)
{
    Q_D(QQuickPopupItem);
    d->popup->mouseMoveEvent(event);
}

void QQuickPopupItem::mouseReleaseEvent(QMouseEvent *event)
{
    Q_D(QQuickPopupItem);
    d->popup->mouseReleaseEvent(event);
}

void QQuickPopupItem::mouseDoubleClickEvent(QMouseEvent *event)
{
    Q_D(QQuickPopupItem);
    d->popup->mouseDoubleClickEvent(event);
}

void QQuickPopupItem::mouseUngrabEvent()
{
    Q_D(QQuickPopupItem);
    d->popup->mouseUngrabEvent();
}

void QQuickPopupItem::wheelEvent(QWheelEvent *event)
{
    Q_D(QQuickPopupItem);
    d->popup->wheelEvent(event);
}

void QQuickPopupItem::contentItemChange(QQuickItem *newItem, QQuickItem *oldItem)
{
    Q_D(QQuickPopupItem);
    QQuickControl::contentItemChange(newItem, oldItem);
    d->popup->contentItemChange(newItem, oldItem);
}

void QQuickPopupItem::geometryChanged(const QRectF &newGeometry, const QRectF &oldGeometry)
{
    Q_D(QQuickPopupItem);
    QQuickControl::geometryChanged(newGeometry, oldGeometry);
    d->popup->geometryChanged(newGeometry, oldGeometry);
}

void QQuickPopupItem::itemChange(ItemChange change, const ItemChangeData &data)
{
    Q_D(QQuickPopupItem);
    QQuickControl::itemChange(change, data);
    switch (change) {
    case ItemActiveFocusHasChanged:
        emit d->popup->activeFocusChanged();
        break;
    case ItemOpacityHasChanged:
        emit d->popup->opacityChanged();
        break;
    default:
        break;
    }
}

void QQuickPopupItem::paddingChange(const QMarginsF &newPadding, const QMarginsF &oldPadding)
{
    Q_D(QQuickPopupItem);
    QQuickControl::paddingChange(newPadding, oldPadding);
    d->popup->paddingChange(newPadding, oldPadding);
}

#ifndef QT_NO_ACCESSIBILITY
QAccessible::Role QQuickPopupItem::accessibleRole() const
{
    Q_D(const QQuickPopupItem);
    return d->popup->accessibleRole();
}
#endif // QT_NO_ACCESSIBILITY

QQuickPopupPositioner::QQuickPopupPositioner(QQuickPopupPrivate *popup) :
    m_parentItem(nullptr),
    m_popup(popup)
{
}

QQuickPopupPositioner::~QQuickPopupPositioner()
{
    if (m_parentItem) {
        QQuickItemPrivate::get(m_parentItem)->removeItemChangeListener(this, ItemChangeTypes);
        removeAncestorListeners(m_parentItem->parentItem());
    }
}

QQuickItem *QQuickPopupPositioner::parentItem() const
{
    return m_parentItem;
}

void QQuickPopupPositioner::setParentItem(QQuickItem *parent)
{
    if (m_parentItem == parent)
        return;

    if (m_parentItem) {
        QQuickItemPrivate::get(m_parentItem)->removeItemChangeListener(this, ItemChangeTypes);
        removeAncestorListeners(m_parentItem->parentItem());
    }

    m_parentItem = parent;

    if (!parent)
        return;

    QQuickItemPrivate::get(parent)->addItemChangeListener(this, ItemChangeTypes);
    addAncestorListeners(parent->parentItem());

    if (m_popup->popupItem->isVisible())
        m_popup->reposition();
}

void QQuickPopupPositioner::itemGeometryChanged(QQuickItem *, const QRectF &, const QRectF &)
{
    if (m_popup->popupItem->isVisible())
        m_popup->reposition();
}

void QQuickPopupPositioner::itemParentChanged(QQuickItem *, QQuickItem *parent)
{
    addAncestorListeners(parent);
}

void QQuickPopupPositioner::itemChildRemoved(QQuickItem *, QQuickItem *child)
{
    if (isAncestor(child))
        removeAncestorListeners(child);
}

void QQuickPopupPositioner::itemDestroyed(QQuickItem *item)
{
    Q_ASSERT(m_parentItem == item);

    m_parentItem = nullptr;
    QQuickItemPrivate::get(item)->removeItemChangeListener(this, ItemChangeTypes);
    removeAncestorListeners(item->parentItem());
}

void QQuickPopupPrivate::reposition()
{
    Q_Q(QQuickPopup);
    const qreal w = popupItem->width();
    const qreal h = popupItem->height();
    const qreal iw = popupItem->implicitWidth();
    const qreal ih = popupItem->implicitHeight();

    bool adjusted = false;
    QRectF rect(x, y, iw > 0 ? iw : w, ih > 0 ? ih : h);
    if (parentItem) {
        rect = parentItem->mapRectToScene(rect);

        QQuickWindow *window = q->window();
        if (window) {
            const QRectF bounds = QRectF(0, 0, window->width(), window->height()).marginsRemoved(getMargins());
            if (rect.top() < bounds.top() || rect.bottom() > bounds.bottom()) {
                // if the popup doesn't fit inside the window, try flipping it around (below <-> above)
                const QRectF flipped = parentItem->mapRectToScene(QRectF(x, parentItem->height() - y - rect.height(), rect.width(), rect.height()));
                if (flipped.top() >= bounds.top() && flipped.bottom() < bounds.bottom()) {
                    adjusted = true;
                    rect = flipped;
                } else if (ih > 0) {
                    // neither the flipped around geometry fits inside the window, choose
                    // whichever side (above vs. below) fits larger part of the popup
                    const QRectF primary = rect.intersected(bounds);
                    const QRectF secondary = flipped.intersected(bounds);

                    if (primary.height() > secondary.height()) {
                        rect.setY(primary.y());
                        rect.setHeight(primary.height());
                    } else {
                        rect.setY(secondary.y());
                        rect.setHeight(secondary.height());
                    }
                    adjusted = true;
                }
            }
        }
    }

    popupItem->setPosition(rect.topLeft());
    if (adjusted && ih > 0)
        popupItem->setHeight(rect.height());
}

void QQuickPopupPositioner::removeAncestorListeners(QQuickItem *item)
{
    if (item == m_parentItem)
        return;

    QQuickItem *p = item;
    while (p) {
        QQuickItemPrivate::get(p)->removeItemChangeListener(this, AncestorChangeTypes);
        p = p->parentItem();
    }
}

void QQuickPopupPositioner::addAncestorListeners(QQuickItem *item)
{
    if (item == m_parentItem)
        return;

    QQuickItem *p = item;
    while (p) {
        QQuickItemPrivate::get(p)->addItemChangeListener(this, AncestorChangeTypes);
        p = p->parentItem();
    }
}

// TODO: use QQuickItem::isAncestorOf() in dev/5.7
bool QQuickPopupPositioner::isAncestor(QQuickItem *item) const
{
    if (!m_parentItem)
        return false;

    QQuickItem *parent = m_parentItem->parentItem();
    while (parent) {
        if (parent == item)
            return true;
        parent = parent->parentItem();
    }
    return false;
}

QQuickPopupTransitionManager::QQuickPopupTransitionManager(QQuickPopupPrivate *popup)
    : QQuickTransitionManager()
    , state(Off)
    , popup(popup)
{
}

void QQuickPopupTransitionManager::transitionEnter()
{
    if (state == Enter && isRunning())
        return;

    state = Enter;
    popup->prepareEnterTransition();
    transition(popup->enterActions, popup->enter, popup->q_func());
}

void QQuickPopupTransitionManager::transitionExit()
{
    if (state == Exit && isRunning())
        return;

    state = Exit;
    popup->prepareExitTransition();
    transition(popup->exitActions, popup->exit, popup->q_func());
}

void QQuickPopupTransitionManager::finished()
{
    if (state == Enter)
        popup->finalizeEnterTransition();
    else if (state == Exit)
        popup->finalizeExitTransition();

    state = Off;
}

QQuickPopup::QQuickPopup(QObject *parent)
    : QObject(*(new QQuickPopupPrivate), parent)
{
    Q_D(QQuickPopup);
    d->init();
}

QQuickPopup::QQuickPopup(QQuickPopupPrivate &dd, QObject *parent)
    : QObject(dd, parent)
{
    Q_D(QQuickPopup);
    d->init();
}

QQuickPopup::~QQuickPopup()
{
    Q_D(QQuickPopup);
    d->positioner.setParentItem(nullptr);
    delete d->popupItem;
}

/*!
    \qmlmethod void Qt.labs.controls::Popup::open()

    Opens the popup.
*/
void QQuickPopup::open()
{
    Q_D(QQuickPopup);
    if (d->visible)
        return;

    if (d->complete)
        d->transitionManager.transitionEnter();
}

/*!
    \qmlmethod void Qt.labs.controls::Popup::close()

    Closes the popup.
*/
void QQuickPopup::close()
{
    Q_D(QQuickPopup);
    if (!d->visible)
        return;

    if (d->complete)
        d->transitionManager.transitionExit();
}

/*!
    \qmlproperty real Qt.labs.controls::Popup::x

    This property holds the x-coordinate of the popup.
*/
qreal QQuickPopup::x() const
{
    Q_D(const QQuickPopup);
    return d->x;
}

void QQuickPopup::setX(qreal x)
{
    Q_D(QQuickPopup);
    if (qFuzzyCompare(d->x, x))
        return;

    d->x = x;
    if (d->popupItem->isVisible())
        d->reposition();
    emit xChanged();
}

/*!
    \qmlproperty real Qt.labs.controls::Popup::y

    This property holds the y-coordinate of the popup.
*/
qreal QQuickPopup::y() const
{
    Q_D(const QQuickPopup);
    return d->y;
}

void QQuickPopup::setY(qreal y)
{
    Q_D(QQuickPopup);
    if (qFuzzyCompare(d->y, y))
        return;

    d->y = y;
    if (d->popupItem->isVisible())
        d->reposition();
    emit yChanged();
}

/*!
    \qmlproperty real Qt.labs.controls::Popup::z

    This property holds the z-value of the popup. Z-value determines
    the stacking order of popups. The default z-value is \c 0.
*/
qreal QQuickPopup::z() const
{
    Q_D(const QQuickPopup);
    return d->popupItem->z();
}

void QQuickPopup::setZ(qreal z)
{
    Q_D(QQuickPopup);
    if (qFuzzyCompare(z, d->popupItem->z()))
        return;
    d->popupItem->setZ(z);
    emit zChanged();
}

/*!
    \qmlproperty real Qt.labs.controls::Popup::width

    This property holds the width of the popup.
*/
qreal QQuickPopup::width() const
{
    Q_D(const QQuickPopup);
    return d->popupItem->width();
}

void QQuickPopup::setWidth(qreal width)
{
    Q_D(QQuickPopup);
    d->popupItem->setWidth(width);
}

void QQuickPopup::resetWidth()
{
    Q_D(QQuickPopup);
    d->popupItem->resetWidth();
}

/*!
    \qmlproperty real Qt.labs.controls::Popup::height

    This property holds the height of the popup.
*/
qreal QQuickPopup::height() const
{
    Q_D(const QQuickPopup);
    return d->popupItem->height();
}

void QQuickPopup::setHeight(qreal height)
{
    Q_D(QQuickPopup);
    d->popupItem->setHeight(height);
}

void QQuickPopup::resetHeight()
{
    Q_D(QQuickPopup);
    d->popupItem->resetHeight();
}

/*!
    \qmlproperty real Qt.labs.controls::Popup::implicitWidth

    This property holds the implicit width of the popup.
*/
qreal QQuickPopup::implicitWidth() const
{
    Q_D(const QQuickPopup);
    return d->popupItem->implicitWidth();
}

void QQuickPopup::setImplicitWidth(qreal width)
{
    Q_D(QQuickPopup);
    d->popupItem->setImplicitWidth(width);
}

/*!
    \qmlproperty real Qt.labs.controls::Popup::implicitHeight

    This property holds the implicit height of the popup.
*/
qreal QQuickPopup::implicitHeight() const
{
    Q_D(const QQuickPopup);
    return d->popupItem->implicitHeight();
}

void QQuickPopup::setImplicitHeight(qreal height)
{
    Q_D(QQuickPopup);
    d->popupItem->setImplicitHeight(height);
}

/*!
    \qmlproperty real Qt.labs.controls::Popup::contentWidth

    This property holds the content width. It is used for calculating the
    total implicit width of the Popup.

    \note If only a single item is used within the Popup, the implicit width
          of its contained item is used as the content width.
*/
qreal QQuickPopup::contentWidth() const
{
    Q_D(const QQuickPopup);
    return d->contentWidth;
}

void QQuickPopup::setContentWidth(qreal width)
{
    Q_D(QQuickPopup);
    if (qFuzzyCompare(d->contentWidth, width))
        return;

    d->contentWidth = width;
    emit contentWidthChanged();
}

/*!
    \qmlproperty real Qt.labs.controls::Popup::contentHeight

    This property holds the content height. It is used for calculating the
    total implicit height of the Popup.

    \note If only a single item is used within the Popup, the implicit height
          of its contained item is used as the content height.
*/
qreal QQuickPopup::contentHeight() const
{
    Q_D(const QQuickPopup);
    return d->contentHeight;
}

void QQuickPopup::setContentHeight(qreal height)
{
    Q_D(QQuickPopup);
    if (qFuzzyCompare(d->contentHeight, height))
        return;

    d->contentHeight = height;
    emit contentHeightChanged();
}

/*!
    \qmlproperty real Qt.labs.controls::Popup::availableWidth
    \readonly

    This property holds the width available after deducting horizontal padding.

    \sa padding, leftPadding, rightPadding
*/
qreal QQuickPopup::availableWidth() const
{
    Q_D(const QQuickPopup);
    return d->popupItem->availableWidth();
}

/*!
    \qmlproperty real Qt.labs.controls::Popup::availableHeight
    \readonly

    This property holds the height available after deducting vertical padding.

    \sa padding, topPadding, bottomPadding
*/
qreal QQuickPopup::availableHeight() const
{
    Q_D(const QQuickPopup);
    return d->popupItem->availableHeight();
}

/*!
    \qmlproperty real Qt.labs.controls::Popup::margins

    This property holds the default margins around the popup.

    \sa topMargin, leftMargin, rightMargin, bottomMargin
*/
qreal QQuickPopup::margins() const
{
    Q_D(const QQuickPopup);
    return d->margins;
}

void QQuickPopup::setMargins(qreal margins)
{
    Q_D(QQuickPopup);
    if (qFuzzyCompare(d->margins, margins))
        return;
    QMarginsF oldMargins(leftMargin(), topMargin(), rightMargin(), bottomMargin());
    d->margins = margins;
    emit marginsChanged();
    QMarginsF newMargins(leftMargin(), topMargin(), rightMargin(), bottomMargin());
    if (!qFuzzyCompare(newMargins.top(), oldMargins.top()))
        emit topMarginChanged();
    if (!qFuzzyCompare(newMargins.left(), oldMargins.left()))
        emit leftMarginChanged();
    if (!qFuzzyCompare(newMargins.right(), oldMargins.right()))
        emit rightMarginChanged();
    if (!qFuzzyCompare(newMargins.bottom(), oldMargins.bottom()))
        emit bottomMarginChanged();
    marginsChange(newMargins, oldMargins);
}

void QQuickPopup::resetMargins()
{
    setMargins(0);
}

/*!
    \qmlproperty real Qt.labs.controls::Popup::topMargin

    This property holds the top margin around the popup.

    \sa margins, bottomMargin
*/
qreal QQuickPopup::topMargin() const
{
    Q_D(const QQuickPopup);
    if (d->hasTopMargin)
        return d->topMargin;
    return d->margins;
}

void QQuickPopup::setTopMargin(qreal margin)
{
    Q_D(QQuickPopup);
    d->setTopMargin(margin);
}

void QQuickPopup::resetTopMargin()
{
    Q_D(QQuickPopup);
    d->setTopMargin(0, true);
}

/*!
    \qmlproperty real Qt.labs.controls::Popup::leftMargin

    This property holds the left margin around the popup.

    \sa margins, rightMargin
*/
qreal QQuickPopup::leftMargin() const
{
    Q_D(const QQuickPopup);
    if (d->hasLeftMargin)
        return d->leftMargin;
    return d->margins;
}

void QQuickPopup::setLeftMargin(qreal margin)
{
    Q_D(QQuickPopup);
    d->setLeftMargin(margin);
}

void QQuickPopup::resetLeftMargin()
{
    Q_D(QQuickPopup);
    d->setLeftMargin(0, true);
}

/*!
    \qmlproperty real Qt.labs.controls::Popup::rightMargin

    This property holds the right margin around the popup.

    \sa margins, leftMargin
*/
qreal QQuickPopup::rightMargin() const
{
    Q_D(const QQuickPopup);
    if (d->hasRightMargin)
        return d->rightMargin;
    return d->margins;
}

void QQuickPopup::setRightMargin(qreal margin)
{
    Q_D(QQuickPopup);
    d->setRightMargin(margin);
}

void QQuickPopup::resetRightMargin()
{
    Q_D(QQuickPopup);
    d->setRightMargin(0, true);
}

/*!
    \qmlproperty real Qt.labs.controls::Popup::bottomMargin

    This property holds the bottom margin around the popup.

    \sa margins, topMargin
*/
qreal QQuickPopup::bottomMargin() const
{
    Q_D(const QQuickPopup);
    if (d->hasBottomMargin)
        return d->bottomMargin;
    return d->margins;
}

void QQuickPopup::setBottomMargin(qreal margin)
{
    Q_D(QQuickPopup);
    d->setBottomMargin(margin);
}

void QQuickPopup::resetBottomMargin()
{
    Q_D(QQuickPopup);
    d->setBottomMargin(0, true);
}

/*!
    \qmlproperty real Qt.labs.controls::Popup::padding

    This property holds the default padding.

    \sa availableWidth, availableHeight, topPadding, leftPadding, rightPadding, bottomPadding
*/
qreal QQuickPopup::padding() const
{
    Q_D(const QQuickPopup);
    return d->popupItem->padding();
}

void QQuickPopup::setPadding(qreal padding)
{
    Q_D(QQuickPopup);
    d->popupItem->setPadding(padding);
}

void QQuickPopup::resetPadding()
{
    Q_D(QQuickPopup);
    d->popupItem->resetPadding();
}

/*!
    \qmlproperty real Qt.labs.controls::Popup::topPadding

    This property holds the top padding.

    \sa padding, bottomPadding, availableHeight
*/
qreal QQuickPopup::topPadding() const
{
    Q_D(const QQuickPopup);
    return d->popupItem->topPadding();
}

void QQuickPopup::setTopPadding(qreal padding)
{
    Q_D(QQuickPopup);
    d->popupItem->setTopPadding(padding);
}

void QQuickPopup::resetTopPadding()
{
    Q_D(QQuickPopup);
    d->popupItem->resetTopPadding();
}

/*!
    \qmlproperty real Qt.labs.controls::Popup::leftPadding

    This property holds the left padding.

    \sa padding, rightPadding, availableWidth
*/
qreal QQuickPopup::leftPadding() const
{
    Q_D(const QQuickPopup);
    return d->popupItem->leftPadding();
}

void QQuickPopup::setLeftPadding(qreal padding)
{
    Q_D(QQuickPopup);
    d->popupItem->setLeftPadding(padding);
}

void QQuickPopup::resetLeftPadding()
{
    Q_D(QQuickPopup);
    d->popupItem->resetLeftPadding();
}

/*!
    \qmlproperty real Qt.labs.controls::Popup::rightPadding

    This property holds the right padding.

    \sa padding, leftPadding, availableWidth
*/
qreal QQuickPopup::rightPadding() const
{
    Q_D(const QQuickPopup);
    return d->popupItem->rightPadding();
}

void QQuickPopup::setRightPadding(qreal padding)
{
    Q_D(QQuickPopup);
    d->popupItem->setRightPadding(padding);
}

void QQuickPopup::resetRightPadding()
{
    Q_D(QQuickPopup);
    d->popupItem->resetRightPadding();
}

/*!
    \qmlproperty real Qt.labs.controls::Popup::bottomPadding

    This property holds the bottom padding.

    \sa padding, topPadding, availableHeight
*/
qreal QQuickPopup::bottomPadding() const
{
    Q_D(const QQuickPopup);
    return d->popupItem->bottomPadding();
}

void QQuickPopup::setBottomPadding(qreal padding)
{
    Q_D(QQuickPopup);
    d->popupItem->setBottomPadding(padding);
}

void QQuickPopup::resetBottomPadding()
{
    Q_D(QQuickPopup);
    d->popupItem->resetBottomPadding();
}

QQuickWindow *QQuickPopup::window() const
{
    Q_D(const QQuickPopup);
    if (!d->parentItem)
        return nullptr;

    return d->parentItem->window();
}

QQuickItem *QQuickPopup::popupItem() const
{
    Q_D(const QQuickPopup);
    return d->popupItem;
}

/*!
    \qmlproperty Item Qt.labs.popups::Popup::parent

    This property holds the parent item.
*/
QQuickItem *QQuickPopup::parentItem() const
{
    Q_D(const QQuickPopup);
    return d->parentItem;
}

void QQuickPopup::setParentItem(QQuickItem *parent)
{
    Q_D(QQuickPopup);
<<<<<<< HEAD
    if (d->parentItem == parent)
        return;

    d->parentItem = parent;
    if (d->positioner.parentItem())
        d->positioner.setParentItem(parent);
    if (d->popupItem) {
        QQuickControlPrivate::updateFontRecur(d->popupItem, QQuickControlPrivate::naturalControlFont(parent));
        QQuickControlPrivate::updateLocaleRecur(d->popupItem, QQuickControlPrivate::calcLocale(parent));
=======
    if (d->parentItem != parent) {
        d->parentItem = parent;
        if (d->positioner.parentItem())
            d->positioner.setParentItem(parent);
        if (parent) {
            QQuickControlPrivate::updateFontRecur(d->popupItem, QQuickControlPrivate::naturalControlFont(parent));
            QQuickControlPrivate::updateLocaleRecur(d->popupItem, QQuickControlPrivate::calcLocale(parent));
        }
        emit parentChanged();
>>>>>>> bce84384
    }
    emit parentChanged();
}

/*!
    \qmlproperty Item Qt.labs.popups::Popup::background

    This property holds the background item.

    \note If the background item has no explicit size specified, it automatically
          follows the popup's size. In most cases, there is no need to specify
          width or height for a background item.
*/
QQuickItem *QQuickPopup::background() const
{
    Q_D(const QQuickPopup);
    return d->popupItem->background();
}

void QQuickPopup::setBackground(QQuickItem *background)
{
    Q_D(QQuickPopup);
    if (d->popupItem->background() == background)
        return;

    d->popupItem->setBackground(background);
    emit backgroundChanged();
}

/*!
    \qmlproperty Item Qt.labs.controls::Popup::contentItem

    This property holds the content item of the popup.

    The content item is the visual implementation of the popup. When the
    popup is made visible, the content item is automatically reparented to
    the \l {ApplicationWindow::overlay}{overlay item} of its application
    window.
*/
QQuickItem *QQuickPopup::contentItem() const
{
    Q_D(const QQuickPopup);
    return d->popupItem->contentItem();
}

void QQuickPopup::setContentItem(QQuickItem *item)
{
    Q_D(QQuickPopup);
    d->popupItem->setContentItem(item);
}

/*!
    \qmlproperty list<Object> Qt.labs.controls::Popup::contentData
    \default

    This property holds the list of content data.

    \sa Item::data
*/
QQmlListProperty<QObject> QQuickPopup::contentData()
{
    Q_D(QQuickPopup);
    return QQmlListProperty<QObject>(d->popupItem->contentItem(), nullptr,
                                     QQuickItemPrivate::data_append,
                                     QQuickItemPrivate::data_count,
                                     QQuickItemPrivate::data_at,
                                     QQuickItemPrivate::data_clear);
}

/*!
    \qmlproperty list<Item> Qt.labs.controls::Popup::contentChildren

    This property holds the list of content children.

    \sa Item::children
*/
QQmlListProperty<QQuickItem> QQuickPopup::contentChildren()
{
    Q_D(QQuickPopup);
    return QQmlListProperty<QQuickItem>(d->popupItem->contentItem(), nullptr,
                                        QQuickItemPrivate::children_append,
                                        QQuickItemPrivate::children_count,
                                        QQuickItemPrivate::children_at,
                                        QQuickItemPrivate::children_clear);
}

/*!
    \qmlproperty bool Qt.labs.controls::Popup::clip

    This property holds whether clipping is enabled. The default value is \c false.
*/
bool QQuickPopup::clip() const
{
    Q_D(const QQuickPopup);
    return d->popupItem->clip();
}

void QQuickPopup::setClip(bool clip)
{
    Q_D(QQuickPopup);
    if (clip == d->popupItem->clip())
        return;
    d->popupItem->setClip(clip);
    emit clipChanged();
}

/*!
    \qmlproperty bool Qt.labs.controls::Popup::focus

    This property holds whether the popup has focus. The default value is \c false.
*/
bool QQuickPopup::hasFocus() const
{
    Q_D(const QQuickPopup);
    return d->focus;
}

void QQuickPopup::setFocus(bool focus)
{
    Q_D(QQuickPopup);
    if (d->focus == focus)
        return;
    d->focus = focus;
    emit focusChanged();
}

/*!
    \qmlproperty bool Qt.labs.controls::Popup::activeFocus
    \readonly

    This property holds whether the popup has active focus.
*/
bool QQuickPopup::hasActiveFocus() const
{
    Q_D(const QQuickPopup);
    return d->popupItem->hasActiveFocus();
}

/*!
    \qmlproperty bool Qt.labs.controls::Popup::modal

    This property holds whether the popup is modal. The default value is \c false.
*/
bool QQuickPopup::isModal() const
{
    Q_D(const QQuickPopup);
    return d->modal;
}

void QQuickPopup::setModal(bool modal)
{
    Q_D(QQuickPopup);
    if (d->modal == modal)
        return;
    d->modal = modal;
    emit modalChanged();
}

/*!
    \qmlproperty bool Qt.labs.controls::Popup::visible

    This property holds whether the popup is visible. The default value is \c false.
*/
bool QQuickPopup::isVisible() const
{
    Q_D(const QQuickPopup);
    return d->visible && d->popupItem->isVisible();
}

void QQuickPopup::setVisible(bool visible)
{
    if (visible)
        open();
    else
        close();
}

/*!
    \qmlproperty real Qt.labs.controls::Popup::opacity

    This property holds the opacity of the popup. The default value is \c 1.0.
*/
qreal QQuickPopup::opacity() const
{
    Q_D(const QQuickPopup);
    return d->popupItem->opacity();
}

void QQuickPopup::setOpacity(qreal opacity)
{
    Q_D(QQuickPopup);
    d->popupItem->setOpacity(opacity);
}

/*!
    \qmlproperty real Qt.labs.controls::Popup::scale

    This property holds the scale factor of the popup. The default value is \c 1.0.
*/
qreal QQuickPopup::scale() const
{
    Q_D(const QQuickPopup);
    return d->popupItem->scale();
}

void QQuickPopup::setScale(qreal scale)
{
    Q_D(QQuickPopup);
    if (qFuzzyCompare(scale, d->popupItem->scale()))
        return;
    d->popupItem->setScale(scale);
    emit scaleChanged();
}

/*!
    \qmlproperty enumeration Qt.labs.controls::Popup::closePolicy

    This property determines the circumstances under which the popup closes.
    The flags can be combined to allow several ways of closing the popup.

    The available values are:
    \value Popup.NoAutoClose The popup will only close when manually instructed to do so.
    \value Popup.OnPressOutside The popup will close when the mouse is pressed outside of it.
    \value Popup.OnPressOutsideParent The popup will close when the mouse is pressed outside of its parent.
    \value Popup.OnReleaseOutside The popup will close when the mouse is released outside of it.
    \value Popup.OnReleaseOutsideParent The popup will close when the mouse is released outside of its parent.
    \value Popup.OnEscape The popup will close when the escape key is pressed while the popup
        has active focus.

    The default value is \c Popup.OnEscape.
*/
QQuickPopup::ClosePolicy QQuickPopup::closePolicy() const
{
    Q_D(const QQuickPopup);
    return d->closePolicy;
}

void QQuickPopup::setClosePolicy(ClosePolicy policy)
{
    Q_D(QQuickPopup);
    if (d->closePolicy == policy)
        return;
    d->closePolicy = policy;
    emit closePolicyChanged();
}

/*!
    \qmlproperty enumeration Qt.labs.controls::Popup::transformOrigin

    This property holds the origin point for transformations in enter and exit transitions.

    Nine transform origins are available, as shown in the image below.
    The default transform origin is \c Popup.Center.

    \image qtlabscontrols-popup-transformorigin.png

    \sa enter, exit, Item::transformOrigin
*/
QQuickPopup::TransformOrigin QQuickPopup::transformOrigin() const
{
    Q_D(const QQuickPopup);
    return static_cast<TransformOrigin>(d->popupItem->transformOrigin());
}

void QQuickPopup::setTransformOrigin(TransformOrigin origin)
{
    Q_D(QQuickPopup);
    d->popupItem->setTransformOrigin(static_cast<QQuickItem::TransformOrigin>(origin));
}

/*!
    \qmlproperty Transition Qt.labs.controls::Popup::enter

    This property holds the transition that is applied to the content item
    when the popup is opened and enters the screen.
*/
QQuickTransition *QQuickPopup::enter() const
{
    Q_D(const QQuickPopup);
    return d->enter;
}

void QQuickPopup::setEnter(QQuickTransition *transition)
{
    Q_D(QQuickPopup);
    if (d->enter == transition)
        return;
    d->enter = transition;
    emit enterChanged();
}

/*!
    \qmlproperty Transition Qt.labs.controls::Popup::exit

    This property holds the transition that is applied to the content item
    when the popup is closed and exits the screen.
*/
QQuickTransition *QQuickPopup::exit() const
{
    Q_D(const QQuickPopup);
    return d->exit;
}

void QQuickPopup::setExit(QQuickTransition *transition)
{
    Q_D(QQuickPopup);
    if (d->exit == transition)
        return;
    d->exit = transition;
    emit exitChanged();
}

bool QQuickPopup::filtersChildMouseEvents() const
{
    Q_D(const QQuickPopup);
    return d->popupItem->filtersChildMouseEvents();
}

void QQuickPopup::setFiltersChildMouseEvents(bool filter)
{
    Q_D(QQuickPopup);
    d->popupItem->setFiltersChildMouseEvents(filter);
}

void QQuickPopup::classBegin()
{
}

void QQuickPopup::componentComplete()
{
    Q_D(QQuickPopup);
    d->complete = true;
    if (!parentItem())
        setParentItem(qobject_cast<QQuickItem *>(parent()));
    if (d->visible)
        d->transitionManager.transitionEnter();
}

bool QQuickPopup::isComponentComplete() const
{
    Q_D(const QQuickPopup);
    return d->complete;
}

bool QQuickPopup::eventFilter(QObject *object, QEvent *event)
{
    if (QQuickWindow *window = qobject_cast<QQuickWindow *>(object))
        return overlayEvent(window->contentItem(), event);
    return false;
}

bool QQuickPopup::childMouseEventFilter(QQuickItem *child, QEvent *event)
{
    Q_UNUSED(child);
    Q_UNUSED(event);
    return false;
}

void QQuickPopup::focusInEvent(QFocusEvent *event)
{
    event->accept();
}

void QQuickPopup::focusOutEvent(QFocusEvent *event)
{
    event->accept();
}

void QQuickPopup::keyPressEvent(QKeyEvent *event)
{
    Q_D(QQuickPopup);
    event->accept();

    if (event->key() != Qt::Key_Escape)
        return;

    if (d->closePolicy.testFlag(OnEscape))
        close();
}

void QQuickPopup::keyReleaseEvent(QKeyEvent *event)
{
    event->accept();
}

void QQuickPopup::mousePressEvent(QMouseEvent *event)
{
    event->accept();
}

void QQuickPopup::mouseMoveEvent(QMouseEvent *event)
{
    event->accept();
}

void QQuickPopup::mouseReleaseEvent(QMouseEvent *event)
{
    event->accept();
}

void QQuickPopup::mouseDoubleClickEvent(QMouseEvent *event)
{
    event->accept();
}

void QQuickPopup::mouseUngrabEvent()
{
}

bool QQuickPopup::overlayEvent(QQuickItem *item, QEvent *event)
{
    Q_D(QQuickPopup);
    switch (event->type()) {
    case QEvent::KeyPress:
    case QEvent::KeyRelease:
    case QEvent::MouseMove:
    case QEvent::Wheel:
        if (d->modal)
            event->accept();
        return d->modal;

    case QEvent::MouseButtonPress:
    case QEvent::MouseButtonRelease:
        if (d->modal)
            event->accept();
        d->tryClose(item, static_cast<QMouseEvent *>(event));
        return d->modal;

    default:
        return false;
    }
}

void QQuickPopup::wheelEvent(QWheelEvent *event)
{
    event->accept();
}

void QQuickPopup::contentItemChange(QQuickItem *newItem, QQuickItem *oldItem)
{
    Q_UNUSED(newItem);
    Q_UNUSED(oldItem);
    emit contentItemChanged();
}

void QQuickPopup::geometryChanged(const QRectF &newGeometry, const QRectF &oldGeometry)
{
    Q_D(QQuickPopup);
    d->reposition();
    if (!qFuzzyCompare(newGeometry.width(), oldGeometry.width())) {
        emit widthChanged();
        emit availableWidthChanged();
    }
    if (!qFuzzyCompare(newGeometry.height(), oldGeometry.height())) {
        emit heightChanged();
        emit availableHeightChanged();
    }
}

void QQuickPopup::marginsChange(const QMarginsF &newMargins, const QMarginsF &oldMargins)
{
    Q_D(QQuickPopup);
    Q_UNUSED(newMargins);
    Q_UNUSED(oldMargins);
    d->reposition();
}

void QQuickPopup::paddingChange(const QMarginsF &newPadding, const QMarginsF &oldPadding)
{
    const bool tp = !qFuzzyCompare(newPadding.top(), oldPadding.top());
    const bool lp = !qFuzzyCompare(newPadding.left(), oldPadding.left());
    const bool rp = !qFuzzyCompare(newPadding.right(), oldPadding.right());
    const bool bp = !qFuzzyCompare(newPadding.bottom(), oldPadding.bottom());

    if (tp)
        emit topPaddingChanged();
    if (lp)
        emit leftPaddingChanged();
    if (rp)
        emit rightPaddingChanged();
    if (bp)
        emit bottomPaddingChanged();

    if (lp || rp)
        emit availableWidthChanged();
    if (tp || bp)
        emit availableHeightChanged();
}

#ifndef QT_NO_ACCESSIBILITY
QAccessible::Role QQuickPopup::accessibleRole() const
{
    return QAccessible::LayeredPane;
}
#endif // QT_NO_ACCESSIBILITY

QT_END_NAMESPACE

#include "moc_qquickpopup_p.cpp"<|MERGE_RESOLUTION|>--- conflicted
+++ resolved
@@ -1190,27 +1190,15 @@
 void QQuickPopup::setParentItem(QQuickItem *parent)
 {
     Q_D(QQuickPopup);
-<<<<<<< HEAD
     if (d->parentItem == parent)
         return;
 
     d->parentItem = parent;
     if (d->positioner.parentItem())
         d->positioner.setParentItem(parent);
-    if (d->popupItem) {
+    if (parent) {
         QQuickControlPrivate::updateFontRecur(d->popupItem, QQuickControlPrivate::naturalControlFont(parent));
         QQuickControlPrivate::updateLocaleRecur(d->popupItem, QQuickControlPrivate::calcLocale(parent));
-=======
-    if (d->parentItem != parent) {
-        d->parentItem = parent;
-        if (d->positioner.parentItem())
-            d->positioner.setParentItem(parent);
-        if (parent) {
-            QQuickControlPrivate::updateFontRecur(d->popupItem, QQuickControlPrivate::naturalControlFont(parent));
-            QQuickControlPrivate::updateLocaleRecur(d->popupItem, QQuickControlPrivate::calcLocale(parent));
-        }
-        emit parentChanged();
->>>>>>> bce84384
     }
     emit parentChanged();
 }
