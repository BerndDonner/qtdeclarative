/****************************************************************************
**
** Copyright (C) 2015 The Qt Company Ltd.
** Contact: http://www.qt.io/licensing/
**
** This file is part of the Qt Labs Templates module of the Qt Toolkit.
**
** $QT_BEGIN_LICENSE:LGPL3$
** Commercial License Usage
** Licensees holding valid commercial Qt licenses may use this file in
** accordance with the commercial license agreement provided with the
** Software or, alternatively, in accordance with the terms contained in
** a written agreement between you and The Qt Company. For licensing terms
** and conditions see http://www.qt.io/terms-conditions. For further
** information use the contact form at http://www.qt.io/contact-us.
**
** GNU Lesser General Public License Usage
** Alternatively, this file may be used under the terms of the GNU Lesser
** General Public License version 3 as published by the Free Software
** Foundation and appearing in the file LICENSE.LGPLv3 included in the
** packaging of this file. Please review the following information to
** ensure the GNU Lesser General Public License version 3 requirements
** will be met: https://www.gnu.org/licenses/lgpl.html.
**
** GNU General Public License Usage
** Alternatively, this file may be used under the terms of the GNU
** General Public License version 2.0 or later as published by the Free
** Software Foundation and appearing in the file LICENSE.GPL included in
** the packaging of this file. Please review the following information to
** ensure the GNU General Public License version 2.0 requirements will be
** met: http://www.gnu.org/licenses/gpl-2.0.html.
**
** $QT_END_LICENSE$
**
****************************************************************************/

#include "qquickpopup_p.h"
#include "qquickpopup_p_p.h"
#include "qquickapplicationwindow_p.h"
#include "qquickoverlay_p.h"
#include "qquickcontrol_p_p.h"

#include <QtQml/qqmlinfo.h>
#include <QtQuick/qquickitem.h>
#include <QtQuick/private/qquicktransition_p.h>
#include <QtQuick/private/qquickitem_p.h>

QT_BEGIN_NAMESPACE

/*!
    \qmltype Popup
    \inherits QtObject
    \instantiates QQuickPopup
    \inqmlmodule Qt.labs.controls
    \ingroup qtlabscontrols-popups
    \brief The base type of popup-like user interface controls.

    Popup is the base type of popup-like user interface controls. It can be
    used with Window or ApplicationWindow.

    \qml
    import QtQuick.Window 2.2
    import Qt.labs.controls 1.0

    Window {
        id: window
        width: 400
        height: 400
        visible: true

        Button {
            text: "Open"
            onClicked: popup.open()
        }

        Popup {
            id: popup
            x: 100
            y: 100
            width: 200
            height: 300
            modal: true
            focus: true
            closePolicy: Popup.OnEscape | Popup.OnPressOutside
        }
    }
    \endqml

    In order to ensure that a popup is displayed above other items in the
    scene, it is recommended to use ApplicationWindow. ApplicationWindow also
    provides background dimming effects.

    \labs
*/

static const QQuickItemPrivate::ChangeTypes AncestorChangeTypes = QQuickItemPrivate::Geometry
                                                                  | QQuickItemPrivate::Parent
                                                                  | QQuickItemPrivate::Children;

static const QQuickItemPrivate::ChangeTypes ItemChangeTypes = QQuickItemPrivate::Geometry
                                                             | QQuickItemPrivate::Parent
                                                             | QQuickItemPrivate::Destroyed;

QQuickPopupPrivate::QQuickPopupPrivate()
    : QObjectPrivate()
    , focus(false)
    , modal(false)
    , hasTopMargin(false)
    , hasLeftMargin(false)
    , hasRightMargin(false)
    , hasBottomMargin(false)
    , margins(0)
    , topMargin(0)
    , leftMargin(0)
    , rightMargin(0)
    , bottomMargin(0)
    , contentWidth(0)
    , contentHeight(0)
    , closePolicy(QQuickPopup::OnEscape)
<<<<<<< HEAD
    , parentItem(nullptr)
    , background(nullptr)
    , contentItem(nullptr)
    , enter(nullptr)
    , exit(nullptr)
    , popupItem(nullptr)
=======
    , parentItem(Q_NULLPTR)
    , enter(Q_NULLPTR)
    , exit(Q_NULLPTR)
    , popupItem(Q_NULLPTR)
>>>>>>> 20b60be5
    , positioner(this)
    , transitionManager(this)
{
}

void QQuickPopupPrivate::init()
{
    Q_Q(QQuickPopup);
    popupItem = new QQuickPopupItem(q);
    q->setParentItem(qobject_cast<QQuickItem *>(parent));
    QObject::connect(popupItem, &QQuickControl::paddingChanged, q, &QQuickPopup::paddingChanged);
}

bool QQuickPopupPrivate::tryClose(QQuickItem *item, QMouseEvent *event)
{
    Q_Q(QQuickPopup);
    const bool isPress = event->type() == QEvent::MouseButtonPress;
    const bool onOutside = closePolicy.testFlag(isPress ? QQuickPopup::OnPressOutside : QQuickPopup::OnReleaseOutside);
    const bool onOutsideParent = closePolicy.testFlag(isPress ? QQuickPopup::OnPressOutsideParent : QQuickPopup::OnReleaseOutsideParent);
    if (onOutside || onOutsideParent) {
        if (onOutsideParent) {
            if (!popupItem->contains(item->mapToItem(popupItem, event->pos())) &&
                    (!parentItem || !parentItem->contains(item->mapToItem(parentItem, event->pos())))) {
                q->close();
                return true;
            }
        } else if (onOutside) {
            if (!popupItem->contains(item->mapToItem(popupItem, event->pos()))) {
                q->close();
                return true;
            }
        }
    }
    return false;
}

void QQuickPopupPrivate::finalizeEnterTransition()
{
    if (focus)
        popupItem->setFocus(true);
}

void QQuickPopupPrivate::finalizeExitTransition()
{
    positioner.setParentItem(nullptr);
    popupItem->setParentItem(nullptr);
    popupItem->setVisible(false);
}

QMarginsF QQuickPopupPrivate::getMargins() const
{
    Q_Q(const QQuickPopup);
    return QMarginsF(q->leftMargin(), q->topMargin(), q->rightMargin(), q->bottomMargin());
}

void QQuickPopupPrivate::setTopMargin(qreal value, bool reset)
{
    Q_Q(QQuickPopup);
    qreal oldMargin = q->topMargin();
    topMargin = value;
    hasTopMargin = !reset;
    if ((!reset && !qFuzzyCompare(oldMargin, value)) || (reset && !qFuzzyCompare(oldMargin, margins))) {
        emit q->topMarginChanged();
        q->marginsChange(QMarginsF(leftMargin, topMargin, rightMargin, bottomMargin),
                         QMarginsF(leftMargin, oldMargin, rightMargin, bottomMargin));
    }
}

void QQuickPopupPrivate::setLeftMargin(qreal value, bool reset)
{
    Q_Q(QQuickPopup);
    qreal oldMargin = q->leftMargin();
    leftMargin = value;
    hasLeftMargin = !reset;
    if ((!reset && !qFuzzyCompare(oldMargin, value)) || (reset && !qFuzzyCompare(oldMargin, margins))) {
        emit q->leftMarginChanged();
        q->marginsChange(QMarginsF(leftMargin, topMargin, rightMargin, bottomMargin),
                         QMarginsF(oldMargin, topMargin, rightMargin, bottomMargin));
    }
}

void QQuickPopupPrivate::setRightMargin(qreal value, bool reset)
{
    Q_Q(QQuickPopup);
    qreal oldMargin = q->rightMargin();
    rightMargin = value;
    hasRightMargin = !reset;
    if ((!reset && !qFuzzyCompare(oldMargin, value)) || (reset && !qFuzzyCompare(oldMargin, margins))) {
        emit q->rightMarginChanged();
        q->marginsChange(QMarginsF(leftMargin, topMargin, rightMargin, bottomMargin),
                         QMarginsF(leftMargin, topMargin, oldMargin, bottomMargin));
    }
}

void QQuickPopupPrivate::setBottomMargin(qreal value, bool reset)
{
    Q_Q(QQuickPopup);
    qreal oldMargin = q->bottomMargin();
    bottomMargin = value;
    hasBottomMargin = !reset;
    if ((!reset && !qFuzzyCompare(oldMargin, value)) || (reset && !qFuzzyCompare(oldMargin, margins))) {
        emit q->bottomMarginChanged();
        q->marginsChange(QMarginsF(leftMargin, topMargin, rightMargin, bottomMargin),
                         QMarginsF(leftMargin, topMargin, rightMargin, oldMargin));
    }
}

class QQuickPopupItemPrivate : public QQuickControlPrivate
{
    Q_DECLARE_PUBLIC(QQuickPopupItem)

public:
    QQuickPopupItemPrivate(QQuickPopup *popup);

    void implicitWidthChanged() override;
    void implicitHeightChanged() override;

    QQuickPopup *popup;
};

QQuickPopupItemPrivate::QQuickPopupItemPrivate(QQuickPopup *popup) : popup(popup)
{
    isTabFence = true;
}

void QQuickPopupItemPrivate::implicitWidthChanged()
{
    QQuickControlPrivate::implicitWidthChanged();
    emit popup->implicitHeightChanged();
}

void QQuickPopupItemPrivate::implicitHeightChanged()
{
    QQuickControlPrivate::implicitHeightChanged();
    emit popup->implicitHeightChanged();
}

QQuickPopupItem::QQuickPopupItem(QQuickPopup *popup) :
    QQuickControl(*(new QQuickPopupItemPrivate(popup)), Q_NULLPTR)
{
    setParent(popup);
    setVisible(false);
    setFlag(ItemIsFocusScope);
    setAcceptedMouseButtons(Qt::AllButtons);
}

void QQuickPopupItem::focusInEvent(QFocusEvent *event)
{
    Q_D(QQuickPopupItem);
    d->popup->focusInEvent(event);
}

void QQuickPopupItem::focusOutEvent(QFocusEvent *event)
{
    Q_D(QQuickPopupItem);
    d->popup->focusOutEvent(event);
}

void QQuickPopupItem::keyPressEvent(QKeyEvent *event)
{
    Q_D(QQuickPopupItem);
    d->popup->keyPressEvent(event);
}

void QQuickPopupItem::keyReleaseEvent(QKeyEvent *event)
{
    Q_D(QQuickPopupItem);
    d->popup->keyReleaseEvent(event);
}

void QQuickPopupItem::mousePressEvent(QMouseEvent *event)
{
    Q_D(QQuickPopupItem);
    d->popup->mousePressEvent(event);
}

void QQuickPopupItem::mouseMoveEvent(QMouseEvent *event)
{
    Q_D(QQuickPopupItem);
    d->popup->mouseMoveEvent(event);
}

void QQuickPopupItem::mouseReleaseEvent(QMouseEvent *event)
{
    Q_D(QQuickPopupItem);
    d->popup->mouseReleaseEvent(event);
}

void QQuickPopupItem::mouseDoubleClickEvent(QMouseEvent *event)
{
    Q_D(QQuickPopupItem);
    d->popup->mouseDoubleClickEvent(event);
}

void QQuickPopupItem::mouseUngrabEvent()
{
    Q_D(QQuickPopupItem);
    d->popup->mouseUngrabEvent();
}

void QQuickPopupItem::wheelEvent(QWheelEvent *event)
{
    Q_D(QQuickPopupItem);
    d->popup->wheelEvent(event);
}

void QQuickPopupItem::contentItemChange(QQuickItem *newItem, QQuickItem *oldItem)
{
    Q_D(QQuickPopupItem);
    QQuickControl::contentItemChange(newItem, oldItem);
    d->popup->contentItemChange(newItem, oldItem);
}

void QQuickPopupItem::geometryChanged(const QRectF &newGeometry, const QRectF &oldGeometry)
{
    Q_D(QQuickPopupItem);
    QQuickControl::geometryChanged(newGeometry, oldGeometry);
    d->popup->geometryChanged(newGeometry, oldGeometry);
}

void QQuickPopupItem::itemChange(ItemChange change, const ItemChangeData &data)
{
    Q_D(QQuickPopupItem);
    QQuickControl::itemChange(change, data);
    switch (change) {
    case ItemVisibleHasChanged:
        emit d->popup->visibleChanged();
        break;
    case ItemActiveFocusHasChanged:
        emit d->popup->activeFocusChanged();
        break;
    case ItemOpacityHasChanged:
        emit d->popup->opacityChanged();
        break;
    default:
        break;
    }
}

void QQuickPopupItem::paddingChange(const QMarginsF &newPadding, const QMarginsF &oldPadding)
{
    Q_D(QQuickPopupItem);
    QQuickControl::paddingChange(newPadding, oldPadding);
    d->popup->paddingChange(newPadding, oldPadding);
}

QQuickPopupPositioner::QQuickPopupPositioner(QQuickPopupPrivate *popup) :
    m_x(0),
    m_y(0),
    m_parentItem(nullptr),
    m_popup(popup)
{
}

QQuickPopupPositioner::~QQuickPopupPositioner()
{
    if (m_parentItem) {
        QQuickItemPrivate::get(m_parentItem)->removeItemChangeListener(this, ItemChangeTypes);
        removeAncestorListeners(m_parentItem->parentItem());
    }
}

qreal QQuickPopupPositioner::x() const
{
    return m_x;
}

void QQuickPopupPositioner::setX(qreal x)
{
    if (m_x == x)
        return;

    m_x = x;
    if (m_popup->popupItem->isVisible())
        repositionPopup();
}

qreal QQuickPopupPositioner::y() const
{
    return m_y;
}

void QQuickPopupPositioner::setY(qreal y)
{
    if (m_y == y)
        return;

    m_y = y;
    if (m_popup->popupItem->isVisible())
        repositionPopup();
}

QQuickItem *QQuickPopupPositioner::parentItem() const
{
    return m_parentItem;
}

void QQuickPopupPositioner::setParentItem(QQuickItem *parent)
{
    if (m_parentItem == parent)
        return;

    if (m_parentItem) {
        QQuickItemPrivate::get(m_parentItem)->removeItemChangeListener(this, ItemChangeTypes);
        removeAncestorListeners(m_parentItem->parentItem());
    }

    m_parentItem = parent;

    if (!parent)
        return;

    QQuickItemPrivate::get(parent)->addItemChangeListener(this, ItemChangeTypes);
    addAncestorListeners(parent->parentItem());

    if (m_popup->popupItem->isVisible())
        repositionPopup();
}

void QQuickPopupPositioner::itemGeometryChanged(QQuickItem *, const QRectF &, const QRectF &)
{
    if (m_popup->popupItem->isVisible())
        repositionPopup();
}

void QQuickPopupPositioner::itemParentChanged(QQuickItem *, QQuickItem *parent)
{
    addAncestorListeners(parent);
}

void QQuickPopupPositioner::itemChildRemoved(QQuickItem *, QQuickItem *child)
{
    if (isAncestor(child))
        removeAncestorListeners(child);
}

void QQuickPopupPositioner::itemDestroyed(QQuickItem *item)
{
    Q_ASSERT(m_parentItem == item);

    m_parentItem = nullptr;
    QQuickItemPrivate::get(item)->removeItemChangeListener(this, ItemChangeTypes);
    removeAncestorListeners(item->parentItem());
}

void QQuickPopupPositioner::repositionPopup()
{
    const qreal w = m_popup->popupItem->width();
    const qreal h = m_popup->popupItem->height();
    const qreal iw = m_popup->popupItem->implicitWidth();
    const qreal ih = m_popup->popupItem->implicitHeight();

    QRectF rect(m_x, m_y, iw > 0 ? iw : w, ih > 0 ? ih : h);
    if (m_parentItem) {
        rect = m_parentItem->mapRectToScene(rect);

        QQuickWindow *window = m_parentItem->window();
        if (window) {
            const QRectF bounds = QRectF(0, 0, window->width(), window->height()).marginsRemoved(m_popup->getMargins());
            if (rect.top() < bounds.top() || rect.bottom() > bounds.bottom()) {
                // if the popup doesn't fit inside the window, try flipping it around (below <-> above)
                const QRectF flipped = m_parentItem->mapRectToScene(QRectF(m_x, m_parentItem->height() - m_y - rect.height(), rect.width(), rect.height()));
                if (flipped.top() >= bounds.top() && flipped.bottom() < bounds.bottom()) {
                    rect = flipped;
                } else if (ih > 0) {
                    // neither the flipped around geometry fits inside the window, choose
                    // whichever side (above vs. below) fits larger part of the popup
                    const QRectF primary = rect.intersected(bounds);
                    const QRectF secondary = flipped.intersected(bounds);

                    if (primary.height() > secondary.height()) {
                        rect.setY(primary.y());
                        rect.setHeight(primary.height());
                    } else {
                        rect.setY(secondary.y());
                        rect.setHeight(secondary.height());
                    }
                }
            }
        }
    }

    m_popup->popupItem->setPosition(rect.topLeft());
    if (ih > 0)
        m_popup->popupItem->setHeight(rect.height());
}

void QQuickPopupPositioner::removeAncestorListeners(QQuickItem *item)
{
    if (item == m_parentItem)
        return;

    QQuickItem *p = item;
    while (p) {
        QQuickItemPrivate::get(p)->removeItemChangeListener(this, AncestorChangeTypes);
        p = p->parentItem();
    }
}

void QQuickPopupPositioner::addAncestorListeners(QQuickItem *item)
{
    if (item == m_parentItem)
        return;

    QQuickItem *p = item;
    while (p) {
        QQuickItemPrivate::get(p)->addItemChangeListener(this, AncestorChangeTypes);
        p = p->parentItem();
    }
}

// TODO: use QQuickItem::isAncestorOf() in dev/5.7
bool QQuickPopupPositioner::isAncestor(QQuickItem *item) const
{
    if (!m_parentItem)
        return false;

    QQuickItem *parent = m_parentItem->parentItem();
    while (parent) {
        if (parent == item)
            return true;
        parent = parent->parentItem();
    }
    return false;
}

QQuickPopupTransitionManager::QQuickPopupTransitionManager(QQuickPopupPrivate *popup)
    : QQuickTransitionManager()
    , state(Off)
    , popup(popup)
{
}

void QQuickPopupTransitionManager::transitionEnter()
{
    if (state == Enter && isRunning())
        return;
    QList<QQuickStateAction> actions;
    state = Enter;
    transition(actions, popup->enter, popup->popupItem);
}

void QQuickPopupTransitionManager::transitionExit()
{
    if (state == Exit && isRunning())
        return;
    QList<QQuickStateAction> actions;
    state = Exit;
    transition(actions, popup->exit, popup->popupItem);
}

void QQuickPopupTransitionManager::finished()
{
    if (state == Enter)
        popup->finalizeEnterTransition();
    else if (state == Exit)
        popup->finalizeExitTransition();

    state = Off;
}

QQuickPopup::QQuickPopup(QObject *parent)
    : QObject(*(new QQuickPopupPrivate), parent)
{
    Q_D(QQuickPopup);
    d->init();
}

QQuickPopup::QQuickPopup(QQuickPopupPrivate &dd, QObject *parent)
    : QObject(dd, parent)
{
    Q_D(QQuickPopup);
    d->init();
}

QQuickPopup::~QQuickPopup()
{
    Q_D(QQuickPopup);
    d->positioner.setParentItem(nullptr);
    delete d->popupItem;
}

/*!
    \qmlmethod void Qt.labs.controls::Popup::open()

    Opens the popup.
*/
void QQuickPopup::open()
{
    Q_D(QQuickPopup);
    if (d->popupItem->isVisible())
        return;

    QQuickWindow *window = nullptr;
    if (d->parentItem)
        window = d->parentItem->window();
    if (!window) {
        qmlInfo(this) << "cannot find any window to open popup in.";
        return;
    }

    QQuickApplicationWindow *applicationWindow = qobject_cast<QQuickApplicationWindow*>(window);
    if (!applicationWindow) {
        window->installEventFilter(this);
        d->popupItem->setZ(10001); // DefaultWindowDecoration+1
        d->popupItem->setParentItem(window->contentItem());
    } else {
        d->popupItem->setParentItem(applicationWindow->overlay());
    }

    emit aboutToShow();
    d->popupItem->setVisible(true);
    d->positioner.setParentItem(d->parentItem);
    d->transitionManager.transitionEnter();
}

/*!
    \qmlmethod void Qt.labs.controls::Popup::close()

    Closes the popup.
*/
void QQuickPopup::close()
{
    Q_D(QQuickPopup);
    if (!d->popupItem->isVisible())
        return;

    if (d->parentItem) {
        QQuickWindow *window = d->parentItem->window();
        if (!qobject_cast<QQuickApplicationWindow *>(window)) {
            window->removeEventFilter(this);
        }
    }

    d->popupItem->setFocus(false);
    emit aboutToHide();
    d->transitionManager.transitionExit();
}

/*!
    \qmlproperty real Qt.labs.controls::Popup::x

    This property holds the x-coordinate of the popup.
*/
qreal QQuickPopup::x() const
{
    Q_D(const QQuickPopup);
    return d->positioner.x();
}

void QQuickPopup::setX(qreal x)
{
    Q_D(QQuickPopup);
    d->positioner.setX(x);
}

/*!
    \qmlproperty real Qt.labs.controls::Popup::y

    This property holds the y-coordinate of the popup.
*/
qreal QQuickPopup::y() const
{
    Q_D(const QQuickPopup);
    return d->positioner.y();
}

void QQuickPopup::setY(qreal y)
{
    Q_D(QQuickPopup);
    d->positioner.setY(y);
}

/*!
    \qmlproperty real Qt.labs.controls::Popup::z

    This property holds the z-value of the popup. Z-value determines
    the stacking order of popups. The default z-value is \c 0.
*/
qreal QQuickPopup::z() const
{
    Q_D(const QQuickPopup);
    return d->popupItem->z();
}

void QQuickPopup::setZ(qreal z)
{
    Q_D(QQuickPopup);
    if (qFuzzyCompare(z, d->popupItem->z()))
        return;
    d->popupItem->setZ(z);
    emit zChanged();
}

/*!
    \qmlproperty real Qt.labs.controls::Popup::width

    This property holds the width of the popup.
*/
qreal QQuickPopup::width() const
{
    Q_D(const QQuickPopup);
    return d->popupItem->width();
}

void QQuickPopup::setWidth(qreal width)
{
    Q_D(QQuickPopup);
    d->popupItem->setWidth(width);
}

void QQuickPopup::resetWidth()
{
    Q_D(QQuickPopup);
    d->popupItem->resetWidth();
}

/*!
    \qmlproperty real Qt.labs.controls::Popup::height

    This property holds the height of the popup.
*/
qreal QQuickPopup::height() const
{
    Q_D(const QQuickPopup);
    return d->popupItem->height();
}

void QQuickPopup::setHeight(qreal height)
{
    Q_D(QQuickPopup);
    d->popupItem->setHeight(height);
}

void QQuickPopup::resetHeight()
{
    Q_D(QQuickPopup);
    d->popupItem->resetHeight();
}

/*!
    \qmlproperty real Qt.labs.controls::Popup::implicitWidth

    This property holds the implicit width of the popup.
*/
qreal QQuickPopup::implicitWidth() const
{
    Q_D(const QQuickPopup);
    return d->popupItem->implicitWidth();
}

void QQuickPopup::setImplicitWidth(qreal width)
{
    Q_D(QQuickPopup);
    d->popupItem->setImplicitWidth(width);
}

/*!
    \qmlproperty real Qt.labs.controls::Popup::implicitHeight

    This property holds the implicit height of the popup.
*/
qreal QQuickPopup::implicitHeight() const
{
    Q_D(const QQuickPopup);
    return d->popupItem->implicitHeight();
}

void QQuickPopup::setImplicitHeight(qreal height)
{
    Q_D(QQuickPopup);
    d->popupItem->setImplicitHeight(height);
}

/*!
    \qmlproperty real Qt.labs.controls::Popup::contentWidth

    This property holds the content width. It is used for calculating the
    total implicit width of the Popup.

    \note If only a single item is used within the Popup, the implicit width
          of its contained item is used as the content width.
*/
qreal QQuickPopup::contentWidth() const
{
    Q_D(const QQuickPopup);
    return d->contentWidth;
}

void QQuickPopup::setContentWidth(qreal width)
{
    Q_D(QQuickPopup);
    if (qFuzzyCompare(d->contentWidth, width))
        return;

    d->contentWidth = width;
    emit contentWidthChanged();
}

/*!
    \qmlproperty real Qt.labs.controls::Popup::contentHeight

    This property holds the content height. It is used for calculating the
    total implicit height of the Popup.

    \note If only a single item is used within the Popup, the implicit height
          of its contained item is used as the content height.
*/
qreal QQuickPopup::contentHeight() const
{
    Q_D(const QQuickPopup);
    return d->contentHeight;
}

void QQuickPopup::setContentHeight(qreal height)
{
    Q_D(QQuickPopup);
    if (qFuzzyCompare(d->contentHeight, height))
        return;

    d->contentHeight = height;
    emit contentHeightChanged();
}

/*!
    \qmlproperty real Qt.labs.controls::Popup::availableWidth
    \readonly

    This property holds the width available after deducting horizontal padding.

    \sa padding, leftPadding, rightPadding
*/
qreal QQuickPopup::availableWidth() const
{
    Q_D(const QQuickPopup);
    return d->popupItem->availableWidth();
}

/*!
    \qmlproperty real Qt.labs.controls::Popup::availableHeight
    \readonly

    This property holds the height available after deducting vertical padding.

    \sa padding, topPadding, bottomPadding
*/
qreal QQuickPopup::availableHeight() const
{
    Q_D(const QQuickPopup);
    return d->popupItem->availableHeight();
}

/*!
    \qmlproperty real Qt.labs.controls::Popup::margins

    This property holds the default margins around the popup.

    \sa topMargin, leftMargin, rightMargin, bottomMargin
*/
qreal QQuickPopup::margins() const
{
    Q_D(const QQuickPopup);
    return d->margins;
}

void QQuickPopup::setMargins(qreal margins)
{
    Q_D(QQuickPopup);
    if (qFuzzyCompare(d->margins, margins))
        return;
    QMarginsF oldMargins(leftMargin(), topMargin(), rightMargin(), bottomMargin());
    d->margins = margins;
    emit marginsChanged();
    QMarginsF newMargins(leftMargin(), topMargin(), rightMargin(), bottomMargin());
    if (!qFuzzyCompare(newMargins.top(), oldMargins.top()))
        emit topMarginChanged();
    if (!qFuzzyCompare(newMargins.left(), oldMargins.left()))
        emit leftMarginChanged();
    if (!qFuzzyCompare(newMargins.right(), oldMargins.right()))
        emit rightMarginChanged();
    if (!qFuzzyCompare(newMargins.bottom(), oldMargins.bottom()))
        emit bottomMarginChanged();
    marginsChange(newMargins, oldMargins);
}

void QQuickPopup::resetMargins()
{
    setMargins(0);
}

/*!
    \qmlproperty real Qt.labs.controls::Popup::topMargin

    This property holds the top margin around the popup.

    \sa margins, bottomMargin
*/
qreal QQuickPopup::topMargin() const
{
    Q_D(const QQuickPopup);
    if (d->hasTopMargin)
        return d->topMargin;
    return d->margins;
}

void QQuickPopup::setTopMargin(qreal margin)
{
    Q_D(QQuickPopup);
    d->setTopMargin(margin);
}

void QQuickPopup::resetTopMargin()
{
    Q_D(QQuickPopup);
    d->setTopMargin(0, true);
}

/*!
    \qmlproperty real Qt.labs.controls::Popup::leftMargin

    This property holds the left margin around the popup.

    \sa margins, rightMargin
*/
qreal QQuickPopup::leftMargin() const
{
    Q_D(const QQuickPopup);
    if (d->hasLeftMargin)
        return d->leftMargin;
    return d->margins;
}

void QQuickPopup::setLeftMargin(qreal margin)
{
    Q_D(QQuickPopup);
    d->setLeftMargin(margin);
}

void QQuickPopup::resetLeftMargin()
{
    Q_D(QQuickPopup);
    d->setLeftMargin(0, true);
}

/*!
    \qmlproperty real Qt.labs.controls::Popup::rightMargin

    This property holds the right margin around the popup.

    \sa margins, leftMargin
*/
qreal QQuickPopup::rightMargin() const
{
    Q_D(const QQuickPopup);
    if (d->hasRightMargin)
        return d->rightMargin;
    return d->margins;
}

void QQuickPopup::setRightMargin(qreal margin)
{
    Q_D(QQuickPopup);
    d->setRightMargin(margin);
}

void QQuickPopup::resetRightMargin()
{
    Q_D(QQuickPopup);
    d->setRightMargin(0, true);
}

/*!
    \qmlproperty real Qt.labs.controls::Popup::bottomMargin

    This property holds the bottom margin around the popup.

    \sa margins, topMargin
*/
qreal QQuickPopup::bottomMargin() const
{
    Q_D(const QQuickPopup);
    if (d->hasBottomMargin)
        return d->bottomMargin;
    return d->margins;
}

void QQuickPopup::setBottomMargin(qreal margin)
{
    Q_D(QQuickPopup);
    d->setBottomMargin(margin);
}

void QQuickPopup::resetBottomMargin()
{
    Q_D(QQuickPopup);
    d->setBottomMargin(0, true);
}

/*!
    \qmlproperty real Qt.labs.controls::Popup::padding

    This property holds the default padding.

    \sa availableWidth, availableHeight, topPadding, leftPadding, rightPadding, bottomPadding
*/
qreal QQuickPopup::padding() const
{
    Q_D(const QQuickPopup);
    return d->popupItem->padding();
}

void QQuickPopup::setPadding(qreal padding)
{
    Q_D(QQuickPopup);
    d->popupItem->setPadding(padding);
}

void QQuickPopup::resetPadding()
{
    Q_D(QQuickPopup);
    d->popupItem->resetPadding();
}

/*!
    \qmlproperty real Qt.labs.controls::Popup::topPadding

    This property holds the top padding.

    \sa padding, bottomPadding, availableHeight
*/
qreal QQuickPopup::topPadding() const
{
    Q_D(const QQuickPopup);
    return d->popupItem->topPadding();
}

void QQuickPopup::setTopPadding(qreal padding)
{
    Q_D(QQuickPopup);
    d->popupItem->setTopPadding(padding);
}

void QQuickPopup::resetTopPadding()
{
    Q_D(QQuickPopup);
    d->popupItem->resetTopPadding();
}

/*!
    \qmlproperty real Qt.labs.controls::Popup::leftPadding

    This property holds the left padding.

    \sa padding, rightPadding, availableWidth
*/
qreal QQuickPopup::leftPadding() const
{
    Q_D(const QQuickPopup);
    return d->popupItem->leftPadding();
}

void QQuickPopup::setLeftPadding(qreal padding)
{
    Q_D(QQuickPopup);
    d->popupItem->setLeftPadding(padding);
}

void QQuickPopup::resetLeftPadding()
{
    Q_D(QQuickPopup);
    d->popupItem->resetLeftPadding();
}

/*!
    \qmlproperty real Qt.labs.controls::Popup::rightPadding

    This property holds the right padding.

    \sa padding, leftPadding, availableWidth
*/
qreal QQuickPopup::rightPadding() const
{
    Q_D(const QQuickPopup);
    return d->popupItem->rightPadding();
}

void QQuickPopup::setRightPadding(qreal padding)
{
    Q_D(QQuickPopup);
    d->popupItem->setRightPadding(padding);
}

void QQuickPopup::resetRightPadding()
{
    Q_D(QQuickPopup);
    d->popupItem->resetRightPadding();
}

/*!
    \qmlproperty real Qt.labs.controls::Popup::bottomPadding

    This property holds the bottom padding.

    \sa padding, topPadding, availableHeight
*/
qreal QQuickPopup::bottomPadding() const
{
    Q_D(const QQuickPopup);
    return d->popupItem->bottomPadding();
}

void QQuickPopup::setBottomPadding(qreal padding)
{
    Q_D(QQuickPopup);
    d->popupItem->setBottomPadding(padding);
}

void QQuickPopup::resetBottomPadding()
{
    Q_D(QQuickPopup);
    d->popupItem->resetBottomPadding();
}

QQuickItem *QQuickPopup::popupItem() const
{
    Q_D(const QQuickPopup);
    return d->popupItem;
}

/*!
    \qmlproperty Item Qt.labs.popups::Popup::parent

    This property holds the parent item.
*/
QQuickItem *QQuickPopup::parentItem() const
{
    Q_D(const QQuickPopup);
    return d->parentItem;
}

void QQuickPopup::setParentItem(QQuickItem *parent)
{
    Q_D(QQuickPopup);
<<<<<<< HEAD
    if (d->parentItem == parent)
        return;

    d->parentItem = parent;
    if (d->positioner.parentItem())
        d->positioner.setParentItem(parent);
    emit parentChanged();
=======
    if (d->parentItem != parent) {
        d->parentItem = parent;
        if (d->positioner.parentItem())
            d->positioner.setParentItem(parent);
        if (d->popupItem) {
            QQuickControlPrivate::updateFontRecur(d->popupItem, QQuickControlPrivate::naturalControlFont(parent));
            QQuickControlPrivate::updateLocaleRecur(d->popupItem, QQuickControlPrivate::calcLocale(parent));
        }
        emit parentChanged();
    }
>>>>>>> 20b60be5
}

/*!
    \qmlproperty Item Qt.labs.popups::Popup::background

    This property holds the background item.

    \note If the background item has no explicit size specified, it automatically
          follows the popup's size. In most cases, there is no need to specify
          width or height for a background item.
*/
QQuickItem *QQuickPopup::background() const
{
    Q_D(const QQuickPopup);
    return d->popupItem->background();
}

void QQuickPopup::setBackground(QQuickItem *background)
{
    Q_D(QQuickPopup);
<<<<<<< HEAD
    if (d->background == background)
        return;

    delete d->background;
    d->background = background;
    if (background) {
        background->setParentItem(d->popupItem);
        if (qFuzzyIsNull(background->z()))
            background->setZ(-1);
        if (isComponentComplete())
            d->resizeBackground();
    }
=======
    if (d->popupItem->background() == background)
        return;

    d->popupItem->setBackground(background);
>>>>>>> 20b60be5
    emit backgroundChanged();
}

/*!
    \qmlproperty Item Qt.labs.controls::Popup::contentItem

    This property holds the content item of the popup.

    The content item is the visual implementation of the popup. When the
    popup is made visible, the content item is automatically reparented to
    the \l {ApplicationWindow::overlay}{overlay item} of its application
    window.
*/
QQuickItem *QQuickPopup::contentItem() const
{
    Q_D(const QQuickPopup);
    return d->popupItem->contentItem();
}

void QQuickPopup::setContentItem(QQuickItem *item)
{
    Q_D(QQuickPopup);
<<<<<<< HEAD
    if (d->contentItem == item)
        return;

    contentItemChange(item, d->contentItem);
    delete d->contentItem;
    d->contentItem = item;
    if (item) {
        item->setParentItem(d->popupItem);
        if (isComponentComplete())
            d->resizeContent();
    }
    emit contentItemChanged();
=======
    d->popupItem->setContentItem(item);
>>>>>>> 20b60be5
}

/*!
    \qmlproperty list<Object> Qt.labs.controls::Popup::contentData
    \default

    This property holds the list of content data.

    \sa Item::data
*/
QQmlListProperty<QObject> QQuickPopup::contentData()
{
    Q_D(QQuickPopup);
<<<<<<< HEAD
    return QQmlListProperty<QObject>(d->contentItem, nullptr,
=======
    return QQmlListProperty<QObject>(d->popupItem->contentItem(), Q_NULLPTR,
>>>>>>> 20b60be5
                                     QQuickItemPrivate::data_append,
                                     QQuickItemPrivate::data_count,
                                     QQuickItemPrivate::data_at,
                                     QQuickItemPrivate::data_clear);
}

/*!
    \qmlproperty list<Item> Qt.labs.controls::Popup::contentChildren

    This property holds the list of content children.

    \sa Item::children
*/
QQmlListProperty<QQuickItem> QQuickPopup::contentChildren()
{
    Q_D(QQuickPopup);
<<<<<<< HEAD
    return QQmlListProperty<QQuickItem>(d->contentItem, nullptr,
=======
    return QQmlListProperty<QQuickItem>(d->popupItem->contentItem(), Q_NULLPTR,
>>>>>>> 20b60be5
                                        QQuickItemPrivate::children_append,
                                        QQuickItemPrivate::children_count,
                                        QQuickItemPrivate::children_at,
                                        QQuickItemPrivate::children_clear);
}

/*!
    \qmlproperty bool Qt.labs.controls::Popup::clip

    This property holds whether clipping is enabled. The default value is \c false.
*/
bool QQuickPopup::clip() const
{
    Q_D(const QQuickPopup);
    return d->popupItem->clip();
}

void QQuickPopup::setClip(bool clip)
{
    Q_D(QQuickPopup);
    if (clip == d->popupItem->clip())
        return;
    d->popupItem->setClip(clip);
    emit clipChanged();
}

/*!
    \qmlproperty bool Qt.labs.controls::Popup::focus

    This property holds whether the popup has focus. The default value is \c false.
*/
bool QQuickPopup::hasFocus() const
{
    Q_D(const QQuickPopup);
    return d->focus;
}

void QQuickPopup::setFocus(bool focus)
{
    Q_D(QQuickPopup);
    if (d->focus == focus)
        return;
    d->focus = focus;
    emit focusChanged();
}

/*!
    \qmlproperty bool Qt.labs.controls::Popup::activeFocus
    \readonly

    This property holds whether the popup has active focus.
*/
bool QQuickPopup::hasActiveFocus() const
{
    Q_D(const QQuickPopup);
    return d->popupItem->hasActiveFocus();
}

/*!
    \qmlproperty bool Qt.labs.controls::Popup::modal

    This property holds whether the popup is modal. The default value is \c false.
*/
bool QQuickPopup::isModal() const
{
    Q_D(const QQuickPopup);
    return d->modal;
}

void QQuickPopup::setModal(bool modal)
{
    Q_D(QQuickPopup);
    if (d->modal == modal)
        return;
    d->modal = modal;
    emit modalChanged();
}

/*!
    \qmlproperty bool Qt.labs.controls::Popup::visible

    This property holds whether the popup is visible. The default value is \c false.
*/
bool QQuickPopup::isVisible() const
{
    Q_D(const QQuickPopup);
    return d->popupItem->isVisible();
}

void QQuickPopup::setVisible(bool visible)
{
    if (visible)
        open();
    else
        close();
}

/*!
    \qmlproperty real Qt.labs.controls::Popup::opacity

    This property holds the opacity of the popup. The default value is \c 1.0.
*/
qreal QQuickPopup::opacity() const
{
    Q_D(const QQuickPopup);
    return d->popupItem->opacity();
}

void QQuickPopup::setOpacity(qreal opacity)
{
    Q_D(QQuickPopup);
    d->popupItem->setOpacity(opacity);
}

/*!
    \qmlproperty real Qt.labs.controls::Popup::scale

    This property holds the scale factor of the popup. The default value is \c 1.0.
*/
qreal QQuickPopup::scale() const
{
    Q_D(const QQuickPopup);
    return d->popupItem->scale();
}

void QQuickPopup::setScale(qreal scale)
{
    Q_D(QQuickPopup);
    if (qFuzzyCompare(scale, d->popupItem->scale()))
        return;
    d->popupItem->setScale(scale);
    emit scaleChanged();
}

/*!
    \qmlproperty enumeration Qt.labs.controls::Popup::closePolicy

    This property determines the circumstances under which the popup closes.
    The flags can be combined to allow several ways of closing the popup.

    The available values are:
    \value Popup.NoAutoClose The popup will only close when manually instructed to do so.
    \value Popup.OnPressOutside The popup will close when the mouse is pressed outside of it.
    \value Popup.OnPressOutsideParent The popup will close when the mouse is pressed outside of its parent.
    \value Popup.OnReleaseOutside The popup will close when the mouse is released outside of it.
    \value Popup.OnReleaseOutsideParent The popup will close when the mouse is released outside of its parent.
    \value Popup.OnEscape The popup will close when the escape key is pressed while the popup
        has active focus.

    The default value is \c Popup.OnEscape.
*/
QQuickPopup::ClosePolicy QQuickPopup::closePolicy() const
{
    Q_D(const QQuickPopup);
    return d->closePolicy;
}

void QQuickPopup::setClosePolicy(ClosePolicy policy)
{
    Q_D(QQuickPopup);
    if (d->closePolicy == policy)
        return;
    d->closePolicy = policy;
    emit closePolicyChanged();
}

/*!
    \qmlproperty enumeration Qt.labs.controls::Popup::transformOrigin

    This property holds the origin point for transformations in enter and exit transitions.

    Nine transform origins are available, as shown in the image below.
    The default transform origin is \c Popup.Center.

    \image qtlabscontrols-popup-transformorigin.png

    \sa enter, exit, Item::transformOrigin
*/
QQuickPopup::TransformOrigin QQuickPopup::transformOrigin() const
{
    Q_D(const QQuickPopup);
    return static_cast<TransformOrigin>(d->popupItem->transformOrigin());
}

void QQuickPopup::setTransformOrigin(TransformOrigin origin)
{
    Q_D(QQuickPopup);
    d->popupItem->setTransformOrigin(static_cast<QQuickItem::TransformOrigin>(origin));
}

/*!
    \qmlproperty Transition Qt.labs.controls::Popup::enter

    This property holds the transition that is applied to the content item
    when the popup is opened and enters the screen.
*/
QQuickTransition *QQuickPopup::enter() const
{
    Q_D(const QQuickPopup);
    return d->enter;
}

void QQuickPopup::setEnter(QQuickTransition *transition)
{
    Q_D(QQuickPopup);
    if (d->enter == transition)
        return;
    d->enter = transition;
    emit enterChanged();
}

/*!
    \qmlproperty Transition Qt.labs.controls::Popup::exit

    This property holds the transition that is applied to the content item
    when the popup is closed and exits the screen.
*/
QQuickTransition *QQuickPopup::exit() const
{
    Q_D(const QQuickPopup);
    return d->exit;
}

void QQuickPopup::setExit(QQuickTransition *transition)
{
    Q_D(QQuickPopup);
    if (d->exit == transition)
        return;
    d->exit = transition;
    emit exitChanged();
}

void QQuickPopup::classBegin()
{
}

void QQuickPopup::componentComplete()
{
    Q_D(QQuickPopup);
    d->complete = true;
    if (!parentItem())
        setParentItem(qobject_cast<QQuickItem *>(parent()));
}

bool QQuickPopup::isComponentComplete() const
{
    Q_D(const QQuickPopup);
    return d->complete;
}

bool QQuickPopup::eventFilter(QObject *object, QEvent *event)
{
    Q_D(QQuickPopup);
    Q_UNUSED(object);
    switch (event->type()) {
    case QEvent::MouseButtonPress:
    case QEvent::MouseButtonRelease:
        if (d->modal)
            event->setAccepted(true);
        if (QQuickWindow *window = qobject_cast<QQuickWindow *>(object)) {
            if (d->tryClose(window->contentItem(), static_cast<QMouseEvent *>(event)))
                return true;
        }
        return false;
    case QEvent::KeyPress:
    case QEvent::KeyRelease:
    case QEvent::MouseMove:
    case QEvent::Wheel:
        if (d->modal)
            event->setAccepted(true);
        return false;
    default:
        return false;
    }
}

void QQuickPopup::focusInEvent(QFocusEvent *event)
{
    event->accept();
}

void QQuickPopup::focusOutEvent(QFocusEvent *event)
{
    event->accept();
}

void QQuickPopup::keyPressEvent(QKeyEvent *event)
{
    Q_D(QQuickPopup);
    event->accept();

    if (event->key() != Qt::Key_Escape)
        return;

    if (d->closePolicy.testFlag(OnEscape))
        close();
}

void QQuickPopup::keyReleaseEvent(QKeyEvent *event)
{
    event->accept();
}

void QQuickPopup::mousePressEvent(QMouseEvent *event)
{
    event->accept();
}

void QQuickPopup::mouseMoveEvent(QMouseEvent *event)
{
    event->accept();
}

void QQuickPopup::mouseReleaseEvent(QMouseEvent *event)
{
    event->accept();
}

void QQuickPopup::mouseDoubleClickEvent(QMouseEvent *event)
{
    event->accept();
}

void QQuickPopup::mouseUngrabEvent()
{
}

void QQuickPopup::wheelEvent(QWheelEvent *event)
{
    event->accept();
}

void QQuickPopup::contentItemChange(QQuickItem *newItem, QQuickItem *oldItem)
{
    Q_UNUSED(newItem);
    Q_UNUSED(oldItem);
    emit contentItemChanged();
}

void QQuickPopup::geometryChanged(const QRectF &newGeometry, const QRectF &oldGeometry)
{
    Q_D(QQuickPopup);
    d->positioner.repositionPopup();
    if (!qFuzzyCompare(newGeometry.width(), oldGeometry.width())) {
        emit widthChanged();
        emit availableWidthChanged();
    }
    if (!qFuzzyCompare(newGeometry.height(), oldGeometry.height())) {
        emit heightChanged();
        emit availableHeightChanged();
    }
}

void QQuickPopup::marginsChange(const QMarginsF &newMargins, const QMarginsF &oldMargins)
{
    Q_D(QQuickPopup);
    Q_UNUSED(newMargins);
    Q_UNUSED(oldMargins);
    d->positioner.repositionPopup();
}

void QQuickPopup::paddingChange(const QMarginsF &newPadding, const QMarginsF &oldPadding)
{
    const bool tp = !qFuzzyCompare(newPadding.top(), oldPadding.top());
    const bool lp = !qFuzzyCompare(newPadding.left(), oldPadding.left());
    const bool rp = !qFuzzyCompare(newPadding.right(), oldPadding.right());
    const bool bp = !qFuzzyCompare(newPadding.bottom(), oldPadding.bottom());

    if (tp)
        emit topPaddingChanged();
    if (lp)
        emit leftPaddingChanged();
    if (rp)
        emit rightPaddingChanged();
    if (bp)
        emit bottomPaddingChanged();

    if (lp || rp)
        emit availableWidthChanged();
    if (tp || bp)
        emit availableHeightChanged();
}

QT_END_NAMESPACE

#include "moc_qquickpopup_p.cpp"<|MERGE_RESOLUTION|>--- conflicted
+++ resolved
@@ -117,19 +117,10 @@
     , contentWidth(0)
     , contentHeight(0)
     , closePolicy(QQuickPopup::OnEscape)
-<<<<<<< HEAD
     , parentItem(nullptr)
-    , background(nullptr)
-    , contentItem(nullptr)
     , enter(nullptr)
     , exit(nullptr)
     , popupItem(nullptr)
-=======
-    , parentItem(Q_NULLPTR)
-    , enter(Q_NULLPTR)
-    , exit(Q_NULLPTR)
-    , popupItem(Q_NULLPTR)
->>>>>>> 20b60be5
     , positioner(this)
     , transitionManager(this)
 {
@@ -268,7 +259,7 @@
 }
 
 QQuickPopupItem::QQuickPopupItem(QQuickPopup *popup) :
-    QQuickControl(*(new QQuickPopupItemPrivate(popup)), Q_NULLPTR)
+    QQuickControl(*(new QQuickPopupItemPrivate(popup)), nullptr)
 {
     setParent(popup);
     setVisible(false);
@@ -1173,26 +1164,17 @@
 void QQuickPopup::setParentItem(QQuickItem *parent)
 {
     Q_D(QQuickPopup);
-<<<<<<< HEAD
     if (d->parentItem == parent)
         return;
 
     d->parentItem = parent;
     if (d->positioner.parentItem())
         d->positioner.setParentItem(parent);
+    if (d->popupItem) {
+        QQuickControlPrivate::updateFontRecur(d->popupItem, QQuickControlPrivate::naturalControlFont(parent));
+        QQuickControlPrivate::updateLocaleRecur(d->popupItem, QQuickControlPrivate::calcLocale(parent));
+    }
     emit parentChanged();
-=======
-    if (d->parentItem != parent) {
-        d->parentItem = parent;
-        if (d->positioner.parentItem())
-            d->positioner.setParentItem(parent);
-        if (d->popupItem) {
-            QQuickControlPrivate::updateFontRecur(d->popupItem, QQuickControlPrivate::naturalControlFont(parent));
-            QQuickControlPrivate::updateLocaleRecur(d->popupItem, QQuickControlPrivate::calcLocale(parent));
-        }
-        emit parentChanged();
-    }
->>>>>>> 20b60be5
 }
 
 /*!
@@ -1213,25 +1195,10 @@
 void QQuickPopup::setBackground(QQuickItem *background)
 {
     Q_D(QQuickPopup);
-<<<<<<< HEAD
-    if (d->background == background)
-        return;
-
-    delete d->background;
-    d->background = background;
-    if (background) {
-        background->setParentItem(d->popupItem);
-        if (qFuzzyIsNull(background->z()))
-            background->setZ(-1);
-        if (isComponentComplete())
-            d->resizeBackground();
-    }
-=======
     if (d->popupItem->background() == background)
         return;
 
     d->popupItem->setBackground(background);
->>>>>>> 20b60be5
     emit backgroundChanged();
 }
 
@@ -1254,22 +1221,7 @@
 void QQuickPopup::setContentItem(QQuickItem *item)
 {
     Q_D(QQuickPopup);
-<<<<<<< HEAD
-    if (d->contentItem == item)
-        return;
-
-    contentItemChange(item, d->contentItem);
-    delete d->contentItem;
-    d->contentItem = item;
-    if (item) {
-        item->setParentItem(d->popupItem);
-        if (isComponentComplete())
-            d->resizeContent();
-    }
-    emit contentItemChanged();
-=======
     d->popupItem->setContentItem(item);
->>>>>>> 20b60be5
 }
 
 /*!
@@ -1283,11 +1235,7 @@
 QQmlListProperty<QObject> QQuickPopup::contentData()
 {
     Q_D(QQuickPopup);
-<<<<<<< HEAD
-    return QQmlListProperty<QObject>(d->contentItem, nullptr,
-=======
-    return QQmlListProperty<QObject>(d->popupItem->contentItem(), Q_NULLPTR,
->>>>>>> 20b60be5
+    return QQmlListProperty<QObject>(d->popupItem->contentItem(), nullptr,
                                      QQuickItemPrivate::data_append,
                                      QQuickItemPrivate::data_count,
                                      QQuickItemPrivate::data_at,
@@ -1304,11 +1252,7 @@
 QQmlListProperty<QQuickItem> QQuickPopup::contentChildren()
 {
     Q_D(QQuickPopup);
-<<<<<<< HEAD
-    return QQmlListProperty<QQuickItem>(d->contentItem, nullptr,
-=======
-    return QQmlListProperty<QQuickItem>(d->popupItem->contentItem(), Q_NULLPTR,
->>>>>>> 20b60be5
+    return QQmlListProperty<QQuickItem>(d->popupItem->contentItem(), nullptr,
                                         QQuickItemPrivate::children_append,
                                         QQuickItemPrivate::children_count,
                                         QQuickItemPrivate::children_at,
