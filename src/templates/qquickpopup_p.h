/****************************************************************************
**
** Copyright (C) 2015 The Qt Company Ltd.
** Contact: http://www.qt.io/licensing/
**
** This file is part of the Qt Labs Templates module of the Qt Toolkit.
**
** $QT_BEGIN_LICENSE:LGPL3$
** Commercial License Usage
** Licensees holding valid commercial Qt licenses may use this file in
** accordance with the commercial license agreement provided with the
** Software or, alternatively, in accordance with the terms contained in
** a written agreement between you and The Qt Company. For licensing terms
** and conditions see http://www.qt.io/terms-conditions. For further
** information use the contact form at http://www.qt.io/contact-us.
**
** GNU Lesser General Public License Usage
** Alternatively, this file may be used under the terms of the GNU Lesser
** General Public License version 3 as published by the Free Software
** Foundation and appearing in the file LICENSE.LGPLv3 included in the
** packaging of this file. Please review the following information to
** ensure the GNU Lesser General Public License version 3 requirements
** will be met: https://www.gnu.org/licenses/lgpl.html.
**
** GNU General Public License Usage
** Alternatively, this file may be used under the terms of the GNU
** General Public License version 2.0 or later as published by the Free
** Software Foundation and appearing in the file LICENSE.GPL included in
** the packaging of this file. Please review the following information to
** ensure the GNU General Public License version 2.0 requirements will be
** met: http://www.gnu.org/licenses/gpl-2.0.html.
**
** $QT_END_LICENSE$
**
****************************************************************************/

#ifndef QQUICKPOPUP_P_H
#define QQUICKPOPUP_P_H

//
//  W A R N I N G
//  -------------
//
// This file is not part of the Qt API.  It exists purely as an
// implementation detail.  This header file may change from version to
// version without notice, or even be removed.
//
// We mean it.
//

#include <QtCore/qobject.h>
#include <QtCore/qmargins.h>
#include <QtGui/qevent.h>
#include <QtLabsTemplates/private/qtlabstemplatesglobal_p.h>
#include <QtQml/qqml.h>
#include <QtQml/qqmllist.h>
#include <QtQml/qqmlparserstatus.h>

QT_BEGIN_NAMESPACE

class QQuickItem;
class QQuickPopupPrivate;
class QQuickTransition;
class QQuickTransform;

class Q_LABSTEMPLATES_EXPORT QQuickPopup : public QObject, public QQmlParserStatus
{
    Q_OBJECT
    Q_INTERFACES(QQmlParserStatus)
    Q_PROPERTY(qreal x READ x WRITE setX NOTIFY xChanged FINAL)
    Q_PROPERTY(qreal y READ y WRITE setY NOTIFY yChanged FINAL)
    Q_PROPERTY(qreal width READ width WRITE setWidth RESET resetWidth NOTIFY widthChanged FINAL)
    Q_PROPERTY(qreal height READ height WRITE setHeight RESET resetHeight NOTIFY heightChanged FINAL)
    Q_PROPERTY(qreal implicitWidth READ implicitWidth WRITE setImplicitWidth NOTIFY implicitWidthChanged FINAL)
    Q_PROPERTY(qreal implicitHeight READ implicitHeight WRITE setImplicitHeight NOTIFY implicitHeightChanged FINAL)
    Q_PROPERTY(qreal contentWidth READ contentWidth WRITE setContentWidth NOTIFY contentWidthChanged FINAL)
    Q_PROPERTY(qreal contentHeight READ contentHeight WRITE setContentHeight NOTIFY contentHeightChanged FINAL)
    Q_PROPERTY(qreal availableWidth READ availableWidth NOTIFY availableWidthChanged FINAL)
    Q_PROPERTY(qreal availableHeight READ availableHeight NOTIFY availableHeightChanged FINAL)
    Q_PROPERTY(qreal padding READ padding WRITE setPadding RESET resetPadding NOTIFY paddingChanged FINAL)
    Q_PROPERTY(qreal topPadding READ topPadding WRITE setTopPadding RESET resetTopPadding NOTIFY topPaddingChanged FINAL)
    Q_PROPERTY(qreal leftPadding READ leftPadding WRITE setLeftPadding RESET resetLeftPadding NOTIFY leftPaddingChanged FINAL)
    Q_PROPERTY(qreal rightPadding READ rightPadding WRITE setRightPadding RESET resetRightPadding NOTIFY rightPaddingChanged FINAL)
    Q_PROPERTY(qreal bottomPadding READ bottomPadding WRITE setBottomPadding RESET resetBottomPadding NOTIFY bottomPaddingChanged FINAL)
    Q_PROPERTY(QQuickItem *parent READ parentItem WRITE setParentItem NOTIFY parentChanged FINAL)
    Q_PROPERTY(QQuickItem *background READ background WRITE setBackground NOTIFY backgroundChanged FINAL)
    Q_PROPERTY(QQuickItem *contentItem READ contentItem WRITE setContentItem NOTIFY contentItemChanged FINAL)
    Q_PROPERTY(QQmlListProperty<QObject> contentData READ contentData FINAL)
    Q_PROPERTY(QQmlListProperty<QQuickItem> contentChildren READ contentChildren NOTIFY contentChildrenChanged FINAL)
    Q_PROPERTY(bool focus READ hasFocus WRITE setFocus NOTIFY focusChanged)
    Q_PROPERTY(bool modal READ isModal WRITE setModal NOTIFY modalChanged)
    Q_PROPERTY(bool visible READ isVisible WRITE setVisible NOTIFY visibleChanged)
    Q_PROPERTY(QQuickTransition *enter READ enter WRITE setEnter NOTIFY enterChanged FINAL)
    Q_PROPERTY(QQuickTransition *exit READ exit WRITE setExit NOTIFY exitChanged FINAL)
    Q_CLASSINFO("DefaultProperty", "contentData")

public:
<<<<<<< HEAD
    explicit QQuickPopup(QObject *parent = nullptr);
=======
    explicit QQuickPopup(QObject *parent = Q_NULLPTR);
    ~QQuickPopup();

    qreal x() const;
    void setX(qreal x);

    qreal y() const;
    void setY(qreal y);

    qreal width() const;
    void setWidth(qreal width);
    void resetWidth();

    qreal height() const;
    void setHeight(qreal height);
    void resetHeight();

    qreal implicitWidth() const;
    void setImplicitWidth(qreal width);

    qreal implicitHeight() const;
    void setImplicitHeight(qreal height);

    qreal contentWidth() const;
    void setContentWidth(qreal width);

    qreal contentHeight() const;
    void setContentHeight(qreal height);

    qreal availableWidth() const;
    qreal availableHeight() const;

    qreal padding() const;
    void setPadding(qreal padding);
    void resetPadding();

    qreal topPadding() const;
    void setTopPadding(qreal padding);
    void resetTopPadding();

    qreal leftPadding() const;
    void setLeftPadding(qreal padding);
    void resetLeftPadding();

    qreal rightPadding() const;
    void setRightPadding(qreal padding);
    void resetRightPadding();

    qreal bottomPadding() const;
    void setBottomPadding(qreal padding);
    void resetBottomPadding();

    QQuickItem *parentItem() const;
    void setParentItem(QQuickItem *parent);

    QQuickItem *background() const;
    void setBackground(QQuickItem *background);
>>>>>>> 4f1fb09e

    QQuickItem *contentItem() const;
    void setContentItem(QQuickItem *item);

    QQmlListProperty<QObject> contentData();
    QQmlListProperty<QQuickItem> contentChildren();

    bool hasFocus() const;
    void setFocus(bool focus);

    bool isModal() const;
    void setModal(bool modal);

    bool isVisible() const;
    void setVisible(bool visible);

    QQuickTransition *enter() const;
    void setEnter(QQuickTransition *transition);

    QQuickTransition *exit() const;
    void setExit(QQuickTransition *transition);

    QQmlListProperty<QObject> data();

public Q_SLOTS:
    void open();
    void close();

Q_SIGNALS:
    void xChanged();
    void yChanged();
    void widthChanged();
    void heightChanged();
    void implicitWidthChanged();
    void implicitHeightChanged();
    void contentWidthChanged();
    void contentHeightChanged();
    void availableWidthChanged();
    void availableHeightChanged();
    void paddingChanged();
    void topPaddingChanged();
    void leftPaddingChanged();
    void rightPaddingChanged();
    void bottomPaddingChanged();
    void parentChanged();
    void backgroundChanged();
    void contentItemChanged();
    void contentChildrenChanged();
    void focusChanged();
    void modalChanged();
    void visibleChanged();
    void enterChanged();
    void exitChanged();

    void pressedOutside();
    void releasedOutside();
    void clickedOutside();

    void aboutToShow();
    void aboutToHide();

protected:
    QQuickPopup(QQuickPopupPrivate &dd, QObject *parent);

    void classBegin() Q_DECL_OVERRIDE;
    void componentComplete() Q_DECL_OVERRIDE;
    bool isComponentComplete() const;

    virtual void focusInEvent(QFocusEvent *event);
    virtual void focusOutEvent(QFocusEvent *event);
    virtual void keyPressEvent(QKeyEvent *event);
    virtual void keyReleaseEvent(QKeyEvent *event);
    virtual void mousePressEvent(QMouseEvent *event);
    virtual void mouseMoveEvent(QMouseEvent *event);
    virtual void mouseReleaseEvent(QMouseEvent *event);
    virtual void mouseDoubleClickEvent(QMouseEvent *event);
    virtual void mouseUngrabEvent();
    virtual void wheelEvent(QWheelEvent *event);

    virtual void contentItemChange(QQuickItem *newItem, QQuickItem *oldItem);
    virtual void geometryChanged(const QRectF &newGeometry, const QRectF &oldGeometry);
    virtual void paddingChange(const QMarginsF &newPadding, const QMarginsF &oldPadding);

private:
    Q_DISABLE_COPY(QQuickPopup)
    Q_DECLARE_PRIVATE(QQuickPopup)
    friend class QQuickPopupItem;
};

QT_END_NAMESPACE

QML_DECLARE_TYPE(QQuickPopup)

#endif // QQUICKPOPUP_P_H<|MERGE_RESOLUTION|>--- conflicted
+++ resolved
@@ -95,10 +95,7 @@
     Q_CLASSINFO("DefaultProperty", "contentData")
 
 public:
-<<<<<<< HEAD
     explicit QQuickPopup(QObject *parent = nullptr);
-=======
-    explicit QQuickPopup(QObject *parent = Q_NULLPTR);
     ~QQuickPopup();
 
     qreal x() const;
@@ -155,7 +152,6 @@
 
     QQuickItem *background() const;
     void setBackground(QQuickItem *background);
->>>>>>> 4f1fb09e
 
     QQuickItem *contentItem() const;
     void setContentItem(QQuickItem *item);
@@ -177,8 +173,6 @@
 
     QQuickTransition *exit() const;
     void setExit(QQuickTransition *transition);
-
-    QQmlListProperty<QObject> data();
 
 public Q_SLOTS:
     void open();
@@ -220,8 +214,8 @@
 protected:
     QQuickPopup(QQuickPopupPrivate &dd, QObject *parent);
 
-    void classBegin() Q_DECL_OVERRIDE;
-    void componentComplete() Q_DECL_OVERRIDE;
+    void classBegin() override;
+    void componentComplete() override;
     bool isComponentComplete() const;
 
     virtual void focusInEvent(QFocusEvent *event);
