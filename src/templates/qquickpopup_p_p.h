/****************************************************************************
**
** Copyright (C) 2015 The Qt Company Ltd.
** Contact: http://www.qt.io/licensing/
**
** This file is part of the Qt Labs Templates module of the Qt Toolkit.
**
** $QT_BEGIN_LICENSE:LGPL3$
** Commercial License Usage
** Licensees holding valid commercial Qt licenses may use this file in
** accordance with the commercial license agreement provided with the
** Software or, alternatively, in accordance with the terms contained in
** a written agreement between you and The Qt Company. For licensing terms
** and conditions see http://www.qt.io/terms-conditions. For further
** information use the contact form at http://www.qt.io/contact-us.
**
** GNU Lesser General Public License Usage
** Alternatively, this file may be used under the terms of the GNU Lesser
** General Public License version 3 as published by the Free Software
** Foundation and appearing in the file LICENSE.LGPLv3 included in the
** packaging of this file. Please review the following information to
** ensure the GNU Lesser General Public License version 3 requirements
** will be met: https://www.gnu.org/licenses/lgpl.html.
**
** GNU General Public License Usage
** Alternatively, this file may be used under the terms of the GNU
** General Public License version 2.0 or later as published by the Free
** Software Foundation and appearing in the file LICENSE.GPL included in
** the packaging of this file. Please review the following information to
** ensure the GNU General Public License version 2.0 requirements will be
** met: http://www.gnu.org/licenses/gpl-2.0.html.
**
** $QT_END_LICENSE$
**
****************************************************************************/

#ifndef QQUICKPOPUP_P_P_H
#define QQUICKPOPUP_P_P_H

//
//  W A R N I N G
//  -------------
//
// This file is not part of the Qt API.  It exists purely as an
// implementation detail.  This header file may change from version to
// version without notice, or even be removed.
//
// We mean it.
//

#include "qquickpopup_p.h"
#include "qquickcontrol_p.h"

#include <QtCore/private/qobject_p.h>
#include <QtQuick/qquickitem.h>
#include <QtQuick/private/qquickitemchangelistener_p.h>
#include <QtQuick/private/qquicktransitionmanager_p_p.h>

QT_BEGIN_NAMESPACE

class QQuickTransition;
class QQuickTransitionManager;
class QQuickPopup;
class QQuickPopupPrivate;
class QQuickPopupItemPrivate;

class QQuickPopupTransitionManager : public QQuickTransitionManager
{
public:
    QQuickPopupTransitionManager(QQuickPopupPrivate *popup);

    void transitionEnter();
    void transitionExit();

protected:
    void finished() override;

private:
    enum TransitionState {
        Off, Enter, Exit
    };

    TransitionState state;
    QQuickPopupPrivate *popup;
};

class QQuickPopupItem : public QQuickControl
{
    Q_OBJECT

public:
    explicit QQuickPopupItem(QQuickPopup *popup);

protected:
<<<<<<< HEAD
    void focusInEvent(QFocusEvent *event) override;
    void focusOutEvent(QFocusEvent *event) override;
    void keyPressEvent(QKeyEvent *event) override;
    void keyReleaseEvent(QKeyEvent *event) override;
    void mousePressEvent(QMouseEvent *event) override;
    void mouseMoveEvent(QMouseEvent *event) override;
    void mouseReleaseEvent(QMouseEvent *event) override;
    void mouseDoubleClickEvent(QMouseEvent *event) override;
    void mouseUngrabEvent() override;
    void wheelEvent(QWheelEvent *event) override;

    void geometryChanged(const QRectF &newGeometry, const QRectF &oldGeometry) override;
    void itemChange(ItemChange change, const ItemChangeData &data) override;
=======
    void focusInEvent(QFocusEvent *event) Q_DECL_OVERRIDE;
    void focusOutEvent(QFocusEvent *event) Q_DECL_OVERRIDE;
    void keyPressEvent(QKeyEvent *event) Q_DECL_OVERRIDE;
    void keyReleaseEvent(QKeyEvent *event) Q_DECL_OVERRIDE;
    void mousePressEvent(QMouseEvent *event) Q_DECL_OVERRIDE;
    void mouseMoveEvent(QMouseEvent *event) Q_DECL_OVERRIDE;
    void mouseReleaseEvent(QMouseEvent *event) Q_DECL_OVERRIDE;
    void mouseDoubleClickEvent(QMouseEvent *event) Q_DECL_OVERRIDE;
    void mouseUngrabEvent() Q_DECL_OVERRIDE;
    void wheelEvent(QWheelEvent *event) Q_DECL_OVERRIDE;

    void contentItemChange(QQuickItem *newItem, QQuickItem *oldItem) Q_DECL_OVERRIDE;
    void geometryChanged(const QRectF &newGeometry, const QRectF &oldGeometry) Q_DECL_OVERRIDE;
    void itemChange(ItemChange change, const ItemChangeData &data) Q_DECL_OVERRIDE;
    void paddingChange(const QMarginsF &newPadding, const QMarginsF &oldPadding) Q_DECL_OVERRIDE;
>>>>>>> 20b60be5

private:
    Q_DECLARE_PRIVATE(QQuickPopupItem)
};

class QQuickPopupPositioner : public QQuickItemChangeListener
{
public:
    explicit QQuickPopupPositioner(QQuickPopupPrivate *popup);
    ~QQuickPopupPositioner();

    qreal x() const;
    void setX(qreal x);

    qreal y() const;
    void setY(qreal y);

    QQuickItem *parentItem() const;
    void setParentItem(QQuickItem *parent);

    void repositionPopup();

protected:
    void itemGeometryChanged(QQuickItem *, const QRectF &, const QRectF &);
    void itemParentChanged(QQuickItem *, QQuickItem *parent);
    void itemChildRemoved(QQuickItem *, QQuickItem *child);
    void itemDestroyed(QQuickItem *item);

private:
    void removeAncestorListeners(QQuickItem *item);
    void addAncestorListeners(QQuickItem *item);

    bool isAncestor(QQuickItem *item) const;

    qreal m_x;
    qreal m_y;
    QQuickItem *m_parentItem;
    QQuickPopupPrivate *m_popup;
};

class QQuickPopupPrivate : public QObjectPrivate
{
    Q_DECLARE_PUBLIC(QQuickPopup)

public:
    QQuickPopupPrivate();

    static QQuickPopupPrivate *get(QQuickPopup *popup)
    {
        return popup->d_func();
    }

    void init();
    bool tryClose(QQuickItem *item, QMouseEvent *event);

    void finalizeEnterTransition();
    void finalizeExitTransition();

    QMarginsF getMargins() const;

    void setTopMargin(qreal value, bool reset = false);
    void setLeftMargin(qreal value, bool reset = false);
    void setRightMargin(qreal value, bool reset = false);
    void setBottomMargin(qreal value, bool reset = false);

    bool focus;
    bool modal;
    bool complete;
    bool hasTopMargin;
    bool hasLeftMargin;
    bool hasRightMargin;
    bool hasBottomMargin;
    qreal margins;
    qreal topMargin;
    qreal leftMargin;
    qreal rightMargin;
    qreal bottomMargin;
    qreal contentWidth;
    qreal contentHeight;
    QQuickPopup::ClosePolicy closePolicy;
    QQuickItem *parentItem;
    QQuickTransition *enter;
    QQuickTransition *exit;
    QQuickPopupItem *popupItem;
    QQuickPopupPositioner positioner;
    QQuickPopupTransitionManager transitionManager;
};

QT_END_NAMESPACE

#endif // QQUICKPOPUP_P_P_H
<|MERGE_RESOLUTION|>--- conflicted
+++ resolved
@@ -92,7 +92,6 @@
     explicit QQuickPopupItem(QQuickPopup *popup);
 
 protected:
-<<<<<<< HEAD
     void focusInEvent(QFocusEvent *event) override;
     void focusOutEvent(QFocusEvent *event) override;
     void keyPressEvent(QKeyEvent *event) override;
@@ -104,25 +103,10 @@
     void mouseUngrabEvent() override;
     void wheelEvent(QWheelEvent *event) override;
 
+    void contentItemChange(QQuickItem *newItem, QQuickItem *oldItem) override;
     void geometryChanged(const QRectF &newGeometry, const QRectF &oldGeometry) override;
     void itemChange(ItemChange change, const ItemChangeData &data) override;
-=======
-    void focusInEvent(QFocusEvent *event) Q_DECL_OVERRIDE;
-    void focusOutEvent(QFocusEvent *event) Q_DECL_OVERRIDE;
-    void keyPressEvent(QKeyEvent *event) Q_DECL_OVERRIDE;
-    void keyReleaseEvent(QKeyEvent *event) Q_DECL_OVERRIDE;
-    void mousePressEvent(QMouseEvent *event) Q_DECL_OVERRIDE;
-    void mouseMoveEvent(QMouseEvent *event) Q_DECL_OVERRIDE;
-    void mouseReleaseEvent(QMouseEvent *event) Q_DECL_OVERRIDE;
-    void mouseDoubleClickEvent(QMouseEvent *event) Q_DECL_OVERRIDE;
-    void mouseUngrabEvent() Q_DECL_OVERRIDE;
-    void wheelEvent(QWheelEvent *event) Q_DECL_OVERRIDE;
-
-    void contentItemChange(QQuickItem *newItem, QQuickItem *oldItem) Q_DECL_OVERRIDE;
-    void geometryChanged(const QRectF &newGeometry, const QRectF &oldGeometry) Q_DECL_OVERRIDE;
-    void itemChange(ItemChange change, const ItemChangeData &data) Q_DECL_OVERRIDE;
-    void paddingChange(const QMarginsF &newPadding, const QMarginsF &oldPadding) Q_DECL_OVERRIDE;
->>>>>>> 20b60be5
+    void paddingChange(const QMarginsF &newPadding, const QMarginsF &oldPadding) override;
 
 private:
     Q_DECLARE_PRIVATE(QQuickPopupItem)
