--- conflicted
+++ resolved
@@ -112,7 +112,6 @@
     void valueFromTextChanged();
 
 protected:
-<<<<<<< HEAD
     bool childMouseEventFilter(QQuickItem *child, QEvent *event) override;
     void keyPressEvent(QKeyEvent *event) override;
     void keyReleaseEvent(QKeyEvent *event) override;
@@ -122,22 +121,8 @@
     void mouseUngrabEvent() override;
     void timerEvent(QTimerEvent *event) override;
 
-    void componentComplete() override;
     void itemChange(ItemChange change, const ItemChangeData &value) override;
     void contentItemChange(QQuickItem *newItem, QQuickItem *oldItem) override;
-=======
-    bool childMouseEventFilter(QQuickItem *child, QEvent *event) Q_DECL_OVERRIDE;
-    void keyPressEvent(QKeyEvent *event) Q_DECL_OVERRIDE;
-    void keyReleaseEvent(QKeyEvent *event) Q_DECL_OVERRIDE;
-    void mousePressEvent(QMouseEvent *event) Q_DECL_OVERRIDE;
-    void mouseMoveEvent(QMouseEvent *event) Q_DECL_OVERRIDE;
-    void mouseReleaseEvent(QMouseEvent *event) Q_DECL_OVERRIDE;
-    void mouseUngrabEvent() Q_DECL_OVERRIDE;
-    void timerEvent(QTimerEvent *event) Q_DECL_OVERRIDE;
-
-    void itemChange(ItemChange change, const ItemChangeData &value) Q_DECL_OVERRIDE;
-    void contentItemChange(QQuickItem *newItem, QQuickItem *oldItem) Q_DECL_OVERRIDE;
->>>>>>> 7fc567ed
 
 #ifndef QT_NO_ACCESSIBILITY
     QAccessible::Role accessibleRole() const override;
