--- conflicted
+++ resolved
@@ -83,25 +83,11 @@
     if (ownComponent)
         delete component;
 
-<<<<<<< HEAD
-    if (ownItem && item) {
-        item->setParentItem(nullptr);
-        item->deleteLater();
-        item = nullptr;
-    } else if (item) {
-        item->setVisible(false);
-        if (item->parentItem() != originalParent) {
-            item->setParentItem(originalParent);
-        } else {
-            QQuickStackAttached *attached = attachedStackObject(this);
-            if (attached)
-                QQuickStackAttachedPrivate::get(attached)->itemParentChanged(item, nullptr);
-=======
     if (item) {
         if (ownItem) {
-            item->setParentItem(Q_NULLPTR);
+            item->setParentItem(nullptr);
             item->deleteLater();
-            item = Q_NULLPTR;
+            item = nullptr;
         } else {
             item->setVisible(false);
             if (item->parentItem() != originalParent) {
@@ -109,9 +95,8 @@
             } else {
                 QQuickStackAttached *attached = attachedStackObject(this);
                 if (attached)
-                    QQuickStackAttachedPrivate::get(attached)->itemParentChanged(item, Q_NULLPTR);
+                    QQuickStackAttachedPrivate::get(attached)->itemParentChanged(item, nullptr);
             }
->>>>>>> 4f1fb09e
         }
     }
 
