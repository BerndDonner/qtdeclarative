%modules = ( # path to module name map
    "QtQuickControls2" => "$basedir/src/quickcontrols2",
    "QtQuickTemplates2" => "$basedir/src/quicktemplates2",
);
%moduleheaders = ( # restrict the module headers to those found in relative path
<<<<<<< HEAD
);
# Module dependencies.
# Every module that is required to build this module should have one entry.
# Each of the module version specifiers can take one of the following values:
#   - A specific Git revision.
#   - any git symbolic ref resolvable from the module's repository (e.g. "refs/heads/master" to track master branch)
#   - an empty string to use the same branch under test (dependencies will become "refs/heads/master" if we are in the master branch)
#
%dependencies = (
    "qtbase" => "",
    "qtxmlpatterns" => "",
    "qtdeclarative" => "",
=======
>>>>>>> 6aa97038
);<|MERGE_RESOLUTION|>--- conflicted
+++ resolved
@@ -3,19 +3,4 @@
     "QtQuickTemplates2" => "$basedir/src/quicktemplates2",
 );
 %moduleheaders = ( # restrict the module headers to those found in relative path
-<<<<<<< HEAD
-);
-# Module dependencies.
-# Every module that is required to build this module should have one entry.
-# Each of the module version specifiers can take one of the following values:
-#   - A specific Git revision.
-#   - any git symbolic ref resolvable from the module's repository (e.g. "refs/heads/master" to track master branch)
-#   - an empty string to use the same branch under test (dependencies will become "refs/heads/master" if we are in the master branch)
-#
-%dependencies = (
-    "qtbase" => "",
-    "qtxmlpatterns" => "",
-    "qtdeclarative" => "",
-=======
->>>>>>> 6aa97038
 );