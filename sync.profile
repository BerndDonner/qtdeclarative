--- conflicted
+++ resolved
@@ -12,18 +12,4 @@
     "QtQmlDevTools" => "../qml/parser;../qml/jsruntime;../qml/qml/ftw;../qml/compiler;../qml/memory;.",
 );
 %deprecatedheaders = (
-<<<<<<< HEAD
-);
-# Module dependencies.
-# Every module that is required to build this module should have one entry.
-# Each of the module version specifiers can take one of the following values:
-#   - A specific Git revision.
-#   - any git symbolic ref resolvable from the module's repository (e.g. "refs/heads/master" to track master branch)
-#   - an empty string to use the same branch under test (dependencies will become "refs/heads/master" if we are in the master branch)
-#
-%dependencies = (
-        "qtbase" => "5.8",
-        "qtxmlpatterns" => "5.8",
-=======
->>>>>>> c4eefa4a
 );