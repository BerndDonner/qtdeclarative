--- conflicted
+++ resolved
@@ -28,14 +28,4 @@
     qquickuniversalstyleconf \
     revisions \
     sanity \
-<<<<<<< HEAD
-    snippets
-=======
-    snippets
-
-# QTBUG-60268
-boot2qt: SUBDIRS -= qquickapplicationwindow calendar controls cursor customization \
-                    qquickdrawer focus font qquickmenu platform qquickpopup qquickmaterialstyle \
-                    qquickmaterialstyleconf qquickuniversalstyle \
-                    qquickuniversalstyleconf snippets
->>>>>>> 6b89293b
+    snippets