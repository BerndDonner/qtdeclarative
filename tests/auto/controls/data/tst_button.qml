--- conflicted
+++ resolved
@@ -209,23 +209,10 @@
         // auto-repeat mouse click
         mousePress(control)
         compare(control.pressed, true)
-<<<<<<< HEAD
-        tryVerify(function() { return clickSpy.count >= repeatCount })
-        if (clickSpy.count > repeatCount)
-            warn("Expected auto-repeat count " + repeatCount + " exceeded (" + clickSpy.count + ") - busy CI?")
-        else
-            verify(control.spy.success)
-
-        control.spy.expectedSequence = [["pressedChanged", { "pressed": false }],
-                                        ["downChanged", { "down": false }],
-                                        "released",
-                                        "clicked"]
-=======
         clickSpy.wait()
         clickSpy.wait()
         compare(pressSpy.count, clickSpy.count + 1)
         compare(releaseSpy.count, clickSpy.count)
->>>>>>> 2202d79b
         mouseRelease(control)
         compare(control.pressed, false)
         compare(clickSpy.count, pressSpy.count)
@@ -238,23 +225,10 @@
         // auto-repeat key click
         keyPress(Qt.Key_Space)
         compare(control.pressed, true)
-<<<<<<< HEAD
-        tryVerify(function() { return clickSpy.count >= repeatCount })
-        if (clickSpy.count > repeatCount)
-            warn("Expected auto-repeat count " + repeatCount + " exceeded (" + clickSpy.count + ") - busy CI?")
-        else
-            verify(control.spy.success)
-
-        control.spy.expectedSequence = [["pressedChanged", { "pressed": false }],
-                                        ["downChanged", { "down": false }],
-                                        "released",
-                                        "clicked"]
-=======
         clickSpy.wait()
         clickSpy.wait()
         compare(pressSpy.count, clickSpy.count + 1)
         compare(releaseSpy.count, clickSpy.count)
->>>>>>> 2202d79b
         keyRelease(Qt.Key_Space)
         compare(control.pressed, false)
         compare(clickSpy.count, pressSpy.count)
