/****************************************************************************
**
** Copyright (C) 2017 The Qt Company Ltd.
** Contact: https://www.qt.io/licensing/
**
** This file is part of the test suite of the Qt Toolkit.
**
** $QT_BEGIN_LICENSE:BSD$
** Commercial License Usage
** Licensees holding valid commercial Qt licenses may use this file in
** accordance with the commercial license agreement provided with the
** Software or, alternatively, in accordance with the terms contained in
** a written agreement between you and The Qt Company. For licensing terms
** and conditions see https://www.qt.io/terms-conditions. For further
** information use the contact form at https://www.qt.io/contact-us.
**
** BSD License Usage
** Alternatively, you may use this file under the terms of the BSD license
** as follows:
**
** "Redistribution and use in source and binary forms, with or without
** modification, are permitted provided that the following conditions are
** met:
**   * Redistributions of source code must retain the above copyright
**     notice, this list of conditions and the following disclaimer.
**   * Redistributions in binary form must reproduce the above copyright
**     notice, this list of conditions and the following disclaimer in
**     the documentation and/or other materials provided with the
**     distribution.
**   * Neither the name of The Qt Company Ltd nor the names of its
**     contributors may be used to endorse or promote products derived
**     from this software without specific prior written permission.
**
**
** THIS SOFTWARE IS PROVIDED BY THE COPYRIGHT HOLDERS AND CONTRIBUTORS
** "AS IS" AND ANY EXPRESS OR IMPLIED WARRANTIES, INCLUDING, BUT NOT
** LIMITED TO, THE IMPLIED WARRANTIES OF MERCHANTABILITY AND FITNESS FOR
** A PARTICULAR PURPOSE ARE DISCLAIMED. IN NO EVENT SHALL THE COPYRIGHT
** OWNER OR CONTRIBUTORS BE LIABLE FOR ANY DIRECT, INDIRECT, INCIDENTAL,
** SPECIAL, EXEMPLARY, OR CONSEQUENTIAL DAMAGES (INCLUDING, BUT NOT
** LIMITED TO, PROCUREMENT OF SUBSTITUTE GOODS OR SERVICES; LOSS OF USE,
** DATA, OR PROFITS; OR BUSINESS INTERRUPTION) HOWEVER CAUSED AND ON ANY
** THEORY OF LIABILITY, WHETHER IN CONTRACT, STRICT LIABILITY, OR TORT
** (INCLUDING NEGLIGENCE OR OTHERWISE) ARISING IN ANY WAY OUT OF THE USE
** OF THIS SOFTWARE, EVEN IF ADVISED OF THE POSSIBILITY OF SUCH DAMAGE."
**
** $QT_END_LICENSE$
**
****************************************************************************/

import QtQuick 2.2
import QtQuick.Window 2.2
import QtTest 1.0
import QtQuick.Controls 2.2

TestCase {
    id: testCase
    width: 400
    height: 400
    visible: true
    when: windowShown
    name: "ComboBox"

    Component {
        id: signalSpy
        SignalSpy { }
    }

    Component {
        id: comboBox
        ComboBox { }
    }

    Component {
        id: emptyBox
        ComboBox {
            delegate: ItemDelegate {
                width: parent.width
            }
        }
    }

    function init() {
        // QTBUG-61225: Move the mouse away to avoid QQuickWindowPrivate::flushFrameSynchronousEvents()
        // delivering interfering hover events based on the last mouse position from earlier tests. For
        // example, ComboBox::test_activation() kept receiving hover events for the last mouse position
        // from CheckDelegate::test_checked().
        mouseMove(testCase, testCase.width - 1, testCase.height - 1)
    }

    function test_defaults() {
        var control = createTemporaryObject(comboBox, testCase)
        verify(control)

        compare(control.count, 0)
        compare(control.model, undefined)
        compare(control.flat, false)
        compare(control.pressed, false)
        compare(control.currentIndex, -1)
        compare(control.highlightedIndex, -1)
        compare(control.currentText, "")
        verify(control.delegate)
        verify(control.indicator)
        verify(control.popup)
    }

    function test_array() {
        var control = createTemporaryObject(comboBox, testCase)
        verify(control)

        var items = [ "Banana", "Apple", "Coconut" ]

        control.model = items
        compare(control.model, items)

        compare(control.count, 3)
        compare(control.currentIndex, 0)
        compare(control.currentText, "Banana")

        control.currentIndex = 2
        compare(control.currentIndex, 2)
        compare(control.currentText, "Coconut")

        control.model = null
        compare(control.model, null)
        compare(control.count, 0)
        compare(control.currentIndex, -1)
        compare(control.currentText, "")
    }

    function test_objects() {
        var control = createTemporaryObject(emptyBox, testCase)
        verify(control)

        var items = [
            { text: "Apple" },
            { text: "Orange" },
            { text: "Banana" }
        ]

        control.model = items
        compare(control.model, items)

        compare(control.count, 3)
        compare(control.currentIndex, 0)
        compare(control.currentText, "Apple")

        control.currentIndex = 2
        compare(control.currentIndex, 2)
        compare(control.currentText, "Banana")

        control.model = null
        compare(control.model, null)
        compare(control.count, 0)
        compare(control.currentIndex, -1)
        compare(control.currentText, "")
    }

    function test_qobjects() {
        var control = createTemporaryObject(emptyBox, testCase, {textRole: "text"})
        verify(control)

        var obj1 = Qt.createQmlObject("import QtQml 2.0; QtObject { property string text: 'one' }", control)
        var obj2 = Qt.createQmlObject("import QtQml 2.0; QtObject { property string text: 'two' }", control)
        var obj3 = Qt.createQmlObject("import QtQml 2.0; QtObject { property string text: 'three' }", control)

        control.model = [obj1, obj2, obj3]

        compare(control.count, 3)
        compare(control.currentIndex, 0)
        compare(control.currentText, "one")

        control.currentIndex = 2
        compare(control.currentIndex, 2)
        compare(control.currentText, "three")

        control.model = null
        compare(control.model, null)
        compare(control.count, 0)
        compare(control.currentIndex, -1)
        compare(control.currentText, "")
    }

    function test_number() {
        var control = createTemporaryObject(comboBox, testCase)
        verify(control)

        control.model = 10
        compare(control.model, 10)

        compare(control.count, 10)
        compare(control.currentIndex, 0)
        compare(control.currentText, "0")

        control.currentIndex = 9
        compare(control.currentIndex, 9)
        compare(control.currentText, "9")

        control.model = 0
        compare(control.model, 0)
        compare(control.count, 0)
        compare(control.currentIndex, -1)
        compare(control.currentText, "")
    }

    ListModel {
        id: listmodel
        ListElement { text: "First" }
        ListElement { text: "Second" }
        ListElement { text: "Third" }
        ListElement { text: "Fourth" }
        ListElement { text: "Fifth" }
    }

    function test_listModel() {
        var control = createTemporaryObject(comboBox, testCase)
        verify(control)

        control.model = listmodel
        compare(control.model, listmodel)

        compare(control.count, 5)
        compare(control.currentIndex, 0)
        compare(control.currentText, "First")

        control.currentIndex = 2
        compare(control.currentIndex, 2)
        compare(control.currentText, "Third")

        control.model = undefined
        compare(control.model, undefined)
        compare(control.count, 0)
        compare(control.currentIndex, -1)
        compare(control.currentText, "")
    }

    ListModel {
        id: fruitmodel
        ListElement { name: "Apple"; color: "red" }
        ListElement { name: "Orange"; color: "orange" }
        ListElement { name: "Banana"; color: "yellow" }
    }

    property var fruitarray: [
        { name: "Apple", color: "red" },
        { name: "Orange", color: "orange" },
        { name: "Banana", color: "yellow" }
    ]

    function test_textRole_data() {
        return [
            { tag: "ListModel", model: fruitmodel },
            { tag: "ObjectArray", model: fruitarray }
        ]
    }

    function test_textRole(data) {
        var control = createTemporaryObject(emptyBox, testCase)
        verify(control)

        control.model = data.model
        compare(control.count, 3)
        compare(control.currentIndex, 0)
        compare(control.currentText, "")

        control.textRole = "name"
        compare(control.currentText, "Apple")

        control.textRole = "color"
        compare(control.currentText, "red")

        control.currentIndex = 1
        compare(control.currentIndex, 1)
        compare(control.currentText, "orange")

        control.textRole = "name"
        compare(control.currentText, "Orange")

        control.textRole = ""
        compare(control.currentText, "")
    }

    function test_textAt() {
        var control = createTemporaryObject(comboBox, testCase)
        verify(control)

        control.model = ["Apple", "Orange", "Banana"]
        compare(control.textAt(0), "Apple")
        compare(control.textAt(1), "Orange")
        compare(control.textAt(2), "Banana")
        compare(control.textAt(-1), "") // TODO: null?
        compare(control.textAt(5), "") // TODO: null?
    }

    function test_find_data() {
        return [
            { tag: "Banana (MatchExactly)", term: "Banana", flags: Qt.MatchExactly, index: 0 },
            { tag: "banana (MatchExactly)", term: "banana", flags: Qt.MatchExactly, index: 1 },
            { tag: "bananas (MatchExactly)", term: "bananas", flags: Qt.MatchExactly, index: -1 },
            { tag: "Cocomuffin (MatchExactly)", term: "Cocomuffin", flags: Qt.MatchExactly, index: 4 },

            { tag: "b(an)+a (MatchRegExp)", term: "B(an)+a", flags: Qt.MatchRegExp, index: 0 },
            { tag: "b(an)+a (MatchRegExp|MatchCaseSensitive)", term: "b(an)+a", flags: Qt.MatchRegExp | Qt.MatchCaseSensitive, index: 1 },
            { tag: "[coc]+\\w+ (MatchRegExp)", term: "[coc]+\\w+", flags: Qt.MatchRegExp, index: 2 },

            { tag: "?pp* (MatchWildcard)", term: "?pp*", flags: Qt.MatchWildcard, index: 3 },
            { tag: "app* (MatchWildcard|MatchCaseSensitive)", term: "app*", flags: Qt.MatchWildcard | Qt.MatchCaseSensitive, index: -1 },

            { tag: "Banana (MatchFixedString)", term: "Banana", flags: Qt.MatchFixedString, index: 0 },
            { tag: "banana (MatchFixedString|MatchCaseSensitive)", term: "banana", flags: Qt.MatchFixedString | Qt.MatchCaseSensitive, index: 1 },

            { tag: "coco (MatchStartsWith)", term: "coco", flags: Qt.MatchStartsWith, index: 2 },
            { tag: "coco (MatchStartsWith|MatchCaseSensitive)", term: "coco", flags: Qt.StartsWith | Qt.MatchCaseSensitive, index: -1 },

            { tag: "MUFFIN (MatchEndsWith)", term: "MUFFIN", flags: Qt.MatchEndsWith, index: 4 },
            { tag: "MUFFIN (MatchEndsWith|MatchCaseSensitive)", term: "MUFFIN", flags: Qt.MatchEndsWith | Qt.MatchCaseSensitive, index: -1 },

            { tag: "Con (MatchContains)", term: "Con", flags: Qt.MatchContains, index: 2 },
            { tag: "Con (MatchContains|MatchCaseSensitive)", term: "Con", flags: Qt.MatchContains | Qt.MatchCaseSensitive, index: -1 },
        ]
    }

    function test_find(data) {
        var control = createTemporaryObject(comboBox, testCase)
        verify(control)

        control.model = ["Banana", "banana", "Coconut", "Apple", "Cocomuffin"]

        compare(control.find(data.term, data.flags), data.index)
    }


    function test_arrowKeys() {
        var control = createTemporaryObject(comboBox, testCase, {model: 3})
        verify(control)

        var activatedSpy = signalSpy.createObject(control, {target: control, signalName: "activated"})
        verify(activatedSpy.valid)

        var highlightedSpy = signalSpy.createObject(control, {target: control, signalName: "highlighted"})
        verify(highlightedSpy.valid)

        var openedSpy = signalSpy.createObject(control, {target: control.popup, signalName: "opened"})
        verify(openedSpy.valid)

        var closedSpy = signalSpy.createObject(control, {target: control.popup, signalName: "closed"})
        verify(closedSpy.valid)

        control.forceActiveFocus()
        verify(control.activeFocus)

        compare(control.currentIndex, 0)
        compare(control.highlightedIndex, -1)

        keyClick(Qt.Key_Down)
        compare(control.currentIndex, 1)
        compare(control.highlightedIndex, -1)
        compare(highlightedSpy.count, 0)
        compare(activatedSpy.count, 1)
        compare(activatedSpy.signalArguments[0][0], 1)
        activatedSpy.clear()

        keyClick(Qt.Key_Down)
        compare(control.currentIndex, 2)
        compare(control.highlightedIndex, -1)
        compare(highlightedSpy.count, 0)
        compare(activatedSpy.count, 1)
        compare(activatedSpy.signalArguments[0][0], 2)
        activatedSpy.clear()

        keyClick(Qt.Key_Down)
        compare(control.currentIndex, 2)
        compare(control.highlightedIndex, -1)
        compare(highlightedSpy.count, 0)
        compare(activatedSpy.count, 0)

        keyClick(Qt.Key_Up)
        compare(control.currentIndex, 1)
        compare(control.highlightedIndex, -1)
        compare(highlightedSpy.count, 0)
        compare(activatedSpy.count, 1)
        compare(activatedSpy.signalArguments[0][0], 1)
        activatedSpy.clear()

        keyClick(Qt.Key_Up)
        compare(control.currentIndex, 0)
        compare(control.highlightedIndex, -1)
        compare(highlightedSpy.count, 0)
        compare(activatedSpy.count, 1)
        compare(activatedSpy.signalArguments[0][0], 0)
        activatedSpy.clear()

        keyClick(Qt.Key_Up)
        compare(control.currentIndex, 0)
        compare(control.highlightedIndex, -1)
        compare(highlightedSpy.count, 0)
        compare(activatedSpy.count, 0)

        // show popup
        keyClick(Qt.Key_Space)
        openedSpy.wait()
        compare(openedSpy.count, 1)

        compare(control.currentIndex, 0)
        compare(control.highlightedIndex, 0)

        keyClick(Qt.Key_Down)
        compare(control.currentIndex, 0)
        compare(control.highlightedIndex, 1)
        compare(activatedSpy.count, 0)
        compare(highlightedSpy.count, 1)
        compare(highlightedSpy.signalArguments[0][0], 1)
        highlightedSpy.clear()

        keyClick(Qt.Key_Down)
        compare(control.currentIndex, 0)
        compare(control.highlightedIndex, 2)
        compare(activatedSpy.count, 0)
        compare(highlightedSpy.count, 1)
        compare(highlightedSpy.signalArguments[0][0], 2)
        highlightedSpy.clear()

        keyClick(Qt.Key_Down)
        compare(control.currentIndex, 0)
        compare(control.highlightedIndex, 2)
        compare(activatedSpy.count, 0)
        compare(highlightedSpy.count, 0)

        keyClick(Qt.Key_Up)
        compare(control.currentIndex, 0)
        compare(control.highlightedIndex, 1)
        compare(activatedSpy.count, 0)
        compare(highlightedSpy.count, 1)
        compare(highlightedSpy.signalArguments[0][0], 1)
        highlightedSpy.clear()

        keyClick(Qt.Key_Up)
        compare(control.currentIndex, 0)
        compare(control.highlightedIndex, 0)
        compare(activatedSpy.count, 0)
        compare(highlightedSpy.count, 1)
        compare(highlightedSpy.signalArguments[0][0], 0)
        highlightedSpy.clear()

        keyClick(Qt.Key_Up)
        compare(control.currentIndex, 0)
        compare(control.highlightedIndex, 0)
        compare(activatedSpy.count, 0)
        compare(highlightedSpy.count, 0)

        keyClick(Qt.Key_Down)
        compare(control.currentIndex, 0)
        compare(control.highlightedIndex, 1)
        compare(activatedSpy.count, 0)
        compare(highlightedSpy.count, 1)
        compare(highlightedSpy.signalArguments[0][0], 1)
        highlightedSpy.clear()

        // hide popup
        keyClick(Qt.Key_Space)
        closedSpy.wait()
        compare(closedSpy.count, 1)

        compare(control.currentIndex, 1)
        compare(control.highlightedIndex, -1)
    }

    function test_keys_space_enter_escape_data() {
        return [
            { tag: "space-space", key1: Qt.Key_Space, key2: Qt.Key_Space, showPopup: true, showPress: true, hidePopup: true, hidePress: true },
            { tag: "space-enter", key1: Qt.Key_Space, key2: Qt.Key_Enter, showPopup: true, showPress: true, hidePopup: true, hidePress: true },
            { tag: "space-return", key1: Qt.Key_Space, key2: Qt.Key_Return, showPopup: true, showPress: true, hidePopup: true, hidePress: true },
            { tag: "space-escape", key1: Qt.Key_Space, key2: Qt.Key_Escape, showPopup: true, showPress: true, hidePopup: true, hidePress: false },
            { tag: "space-0", key1: Qt.Key_Space, key2: Qt.Key_0, showPopup: true, showPress: true, hidePopup: false, hidePress: false },
            { tag: "enter-enter", key1: Qt.Key_Enter, key2: Qt.Key_Enter, showPopup: false, showPress: false, hidePopup: true, hidePress: false },
            { tag: "return-return", key1: Qt.Key_Return, key2: Qt.Key_Return, showPopup: false, showPress: false, hidePopup: true, hidePress: false },
            { tag: "escape-escape", key1: Qt.Key_Escape, key2: Qt.Key_Escape, showPopup: false, showPress: false, hidePopup: true, hidePress: false }
        ]
    }

    function test_keys_space_enter_escape(data) {
        var control = createTemporaryObject(comboBox, testCase, {model: 3})
        verify(control)

        var openedSpy = signalSpy.createObject(control, {target: control.popup, signalName: "opened"})
        verify(openedSpy.valid)

        control.forceActiveFocus()
        verify(control.activeFocus)

        compare(control.pressed, false)
        compare(control.popup.visible, false)

        // show popup
        keyPress(data.key1)
        compare(control.pressed, data.showPress)
        compare(control.popup.visible, false)
        keyRelease(data.key1)
        compare(control.pressed, false)
        compare(control.popup.visible, data.showPopup)
        if (data.showPopup)
            openedSpy.wait()

        // hide popup
        keyPress(data.key2)
        compare(control.pressed, data.hidePress)
        keyRelease(data.key2)
        compare(control.pressed, false)
        tryCompare(control.popup, "visible", !data.hidePopup)
    }

    function test_keys_home_end() {
        var control = createTemporaryObject(comboBox, testCase, {model: 5})
        verify(control)

        control.forceActiveFocus()
        verify(control.activeFocus)
        compare(control.currentIndex, 0)
        compare(control.highlightedIndex, -1)

        var activatedCount = 0
        var activatedSpy = signalSpy.createObject(control, {target: control, signalName: "activated"})
        verify(activatedSpy.valid)

        var highlightedCount = 0
        var highlightedSpy = signalSpy.createObject(control, {target: control, signalName: "highlighted"})
        verify(highlightedSpy.valid)

        var currentIndexCount = 0
        var currentIndexSpy = signalSpy.createObject(control, {target: control, signalName: "currentIndexChanged"})
        verify(currentIndexSpy.valid)

        var highlightedIndexCount = 0
        var highlightedIndexSpy = signalSpy.createObject(control, {target: control, signalName: "highlightedIndexChanged"})
        verify(highlightedIndexSpy.valid)

        // end (popup closed)
        keyClick(Qt.Key_End)
        compare(control.currentIndex, 4)
        compare(currentIndexSpy.count, ++currentIndexCount)

        compare(control.highlightedIndex, -1)
        compare(highlightedIndexSpy.count, highlightedIndexCount)

        compare(activatedSpy.count, ++activatedCount)
        compare(activatedSpy.signalArguments[activatedCount-1][0], 4)

        compare(highlightedSpy.count, highlightedCount)

        // repeat (no changes/signals)
        keyClick(Qt.Key_End)
        compare(currentIndexSpy.count, currentIndexCount)
        compare(highlightedIndexSpy.count, highlightedIndexCount)
        compare(activatedSpy.count, activatedCount)
        compare(highlightedSpy.count, highlightedCount)

        // home (popup closed)
        keyClick(Qt.Key_Home)
        compare(control.currentIndex, 0)
        compare(currentIndexSpy.count, ++currentIndexCount)

        compare(control.highlightedIndex, -1)
        compare(highlightedIndexSpy.count, highlightedIndexCount)

        compare(activatedSpy.count, ++activatedCount)
        compare(activatedSpy.signalArguments[activatedCount-1][0], 0)

        compare(highlightedSpy.count, highlightedCount)

        // repeat (no changes/signals)
        keyClick(Qt.Key_Home)
        compare(currentIndexSpy.count, currentIndexCount)
        compare(highlightedIndexSpy.count, highlightedIndexCount)
        compare(activatedSpy.count, activatedCount)
        compare(highlightedSpy.count, highlightedCount)

        control.popup.open()
        compare(control.highlightedIndex, 0)
        compare(highlightedIndexSpy.count, ++highlightedIndexCount)
        compare(highlightedSpy.count, highlightedCount)

        // end (popup open)
        keyClick(Qt.Key_End)
        compare(control.currentIndex, 0)
        compare(currentIndexSpy.count, currentIndexCount)

        compare(control.highlightedIndex, 4)
        compare(highlightedIndexSpy.count, ++highlightedIndexCount)

        compare(activatedSpy.count, activatedCount)

        compare(highlightedSpy.count, ++highlightedCount)
        compare(highlightedSpy.signalArguments[highlightedCount-1][0], 4)

        // repeat (no changes/signals)
        keyClick(Qt.Key_End)
        compare(currentIndexSpy.count, currentIndexCount)
        compare(highlightedIndexSpy.count, highlightedIndexCount)
        compare(activatedSpy.count, activatedCount)
        compare(highlightedSpy.count, highlightedCount)

        // home (popup open)
        keyClick(Qt.Key_Home)
        compare(control.currentIndex, 0)
        compare(currentIndexSpy.count, currentIndexCount)

        compare(control.highlightedIndex, 0)
        compare(highlightedIndexSpy.count, ++highlightedIndexCount)

        compare(activatedSpy.count, activatedCount)

        compare(highlightedSpy.count, ++highlightedCount)
        compare(highlightedSpy.signalArguments[highlightedCount-1][0], 0)

        // repeat (no changes/signals)
        keyClick(Qt.Key_Home)
        compare(currentIndexSpy.count, currentIndexCount)
        compare(highlightedIndexSpy.count, highlightedIndexCount)
        compare(activatedSpy.count, activatedCount)
        compare(highlightedSpy.count, highlightedCount)
    }

    function test_keySearch() {
        var control = createTemporaryObject(comboBox, testCase, {model: ["Banana", "Coco", "Coconut", "Apple", "Cocomuffin"]})
        verify(control)

        control.forceActiveFocus()
        verify(control.activeFocus)

        compare(control.currentIndex, 0)
        compare(control.currentText, "Banana")

        keyPress(Qt.Key_C)
        compare(control.currentIndex, 1)
        compare(control.currentText, "Coco")

        // no match
        keyPress(Qt.Key_N)
        compare(control.currentIndex, 1)
        compare(control.currentText, "Coco")

        keyPress(Qt.Key_C)
        compare(control.currentIndex, 2)
        compare(control.currentText, "Coconut")

        keyPress(Qt.Key_C)
        compare(control.currentIndex, 4)
        compare(control.currentText, "Cocomuffin")

        // wrap
        keyPress(Qt.Key_C)
        compare(control.currentIndex, 1)
        compare(control.currentText, "Coco")

        keyPress(Qt.Key_A)
        compare(control.currentIndex, 3)
        compare(control.currentText, "Apple")

        keyPress(Qt.Key_B)
        compare(control.currentIndex, 0)
        compare(control.currentText, "Banana")
    }

    function test_popup() {
        var control = createTemporaryObject(comboBox, testCase, {model: 3})
        verify(control)

        // show below
        mousePress(control)
        compare(control.pressed, true)
        compare(control.popup.visible, false)
        mouseRelease(control)
        compare(control.pressed, false)
        compare(control.popup.visible, true)
        verify(control.popup.contentItem.y >= control.y)

        // hide
        mouseClick(control)
        compare(control.pressed, false)
        tryCompare(control.popup, "visible", false)

        // show above
        control.y = control.Window.height - control.height
        mousePress(control)
        compare(control.pressed, true)
        compare(control.popup.visible, false)
        mouseRelease(control)
        compare(control.pressed, false)
        compare(control.popup.visible, true)
        verify(control.popup.contentItem.y < control.y)

        // follow the control outside the horizontal window bounds
        control.x = -control.width / 2
        compare(control.x, -control.width / 2)
        compare(control.popup.contentItem.parent.x, -control.width / 2)
        control.x = testCase.width - control.width / 2
        compare(control.x, testCase.width - control.width / 2)
        compare(control.popup.contentItem.parent.x, testCase.width - control.width / 2)
    }

    function test_mouse() {
        var control = createTemporaryObject(comboBox, testCase, {model: 3, hoverEnabled: false})
        verify(control)

        var activatedSpy = signalSpy.createObject(control, {target: control, signalName: "activated"})
        verify(activatedSpy.valid)

        mouseClick(control)
        compare(control.popup.visible, true)

        var content = control.popup.contentItem
        waitForRendering(content)

        // press - move - release outside - not activated - not closed
        mousePress(content)
        compare(activatedSpy.count, 0)
        mouseMove(content, content.width * 2)
        compare(activatedSpy.count, 0)
        mouseRelease(content, content.width * 2)
        compare(activatedSpy.count, 0)
        compare(control.popup.visible, true)

        // press - move - release inside - activated - closed
        mousePress(content)
        compare(activatedSpy.count, 0)
        mouseMove(content, content.width / 2 + 1, content.height / 2 + 1)
        compare(activatedSpy.count, 0)
        mouseRelease(content)
        compare(activatedSpy.count, 1)
        tryCompare(control.popup, "visible", false)
    }

    function test_touch() {
        var control = createTemporaryObject(comboBox, testCase, {model: 3})
        verify(control)

        var touch = touchEvent(control)

        var activatedSpy = signalSpy.createObject(control, {target: control, signalName: "activated"})
        verify(activatedSpy.valid)

        var highlightedSpy = signalSpy.createObject(control, {target: control, signalName: "highlighted"})
        verify(highlightedSpy.valid)

        touch.press(0, control).commit()
        touch.release(0, control).commit()
        compare(control.popup.visible, true)

        var content = control.popup.contentItem
        waitForRendering(content)

        // press - move - release outside - not activated - not closed
        touch.press(0, control).commit()
        compare(activatedSpy.count, 0)
        compare(highlightedSpy.count, 0)
        touch.move(0, control, control.width * 2, control.height / 2).commit()
        compare(activatedSpy.count, 0)
        compare(highlightedSpy.count, 0)
        touch.release(0, control, control.width * 2, control.height / 2).commit()
        compare(activatedSpy.count, 0)
        compare(highlightedSpy.count, 0)
        compare(control.popup.visible, true)

        // press - move - release inside - activated - closed
        touch.press(0, content).commit()
        compare(activatedSpy.count, 0)
        compare(highlightedSpy.count, 0)
        touch.move(0, content, content.width / 2 + 1, content.height / 2 + 1).commit()
        compare(activatedSpy.count, 0)
        compare(highlightedSpy.count, 0)
        touch.release(0, content).commit()
        compare(activatedSpy.count, 1)
        compare(highlightedSpy.count, 1)
        tryCompare(control.popup, "visible", false)
    }

    function test_down() {
        var control = createTemporaryObject(comboBox, testCase, {model: 3})
        verify(control)

        // some styles position the popup over the combo button. move it out
        // of the way to avoid stealing mouse presses. we want to test the
        // combinations of the button being pressed and the popup being visible.
        control.popup.y = control.height

        var downSpy = signalSpy.createObject(control, {target: control, signalName: "downChanged"})
        verify(downSpy.valid)

        var pressedSpy = signalSpy.createObject(control, {target: control, signalName: "pressedChanged"})
        verify(pressedSpy.valid)

        mousePress(control)
        compare(control.popup.visible, false)
        compare(control.pressed, true)
        compare(control.down, true)
        compare(downSpy.count, 1)
        compare(pressedSpy.count, 1)

        mouseRelease(control)
        compare(control.popup.visible, true)
        compare(control.pressed, false)
        compare(control.down, true)
        compare(downSpy.count, 3)
        compare(pressedSpy.count, 2)

        compare(control.popup.y, control.height)

        control.down = false
        compare(control.down, false)
        compare(downSpy.count, 4)

        mousePress(control)
        compare(control.popup.visible, true)
        compare(control.pressed, true)
        compare(control.down, false) // explicit false
        compare(downSpy.count, 4)
        compare(pressedSpy.count, 3)

        control.down = undefined
        compare(control.down, true)
        compare(downSpy.count, 5)

        mouseRelease(control)
        tryCompare(control.popup, "visible", false)
        compare(control.pressed, false)
        compare(control.down, false)
        compare(downSpy.count, 6)
        compare(pressedSpy.count, 4)

        control.popup.open()
        compare(control.popup.visible, true)
        compare(control.pressed, false)
        compare(control.down, true)
        compare(downSpy.count, 7)
        compare(pressedSpy.count, 4)

        control.popup.close()
        tryCompare(control.popup, "visible", false)
        compare(control.pressed, false)
        compare(control.down, false)
        compare(downSpy.count, 8)
        compare(pressedSpy.count, 4)
    }

    function test_focus() {
        var control = createTemporaryObject(comboBox, testCase, {model: 3})
        verify(control)

        var openedSpy = signalSpy.createObject(control, {target: control.popup, signalName: "opened"})
        verify(openedSpy.valid)

        var closedSpy = signalSpy.createObject(control, {target: control.popup, signalName: "closed"})
        verify(openedSpy.valid)

        // click - gain focus - show popup
        mouseClick(control)
        verify(control.activeFocus)
        openedSpy.wait()
        compare(openedSpy.count, 1)
        compare(control.popup.visible, true)

        // lose focus - hide popup
        control.focus = false
        verify(!control.activeFocus)
        closedSpy.wait()
        compare(closedSpy.count, 1)
        compare(control.popup.visible, false)
    }

    function test_baseline() {
        var control = createTemporaryObject(comboBox, testCase)
        verify(control)
        compare(control.baselineOffset, control.contentItem.y + control.contentItem.baselineOffset)
    }

    Component {
        id: displayBox
        ComboBox {
            textRole: "key"
            model: ListModel {
                ListElement { key: "First"; value: 123 }
                ListElement { key: "Second"; value: 456 }
                ListElement { key: "Third"; value: 789 }
            }
        }
    }

    function test_displayText() {
        var control = createTemporaryObject(displayBox, testCase)
        verify(control)

        compare(control.displayText, "First")
        control.currentIndex = 1
        compare(control.displayText, "Second")
        control.textRole = "value"
        compare(control.displayText, "456")
        control.displayText = "Display"
        compare(control.displayText, "Display")
        control.currentIndex = 2
        compare(control.displayText, "Display")
        control.displayText = undefined
        compare(control.displayText, "789")
    }

    Component {
        id: component
        Pane {
            id: panel
            property alias button: _button;
            property alias combobox: _combobox;
            font.pixelSize: 30
            Column {
                Button {
                    id: _button
                    text: "Button"
                    font.pixelSize: 20
                }
                ComboBox {
                    id: _combobox
                    model: ["ComboBox", "With"]
                    delegate: ItemDelegate {
                        width: _combobox.width
                        text: _combobox.textRole ? (Array.isArray(_combobox.model) ? modelData[_combobox.textRole] : model[_combobox.textRole]) : modelData
                        objectName: "delegate"
                        autoExclusive: true
                        checked: _combobox.currentIndex === index
                        highlighted: _combobox.highlightedIndex === index
                    }
                }
            }
        }
    }

    function getChild(control, objname, idx) {
        var index = idx
        for (var i = index+1; i < control.children.length; i++)
        {
            if (control.children[i].objectName === objname) {
                index = i
                break
            }
        }
        return index
    }

    function test_font() { // QTBUG_50984, QTBUG-51696
        var control = createTemporaryObject(component, testCase)
        verify(control)
        verify(control.button)
        verify(control.combobox)

        compare(control.font.pixelSize, 30)
        compare(control.button.font.pixelSize, 20)
        compare(control.combobox.font.pixelSize, 30)

//        verify(control.combobox.popup)
//        var popup = control.combobox.popup
//        popup.open()

//        verify(popup.contentItem)

//        var listview = popup.contentItem
//        verify(listview.contentItem)
//        waitForRendering(listview)

//        var idx1 = getChild(listview.contentItem, "delegate", -1)
//        compare(listview.contentItem.children[idx1].font.pixelSize, 25)
//        var idx2 = getChild(listview.contentItem, "delegate", idx1)
//        compare(listview.contentItem.children[idx2].font.pixelSize, 25)

//        compare(listview.contentItem.children[idx1].font.pixelSize, 25)
//        compare(listview.contentItem.children[idx2].font.pixelSize, 25)

        control.font.pixelSize = control.font.pixelSize + 10
        compare(control.combobox.font.pixelSize, 40)
//        waitForRendering(listview)
//        compare(listview.contentItem.children[idx1].font.pixelSize, 25)
//        compare(listview.contentItem.children[idx2].font.pixelSize, 25)

        control.combobox.font.pixelSize = control.combobox.font.pixelSize + 5
        compare(control.combobox.font.pixelSize, 45)
//        waitForRendering(listview)

//        idx1 = getChild(listview.contentItem, "delegate", -1)
//        compare(listview.contentItem.children[idx1].font.pixelSize, 25)
//        idx2 = getChild(listview.contentItem, "delegate", idx1)
//        compare(listview.contentItem.children[idx2].font.pixelSize, 25)
    }

    function test_wheel() {
        var control = createTemporaryObject(comboBox, testCase, {model: 2, wheelEnabled: true})
        verify(control)

        var delta = 120

        mouseWheel(control, control.width / 2, control.height / 2, -delta, -delta)
        compare(control.currentIndex, 1)

        // reached bounds -> no change
        mouseWheel(control, control.width / 2, control.height / 2, -delta, -delta)
        compare(control.currentIndex, 1)

        mouseWheel(control, control.width / 2, control.height / 2, delta, delta)
        compare(control.currentIndex, 0)

        // reached bounds -> no change
        mouseWheel(control, control.width / 2, control.height / 2, delta, delta)
        compare(control.currentIndex, 0)
    }

    function test_activation_data() {
        return [
            { tag: "open:enter", key: Qt.Key_Enter, open: true },
            { tag: "open:return", key: Qt.Key_Return, open: true },
            { tag: "closed:enter", key: Qt.Key_Enter, open: false },
            { tag: "closed:return", key: Qt.Key_Return, open: false }
        ]
    }

    // QTBUG-51645
    function test_activation(data) {
        var control = createTemporaryObject(comboBox, testCase, {currentIndex: 1, model: ["Apple", "Orange", "Banana"]})
        verify(control)

        control.forceActiveFocus()
        verify(control.activeFocus)

        if (data.open) {
            var openedSpy = signalSpy.createObject(control, {target: control.popup, signalName: "opened"})
            verify(openedSpy.valid)

            keyClick(Qt.Key_Space)
            openedSpy.wait()
            compare(openedSpy.count, 1)
        }
        compare(control.popup.visible, data.open)

        compare(control.currentIndex, 1)
        compare(control.currentText, "Orange")
        compare(control.displayText, "Orange")

        keyClick(data.key)

        compare(control.currentIndex, 1)
        compare(control.currentText, "Orange")
        compare(control.displayText, "Orange")
    }

    Component {
        id: asyncLoader
        Loader {
            active: false
            asynchronous: true
            sourceComponent: ComboBox {
                model: ["First", "Second", "Third"]
            }
        }
    }

    // QTBUG-51972
    function test_async() {
        var loader = createTemporaryObject(asyncLoader, testCase)
        verify(loader)

        loader.active = true
        tryCompare(loader, "status", Loader.Ready)
        verify(loader.item)
        compare(loader.item.currentText, "First")
        compare(loader.item.displayText, "First")
    }

    // QTBUG-52615
    function test_currentIndex() {
        var control = createTemporaryObject(comboBox, testCase, {currentIndex: -1, model: 3})
        verify(control)

        compare(control.currentIndex, -1)
    }

    ListModel {
        id: resetmodel
        ListElement { text: "First" }
        ListElement { text: "Second" }
        ListElement { text: "Third" }
    }

    // QTBUG-54573
    function test_modelReset() {
        var control = createTemporaryObject(comboBox, testCase, {model: resetmodel})
        verify(control)
        control.popup.open()

        var listview = control.popup.contentItem
        verify(listview)

        tryCompare(listview.contentItem.children, "length", resetmodel.count + 1) // + highlight item

        resetmodel.clear()
        resetmodel.append({text: "Fourth"})
        resetmodel.append({text: "Fifth"})

        tryCompare(listview.contentItem.children, "length", resetmodel.count + 1) // + highlight item
    }

    // QTBUG-55118
    function test_currentText() {
        var control = createTemporaryObject(comboBox, testCase, {model: listmodel})
        verify(control)

        compare(control.currentIndex, 0)
        compare(control.currentText, "First")

        listmodel.setProperty(0, "text", "1st")
        compare(control.currentText, "1st")

        control.currentIndex = 1
        compare(control.currentText, "Second")

        listmodel.setProperty(0, "text", "First")
        compare(control.currentText, "Second")
    }

    // QTBUG-55030
    function test_highlightRange() {
        var control = createTemporaryObject(comboBox, testCase, {model: 100})
        verify(control)

        control.currentIndex = 50
        compare(control.currentIndex, 50)
        compare(control.highlightedIndex, -1)

        var openedSpy = signalSpy.createObject(control, {target: control.popup, signalName: "opened"})
        verify(openedSpy.valid)

        control.popup.open()
        compare(control.highlightedIndex, 50)
        tryCompare(openedSpy, "count", 1)

        var listview = control.popup.contentItem
        verify(listview)

        var first = listview.itemAt(0, listview.contentY)
        verify(first)
        compare(first.text, "50")

        var closedSpy = signalSpy.createObject(control, {target: control.popup, signalName: "closed"})
        verify(closedSpy.valid)

        control.popup.close()
        tryCompare(closedSpy, "count", 1)
        compare(control.highlightedIndex, -1)

        control.currentIndex = 99
        compare(control.currentIndex, 99)
        compare(control.highlightedIndex, -1)

        control.popup.open()
        compare(control.highlightedIndex, 99)
        tryCompare(openedSpy, "count", 2)
        tryVerify(function() { return listview.height > 0 })

        var last = listview.itemAt(0, listview.contentY + listview.height - 1)
        verify(last)
        compare(last.text, "99")

        openedSpy.target = null
        closedSpy.target = null
    }

    function test_mouseHighlight() {
        if ((Qt.platform.pluginName === "offscreen")
            || (Qt.platform.pluginName === "minimal"))
            skip("Mouse highlight not functional on offscreen/minimal platforms")
        var control = createTemporaryObject(comboBox, testCase, {model: 20})
        verify(control)

        compare(control.highlightedIndex, -1)

        var openedSpy = signalSpy.createObject(control, {target: control.popup, signalName: "opened"})
        verify(openedSpy.valid)

        control.popup.open()
        compare(control.highlightedIndex, 0)
        tryCompare(openedSpy, "count", 1)

        var listview = control.popup.contentItem
        verify(listview)
        waitForRendering(listview)

        // hover-highlight through all visible list items one by one
        var hoverIndex = -1
        var prevHoverItem = null
        for (var y = 0; y < listview.height; ++y) {
            var hoverItem = listview.itemAt(0, listview.contentY + y)
            if (!hoverItem || !hoverItem.visible || hoverItem === prevHoverItem)
                continue
            mouseMove(hoverItem, 0, 0)
            tryCompare(control, "highlightedIndex", ++hoverIndex)
            prevHoverItem = hoverItem
        }

        mouseMove(listview, listview.width / 2, listview.height / 2)

        // wheel-highlight the rest of the items
        var delta = 120
        var prevWheelItem = null
        while (!listview.atYEnd) {
            var prevContentY = listview.contentY
            mouseWheel(listview, listview.width / 2, listview.height / 2, -delta, -delta)
            tryCompare(listview, "moving", false)
            verify(listview.contentY > prevContentY)

            var wheelItem = listview.itemAt(listview.width / 2, listview.contentY + listview.height / 2)
            if (!wheelItem || !wheelItem.visible || wheelItem === prevWheelItem)
                continue

            tryCompare(control, "highlightedIndex", parseInt(wheelItem.text))
            prevWheelItem = wheelItem
        }
    }

    RegExpValidator {
        id: regExpValidator
        regExp: /(red|blue|green)?/
    }

    function test_validator() {
        var control = createTemporaryObject(comboBox, testCase, {editable: true, validator: regExpValidator})

        control.editText = "blu"
        compare(control.acceptableInput, false)
        control.editText = "blue"
        compare(control.acceptableInput, true)
        control.editText = "bluee"
        compare(control.acceptableInput, false)
        control.editText = ""
        compare(control.acceptableInput, true)
        control.editText = ""
        control.forceActiveFocus()
        keyPress(Qt.Key_A)
        compare(control.editText, "")
        keyPress(Qt.Key_A)
        compare(control.editText, "")
        keyPress(Qt.Key_R)
        compare(control.editText, "r")
        keyPress(Qt.Key_A)
        compare(control.editText, "r")
        compare(control.acceptableInput, false)
        keyPress(Qt.Key_E)
        compare(control.editText, "re")
        compare(control.acceptableInput, false)
        keyPress(Qt.Key_D)
        compare(control.editText, "red")
        compare(control.acceptableInput, true)
    }

    Component {
        id: appendFindBox
        ComboBox {
            editable: true
            model: ListModel {
                ListElement { text:"first" }
            }
            onAccepted: {
                if (find(editText) === -1)
                    model.append({text: editText})
            }
        }
    }

    function test_append_find() {
        var control = createTemporaryObject(appendFindBox, testCase)

        compare(control.currentIndex, 0)
        compare(control.currentText, "first")
        control.forceActiveFocus()
        compare(control.activeFocus, true)

        control.selectAll()
        keyPress(Qt.Key_T)
        keyPress(Qt.Key_H)
        keyPress(Qt.Key_I)
        keyPress(Qt.Key_R)
        keyPress(Qt.Key_D)
        compare(control.count, 1)
        compare(control.currentText, "first")
        compare(control.editText, "third")

        keyPress(Qt.Key_Enter)
        compare(control.count, 2)
        compare(control.currentIndex, 1)
        compare(control.currentText, "third")
    }

    function test_editable() {
        var control = createTemporaryObject(comboBox, testCase, {editable: true, model: ["Banana", "Coco", "Coconut", "Apple", "Cocomuffin"]})
        verify(control)

        control.forceActiveFocus()
        verify(control.activeFocus)

        var acceptCount = 0

        var acceptSpy = signalSpy.createObject(control, {target: control, signalName: "accepted"})
        verify(acceptSpy.valid)

        compare(control.editText, "Banana")
        compare(control.currentText, "Banana")
        compare(control.currentIndex, 0)
        compare(acceptSpy.count, 0)
        control.editText = ""

        keyPress(Qt.Key_C)
        compare(control.editText, "coco")
        compare(control.currentText, "Banana")
        compare(control.currentIndex, 0)

        keyPress(Qt.Key_Right)
        keyPress(Qt.Key_N)
        compare(control.editText, "coconut")
        compare(control.currentText, "Banana")
        compare(control.currentIndex, 0)

        keyPress(Qt.Key_Enter) // Accept
        compare(control.editText, "Coconut")
        compare(control.currentText, "Coconut")
        compare(control.currentIndex, 2)
        compare(acceptSpy.count, ++acceptCount)

        keyPress(Qt.Key_Backspace)
        keyPress(Qt.Key_Backspace)
        keyPress(Qt.Key_Backspace)
        keyPress(Qt.Key_M)
        compare(control.editText, "Cocomuffin")
        compare(control.currentText, "Coconut")
        compare(control.currentIndex, 2)

        keyPress(Qt.Key_Enter) // Accept
        compare(control.editText, "Cocomuffin")
        compare(control.currentText, "Cocomuffin")
        compare(control.currentIndex, 4)
        compare(acceptSpy.count, ++acceptCount)

        keyPress(Qt.Key_Return) // Accept
        compare(control.editText, "Cocomuffin")
        compare(control.currentText, "Cocomuffin")
        compare(control.currentIndex, 4)
        compare(acceptSpy.count, ++acceptCount)

        control.editText = ""
        compare(control.editText, "")
        compare(control.currentText, "Cocomuffin")
        compare(control.currentIndex, 4)

        keyPress(Qt.Key_A)
        compare(control.editText, "apple")
        compare(control.currentText, "Cocomuffin")
        compare(control.currentIndex, 4)

        keyPress(Qt.Key_Return) // Accept
        compare(control.editText, "Apple")
        compare(control.currentText, "Apple")
        compare(control.currentIndex, 3)
        compare(acceptSpy.count, ++acceptCount)

        control.editText = ""
        keyPress(Qt.Key_A)
        keyPress(Qt.Key_B)
        compare(control.editText, "ab")
        compare(control.currentText, "Apple")
        compare(control.currentIndex, 3)

        keyPress(Qt.Key_Return) // Accept
        compare(control.editText, "ab")
        compare(control.currentText, "")
        compare(control.currentIndex, -1)
        compare(acceptSpy.count, ++acceptCount)

        control.editText = ""
        compare(control.editText, "")
        compare(control.currentText, "")
        compare(control.currentIndex, -1)

        keyPress(Qt.Key_C)
        keyPress(Qt.Key_Return) // Accept
        compare(control.editText, "Coco")
        compare(control.currentText, "Coco")
        compare(control.currentIndex, 1)
        compare(acceptSpy.count, ++acceptCount)

        keyPress(Qt.Key_Down)
        compare(control.editText, "Coconut")
        compare(control.currentText, "Coconut")
        compare(control.currentIndex, 2)

        keyPress(Qt.Key_Up)
        compare(control.editText, "Coco")
        compare(control.currentText, "Coco")
        compare(control.currentIndex, 1)

        control.editText = ""
        compare(control.editText, "")
        compare(control.currentText, "Coco")
        compare(control.currentIndex, 1)

        keyPress(Qt.Key_C)
        keyPress(Qt.Key_O)
        keyPress(Qt.Key_C) // autocompletes "coco"
        keyPress(Qt.Key_Backspace)
        keyPress(Qt.Key_Return) // Accept "coc"
        compare(control.editText, "coc")
        compare(control.currentText, "")
        compare(control.currentIndex, -1)
        compare(acceptSpy.count, ++acceptCount)

        control.editText = ""
        compare(control.editText, "")
        compare(control.currentText, "")
        compare(control.currentIndex, -1)

        keyPress(Qt.Key_C)
        keyPress(Qt.Key_O)
        keyPress(Qt.Key_C) // autocompletes "coc"
        keyPress(Qt.Key_Space)
        keyPress(Qt.Key_Return) // Accept "coc "
        compare(control.editText, "coc ")
        compare(control.currentText, "")
        compare(control.currentIndex, -1)
        compare(acceptSpy.count, ++acceptCount)
    }

    Component {
        id: keysAttachedBox
        ComboBox {
            editable: true
            property bool gotit: false
            Keys.onPressed: {
                if (!gotit && event.key === Qt.Key_B) {
                    gotit = true
                    event.accepted = true
                }
            }
        }
    }

    function test_keys_attached() {
        var control = createTemporaryObject(keysAttachedBox, testCase)
        verify(control)

        control.forceActiveFocus()
        verify(control.activeFocus)

        verify(!control.gotit)
        compare(control.editText, "")

        keyPress(Qt.Key_A)
        verify(control.activeFocus)
        verify(!control.gotit)
        compare(control.editText, "a")

        keyPress(Qt.Key_B)
        verify(control.activeFocus)
        verify(control.gotit)
        compare(control.editText, "a")

        keyPress(Qt.Key_B)
        verify(control.activeFocus)
        verify(control.gotit)
        compare(control.editText, "ab")
    }

    function test_minusOneIndexResetsSelection_QTBUG_35794_data() {
        return [
            { tag: "editable", editable: true },
            { tag: "non-editable", editable: false }
        ]
    }

    function test_minusOneIndexResetsSelection_QTBUG_35794(data) {
        var control = createTemporaryObject(comboBox, testCase, {editable: data.editable, model: ["A", "B", "C"]})
        verify(control)

        compare(control.currentIndex, 0)
        compare(control.currentText, "A")
        control.currentIndex = -1
        compare(control.currentIndex, -1)
        compare(control.currentText, "")
        control.currentIndex = 1
        compare(control.currentIndex, 1)
        compare(control.currentText, "B")
    }

    function test_minusOneToZeroSelection_QTBUG_38036() {
        var control = createTemporaryObject(comboBox, testCase, {model: ["A", "B", "C"]})
        verify(control)

        compare(control.currentIndex, 0)
        compare(control.currentText, "A")
        control.currentIndex = -1
        compare(control.currentIndex, -1)
        compare(control.currentText, "")
        control.currentIndex = 0
        compare(control.currentIndex, 0)
        compare(control.currentText, "A")
    }

    function test_emptyPopupAfterModelCleared() {
        var control = createTemporaryObject(comboBox, testCase, { model: 1 })
        verify(control)
        compare(control.popup.implicitHeight, 0)
<<<<<<< HEAD
        compare(control.popup.height, control.popup.topPadding + control.popup.bottomPadding)
=======
>>>>>>> 6b89293b

        // Ensure that it's open so that the popup's implicitHeight changes when we increase the model count.
        control.popup.open()
        tryCompare(control.popup, "visible", true)

        // Add lots of items to the model. The popup should take up the entire height of the window.
        control.model = 100
        compare(control.popup.height, control.Window.height - control.popup.topMargin - control.popup.bottomMargin)

        control.popup.close()

        // Clearing the model should result in a zero height.
        control.model = 0
        control.popup.open()
        tryCompare(control.popup, "visible", true)
        compare(control.popup.height, control.popup.topPadding + control.popup.bottomPadding)
    }
}<|MERGE_RESOLUTION|>--- conflicted
+++ resolved
@@ -1169,7 +1169,7 @@
 
     function test_mouseHighlight() {
         if ((Qt.platform.pluginName === "offscreen")
-            || (Qt.platform.pluginName === "minimal"))
+            || (Qt.platform.pluginName === "minimal"))
             skip("Mouse highlight not functional on offscreen/minimal platforms")
         var control = createTemporaryObject(comboBox, testCase, {model: 20})
         verify(control)
@@ -1508,10 +1508,6 @@
         var control = createTemporaryObject(comboBox, testCase, { model: 1 })
         verify(control)
         compare(control.popup.implicitHeight, 0)
-<<<<<<< HEAD
-        compare(control.popup.height, control.popup.topPadding + control.popup.bottomPadding)
-=======
->>>>>>> 6b89293b
 
         // Ensure that it's open so that the popup's implicitHeight changes when we increase the model count.
         control.popup.open()
