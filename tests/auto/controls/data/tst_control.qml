--- conflicted
+++ resolved
@@ -57,13 +57,13 @@
     }
 
     Component {
-<<<<<<< HEAD
         id: button
         T.Button { }
-=======
+    }
+
+    Component {
         id: signalSpy
         SignalSpy { }
->>>>>>> 495ef4fb
     }
 
     SignalSpy {
