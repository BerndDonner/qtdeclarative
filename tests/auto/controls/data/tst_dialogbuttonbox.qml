/****************************************************************************
**
** Copyright (C) 2017 The Qt Company Ltd.
** Contact: https://www.qt.io/licensing/
**
** This file is part of the test suite of the Qt Toolkit.
**
** $QT_BEGIN_LICENSE:BSD$
** Commercial License Usage
** Licensees holding valid commercial Qt licenses may use this file in
** accordance with the commercial license agreement provided with the
** Software or, alternatively, in accordance with the terms contained in
** a written agreement between you and The Qt Company. For licensing terms
** and conditions see https://www.qt.io/terms-conditions. For further
** information use the contact form at https://www.qt.io/contact-us.
**
** BSD License Usage
** Alternatively, you may use this file under the terms of the BSD license
** as follows:
**
** "Redistribution and use in source and binary forms, with or without
** modification, are permitted provided that the following conditions are
** met:
**   * Redistributions of source code must retain the above copyright
**     notice, this list of conditions and the following disclaimer.
**   * Redistributions in binary form must reproduce the above copyright
**     notice, this list of conditions and the following disclaimer in
**     the documentation and/or other materials provided with the
**     distribution.
**   * Neither the name of The Qt Company Ltd nor the names of its
**     contributors may be used to endorse or promote products derived
**     from this software without specific prior written permission.
**
**
** THIS SOFTWARE IS PROVIDED BY THE COPYRIGHT HOLDERS AND CONTRIBUTORS
** "AS IS" AND ANY EXPRESS OR IMPLIED WARRANTIES, INCLUDING, BUT NOT
** LIMITED TO, THE IMPLIED WARRANTIES OF MERCHANTABILITY AND FITNESS FOR
** A PARTICULAR PURPOSE ARE DISCLAIMED. IN NO EVENT SHALL THE COPYRIGHT
** OWNER OR CONTRIBUTORS BE LIABLE FOR ANY DIRECT, INDIRECT, INCIDENTAL,
** SPECIAL, EXEMPLARY, OR CONSEQUENTIAL DAMAGES (INCLUDING, BUT NOT
** LIMITED TO, PROCUREMENT OF SUBSTITUTE GOODS OR SERVICES; LOSS OF USE,
** DATA, OR PROFITS; OR BUSINESS INTERRUPTION) HOWEVER CAUSED AND ON ANY
** THEORY OF LIABILITY, WHETHER IN CONTRACT, STRICT LIABILITY, OR TORT
** (INCLUDING NEGLIGENCE OR OTHERWISE) ARISING IN ANY WAY OUT OF THE USE
** OF THIS SOFTWARE, EVEN IF ADVISED OF THE POSSIBILITY OF SUCH DAMAGE."
**
** $QT_END_LICENSE$
**
****************************************************************************/

import QtQuick 2.2
import QtTest 1.0
import QtQuick.Controls 2.2

TestCase {
    id: testCase
    width: 200
    height: 200
    visible: true
    when: windowShown
    name: "DialogButtonBox"

    Component {
        id: buttonBox
        DialogButtonBox { }
    }

    Component {
        id: button
        Button { }
    }

    Component {
        id: signalSpy
        SignalSpy { }
    }

    function test_defaults() {
        var control = createTemporaryObject(buttonBox, testCase)
        verify(control)
        compare(control.count, 0)
        verify(control.delegate)
        compare(control.standardButtons, 0)
    }

    function test_standardButtons() {
        var control = createTemporaryObject(buttonBox, testCase)
        verify(control)
        compare(control.count, 0)

        control.standardButtons = DialogButtonBox.Ok
        compare(control.count, 1)
        var okButton = control.itemAt(0)
        verify(okButton)
        compare(okButton.text.toUpperCase(), "OK")

        control.standardButtons = DialogButtonBox.Cancel
        compare(control.count, 1)
        var cancelButton = control.itemAt(0)
        verify(cancelButton)
        compare(cancelButton.text.toUpperCase(), "CANCEL")

        control.standardButtons = DialogButtonBox.Ok | DialogButtonBox.Cancel
        compare(control.count, 2)
        if (control.itemAt(0).text.toUpperCase() === "OK") {
            okButton = control.itemAt(0)
            cancelButton = control.itemAt(1)
        } else {
            okButton = control.itemAt(1)
            cancelButton = control.itemAt(0)
        }
        verify(okButton)
        verify(cancelButton)
        compare(okButton.text.toUpperCase(), "OK")
        compare(cancelButton.text.toUpperCase(), "CANCEL")
        compare(control.standardButton(DialogButtonBox.Ok), okButton)
        compare(control.standardButton(DialogButtonBox.Cancel), cancelButton)

        control.standardButtons = 0
        compare(control.count, 0)

        compare(control.standardButton(DialogButtonBox.Ok), null)
        compare(control.standardButton(DialogButtonBox.Cancel), null)
    }

    function test_attached() {
        var control = createTemporaryObject(buttonBox, testCase)
        verify(control)

        control.standardButtons = DialogButtonBox.Ok
        var okButton = control.itemAt(0)
        compare(okButton.DialogButtonBox.buttonBox, control)
        compare(okButton.DialogButtonBox.buttonRole, DialogButtonBox.AcceptRole)

        var saveButton = button.createObject(control, {text: "Save"})
        compare(saveButton.DialogButtonBox.buttonBox, control)
        compare(saveButton.DialogButtonBox.buttonRole, DialogButtonBox.InvalidRole)
        saveButton.DialogButtonBox.buttonRole = DialogButtonBox.AcceptRole
        compare(saveButton.DialogButtonBox.buttonRole, DialogButtonBox.AcceptRole)

        var closeButton = createTemporaryObject(button, null, {text: "Save"})
        compare(closeButton.DialogButtonBox.buttonBox, null)
        compare(closeButton.DialogButtonBox.buttonRole, DialogButtonBox.InvalidRole)
        closeButton.DialogButtonBox.buttonRole = DialogButtonBox.DestructiveRole
        compare(closeButton.DialogButtonBox.buttonRole, DialogButtonBox.DestructiveRole)
        control.addItem(closeButton)
        compare(closeButton.DialogButtonBox.buttonBox, control)

        control.contentModel.clear()
        compare(okButton.DialogButtonBox.buttonBox, null)
        compare(saveButton.DialogButtonBox.buttonBox, null)
        compare(closeButton.DialogButtonBox.buttonBox, null)
    }

    function test_signals_data() {
        return [
            { tag: "Ok", standardButton: DialogButtonBox.Ok, buttonRole: DialogButtonBox.AcceptRole, signalName: "accepted" },
            { tag: "Open", standardButton: DialogButtonBox.Open, buttonRole: DialogButtonBox.AcceptRole, signalName: "accepted" },
            { tag: "Save", standardButton: DialogButtonBox.Save, buttonRole: DialogButtonBox.AcceptRole, signalName: "accepted" },
            { tag: "Cancel", standardButton: DialogButtonBox.Cancel, buttonRole: DialogButtonBox.RejectRole, signalName: "rejected" },
            { tag: "Close", standardButton: DialogButtonBox.Close, buttonRole: DialogButtonBox.RejectRole, signalName: "rejected" },
            { tag: "Discard", standardButton: DialogButtonBox.Discard, buttonRole: DialogButtonBox.DestructiveRole, signalName: "discarded" },
            { tag: "Apply", standardButton: DialogButtonBox.Apply, buttonRole: DialogButtonBox.ApplyRole, signalName: "applied" },
            { tag: "Reset", standardButton: DialogButtonBox.Reset, buttonRole: DialogButtonBox.ResetRole, signalName: "reset" },
            { tag: "RestoreDefaults", standardButton: DialogButtonBox.RestoreDefaults, buttonRole: DialogButtonBox.ResetRole, signalName: "reset" },
            { tag: "Help", standardButton: DialogButtonBox.Help, buttonRole: DialogButtonBox.HelpRole, signalName: "helpRequested" },
            { tag: "SaveAll", standardButton: DialogButtonBox.SaveAll, buttonRole: DialogButtonBox.AcceptRole, signalName: "accepted" },
            { tag: "Yes", standardButton: DialogButtonBox.Yes, buttonRole: DialogButtonBox.YesRole, signalName: "accepted" },
            { tag: "YesToAll", standardButton: DialogButtonBox.YesToAll, buttonRole: DialogButtonBox.YesRole, signalName: "accepted" },
            { tag: "No", standardButton: DialogButtonBox.No, buttonRole: DialogButtonBox.NoRole, signalName: "rejected" },
            { tag: "NoToAll", standardButton: DialogButtonBox.NoToAll, buttonRole: DialogButtonBox.NoRole, signalName: "rejected" },
            { tag: "Abort", standardButton: DialogButtonBox.Abort, buttonRole: DialogButtonBox.RejectRole, signalName: "rejected" },
            { tag: "Retry", standardButton: DialogButtonBox.Retry, buttonRole: DialogButtonBox.AcceptRole, signalName: "accepted" },
            { tag: "Ignore", standardButton: DialogButtonBox.Ignore, buttonRole: DialogButtonBox.AcceptRole, signalName: "accepted" }
        ]
    }

    function test_signals(data) {
        var control = createTemporaryObject(buttonBox, testCase)
        verify(control)

        control.standardButtons = data.standardButton
        compare(control.count, 1)
        var button = control.itemAt(0)
        verify(button)
        compare(button.DialogButtonBox.buttonRole, data.buttonRole)

        var clickedSpy = signalSpy.createObject(control, {target: control, signalName: "clicked"})
        verify(clickedSpy.valid)
        var roleSpy = signalSpy.createObject(control, {target: control, signalName: data.signalName})
        verify(roleSpy.valid)

        button.clicked()
        compare(clickedSpy.count, 1)
        compare(clickedSpy.signalArguments[0][0], button)
        compare(roleSpy.count, 1)
    }

<<<<<<< HEAD
    function test_buttonLayout_data() {
        return [
            { tag: "WinLayout", buttonLayout: DialogButtonBox.WinLayout, button1Role: DialogButtonBox.AcceptRole, button2Role: DialogButtonBox.RejectRole },
            { tag: "MacLayout", buttonLayout: DialogButtonBox.MacLayout, button1Role: DialogButtonBox.RejectRole, button2Role: DialogButtonBox.AcceptRole },
            { tag: "KdeLayout", buttonLayout: DialogButtonBox.KdeLayout, button1Role: DialogButtonBox.AcceptRole, button2Role: DialogButtonBox.RejectRole },
            { tag: "GnomeLayout", buttonLayout: DialogButtonBox.GnomeLayout, button1Role: DialogButtonBox.RejectRole, button2Role: DialogButtonBox.AcceptRole },
            { tag: "AndroidLayout", buttonLayout: DialogButtonBox.AndroidLayout, button1Role: DialogButtonBox.RejectRole, button2Role: DialogButtonBox.AcceptRole }
        ]
    }

    function test_buttonLayout(data) {
        var control = createTemporaryObject(buttonBox, testCase, {buttonLayout: data.buttonLayout, standardButtons: DialogButtonBox.Ok|DialogButtonBox.Cancel})
        verify(control)

        compare(control.count, 2)

        var button1 = control.itemAt(0)
        verify(button1)
        compare(button1.DialogButtonBox.buttonRole, data.button1Role)

        var button2 = control.itemAt(1)
        verify(button2)
        compare(button2.DialogButtonBox.buttonRole, data.button2Role)
=======
    function test_implicitSize_data() {
        return [
            { tag: "Ok", standardButtons: DialogButtonBox.Ok },
            { tag: "Yes|No", standardButtons: DialogButtonBox.Yes | DialogButtonBox.No }
        ]
    }

    // QTBUG-59719
    function test_implicitSize(data) {
        var control = createTemporaryObject(buttonBox, testCase, {standardButtons: data.standardButtons})
        verify(control)

        var listView = control.contentItem
        verify(listView && listView.hasOwnProperty("contentWidth"))
        waitForRendering(listView)

        var implicitContentWidth = control.leftPadding + control.rightPadding
        for (var i = 0; i < listView.contentItem.children.length; ++i) {
            var button = listView.contentItem.children[i]
            if (!button.hasOwnProperty("text"))
                continue
            implicitContentWidth += button.implicitWidth
        }

        verify(implicitContentWidth > control.leftPadding + control.rightPadding)
        verify(control.implicitWidth >= implicitContentWidth, qsTr("implicit width (%1) is less than content width (%2)").arg(control.implicitWidth).arg(implicitContentWidth))
>>>>>>> 3de42498
    }
}<|MERGE_RESOLUTION|>--- conflicted
+++ resolved
@@ -196,7 +196,6 @@
         compare(roleSpy.count, 1)
     }
 
-<<<<<<< HEAD
     function test_buttonLayout_data() {
         return [
             { tag: "WinLayout", buttonLayout: DialogButtonBox.WinLayout, button1Role: DialogButtonBox.AcceptRole, button2Role: DialogButtonBox.RejectRole },
@@ -220,7 +219,8 @@
         var button2 = control.itemAt(1)
         verify(button2)
         compare(button2.DialogButtonBox.buttonRole, data.button2Role)
-=======
+    }
+
     function test_implicitSize_data() {
         return [
             { tag: "Ok", standardButtons: DialogButtonBox.Ok },
@@ -247,6 +247,5 @@
 
         verify(implicitContentWidth > control.leftPadding + control.rightPadding)
         verify(control.implicitWidth >= implicitContentWidth, qsTr("implicit width (%1) is less than content width (%2)").arg(control.implicitWidth).arg(implicitContentWidth))
->>>>>>> 3de42498
     }
 }