/****************************************************************************
**
<<<<<<< HEAD
** Copyright (C) 2016 The Qt Company Ltd.
=======
** Copyright (C) 2017 The Qt Company Ltd.
>>>>>>> 00a06264
** Contact: http://www.qt.io/licensing/
**
** This file is part of the test suite of the Qt Toolkit.
**
** $QT_BEGIN_LICENSE:BSD$
** You may use this file under the terms of the BSD license as follows:
**
** "Redistribution and use in source and binary forms, with or without
** modification, are permitted provided that the following conditions are
** met:
**   * Redistributions of source code must retain the above copyright
**     notice, this list of conditions and the following disclaimer.
**   * Redistributions in binary form must reproduce the above copyright
**     notice, this list of conditions and the following disclaimer in
**     the documentation and/or other materials provided with the
**     distribution.
**   * Neither the name of The Qt Company Ltd nor the names of its
**     contributors may be used to endorse or promote products derived
**     from this software without specific prior written permission.
**
**
** THIS SOFTWARE IS PROVIDED BY THE COPYRIGHT HOLDERS AND CONTRIBUTORS
** "AS IS" AND ANY EXPRESS OR IMPLIED WARRANTIES, INCLUDING, BUT NOT
** LIMITED TO, THE IMPLIED WARRANTIES OF MERCHANTABILITY AND FITNESS FOR
** A PARTICULAR PURPOSE ARE DISCLAIMED. IN NO EVENT SHALL THE COPYRIGHT
** OWNER OR CONTRIBUTORS BE LIABLE FOR ANY DIRECT, INDIRECT, INCIDENTAL,
** SPECIAL, EXEMPLARY, OR CONSEQUENTIAL DAMAGES (INCLUDING, BUT NOT
** LIMITED TO, PROCUREMENT OF SUBSTITUTE GOODS OR SERVICES; LOSS OF USE,
** DATA, OR PROFITS; OR BUSINESS INTERRUPTION) HOWEVER CAUSED AND ON ANY
** THEORY OF LIABILITY, WHETHER IN CONTRACT, STRICT LIABILITY, OR TORT
** (INCLUDING NEGLIGENCE OR OTHERWISE) ARISING IN ANY WAY OUT OF THE USE
** OF THIS SOFTWARE, EVEN IF ADVISED OF THE POSSIBILITY OF SUCH DAMAGE."
**
** $QT_END_LICENSE$
**
****************************************************************************/

import QtQuick 2.2
import QtTest 1.0
import QtQuick.Controls 2.1

TestCase {
    id: testCase
    width: 400
    height: 400
    visible: true
    when: windowShown
    name: "ProgressBar"

    Component {
        id: progressBar
        ProgressBar { }
    }

    function test_value() {
        var control = createTemporaryObject(progressBar, testCase)
        verify(control)

        compare(control.value, 0.0)
        control.value = 0.5
        compare(control.value, 0.5)
        control.value = 1.0
        compare(control.value, 1.0)
        control.value = -1.0
        compare(control.value, 0.0)
        control.value = 2.0
        compare(control.value, 1.0)
    }

    function test_range() {
        var control = createTemporaryObject(progressBar, testCase, {from: 0, to: 100, value: 50})
        verify(control)

        compare(control.from, 0)
        compare(control.to, 100)
        compare(control.value, 50)
        compare(control.position, 0.5)

        control.value = 1000
        compare(control.value, 100)
        compare(control.position, 1)

        control.value = -1
        compare(control.value, 0)
        compare(control.position, 0)

        control.from = 25
        compare(control.from, 25)
        compare(control.value, 25)
        compare(control.position, 0)

        control.to = 75
        compare(control.to, 75)
        compare(control.value, 25)
        compare(control.position, 0)

        control.value = 50
        compare(control.value, 50)
        compare(control.position, 0.5)
    }

    function test_inverted() {
        var control = createTemporaryObject(progressBar, testCase, {from: 1.0, to: -1.0})
        verify(control)

        compare(control.from, 1.0)
        compare(control.to, -1.0)
        compare(control.value, 0.0)
        compare(control.position, 0.5)

        control.value = 2.0
        compare(control.value, 1.0)
        compare(control.position, 0.0)

        control.value = -2.0
        compare(control.value, -1.0)
        compare(control.position, 1.0)

        control.value = 0.0
        compare(control.value, 0.0)
        compare(control.position, 0.5)
    }

    function test_position() {
        var control = createTemporaryObject(progressBar, testCase)
        verify(control)

        compare(control.value, 0)
        compare(control.position, 0)

        control.value = 0.25
        compare(control.value, 0.25)
        compare(control.position, 0.25)

        control.value = 0.75
        compare(control.value, 0.75)
        compare(control.position, 0.75)
    }

    function test_visualPosition() {
        var control = createTemporaryObject(progressBar, testCase)
        verify(control)

        compare(control.value, 0)
        compare(control.visualPosition, 0)

        control.value = 0.25
        compare(control.value, 0.25)
        compare(control.visualPosition, 0.25)

        // RTL locale
        control.locale = Qt.locale("ar_EG")
        compare(control.visualPosition, 0.75)

        // RTL locale + LayoutMirroring
        control.LayoutMirroring.enabled = true
        compare(control.visualPosition, 0.75)

        // LTR locale + LayoutMirroring
        control.locale = Qt.locale("en_US")
        compare(control.visualPosition, 0.75)

        // LTR locale
        control.LayoutMirroring.enabled = false
        compare(control.visualPosition, 0.25)

        // LayoutMirroring
        control.LayoutMirroring.enabled = true
        compare(control.visualPosition, 0.75)
    }

    function test_indeterminate() {
        var control = createTemporaryObject(progressBar, testCase)
        verify(control)
        compare(control.indeterminate, false)

        wait(100)
        control.indeterminate = true
        wait(100)
        // Shouldn't crash...
        control.indeterminate = false
    }
}<|MERGE_RESOLUTION|>--- conflicted
+++ resolved
@@ -1,10 +1,6 @@
 /****************************************************************************
 **
-<<<<<<< HEAD
-** Copyright (C) 2016 The Qt Company Ltd.
-=======
 ** Copyright (C) 2017 The Qt Company Ltd.
->>>>>>> 00a06264
 ** Contact: http://www.qt.io/licensing/
 **
 ** This file is part of the test suite of the Qt Toolkit.
