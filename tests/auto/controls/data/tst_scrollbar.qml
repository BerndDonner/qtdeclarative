/****************************************************************************
**
** Copyright (C) 2017 The Qt Company Ltd.
** Contact: https://www.qt.io/licensing/
**
** This file is part of the test suite of the Qt Toolkit.
**
** $QT_BEGIN_LICENSE:BSD$
** Commercial License Usage
** Licensees holding valid commercial Qt licenses may use this file in
** accordance with the commercial license agreement provided with the
** Software or, alternatively, in accordance with the terms contained in
** a written agreement between you and The Qt Company. For licensing terms
** and conditions see https://www.qt.io/terms-conditions. For further
** information use the contact form at https://www.qt.io/contact-us.
**
** BSD License Usage
** Alternatively, you may use this file under the terms of the BSD license
** as follows:
**
** "Redistribution and use in source and binary forms, with or without
** modification, are permitted provided that the following conditions are
** met:
**   * Redistributions of source code must retain the above copyright
**     notice, this list of conditions and the following disclaimer.
**   * Redistributions in binary form must reproduce the above copyright
**     notice, this list of conditions and the following disclaimer in
**     the documentation and/or other materials provided with the
**     distribution.
**   * Neither the name of The Qt Company Ltd nor the names of its
**     contributors may be used to endorse or promote products derived
**     from this software without specific prior written permission.
**
**
** THIS SOFTWARE IS PROVIDED BY THE COPYRIGHT HOLDERS AND CONTRIBUTORS
** "AS IS" AND ANY EXPRESS OR IMPLIED WARRANTIES, INCLUDING, BUT NOT
** LIMITED TO, THE IMPLIED WARRANTIES OF MERCHANTABILITY AND FITNESS FOR
** A PARTICULAR PURPOSE ARE DISCLAIMED. IN NO EVENT SHALL THE COPYRIGHT
** OWNER OR CONTRIBUTORS BE LIABLE FOR ANY DIRECT, INDIRECT, INCIDENTAL,
** SPECIAL, EXEMPLARY, OR CONSEQUENTIAL DAMAGES (INCLUDING, BUT NOT
** LIMITED TO, PROCUREMENT OF SUBSTITUTE GOODS OR SERVICES; LOSS OF USE,
** DATA, OR PROFITS; OR BUSINESS INTERRUPTION) HOWEVER CAUSED AND ON ANY
** THEORY OF LIABILITY, WHETHER IN CONTRACT, STRICT LIABILITY, OR TORT
** (INCLUDING NEGLIGENCE OR OTHERWISE) ARISING IN ANY WAY OUT OF THE USE
** OF THIS SOFTWARE, EVEN IF ADVISED OF THE POSSIBILITY OF SUCH DAMAGE."
**
** $QT_END_LICENSE$
**
****************************************************************************/

import QtQuick 2.2
import QtTest 1.0
import QtQuick.Controls 2.2

TestCase {
    id: testCase
    width: 400
    height: 400
    visible: true
    when: windowShown
    name: "ScrollBar"

    Component {
        id: signalSpy
        SignalSpy { }
    }

    Component {
        id: scrollBar
        ScrollBar { padding: 0 }
    }

    Component {
        id: flickable
        Flickable {
            width: 100
            height: 100
            contentWidth: 200
            contentHeight: 200
            boundsBehavior: Flickable.StopAtBounds
            flickableDirection: Flickable.HorizontalAndVerticalFlick
        }
    }

    function test_attach() {
        var container = createTemporaryObject(flickable, testCase)
        verify(container)
        waitForRendering(container)

        var vertical = scrollBar.createObject()
        verify(!vertical.parent)
        compare(vertical.size, 0.0)
        compare(vertical.position, 0.0)
        compare(vertical.active, false)
        compare(vertical.orientation, Qt.Vertical)
        compare(vertical.x, 0)
        compare(vertical.y, 0)
        verify(vertical.width > 0)
        verify(vertical.height > 0)

        container.ScrollBar.vertical = vertical
        compare(vertical.parent, container)
        compare(vertical.orientation, Qt.Vertical)
        compare(vertical.size, container.visibleArea.heightRatio)
        compare(vertical.position, container.visibleArea.yPosition)
        compare(vertical.x, container.width - vertical.width)
        compare(vertical.y, 0)
        verify(vertical.width > 0)
        compare(vertical.height, container.height)
        // vertical scroll bar follows flickable's width
        container.width += 10
        compare(vertical.x, container.width - vertical.width)
        vertical.implicitWidth -= 2
        compare(vertical.x, container.width - vertical.width)
        // ...unless explicitly positioned
        vertical.x = 123
        container.width += 10
        compare(vertical.x, 123)

        var horizontal = createTemporaryObject(scrollBar, null)
        verify(!horizontal.parent)
        compare(horizontal.size, 0.0)
        compare(horizontal.position, 0.0)
        compare(horizontal.active, false)
        compare(horizontal.orientation, Qt.Vertical)
        compare(horizontal.x, 0)
        compare(horizontal.y, 0)
        verify(horizontal.width > 0)
        verify(horizontal.height > 0)

        container.ScrollBar.horizontal = horizontal
        compare(horizontal.parent, container)
        compare(horizontal.orientation, Qt.Horizontal)
        compare(horizontal.size, container.visibleArea.widthRatio)
        compare(horizontal.position, container.visibleArea.xPosition)
        compare(horizontal.x, 0)
        compare(horizontal.y, container.height - horizontal.height)
        compare(horizontal.width, container.width)
        verify(horizontal.height > 0)
        // horizontal scroll bar follows flickable's height
        container.height += 10
        compare(horizontal.y, container.height - horizontal.height)
        horizontal.implicitHeight -= 2
        compare(horizontal.y, container.height - horizontal.height)
        // ...unless explicitly positioned
        horizontal.y = 123
        container.height += 10
        compare(horizontal.y, 123)

        var velocity = container.maximumFlickVelocity

        compare(container.flicking, false)
        container.flick(-velocity, -velocity)
        compare(container.flicking, true)
        tryCompare(container, "flicking", false)

        compare(vertical.size, container.visibleArea.heightRatio)
        compare(vertical.position, container.visibleArea.yPosition)
        compare(horizontal.size, container.visibleArea.widthRatio)
        compare(horizontal.position, container.visibleArea.xPosition)

        compare(container.flicking, false)
        container.flick(velocity, velocity)
        compare(container.flicking, true)
        tryCompare(container, "flicking", false)

        compare(vertical.size, container.visibleArea.heightRatio)
        compare(vertical.position, container.visibleArea.yPosition)
        compare(horizontal.size, container.visibleArea.widthRatio)
        compare(horizontal.position, container.visibleArea.xPosition)

        var oldY = vertical.y
        var oldHeight = vertical.height
        vertical.parent = testCase
        vertical.y -= 10
        container.height += 10
        compare(vertical.y, oldY - 10)
        compare(vertical.height, oldHeight)

        var oldX = horizontal.x
        var oldWidth = horizontal.width
        horizontal.parent = testCase
        horizontal.x -= 10
        container.width += 10
        compare(horizontal.x, oldX - 10)
        compare(horizontal.width, oldWidth)
    }

    function test_mouse_data() {
        return [
            { tag: "horizontal", properties: { visible: true, orientation: Qt.Horizontal, width: testCase.width } },
            { tag: "vertical", properties: { visible: true, orientation: Qt.Vertical, height: testCase.height } }
        ]
    }

    function test_mouse(data) {
        var control = createTemporaryObject(scrollBar, testCase, data.properties)
        verify(control)

        var pressedSpy = signalSpy.createObject(control, {target: control, signalName: "pressedChanged"})
        verify(pressedSpy.valid)

        mousePress(control, 0, 0, Qt.LeftButton)
        compare(pressedSpy.count, 1)
        compare(control.pressed, true)
        compare(control.position, 0.0)

        mouseMove(control, -control.width, -control.height, 0)
        compare(pressedSpy.count, 1)
        compare(control.pressed, true)
        compare(control.position, 0.0)

        mouseMove(control, control.width * 0.5, control.height * 0.5, 0)
        compare(pressedSpy.count, 1)
        compare(control.pressed, true)
        verify(control.position, 0.5)

        mouseRelease(control, control.width * 0.5, control.height * 0.5, Qt.LeftButton)
        compare(pressedSpy.count, 2)
        compare(control.pressed, false)
        compare(control.position, 0.5)

        mousePress(control, control.width, control.height, Qt.LeftButton)
        compare(pressedSpy.count, 3)
        compare(control.pressed, true)
        compare(control.position, 1.0)

        mouseMove(control, control.width * 2, control.height * 2, 0)
        compare(pressedSpy.count, 3)
        compare(control.pressed, true)
        compare(control.position, 1.0)

        mouseMove(control, control.width * 0.75, control.height * 0.75, 0)
        compare(pressedSpy.count, 3)
        compare(control.pressed, true)
        compare(control.position, 0.75)

        mouseRelease(control, control.width * 0.25, control.height * 0.25, Qt.LeftButton)
        compare(pressedSpy.count, 4)
        compare(control.pressed, false)
        compare(control.position, 0.25)
    }

    function test_touch_data() {
        return [
            { tag: "horizontal", properties: { visible: true, orientation: Qt.Horizontal, width: testCase.width } },
            { tag: "vertical", properties: { visible: true, orientation: Qt.Vertical, height: testCase.height } }
        ]
    }

    function test_touch(data) {
        var control = createTemporaryObject(scrollBar, testCase, data.properties)
        verify(control)

        var pressedSpy = signalSpy.createObject(control, {target: control, signalName: "pressedChanged"})
        verify(pressedSpy.valid)

        var touch = touchEvent(control)

        touch.press(0, control, 0, 0).commit()
        compare(pressedSpy.count, 1)
        compare(control.pressed, true)
        compare(control.position, 0.0)

        touch.move(0, control, -control.width, -control.height).commit()
        compare(pressedSpy.count, 1)
        compare(control.pressed, true)
        compare(control.position, 0.0)

        touch.move(0, control, control.width * 0.5, control.height * 0.5).commit()
        compare(pressedSpy.count, 1)
        compare(control.pressed, true)
        verify(control.position, 0.5)

        touch.release(0, control, control.width * 0.5, control.height * 0.5).commit()
        compare(pressedSpy.count, 2)
        compare(control.pressed, false)
        compare(control.position, 0.5)

        touch.press(0, control, control.width, control.height).commit()
        compare(pressedSpy.count, 3)
        compare(control.pressed, true)
        compare(control.position, 0.5)

        touch.move(0, control, control.width * 2, control.height * 2).commit()
        compare(pressedSpy.count, 3)
        compare(control.pressed, true)
        compare(control.position, 1.0)

        touch.move(0, control, control.width * 0.75, control.height * 0.75).commit()
        compare(pressedSpy.count, 3)
        compare(control.pressed, true)
        compare(control.position, 0.75)

        touch.release(0, control, control.width * 0.25, control.height * 0.25).commit()
        compare(pressedSpy.count, 4)
        compare(control.pressed, false)
        compare(control.position, 0.25)
    }

    function test_multiTouch() {
        var control1 = createTemporaryObject(scrollBar, testCase)
        verify(control1)

        var pressedCount1 = 0
        var movedCount1 = 0

        var pressedSpy1 = signalSpy.createObject(control1, {target: control1, signalName: "pressedChanged"})
        verify(pressedSpy1.valid)

        var positionSpy1 = signalSpy.createObject(control1, {target: control1, signalName: "positionChanged"})
        verify(positionSpy1.valid)

        var touch = touchEvent(control1)
        touch.press(0, control1, 0, 0).commit().move(0, control1, control1.width, control1.height).commit()

        compare(pressedSpy1.count, ++pressedCount1)
        compare(positionSpy1.count, ++movedCount1)
        compare(control1.pressed, true)
        compare(control1.position, 1.0)

        // second touch point on the same control is ignored
        touch.stationary(0).press(1, control1, 0, 0).commit()
        touch.stationary(0).move(1, control1).commit()
        touch.stationary(0).release(1).commit()

        compare(pressedSpy1.count, pressedCount1)
        compare(positionSpy1.count, movedCount1)
        compare(control1.pressed, true)
        compare(control1.position, 1.0)

        var control2 = createTemporaryObject(scrollBar, testCase, {y: control1.height})
        verify(control2)

        var pressedCount2 = 0
        var movedCount2 = 0

        var pressedSpy2 = signalSpy.createObject(control2, {target: control2, signalName: "pressedChanged"})
        verify(pressedSpy2.valid)

        var positionSpy2 = signalSpy.createObject(control2, {target: control2, signalName: "positionChanged"})
        verify(positionSpy2.valid)

        // press the second scrollbar
        touch.stationary(0).press(2, control2, 0, 0).commit()

        compare(pressedSpy2.count, ++pressedCount2)
        compare(positionSpy2.count, movedCount2)
        compare(control2.pressed, true)
        compare(control2.position, 0.0)

        compare(pressedSpy1.count, pressedCount1)
        compare(positionSpy1.count, movedCount1)
        compare(control1.pressed, true)
        compare(control1.position, 1.0)

        // move both scrollbars
        touch.move(0, control1).move(2, control2).commit()

        compare(pressedSpy2.count, pressedCount2)
        compare(positionSpy2.count, ++movedCount2)
        compare(control2.pressed, true)
        compare(control2.position, 0.5)

        compare(pressedSpy1.count, pressedCount1)
        compare(positionSpy1.count, ++movedCount1)
        compare(control1.pressed, true)
        compare(control1.position, 0.5)

        // release both scrollbars
        touch.release(0, control1).release(2, control2).commit()

        compare(pressedSpy2.count, ++pressedCount2)
        compare(positionSpy2.count, movedCount2)
        compare(control2.pressed, false)
        compare(control2.position, 0.5)

        compare(pressedSpy1.count, ++pressedCount1)
        compare(positionSpy1.count, movedCount1)
        compare(control1.pressed, false)
        compare(control1.position, 0.5)
    }

    function test_increase_decrease_data() {
        return [
            { tag: "increase:active", increase: true, active: true },
            { tag: "decrease:active", increase: false, active: true },
            { tag: "increase:inactive", increase: true, active: false },
            { tag: "decrease:inactive", increase: false, active: false }
        ]
    }

    function test_increase_decrease(data) {
        var control = createTemporaryObject(scrollBar, testCase, {position: 0.5, active: data.active})
        verify(control)

        if (data.increase) {
            control.increase()
            compare(control.position, 0.6)
        } else {
            control.decrease()
            compare(control.position, 0.4)
        }
        compare(control.active, data.active)
    }

    function test_stepSize_data() {
        return [
            { tag: "0.0", stepSize: 0.0 },
            { tag: "0.1", stepSize: 0.1 },
            { tag: "0.5", stepSize: 0.5 }
        ]
    }

    function test_stepSize(data) {
        var control = createTemporaryObject(scrollBar, testCase, {stepSize: data.stepSize})
        verify(control)

        compare(control.stepSize, data.stepSize)
        compare(control.position, 0.0)

        var count = 10
        if (data.stepSize !== 0.0)
            count = 1.0 / data.stepSize

        // increase until 1.0
        for (var i = 1; i <= count; ++i) {
            control.increase()
            compare(control.position, i / count)
        }
        control.increase()
        compare(control.position, 1.0)

        // decrease until 0.0
        for (var d = count - 1; d >= 0; --d) {
            control.decrease()
            compare(control.position, d / count)
        }
        control.decrease()
        compare(control.position, 0.0)
    }

    function test_padding_data() {
        return [
            { tag: "horizontal", properties: { visible: true, orientation: Qt.Horizontal, width: testCase.width, leftPadding: testCase.width * 0.1 } },
            { tag: "vertical", properties: { visible: true, orientation: Qt.Vertical, height: testCase.height, topPadding: testCase.height * 0.1 } }
        ]
    }

    function test_padding(data) {
        var control = createTemporaryObject(scrollBar, testCase, data.properties)

        mousePress(control, control.leftPadding + control.availableWidth * 0.5, control.topPadding + control.availableHeight * 0.5, Qt.LeftButton)
        mouseRelease(control, control.leftPadding + control.availableWidth * 0.5, control.topPadding + control.availableHeight * 0.5, Qt.LeftButton)

        compare(control.position, 0.5)
    }

    function test_warning() {
        ignoreWarning(Qt.resolvedUrl("tst_scrollbar.qml") + ":55:1: QML TestCase: ScrollBar must be attached to a Flickable or ScrollView")
        testCase.ScrollBar.vertical = null
    }

    function test_mirrored() {
        var container = createTemporaryObject(flickable, testCase)
        verify(container)
        waitForRendering(container)

        container.ScrollBar.vertical = scrollBar.createObject(container)
        compare(container.ScrollBar.vertical.x, container.width - container.ScrollBar.vertical.width)
        container.ScrollBar.vertical.locale = Qt.locale("ar_EG")
        compare(container.ScrollBar.vertical.x, 0)
    }

    function test_hover_data() {
        return [
            { tag: "enabled", hoverEnabled: true, interactive: true },
            { tag: "disabled", hoverEnabled: false, interactive: true },
            { tag: "non-interactive", hoverEnabled: true, interactive: false }
        ]
    }

    function test_hover(data) {
        var control = createTemporaryObject(scrollBar, testCase, {hoverEnabled: data.hoverEnabled, interactive: data.interactive})
        verify(control)

        compare(control.hovered, false)

        mouseMove(control)
        compare(control.hovered, data.hoverEnabled)
        compare(control.active, data.hoverEnabled && data.interactive)

        mouseMove(control, -1, -1)
        compare(control.hovered, false)
        compare(control.active, false)
    }

    function test_snapMode_data() {
        return [
            { tag: "NoSnap", snapMode: ScrollBar.NoSnap, stepSize: 0.1, size: 0.2, width: 100, steps: 80 }, /* 0.8*100 */
            { tag: "NoSnap2", snapMode: ScrollBar.NoSnap, stepSize: 0.2, size: 0.1, width: 200, steps: 180 }, /* 0.9*200 */

            { tag: "SnapAlways", snapMode: ScrollBar.SnapAlways, stepSize: 0.1, size: 0.2, width: 100, steps: 10 },
            { tag: "SnapAlways2", snapMode: ScrollBar.SnapAlways, stepSize: 0.2, size: 0.1, width: 200, steps: 5 },

            { tag: "SnapOnRelease", snapMode: ScrollBar.SnapOnRelease, stepSize: 0.1, size: 0.2, width: 100, steps: 80 }, /* 0.8*100 */
            { tag: "SnapOnRelease2", snapMode: ScrollBar.SnapOnRelease, stepSize: 0.2, size: 0.1, width: 200, steps: 180 }, /* 0.9*200 */
        ]
    }

    function test_snapMode_mouse_data() {
        return test_snapMode_data()
    }

    function test_snapMode_mouse(data) {
        var control = createTemporaryObject(scrollBar, testCase, {snapMode: data.snapMode, orientation: Qt.Horizontal, stepSize: data.stepSize, size: data.size, width: data.width})
        verify(control)

        function snappedPosition(pos) {
            var effectiveStep = control.stepSize * (1.0 - control.size)
            return Math.round(pos / effectiveStep) * effectiveStep
        }

        function boundPosition(pos) {
            return Math.max(0, Math.min(pos, 1.0 - control.size))
        }

        mousePress(control, 0, 0)
        compare(control.position, 0)

        mouseMove(control, control.width * 0.3, 0)
        var expectedMovePos = 0.3
        if (control.snapMode === ScrollBar.SnapAlways) {
            expectedMovePos = snappedPosition(expectedMovePos)
            verify(expectedMovePos !== 0.3)
        }
        compare(control.position, expectedMovePos)

        mouseRelease(control, control.width * 0.75, 0)
        var expectedReleasePos = 0.75
        if (control.snapMode !== ScrollBar.NoSnap) {
            expectedReleasePos = snappedPosition(expectedReleasePos)
            verify(expectedReleasePos !== 0.75)
        }
        compare(control.position, expectedReleasePos)

        control.position = 0
        mousePress(control, 0, 0)

        var steps = 0
        var prevPos = 0

        for (var x = 0; x < control.width; ++x) {
            mouseMove(control, x, 0)
            expectedMovePos = boundPosition(x / control.width)
            if (control.snapMode === ScrollBar.SnapAlways)
                expectedMovePos = snappedPosition(expectedMovePos)
            compare(control.position, expectedMovePos)

            if (control.position !== prevPos)
                ++steps
            prevPos = control.position
        }
        compare(steps, data.steps)

        mouseRelease(control, control.width - 1, 0)
    }

    function test_snapMode_touch_data() {
        return test_snapMode_data()
    }

    function test_snapMode_touch(data) {
        var control = createTemporaryObject(scrollBar, testCase, {snapMode: data.snapMode, orientation: Qt.Horizontal, stepSize: data.stepSize, size: data.size, width: data.width})
        verify(control)

        function snappedPosition(pos) {
            var effectiveStep = control.stepSize * (1.0 - control.size)
            return Math.round(pos / effectiveStep) * effectiveStep
        }

        function boundPosition(pos) {
            return Math.max(0, Math.min(pos, 1.0 - control.size))
        }

        var touch = touchEvent(control)

        touch.press(0, control, 0, 0).commit()
        compare(control.position, 0)

        touch.move(0, control, control.width * 0.3, 0).commit()
        var expectedMovePos = 0.3
        if (control.snapMode === ScrollBar.SnapAlways) {
            expectedMovePos = snappedPosition(expectedMovePos)
            verify(expectedMovePos !== 0.3)
        }
        compare(control.position, expectedMovePos)

        touch.release(0, control, control.width * 0.75, 0).commit()
        var expectedReleasePos = 0.75
        if (control.snapMode !== ScrollBar.NoSnap) {
            expectedReleasePos = snappedPosition(expectedReleasePos)
            verify(expectedReleasePos !== 0.75)
        }
        compare(control.position, expectedReleasePos)

        control.position = 0
        touch.press(0, control, 0, 0).commit()

        var steps = 0
        var prevPos = 0

        for (var x = 0; x < control.width; ++x) {
            touch.move(0, control, x, 0).commit()
            expectedMovePos = boundPosition(x / control.width)
            if (control.snapMode === ScrollBar.SnapAlways)
                expectedMovePos = snappedPosition(expectedMovePos)
            compare(control.position, expectedMovePos)

            if (control.position !== prevPos)
                ++steps
            prevPos = control.position
        }
        compare(steps, data.steps)

        touch.release(0, control, control.width - 1).commit()
    }

    function test_interactive_data() {
        return [
            { tag: "true", interactive: true },
            { tag: "false", interactive: false }
        ]
    }

    function test_interactive(data) {
        var control = createTemporaryObject(scrollBar, testCase, {interactive: data.interactive})
        verify(control)

        compare(control.interactive, data.interactive)

        // press-move-release
        mousePress(control, 0, 0, Qt.LeftButton)
        compare(control.pressed, data.interactive)

        mouseMove(control, control.width / 2, control.height / 2)
        compare(control.position, data.interactive ? 0.5 : 0.0)

        mouseRelease(control, control.width / 2, control.height / 2, Qt.LeftButton)
        compare(control.pressed, false)

        // change to non-interactive while pressed
        mousePress(control, control.width / 2, control.height / 2, Qt.LeftButton)
        compare(control.pressed, data.interactive)

        mouseMove(control, control.width, control.height)
        compare(control.position, data.interactive ? 1.0 : 0.0)

        control.interactive = false
        compare(control.interactive, false)
        compare(control.pressed, false)

        mouseMove(control, control.width / 2, control.height / 2)
        compare(control.position, data.interactive ? 1.0 : 0.0)

        mouseRelease(control, control.width / 2, control.height / 2, Qt.LeftButton)
        compare(control.pressed, false)

        // change back to interactive & try press-move-release again
        control.interactive = true
        mousePress(control, control.width / 2, control.height / 2, Qt.LeftButton)
        compare(control.pressed, true)

        mouseMove(control, 0, 0)
        compare(control.position, 0.0)

        mouseRelease(control, 0, 0, Qt.LeftButton)
        compare(control.pressed, false)
    }

    function test_policy() {
        var control = createTemporaryObject(scrollBar, testCase, {active: true})
        verify(control)

        compare(ScrollBar.AsNeeded, Qt.ScrollBarAsNeeded)
        compare(ScrollBar.AlwaysOff, Qt.ScrollBarAlwaysOff)
        compare(ScrollBar.AlwaysOn, Qt.ScrollBarAlwaysOn)

        compare(control.visible, true)
        compare(control.policy, ScrollBar.AsNeeded)

        control.size = 0.5
        verify(control.state === "active" || control.contentItem.state === "active")

        control.size = 1.0
        verify(control.state !== "active" && control.contentItem.state !== "active")

        control.policy = ScrollBar.AlwaysOff
        compare(control.visible, false)

        control.policy = ScrollBar.AlwaysOn
        compare(control.visible, true)
        verify(control.state === "active" || control.contentItem.state === "active")
    }

    function test_overshoot() {
        var container = flickable.createObject(testCase)
        verify(container)
        waitForRendering(container)

        var vertical = scrollBar.createObject(container, {size: 0.5})
        container.ScrollBar.vertical = vertical

        var horizontal = scrollBar.createObject(container, {size: 0.5})
        container.ScrollBar.horizontal = horizontal

        // negative vertical overshoot (pos < 0)
        vertical.position = -0.1
        compare(vertical.contentItem.y, vertical.topPadding)
        compare(vertical.contentItem.height, 0.4 * vertical.availableHeight)

        // positive vertical overshoot (pos + size > 1)
        vertical.position = 0.8
        compare(vertical.contentItem.y, vertical.topPadding + 0.8 * vertical.availableHeight)
        compare(vertical.contentItem.height, 0.2 * vertical.availableHeight)

        // negative horizontal overshoot (pos < 0)
        horizontal.position = -0.1
        compare(horizontal.contentItem.x, horizontal.leftPadding)
        compare(horizontal.contentItem.width, 0.4 * horizontal.availableWidth)

        // positive horizontal overshoot (pos + size > 1)
        horizontal.position = 0.8
        compare(horizontal.contentItem.x, horizontal.leftPadding + 0.8 * horizontal.availableWidth)
        compare(horizontal.contentItem.width, 0.2 * horizontal.availableWidth)

        container.destroy()
    }

<<<<<<< HEAD
    function test_orientation() {
        var control = createTemporaryObject(scrollBar, testCase)
        verify(control)

        compare(control.orientation, Qt.Vertical)
        compare(control.horizontal, false)
        compare(control.vertical, true)

        control.orientation = Qt.Horizontal
        compare(control.orientation, Qt.Horizontal)
        compare(control.horizontal, true)
        compare(control.vertical, false)
=======
    function test_flashing() {
        var control = createTemporaryObject(scrollBar, testCase, {size: 0.2})
        verify(control)

        var activeSpy = signalSpy.createObject(control, {target: control, signalName: "activeChanged"})
        verify(activeSpy.valid)

        compare(control.active, false)
        if (control.contentItem)
            compare(control.contentItem.opacity, 0)
        if (control.background)
            compare(control.background.opacity, 0)

        control.increase()
        compare(control.position, 0.1)
        compare(control.active, false)
        compare(activeSpy.count, 2)
        if (control.contentItem)
            verify(control.contentItem.opacity > 0)
        if (control.background)
            verify(control.background.opacity > 0)
        if (control.contentItem)
            tryCompare(control.contentItem, "opacity", 0)
        if (control.background)
            tryCompare(control.background, "opacity", 0)

        control.decrease()
        compare(control.position, 0.0)
        compare(control.active, false)
        compare(activeSpy.count, 4)
        if (control.contentItem)
            verify(control.contentItem.opacity > 0)
        if (control.background)
            verify(control.background.opacity > 0)
        if (control.contentItem)
            tryCompare(control.contentItem, "opacity", 0)
        if (control.background)
            tryCompare(control.background, "opacity", 0)
>>>>>>> c11ef4ff
    }
}<|MERGE_RESOLUTION|>--- conflicted
+++ resolved
@@ -737,7 +737,6 @@
         container.destroy()
     }
 
-<<<<<<< HEAD
     function test_orientation() {
         var control = createTemporaryObject(scrollBar, testCase)
         verify(control)
@@ -750,7 +749,8 @@
         compare(control.orientation, Qt.Horizontal)
         compare(control.horizontal, true)
         compare(control.vertical, false)
-=======
+    }
+
     function test_flashing() {
         var control = createTemporaryObject(scrollBar, testCase, {size: 0.2})
         verify(control)
@@ -789,6 +789,5 @@
             tryCompare(control.contentItem, "opacity", 0)
         if (control.background)
             tryCompare(control.background, "opacity", 0)
->>>>>>> c11ef4ff
     }
 }