--- conflicted
+++ resolved
@@ -479,7 +479,6 @@
         control.destroy()
     }
 
-<<<<<<< HEAD
     function test_hover_data() {
         return [
             { tag: "up:true", button: "up", hoverEnabled: true, value: 50 },
@@ -505,7 +504,10 @@
 
         mouseMove(control, button.indicator.x - 1, button.indicator.y - 1)
         compare(button.hovered, false)
-=======
+
+        control.destroy()
+    }
+
     function test_valueFromText_data() {
         return [
             { tag: "editable", editable: true },
@@ -534,7 +536,6 @@
 
         control.focus = false
         compare(valueFromTextCalls, data.editable ? 3 : 0)
->>>>>>> b6cfb4a1
 
         control.destroy()
     }
