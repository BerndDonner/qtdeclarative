--- conflicted
+++ resolved
@@ -952,7 +952,6 @@
         control.destroy()
     }
 
-<<<<<<< HEAD
     Component {
         id: signalTest
         Control {
@@ -1005,7 +1004,10 @@
         compare(item1.deactivatedSpy.count, 1)
         compare(item1.deactivatingSpy.count, 1)
         tryCompare(item1.activatedSpy, "count", 2)
-=======
+
+        control.destroy()
+    }
+
     // QTBUG-56158
     function test_repeatedPop() {
         var control = stackView.createObject(testCase, {initialItem: component, width: testCase.width, height: testCase.height})
@@ -1020,7 +1022,6 @@
             wait(50)
         }
         tryCompare(control, "busy", false)
->>>>>>> d1efdcd2
 
         control.destroy()
     }
