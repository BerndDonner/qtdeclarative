/****************************************************************************
**
** Copyright (C) 2016 The Qt Company Ltd.
** Contact: http://www.qt.io/licensing/
**
** This file is part of the test suite of the Qt Toolkit.
**
** $QT_BEGIN_LICENSE:BSD$
** You may use this file under the terms of the BSD license as follows:
**
** "Redistribution and use in source and binary forms, with or without
** modification, are permitted provided that the following conditions are
** met:
**   * Redistributions of source code must retain the above copyright
**     notice, this list of conditions and the following disclaimer.
**   * Redistributions in binary form must reproduce the above copyright
**     notice, this list of conditions and the following disclaimer in
**     the documentation and/or other materials provided with the
**     distribution.
**   * Neither the name of The Qt Company Ltd nor the names of its
**     contributors may be used to endorse or promote products derived
**     from this software without specific prior written permission.
**
**
** THIS SOFTWARE IS PROVIDED BY THE COPYRIGHT HOLDERS AND CONTRIBUTORS
** "AS IS" AND ANY EXPRESS OR IMPLIED WARRANTIES, INCLUDING, BUT NOT
** LIMITED TO, THE IMPLIED WARRANTIES OF MERCHANTABILITY AND FITNESS FOR
** A PARTICULAR PURPOSE ARE DISCLAIMED. IN NO EVENT SHALL THE COPYRIGHT
** OWNER OR CONTRIBUTORS BE LIABLE FOR ANY DIRECT, INDIRECT, INCIDENTAL,
** SPECIAL, EXEMPLARY, OR CONSEQUENTIAL DAMAGES (INCLUDING, BUT NOT
** LIMITED TO, PROCUREMENT OF SUBSTITUTE GOODS OR SERVICES; LOSS OF USE,
** DATA, OR PROFITS; OR BUSINESS INTERRUPTION) HOWEVER CAUSED AND ON ANY
** THEORY OF LIABILITY, WHETHER IN CONTRACT, STRICT LIABILITY, OR TORT
** (INCLUDING NEGLIGENCE OR OTHERWISE) ARISING IN ANY WAY OUT OF THE USE
** OF THIS SOFTWARE, EVEN IF ADVISED OF THE POSSIBILITY OF SUCH DAMAGE."
**
** $QT_END_LICENSE$
**
****************************************************************************/

import QtQuick 2.6
import QtTest 1.0
import QtQuick.Controls 2.1


TestCase {
    id: testCase
    width: 200
    height: 200
    visible: true
    when: windowShown
    name: "SwipeDelegate"

    readonly property int dragDistance: Math.max(20, Qt.styleHints.startDragDistance + 5)

    Component {
        id: backgroundFillComponent
        SwipeDelegate {
            background: Item { anchors.fill: parent }
        }
    }

    Component {
        id: backgroundCenterInComponent
        SwipeDelegate {
            background: Item { anchors.centerIn: parent }
        }
    }

    Component {
        id: backgroundLeftComponent
        SwipeDelegate {
            background: Item { anchors.left: parent.left }
        }
    }

    Component {
        id: backgroundRightComponent
        SwipeDelegate {
            background: Item { anchors.right: parent.right }
        }
    }

    Component {
        id: contentItemFillComponent
        SwipeDelegate {
            contentItem: Item { anchors.fill: parent }
        }
    }

    Component {
        id: contentItemCenterInComponent
        SwipeDelegate {
            contentItem: Item { anchors.centerIn: parent }
        }
    }

    Component {
        id: contentItemLeftComponent
        SwipeDelegate {
            contentItem: Item { anchors.left: parent.left }
        }
    }

    Component {
        id: contentItemRightComponent
        SwipeDelegate {
            contentItem: Item { anchors.right: parent.right }
        }
    }

    function test_horizontalAnchors_data() {
        return [
            { tag: "background, fill", component: backgroundFillComponent, itemName: "background", warningLocation: ":59:25" },
            { tag: "background, centerIn", component: backgroundCenterInComponent, itemName: "background", warningLocation: ":66:25" },
            { tag: "background, left", component: backgroundLeftComponent, itemName: "background", warningLocation: ":73:25" },
            { tag: "background, right", component: backgroundRightComponent, itemName: "background", warningLocation: ":80:25" },
            { tag: "contentItem, fill", component: contentItemFillComponent, itemName: "contentItem", warningLocation: ":87:26" },
            { tag: "contentItem, centerIn", component: contentItemCenterInComponent, itemName: "contentItem", warningLocation: ":94:26" },
            { tag: "contentItem, left", component: contentItemLeftComponent, itemName: "contentItem", warningLocation: ":101:26" },
            { tag: "contentItem, right", component: contentItemRightComponent, itemName: "contentItem", warningLocation: ":108:26" }
        ];
    }

    function test_horizontalAnchors(data) {
        var warningMessage = Qt.resolvedUrl("tst_swipedelegate.qml") + data.warningLocation
            + ": QML : SwipeDelegate: cannot use horizontal anchors with " + data.itemName + "; unable to layout the item."

        ignoreWarning(warningMessage);

        var control = data.component.createObject(testCase);
        verify(control.contentItem);

        control.destroy();
    }

    Component {
        id: greenLeftComponent

        Rectangle {
            objectName: "leftItem"
            anchors.fill: parent
            color: "green"
        }
    }

    Component {
        id: redRightComponent

        Rectangle {
            objectName: "rightItem"
            anchors.fill: parent
            color: "red"
        }
    }

    Component {
        id: swipeDelegateComponent

        SwipeDelegate {
            id: swipeDelegate
            text: "SwipeDelegate"
            width: 150
            swipe.left: greenLeftComponent
            swipe.right: redRightComponent
        }
    }

    Component {
        id: signalSpyComponent

        SignalSpy {}
    }

    Component {
        id: itemComponent

        Item {}
    }

    // Assumes that the delegate is smaller than the width of the control.
    function swipe(control, from, to) {
        // Sanity check.
        compare(control.swipe.position, from);

        var distance = (to - from) * control.width;

        mousePress(control, control.width / 2, control.height / 2, Qt.LeftButton);
        mouseMove(control, control.width / 2 + distance, control.height / 2, Qt.LeftButton);
        mouseRelease(control, control.width / 2 + distance, control.height / 2, Qt.LeftButton);
        compare(control.swipe.position, to);

        if (control.swipe.position === -1.0) {
            if (control.swipe.right)
                verify(control.swipe.rightItem);
            else if (control.swipe.behind)
                verify(control.swipe.behindItem);
        } else if (control.swipe.position === 1.0) {
            if (control.swipe.left)
                verify(control.swipe.leftItem);
            else if (control.swipe.behind)
                verify(control.swipe.behindItem);
        }
    }

    function test_settingDelegates() {
        var control = swipeDelegateComponent.createObject(testCase);
        verify(control);

        ignoreWarning(Qt.resolvedUrl("tst_swipedelegate.qml") +
            ":160:9: QML SwipeDelegate: cannot set both behind and left/right properties")
        control.swipe.behind = itemComponent;

        // Shouldn't be any warnings when unsetting delegates.
        control.swipe.left = null;
        compare(control.swipe.leftItem, null);

        // right is still set.
        ignoreWarning(Qt.resolvedUrl("tst_swipedelegate.qml") +
            ":160:9: QML SwipeDelegate: cannot set both behind and left/right properties")
        control.swipe.behind = itemComponent;

        control.swipe.right = null;
        compare(control.swipe.rightItem, null);

        control.swipe.behind = itemComponent;

        ignoreWarning(Qt.resolvedUrl("tst_swipedelegate.qml") +
            ":160:9: QML SwipeDelegate: cannot set both behind and left/right properties")
        control.swipe.left = itemComponent;

        ignoreWarning(Qt.resolvedUrl("tst_swipedelegate.qml") +
            ":160:9: QML SwipeDelegate: cannot set both behind and left/right properties")
        control.swipe.right = itemComponent;

        control.swipe.behind = null;
        control.swipe.left = greenLeftComponent;
        control.swipe.right = redRightComponent;

        // Test that the user is warned when attempting to set or unset left or
        // right item while they're exposed.
        // First, try the left item.
        swipe(control, 0.0, 1.0);

        var oldLeft = control.swipe.left;
        var oldLeftItem = control.swipe.leftItem;
        ignoreWarning(Qt.resolvedUrl("tst_swipedelegate.qml") +
            ":160:9: QML SwipeDelegate: left/right/behind properties may only be set when swipe.position is 0")
        control.swipe.left = null;
        compare(control.swipe.left, oldLeft);
        compare(control.swipe.leftItem, oldLeftItem);

        // Try the same thing with the right item.
        swipe(control, 1.0, -1.0);

        var oldRight = control.swipe.right;
        var oldRightItem = control.swipe.rightItem;
        ignoreWarning(Qt.resolvedUrl("tst_swipedelegate.qml") +
            ":160:9: QML SwipeDelegate: left/right/behind properties may only be set when swipe.position is 0")
        control.swipe.right = null;
        compare(control.swipe.right, oldRight);
        compare(control.swipe.rightItem, oldRightItem);

        // Return to the default position.
        swipe(control, -1.0, 0.0);

        tryCompare(control.background, "x", 0, 1000);

        // Try the same thing with the behind item.
        control.swipe.left = null;
        verify(!control.swipe.left);
        verify(!control.swipe.leftItem);
        control.swipe.right = null;
        verify(!control.swipe.right);
        verify(!control.swipe.rightItem);
        control.swipe.behind = greenLeftComponent;
        verify(control.swipe.behind);
        verify(!control.swipe.behindItem);

        swipe(control, 0.0, 1.0);

        var oldBehind = control.swipe.behind;
        var oldBehindItem = control.swipe.behindItem;
        ignoreWarning(Qt.resolvedUrl("tst_swipedelegate.qml") +
            ":160:9: QML SwipeDelegate: left/right/behind properties may only be set when swipe.position is 0")
        control.swipe.behind = null;
        compare(control.swipe.behind, oldBehind);
        compare(control.swipe.behindItem, oldBehindItem);

        control.destroy();
    }

    function test_defaults() {
        var control = swipeDelegateComponent.createObject(testCase);
        verify(control);

        compare(control.baselineOffset, control.contentItem.y + control.contentItem.baselineOffset);
        compare(control.swipe.position, 0);
        verify(!control.pressed);
        verify(!control.swipe.complete);

        control.destroy();
    }

    SignalSequenceSpy {
        id: mouseSignalSequenceSpy
        signals: ["pressed", "released", "canceled", "clicked", "doubleClicked", "pressedChanged", "pressAndHold"]
    }

    function test_swipe() {
        var control = swipeDelegateComponent.createObject(testCase);
        verify(control);

        var overDragDistance = Math.round(dragDistance * 1.1);

        var completedSpy = signalSpyComponent.createObject(control, { target: control.swipe, signalName: "completed" });
        verify(completedSpy);
        verify(completedSpy.valid);

        mouseSignalSequenceSpy.target = control;
        mouseSignalSequenceSpy.expectedSequence = [["pressedChanged", { "pressed": true }], "pressed"];
        mousePress(control, control.width / 2, control.height / 2);
        verify(control.pressed);
        compare(control.swipe.position, 0.0);
        verify(!control.swipe.complete);
        compare(completedSpy.count, 0);
        verify(mouseSignalSequenceSpy.success);
        verify(!control.swipe.leftItem);
        verify(!control.swipe.rightItem);

        // Drag to the right so that leftItem is created and visible.
        mouseMove(control, control.width / 2 + overDragDistance, control.height / 2);
        verify(control.pressed);
        compare(control.swipe.position, overDragDistance / control.width);
        verify(!control.swipe.complete);
        compare(completedSpy.count, 0);
        verify(control.swipe.leftItem);
        verify(control.swipe.leftItem.visible);
        compare(control.swipe.leftItem.parent, control);
        compare(control.swipe.leftItem.objectName, "leftItem");
        verify(!control.swipe.rightItem);

        // Go back to 0.
        mouseMove(control, control.width / 2, control.height / 2);
        verify(control.pressed);
        compare(control.swipe.position, 0.0);
        verify(!control.swipe.complete);
        compare(completedSpy.count, 0);
        verify(control.swipe.leftItem);
        verify(control.swipe.leftItem.visible);
        compare(control.swipe.leftItem.parent, control);
        compare(control.swipe.leftItem.objectName, "leftItem");
        verify(!control.swipe.rightItem);

        // Try the other direction. The right item should be created and visible,
        // and the left item should be hidden.
        mouseMove(control, control.width / 2 - overDragDistance, control.height / 2);
        verify(control.pressed);
        compare(control.swipe.position, -overDragDistance / control.width);
        verify(!control.swipe.complete);
        compare(completedSpy.count, 0);
        verify(control.swipe.leftItem);
        verify(!control.swipe.leftItem.visible);
        verify(control.swipe.rightItem);
        verify(control.swipe.rightItem.visible);
        compare(control.swipe.rightItem.parent, control);
        compare(control.swipe.rightItem.objectName, "rightItem");

        // Now release outside the right edge of the control.
        mouseMove(control, control.width * 1.1, control.height / 2);
        verify(control.pressed);
        compare(control.swipe.position, 0.6);
        verify(!control.swipe.complete);
        compare(completedSpy.count, 0);
        verify(control.swipe.leftItem);
        verify(control.swipe.leftItem.visible);
        verify(control.swipe.rightItem);
        verify(!control.swipe.rightItem.visible);

        mouseSignalSequenceSpy.expectedSequence = [["pressedChanged", { "pressed": false }], "canceled"];
        mouseRelease(control, control.width / 2, control.height / 2);
        verify(!control.pressed);
        compare(control.swipe.position, 1.0);
        verify(control.swipe.complete);
        compare(completedSpy.count, 1);
        verify(mouseSignalSequenceSpy.success);
        verify(control.swipe.leftItem);
        verify(control.swipe.leftItem.visible);
        verify(control.swipe.rightItem);
        verify(!control.swipe.rightItem.visible);
        tryCompare(control.contentItem, "x", control.width + control.leftPadding);

        // Swiping from the right and releasing early should return position to 1.0.
        mouseSignalSequenceSpy.expectedSequence = [["pressedChanged", { "pressed": true }], "pressed"];
        mousePress(control, control.width / 2, control.height / 2);
        verify(control.pressed);
        compare(control.swipe.position, 1.0);
        // complete should still be true, because we haven't moved yet, and hence
        // haven't started grabbing behind's mouse events.
        verify(control.swipe.complete);
        compare(completedSpy.count, 1);
        verify(mouseSignalSequenceSpy.success);

        mouseMove(control, control.width / 2 - overDragDistance, control.height / 2);
        verify(control.pressed);
        verify(!control.swipe.complete);
        compare(completedSpy.count, 1);
        compare(control.swipe.position, 1.0 - overDragDistance / control.width);

        // Since we went over the drag distance, we should expect canceled() to be emitted.
        mouseSignalSequenceSpy.expectedSequence = [["pressedChanged", { "pressed": false }], "canceled"];
        mouseRelease(control, control.width * 0.4, control.height / 2);
        verify(!control.pressed);
        compare(control.swipe.position, 1.0);
        verify(control.swipe.complete);
        compare(completedSpy.count, 2);
        verify(mouseSignalSequenceSpy.success);
        tryCompare(control.contentItem, "x", control.width + control.leftPadding);

        // Swiping from the right and releasing should return contents to default position.
        mouseSignalSequenceSpy.expectedSequence = [["pressedChanged", { "pressed": true }], "pressed"];
        mousePress(control, control.width / 2, control.height / 2);
        verify(control.pressed);
        compare(control.swipe.position, 1.0);
        verify(control.swipe.complete);
        compare(completedSpy.count, 2);
        verify(mouseSignalSequenceSpy.success);

        mouseMove(control, control.width * -0.1, control.height / 2);
        verify(control.pressed);
        verify(!control.swipe.complete);
        compare(completedSpy.count, 2);
        compare(control.swipe.position, 0.4);

        mouseSignalSequenceSpy.expectedSequence = [["pressedChanged", { "pressed": false }], "canceled"];
        mouseRelease(control, control.width * -0.1, control.height / 2);
        verify(!control.pressed);
        compare(control.swipe.position, 0.0);
        verify(!control.swipe.complete);
        compare(completedSpy.count, 2);
        verify(mouseSignalSequenceSpy.success);
        tryCompare(control.contentItem, "x", control.leftPadding);

        control.destroy();
    }

    function test_swipeVelocity_data() {
        return [
            { tag: "positive velocity", direction: 1 },
            { tag: "negative velocity", direction: -1 }
        ];
    }

    function test_swipeVelocity(data) {
        skip("QTBUG-52003");

        var control = swipeDelegateComponent.createObject(testCase);
        verify(control);

        var distance = Math.round(dragDistance * 1.1);
        if (distance >= control.width / 2)
            skip("This test requires a startDragDistance that is less than half the width of the control");

        distance *= data.direction;

        mouseSignalSequenceSpy.target = control;
        mouseSignalSequenceSpy.expectedSequence = [["pressedChanged", { "pressed": true }], "pressed"];
        mousePress(control, control.width / 2, control.height / 2);
        verify(control.pressed);
        compare(control.swipe.position, 0.0);
        verify(!control.swipe.complete);
        verify(mouseSignalSequenceSpy.success);
        verify(!control.swipe.leftItem);
        verify(!control.swipe.rightItem);

        // Swipe quickly to the side over a distance that is longer than the drag threshold,
        // quicker than the expose velocity threshold, but shorter than the halfway mark.
        mouseMove(control, control.width / 2 + distance, control.height / 2);
        verify(control.pressed);
        compare(control.swipe.position, distance / control.width);
        verify(control.swipe.position < 0.5);
        verify(!control.swipe.complete);

        var expectedVisibleItem;
        var expectedVisibleObjectName;
        var expectedHiddenItem;
        var expectedContentItemX;
        if (distance > 0) {
            expectedVisibleObjectName = "leftItem";
            expectedVisibleItem = control.swipe.leftItem;
            expectedHiddenItem = control.swipe.rightItem;
            expectedContentItemX = control.width + control.leftPadding;
        } else {
            expectedVisibleObjectName = "rightItem";
            expectedVisibleItem = control.swipe.rightItem;
            expectedHiddenItem = control.swipe.leftItem;
            expectedContentItemX = -control.width + control.leftPadding;
        }
        verify(expectedVisibleItem);
        verify(expectedVisibleItem.visible);
        compare(expectedVisibleItem.parent, control);
        compare(expectedVisibleItem.objectName, expectedVisibleObjectName);
        verify(!expectedHiddenItem);

        mouseSignalSequenceSpy.expectedSequence = [["pressedChanged", { "pressed": false }], "released", "clicked"];
        // Add a delay to ensure that the release event doesn't happen too quickly,
        // and hence that the second timestamp isn't zero (can happen with e.g. release builds).
        mouseRelease(control, control.width / 2 + distance, control.height / 2, Qt.LeftButton, Qt.NoModifier, 30);
        verify(!control.pressed);
        compare(control.swipe.position, data.direction);
        verify(control.swipe.complete);
        verify(mouseSignalSequenceSpy.success);
        verify(expectedVisibleItem);
        verify(expectedVisibleItem.visible);
        verify(!expectedHiddenItem);
        tryCompare(control.contentItem, "x", expectedContentItemX);

        control.destroy();
    }

    Component {
        id: swipeDelegateWithButtonComponent
        SwipeDelegate {
            text: "SwipeDelegate"
            width: 150
            swipe.right: Button {
                width: parent.width
                height: parent.height
                text: "Boo!"
            }
        }
    }

    function test_eventsToLeftAndRight() {
        var control = swipeDelegateWithButtonComponent.createObject(testCase);
        verify(control);

        // The button should be pressed instead of the SwipeDelegate.
        mouseDrag(control, control.width / 2, control.height / 2,  -control.width, 0);
        // Mouse has been released by this stage.
        verify(!control.pressed);
        compare(control.swipe.position, -1.0);
        verify(control.swipe.rightItem);
        verify(control.swipe.rightItem.visible);
        compare(control.swipe.rightItem.parent, control);

        var buttonPressedSpy = signalSpyComponent.createObject(control, { target: control.swipe.rightItem, signalName: "pressed" });
        verify(buttonPressedSpy);
        verify(buttonPressedSpy.valid);
        var buttonReleasedSpy = signalSpyComponent.createObject(control, { target: control.swipe.rightItem, signalName: "released" });
        verify(buttonReleasedSpy);
        verify(buttonReleasedSpy.valid);
        var buttonClickedSpy = signalSpyComponent.createObject(control, { target: control.swipe.rightItem, signalName: "clicked" });
        verify(buttonClickedSpy);
        verify(buttonClickedSpy.valid);

        // Now press the button.
        mousePress(control, control.width / 2, control.height / 2);
        verify(!control.pressed);
        var button = control.swipe.rightItem;
        verify(button.pressed);
        compare(buttonPressedSpy.count, 1);
        compare(buttonReleasedSpy.count, 0);
        compare(buttonClickedSpy.count, 0);

        mouseRelease(control, control.width / 2, control.height / 2);
        verify(!button.pressed);
        compare(buttonPressedSpy.count, 1);
        compare(buttonReleasedSpy.count, 1);
        compare(buttonClickedSpy.count, 1);

        // Returning back to a position of 0 and pressing on the control should
        // result in the control being pressed.
        mouseDrag(control, control.width / 2, control.height / 2, control.width * 0.6, 0);
        compare(control.swipe.position, 0);
        mousePress(control, control.width / 2, control.height / 2);
        verify(control.pressed);
        verify(!button.pressed);
        mouseRelease(control, control.width / 2, control.height / 2);
        verify(!control.pressed);

        control.destroy();
    }

    function test_mouseButtons() {
        var control = swipeDelegateComponent.createObject(testCase);
        verify(control);

        // click
        mouseSignalSequenceSpy.target = control;
        mouseSignalSequenceSpy.expectedSequence = [["pressedChanged", { "pressed": true }], "pressed"];
        mousePress(control, control.width / 2, control.height / 2, Qt.LeftButton);
        compare(control.pressed, true);

        verify(mouseSignalSequenceSpy.success);

        mouseSignalSequenceSpy.expectedSequence = [["pressedChanged", { "pressed": false }], "released", "clicked"];
        mouseRelease(control, control.width / 2, control.height / 2, Qt.LeftButton);
        compare(control.pressed, false);
        verify(mouseSignalSequenceSpy.success);

        // right button
        mouseSignalSequenceSpy.expectedSequence = [];
        mousePress(control, control.width / 2, control.height / 2, Qt.RightButton);
        compare(control.pressed, false);

        mouseRelease(control, control.width / 2, control.height / 2, Qt.RightButton);
        compare(control.pressed, false);
        verify(mouseSignalSequenceSpy.success);

        // double click
        mouseSignalSequenceSpy.expectedSequence = [
            ["pressedChanged", { "pressed": true }],
            "pressed",
            ["pressedChanged", { "pressed": false }],
            "released",
            "clicked",
            ["pressedChanged", { "pressed": true }],
            "pressed",
            "doubleClicked",
            ["pressedChanged", { "pressed": false }],
            "released",
            "clicked"
        ];
        mouseDoubleClickSequence(control, control.width / 2, control.height / 2, Qt.LeftButton);
        verify(mouseSignalSequenceSpy.success);

        // press and hold
        var pressAndHoldSpy = signalSpyComponent.createObject(control, { target: control, signalName: "pressAndHold" });
        verify(pressAndHoldSpy);
        verify(pressAndHoldSpy.valid);

        mouseSignalSequenceSpy.expectedSequence = [
            ["pressedChanged", { "pressed": true }],
            "pressed",
            "pressAndHold",
            ["pressedChanged", { "pressed": false }],
            "released"
        ];
        mousePress(control);
        compare(control.pressed, true);
        tryCompare(pressAndHoldSpy, "count", 1);

        mouseRelease(control);
        compare(control.pressed, false);
        verify(mouseSignalSequenceSpy.success);

        control.destroy();
    }

    Component {
        id: removableDelegatesComponent

        ListView {
            id: listView
            width: 100
            height: 120

            model: ListModel {
                ListElement { name: "Apple" }
                ListElement { name: "Orange" }
                ListElement { name: "Pear" }
            }

            delegate: SwipeDelegate {
                id: rootDelegate
                text: modelData
                width: listView.width

                property alias removeAnimation: onRemoveAnimation

                ListView.onRemove: SequentialAnimation {
                    id: onRemoveAnimation

                    PropertyAction {
                        target: rootDelegate
                        property: "ListView.delayRemove"
                        value: true
                    }
                    NumberAnimation {
                        target: rootDelegate
                        property: "height"
                        to: 0
                        easing.type: Easing.InOutQuad
                    }
                    PropertyAction {
                        target: rootDelegate;
                        property: "ListView.delayRemove";
                        value: false
                    }
                }

                swipe.left: Rectangle {
                    objectName: "rectangle"
                    color: SwipeDelegate.pressed ? "#333" : "#444"
                    anchors.fill: parent

                    SwipeDelegate.onClicked: listView.model.remove(index)

                    Label {
                        objectName: "label"
                        text: "Remove"
                        color: "white"
                        anchors.centerIn: parent
                    }
                }
            }
        }
    }

    function test_removableDelegates() {
        var listView = removableDelegatesComponent.createObject(testCase);
        verify(listView);
        compare(listView.count, 3);

        // Expose the remove button.
        var firstItem = listView.itemAt(0, 0);
        mousePress(listView, firstItem.width / 2, firstItem.height / 2);
        verify(firstItem.pressed);
        compare(firstItem.swipe.position, 0.0);
        verify(!firstItem.swipe.complete);
        verify(!firstItem.swipe.leftItem);

        mouseMove(listView, firstItem.width * 1.1, firstItem.height / 2);
        verify(firstItem.pressed);
        compare(firstItem.swipe.position, 0.6);
        verify(!firstItem.swipe.complete);
        verify(firstItem.swipe.leftItem);
        verify(!firstItem.swipe.leftItem.SwipeDelegate.pressed);

        mouseRelease(listView, firstItem.width / 2, firstItem.height / 2);
        verify(!firstItem.pressed);
        compare(firstItem.swipe.position, 1.0);
        verify(firstItem.swipe.complete);
        compare(listView.count, 3);

        // Wait for it to settle down.
        tryCompare(firstItem.contentItem, "x", firstItem.leftPadding + firstItem.width);

        var leftClickedSpy = signalSpyComponent.createObject(firstItem.swipe.leftItem,
            { target: firstItem.swipe.leftItem.SwipeDelegate, signalName: "clicked" });
        verify(leftClickedSpy);
        verify(leftClickedSpy.valid);

        // Click the left item to remove the delegate from the list.
        var contentItemX = firstItem.contentItem.x;
        mousePress(listView, firstItem.width / 2, firstItem.height / 2);
        verify(firstItem.swipe.leftItem.SwipeDelegate.pressed);
        compare(leftClickedSpy.count, 0);
        verify(!firstItem.pressed);

        mouseRelease(listView, firstItem.width / 2, firstItem.height / 2);
        verify(!firstItem.swipe.leftItem.SwipeDelegate.pressed);
        compare(leftClickedSpy.count, 1);
        verify(!firstItem.pressed);
        leftClickedSpy = null;
        tryCompare(firstItem.removeAnimation, "running", true);
        // There was a bug where the resizeContent() would be called because the height
        // of the control was changing due to the animation. contentItem would then
        // change x position and hence be visible when it shouldn't be.
        verify(firstItem.removeAnimation.running);
        while (1) {
            wait(10)
            if (firstItem && firstItem.removeAnimation && firstItem.removeAnimation.running)
                compare(firstItem.contentItem.x, contentItemX);
            else
                break;
        }
        compare(listView.count, 2);

        listView.destroy();
    }

    Component {
        id: leadingTrailingXComponent
        SwipeDelegate {
            id: delegate
            width: 150
            text: "SwipeDelegate"

            swipe.left: Rectangle {
                x: delegate.background.x - width
                width: delegate.width
                height: delegate.height
                color: "green"
            }

            swipe.right: Rectangle {
                x: delegate.background.x + delegate.background.width
                width: delegate.width
                height: delegate.height
                color: "red"
            }
        }
    }

    Component {
        id: leadingTrailingAnchorsComponent
        SwipeDelegate {
            id: delegate
            width: 150
            text: "SwipeDelegate"

            swipe.left: Rectangle {
                anchors.right: delegate.background.left
                width: delegate.width
                height: delegate.height
                color: "green"
            }

            swipe.right: Rectangle {
                anchors.left: delegate.background.right
                width: delegate.width
                height: delegate.height
                color: "red"
            }
        }
    }

    function test_leadingTrailing_data() {
        return [
            { tag: "x", component: leadingTrailingXComponent },
            { tag: "anchors", component: leadingTrailingAnchorsComponent },
        ];
    }

    function test_leadingTrailing(data) {
        var control = data.component.createObject(testCase);
        verify(control);

        mousePress(control, control.width / 2, control.height / 2, Qt.LeftButton);
        mouseMove(control, control.width, control.height / 2, Qt.LeftButton);
        verify(control.swipe.leftItem);
        compare(control.swipe.leftItem.x, -control.width / 2);
        mouseRelease(control, control.width / 2, control.height / 2, Qt.LeftButton);

        control.destroy();
    }

    function test_minMaxPosition() {
        var control = leadingTrailingXComponent.createObject(testCase);
        verify(control);

        // Should be limited within the range -1.0 to 1.0.
        mousePress(control, control.width / 2, control.height / 2, Qt.LeftButton);
        mouseMove(control, control.width * 1.5, control.height / 2, Qt.LeftButton);
        compare(control.swipe.position, 1.0);
        mouseMove(control, control.width * 1.6, control.height / 2, Qt.LeftButton);
        compare(control.swipe.position, 1.0);
        mouseMove(control, control.width * -1.6, control.height / 2, Qt.LeftButton);
        compare(control.swipe.position, -1.0);
        mouseRelease(control, control.width / 2, control.height / 2, Qt.LeftButton);

        control.destroy();
    }

    Component {
        id: emptySwipeDelegateComponent

        SwipeDelegate {
            text: "SwipeDelegate"
            width: 150
        }
    }

    Component {
        id: smallLeftComponent

        Rectangle {
            width: 80
            height: 40
            color: "green"
        }
    }

    // swipe.position should be scaled to the width of the relevant delegate,
    // and it shouldn't be possible to drag past the delegate (so that content behind the control is visible).
    function test_delegateWidth() {
        var control = emptySwipeDelegateComponent.createObject(testCase);
        verify(control);

        control.swipe.left = smallLeftComponent;

        // Ensure that the position is scaled to the width of the currently visible delegate.
        var overDragDistance = Math.round(dragDistance * 1.1);
        mousePress(control, control.width / 2, control.height / 2, Qt.LeftButton);
        mouseMove(control, control.width / 2 + overDragDistance, control.height / 2, Qt.LeftButton);
        verify(control.swipe.leftItem);
        compare(control.swipe.position, overDragDistance / control.swipe.leftItem.width);

        mouseMove(control, control.width / 2 + control.swipe.leftItem.width, control.height / 2, Qt.LeftButton);
        compare(control.swipe.position, 1.0);

        // Ensure that it's not possible to drag past the (left) delegate.
        mouseMove(control, control.width / 2 + control.swipe.leftItem.width + 1, control.height / 2, Qt.LeftButton);
        compare(control.swipe.position, 1.0);

        // Now release over the right side; the position should be 1.0 and the background
        // should be "anchored" to the right side of the left delegate item.
        mouseMove(control, control.width / 2 + control.swipe.leftItem.width, control.height / 2, Qt.LeftButton);
        mouseRelease(control, control.width / 2 + control.swipe.leftItem.width, control.height / 2, Qt.LeftButton);
        compare(control.swipe.position, 1.0);
        tryCompare(control.background, "x", control.swipe.leftItem.width, 1000);

        control.destroy();
    }

    SignalSpy {
        id: leftVisibleSpy
        signalName: "visibleChanged"
    }

    SignalSpy {
        id: rightVisibleSpy
        signalName: "visibleChanged"
    }

    function test_positionAfterSwipeCompleted() {
        var control = swipeDelegateComponent.createObject(testCase);
        verify(control);

        // Ensure that both delegates are constructed.
        mousePress(control, 0, control.height / 2, Qt.LeftButton);
        mouseMove(control, control.width * 1.1, control.height / 2, Qt.LeftButton);
        verify(control.swipe.leftItem);
        mouseMove(control, control.width * -0.1, control.height / 2, Qt.LeftButton);
        verify(control.swipe.rightItem);

        // Expose the left delegate.
        mouseMove(control, control.swipe.leftItem.width, control.height / 2, Qt.LeftButton);
        mouseRelease(control, control.swipe.leftItem.width, control.height / 2);
        verify(control.swipe.complete);
        compare(control.swipe.position, 1.0);

        leftVisibleSpy.target = control.swipe.leftItem;
        rightVisibleSpy.target = control.swipe.rightItem;

        // Swipe from right to left without exposing the right item,
        // and make sure that the right item never becomes visible
        // (and hence that the left item never loses visibility).
        mousePress(control, control.swipe.leftItem.width, control.height / 2, Qt.LeftButton);
        compare(leftVisibleSpy.count, 0);
        compare(rightVisibleSpy.count, 0);
        var newX = control.swipe.leftItem.width - Math.round(dragDistance * 1.1);
        mouseMove(control, newX, control.height / 2, Qt.LeftButton, Qt.LeftButton);
        compare(leftVisibleSpy.count, 0);
        compare(rightVisibleSpy.count, 0);
        compare(control.swipe.position, newX / control.swipe.leftItem.width);

        mouseMove(control, 0, control.height / 2, Qt.LeftButton);
        compare(control.swipe.position, 0);

        // Test swiping over a distance that is greater than the width of the left item.
        mouseMove(control, -1, control.height / 2, Qt.LeftButton);
        verify(control.swipe.rightItem);
        compare(control.swipe.position, -1 / control.swipe.rightItem.width);

        // Now go back to 1.0.
        mouseMove(control, control.swipe.leftItem.width, control.height / 2, Qt.LeftButton);
        compare(control.swipe.position, 1.0);
        tryCompare(control.background, "x", control.swipe.leftItem.width, 1000);
        mouseRelease(control, control.swipe.leftItem.width, control.height / 2, Qt.LeftButton);

        control.destroy();
    }

    // TODO: this somehow results in the behind item having a negative width
//    Component {
//        id: behindSwipeDelegateComponent
//        SwipeDelegate {
//            anchors.centerIn: parent
//            swipe.behind: Rectangle {
//                onXChanged: print("x changed", x)
//                anchors.left: {
//                    print("anchors.left expression", swipe.position)
//                    swipe.position < 0 ? parent.background.right : undefined
//                }
//                anchors.right: {
//                    print("anchors.right expression", swipe.position)
//                    swipe.position > 0 ? parent.background.left : undefined
//                }
//                width: parent.width
//                height: parent.height
//                color: "green"
//            }
//            swipe.left: null
//            swipe.right: null
//            Rectangle {
//                anchors.fill: parent
//                color: "transparent"
//                border.color: "darkorange"
//            }
//        }
//    }

    Component {
        id: behindSwipeDelegateComponent
        SwipeDelegate {
            text: "SwipeDelegate"
            width: 150
            anchors.centerIn: parent
            swipe.behind: Rectangle {
                x: swipe.position < 0 ? parent.background.x + parent.background.width
                    : (swipe.position > 0 ? parent.background.x - width : 0)
                width: parent.width
                height: parent.height
                color: "green"
            }
            swipe.left: null
            swipe.right: null
        }
    }

    function test_leadingTrailingBehindItem() {
        var control = behindSwipeDelegateComponent.createObject(testCase);
        verify(control);

        swipe(control, 0.0, 1.0);
        verify(control.swipe.behindItem.visible);
        compare(control.swipe.behindItem.x, control.background.x - control.background.width);

        swipe(control, 1.0, -1.0);
        verify(control.swipe.behindItem.visible);
        compare(control.swipe.behindItem.x, control.background.x + control.background.width);

        swipe(control, -1.0, 1.0);
        verify(control.swipe.behindItem.visible);
        compare(control.swipe.behindItem.x, control.background.x - control.background.width);

        // Should be possible to "wrap" with a behind delegate specified.
        mousePress(control, control.width / 2, control.height / 2, Qt.LeftButton);
        mouseMove(control, control.width / 2 + control.swipe.behindItem.width * 0.8, control.height / 2, Qt.LeftButton);
        compare(control.swipe.position, -0.2);
        mouseRelease(control, control.width / 2 + control.swipe.behindItem.width * 0.8, control.height / 2, Qt.LeftButton);
        compare(control.swipe.position, 0.0);

        // Try wrapping the other way.
        swipe(control, 0.0, -1.0);
        verify(control.swipe.behindItem.visible);
        compare(control.swipe.behindItem.x, control.background.x + control.background.width);

        mousePress(control, control.width / 2, control.height / 2, Qt.LeftButton);
        mouseMove(control, control.width / 2 - control.swipe.behindItem.width * 0.8, control.height / 2, Qt.LeftButton);
        compare(control.swipe.position, 0.2);
        mouseRelease(control, control.width / 2 - control.swipe.behindItem.width * 0.8, control.height / 2, Qt.LeftButton);
        compare(control.swipe.position, 0.0);

        control.destroy();
    }

    Component {
        id: closeSwipeDelegateComponent

        SwipeDelegate {
            text: "SwipeDelegate"
            width: 150

            swipe.right: Item {
                width: parent.width
                height: parent.height

                SwipeDelegate.onClicked: swipe.close()
            }
        }
    }

    function test_close() {
        var control = closeSwipeDelegateComponent.createObject(testCase);
        verify(control);

        swipe(control, 0.0, -1.0);
        compare(control.swipe.rightItem.visible, true);
        // Should animate, so it shouldn't change right away.
        compare(control.swipe.rightItem.x, 0);
        tryCompare(control.swipe.rightItem, "x", control.background.x + control.background.width);

        mousePress(control);
        verify(control.swipe.rightItem.SwipeDelegate.pressed);

        mouseRelease(control);
        verify(!control.swipe.rightItem.SwipeDelegate.pressed);
        tryCompare(control.swipe, "position", 0);

        // Swiping after closing should work as normal.
        swipe(control, 0.0, -1.0);

        control.destroy();
    }

    Component {
        id: multiActionSwipeDelegateComponent

        SwipeDelegate {
            text: "SwipeDelegate"
            width: 150

            swipe.right: Item {
                objectName: "rightItemRoot"
                width: parent.width
                height: parent.height

                property alias firstAction: firstAction
                property alias secondAction: secondAction

                property int firstClickCount: 0
                property int secondClickCount: 0

                Row {
                    anchors.fill: parent
                    anchors.margins: 5

                    Rectangle {
                        id: firstAction
                        width: parent.width / 2
                        height: parent.height
                        color: "tomato"

                        SwipeDelegate.onClicked: ++firstClickCount
                    }
                    Rectangle {
                        id: secondAction
                        width: parent.width / 2
                        height: parent.height
                        color: "navajowhite"

                        SwipeDelegate.onClicked: ++secondClickCount
                    }
                }
            }
        }
    }

    // Tests that it's possible to have multiple non-interactive items in one delegate
    // (e.g. left/right/behind) that can each receive clicks.
    function test_multipleClickableActions() {
        var control = multiActionSwipeDelegateComponent.createObject(testCase);
        verify(control);

        swipe(control, 0.0, -1.0);
        verify(control.swipe.rightItem);
        tryCompare(control.swipe, "complete", true);

        var firstClickedSpy = signalSpyComponent.createObject(control,
            { target: control.swipe.rightItem.firstAction.SwipeDelegate, signalName: "clicked" });
        verify(firstClickedSpy);
        verify(firstClickedSpy.valid);

        // Clicked within rightItem, but not within an item using the attached properties.
        mousePress(control, 2, 2);
        compare(control.swipe.rightItem.firstAction.SwipeDelegate.pressed, false);
        compare(firstClickedSpy.count, 0);

        mouseRelease(control, 2, 2);
        compare(control.swipe.rightItem.firstAction.SwipeDelegate.pressed, false);
        compare(firstClickedSpy.count, 0);

        // Click within the first item.
        mousePress(control.swipe.rightItem.firstAction, 0, 0);
        compare(control.swipe.rightItem.firstAction.SwipeDelegate.pressed, true);
        compare(firstClickedSpy.count, 0);

        mouseRelease(control.swipe.rightItem.firstAction, 0, 0);
        compare(control.swipe.rightItem.firstAction.SwipeDelegate.pressed, false);
        compare(firstClickedSpy.count, 1);
        compare(control.swipe.rightItem.firstClickCount, 1);

        var secondClickedSpy = signalSpyComponent.createObject(control,
            { target: control.swipe.rightItem.secondAction.SwipeDelegate, signalName: "clicked" });
        verify(secondClickedSpy);
        verify(secondClickedSpy.valid);

        // Click within the second item.
        mousePress(control.swipe.rightItem.secondAction, 0, 0);
        compare(control.swipe.rightItem.secondAction.SwipeDelegate.pressed, true);
        compare(secondClickedSpy.count, 0);

        mouseRelease(control.swipe.rightItem.secondAction, 0, 0);
        compare(control.swipe.rightItem.secondAction.SwipeDelegate.pressed, false);
        compare(secondClickedSpy.count, 1);
        compare(control.swipe.rightItem.secondClickCount, 1);

        control.destroy();
    }

    // Pressing on a "side action" and then dragging should eventually
    // cause the ListView to grab the mouse and start changing its contentY.
    // When this happens, it will grab the mouse and hence we must clear
    // that action's pressed state so that it doesn't stay pressed after releasing.
    function test_dragSideAction() {
        var listView = removableDelegatesComponent.createObject(testCase);
        verify(listView);

        var control = listView.itemAt(0, 0);
        verify(control);

        // Expose the side action.
        swipe(control, 0.0, 1.0);
        verify(control.swipe.leftItem);
        tryCompare(control.swipe, "complete", true);

        var pressedSpy = signalSpyComponent.createObject(control,
            { target: control.swipe.leftItem.SwipeDelegate, signalName: "pressedChanged" });
        verify(pressedSpy);
        verify(pressedSpy.valid);

        mouseDrag(listView, 20, 20, 0, listView.height);
        compare(pressedSpy.count, 2);
        verify(listView.contentY !== 0);

        compare(control.swipe.leftItem.SwipeDelegate.pressed, false);

        listView.destroy();
    }

    // When the width of a SwipeDelegate changes (as it does upon portrait => landscape
    // rotation, for example), the positions of the contentItem and background items
    // should be updated accordingly.
    function test_contentItemPosOnWidthChanged() {
        var control = swipeDelegateComponent.createObject(testCase);
        verify(control);

        swipe(control, 0.0, 1.0);

        var oldContentItemX = control.contentItem.x;
        var oldBackgroundX = control.background.x;
        control.width += 100;
        compare(control.contentItem.x, oldContentItemX + 100);
        compare(control.background.x, oldBackgroundX + 100);

        control.destroy();
    }

    function test_contentItemHeightOnHeightChanged() {
        var control = swipeDelegateComponent.createObject(testCase);
        verify(control);

        // Try when swipe.complete is false.
        var originalHeight = control.height;
        var originalContentItemHeight = control.contentItem.height;
        verify(control.height !== 10);
        control.height = 10;
        compare(control.contentItem.height, control.availableHeight);
        verify(control.contentItem.height < originalContentItemHeight);
        compare(control.contentItem.y, control.topPadding);

        // Try when swipe.complete is true.
        control.height = originalHeight;
        swipe(control, 0.0, 1.0);
        control.height = 10;
        compare(control.contentItem.height, control.availableHeight);
        verify(control.contentItem.height < originalContentItemHeight);
        compare(control.contentItem.y, control.topPadding);

        control.destroy();
    }

    function test_releaseOutside_data() {
        return [
            { tag: "no delegates", component: emptySwipeDelegateComponent },
            { tag: "delegates", component: swipeDelegateComponent },
        ];
    }

    function test_releaseOutside(data) {
        var control = data.component.createObject(testCase);
        verify(control);

        // Press and then release below the control.
        mouseSignalSequenceSpy.target = control;
        mouseSignalSequenceSpy.expectedSequence = [["pressedChanged", { "pressed": true }], "pressed", ["pressedChanged", { "pressed": false }]];
        mousePress(control, control.width / 2, control.height / 2, Qt.LeftButton);
        mouseMove(control, control.width / 2, control.height + 10, Qt.LeftButton);
        verify(mouseSignalSequenceSpy.success);

        mouseSignalSequenceSpy.expectedSequence = ["canceled"];
        mouseRelease(control, control.width / 2, control.height + 10, Qt.LeftButton);
        verify(mouseSignalSequenceSpy.success);

        // Press and then release to the right of the control.
        var hasDelegates = control.swipe.left || control.swipe.right || control.swipe.behind;
        mouseSignalSequenceSpy.target = control;
        mouseSignalSequenceSpy.expectedSequence = hasDelegates
            ? [["pressedChanged", { "pressed": true }], "pressed"]
            : [["pressedChanged", { "pressed": true }], "pressed", ["pressedChanged", { "pressed": false }]];
        mousePress(control, control.width / 2, control.height / 2, Qt.LeftButton);
        mouseMove(control, control.width + 10, control.height / 2, Qt.LeftButton);
        if (hasDelegates)
            verify(control.swipe.position > 0);
        verify(mouseSignalSequenceSpy.success);

        mouseSignalSequenceSpy.expectedSequence = hasDelegates ? [["pressedChanged", { "pressed": false }], "canceled"] : ["canceled"];
        mouseRelease(control, control.width + 10, control.height / 2, Qt.LeftButton);
        verify(mouseSignalSequenceSpy.success);
    }

<<<<<<< HEAD
    Component {
        id: leftRightWithLabelsComponent

        SwipeDelegate {
            id: delegate
            text: "SwipeDelegate"
            width: 150

            background.opacity: 0.5

            swipe.left: Rectangle {
                width: parent.width
                height: parent.height
                color: SwipeDelegate.pressed ? Qt.darker("green") : "green"

                property alias label: label

                Label {
                    id: label
                    text: "Left"
                    color: "white"
                    anchors.margins: 10
                    anchors.left: parent.left
                    anchors.verticalCenter: parent.verticalCenter
                }

                SwipeDelegate.onClicked: delegate.swipe.close()
            }

            swipe.right: Rectangle {
                width: parent.width
                height: parent.height
                anchors.right: parent.right
                color: SwipeDelegate.pressed ? Qt.darker("green") : "red"

                property alias label: label

                Label {
                    id: label
                    text: "Right"
                    color: "white"
                    anchors.margins: 10
                    anchors.right: parent.right
                    anchors.verticalCenter: parent.verticalCenter
                }

                SwipeDelegate.onClicked: delegate.swipe.close()
            }
        }
    }

    function test_beginSwipeOverRightItem() {
        var control = leftRightWithLabelsComponent.createObject(testCase);
        verify(control);

        // Swipe to the left, exposing the right item.
        swipe(control, 0.0, -1.0);

        // Click to close it and go back to a position of 0.
        mouseClick(control);

        // TODO: Swipe to the left, with the mouse over the Label in the right item.
        // The left item should not become visible at any point.
        var rightLabel = control.swipe.rightItem.label;
        var overDragDistance = Math.round(dragDistance * 1.1);
        mousePress(rightLabel, rightLabel.width / 2, rightLabel.height / 2, Qt.rightButton);
        mouseMove(rightLabel, rightLabel.width / 2 - overDragDistance, rightLabel.height / 2, Qt.LeftButton);
        verify(!control.swipe.leftItem);

        mouseRelease(rightLabel, rightLabel.width / 2 - overDragDistance, control.height / 2, Qt.LeftButton);
        verify(!control.swipe.leftItem);
=======

    Component {
        id: animationSwipeDelegateComponent

        SwipeDelegate {
            id: control
            text: "SwipeDelegate"
            width: 150
            swipe.left: greenLeftComponent
            swipe.right: redRightComponent

            property alias behavior: xBehavior
            property alias animation: numberAnimation

            background: Rectangle {
                color: control.down ? "#ccc" : "#fff"

                Behavior on x {
                    id: xBehavior
                    enabled: !control.down

                    NumberAnimation {
                        id: numberAnimation
                        easing.type: Easing.InOutCubic
                        duration: 400
                    }
                }
            }
        }
    }

    function test_animations() {
        // Test that animations are run when releasing from a drag.
        var control = animationSwipeDelegateComponent.createObject(testCase);
        verify(control);

        mousePress(control, control.width / 2, control.height / 2, Qt.LeftButton);
        mouseMove(control, control.width - 1, control.height / 2, Qt.LeftButton);
        verify(control.down);
        verify(!control.behavior.enabled);
        verify(!control.animation.running);

        mouseRelease(control, control.width - 1, control.height / 2, Qt.LeftButton);
        verify(!control.down);
        verify(control.behavior.enabled);
        verify(control.animation.running);
>>>>>>> 838fd791

        control.destroy();
    }
}<|MERGE_RESOLUTION|>--- conflicted
+++ resolved
@@ -1293,7 +1293,6 @@
         verify(mouseSignalSequenceSpy.success);
     }
 
-<<<<<<< HEAD
     Component {
         id: leftRightWithLabelsComponent
 
@@ -1365,7 +1364,9 @@
 
         mouseRelease(rightLabel, rightLabel.width / 2 - overDragDistance, control.height / 2, Qt.LeftButton);
         verify(!control.swipe.leftItem);
-=======
+
+        control.destroy();
+    }
 
     Component {
         id: animationSwipeDelegateComponent
@@ -1412,7 +1413,6 @@
         verify(!control.down);
         verify(control.behavior.enabled);
         verify(control.animation.running);
->>>>>>> 838fd791
 
         control.destroy();
     }
