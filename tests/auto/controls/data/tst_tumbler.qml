--- conflicted
+++ resolved
@@ -78,24 +78,6 @@
     }
 
     function init() {
-<<<<<<< HEAD
-        createTumbler();
-    }
-
-    function cleanup() {
-        tumbler.destroy();
-        tumblerView = null;
-    }
-
-    function createTumbler(args) {
-        if (args === undefined)
-            tumbler = tumblerComponent.createObject(testCase);
-        else
-            tumbler = tumblerComponent.createObject(testCase, args);
-        verify(tumbler, "Tumbler: failed to create an instance");
-        tumblerView = findView(tumbler);
-        verify(tumblerView);
-=======
         cleanupItem = itemComponent.createObject(testCase);
         verify(cleanupItem);
     }
@@ -111,7 +93,16 @@
         // TODO: Replace with tryVerify(!tumbler) in 5.8.
         while (!destroyed)
             wait(0)
->>>>>>> b6cfb4a1
+    }
+
+    function createTumbler(args) {
+        if (args === undefined)
+            tumbler = tumblerComponent.createObject(cleanupItem);
+        else
+            tumbler = tumblerComponent.createObject(cleanupItem, args);
+        verify(tumbler, "Tumbler: failed to create an instance");
+        tumblerView = findView(tumbler);
+        verify(tumblerView);
     }
 
     function tumblerXCenter() {
@@ -139,7 +130,6 @@
         }
     }
 
-<<<<<<< HEAD
     function findView(parent) {
         for (var i = 0; i < parent.children.length; ++i) {
             var child = parent.children[i];
@@ -158,18 +148,13 @@
     }
 
     function test_wrapWithoutAttachedProperties() {
+        createTumbler();
         verify(tumbler.wrap);
 
         tumbler.delegate = noAttachedPropertiesDelegate;
         // Shouldn't assert.
         tumbler.wrap = false;
         verify(findView(tumbler));
-=======
-    Component {
-        id: tumblerComponent
-
-        Tumbler {}
->>>>>>> b6cfb4a1
     }
 
     // TODO: test that currentIndex is maintained between contentItem changes...
@@ -177,8 +162,7 @@
 //    }
 
     function test_currentIndex() {
-        tumbler = tumblerComponent.createObject(cleanupItem);
-        verify(tumbler);
+        createTumbler();
         compare(tumbler.contentItem.parent, tumbler);
 
         tumbler.model = 5;
@@ -300,7 +284,7 @@
 
     function test_currentIndexAtCreation(data) {
         // Test setting currentIndex at creation time
-        var tumbler = data.component.createObject(testCase);
+        tumbler = data.component.createObject(cleanupItem);
         verify(tumbler);
         // A "statically declared" currentIndex will be pending until the count has changed,
         // which happens when the model is set, which happens on the TumblerView's next polish.
@@ -323,13 +307,10 @@
         } else {
             fuzzyCompare(tumblerView.contentY, tumblerDelegateHeight * data.currentIndex - tumblerView.preferredHighlightBegin, fuzz);
         }
-
-        tumbler.destroy();
     }
 
     function test_keyboardNavigation() {
-        tumbler = tumblerComponent.createObject(cleanupItem);
-        verify(tumbler);
+        createTumbler();
 
         tumbler.model = 5;
         tumbler.forceActiveFocus();
@@ -359,8 +340,7 @@
     }
 
     function test_itemsCorrectlyPositioned() {
-        tumbler = tumblerComponent.createObject(cleanupItem);
-        verify(tumbler);
+        createTumbler();
 
         tumbler.model = 4;
         tumbler.height = 120;
@@ -369,13 +349,8 @@
 
         wait(tumblerView.highlightMoveDuration);
         var firstItemCenterPos = itemCenterPos(1);
-<<<<<<< HEAD
         var firstItem = tumblerView.itemAt(firstItemCenterPos.x, firstItemCenterPos.y);
-        var actualPos = testCase.mapFromItem(firstItem, 0, 0);
-=======
-        var firstItem = tumbler.contentItem.itemAt(firstItemCenterPos.x, firstItemCenterPos.y);
         var actualPos = cleanupItem.mapFromItem(firstItem, 0, 0);
->>>>>>> b6cfb4a1
         compare(actualPos.x, tumbler.leftPadding);
         compare(actualPos.y, tumbler.topPadding + 40);
 
@@ -543,8 +518,7 @@
     }
 
     function test_displacement(data) {
-        tumbler = tumblerComponent.createObject(cleanupItem);
-        verify(tumbler);
+        createTumbler();
 
         // TODO: test setting these in the opposite order (delegate after model
         // doesn't seem to cause a change in delegates in PathView)
@@ -563,6 +537,8 @@
     }
 
     function test_wrap() {
+        createTumbler();
+
         tumbler.model = 5;
         compare(tumbler.count, 5);
 
@@ -596,6 +572,9 @@
     }
 
     function test_countWrap() {
+        tumbler = tumblerComponent.createObject(cleanupItem);
+        verify(tumbler);
+
         // Check that a count that is less than visibleItemCount results in wrap being set to false.
         verify(2 < tumbler.visibleItemCount);
         tumbler.model = 2;
@@ -605,7 +584,7 @@
 
     function test_explicitlyNonwrapping() {
         // Check that explicitly setting wrap to false works even when it was implicitly false.
-        var explicitlyNonWrapping = twoItemTumbler.createObject(testCase);
+        var explicitlyNonWrapping = twoItemTumbler.createObject(cleanupItem);
         verify(explicitlyNonWrapping);
         tryCompare(explicitlyNonWrapping, "wrap", false);
 
@@ -618,13 +597,11 @@
         // Test resetting wrap back to the default behavior.
         explicitlyNonWrapping.wrap = undefined;
         compare(explicitlyNonWrapping.wrap, true);
-
-        explicitlyNonWrapping.destroy();
     }
 
     function test_explicitlyWrapping() {
         // Check that explicitly setting wrap to true works even when it was implicitly true.
-        var explicitlyWrapping = tenItemTumbler.createObject(testCase);
+        var explicitlyWrapping = tenItemTumbler.createObject(cleanupItem);
         verify(explicitlyWrapping);
         compare(explicitlyWrapping.wrap, true);
 
@@ -636,8 +613,6 @@
         // Test resetting wrap back to the default behavior.
         explicitlyWrapping.wrap = undefined;
         compare(explicitlyWrapping.wrap, false);
-
-        explicitlyWrapping.destroy();
     }
 
     Component {
@@ -698,7 +673,7 @@
     }
 
     function test_customContentItemAtConstruction(data) {
-        var tumbler = data.component.createObject(testCase);
+        var tumbler = data.component.createObject(cleanupItem);
         // Shouldn't assert.
 
         tumbler.model = 5;
@@ -717,8 +692,6 @@
         compare(tumbler.count, 5);
         compare(tumblerView.currentIndex, 3);
         compare(tumbler.currentIndex, 3);
-
-        tumbler.destroy();
     }
 
     function test_customContentItemAfterConstruction_data() {
@@ -729,6 +702,8 @@
     }
 
     function test_customContentItemAfterConstruction(data) {
+        createTumbler();
+
         tumbler.model = 5;
         compare(tumbler.count, 5);
 
@@ -787,16 +762,9 @@
     }
 
     function test_displacementListView(data) {
-<<<<<<< HEAD
+        createTumbler();
+
         tumbler.wrap = false;
-=======
-        // Sanity check that they're aren't any children at this stage.
-        tryCompare(cleanupItem.children, "length", 0);
-
-        tumbler = listViewTumblerComponent.createObject(cleanupItem);
-        verify(tumbler);
-
->>>>>>> b6cfb4a1
         tumbler.delegate = displacementDelegate;
         tumbler.model = 5;
         compare(tumbler.count, 5);
@@ -865,13 +833,9 @@
     }
 
     function test_listViewFlickAboveBounds(data) {
-<<<<<<< HEAD
+        createTumbler();
+
         tumbler.wrap = false;
-=======
-        tumbler = listViewTumblerComponent.createObject(cleanupItem);
-        verify(tumbler);
-
->>>>>>> b6cfb4a1
         tumbler.delegate = displacementDelegate;
         tumbler.model = data.model;
         tumblerView = findView(tumbler);
@@ -936,8 +900,7 @@
     }
 
     function test_visibleItemCount(data) {
-        tumbler = tumblerComponent.createObject(cleanupItem);
-        verify(tumbler);
+        createTumbler();
 
         tumbler.delegate = objectNameDelegate;
         tumbler.visibleItemCount = data.visibleItemCount;
@@ -980,16 +943,6 @@
         ignoreWarning("Tumbler: attempting to access attached property on item without an \"index\" property");
         var object = noParentDelegateComponent.createObject(cleanupItem);
         verify(object);
-        object.destroy();
-<<<<<<< HEAD
-=======
-
-        // Should not be any warnings from this, as ListView, for example, doesn't produce warnings for the same code.
-        var gridView = gridViewComponent.createObject(cleanupItem);
-        object = simpleDisplacementDelegate.createObject(gridView);
-        verify(object);
-        object.destroy();
->>>>>>> b6cfb4a1
     }
 
     property Component paddingDelegate: Text {
@@ -1036,8 +989,7 @@
     }
 
     function test_padding(data) {
-        tumbler = tumblerComponent.createObject(cleanupItem);
-        verify(tumbler);
+        createTumbler();
 
         tumbler.delegate = paddingDelegate;
         tumbler.model = 5;
