load(qttest_p4)
contains(QT_CONFIG,declarative): QT += declarative
macx:CONFIG -= app_bundle

SOURCES += tst_examples.cpp
DEFINES += SRCDIR=\\\"$$PWD\\\"

CONFIG += parallel_test

<<<<<<< HEAD
QT += core-private gui-private declarative-private qtquick1-private widgets-private v8-private
=======
QT += core-private gui-private v8-private declarative-private
>>>>>>> d5686fa2

qpa:CONFIG+=insignificant_test  # QTBUG-20990, aborts<|MERGE_RESOLUTION|>--- conflicted
+++ resolved
@@ -7,10 +7,6 @@
 
 CONFIG += parallel_test
 
-<<<<<<< HEAD
 QT += core-private gui-private declarative-private qtquick1-private widgets-private v8-private
-=======
-QT += core-private gui-private v8-private declarative-private
->>>>>>> d5686fa2
 
 qpa:CONFIG+=insignificant_test  # QTBUG-20990, aborts