--- conflicted
+++ resolved
@@ -124,20 +124,12 @@
     QVERIFY(item3 != 0);
 
     view->show();
-<<<<<<< HEAD
-    view->requestActivateWindow();
-    qApp->processEvents();
-=======
-    qApp->setActiveWindow(view);
->>>>>>> d5686fa2
-
-    QTest::qWaitForWindowShown(view);
-
-<<<<<<< HEAD
+    view->requestActivateWindow();
+    qApp->processEvents();
+
+    QTest::qWaitForWindowShown(view);
+
     QVERIFY(view->isTopLevel());
-=======
-    QTRY_VERIFY(view->hasFocus());
->>>>>>> d5686fa2
     QVERIFY(item0->hasActiveFocus() == true);
     QVERIFY(item1->hasActiveFocus() == true);
     QVERIFY(item2->hasActiveFocus() == false);
@@ -175,20 +167,12 @@
     QVERIFY(item5 != 0);
 
     view->show();
-<<<<<<< HEAD
-    view->requestActivateWindow();
-    qApp->processEvents();
-=======
-    qApp->setActiveWindow(view);
->>>>>>> d5686fa2
-
-    QTest::qWaitForWindowShown(view);
-
-<<<<<<< HEAD
+    view->requestActivateWindow();
+    qApp->processEvents();
+
+    QTest::qWaitForWindowShown(view);
+
     QVERIFY(view->windowState() == Qt::WindowActive);
-=======
-    QTRY_VERIFY(view->hasFocus());
->>>>>>> d5686fa2
 
     QVERIFY(item1->hasActiveFocus() == true);
     QVERIFY(item2->hasActiveFocus() == true);
@@ -213,20 +197,12 @@
     QVERIFY(item3 != 0);
 
     view->show();
-<<<<<<< HEAD
-    view->requestActivateWindow();
-    qApp->processEvents();
-=======
-    qApp->setActiveWindow(view);
->>>>>>> d5686fa2
-
-    QTest::qWaitForWindowShown(view);
-
-<<<<<<< HEAD
+    view->requestActivateWindow();
+    qApp->processEvents();
+
+    QTest::qWaitForWindowShown(view);
+
     QVERIFY(view->windowState() == Qt::WindowActive);
-=======
-    QTRY_VERIFY(view->hasFocus());
->>>>>>> d5686fa2
     QVERIFY(item0->hasActiveFocus() == false);
     QVERIFY(item1->hasActiveFocus() == false);
     QVERIFY(item2->hasActiveFocus() == false);
@@ -262,20 +238,12 @@
     QVERIFY(item3 != 0);
 
     view->show();
-<<<<<<< HEAD
-    view->requestActivateWindow();
-    qApp->processEvents();
-=======
-    qApp->setActiveWindow(view);
->>>>>>> d5686fa2
-
-    QTest::qWaitForWindowShown(view);
-
-<<<<<<< HEAD
+    view->requestActivateWindow();
+    qApp->processEvents();
+
+    QTest::qWaitForWindowShown(view);
+
     QVERIFY(view->windowState() == Qt::WindowActive);
-=======
-    QTRY_VERIFY(view->hasFocus());
->>>>>>> d5686fa2
     QVERIFY(item0->hasActiveFocus() == true);
     QVERIFY(item1->hasActiveFocus() == true);
     QVERIFY(item2->hasActiveFocus() == false);
@@ -325,20 +293,12 @@
     QVERIFY(item5 != 0);
 
     view->show();
-<<<<<<< HEAD
-    view->requestActivateWindow();
-    qApp->processEvents();
-=======
-    qApp->setActiveWindow(view);
->>>>>>> d5686fa2
-
-    QTest::qWaitForWindowShown(view);
-
-<<<<<<< HEAD
+    view->requestActivateWindow();
+    qApp->processEvents();
+
+    QTest::qWaitForWindowShown(view);
+
     QVERIFY(view->windowState() == Qt::WindowActive);
-=======
-    QTRY_VERIFY(view->hasFocus());
->>>>>>> d5686fa2
     QVERIFY(item0->hasActiveFocus() == true);
     QVERIFY(item1->hasActiveFocus() == true);
     QVERIFY(item2->hasActiveFocus() == false);
@@ -404,23 +364,15 @@
     QVERIFY(item4 != 0);
 
     view->show();
-<<<<<<< HEAD
-    view->requestActivateWindow();
-    qApp->processEvents();
-=======
-    qApp->setActiveWindow(view);
->>>>>>> d5686fa2
+    view->requestActivateWindow();
+    qApp->processEvents();
 
     QTest::qWaitForWindowShown(view);
 
     QVariant blue(QColor("blue"));
     QVariant red(QColor("red"));
 
-<<<<<<< HEAD
     QVERIFY(view->windowState() == Qt::WindowActive);
-=======
-    QTRY_VERIFY(view->hasFocus());
->>>>>>> d5686fa2
     item1->setFocus(true);
     QCOMPARE(item1->property("color"), red);
     QCOMPARE(item2->property("color"), blue);
@@ -461,20 +413,12 @@
 
     view->show();
     QVERIFY(view->rootObject());
-<<<<<<< HEAD
-    view->requestActivateWindow();
-    qApp->processEvents();
-=======
-    qApp->setActiveWindow(view);
->>>>>>> d5686fa2
-
-    QTest::qWaitForWindowShown(view);
-
-<<<<<<< HEAD
+    view->requestActivateWindow();
+    qApp->processEvents();
+
+    QTest::qWaitForWindowShown(view);
+
     QVERIFY(view->windowState() == Qt::WindowActive);
-=======
-    QTRY_VERIFY(view->hasFocus());
->>>>>>> d5686fa2
     QVERIFY(view->rootObject()->property("noFocus").toBool());
 
     view->rootObject()->setProperty("showRect", true);
@@ -645,12 +589,8 @@
     QCOMPARE(item2->hasActiveFocus(), false);
 
     view->show();
-<<<<<<< HEAD
-    view->requestActivateWindow();
-    qApp->processEvents();
-=======
-    qApp->setActiveWindow(view);
->>>>>>> d5686fa2
+    view->requestActivateWindow();
+    qApp->processEvents();
 
     QTest::qWaitForWindowShown(view);
 
