load(qttest_p4)
contains(QT_CONFIG,declarative): QT += declarative
macx:CONFIG -= app_bundle

HEADERS += incrementalmodel.h
SOURCES += tst_qsglistview.cpp incrementalmodel.cpp

symbian: {
    importFiles.files = data
    importFiles.path = .
    DEPLOYMENT += importFiles
} else {
    DEFINES += SRCDIR=\\\"$$PWD\\\"
}

CONFIG += parallel_test
<<<<<<< HEAD
QT += core-private gui-private declarative-private widgets widgets-private
=======
QT += core-private gui-private v8-private declarative-private
>>>>>>> 05daa9bf
QT += opengl-private<|MERGE_RESOLUTION|>--- conflicted
+++ resolved
@@ -14,9 +14,5 @@
 }
 
 CONFIG += parallel_test
-<<<<<<< HEAD
-QT += core-private gui-private declarative-private widgets widgets-private
-=======
-QT += core-private gui-private v8-private declarative-private
->>>>>>> 05daa9bf
+QT += core-private gui-private declarative-private widgets widgets-private v8-private
 QT += opengl-private