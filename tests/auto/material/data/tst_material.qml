--- conflicted
+++ resolved
@@ -191,14 +191,8 @@
         control.Material.foreground = Material.Blue
         control.Material.theme = Material.Dark
         compare(control.Material.primary, Material.color(Material.Green))
-<<<<<<< HEAD
-        expectFail("", "QTBUG-53556")
-        compare(control.Material.accent, Material.color(Material.Brown))
-        compare(control.Material.background, Material.color(Material.Red))
-=======
         compare(control.Material.accent, Material.color(Material.Brown, themeshade(control.Material.theme)))
         compare(control.Material.background, Material.color(Material.Red, themeshade(control.Material.theme)))
->>>>>>> ceaf6177
         compare(control.Material.foreground, Material.color(Material.Blue))
         compare(control.Material.theme, Material.Dark)
         control.destroy()
@@ -208,14 +202,8 @@
         var control = styledButton.createObject(testCase)
         verify(control)
         compare(control.Material.primary, Material.color(Material.DeepOrange))
-<<<<<<< HEAD
-        expectFail("", "QTBUG-53556")
-        compare(control.Material.accent, Material.color(Material.DeepPurple))
-        compare(control.Material.background, Material.color(Material.Green))
-=======
         compare(control.Material.accent, Material.color(Material.DeepPurple, themeshade(control.Material.theme)))
         compare(control.Material.background, Material.color(Material.Green, themeshade(control.Material.theme)))
->>>>>>> ceaf6177
         compare(control.Material.foreground, Material.color(Material.Blue))
         compare(control.Material.theme, Material.Dark)
         control.Material.primary = undefined
@@ -270,8 +258,6 @@
 
         var grandChild1 = button.createObject(child1)
         var grandChild2 = button.createObject(child2)
-        if (data.tag == "primary" || data.tag == "accent")
-            expectFail("", "QTBUG-53556")
         compare(grandChild1.Material[prop], child1.Material[prop])
         compare(grandChild2.Material[prop], child2.Material[prop])
 
@@ -418,14 +404,8 @@
         compare(container.menu.Material.primary, Material.color(Material.Blue))
         compare(child.Material.primary, Material.color(Material.Blue))
         compare(container.Material.accent, Material.color(Material.Red))
-<<<<<<< HEAD
-        expectFail("", "QTBUG-53556")
-        compare(container.menu.Material.accent, Material.color(Material.Red))
-        compare(child.Material.accent, Material.color(Material.Red))
-=======
         compare(container.menu.Material.accent, Material.color(Material.Red, themeshade(container.menu.Material.theme)))
         compare(child.Material.accent, Material.color(Material.Red, themeshade(child.Material.theme)))
->>>>>>> ceaf6177
         container.destroy()
     }
 
@@ -449,14 +429,8 @@
         compare(window.combo.Material.primary, Material.color(Material.Blue))
         compare(child.Material.primary, Material.color(Material.Blue))
         compare(window.Material.accent, Material.color(Material.Red))
-<<<<<<< HEAD
-        expectFail("", "QTBUG-53556")
-        compare(window.combo.Material.accent, Material.color(Material.Red))
-        compare(child.Material.accent, Material.color(Material.Red))
-=======
         compare(window.combo.Material.accent, Material.color(Material.Red, themeshade(window.combo.Material.theme)))
         compare(child.Material.accent, Material.color(Material.Red, themeshade(child.Material.theme)))
->>>>>>> ceaf6177
         window.destroy()
     }
 
