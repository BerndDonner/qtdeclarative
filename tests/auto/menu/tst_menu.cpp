--- conflicted
+++ resolved
@@ -209,28 +209,21 @@
 
     QTest::keyClick(window, Qt::Key_Tab);
     QVERIFY(firstItem->hasActiveFocus());
-<<<<<<< HEAD
-    QVERIFY(firstItem->property("highlighted").toBool());
-=======
     QVERIFY(firstItem->hasVisualFocus());
+    QVERIFY(firstItem->isHighlighted());
     QCOMPARE(firstItem->focusReason(), Qt::TabFocusReason);
->>>>>>> 513363e9
     QCOMPARE(menu->contentItem()->property("currentIndex"), QVariant(0));
 
     QQuickMenuItem *secondItem = qobject_cast<QQuickMenuItem *>(menu->itemAt(1));
     QVERIFY(secondItem);
     QTest::keyClick(window, Qt::Key_Tab);
     QVERIFY(!firstItem->hasActiveFocus());
-<<<<<<< HEAD
-    QVERIFY(!firstItem->property("highlighted").toBool());
-    QVERIFY(secondItem->hasActiveFocus());
-    QVERIFY(secondItem->property("highlighted").toBool());
-=======
     QVERIFY(!firstItem->hasVisualFocus());
+    QVERIFY(!firstItem->isHighlighted());
     QVERIFY(secondItem->hasActiveFocus());
     QVERIFY(secondItem->hasVisualFocus());
+    QVERIFY(secondItem->isHighlighted());
     QCOMPARE(secondItem->focusReason(), Qt::TabFocusReason);
->>>>>>> 513363e9
     QCOMPARE(menu->contentItem()->property("currentIndex"), QVariant(1));
 
     QSignalSpy secondTriggeredSpy(secondItem, SIGNAL(triggered()));
@@ -240,15 +233,11 @@
     QVERIFY(!menu->isVisible());
     QVERIFY(!window->overlay()->childItems().contains(menu->contentItem()));
     QVERIFY(!firstItem->hasActiveFocus());
-<<<<<<< HEAD
-    QVERIFY(!firstItem->property("highlighted").toBool());
-    QVERIFY(!secondItem->hasActiveFocus());
-    QVERIFY(!secondItem->property("highlighted").toBool());
-=======
     QVERIFY(!firstItem->hasVisualFocus());
+    QVERIFY(!firstItem->isHighlighted());
     QVERIFY(!secondItem->hasActiveFocus());
     QVERIFY(!secondItem->hasVisualFocus());
->>>>>>> 513363e9
+    QVERIFY(!secondItem->isHighlighted());
     QCOMPARE(menu->contentItem()->property("currentIndex"), QVariant(-1));
 
     menu->open();
@@ -256,89 +245,75 @@
     QVERIFY(menu->isVisible());
     QVERIFY(window->overlay()->childItems().contains(menu->contentItem()->parentItem()));
     QVERIFY(!firstItem->hasActiveFocus());
-<<<<<<< HEAD
-    QVERIFY(!firstItem->property("highlighted").toBool());
-    QVERIFY(!secondItem->hasActiveFocus());
-    QVERIFY(!secondItem->property("highlighted").toBool());
-=======
     QVERIFY(!firstItem->hasVisualFocus());
+    QVERIFY(!firstItem->isHighlighted());
     QVERIFY(!secondItem->hasActiveFocus());
     QVERIFY(!secondItem->hasVisualFocus());
->>>>>>> 513363e9
+    QVERIFY(!secondItem->isHighlighted());
     QCOMPARE(menu->contentItem()->property("currentIndex"), QVariant(-1));
 
     QTest::keyClick(window, Qt::Key_Down);
     QVERIFY(firstItem->hasActiveFocus());
-<<<<<<< HEAD
-    QVERIFY(firstItem->property("highlighted").toBool());
-
-    QTest::keyClick(window, Qt::Key_Down);
-    QVERIFY(secondItem->hasActiveFocus());
-    QVERIFY(secondItem->property("highlighted").toBool());
-=======
     QVERIFY(firstItem->hasVisualFocus());
+    QVERIFY(firstItem->isHighlighted());
     QCOMPARE(firstItem->focusReason(), Qt::TabFocusReason);
 
     QTest::keyClick(window, Qt::Key_Down);
     QVERIFY(secondItem->hasActiveFocus());
     QVERIFY(secondItem->hasVisualFocus());
+    QVERIFY(secondItem->isHighlighted());
     QCOMPARE(secondItem->focusReason(), Qt::TabFocusReason);
->>>>>>> 513363e9
 
     QTest::keyClick(window, Qt::Key_Down);
     QQuickMenuItem *thirdItem = qobject_cast<QQuickMenuItem *>(menu->itemAt(2));
     QVERIFY(thirdItem);
     QVERIFY(!firstItem->hasActiveFocus());
-<<<<<<< HEAD
-    QVERIFY(!firstItem->property("highlighted").toBool());
-    QVERIFY(!secondItem->hasActiveFocus());
-    QVERIFY(!secondItem->property("highlighted").toBool());
-    QVERIFY(thirdItem->hasActiveFocus());
-    QVERIFY(thirdItem->property("highlighted").toBool());
-=======
     QVERIFY(!firstItem->hasVisualFocus());
+    QVERIFY(!firstItem->isHighlighted());
     QVERIFY(!secondItem->hasActiveFocus());
     QVERIFY(!secondItem->hasVisualFocus());
+    QVERIFY(!secondItem->isHighlighted());
     QVERIFY(thirdItem->hasActiveFocus());
     QVERIFY(thirdItem->hasVisualFocus());
+    QVERIFY(thirdItem->isHighlighted());
     QCOMPARE(thirdItem->focusReason(), Qt::TabFocusReason);
->>>>>>> 513363e9
 
     // Key navigation shouldn't wrap by default.
     QTest::keyClick(window, Qt::Key_Down);
     QVERIFY(!firstItem->hasActiveFocus());
-<<<<<<< HEAD
-    QVERIFY(!firstItem->property("highlighted").toBool());
-    QVERIFY(!secondItem->hasActiveFocus());
-    QVERIFY(!secondItem->property("highlighted").toBool());
-    QVERIFY(thirdItem->hasActiveFocus());
-    QVERIFY(thirdItem->property("highlighted").toBool());
-=======
     QVERIFY(!firstItem->hasVisualFocus());
+    QVERIFY(!firstItem->isHighlighted());
     QVERIFY(!secondItem->hasActiveFocus());
     QVERIFY(!secondItem->hasVisualFocus());
+    QVERIFY(!secondItem->isHighlighted());
     QVERIFY(thirdItem->hasActiveFocus());
     QVERIFY(thirdItem->hasVisualFocus());
+    QVERIFY(thirdItem->isHighlighted());
     QCOMPARE(thirdItem->focusReason(), Qt::TabFocusReason);
 
     QTest::keyClick(window, Qt::Key_Up);
     QVERIFY(!firstItem->hasActiveFocus());
     QVERIFY(!firstItem->hasVisualFocus());
+    QVERIFY(!firstItem->isHighlighted());
     QVERIFY(secondItem->hasActiveFocus());
     QVERIFY(secondItem->hasVisualFocus());
+    QVERIFY(secondItem->isHighlighted());
     QCOMPARE(secondItem->focusReason(), Qt::BacktabFocusReason);
     QVERIFY(!thirdItem->hasActiveFocus());
     QVERIFY(!thirdItem->hasVisualFocus());
+    QVERIFY(!thirdItem->isHighlighted());
 
     QTest::keyClick(window, Qt::Key_Backtab);
     QVERIFY(firstItem->hasActiveFocus());
     QVERIFY(firstItem->hasVisualFocus());
+    QVERIFY(firstItem->isHighlighted());
     QCOMPARE(firstItem->focusReason(), Qt::BacktabFocusReason);
     QVERIFY(!secondItem->hasActiveFocus());
     QVERIFY(!secondItem->hasVisualFocus());
+    QVERIFY(!secondItem->isHighlighted());
     QVERIFY(!thirdItem->hasActiveFocus());
     QVERIFY(!thirdItem->hasVisualFocus());
->>>>>>> 513363e9
+    QVERIFY(!thirdItem->isHighlighted());
 
     QTest::keyClick(window, Qt::Key_Escape);
     QCOMPARE(visibleSpy.count(), 4);
