--- conflicted
+++ resolved
@@ -45,12 +45,9 @@
     void test_basic();
     void test_deletion();
     void test_noDeletion();
-<<<<<<< HEAD
     void test_takeGive();
-=======
     void test_noCrashOnReset();
     void test_noLeakWhenDeleted();
->>>>>>> 1798d20d
 };
 
 void tst_qquickitemparticle::initTestCase()
@@ -113,7 +110,6 @@
     delete view;
 }
 
-<<<<<<< HEAD
 void tst_qquickitemparticle::test_takeGive()
 {
     QQuickView* view = createView(testFileUrl("takeGive.qml"), 500);
@@ -123,7 +119,9 @@
     QVERIFY(system->property("acc").toInt() == 100);
     QMetaObject::invokeMethod(view->rootObject(), "giveItems");
     QTRY_VERIFY(system->property("acc").toInt() == 0);
-=======
+    delete view;
+}
+
 void tst_qquickitemparticle::test_noCrashOnReset()
 {
     QQuickView* view = createView(testFileUrl("basic.qml"), 600);
@@ -156,7 +154,6 @@
     QTest::qWait(1); //Process events to make sure the loader is properly unloaded
     QVERIFY(firstParticleDelegate.isNull()); //Delegates should be deleted
 
->>>>>>> 1798d20d
     delete view;
 }
 
