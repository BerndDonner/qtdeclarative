--- conflicted
+++ resolved
@@ -79,12 +79,9 @@
     void cursorShape();
     void componentComplete();
     void closeOnEscapeWithNestedPopups();
-<<<<<<< HEAD
     void enabled();
-=======
     void orientation_data();
     void orientation();
->>>>>>> 63f2f554
 };
 
 void tst_popup::initTestCase()
@@ -989,7 +986,6 @@
     QCOMPARE(stackView->depth(), 1);
 }
 
-<<<<<<< HEAD
 void tst_popup::enabled()
 {
     QQuickPopup popup;
@@ -1008,7 +1004,8 @@
     QVERIFY(popup.isEnabled());
     QVERIFY(popup.popupItem()->isEnabled());
     QCOMPARE(enabledSpy.count(), 2);
-=======
+}
+
 void tst_popup::orientation_data()
 {
     QTest::addColumn<Qt::ScreenOrientation>("orientation");
@@ -1037,7 +1034,6 @@
     popup->open();
 
     QCOMPARE(popup->popupItem()->position(), position);
->>>>>>> 63f2f554
 }
 
 QTEST_MAIN(tst_popup)
