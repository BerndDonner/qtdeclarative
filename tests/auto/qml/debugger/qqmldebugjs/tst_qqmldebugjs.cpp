--- conflicted
+++ resolved
@@ -527,11 +527,7 @@
     QCOMPARE(init(qmlscene, CHANGEBREAKPOINT_QMLFILE), ConnectSuccess);
 
     bool isStopped = false;
-<<<<<<< HEAD
-    QObject::connect(m_client, &QV4DebugClient::stopped, this, [&]() { isStopped = true; });
-=======
-    QObject::connect(m_client.data(), &QJSDebugClient::stopped, this, [&]() { isStopped = true; });
->>>>>>> e3446c82
+    QObject::connect(m_client.data(), &QV4DebugClient::stopped, this, [&]() { isStopped = true; });
 
     auto continueDebugging = [&]() {
         m_client->continueDebugging(QV4DebugClient::Continue);
@@ -553,11 +549,7 @@
 
     auto setBreakPoint = [&](int sourceLine, bool enabled) {
         int id = -1;
-<<<<<<< HEAD
-        auto connection = QObject::connect(m_client, &QV4DebugClient::result, [&]() {
-=======
-        auto connection = QObject::connect(m_client.data(), &QJSDebugClient::result, [&]() {
->>>>>>> e3446c82
+        auto connection = QObject::connect(m_client.data(), &QV4DebugClient::result, [&]() {
             id = extractBody().value("breakpoint").toInt();
         });
 
@@ -896,39 +888,21 @@
     bool isStopped = false;
     bool scopesFailed = false;
 
-<<<<<<< HEAD
-    QObject::connect(m_client, &QV4DebugClient::failure, this, [&]() {
+    QObject::connect(m_client.data(), &QV4DebugClient::failure, this, [&]() {
         qWarning() << "received failure" << m_client->response().body;
-=======
-    QObject::connect(m_client.data(), &QJSDebugClient::failure, this, [&]() {
-        qWarning() << "received failure" << m_client->response;
->>>>>>> e3446c82
         scopesFailed = true;
         m_process->stop();
         numFrames = 2;
         isStopped = false;
     });
 
-<<<<<<< HEAD
-    QObject::connect(m_client, &QV4DebugClient::stopped, this, [&]() {
-=======
-    QObject::connect(m_client.data(), &QJSDebugClient::stopped, this, [&]() {
->>>>>>> e3446c82
+    QObject::connect(m_client.data(), &QV4DebugClient::stopped, this, [&]() {
         m_client->frame();
         isStopped = true;
     });
 
-<<<<<<< HEAD
-    QObject::connect(m_client, &QV4DebugClient::result, this, [&]() {
+    QObject::connect(m_client.data(), &QV4DebugClient::result, this, [&]() {
         const QV4DebugClient::Response value = m_client->response();
-=======
-    QObject::connect(m_client.data(), &QJSDebugClient::result, this, [&]() {
-        const QVariantMap value = m_client->parser.call(
-                    QJSValueList() << QJSValue(QString(m_client->response))).toVariant().toMap();
-
-        const QMap<QString, QVariant> body = value.value("body").toMap();
-        const QString command = value.value("command").toString();
->>>>>>> e3446c82
 
         if (value.command == QString("scope")) {
             // If the scope commands fail we get a failure() signal above.
@@ -970,34 +944,21 @@
 
     int breaks = 0;
     bool stopped = false;
-<<<<<<< HEAD
-    QObject::connect(m_client, &QV4DebugClient::stopped, this, [&]() {
-=======
-    QObject::connect(m_client.data(), &QJSDebugClient::stopped, this, [&]() {
->>>>>>> e3446c82
+    QObject::connect(m_client.data(), &QV4DebugClient::stopped, this, [&]() {
         stopped = true;
         ++breaks;
         m_client->evaluate("this", 0, -1);
     });
 
-<<<<<<< HEAD
-    QObject::connect(m_client, &QV4DebugClient::result, this, [&]() {
-=======
-    QObject::connect(m_client.data(), &QJSDebugClient::result, this, [&]() {
->>>>>>> e3446c82
+    QObject::connect(m_client.data(), &QV4DebugClient::result, this, [&]() {
         if (stopped) {
             m_client->continueDebugging(QV4DebugClient::Continue);
             stopped = false;
         }
     });
 
-<<<<<<< HEAD
-    QObject::connect(m_client, &QV4DebugClient::failure, this, [&]() {
+    QObject::connect(m_client.data(), &QV4DebugClient::failure, this, [&]() {
         qWarning() << "received failure" << m_client->response().body;
-=======
-    QObject::connect(m_client.data(), &QJSDebugClient::failure, this, [&]() {
-        qWarning() << "received failure" << m_client->response;
->>>>>>> e3446c82
     });
 
     m_client->setBreakpoint(file, 34);
