--- conflicted
+++ resolved
@@ -16,11 +16,8 @@
 OTHER_FILES += \
     data/pixmapCacheTest.qml \
     data/controlFromJS.qml \
-<<<<<<< HEAD
     data/test.qml \
     data/exit.qml \
     data/scenegraphTest.qml \
-    data/TestImage_2x2.png
-=======
-    data/signalSourceLocation.qml
->>>>>>> 2407cd29
+    data/TestImage_2x2.png \
+    data/signalSourceLocation.qml