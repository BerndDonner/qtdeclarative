/****************************************************************************
**
** Copyright (C) 2016 The Qt Company Ltd.
** Contact: https://www.qt.io/licensing/
**
** This file is part of the test suite of the Qt Toolkit.
**
** $QT_BEGIN_LICENSE:GPL-EXCEPT$
** Commercial License Usage
** Licensees holding valid commercial Qt licenses may use this file in
** accordance with the commercial license agreement provided with the
** Software or, alternatively, in accordance with the terms contained in
** a written agreement between you and The Qt Company. For licensing terms
** and conditions see https://www.qt.io/terms-conditions. For further
** information use the contact form at https://www.qt.io/contact-us.
**
** GNU General Public License Usage
** Alternatively, this file may be used under the terms of the GNU
** General Public License version 3 as published by the Free Software
** Foundation with exceptions as appearing in the file LICENSE.GPL3-EXCEPT
** included in the packaging of this file. Please review the following
** information to ensure the GNU General Public License requirements will
** be met: https://www.gnu.org/licenses/gpl-3.0.html.
**
** $QT_END_LICENSE$
**
****************************************************************************/

#include "debugutil_p.h"
#include "../../../shared/util.h"

#include <private/qqmlprofilerclient_p.h>
#include <private/qqmldebugconnection_p.h>

#include <QtTest/qtest.h>
#include <QtCore/qlibraryinfo.h>

struct QQmlProfilerData
{
    QQmlProfilerData(qint64 time = -2, int messageType = -1, int detailType = -1,
                     const QString &detailData = QString()) :
        time(time), messageType(messageType), detailType(detailType), detailData(detailData),
        line(-1), column(-1), framerate(-1), animationcount(-1), amount(-1)
    {}

    qint64 time;
    int messageType;
    int detailType;

    //###
    QString detailData; //used by RangeData and RangeLocation
    int line;           //used by RangeLocation
    int column;         //used by RangeLocation
    int framerate;      //used by animation events
    int animationcount; //used by animation events
    qint64 amount;      //used by heap events
};

class QQmlProfilerTestClient : public QQmlProfilerClient
{
    Q_OBJECT

public:
    QQmlProfilerTestClient(QQmlDebugConnection *connection) : QQmlProfilerClient(connection),
        lastTimestamp(-1) {}

    QVector<QQmlProfilerData> qmlMessages;
    QVector<QQmlProfilerData> javascriptMessages;
    QVector<QQmlProfilerData> jsHeapMessages;
    QVector<QQmlProfilerData> asynchronousMessages;
    QVector<QQmlProfilerData> pixmapMessages;

    qint64 lastTimestamp;

signals:
    void recordingFinished();

private:
    void traceStarted(qint64 time, int engineId);
    void traceFinished(qint64 time, int engineId);
    void rangeStart(QQmlProfilerDefinitions::RangeType type, qint64 startTime);
    void rangeData(QQmlProfilerDefinitions::RangeType type, qint64 time, const QString &data);
    void rangeLocation(QQmlProfilerDefinitions::RangeType type, qint64 time,
                       const QQmlEventLocation &location);
    void rangeEnd(QQmlProfilerDefinitions::RangeType type, qint64 endTime);
    void animationFrame(qint64 time, int frameRate, int animationCount, int threadId);
    void sceneGraphEvent(QQmlProfilerDefinitions::SceneGraphFrameType type, qint64 time,
                         qint64 numericData1, qint64 numericData2, qint64 numericData3,
                         qint64 numericData4, qint64 numericData5);
    void pixmapCacheEvent(QQmlProfilerDefinitions::PixmapEventType type, qint64 time,
                          const QString &url, int numericData1, int numericData2);
    void memoryAllocation(QQmlProfilerDefinitions::MemoryType type, qint64 time, qint64 amount);
    void inputEvent(QQmlProfilerDefinitions::InputEventType type, qint64 time, int a, int b);
    void complete();

    void unknownEvent(QQmlProfilerDefinitions::Message messageType, qint64 time, int detailType);
    void unknownData(QPacket &stream);
};

void QQmlProfilerTestClient::traceStarted(qint64 time, int engineId)
{
    asynchronousMessages.append(QQmlProfilerData(time, QQmlProfilerDefinitions::Event,
                                        QQmlProfilerDefinitions::StartTrace,
                                        QString::number(engineId)));
}

void QQmlProfilerTestClient::traceFinished(qint64 time, int engineId)
{
    asynchronousMessages.append(QQmlProfilerData(time, QQmlProfilerDefinitions::Event,
                                        QQmlProfilerDefinitions::EndTrace,
                                        QString::number(engineId)));
}

void QQmlProfilerTestClient::rangeStart(QQmlProfilerDefinitions::RangeType type, qint64 startTime)
{
    QVERIFY(type >= 0 && type < QQmlProfilerDefinitions::MaximumRangeType);
    QVERIFY(lastTimestamp <= startTime);
    lastTimestamp = startTime;
    QQmlProfilerData data(startTime, QQmlProfilerDefinitions::RangeStart, type);
    if (type == QQmlProfilerDefinitions::Javascript)
        javascriptMessages.append(data);
    else
        qmlMessages.append(data);
}

void QQmlProfilerTestClient::rangeData(QQmlProfilerDefinitions::RangeType type, qint64 time,
                                      const QString &string)
{
    QVERIFY(type >= 0 && type < QQmlProfilerDefinitions::MaximumRangeType);
    QVERIFY(lastTimestamp <= time);
    lastTimestamp = time;
    QQmlProfilerData data(time, QQmlProfilerDefinitions::RangeData, type, string);
    if (type == QQmlProfilerDefinitions::Javascript)
        javascriptMessages.append(data);
    else
        qmlMessages.append(data);
}

void QQmlProfilerTestClient::rangeLocation(QQmlProfilerDefinitions::RangeType type, qint64 time,
                                          const QQmlEventLocation &location)
{
    QVERIFY(type >= 0 && type < QQmlProfilerDefinitions::MaximumRangeType);
    QVERIFY(location.line >= -2);
    QVERIFY(lastTimestamp <= time);
    lastTimestamp = time;
    QQmlProfilerData data(time, QQmlProfilerDefinitions::RangeLocation, type, location.filename);
    data.line = location.line;
    data.column = location.column;
    if (type == QQmlProfilerDefinitions::Javascript)
        javascriptMessages.append(data);
    else
        qmlMessages.append(data);
}

void QQmlProfilerTestClient::rangeEnd(QQmlProfilerDefinitions::RangeType type, qint64 endTime)
{
    QVERIFY(type >= 0 && type < QQmlProfilerDefinitions::MaximumRangeType);
    QVERIFY(lastTimestamp <= endTime);
    lastTimestamp = endTime;
    QQmlProfilerData data(endTime, QQmlProfilerDefinitions::RangeEnd, type);
    if (type == QQmlProfilerDefinitions::Javascript)
        javascriptMessages.append(data);
    else
        qmlMessages.append(data);
}

void QQmlProfilerTestClient::animationFrame(qint64 time, int frameRate, int animationCount, int threadId)
{
    QVERIFY(threadId >= 0);
    QVERIFY(frameRate != -1);
    QVERIFY(animationCount != -1);
    QVERIFY(lastTimestamp <= time);
    lastTimestamp = time;
    QQmlProfilerData data(time, QQmlProfilerDefinitions::Event,
                          QQmlProfilerDefinitions::AnimationFrame);
    data.framerate = frameRate;
    data.animationcount = animationCount;
    asynchronousMessages.append(data);
}

void QQmlProfilerTestClient::sceneGraphEvent(QQmlProfilerDefinitions::SceneGraphFrameType type,
                                            qint64 time, qint64 numericData1, qint64 numericData2,
                                            qint64 numericData3, qint64 numericData4,
                                            qint64 numericData5)
{
    Q_UNUSED(numericData1);
    Q_UNUSED(numericData2);
    Q_UNUSED(numericData3);
    Q_UNUSED(numericData4);
    Q_UNUSED(numericData5);
    QVERIFY(lastTimestamp <= time);
    lastTimestamp = time;
    asynchronousMessages.append(QQmlProfilerData(time, QQmlProfilerDefinitions::SceneGraphFrame,
                                                 type));
}

void QQmlProfilerTestClient::pixmapCacheEvent(QQmlProfilerDefinitions::PixmapEventType type,
                                             qint64 time, const QString &url, int numericData1,
                                             int numericData2)
{
    QVERIFY(lastTimestamp <= time);
    lastTimestamp = time;
    QQmlProfilerData data(time, QQmlProfilerDefinitions::PixmapCacheEvent, type, url);
    switch (type) {
    case QQmlProfilerDefinitions::PixmapSizeKnown:
        data.line = numericData1;
        data.column = numericData2;
        break;
    case QQmlProfilerDefinitions::PixmapReferenceCountChanged:
    case QQmlProfilerDefinitions::PixmapCacheCountChanged:
        data.animationcount = numericData1;
        break;
    default:
        break;
    }
    pixmapMessages.append(data);
}

void QQmlProfilerTestClient::memoryAllocation(QQmlProfilerDefinitions::MemoryType type, qint64 time,
                                             qint64 amount)
{
    QVERIFY(lastTimestamp <= time);
    lastTimestamp = time;
    QQmlProfilerData data(time, QQmlProfilerDefinitions::MemoryAllocation, type);
    data.amount = amount;
    jsHeapMessages.append(data);
}

void QQmlProfilerTestClient::inputEvent(QQmlProfilerDefinitions::InputEventType type, qint64 time,
                                        int a, int b)
{
    QVERIFY(lastTimestamp <= time);
    lastTimestamp = time;
    qmlMessages.append(QQmlProfilerData(time, QQmlProfilerDefinitions::Event, type,
                                        QString::number(a) + QLatin1Char('x') +
                                        QString::number(b)));
}

void QQmlProfilerTestClient::unknownEvent(QQmlProfilerDefinitions::Message messageType, qint64 time,
                                         int detailType)
{
    QFAIL(qPrintable(QString::fromLatin1("Unknown event %1 with detail type %2 received at %3.")
                     .arg(messageType).arg(detailType).arg(time)));
}

void QQmlProfilerTestClient::unknownData(QPacket &stream)
{
    QFAIL(qPrintable(QString::fromLatin1("%1 bytes of extra data after receiving message.")
                     .arg(stream.device()->bytesAvailable())));
}

void QQmlProfilerTestClient::complete()
{
    emit recordingFinished();
}

class tst_QQmlProfilerService : public QQmlDebugTest
{
    Q_OBJECT

private:
    enum MessageListType {
        MessageListQML,
        MessageListJavaScript,
        MessageListJsHeap,
        MessageListAsynchronous,
        MessageListPixmap
    };

    enum CheckType {
        CheckMessageType  = 1 << 0,
        CheckDetailType   = 1 << 1,
        CheckLine         = 1 << 2,
        CheckColumn       = 1 << 3,
        CheckDataEndsWith = 1 << 4,

        CheckAll = CheckMessageType | CheckDetailType | CheckLine | CheckColumn | CheckDataEndsWith
    };

    ConnectResult connect(bool block, const QString &testFile, bool restrictServices = true);
    void checkTraceReceived();
    void checkJsHeap();
    bool verify(MessageListType type, int expectedPosition, const QQmlProfilerData &expected,
                quint32 checks);

    QList<QQmlDebugClient *> createClients() override;
    QPointer<QQmlProfilerTestClient> m_client;

private slots:
    void cleanup() override;

    void connect_data();
    void connect();
    void pixmapCacheData();
    void scenegraphData();
    void profileOnExit();
    void controlFromJS();
    void signalSourceLocation();
    void javascript();
    void flushInterval();
<<<<<<< HEAD
    void translationBinding();
=======
    void memory();
>>>>>>> 41293196
};

#define VERIFY(type, position, expected, checks) QVERIFY(verify(type, position, expected, checks))

QQmlDebugTest::ConnectResult tst_QQmlProfilerService::connect(bool block, const QString &file,
                                                              bool restrictServices)
{
    // ### Still using qmlscene due to QTBUG-33377
    return QQmlDebugTest::connect(QLibraryInfo::location(QLibraryInfo::BinariesPath) + "/qmlscene",
                                  restrictServices ? QStringLiteral("CanvasFrameRate") : QString(),
                                  testFile(file), block);
}

void tst_QQmlProfilerService::checkTraceReceived()
{
    QVERIFY2(QQmlDebugTest::waitForSignal(m_client, SIGNAL(recordingFinished())),
             "No trace received in time.");

    // must start with "StartTrace"
    QQmlProfilerData expected(0, QQmlProfilerDefinitions::Event,
                              QQmlProfilerDefinitions::StartTrace);
    VERIFY(MessageListAsynchronous, 0, expected, CheckMessageType | CheckDetailType);

    // must end with "EndTrace"
    expected.detailType = QQmlProfilerDefinitions::EndTrace;
    VERIFY(MessageListAsynchronous, m_client->asynchronousMessages.length() - 1, expected,
           CheckMessageType | CheckDetailType);
}

void tst_QQmlProfilerService::checkJsHeap()
{
    QVERIFY2(m_client->jsHeapMessages.count() > 0, "no JavaScript heap messages received");

    bool seen_alloc = false;
    bool seen_small = false;
    bool seen_large = false;
    qint64 allocated = 0;
    qint64 used = 0;
    qint64 lastTimestamp = -1;
    foreach (const QQmlProfilerData &message, m_client->jsHeapMessages) {
        switch (message.detailType) {
        case QV4::Profiling::HeapPage:
            allocated += message.amount;
            seen_alloc = true;
            break;
        case QV4::Profiling::SmallItem:
            used += message.amount;
            seen_small = true;
            break;
        case QV4::Profiling::LargeItem:
            allocated += message.amount;
            used += message.amount;
            seen_large = true;
            break;
        }

        QVERIFY(message.time >= lastTimestamp);
        // The heap will only be consistent after all events of the same timestamp are processed.
        if (lastTimestamp == -1) {
            lastTimestamp = message.time;
            continue;
        } else if (message.time == lastTimestamp) {
            continue;
        }

        lastTimestamp = message.time;

        QVERIFY2(used >= 0, QString::fromLatin1("Negative memory usage seen: %1")
                 .arg(used).toUtf8().constData());

        QVERIFY2(allocated >= 0, QString::fromLatin1("Negative memory allocation seen: %1")
                 .arg(allocated).toUtf8().constData());

        QVERIFY2(used <= allocated,
                 QString::fromLatin1("More memory usage than allocation seen: %1 > %2")
                 .arg(used).arg(allocated).toUtf8().constData());
    }

    QVERIFY2(seen_alloc, "No heap allocation seen");
    QVERIFY2(seen_small, "No small item seen");
    QVERIFY2(seen_large, "No large item seen");
}

bool tst_QQmlProfilerService::verify(tst_QQmlProfilerService::MessageListType type,
                                     int expectedPosition, const QQmlProfilerData &expected,
                                     quint32 checks)
{
    QVector<QQmlProfilerData> *target = 0;
    switch (type) {
        case MessageListQML:          target = &(m_client->qmlMessages); break;
        case MessageListJavaScript:   target = &(m_client->javascriptMessages); break;
        case MessageListJsHeap:       target = &(m_client->jsHeapMessages); break;
        case MessageListAsynchronous: target = &(m_client->asynchronousMessages); break;
        case MessageListPixmap:       target = &(m_client->pixmapMessages); break;
    }

    if (target->length() <= expectedPosition) {
        qWarning() << "Not enough events. expected position:" << expectedPosition
                   << "length:" << target->length();
        return false;
    }

    uint position = expectedPosition;
    qint64 timestamp = target->at(expectedPosition).time;
    while (position > 0 && target->at(position - 1).time == timestamp)
        --position;

    QStringList warnings;

    do {
        const QQmlProfilerData &actual = target->at(position);
        if ((checks & CheckMessageType) &&  actual.messageType != expected.messageType) {
            warnings << QString::fromLatin1("%1: unexpected messageType. actual: %2 - expected: %3")
                       .arg(position).arg(actual.messageType).arg(expected.messageType);
            continue;
        }
        if ((checks & CheckDetailType) && actual.detailType != expected.detailType) {
            warnings << QString::fromLatin1("%1: unexpected detailType. actual: %2 - expected: %3")
                       .arg(position).arg(actual.detailType).arg(expected.detailType);
            continue;
        }
        if ((checks & CheckLine) && actual.line != expected.line) {
            warnings << QString::fromLatin1("%1: unexpected line. actual: %2 - expected: %3")
                       .arg(position).arg(actual.line).arg(expected.line);
            continue;
        }
        if ((checks & CheckColumn) && actual.column != expected.column) {
            warnings << QString::fromLatin1("%1: unexpected column. actual: %2 - expected: %3")
                       .arg(position).arg(actual.column).arg(expected.column);
            continue;
        }
        if ((checks & CheckDataEndsWith) && !actual.detailData.endsWith(expected.detailData)) {
            warnings << QString::fromLatin1("%1: unexpected detailData. actual: %2 - expected: %3")
                       .arg(position).arg(actual.detailData).arg(expected.detailData);
            continue;
        }
        return true;
    } while (target->at(++position).time == timestamp);

    foreach (const QString &message, warnings)
        qWarning() << message.toLocal8Bit().constData();

    return false;
}

QList<QQmlDebugClient *> tst_QQmlProfilerService::createClients()
{
    m_client = new QQmlProfilerTestClient(m_connection);
    return QList<QQmlDebugClient *>({m_client});
}

void tst_QQmlProfilerService::cleanup()
{
    if (m_client && QTest::currentTestFailed()) {
        qDebug() << "QML Messages:" << m_client->qmlMessages.count();
        int i = 0;
        foreach (const QQmlProfilerData &data, m_client->qmlMessages) {
            qDebug() << i++ << data.time << data.messageType << data.detailType << data.detailData
                     << data.line << data.column;
        }
        qDebug() << " ";
        qDebug() << "JavaScript Messages:" << m_client->javascriptMessages.count();
        i = 0;
        foreach (const QQmlProfilerData &data, m_client->javascriptMessages) {
            qDebug() << i++ << data.time << data.messageType << data.detailType << data.detailData
                     << data.line << data.column;
        }
        qDebug() << " ";
        qDebug() << "Asynchronous Messages:" << m_client->asynchronousMessages.count();
        i = 0;
        foreach (const QQmlProfilerData &data, m_client->asynchronousMessages) {
            qDebug() << i++ << data.time << data.messageType << data.detailType << data.detailData
                     << data.framerate << data.animationcount << data.line << data.column;
        }
        qDebug() << " ";
        qDebug() << "Pixmap Cache Messages:" << m_client->pixmapMessages.count();
        i = 0;
        foreach (const QQmlProfilerData &data, m_client->pixmapMessages) {
            qDebug() << i++ << data.time << data.messageType << data.detailType << data.detailData
                     << data.line << data.column;
        }
        qDebug() << " ";
        qDebug() << "Javascript Heap Messages:" << m_client->jsHeapMessages.count();
        i = 0;
        foreach (const QQmlProfilerData &data, m_client->jsHeapMessages) {
            qDebug() << i++ << data.time << data.messageType << data.detailType;
        }
        qDebug() << " ";
    }

    QQmlDebugTest::cleanup();
}

void tst_QQmlProfilerService::connect_data()
{
    QTest::addColumn<bool>("blockMode");
    QTest::addColumn<bool>("restrictMode");
    QTest::addColumn<bool>("traceEnabled");
    QTest::newRow("normal/unrestricted/disabled") << false << false << false;
    QTest::newRow("block/unrestricted/disabled") << true << false << false;
    QTest::newRow("normal/restricted/disabled") << false << true << false;
    QTest::newRow("block/restricted/disabled") << true << true << false;
    QTest::newRow("normal/unrestricted/enabled") << false << false << true;
    QTest::newRow("block/unrestricted/enabled") << true << false << true;
    QTest::newRow("normal/restricted/enabled") << false << true << true;
    QTest::newRow("block/restricted/enabled") << true << true << true;
}

void tst_QQmlProfilerService::connect()
{
    QFETCH(bool, blockMode);
    QFETCH(bool, restrictMode);
    QFETCH(bool, traceEnabled);

    QCOMPARE(connect(blockMode, "test.qml", restrictMode), ConnectSuccess);

    // if the engine is waiting, then the first message determines if it starts with trace enabled
    if (!traceEnabled)
        m_client->sendRecordingStatus(false);
    m_client->sendRecordingStatus(true);
    m_client->sendRecordingStatus(false);
    checkTraceReceived();
    checkJsHeap();
}

void tst_QQmlProfilerService::pixmapCacheData()
{
    QCOMPARE(connect(true, "pixmapCacheTest.qml"), ConnectSuccess);

    m_client->sendRecordingStatus(true);
    QVERIFY(QQmlDebugTest::waitForSignal(m_process, SIGNAL(readyReadStandardOutput())));

    while (m_process->output().indexOf(QLatin1String("image loaded")) == -1 &&
           m_process->output().indexOf(QLatin1String("image error")) == -1)
        QVERIFY(QQmlDebugTest::waitForSignal(m_process, SIGNAL(readyReadStandardOutput())));

    m_client->sendRecordingStatus(false);

    checkTraceReceived();
    checkJsHeap();

    QQmlProfilerData expected(0, QQmlProfilerDefinitions::PixmapCacheEvent);

    // image starting to load
    expected.detailType = QQmlProfilerDefinitions::PixmapLoadingStarted;
    VERIFY(MessageListPixmap, 0, expected, CheckMessageType | CheckDetailType);

    // image size
    expected.detailType = QQmlProfilerDefinitions::PixmapSizeKnown;
    expected.line = expected.column = 2; // width and height, in fact
    VERIFY(MessageListPixmap, 1, expected,
           CheckMessageType | CheckDetailType | CheckLine | CheckColumn);

    // image loaded
    expected.detailType = QQmlProfilerDefinitions::PixmapLoadingFinished;
    VERIFY(MessageListPixmap, 2, expected, CheckMessageType | CheckDetailType);

    // cache size
    expected.detailType = QQmlProfilerDefinitions::PixmapCacheCountChanged;
    VERIFY(MessageListPixmap, 3, expected, CheckMessageType | CheckDetailType);
}

void tst_QQmlProfilerService::scenegraphData()
{
    QCOMPARE(connect(true, "scenegraphTest.qml"), ConnectSuccess);

    m_client->sendRecordingStatus(true);

    while (!m_process->output().contains(QLatin1String("tick")))
        QVERIFY(QQmlDebugTest::waitForSignal(m_process, SIGNAL(readyReadStandardOutput())));
    m_client->sendRecordingStatus(false);

    checkTraceReceived();
    checkJsHeap();

    // Check that at least one frame was rendered.
    // There should be a SGContextFrame + SGRendererFrame + SGRenderLoopFrame sequence,
    // but we can't be sure to get the SGRenderLoopFrame in the threaded renderer.
    //
    // Since the rendering happens in a different thread, there could be other unrelated events
    // interleaved. Also, events could carry the same time stamps and be sorted in an unexpected way
    // if the clocks are acting up.
    qint64 contextFrameTime = -1;
    qint64 renderFrameTime = -1;
#if QT_CONFIG(opengl) //Software renderer doesn't have context frames
    foreach (const QQmlProfilerData &msg, m_client->asynchronousMessages) {
        if (msg.messageType == QQmlProfilerDefinitions::SceneGraphFrame) {
            if (msg.detailType == QQmlProfilerDefinitions::SceneGraphContextFrame) {
                contextFrameTime = msg.time;
                break;
            }
        }
    }

    QVERIFY(contextFrameTime != -1);
#endif
    foreach (const QQmlProfilerData &msg, m_client->asynchronousMessages) {
        if (msg.detailType == QQmlProfilerDefinitions::SceneGraphRendererFrame) {
            QVERIFY(msg.time >= contextFrameTime);
            renderFrameTime = msg.time;
            break;
        }
    }

    QVERIFY(renderFrameTime != -1);

    foreach (const QQmlProfilerData &msg, m_client->asynchronousMessages) {
        if (msg.detailType == QQmlProfilerDefinitions::SceneGraphRenderLoopFrame) {
            if (msg.time >= contextFrameTime) {
                // Make sure SceneGraphRenderLoopFrame is not between SceneGraphContextFrame and
                // SceneGraphRendererFrame. A SceneGraphRenderLoopFrame before everything else is
                // OK as the scene graph might decide to do an initial rendering.
                QVERIFY(msg.time >= renderFrameTime);
                break;
            }
        }
    }
}

void tst_QQmlProfilerService::profileOnExit()
{
    QCOMPARE(connect(true, "exit.qml"), ConnectSuccess);

    m_client->sendRecordingStatus(true);

    checkTraceReceived();
    checkJsHeap();
}

void tst_QQmlProfilerService::controlFromJS()
{
    QCOMPARE(connect(true, "controlFromJS.qml"), ConnectSuccess);

    m_client->sendRecordingStatus(false);
    checkTraceReceived();
    checkJsHeap();
}

void tst_QQmlProfilerService::signalSourceLocation()
{
    QCOMPARE(connect(true, "signalSourceLocation.qml"), ConnectSuccess);

    m_client->sendRecordingStatus(true);
    while (!(m_process->output().contains(QLatin1String("500"))))
        QVERIFY(QQmlDebugTest::waitForSignal(m_process, SIGNAL(readyReadStandardOutput())));
    m_client->sendRecordingStatus(false);
    checkTraceReceived();
    checkJsHeap();

    QQmlProfilerData expected(0, QQmlProfilerDefinitions::RangeLocation,
                              QQmlProfilerDefinitions::HandlingSignal,
                              QLatin1String("signalSourceLocation.qml"));
    expected.line = 8;
    expected.column = 28;
    VERIFY(MessageListQML, 9, expected, CheckAll);

    expected.line = 7;
    expected.column = 21;
    VERIFY(MessageListQML, 11, expected, CheckAll);
}

void tst_QQmlProfilerService::javascript()
{
    QCOMPARE(connect(true, "javascript.qml"), ConnectSuccess);

    m_client->sendRecordingStatus(true);
    while (!(m_process->output().contains(QLatin1String("done"))))
        QVERIFY(QQmlDebugTest::waitForSignal(m_process, SIGNAL(readyReadStandardOutput())));
    m_client->sendRecordingStatus(false);
    checkTraceReceived();
    checkJsHeap();

    QQmlProfilerData expected(0, QQmlProfilerDefinitions::RangeStart,
                              QQmlProfilerDefinitions::Javascript);
    VERIFY(MessageListJavaScript, 6, expected, CheckMessageType | CheckDetailType);

    expected.messageType = QQmlProfilerDefinitions::RangeLocation;
    expected.detailData = QLatin1String("javascript.qml");
    expected.line = 4;
    expected.column = 5;
    VERIFY(MessageListJavaScript, 7, expected, CheckAll);

    expected.messageType = QQmlProfilerDefinitions::RangeData;
    expected.detailData = QLatin1String("something");
    VERIFY(MessageListJavaScript, 8, expected,
           CheckMessageType | CheckDetailType | CheckDataEndsWith);

    expected.messageType = QQmlProfilerDefinitions::RangeEnd;
    VERIFY(MessageListJavaScript, 21, expected, CheckMessageType | CheckDetailType);
}

void tst_QQmlProfilerService::flushInterval()
{
    QCOMPARE(connect(true, "timer.qml"), ConnectSuccess);

    m_client->sendRecordingStatus(true, -1, 1);

    // Make sure we get multiple messages
    QTRY_VERIFY(m_client->qmlMessages.length() > 0);
    QVERIFY(m_client->qmlMessages.length() < 100);
    QTRY_VERIFY(m_client->qmlMessages.length() > 100);

    m_client->sendRecordingStatus(false);
    checkTraceReceived();
    checkJsHeap();
}

<<<<<<< HEAD
void tst_QQmlProfilerService::translationBinding()
{
    QCOMPARE(connect(true, "qstr.qml"), ConnectSuccess);
=======
void tst_QQmlProfilerService::memory()
{
    connect(true, "memory.qml");
    if (QTest::currentTestFailed() || QTestResult::skipCurrentTest())
        return;
>>>>>>> 41293196

    m_client->sendRecordingStatus(true);

    checkTraceReceived();
    checkJsHeap();

<<<<<<< HEAD
    QQmlProfilerData expected(0, QQmlProfilerDefinitions::RangeStart,
                              QQmlProfilerDefinitions::Binding);
    VERIFY(MessageListQML, 8, expected,
           CheckDetailType | CheckMessageType);

    expected.messageType = QQmlProfilerDefinitions::RangeEnd;
    VERIFY(MessageListQML, 10, expected,
           CheckDetailType | CheckMessageType);
=======
    int smallItems = 0;
    for (auto message : m_client->jsHeapMessages) {
        if (message.detailType == QV4::Profiling::SmallItem)
            ++smallItems;
    }

    QVERIFY(smallItems > 5);
>>>>>>> 41293196
}

QTEST_MAIN(tst_QQmlProfilerService)

#include "tst_qqmlprofilerservice.moc"<|MERGE_RESOLUTION|>--- conflicted
+++ resolved
@@ -33,6 +33,7 @@
 #include <private/qqmldebugconnection_p.h>
 
 #include <QtTest/qtest.h>
+#include <private/qtestresult_p.h>
 #include <QtCore/qlibraryinfo.h>
 
 struct QQmlProfilerData
@@ -298,11 +299,8 @@
     void signalSourceLocation();
     void javascript();
     void flushInterval();
-<<<<<<< HEAD
     void translationBinding();
-=======
     void memory();
->>>>>>> 41293196
 };
 
 #define VERIFY(type, position, expected, checks) QVERIFY(verify(type, position, expected, checks))
@@ -710,24 +708,15 @@
     checkJsHeap();
 }
 
-<<<<<<< HEAD
 void tst_QQmlProfilerService::translationBinding()
 {
     QCOMPARE(connect(true, "qstr.qml"), ConnectSuccess);
-=======
-void tst_QQmlProfilerService::memory()
-{
-    connect(true, "memory.qml");
-    if (QTest::currentTestFailed() || QTestResult::skipCurrentTest())
-        return;
->>>>>>> 41293196
 
     m_client->sendRecordingStatus(true);
 
     checkTraceReceived();
     checkJsHeap();
 
-<<<<<<< HEAD
     QQmlProfilerData expected(0, QQmlProfilerDefinitions::RangeStart,
                               QQmlProfilerDefinitions::Binding);
     VERIFY(MessageListQML, 8, expected,
@@ -736,7 +725,19 @@
     expected.messageType = QQmlProfilerDefinitions::RangeEnd;
     VERIFY(MessageListQML, 10, expected,
            CheckDetailType | CheckMessageType);
-=======
+}
+
+void tst_QQmlProfilerService::memory()
+{
+    connect(true, "memory.qml");
+    if (QTest::currentTestFailed() || QTestResult::skipCurrentTest())
+        return;
+
+    m_client->sendRecordingStatus(true);
+
+    checkTraceReceived();
+    checkJsHeap();
+
     int smallItems = 0;
     for (auto message : m_client->jsHeapMessages) {
         if (message.detailType == QV4::Profiling::SmallItem)
@@ -744,7 +745,6 @@
     }
 
     QVERIFY(smallItems > 5);
->>>>>>> 41293196
 }
 
 QTEST_MAIN(tst_QQmlProfilerService)
