--- conflicted
+++ resolved
@@ -609,16 +609,9 @@
     checkTraceReceived();
     checkJsHeap();
 
-<<<<<<< HEAD
-
-    // check that at least one frame was rendered
-    // there should be a SGPolishAndSync + SGRendererFrame + SGRenderLoopFrame sequence
-    // (though we can't be sure to get the SGRenderLoopFrame in the threaded renderer)
-=======
     // Check that at least one frame was rendered.
     // There should be a SGContextFrame + SGRendererFrame + SGRenderLoopFrame sequence,
     // but we can't be sure to get the SGRenderLoopFrame in the threaded renderer.
->>>>>>> 6839f030
     //
     // Since the rendering happens in a different thread, there could be other unrelated events
     // interleaved. Also, events could carry the same time stamps and be sorted in an unexpected way
