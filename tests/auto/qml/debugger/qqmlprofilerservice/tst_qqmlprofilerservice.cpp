/****************************************************************************
**
** Copyright (C) 2016 The Qt Company Ltd.
** Contact: https://www.qt.io/licensing/
**
** This file is part of the test suite of the Qt Toolkit.
**
** $QT_BEGIN_LICENSE:GPL-EXCEPT$
** Commercial License Usage
** Licensees holding valid commercial Qt licenses may use this file in
** accordance with the commercial license agreement provided with the
** Software or, alternatively, in accordance with the terms contained in
** a written agreement between you and The Qt Company. For licensing terms
** and conditions see https://www.qt.io/terms-conditions. For further
** information use the contact form at https://www.qt.io/contact-us.
**
** GNU General Public License Usage
** Alternatively, this file may be used under the terms of the GNU
** General Public License version 3 as published by the Free Software
** Foundation with exceptions as appearing in the file LICENSE.GPL3-EXCEPT
** included in the packaging of this file. Please review the following
** information to ensure the GNU General Public License requirements will
** be met: https://www.gnu.org/licenses/gpl-3.0.html.
**
** $QT_END_LICENSE$
**
****************************************************************************/

#include "debugutil_p.h"
#include "../../../shared/util.h"

#include <private/qqmlprofilerclient_p.h>
#include <private/qqmldebugconnection_p.h>

#include <QtTest/qtest.h>
#include <QtCore/qlibraryinfo.h>

#define STR_PORT_FROM "13773"
#define STR_PORT_TO "13783"

struct QQmlProfilerData
{
    QQmlProfilerData(qint64 time = -2, int messageType = -1, int detailType = -1,
                     const QString &detailData = QString()) :
        time(time), messageType(messageType), detailType(detailType), detailData(detailData),
        line(-1), column(-1), framerate(-1), animationcount(-1), amount(-1)
    {}

    qint64 time;
    int messageType;
    int detailType;

    //###
    QString detailData; //used by RangeData and RangeLocation
    int line;           //used by RangeLocation
    int column;         //used by RangeLocation
    int framerate;      //used by animation events
    int animationcount; //used by animation events
    qint64 amount;      //used by heap events
};

class QQmlProfilerTestClient : public QQmlProfilerClient
{
    Q_OBJECT

public:
    QQmlProfilerTestClient(QQmlDebugConnection *connection) : QQmlProfilerClient(connection) {}

    QVector<QQmlProfilerData> qmlMessages;
    QVector<QQmlProfilerData> javascriptMessages;
    QVector<QQmlProfilerData> jsHeapMessages;
    QVector<QQmlProfilerData> asynchronousMessages;
    QVector<QQmlProfilerData> pixmapMessages;

signals:
    void recordingFinished();

private:
    void traceStarted(qint64 time, int engineId);
    void traceFinished(qint64 time, int engineId);
    void rangeStart(QQmlProfilerDefinitions::RangeType type, qint64 startTime);
    void rangeData(QQmlProfilerDefinitions::RangeType type, qint64 time, const QString &data);
    void rangeLocation(QQmlProfilerDefinitions::RangeType type, qint64 time,
                       const QQmlEventLocation &location);
    void rangeEnd(QQmlProfilerDefinitions::RangeType type, qint64 endTime);
    void animationFrame(qint64 time, int frameRate, int animationCount, int threadId);
    void sceneGraphEvent(QQmlProfilerDefinitions::SceneGraphFrameType type, qint64 time,
                         qint64 numericData1, qint64 numericData2, qint64 numericData3,
                         qint64 numericData4, qint64 numericData5);
    void pixmapCacheEvent(QQmlProfilerDefinitions::PixmapEventType type, qint64 time,
                          const QString &url, int numericData1, int numericData2);
    void memoryAllocation(QQmlProfilerDefinitions::MemoryType type, qint64 time, qint64 amount);
    void inputEvent(QQmlProfilerDefinitions::InputEventType type, qint64 time, int a, int b);
    void complete();

    void unknownEvent(QQmlProfilerDefinitions::Message messageType, qint64 time, int detailType);
    void unknownData(QPacket &stream);
};

void QQmlProfilerTestClient::traceStarted(qint64 time, int engineId)
{
    asynchronousMessages.append(QQmlProfilerData(time, QQmlProfilerDefinitions::Event,
                                        QQmlProfilerDefinitions::StartTrace,
                                        QString::number(engineId)));
}

void QQmlProfilerTestClient::traceFinished(qint64 time, int engineId)
{
    asynchronousMessages.append(QQmlProfilerData(time, QQmlProfilerDefinitions::Event,
                                        QQmlProfilerDefinitions::EndTrace,
                                        QString::number(engineId)));
}

void QQmlProfilerTestClient::rangeStart(QQmlProfilerDefinitions::RangeType type, qint64 startTime)
{
    QVERIFY(type >= 0 && type < QQmlProfilerDefinitions::MaximumRangeType);
    QQmlProfilerData data(startTime, QQmlProfilerDefinitions::RangeStart, type);
    if (type == QQmlProfilerDefinitions::Javascript)
        javascriptMessages.append(data);
    else
        qmlMessages.append(data);
}

void QQmlProfilerTestClient::rangeData(QQmlProfilerDefinitions::RangeType type, qint64 time,
                                      const QString &string)
{
    QVERIFY(type >= 0 && type < QQmlProfilerDefinitions::MaximumRangeType);
    QQmlProfilerData data(time, QQmlProfilerDefinitions::RangeData, type, string);
    if (type == QQmlProfilerDefinitions::Javascript)
        javascriptMessages.append(data);
    else
        qmlMessages.append(data);
}

void QQmlProfilerTestClient::rangeLocation(QQmlProfilerDefinitions::RangeType type, qint64 time,
                                          const QQmlEventLocation &location)
{
    QVERIFY(type >= 0 && type < QQmlProfilerDefinitions::MaximumRangeType);
    QVERIFY(location.line >= -2);
    QQmlProfilerData data(time, QQmlProfilerDefinitions::RangeLocation, type, location.filename);
    data.line = location.line;
    data.column = location.column;
    if (type == QQmlProfilerDefinitions::Javascript)
        javascriptMessages.append(data);
    else
        qmlMessages.append(data);
}

void QQmlProfilerTestClient::rangeEnd(QQmlProfilerDefinitions::RangeType type, qint64 endTime)
{
    QVERIFY(type >= 0 && type < QQmlProfilerDefinitions::MaximumRangeType);
    QQmlProfilerData data(endTime, QQmlProfilerDefinitions::RangeEnd, type);
    if (type == QQmlProfilerDefinitions::Javascript)
        javascriptMessages.append(data);
    else
        qmlMessages.append(data);
}

void QQmlProfilerTestClient::animationFrame(qint64 time, int frameRate, int animationCount, int threadId)
{
    QVERIFY(threadId >= 0);
    QVERIFY(frameRate != -1);
    QVERIFY(animationCount != -1);
    QQmlProfilerData data(time, QQmlProfilerDefinitions::Event,
                          QQmlProfilerDefinitions::AnimationFrame);
    data.framerate = frameRate;
    data.animationcount = animationCount;
    asynchronousMessages.append(data);
}

void QQmlProfilerTestClient::sceneGraphEvent(QQmlProfilerDefinitions::SceneGraphFrameType type,
                                            qint64 time, qint64 numericData1, qint64 numericData2,
                                            qint64 numericData3, qint64 numericData4,
                                            qint64 numericData5)
{
    Q_UNUSED(numericData1);
    Q_UNUSED(numericData2);
    Q_UNUSED(numericData3);
    Q_UNUSED(numericData4);
    Q_UNUSED(numericData5);
    asynchronousMessages.append(QQmlProfilerData(time, QQmlProfilerDefinitions::SceneGraphFrame,
                                                 type));
}

void QQmlProfilerTestClient::pixmapCacheEvent(QQmlProfilerDefinitions::PixmapEventType type,
                                             qint64 time, const QString &url, int numericData1,
                                             int numericData2)
{
    QQmlProfilerData data(time, QQmlProfilerDefinitions::PixmapCacheEvent, type, url);
    switch (type) {
    case QQmlProfilerDefinitions::PixmapSizeKnown:
        data.line = numericData1;
        data.column = numericData2;
        break;
    case QQmlProfilerDefinitions::PixmapReferenceCountChanged:
    case QQmlProfilerDefinitions::PixmapCacheCountChanged:
        data.animationcount = numericData1;
        break;
    default:
        break;
    }
    pixmapMessages.append(data);
}

void QQmlProfilerTestClient::memoryAllocation(QQmlProfilerDefinitions::MemoryType type, qint64 time,
                                             qint64 amount)
{
    QQmlProfilerData data(time, QQmlProfilerDefinitions::MemoryAllocation, type);
    data.amount = amount;
    jsHeapMessages.append(data);
}

void QQmlProfilerTestClient::inputEvent(QQmlProfilerDefinitions::InputEventType type, qint64 time,
                                        int a, int b)
{
    qmlMessages.append(QQmlProfilerData(time, QQmlProfilerDefinitions::Event, type,
                                        QString::number(a) + QLatin1Char('x') +
                                        QString::number(b)));
}

void QQmlProfilerTestClient::unknownEvent(QQmlProfilerDefinitions::Message messageType, qint64 time,
                                         int detailType)
{
    QFAIL(qPrintable(QString::fromLatin1("Unknown event %1 with detail type %2 received at %3.")
                     .arg(messageType).arg(detailType).arg(time)));
}

void QQmlProfilerTestClient::unknownData(QPacket &stream)
{
    QFAIL(qPrintable(QString::fromLatin1("%1 bytes of extra data after receiving message.")
                     .arg(stream.device()->bytesAvailable())));
}

void QQmlProfilerTestClient::complete()
{
    emit recordingFinished();
}

class tst_QQmlProfilerService : public QQmlDataTest
{
    Q_OBJECT

public:
    tst_QQmlProfilerService()
        : m_process(0)
        , m_connection(0)
        , m_client(0)
    {
    }


private:
    QQmlDebugProcess *m_process;
    QQmlDebugConnection *m_connection;
    QQmlProfilerTestClient *m_client;

    enum MessageListType {
        MessageListQML,
        MessageListJavaScript,
        MessageListJsHeap,
        MessageListAsynchronous,
        MessageListPixmap
    };

    enum CheckType {
        CheckMessageType  = 1 << 0,
        CheckDetailType   = 1 << 1,
        CheckLine         = 1 << 2,
        CheckColumn       = 1 << 3,
        CheckDataEndsWith = 1 << 4,

        CheckAll = CheckMessageType | CheckDetailType | CheckLine | CheckColumn | CheckDataEndsWith
    };

    void connect(bool block, const QString &testFile, bool restrictServices = true);
    void checkTraceReceived();
    void checkJsHeap();
    bool verify(MessageListType type, int expectedPosition, const QQmlProfilerData &expected,
                quint32 checks);

private slots:
    void cleanup();

    void connect_data();
    void connect();
    void pixmapCacheData();
    void scenegraphData();
    void profileOnExit();
    void controlFromJS();
    void signalSourceLocation();
    void javascript();
    void flushInterval();
};

#define VERIFY(type, position, expected, checks) QVERIFY(verify(type, position, expected, checks))

void tst_QQmlProfilerService::connect(bool block, const QString &testFile, bool restrictServices)
{
    // ### Still using qmlscene due to QTBUG-33377
    const QString executable = QLibraryInfo::location(QLibraryInfo::BinariesPath) + "/qmlscene";
    QStringList arguments;
    arguments << QString::fromLatin1("-qmljsdebugger=port:%1,%2%3%4")
                 .arg(STR_PORT_FROM).arg(STR_PORT_TO)
                 .arg(block ? QStringLiteral(",block") : QString())
                 .arg(restrictServices ? QStringLiteral(",services:CanvasFrameRate") : QString())
              << QQmlDataTest::instance()->testFile(testFile);

    m_process = new QQmlDebugProcess(executable, this);
    m_process->start(QStringList() << arguments);
    QVERIFY2(m_process->waitForSessionStart(), "Could not launch application, or did not get 'Waiting for connection'.");

    m_connection = new QQmlDebugConnection();
    m_client = new QQmlProfilerTestClient(m_connection);
    QList<QQmlDebugClient *> others = QQmlDebugTest::createOtherClients(m_connection);

    const int port = m_process->debugPort();
    m_connection->connectToHost(QLatin1String("127.0.0.1"), port);
    QVERIFY(m_client);
    QTRY_COMPARE(m_client->state(), QQmlDebugClient::Enabled);

    foreach (QQmlDebugClient *other, others)
        QCOMPARE(other->state(), restrictServices ? QQmlDebugClient::Unavailable :
                                                    QQmlDebugClient::Enabled);
    qDeleteAll(others);
}

void tst_QQmlProfilerService::checkTraceReceived()
{
    QVERIFY2(QQmlDebugTest::waitForSignal(m_client, SIGNAL(recordingFinished())),
             "No trace received in time.");

    // must start with "StartTrace"
    QQmlProfilerData expected(0, QQmlProfilerDefinitions::Event,
                              QQmlProfilerDefinitions::StartTrace);
    VERIFY(MessageListAsynchronous, 0, expected, CheckMessageType | CheckDetailType);

    // must end with "EndTrace"
    expected.detailType = QQmlProfilerDefinitions::EndTrace;
    VERIFY(MessageListAsynchronous, m_client->asynchronousMessages.length() - 1, expected,
           CheckMessageType | CheckDetailType);
}

void tst_QQmlProfilerService::checkJsHeap()
{
    QVERIFY2(m_client->jsHeapMessages.count() > 0, "no JavaScript heap messages received");

    bool seen_alloc = false;
    bool seen_small = false;
    bool seen_large = false;
    qint64 allocated = 0;
    qint64 used = 0;
    qint64 lastTimestamp = -1;
    foreach (const QQmlProfilerData &message, m_client->jsHeapMessages) {
        switch (message.detailType) {
        case QV4::Profiling::HeapPage:
            allocated += message.amount;
            seen_alloc = true;
            break;
        case QV4::Profiling::SmallItem:
            used += message.amount;
            seen_small = true;
            break;
        case QV4::Profiling::LargeItem:
            allocated += message.amount;
            used += message.amount;
            seen_large = true;
            break;
        }

        QVERIFY(message.time >= lastTimestamp);
        // The heap will only be consistent after all events of the same timestamp are processed.
        if (lastTimestamp == -1) {
            lastTimestamp = message.time;
            continue;
        } else if (message.time == lastTimestamp) {
            continue;
        }

        lastTimestamp = message.time;

        QVERIFY2(used >= 0, QString::fromLatin1("Negative memory usage seen: %1")
                 .arg(used).toUtf8().constData());

        QVERIFY2(allocated >= 0, QString::fromLatin1("Negative memory allocation seen: %1")
                 .arg(allocated).toUtf8().constData());

        QVERIFY2(used <= allocated,
                 QString::fromLatin1("More memory usage than allocation seen: %1 > %2")
                 .arg(used).arg(allocated).toUtf8().constData());
    }

    QVERIFY2(seen_alloc, "No heap allocation seen");
    QVERIFY2(seen_small, "No small item seen");
    QVERIFY2(seen_large, "No large item seen");
}

bool tst_QQmlProfilerService::verify(tst_QQmlProfilerService::MessageListType type,
                                     int expectedPosition, const QQmlProfilerData &expected,
                                     quint32 checks)
{
    QVector<QQmlProfilerData> *target = 0;
    switch (type) {
        case MessageListQML:          target = &(m_client->qmlMessages); break;
        case MessageListJavaScript:   target = &(m_client->javascriptMessages); break;
        case MessageListJsHeap:       target = &(m_client->jsHeapMessages); break;
        case MessageListAsynchronous: target = &(m_client->asynchronousMessages); break;
        case MessageListPixmap:       target = &(m_client->pixmapMessages); break;
    }

    if (target->length() <= expectedPosition) {
        qWarning() << "Not enough events. expected position:" << expectedPosition
                   << "length:" << target->length();
        return false;
    }

    uint position = expectedPosition;
    qint64 timestamp = target->at(expectedPosition).time;
    while (position > 0 && target->at(position - 1).time == timestamp)
        --position;

    QStringList warnings;

    do {
        const QQmlProfilerData &actual = target->at(position);
        if ((checks & CheckMessageType) &&  actual.messageType != expected.messageType) {
            warnings << QString::fromLatin1("%1: unexpected messageType. actual: %2 - expected: %3")
                       .arg(position).arg(actual.messageType).arg(expected.messageType);
            continue;
        }
        if ((checks & CheckDetailType) && actual.detailType != expected.detailType) {
            warnings << QString::fromLatin1("%1: unexpected detailType. actual: %2 - expected: %3")
                       .arg(position).arg(actual.detailType).arg(expected.detailType);
            continue;
        }
        if ((checks & CheckLine) && actual.line != expected.line) {
            warnings << QString::fromLatin1("%1: unexpected line. actual: %2 - expected: %3")
                       .arg(position).arg(actual.line).arg(expected.line);
            continue;
        }
        if ((checks & CheckColumn) && actual.column != expected.column) {
            warnings << QString::fromLatin1("%1: unexpected column. actual: %2 - expected: %3")
                       .arg(position).arg(actual.column).arg(expected.column);
            continue;
        }
        if ((checks & CheckDataEndsWith) && !actual.detailData.endsWith(expected.detailData)) {
            warnings << QString::fromLatin1("%1: unexpected detailData. actual: %2 - expected: %3")
                       .arg(position).arg(actual.detailData).arg(expected.detailData);
            continue;
        }
        return true;
    } while (target->at(++position).time == timestamp);

    foreach (const QString &message, warnings)
        qWarning() << message.toLocal8Bit().constData();

    return false;
}

void tst_QQmlProfilerService::cleanup()
{
    if (m_client && QTest::currentTestFailed()) {
        qDebug() << "QML Messages:" << m_client->qmlMessages.count();
        int i = 0;
        foreach (const QQmlProfilerData &data, m_client->qmlMessages) {
            qDebug() << i++ << data.time << data.messageType << data.detailType << data.detailData
                     << data.line << data.column;
        }
        qDebug() << " ";
        qDebug() << "JavaScript Messages:" << m_client->javascriptMessages.count();
        i = 0;
        foreach (const QQmlProfilerData &data, m_client->javascriptMessages) {
            qDebug() << i++ << data.time << data.messageType << data.detailType << data.detailData
                     << data.line << data.column;
        }
        qDebug() << " ";
        qDebug() << "Asynchronous Messages:" << m_client->asynchronousMessages.count();
        i = 0;
        foreach (const QQmlProfilerData &data, m_client->asynchronousMessages) {
            qDebug() << i++ << data.time << data.messageType << data.detailType << data.detailData
                     << data.framerate << data.animationcount << data.line << data.column;
        }
        qDebug() << " ";
        qDebug() << "Pixmap Cache Messages:" << m_client->pixmapMessages.count();
        i = 0;
        foreach (const QQmlProfilerData &data, m_client->pixmapMessages) {
            qDebug() << i++ << data.time << data.messageType << data.detailType << data.detailData
                     << data.line << data.column;
        }
        qDebug() << " ";
        qDebug() << "Javascript Heap Messages:" << m_client->jsHeapMessages.count();
        i = 0;
        foreach (const QQmlProfilerData &data, m_client->jsHeapMessages) {
            qDebug() << i++ << data.time << data.messageType << data.detailType;
        }
        qDebug() << " ";
        qDebug() << "Process State:" << (m_process ? m_process->state() : QLatin1String("null"));
        qDebug() << "Application Output:" << (m_process ? m_process->output() : QLatin1String("null"));
        qDebug() << "Connection State:" << QQmlDebugTest::connectionStateString(m_connection);
        qDebug() << "Client State:" << QQmlDebugTest::clientStateString(m_client);
    }
    delete m_process;
    m_process = 0;
    delete m_client;
    m_client = 0;
    delete m_connection;
    m_connection = 0;
}

void tst_QQmlProfilerService::connect_data()
{
    QTest::addColumn<bool>("blockMode");
    QTest::addColumn<bool>("restrictMode");
    QTest::addColumn<bool>("traceEnabled");
    QTest::newRow("normal/unrestricted/disabled") << false << false << false;
    QTest::newRow("block/unrestricted/disabled") << true << false << false;
    QTest::newRow("normal/restricted/disabled") << false << true << false;
    QTest::newRow("block/restricted/disabled") << true << true << false;
    QTest::newRow("normal/unrestricted/enabled") << false << false << true;
    QTest::newRow("block/unrestricted/enabled") << true << false << true;
    QTest::newRow("normal/restricted/enabled") << false << true << true;
    QTest::newRow("block/restricted/enabled") << true << true << true;
}

void tst_QQmlProfilerService::connect()
{
    QFETCH(bool, blockMode);
    QFETCH(bool, restrictMode);
    QFETCH(bool, traceEnabled);

    connect(blockMode, "test.qml", restrictMode);

    // if the engine is waiting, then the first message determines if it starts with trace enabled
    if (!traceEnabled)
        m_client->sendRecordingStatus(false);
    m_client->sendRecordingStatus(true);
    m_client->sendRecordingStatus(false);
    checkTraceReceived();
    checkJsHeap();
}

void tst_QQmlProfilerService::pixmapCacheData()
{
    connect(true, "pixmapCacheTest.qml");

    m_client->sendRecordingStatus(true);
    QVERIFY(QQmlDebugTest::waitForSignal(m_process, SIGNAL(readyReadStandardOutput())));

    while (m_process->output().indexOf(QLatin1String("image loaded")) == -1 &&
           m_process->output().indexOf(QLatin1String("image error")) == -1)
        QVERIFY(QQmlDebugTest::waitForSignal(m_process, SIGNAL(readyReadStandardOutput())));

    m_client->sendRecordingStatus(false);

    checkTraceReceived();
    checkJsHeap();

    QQmlProfilerData expected(0, QQmlProfilerDefinitions::PixmapCacheEvent);

    // image starting to load
    expected.detailType = QQmlProfilerDefinitions::PixmapLoadingStarted;
    VERIFY(MessageListPixmap, 0, expected, CheckMessageType | CheckDetailType);

    // image size
    expected.detailType = QQmlProfilerDefinitions::PixmapSizeKnown;
    expected.line = expected.column = 2; // width and height, in fact
    VERIFY(MessageListPixmap, 1, expected,
           CheckMessageType | CheckDetailType | CheckLine | CheckColumn);

    // image loaded
    expected.detailType = QQmlProfilerDefinitions::PixmapLoadingFinished;
    VERIFY(MessageListPixmap, 2, expected, CheckMessageType | CheckDetailType);

    // cache size
    expected.detailType = QQmlProfilerDefinitions::PixmapCacheCountChanged;
    VERIFY(MessageListPixmap, 3, expected, CheckMessageType | CheckDetailType);
}

void tst_QQmlProfilerService::scenegraphData()
{
    connect(true, "scenegraphTest.qml");

    m_client->sendRecordingStatus(true);

    while (!m_process->output().contains(QLatin1String("tick")))
        QVERIFY(QQmlDebugTest::waitForSignal(m_process, SIGNAL(readyReadStandardOutput())));
    m_client->sendRecordingStatus(false);

    checkTraceReceived();
    checkJsHeap();

    // Check that at least one frame was rendered.
    // There should be a SGContextFrame + SGRendererFrame + SGRenderLoopFrame sequence,
    // but we can't be sure to get the SGRenderLoopFrame in the threaded renderer.
    //
    // Since the rendering happens in a different thread, there could be other unrelated events
    // interleaved. Also, events could carry the same time stamps and be sorted in an unexpected way
    // if the clocks are acting up.
    qint64 contextFrameTime = -1;
    qint64 renderFrameTime = -1;

    foreach (const QQmlProfilerData &msg, m_client->asynchronousMessages) {
        if (msg.messageType == QQmlProfilerDefinitions::SceneGraphFrame) {
            if (msg.detailType == QQmlProfilerDefinitions::SceneGraphContextFrame) {
                contextFrameTime = msg.time;
                break;
            }
        }
    }

    QVERIFY(contextFrameTime != -1);

    foreach (const QQmlProfilerData &msg, m_client->asynchronousMessages) {
        if (msg.detailType == QQmlProfilerDefinitions::SceneGraphRendererFrame) {
            QVERIFY(msg.time >= contextFrameTime);
            renderFrameTime = msg.time;
            break;
        }
    }

    QVERIFY(renderFrameTime != -1);

    foreach (const QQmlProfilerData &msg, m_client->asynchronousMessages) {
<<<<<<< HEAD
        if (msg.detailType == QQmlProfilerDefinitions::SceneGraphRenderLoopFrame) {
            QVERIFY(msg.time >= renderFrameTime);
            break;
=======
        if (msg.detailType == QQmlProfilerClient::SceneGraphRenderLoopFrame) {
            if (msg.time >= contextFrameTime) {
                // Make sure SceneGraphRenderLoopFrame is not between SceneGraphContextFrame and
                // SceneGraphRendererFrame. A SceneGraphRenderLoopFrame before everything else is
                // OK as the scene graph might decide to do an initial rendering.
                QVERIFY(msg.time >= renderFrameTime);
                break;
            }
>>>>>>> 20b96e21
        }
    }
}

void tst_QQmlProfilerService::profileOnExit()
{
    connect(true, "exit.qml");

    m_client->sendRecordingStatus(true);

    checkTraceReceived();
    checkJsHeap();
}

void tst_QQmlProfilerService::controlFromJS()
{
    connect(true, "controlFromJS.qml");

    m_client->sendRecordingStatus(false);
    checkTraceReceived();
    checkJsHeap();
}

void tst_QQmlProfilerService::signalSourceLocation()
{
    connect(true, "signalSourceLocation.qml");

    m_client->sendRecordingStatus(true);
    while (!(m_process->output().contains(QLatin1String("500"))))
        QVERIFY(QQmlDebugTest::waitForSignal(m_process, SIGNAL(readyReadStandardOutput())));
    m_client->sendRecordingStatus(false);
    checkTraceReceived();
    checkJsHeap();

    QQmlProfilerData expected(0, QQmlProfilerDefinitions::RangeLocation,
                              QQmlProfilerDefinitions::HandlingSignal,
                              QLatin1String("signalSourceLocation.qml"));
    expected.line = 8;
    expected.column = 28;
    VERIFY(MessageListQML, 13, expected, CheckAll);

    expected.line = 7;
    expected.column = 21;
    VERIFY(MessageListQML, 15, expected, CheckAll);
}

void tst_QQmlProfilerService::javascript()
{
    connect(true, "javascript.qml");

    m_client->sendRecordingStatus(true);
    while (!(m_process->output().contains(QLatin1String("done"))))
        QVERIFY(QQmlDebugTest::waitForSignal(m_process, SIGNAL(readyReadStandardOutput())));
    m_client->sendRecordingStatus(false);
    checkTraceReceived();
    checkJsHeap();

    QQmlProfilerData expected(0, QQmlProfilerDefinitions::RangeStart,
                              QQmlProfilerDefinitions::Javascript);
    VERIFY(MessageListJavaScript, 6, expected, CheckMessageType | CheckDetailType);

    expected.messageType = QQmlProfilerDefinitions::RangeLocation;
    expected.detailData = QLatin1String("javascript.qml");
    expected.line = 4;
    expected.column = 5;
    VERIFY(MessageListJavaScript, 7, expected, CheckAll);

    expected.messageType = QQmlProfilerDefinitions::RangeData;
    expected.detailData = QLatin1String("something");
    VERIFY(MessageListJavaScript, 8, expected,
           CheckMessageType | CheckDetailType | CheckDataEndsWith);

    expected.messageType = QQmlProfilerDefinitions::RangeEnd;
    VERIFY(MessageListJavaScript, 21, expected, CheckMessageType | CheckDetailType);
}

void tst_QQmlProfilerService::flushInterval()
{
    connect(true, "timer.qml");

    m_client->sendRecordingStatus(true, -1, 1);

    // Make sure we get multiple messages
    QTRY_VERIFY(m_client->qmlMessages.length() > 0);
    QVERIFY(m_client->qmlMessages.length() < 100);
    QTRY_VERIFY(m_client->qmlMessages.length() > 100);

    m_client->sendRecordingStatus(false);
    checkTraceReceived();
    checkJsHeap();
}

QTEST_MAIN(tst_QQmlProfilerService)

#include "tst_qqmlprofilerservice.moc"<|MERGE_RESOLUTION|>--- conflicted
+++ resolved
@@ -620,12 +620,7 @@
     QVERIFY(renderFrameTime != -1);
 
     foreach (const QQmlProfilerData &msg, m_client->asynchronousMessages) {
-<<<<<<< HEAD
         if (msg.detailType == QQmlProfilerDefinitions::SceneGraphRenderLoopFrame) {
-            QVERIFY(msg.time >= renderFrameTime);
-            break;
-=======
-        if (msg.detailType == QQmlProfilerClient::SceneGraphRenderLoopFrame) {
             if (msg.time >= contextFrameTime) {
                 // Make sure SceneGraphRenderLoopFrame is not between SceneGraphContextFrame and
                 // SceneGraphRendererFrame. A SceneGraphRenderLoopFrame before everything else is
@@ -633,7 +628,6 @@
                 QVERIFY(msg.time >= renderFrameTime);
                 break;
             }
->>>>>>> 20b96e21
         }
     }
 }
