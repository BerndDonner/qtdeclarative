--- conflicted
+++ resolved
@@ -246,12 +246,10 @@
     void aggressiveGc();
     void noAccumulatorInTemplateLiteral();
 
-<<<<<<< HEAD
     void interrupt_data();
     void interrupt();
-=======
+
     void triggerBackwardJumpWithDestructuring();
->>>>>>> aeec2f94
 
 public:
     Q_INVOKABLE QJSValue throwingCppMethod1();
@@ -4862,7 +4860,6 @@
     qputenv("QV4_MM_AGGRESSIVE_GC", origAggressiveGc);
 }
 
-<<<<<<< HEAD
 void tst_QJSEngine::interrupt_data()
 {
     QTest::addColumn<int>("jitThreshold");
@@ -4941,7 +4938,8 @@
 #else
     QSKIP("This test requires C++11 futures");
 #endif
-=======
+}
+
 void tst_QJSEngine::triggerBackwardJumpWithDestructuring()
 {
     QJSEngine engine;
@@ -4953,7 +4951,6 @@
             "}"
             );
     QVERIFY(!value.isError());
->>>>>>> aeec2f94
 }
 
 QTEST_MAIN(tst_QJSEngine)
