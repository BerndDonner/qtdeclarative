--- conflicted
+++ resolved
@@ -174,11 +174,8 @@
 
     void privateMethods();
 
-<<<<<<< HEAD
     void engineForObject();
-=======
     void intConversion_QTBUG43309();
->>>>>>> 88e87647
 
 signals:
     void testSignal();
@@ -3630,7 +3627,6 @@
     }
 }
 
-<<<<<<< HEAD
 void tst_QJSEngine::engineForObject()
 {
     QObject object;
@@ -3642,7 +3638,8 @@
         QCOMPARE(qjsEngine(&object), wrapper.engine());
     }
     QVERIFY(!qjsEngine(&object));
-=======
+}
+
 void tst_QJSEngine::intConversion_QTBUG43309()
 {
     // This failed in the interpreter:
@@ -3651,7 +3648,6 @@
     QJSValue result = engine.evaluate( jsCode );
     QVERIFY(result.isNumber());
     QCOMPARE(result.toNumber(), 25.0);
->>>>>>> 88e87647
 }
 
 QTEST_MAIN(tst_QJSEngine)
