--- conflicted
+++ resolved
@@ -4147,7 +4147,6 @@
     QCOMPARE(use.toInt(), 42);
 }
 
-<<<<<<< HEAD
 void tst_QJSEngine::binaryNumbers()
 {
     QJSEngine engine;
@@ -4180,75 +4179,6 @@
     QVERIFY(result.isError());
 }
 
-static const char *perfMapKey = "QV4_PROFILE_WRITE_PERF_MAP";
-static const char *jitCallKey = "QV4_JIT_CALL_THRESHOLD";
-
-struct EnvironmentModifier {
-    const bool hasPerfMap = false;
-    const bool hasJitCall = false;
-    const QByteArray perfMap;
-    const QByteArray jitCall;
-
-    EnvironmentModifier() :
-        hasPerfMap(qEnvironmentVariableIsSet(perfMapKey)),
-        hasJitCall(qEnvironmentVariableIsSet(jitCallKey)),
-        perfMap(qgetenv(perfMapKey)),
-        jitCall(qgetenv(jitCallKey))
-    {
-        qputenv(perfMapKey, "1");
-        qputenv(jitCallKey, "0");
-    }
-
-    ~EnvironmentModifier()
-    {
-        if (hasPerfMap)
-            qputenv(perfMapKey, perfMap);
-        else
-            qunsetenv(perfMapKey);
-
-        if (hasJitCall)
-            qputenv(jitCallKey, jitCall);
-        else
-            qunsetenv(jitCallKey);
-    }
-};
-
-void tst_QJSEngine::perfMapFile()
-{
-#if !defined(Q_OS_LINUX)
-    QSKIP("perf map files are only generated on linux");
-#else
-    EnvironmentModifier modifier;
-    Q_UNUSED(modifier);
-    QJSEngine engine;
-    QJSValue def = engine.evaluate("'use strict'; function foo() { return 42 }");
-    QVERIFY(!def.isError());
-    QJSValue use = engine.evaluate("'use strict'; foo()");
-    QVERIFY(use.isNumber());
-    QFile file(QString::fromLatin1("/tmp/perf-%1.map").arg(QCoreApplication::applicationPid()));
-    QVERIFY(file.exists());
-    QVERIFY(file.open(QIODevice::ReadOnly));
-    QList<QByteArray> functions;
-    while (!file.atEnd()) {
-        const QByteArray contents = file.readLine();
-        QVERIFY(contents.endsWith('\n'));
-        QList<QByteArray> fields = contents.split(' ');
-        QCOMPARE(fields.length(), 3);
-        bool ok = false;
-        const qulonglong address = fields[0].toULongLong(&ok, 16);
-        QVERIFY(ok);
-        QVERIFY(address > 0);
-        const ulong size = fields[1].toULong(&ok, 16);
-        QVERIFY(ok);
-        QVERIFY(size > 0);
-        functions.append(fields[2]);
-    }
-    QVERIFY(functions.contains("foo\n"));
-#endif
-}
-
-=======
->>>>>>> e696a6b7
 QTEST_MAIN(tst_QJSEngine)
 
 #include "tst_qjsengine.moc"
