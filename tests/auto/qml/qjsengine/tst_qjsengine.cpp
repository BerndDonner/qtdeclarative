/****************************************************************************
**
** Copyright (C) 2016 The Qt Company Ltd.
** Contact: https://www.qt.io/licensing/
**
** This file is part of the test suite of the Qt Toolkit.
**
** $QT_BEGIN_LICENSE:GPL-EXCEPT$
** Commercial License Usage
** Licensees holding valid commercial Qt licenses may use this file in
** accordance with the commercial license agreement provided with the
** Software or, alternatively, in accordance with the terms contained in
** a written agreement between you and The Qt Company. For licensing terms
** and conditions see https://www.qt.io/terms-conditions. For further
** information use the contact form at https://www.qt.io/contact-us.
**
** GNU General Public License Usage
** Alternatively, this file may be used under the terms of the GNU
** General Public License version 3 as published by the Free Software
** Foundation with exceptions as appearing in the file LICENSE.GPL3-EXCEPT
** included in the packaging of this file. Please review the following
** information to ensure the GNU General Public License requirements will
** be met: https://www.gnu.org/licenses/gpl-3.0.html.
**
** $QT_END_LICENSE$
**
****************************************************************************/


#include <QtTest/QtTest>

#include <private/qqmldata_p.h>
#include <qjsengine.h>
#include <qjsvalueiterator.h>
#include <qgraphicsitem.h>
#include <qstandarditemmodel.h>
#include <QtCore/qnumeric.h>
#include <qqmlengine.h>
#include <qqmlcomponent.h>
#include <stdlib.h>
#include <private/qv4alloca_p.h>

#ifdef Q_CC_MSVC
#define NO_INLINE __declspec(noinline)
#else
#define NO_INLINE __attribute__((noinline))
#endif

Q_DECLARE_METATYPE(QList<int>)
Q_DECLARE_METATYPE(QObjectList)

class tst_QJSEngine : public QObject
{
    Q_OBJECT

public:
    tst_QJSEngine();
    virtual ~tst_QJSEngine();

private slots:
    void callQObjectSlot();
    void constructWithParent();
    void newObject();
    void newArray();
    void newArray_HooliganTask218092();
    void newArray_HooliganTask233836();
    void newVariant();
    void newVariant_valueOfToString();
    void newVariant_valueOfEnum();
    void newRegExp();
    void jsRegExp();
    void newDate();
    void jsParseDate();
    void newQObject();
    void newQObject_ownership();
    void newQObject_deletedEngine();
    void newQObjectPropertyCache();
    void newQMetaObject();
    void exceptionInSlot();
    void globalObjectProperties();
    void globalObjectEquals();
    void globalObjectProperties_enumerate();
    void createGlobalObjectProperty();
    void globalObjectWithCustomPrototype();
    void builtinFunctionNames_data();
    void builtinFunctionNames();
    void evaluate_data();
    void evaluate();
    void errorMessage_QT679();
    void valueConversion_basic();
    void valueConversion_QVariant();
    void valueConversion_basic2();
    void valueConversion_dateTime();
    void valueConversion_regExp();
    void castWithMultipleInheritance();
    void collectGarbage();
    void gcWithNestedDataStructure();
    void stacktrace();
    void numberParsing_data();
    void numberParsing();
    void automaticSemicolonInsertion();
    void errorConstructors();
    void argumentsProperty_globalContext();
    void argumentsProperty_JS();
    void jsNumberClass();
    void jsForInStatement_simple();
    void jsForInStatement_prototypeProperties();
    void jsForInStatement_mutateWhileIterating();
    void jsForInStatement_arrays();
    void jsForInStatement_constant();
    void with_constant();
    void stringObjects();
    void jsStringPrototypeReplaceBugs();
    void getterSetterThisObject_global();
    void getterSetterThisObject_plain();
    void getterSetterThisObject_prototypeChain();
    void jsContinueInSwitch();
    void jsShadowReadOnlyPrototypeProperty();
    void jsReservedWords_data();
    void jsReservedWords();
    void jsFutureReservedWords_data();
    void jsFutureReservedWords();
    void jsThrowInsideWithStatement();
    void reentrancy_globalObjectProperties();
    void reentrancy_Array();
    void reentrancy_objectCreation();
    void jsIncDecNonObjectProperty();
    void JSONparse();
    void arraySort();
    void lookupOnDisappearingProperty();
    void arrayConcat();

    void qRegExpInport_data();
    void qRegExpInport();
    void dateRoundtripJSQtJS();
    void dateRoundtripQtJSQt();
    void dateConversionJSQt();
    void dateConversionQtJS();
    void functionPrototypeExtensions();
    void threadedEngine();

    void functionDeclarationsInConditionals();

    void arrayPop_QTBUG_35979();
    void array_unshift_QTBUG_52065();
    void array_join_QTBUG_53672();

    void regexpLastMatch();
    void regexpLastIndex();
    void indexedAccesses();

    void prototypeChainGc();
    void prototypeChainGc_QTBUG38299();

    void dynamicProperties();

    void scopeOfEvaluate();

    void callConstants();

    void installTranslationFunctions();
    void translateScript_data();
    void translateScript();
    void translateScript_crossScript();
    void translateScript_trNoOp();
    void translateScript_callQsTrFromCpp();
    void translateWithInvalidArgs_data();
    void translateWithInvalidArgs();
    void translationContext_data();
    void translationContext();
    void translateScriptIdBased();
    void translateScriptUnicode_data();
    void translateScriptUnicode();
    void translateScriptUnicodeIdBased_data();
    void translateScriptUnicodeIdBased();
    void translateFromBuiltinCallback();

    void installConsoleFunctions();
    void logging();
    void tracing();
    void asserts();
    void exceptions();

    void installGarbageCollectionFunctions();

    void installAllExtensions();

    void privateMethods();

    void engineForObject();
    void intConversion_QTBUG43309();
    void toFixed();

    void argumentEvaluationOrder();

    void v4FunctionWithoutQML();

    void withNoContext();
    void holeInPropertyData();

    void basicBlockMergeAfterLoopPeeling();

    void malformedExpression();

    void scriptScopes();
    void perfMapFile();

    void binaryNumbers();
    void octalNumbers();

signals:
    void testSignal();
};

tst_QJSEngine::tst_QJSEngine()
{
}

tst_QJSEngine::~tst_QJSEngine()
{
}

Q_DECLARE_METATYPE(Qt::KeyboardModifier)
Q_DECLARE_METATYPE(Qt::KeyboardModifiers)

class OverloadedSlots : public QObject
{
    Q_OBJECT
public:
    OverloadedSlots()
    {
    }

signals:
    void slotWithoutArgCalled();
    void slotWithSingleArgCalled(const QString &arg);
    void slotWithArgumentsCalled(const QString &arg1, const QString &arg2, const QString &arg3);
    void slotWithOverloadedArgumentsCalled(const QString &arg, Qt::KeyboardModifier modifier, Qt::KeyboardModifiers moreModifiers);
    void slotWithTwoOverloadedArgumentsCalled(const QString &arg, Qt::KeyboardModifiers moreModifiers, Qt::KeyboardModifier modifier);

public slots:
    void slotToCall() { emit slotWithoutArgCalled(); }
    void slotToCall(const QString &arg) { emit slotWithSingleArgCalled(arg); }
    void slotToCall(const QString &arg, const QString &arg2, const QString &arg3 = QString())
    {
        slotWithArgumentsCalled(arg, arg2, arg3);
    }
    void slotToCall(const QString &arg, Qt::KeyboardModifier modifier, Qt::KeyboardModifiers blah = Qt::ShiftModifier)
    {
        emit slotWithOverloadedArgumentsCalled(arg, modifier, blah);
    }
    void slotToCallTwoDefault(const QString &arg, Qt::KeyboardModifiers modifiers = Qt::ShiftModifier | Qt::ControlModifier, Qt::KeyboardModifier modifier = Qt::AltModifier)
    {
        emit slotWithTwoOverloadedArgumentsCalled(arg, modifiers, modifier);
    }
};

void tst_QJSEngine::callQObjectSlot()
{
    OverloadedSlots dummy;
    QJSEngine eng;
    eng.globalObject().setProperty("dummy", eng.newQObject(&dummy));
    QQmlEngine::setObjectOwnership(&dummy, QQmlEngine::CppOwnership);

    {
        QSignalSpy spy(&dummy, SIGNAL(slotWithoutArgCalled()));
        eng.evaluate("dummy.slotToCall();");
        QCOMPARE(spy.count(), 1);
    }

    {
        QSignalSpy spy(&dummy, SIGNAL(slotWithSingleArgCalled(QString)));
        eng.evaluate("dummy.slotToCall('arg');");

        QCOMPARE(spy.count(), 1);
        const QList<QVariant> arguments = spy.takeFirst();
        QCOMPARE(arguments.at(0).toString(), QString("arg"));
    }

    {
        QSignalSpy spy(&dummy, SIGNAL(slotWithArgumentsCalled(QString, QString, QString)));
        eng.evaluate("dummy.slotToCall('arg', 'arg2');");
        QCOMPARE(spy.count(), 1);

        const QList<QVariant> arguments = spy.takeFirst();
        QCOMPARE(arguments.at(0).toString(), QString("arg"));
        QCOMPARE(arguments.at(1).toString(), QString("arg2"));
        QCOMPARE(arguments.at(2).toString(), QString());
    }

    {
        QSignalSpy spy(&dummy, SIGNAL(slotWithArgumentsCalled(QString, QString, QString)));
        eng.evaluate("dummy.slotToCall('arg', 'arg2', 'arg3');");
        QCOMPARE(spy.count(), 1);

        const QList<QVariant> arguments = spy.takeFirst();
        QCOMPARE(arguments.at(0).toString(), QString("arg"));
        QCOMPARE(arguments.at(1).toString(), QString("arg2"));
        QCOMPARE(arguments.at(2).toString(), QString("arg3"));
    }

    {
        QSignalSpy spy(&dummy, SIGNAL(slotWithOverloadedArgumentsCalled(QString, Qt::KeyboardModifier, Qt::KeyboardModifiers)));
        eng.evaluate(QStringLiteral("dummy.slotToCall('arg', %1);").arg(QString::number(Qt::ControlModifier)));
        QCOMPARE(spy.count(), 1);

        const QList<QVariant> arguments = spy.first();
        QCOMPARE(arguments.at(0).toString(), QString("arg"));
        QCOMPARE(arguments.at(1).toInt(), int(Qt::ControlModifier));
        QCOMPARE(int(qvariant_cast<Qt::KeyboardModifiers>(arguments.at(2))), int(Qt::ShiftModifier));

    }

    {
        QSignalSpy spy(&dummy, SIGNAL(slotWithTwoOverloadedArgumentsCalled(QString, Qt::KeyboardModifiers, Qt::KeyboardModifier)));
        QJSValue v = eng.evaluate(QStringLiteral("dummy.slotToCallTwoDefault('arg', %1);").arg(QString::number(Qt::MetaModifier | Qt::KeypadModifier)));
        QCOMPARE(spy.count(), 1);

        const QList<QVariant> arguments = spy.first();
        QCOMPARE(arguments.at(0).toString(), QString("arg"));
        QCOMPARE(int(qvariant_cast<Qt::KeyboardModifiers>(arguments.at(1))), int(Qt::MetaModifier | Qt::KeypadModifier));
        QCOMPARE(int(qvariant_cast<Qt::KeyboardModifier>(arguments.at(2))), int(Qt::AltModifier));
    }

    QJSValue jsArray = eng.newArray();
    jsArray.setProperty(QStringLiteral("MetaModifier"), QJSValue(Qt::MetaModifier));
    jsArray.setProperty(QStringLiteral("ShiftModifier"), QJSValue(Qt::ShiftModifier));
    jsArray.setProperty(QStringLiteral("ControlModifier"), QJSValue(Qt::ControlModifier));
    jsArray.setProperty(QStringLiteral("KeypadModifier"), QJSValue(Qt::KeypadModifier));

    QJSValue value = eng.newQObject(new QObject);
    value.setPrototype(jsArray);
    eng.globalObject().setProperty(QStringLiteral("Qt"), value);

    {
        QSignalSpy spy(&dummy, SIGNAL(slotWithOverloadedArgumentsCalled(QString, Qt::KeyboardModifier, Qt::KeyboardModifiers)));
        QJSValue v = eng.evaluate(QStringLiteral("dummy.slotToCall('arg', Qt.ControlModifier);"));
        QCOMPARE(spy.count(), 1);

        const QList<QVariant> arguments = spy.first();
        QCOMPARE(arguments.at(0).toString(), QString("arg"));
        QCOMPARE(arguments.at(1).toInt(), int(Qt::ControlModifier));
        QCOMPARE(int(qvariant_cast<Qt::KeyboardModifiers>(arguments.at(2))), int(Qt::ShiftModifier));
    }

    {
        QSignalSpy spy(&dummy, SIGNAL(slotWithTwoOverloadedArgumentsCalled(QString, Qt::KeyboardModifiers, Qt::KeyboardModifier)));
        QJSValue v = eng.evaluate(QStringLiteral("dummy.slotToCallTwoDefault('arg', Qt.MetaModifier | Qt.KeypadModifier);"));
        QCOMPARE(spy.count(), 1);

        const QList<QVariant> arguments = spy.first();
        QCOMPARE(arguments.at(0).toString(), QString("arg"));
        QCOMPARE(int(qvariant_cast<Qt::KeyboardModifiers>(arguments.at(1))), int(Qt::MetaModifier | Qt::KeypadModifier));
        QCOMPARE(int(qvariant_cast<Qt::KeyboardModifier>(arguments.at(2))), int(Qt::AltModifier));
    }

}

void tst_QJSEngine::constructWithParent()
{
    QPointer<QJSEngine> ptr;
    {
        QObject obj;
        QJSEngine *engine = new QJSEngine(&obj);
        ptr = engine;
    }
    QVERIFY(ptr.isNull());
}

void tst_QJSEngine::newObject()
{
    QJSEngine eng;
    QJSValue object = eng.newObject();
    QVERIFY(!object.isUndefined());
    QCOMPARE(object.isObject(), true);
    QCOMPARE(object.isCallable(), false);
    // prototype should be Object.prototype
    QVERIFY(!object.prototype().isUndefined());
    QCOMPARE(object.prototype().isObject(), true);
    QCOMPARE(object.prototype().strictlyEquals(eng.evaluate("Object.prototype")), true);
}

void tst_QJSEngine::newArray()
{
    QJSEngine eng;
    QJSValue array = eng.newArray();
    QVERIFY(!array.isUndefined());
    QCOMPARE(array.isArray(), true);
    QCOMPARE(array.isObject(), true);
    QVERIFY(!array.isCallable());
    // prototype should be Array.prototype
    QVERIFY(!array.prototype().isUndefined());
    QCOMPARE(array.prototype().isArray(), true);
    QCOMPARE(array.prototype().strictlyEquals(eng.evaluate("Array.prototype")), true);
}

void tst_QJSEngine::newArray_HooliganTask218092()
{
    QJSEngine eng;
    {
        QJSValue ret = eng.evaluate("[].splice(0, 0, 'a')");
        QVERIFY(ret.isArray());
        QCOMPARE(ret.property("length").toInt(), 0);
    }
    {
        QJSValue ret = eng.evaluate("['a'].splice(0, 1, 'b')");
        QVERIFY(ret.isArray());
        QCOMPARE(ret.property("length").toInt(), 1);
    }
    {
        QJSValue ret = eng.evaluate("['a', 'b'].splice(0, 1, 'c')");
        QVERIFY(ret.isArray());
        QCOMPARE(ret.property("length").toInt(), 1);
    }
    {
        QJSValue ret = eng.evaluate("['a', 'b', 'c'].splice(0, 2, 'd')");
        QVERIFY(ret.isArray());
        QCOMPARE(ret.property("length").toInt(), 2);
    }
    {
        QJSValue ret = eng.evaluate("['a', 'b', 'c'].splice(1, 2, 'd', 'e', 'f')");
        QVERIFY(ret.isArray());
        QCOMPARE(ret.property("length").toInt(), 2);
    }
}

void tst_QJSEngine::newArray_HooliganTask233836()
{
    QJSEngine eng;
    {
        // According to ECMA-262, this should cause a RangeError.
        QJSValue ret = eng.evaluate("a = new Array(4294967295); a.push('foo')");
        QVERIFY(ret.isError() && ret.toString().contains(QLatin1String("RangeError")));
    }
    {
        QJSValue ret = eng.newArray(0xFFFFFFFF);
        QCOMPARE(ret.property("length").toUInt(), uint(0xFFFFFFFF));
        ret.setProperty(0xFFFFFFFF, 123);
        QCOMPARE(ret.property("length").toUInt(), uint(0xFFFFFFFF));
        QVERIFY(ret.property(0xFFFFFFFF).isNumber());
        QCOMPARE(ret.property(0xFFFFFFFF).toInt(), 123);
        ret.setProperty(123, 456);
        QCOMPARE(ret.property("length").toUInt(), uint(0xFFFFFFFF));
        QVERIFY(ret.property(123).isNumber());
        QCOMPARE(ret.property(123).toInt(), 456);
    }
}

void tst_QJSEngine::newVariant()
{
    QJSEngine eng;
    {
        QJSValue opaque = eng.toScriptValue(QVariant(QPoint(1, 2)));
        QVERIFY(!opaque.isUndefined());
        QCOMPARE(opaque.isVariant(), true);
        QVERIFY(!opaque.isCallable());
        QCOMPARE(opaque.isObject(), true);
        QVERIFY(!opaque.prototype().isUndefined());
        QCOMPARE(opaque.prototype().isVariant(), true);
        QVERIFY(opaque.property("valueOf").callWithInstance(opaque).equals(opaque));
    }
}

void tst_QJSEngine::newVariant_valueOfToString()
{
    // valueOf() and toString()
    QJSEngine eng;
    {
        QJSValue object = eng.toScriptValue(QVariant(QPoint(10, 20)));
        QJSValue value = object.property("valueOf").callWithInstance(object);
        QVERIFY(value.isObject());
        QVERIFY(value.strictlyEquals(object));
        QCOMPARE(object.toString(), QString::fromLatin1("QVariant(QPoint)"));
    }
}

void tst_QJSEngine::newVariant_valueOfEnum()
{
    QJSEngine eng;
    {
        QJSValue object = eng.toScriptValue(QVariant::fromValue(Qt::ControlModifier));
        QJSValue value = object.property("valueOf").callWithInstance(object);
        QVERIFY(value.isNumber());
        QCOMPARE(value.toInt(), static_cast<qint32>(Qt::ControlModifier));
    }
}

void tst_QJSEngine::newRegExp()
{
    QJSEngine eng;
    QJSValue rexp = eng.toScriptValue(QRegExp("foo"));
    QVERIFY(!rexp.isUndefined());
    QCOMPARE(rexp.isRegExp(), true);
    QCOMPARE(rexp.isObject(), true);
    QCOMPARE(rexp.isCallable(), false);
    // prototype should be RegExp.prototype
    QVERIFY(!rexp.prototype().isUndefined());
    QCOMPARE(rexp.prototype().isObject(), true);
    QCOMPARE(rexp.prototype().isRegExp(), true);
    // Get [[Class]] internal property of RegExp Prototype Object.
    // See ECMA-262 Section 8.6.2, "Object Internal Properties and Methods".
    // See ECMA-262 Section 15.10.6, "Properties of the RegExp Prototype Object".
    QJSValue r = eng.evaluate("Object.prototype.toString.call(RegExp.prototype)");
    QCOMPARE(r.toString(), QString::fromLatin1("[object RegExp]"));
    QCOMPARE(rexp.prototype().strictlyEquals(eng.evaluate("RegExp.prototype")), true);

    QCOMPARE(qjsvalue_cast<QRegExp>(rexp).pattern(), QRegExp("foo").pattern());
}

void tst_QJSEngine::jsRegExp()
{
    // See ECMA-262 Section 15.10, "RegExp Objects".
    // These should really be JS-only tests, as they test the implementation's
    // ECMA-compliance, not the C++ API. Compliance should already be covered
    // by the Mozilla tests (qscriptjstestsuite).
    // We can consider updating the expected results of this test if the
    // RegExp implementation changes.

    QJSEngine eng;
    QJSValue r = eng.evaluate("/foo/gim");
    QVERIFY(r.isRegExp());
    QCOMPARE(r.toString(), QString::fromLatin1("/foo/gim"));

    QJSValue rxCtor = eng.globalObject().property("RegExp");
    QJSValue r2 = rxCtor.call(QJSValueList() << r);
    QVERIFY(r2.isRegExp());
    QVERIFY(r2.strictlyEquals(r));

    QJSValue r3 = rxCtor.call(QJSValueList() << r << "gim");
    QVERIFY(r3.isError());
    QVERIFY(r3.toString().contains(QString::fromLatin1("TypeError"))); // Cannot supply flags when constructing one RegExp from another

    QJSValue r4 = rxCtor.call(QJSValueList() << "foo" << "gim");
    QVERIFY(r4.isRegExp());

    QJSValue r5 = rxCtor.callAsConstructor(QJSValueList() << r);
    QVERIFY(r5.isRegExp());
    QCOMPARE(r5.toString(), QString::fromLatin1("/foo/gim"));
    // In JSC, constructing a RegExp from another produces the same identical object.
    // This is different from SpiderMonkey and old back-end.
    QVERIFY(!r5.strictlyEquals(r));

    // See ECMA-262 Section 15.10.4.1, "new RegExp(pattern, flags)".
    QJSValue r6 = rxCtor.callAsConstructor(QJSValueList() << "foo" << "bar");
    QVERIFY(r6.isError());
    QVERIFY(r6.toString().contains(QString::fromLatin1("SyntaxError"))); // Invalid regular expression flag

    QJSValue r7 = eng.evaluate("/foo/gimp");
    QVERIFY(r7.isError());
    QVERIFY(r7.toString().contains(QString::fromLatin1("SyntaxError"))); // Invalid regular expression flag

    QJSValue r8 = eng.evaluate("/foo/migmigmig");
    QVERIFY(r8.isError());
    QVERIFY(r8.toString().contains(QString::fromLatin1("SyntaxError"))); // Invalid regular expression flag

    QJSValue r9 = rxCtor.callAsConstructor();
    QVERIFY(r9.isRegExp());
    QCOMPARE(r9.toString(), QString::fromLatin1("/(?:)/"));

    QJSValue r10 = rxCtor.callAsConstructor(QJSValueList() << "" << "gim");
    QVERIFY(r10.isRegExp());
    QCOMPARE(r10.toString(), QString::fromLatin1("/(?:)/gim"));

    QJSValue r11 = rxCtor.callAsConstructor(QJSValueList() << "{1.*}" << "g");
    QVERIFY(r11.isRegExp());
    QCOMPARE(r11.toString(), QString::fromLatin1("/{1.*}/g"));
}

void tst_QJSEngine::newDate()
{
    QJSEngine eng;

    {
        QJSValue date = eng.evaluate("new Date(0)");
        QVERIFY(!date.isUndefined());
        QCOMPARE(date.isDate(), true);
        QCOMPARE(date.isObject(), true);
        QVERIFY(!date.isCallable());
    }

    {
        QDateTime dt = QDateTime(QDate(1, 2, 3), QTime(4, 5, 6, 7), Qt::LocalTime);
        QJSValue date = eng.toScriptValue(dt);
        QVERIFY(!date.isUndefined());
        QCOMPARE(date.isDate(), true);
        QCOMPARE(date.isObject(), true);

        QCOMPARE(date.toDateTime(), dt);
    }

    {
        QDateTime dt = QDateTime(QDate(1, 2, 3), QTime(4, 5, 6, 7), Qt::UTC);
        QJSValue date = eng.toScriptValue(dt);
        // toDateTime() result should be in local time
        QCOMPARE(date.toDateTime(), dt.toLocalTime());
    }
}

void tst_QJSEngine::jsParseDate()
{
    QJSEngine eng;
    // Date.parse() should return NaN when it fails
    {
        QJSValue ret = eng.evaluate("Date.parse()");
        QVERIFY(ret.isNumber());
        QVERIFY(qIsNaN(ret.toNumber()));
    }

    // Date.parse() should be able to parse the output of Date().toString()
    {
        QJSValue ret = eng.evaluate("var x = new Date(); var s = x.toString(); s == new Date(Date.parse(s)).toString()");
        QVERIFY(ret.isBool());
        QCOMPARE(ret.toBool(), true);
    }
}

void tst_QJSEngine::newQObject()
{
    QJSEngine eng;
    QObject temp;

    {
        QJSValue qobject = eng.newQObject(nullptr);
        QCOMPARE(qobject.isNull(), true);
        QCOMPARE(qobject.isObject(), false);
        QCOMPARE(qobject.toQObject(), (QObject *)nullptr);
    }
    {
        QJSValue qobject = eng.newQObject(&temp);
        QVERIFY(!qobject.isUndefined());
        QCOMPARE(qobject.isQObject(), true);
        QCOMPARE(qobject.isObject(), true);
        QCOMPARE(qobject.toQObject(), (QObject *)&temp);
        QVERIFY(!qobject.isCallable());
        // prototype should be QObject.prototype
        QCOMPARE(qobject.prototype().isObject(), true);
        QEXPECT_FAIL("", "FIXME: newly created QObject's prototype is an JS Object", Continue);
        QCOMPARE(qobject.prototype().isQObject(), true);
    }
}

void tst_QJSEngine::newQObject_ownership()
{
    QJSEngine eng;
    {
        QPointer<QObject> ptr = new QObject();
        QVERIFY(ptr != nullptr);
        {
            QJSValue v = eng.newQObject(ptr);
        }
        eng.collectGarbage();
        if (ptr)
            QGuiApplication::sendPostedEvents(ptr, QEvent::DeferredDelete);
        QVERIFY(ptr.isNull());
    }
    {
        QPointer<QObject> ptr = new QObject(this);
        QVERIFY(ptr != nullptr);
        {
            QJSValue v = eng.newQObject(ptr);
        }
        QObject *before = ptr;
        eng.collectGarbage();
        QCOMPARE(ptr.data(), before);
        delete ptr;
    }
    {
        QObject *parent = new QObject();
        QObject *child = new QObject(parent);
        QJSValue v = eng.newQObject(child);
        QCOMPARE(v.toQObject(), child);
        delete parent;
        QCOMPARE(v.toQObject(), (QObject *)nullptr);
    }
    {
        QPointer<QObject> ptr = new QObject();
        QVERIFY(ptr != nullptr);
        {
            QJSValue v = eng.newQObject(ptr);
        }
        eng.collectGarbage();
        // no parent, so it should be like ScriptOwnership
        if (ptr)
            QGuiApplication::sendPostedEvents(ptr, QEvent::DeferredDelete);
        QVERIFY(ptr.isNull());
    }
    {
        QObject *parent = new QObject();
        QPointer<QObject> child = new QObject(parent);
        QVERIFY(child != nullptr);
        {
            QJSValue v = eng.newQObject(child);
        }
        eng.collectGarbage();
        // has parent, so it should be like QtOwnership
        QVERIFY(child != nullptr);
        delete parent;
    }
    {
        QPointer<QObject> ptr = new QObject();
        QVERIFY(ptr != nullptr);
        {
            QQmlEngine::setObjectOwnership(ptr.data(), QQmlEngine::CppOwnership);
            QJSValue v = eng.newQObject(ptr);
        }
        eng.collectGarbage();
        if (ptr)
            QGuiApplication::sendPostedEvents(ptr, QEvent::DeferredDelete);
        QVERIFY(!ptr.isNull());
        delete ptr.data();
    }
}

void tst_QJSEngine::newQObject_deletedEngine()
{
    QJSValue object;
    QObject *ptr = new QObject();
    QSignalSpy spy(ptr, SIGNAL(destroyed()));
    {
        QJSEngine engine;
        object = engine.newQObject(ptr);
        engine.globalObject().setProperty("obj", object);
    }
    QTRY_VERIFY(spy.count());
}

class TestQMetaObject : public QObject {
    Q_OBJECT
    Q_PROPERTY(int called READ called)
public:
    enum Enum1 {
        Zero = 0,
        One,
        Two
    };
    enum Enum2 {
        A = 0,
        B,
        C
    };
    Q_ENUMS(Enum1 Enum2)

    Q_INVOKABLE TestQMetaObject() {}
    Q_INVOKABLE TestQMetaObject(int)
        : m_called(2) {}
    Q_INVOKABLE TestQMetaObject(QString)
        : m_called(3) {}
    Q_INVOKABLE TestQMetaObject(QString, int)
        : m_called(4) {}
    int called() const {
        return m_called;
    }
private:
    int m_called = 1;
};

void tst_QJSEngine::newQObjectPropertyCache()
{
    QScopedPointer<QObject> obj(new QObject);
    QQmlEngine::setObjectOwnership(obj.data(), QQmlEngine::CppOwnership);

    {
        QJSEngine engine;
        engine.newQObject(obj.data());
        QVERIFY(QQmlData::get(obj.data())->propertyCache);
    }
    QVERIFY(!QQmlData::get(obj.data())->propertyCache);
}

void tst_QJSEngine::newQMetaObject() {
    {
        QJSEngine engine;
        QJSValue metaObject = engine.newQMetaObject(&TestQMetaObject::staticMetaObject);
        QCOMPARE(metaObject.isNull(), false);
        QCOMPARE(metaObject.isObject(), true);
        QCOMPARE(metaObject.isQObject(), false);
        QCOMPARE(metaObject.isCallable(), true);
        QCOMPARE(metaObject.isQMetaObject(), true);

        QCOMPARE(metaObject.toQMetaObject(), &TestQMetaObject::staticMetaObject);

        QVERIFY(metaObject.strictlyEquals(engine.newQMetaObject<TestQMetaObject>()));


        {
        auto result = metaObject.callAsConstructor();
        if (result.isError())
            qDebug() << result.toString();
        QCOMPARE(result.isError(), false);
        QCOMPARE(result.isNull(), false);
        QCOMPARE(result.isObject(), true);
        QCOMPARE(result.isQObject(), true);
        QVERIFY(result.property("constructor").strictlyEquals(metaObject));
        QVERIFY(result.prototype().strictlyEquals(metaObject));


        QCOMPARE(result.property("called").toInt(), 1);

        }

        QJSValue integer(42);
        QJSValue string("foo");

        {
            auto result = metaObject.callAsConstructor({integer});
            QCOMPARE(result.property("called").toInt(), 2);
        }

        {
            auto result = metaObject.callAsConstructor({string});
            QCOMPARE(result.property("called").toInt(), 3);
        }

        {
            auto result = metaObject.callAsConstructor({string, integer});
            QCOMPARE(result.property("called").toInt(), 4);
        }
    }

    {
        QJSEngine engine;
        QJSValue metaObject = engine.newQMetaObject(&TestQMetaObject::staticMetaObject);
        QCOMPARE(metaObject.property("Zero").toInt(), 0);
        QCOMPARE(metaObject.property("One").toInt(), 1);
        QCOMPARE(metaObject.property("Two").toInt(), 2);
        QCOMPARE(metaObject.property("A").toInt(), 0);
        QCOMPARE(metaObject.property("B").toInt(), 1);
        QCOMPARE(metaObject.property("C").toInt(), 2);
    }

}

void tst_QJSEngine::exceptionInSlot()
{
    QJSEngine engine;
    QJSValue wrappedThis = engine.newQObject(this);
    QQmlEngine::setObjectOwnership(this, QQmlEngine::CppOwnership);
    engine.globalObject().setProperty("testCase", wrappedThis);
    engine.evaluate(
            "var called = false\n"
            "function throwingSlot() {\n"
            "    called = true\n"
            "    throw 42;\n"
            "}\n"
            "testCase.testSignal.connect(throwingSlot)\n"
            );
    QCOMPARE(engine.globalObject().property("called").toBool(), false);
    emit testSignal();
    QCOMPARE(engine.globalObject().property("called").toBool(), true);
}

void tst_QJSEngine::globalObjectProperties()
{
    // See ECMA-262 Section 15.1, "The Global Object".

    QJSEngine eng;
    QJSValue global = eng.globalObject();

    QVERIFY(global.property("NaN").isNumber());
    QVERIFY(qIsNaN(global.property("NaN").toNumber()));

    QVERIFY(global.property("Infinity").isNumber());
    QVERIFY(qIsInf(global.property("Infinity").toNumber()));

    QVERIFY(global.property("undefined").isUndefined());

    QVERIFY(global.property("eval").isCallable());

    QVERIFY(global.property("parseInt").isCallable());

    QVERIFY(global.property("parseFloat").isCallable());

    QVERIFY(global.property("isNaN").isCallable());

    QVERIFY(global.property("isFinite").isCallable());

    QVERIFY(global.property("decodeURI").isCallable());

    QVERIFY(global.property("decodeURIComponent").isCallable());

    QVERIFY(global.property("encodeURI").isCallable());

    QVERIFY(global.property("encodeURIComponent").isCallable());

    QVERIFY(global.property("Object").isCallable());
    QVERIFY(global.property("Function").isCallable());
    QVERIFY(global.property("Array").isCallable());
    QVERIFY(global.property("String").isCallable());
    QVERIFY(global.property("Boolean").isCallable());
    QVERIFY(global.property("Number").isCallable());
    QVERIFY(global.property("Date").isCallable());
    QVERIFY(global.property("RegExp").isCallable());
    QVERIFY(global.property("Error").isCallable());
    QVERIFY(global.property("EvalError").isCallable());
    QVERIFY(global.property("RangeError").isCallable());
    QVERIFY(global.property("ReferenceError").isCallable());
    QVERIFY(global.property("SyntaxError").isCallable());
    QVERIFY(global.property("TypeError").isCallable());
    QVERIFY(global.property("URIError").isCallable());
    QVERIFY(global.property("Math").isObject());
    QVERIFY(!global.property("Math").isCallable());
}

void tst_QJSEngine::globalObjectEquals()
{
    QJSEngine eng;
    QJSValue o = eng.globalObject();
    QVERIFY(o.strictlyEquals(eng.globalObject()));
    QVERIFY(o.equals(eng.globalObject()));
}

void tst_QJSEngine::globalObjectProperties_enumerate()
{
    QJSEngine eng;
    QJSValue global = eng.globalObject();

    QSet<QString> expectedNames;
    expectedNames
        << "isNaN"
        << "parseFloat"
        << "String"
        << "EvalError"
        << "URIError"
        << "Math"
        << "encodeURIComponent"
        << "RangeError"
        << "eval"
        << "isFinite"
        << "ReferenceError"
        << "Infinity"
        << "Function"
        << "RegExp"
        << "Number"
        << "parseInt"
        << "Object"
        << "decodeURI"
        << "TypeError"
        << "Boolean"
        << "encodeURI"
        << "NaN"
        << "Error"
        << "decodeURIComponent"
        << "Date"
        << "Array"
        << "escape"
        << "unescape"
        << "SyntaxError"
        << "undefined"
        << "JSON"
        << "ArrayBuffer"
        << "DataView"
        << "Int8Array"
        << "Uint8Array"
        << "Uint8ClampedArray"
        << "Int16Array"
        << "Uint16Array"
        << "Int32Array"
        << "Uint32Array"
        << "Float32Array"
        << "Float64Array"
        ;
    QSet<QString> actualNames;
    {
        QJSValueIterator it(global);
        while (it.hasNext()) {
            it.next();
            actualNames.insert(it.name());
        }
    }

    QSet<QString> remainingNames = actualNames;
    {
        QSet<QString>::const_iterator it;
        for (it = expectedNames.constBegin(); it != expectedNames.constEnd(); ++it) {
            QString name = *it;
            QVERIFY(actualNames.contains(name));
            remainingNames.remove(name);
        }
    }
    QVERIFY(remainingNames.isEmpty());
}

void tst_QJSEngine::createGlobalObjectProperty()
{
    QJSEngine eng;
    QJSValue global = eng.globalObject();
    // create property with no attributes
    {
        QString name = QString::fromLatin1("foo");
        QVERIFY(global.property(name).isUndefined());
        QJSValue val(123);
        global.setProperty(name, val);
        QVERIFY(global.property(name).equals(val));
        global.deleteProperty(name);
        QVERIFY(global.property(name).isUndefined());
    }
}

void tst_QJSEngine::globalObjectWithCustomPrototype()
{
    QJSEngine engine;
    QJSValue proto = engine.newObject();
    proto.setProperty("protoProperty", 123);
    QJSValue global = engine.globalObject();
    QJSValue originalProto = global.prototype();
    global.setPrototype(proto);
    {
        QJSValue ret = engine.evaluate("protoProperty");
        QVERIFY(ret.isNumber());
        QVERIFY(ret.strictlyEquals(global.property("protoProperty")));
    }
    {
        QJSValue ret = engine.evaluate("this.protoProperty");
        QVERIFY(ret.isNumber());
        QVERIFY(ret.strictlyEquals(global.property("protoProperty")));
    }
    {
        QJSValue ret = engine.evaluate("this.hasOwnProperty('protoProperty')");
        QVERIFY(ret.isBool());
        QVERIFY(!ret.toBool());
    }

    // Custom prototype set from JS
    {
        QJSValue ret = engine.evaluate("this.__proto__ = { 'a': 123 }; a");
        QVERIFY(ret.isNumber());
        QVERIFY(ret.strictlyEquals(global.property("a")));
    }
}

void tst_QJSEngine::builtinFunctionNames_data()
{
    QTest::addColumn<QString>("expression");
    QTest::addColumn<QString>("expectedName");

    // See ECMA-262 Chapter 15, "Standard Built-in ECMAScript Objects".

    QTest::newRow("parseInt") << QString("parseInt") << QString("parseInt");
    QTest::newRow("parseFloat") << QString("parseFloat") << QString("parseFloat");
    QTest::newRow("isNaN") << QString("isNaN") << QString("isNaN");
    QTest::newRow("isFinite") << QString("isFinite") << QString("isFinite");
    QTest::newRow("decodeURI") << QString("decodeURI") << QString("decodeURI");
    QTest::newRow("decodeURIComponent") << QString("decodeURIComponent") << QString("decodeURIComponent");
    QTest::newRow("encodeURI") << QString("encodeURI") << QString("encodeURI");
    QTest::newRow("encodeURIComponent") << QString("encodeURIComponent") << QString("encodeURIComponent");
    QTest::newRow("escape") << QString("escape") << QString("escape");
    QTest::newRow("unescape") << QString("unescape") << QString("unescape");

    QTest::newRow("Array") << QString("Array") << QString("Array");
    QTest::newRow("Array.prototype.toString") << QString("Array.prototype.toString") << QString("toString");
    QTest::newRow("Array.prototype.toLocaleString") << QString("Array.prototype.toLocaleString") << QString("toLocaleString");
    QTest::newRow("Array.prototype.concat") << QString("Array.prototype.concat") << QString("concat");
    QTest::newRow("Array.prototype.find") << QString("Array.prototype.find") << QString("find");
    QTest::newRow("Array.prototype.findIndex") << QString("Array.prototype.findIndex") << QString("findIndex");
    QTest::newRow("Array.prototype.join") << QString("Array.prototype.join") << QString("join");
    QTest::newRow("Array.prototype.pop") << QString("Array.prototype.pop") << QString("pop");
    QTest::newRow("Array.prototype.push") << QString("Array.prototype.push") << QString("push");
    QTest::newRow("Array.prototype.reverse") << QString("Array.prototype.reverse") << QString("reverse");
    QTest::newRow("Array.prototype.shift") << QString("Array.prototype.shift") << QString("shift");
    QTest::newRow("Array.prototype.slice") << QString("Array.prototype.slice") << QString("slice");
    QTest::newRow("Array.prototype.sort") << QString("Array.prototype.sort") << QString("sort");
    QTest::newRow("Array.prototype.splice") << QString("Array.prototype.splice") << QString("splice");
    QTest::newRow("Array.prototype.unshift") << QString("Array.prototype.unshift") << QString("unshift");

    QTest::newRow("Boolean") << QString("Boolean") << QString("Boolean");
    QTest::newRow("Boolean.prototype.toString") << QString("Boolean.prototype.toString") << QString("toString");

    QTest::newRow("Date") << QString("Date") << QString("Date");
    QTest::newRow("Date.prototype.toString") << QString("Date.prototype.toString") << QString("toString");
    QTest::newRow("Date.prototype.toDateString") << QString("Date.prototype.toDateString") << QString("toDateString");
    QTest::newRow("Date.prototype.toTimeString") << QString("Date.prototype.toTimeString") << QString("toTimeString");
    QTest::newRow("Date.prototype.toLocaleString") << QString("Date.prototype.toLocaleString") << QString("toLocaleString");
    QTest::newRow("Date.prototype.toLocaleDateString") << QString("Date.prototype.toLocaleDateString") << QString("toLocaleDateString");
    QTest::newRow("Date.prototype.toLocaleTimeString") << QString("Date.prototype.toLocaleTimeString") << QString("toLocaleTimeString");
    QTest::newRow("Date.prototype.valueOf") << QString("Date.prototype.valueOf") << QString("valueOf");
    QTest::newRow("Date.prototype.getTime") << QString("Date.prototype.getTime") << QString("getTime");
    QTest::newRow("Date.prototype.getYear") << QString("Date.prototype.getYear") << QString("getYear");
    QTest::newRow("Date.prototype.getFullYear") << QString("Date.prototype.getFullYear") << QString("getFullYear");
    QTest::newRow("Date.prototype.getUTCFullYear") << QString("Date.prototype.getUTCFullYear") << QString("getUTCFullYear");
    QTest::newRow("Date.prototype.getMonth") << QString("Date.prototype.getMonth") << QString("getMonth");
    QTest::newRow("Date.prototype.getUTCMonth") << QString("Date.prototype.getUTCMonth") << QString("getUTCMonth");
    QTest::newRow("Date.prototype.getDate") << QString("Date.prototype.getDate") << QString("getDate");
    QTest::newRow("Date.prototype.getUTCDate") << QString("Date.prototype.getUTCDate") << QString("getUTCDate");
    QTest::newRow("Date.prototype.getDay") << QString("Date.prototype.getDay") << QString("getDay");
    QTest::newRow("Date.prototype.getUTCDay") << QString("Date.prototype.getUTCDay") << QString("getUTCDay");
    QTest::newRow("Date.prototype.getHours") << QString("Date.prototype.getHours") << QString("getHours");
    QTest::newRow("Date.prototype.getUTCHours") << QString("Date.prototype.getUTCHours") << QString("getUTCHours");
    QTest::newRow("Date.prototype.getMinutes") << QString("Date.prototype.getMinutes") << QString("getMinutes");
    QTest::newRow("Date.prototype.getUTCMinutes") << QString("Date.prototype.getUTCMinutes") << QString("getUTCMinutes");
    QTest::newRow("Date.prototype.getSeconds") << QString("Date.prototype.getSeconds") << QString("getSeconds");
    QTest::newRow("Date.prototype.getUTCSeconds") << QString("Date.prototype.getUTCSeconds") << QString("getUTCSeconds");
    QTest::newRow("Date.prototype.getMilliseconds") << QString("Date.prototype.getMilliseconds") << QString("getMilliseconds");
    QTest::newRow("Date.prototype.getUTCMilliseconds") << QString("Date.prototype.getUTCMilliseconds") << QString("getUTCMilliseconds");
    QTest::newRow("Date.prototype.getTimezoneOffset") << QString("Date.prototype.getTimezoneOffset") << QString("getTimezoneOffset");
    QTest::newRow("Date.prototype.setTime") << QString("Date.prototype.setTime") << QString("setTime");
    QTest::newRow("Date.prototype.setMilliseconds") << QString("Date.prototype.setMilliseconds") << QString("setMilliseconds");
    QTest::newRow("Date.prototype.setUTCMilliseconds") << QString("Date.prototype.setUTCMilliseconds") << QString("setUTCMilliseconds");
    QTest::newRow("Date.prototype.setSeconds") << QString("Date.prototype.setSeconds") << QString("setSeconds");
    QTest::newRow("Date.prototype.setUTCSeconds") << QString("Date.prototype.setUTCSeconds") << QString("setUTCSeconds");
    QTest::newRow("Date.prototype.setMinutes") << QString("Date.prototype.setMinutes") << QString("setMinutes");
    QTest::newRow("Date.prototype.setUTCMinutes") << QString("Date.prototype.setUTCMinutes") << QString("setUTCMinutes");
    QTest::newRow("Date.prototype.setHours") << QString("Date.prototype.setHours") << QString("setHours");
    QTest::newRow("Date.prototype.setUTCHours") << QString("Date.prototype.setUTCHours") << QString("setUTCHours");
    QTest::newRow("Date.prototype.setDate") << QString("Date.prototype.setDate") << QString("setDate");
    QTest::newRow("Date.prototype.setUTCDate") << QString("Date.prototype.setUTCDate") << QString("setUTCDate");
    QTest::newRow("Date.prototype.setMonth") << QString("Date.prototype.setMonth") << QString("setMonth");
    QTest::newRow("Date.prototype.setUTCMonth") << QString("Date.prototype.setUTCMonth") << QString("setUTCMonth");
    QTest::newRow("Date.prototype.setYear") << QString("Date.prototype.setYear") << QString("setYear");
    QTest::newRow("Date.prototype.setFullYear") << QString("Date.prototype.setFullYear") << QString("setFullYear");
    QTest::newRow("Date.prototype.setUTCFullYear") << QString("Date.prototype.setUTCFullYear") << QString("setUTCFullYear");
    QTest::newRow("Date.prototype.toUTCString") << QString("Date.prototype.toUTCString") << QString("toUTCString");
    QTest::newRow("Date.prototype.toGMTString") << QString("Date.prototype.toGMTString") << QString("toUTCString"); // yes, this is per spec

    QTest::newRow("Error") << QString("Error") << QString("Error");
//    QTest::newRow("Error.prototype.backtrace") << QString("Error.prototype.backtrace") << QString("backtrace");
    QTest::newRow("Error.prototype.toString") << QString("Error.prototype.toString") << QString("toString");

    QTest::newRow("EvalError") << QString("EvalError") << QString("EvalError");
    QTest::newRow("RangeError") << QString("RangeError") << QString("RangeError");
    QTest::newRow("ReferenceError") << QString("ReferenceError") << QString("ReferenceError");
    QTest::newRow("SyntaxError") << QString("SyntaxError") << QString("SyntaxError");
    QTest::newRow("TypeError") << QString("TypeError") << QString("TypeError");
    QTest::newRow("URIError") << QString("URIError") << QString("URIError");

    QTest::newRow("Function") << QString("Function") << QString("Function");
    QTest::newRow("Function.prototype.toString") << QString("Function.prototype.toString") << QString("toString");
    QTest::newRow("Function.prototype.apply") << QString("Function.prototype.apply") << QString("apply");
    QTest::newRow("Function.prototype.call") << QString("Function.prototype.call") << QString("call");
/*  In V8, those function are only there for signals
    QTest::newRow("Function.prototype.connect") << QString("Function.prototype.connect") << QString("connect");
    QTest::newRow("Function.prototype.disconnect") << QString("Function.prototype.disconnect") << QString("disconnect");*/

    QTest::newRow("Math.abs") << QString("Math.abs") << QString("abs");
    QTest::newRow("Math.acos") << QString("Math.acos") << QString("acos");
    QTest::newRow("Math.asin") << QString("Math.asin") << QString("asin");
    QTest::newRow("Math.atan") << QString("Math.atan") << QString("atan");
    QTest::newRow("Math.atan2") << QString("Math.atan2") << QString("atan2");
    QTest::newRow("Math.ceil") << QString("Math.ceil") << QString("ceil");
    QTest::newRow("Math.cos") << QString("Math.cos") << QString("cos");
    QTest::newRow("Math.exp") << QString("Math.exp") << QString("exp");
    QTest::newRow("Math.floor") << QString("Math.floor") << QString("floor");
    QTest::newRow("Math.log") << QString("Math.log") << QString("log");
    QTest::newRow("Math.max") << QString("Math.max") << QString("max");
    QTest::newRow("Math.min") << QString("Math.min") << QString("min");
    QTest::newRow("Math.pow") << QString("Math.pow") << QString("pow");
    QTest::newRow("Math.random") << QString("Math.random") << QString("random");
    QTest::newRow("Math.round") << QString("Math.round") << QString("round");
    QTest::newRow("Math.sign") << QString("Math.sign") << QString("sign");
    QTest::newRow("Math.sin") << QString("Math.sin") << QString("sin");
    QTest::newRow("Math.sqrt") << QString("Math.sqrt") << QString("sqrt");
    QTest::newRow("Math.tan") << QString("Math.tan") << QString("tan");

    QTest::newRow("Number") << QString("Number") << QString("Number");
    QTest::newRow("Number.isFinite") << QString("Number.isFinite") << QString("isFinite");
    QTest::newRow("Number.isNaN") << QString("Number.isNaN") << QString("isNaN");
    QTest::newRow("Number.prototype.toString") << QString("Number.prototype.toString") << QString("toString");
    QTest::newRow("Number.prototype.toLocaleString") << QString("Number.prototype.toLocaleString") << QString("toLocaleString");
    QTest::newRow("Number.prototype.valueOf") << QString("Number.prototype.valueOf") << QString("valueOf");
    QTest::newRow("Number.prototype.toFixed") << QString("Number.prototype.toFixed") << QString("toFixed");
    QTest::newRow("Number.prototype.toExponential") << QString("Number.prototype.toExponential") << QString("toExponential");
    QTest::newRow("Number.prototype.toPrecision") << QString("Number.prototype.toPrecision") << QString("toPrecision");

    QTest::newRow("Object") << QString("Object") << QString("Object");
    QTest::newRow("Object.prototype.toString") << QString("Object.prototype.toString") << QString("toString");
    QTest::newRow("Object.prototype.toLocaleString") << QString("Object.prototype.toLocaleString") << QString("toLocaleString");
    QTest::newRow("Object.prototype.valueOf") << QString("Object.prototype.valueOf") << QString("valueOf");
    QTest::newRow("Object.prototype.hasOwnProperty") << QString("Object.prototype.hasOwnProperty") << QString("hasOwnProperty");
    QTest::newRow("Object.prototype.isPrototypeOf") << QString("Object.prototype.isPrototypeOf") << QString("isPrototypeOf");
    QTest::newRow("Object.prototype.propertyIsEnumerable") << QString("Object.prototype.propertyIsEnumerable") << QString("propertyIsEnumerable");
    QTest::newRow("Object.prototype.__defineGetter__") << QString("Object.prototype.__defineGetter__") << QString("__defineGetter__");
    QTest::newRow("Object.prototype.__defineSetter__") << QString("Object.prototype.__defineSetter__") << QString("__defineSetter__");

    QTest::newRow("RegExp") << QString("RegExp") << QString("RegExp");
    QTest::newRow("RegExp.prototype.exec") << QString("RegExp.prototype.exec") << QString("exec");
    QTest::newRow("RegExp.prototype.test") << QString("RegExp.prototype.test") << QString("test");
    QTest::newRow("RegExp.prototype.toString") << QString("RegExp.prototype.toString") << QString("toString");

    QTest::newRow("String") << QString("String") << QString("String");
    QTest::newRow("String.prototype.toString") << QString("String.prototype.toString") << QString("toString");
    QTest::newRow("String.prototype.valueOf") << QString("String.prototype.valueOf") << QString("valueOf");
    QTest::newRow("String.prototype.charAt") << QString("String.prototype.charAt") << QString("charAt");
    QTest::newRow("String.prototype.charCodeAt") << QString("String.prototype.charCodeAt") << QString("charCodeAt");
    QTest::newRow("String.prototype.concat") << QString("String.prototype.concat") << QString("concat");
    QTest::newRow("String.prototype.endsWith") << QString("String.prototype.endsWith") << QString("endsWith");
    QTest::newRow("String.prototype.includes") << QString("String.prototype.includes") << QString("includes");
    QTest::newRow("String.prototype.indexOf") << QString("String.prototype.indexOf") << QString("indexOf");
    QTest::newRow("String.prototype.lastIndexOf") << QString("String.prototype.lastIndexOf") << QString("lastIndexOf");
    QTest::newRow("String.prototype.localeCompare") << QString("String.prototype.localeCompare") << QString("localeCompare");
    QTest::newRow("String.prototype.match") << QString("String.prototype.match") << QString("match");
    QTest::newRow("String.prototype.repeat") << QString("String.prototype.repeat") << QString("repeat");
    QTest::newRow("String.prototype.replace") << QString("String.prototype.replace") << QString("replace");
    QTest::newRow("String.prototype.search") << QString("String.prototype.search") << QString("search");
    QTest::newRow("String.prototype.slice") << QString("String.prototype.slice") << QString("slice");
    QTest::newRow("String.prototype.split") << QString("String.prototype.split") << QString("split");
    QTest::newRow("String.prototype.startsWith") << QString("String.prototype.startsWith") << QString("startsWith");
    QTest::newRow("String.prototype.substring") << QString("String.prototype.substring") << QString("substring");
    QTest::newRow("String.prototype.toLowerCase") << QString("String.prototype.toLowerCase") << QString("toLowerCase");
    QTest::newRow("String.prototype.toLocaleLowerCase") << QString("String.prototype.toLocaleLowerCase") << QString("toLocaleLowerCase");
    QTest::newRow("String.prototype.toUpperCase") << QString("String.prototype.toUpperCase") << QString("toUpperCase");
    QTest::newRow("String.prototype.toLocaleUpperCase") << QString("String.prototype.toLocaleUpperCase") << QString("toLocaleUpperCase");
}

void tst_QJSEngine::builtinFunctionNames()
{
    QFETCH(QString, expression);
    QFETCH(QString, expectedName);
    QJSEngine eng;
    // The "name" property is actually non-standard, but JSC supports it.
    QJSValue ret = eng.evaluate(QString::fromLatin1("%0.name").arg(expression));
    QVERIFY(ret.isString());
    QCOMPARE(ret.toString(), expectedName);
}

void tst_QJSEngine::evaluate_data()
{
    QTest::addColumn<QString>("code");
    QTest::addColumn<int>("lineNumber");
    QTest::addColumn<bool>("expectHadError");
    QTest::addColumn<int>("expectErrorLineNumber");

    QTest::newRow("(newline)") << QString("\n") << -1 << false << -1;
    QTest::newRow("0 //")   << QString("0 //") << -1 << false << -1;
    QTest::newRow("/* */")   << QString("/* */") << -1 << false << -1;
    QTest::newRow("//") << QString("//") << -1 << false << -1;
    QTest::newRow("(spaces)")  << QString("  ") << -1 << false << -1;
    QTest::newRow("(empty)")   << QString("") << -1 << false << -1;
    QTest::newRow("0")     << QString("0")       << -1 << false << -1;
    QTest::newRow("0=1")   << QString("\n0=1;\n") << -1 << true  << 2;
    QTest::newRow("a=1")   << QString("a=1\n")   << -1 << false << -1;
    QTest::newRow("a=1;K") << QString("a=1;\nK") << -1 << true  << 2;

    QTest::newRow("f()") << QString("function f()\n"
                                    "{\n"
                                    "  var a;\n"
                                    "  var b=\";\n" // here's the error
                                    "}\n"
                                    "f();\n")
                         << -1 << true << 4;

    QTest::newRow("0")     << QString("0")       << 10 << false << -1;
    QTest::newRow("0=1")   << QString("\n\n0=1\n") << 10 << true  << 12;
    QTest::newRow("a=1")   << QString("a=1\n")   << 10 << false << -1;
    QTest::newRow("a=1;K") << QString("a=1;\n\nK") << 10 << true  << 12;

    QTest::newRow("f()") << QString("function f()\n"
                                    "{\n"
                                    "  var a;\n"
                                    "\n\n"
                                    "  var b=\";\n" // here's the error
                                    "}\n"
                                    "f();\n")
                         << 10 << true << 15;
    QTest::newRow("functionThatDoesntExist()")
        << QString(";\n;\n;\nfunctionThatDoesntExist()")
        << -1 << true << 4;
    QTest::newRow("for (var p in this) { continue labelThatDoesntExist; }")
        << QString("for (var p in this) {\ncontinue labelThatDoesntExist; }")
        << 4 << true << 5;
    QTest::newRow("duplicateLabel: { duplicateLabel: ; }")
        << QString("duplicateLabel: { duplicateLabel: ; }")
        << 12 << true << 12;

    QTest::newRow("/=/") << QString("/=/") << -1 << false << -1;
    QTest::newRow("/=/g") << QString("/=/g") << -1 << false << -1;
    QTest::newRow("/a/") << QString("/a/") << -1 << false << -1;
    QTest::newRow("/a/g") << QString("/a/g") << -1 << false << -1;
    QTest::newRow("/a/gim") << QString("/a/gim") << -1 << false << -1;
    QTest::newRow("/a/gimp") << QString("/a/gimp") << 1 << true << 1;
    QTest::newRow("empty-array-concat") << QString("var a = []; var b = [1]; var c = a.concat(b); ") << 1 << false << -1;
    QTest::newRow("object-literal") << QString("var a = {\"0\":\"#\",\"2\":\"#\",\"5\":\"#\",\"8\":\"#\",\"6\":\"#\",\"12\":\"#\",\"13\":\"#\",\"16\":\"#\",\"18\":\"#\",\"39\":\"#\",\"40\":\"#\"}") << 1 << false << -1;
}

void tst_QJSEngine::evaluate()
{
    QFETCH(QString, code);
    QFETCH(int, lineNumber);
    QFETCH(bool, expectHadError);
    QFETCH(int, expectErrorLineNumber);

    QJSEngine eng;
    QJSValue ret;
    if (lineNumber != -1)
        ret = eng.evaluate(code, /*fileName =*/QString(), lineNumber);
    else
        ret = eng.evaluate(code);
    QCOMPARE(ret.isError(), expectHadError);
    if (ret.isError()) {
        QVERIFY(ret.property("lineNumber").strictlyEquals(eng.toScriptValue(expectErrorLineNumber)));
    }
}

void tst_QJSEngine::errorMessage_QT679()
{
    QJSEngine engine;
    engine.globalObject().setProperty("foo", 15);
    QJSValue error = engine.evaluate("'hello world';\nfoo.bar.blah");
    QVERIFY(error.isError());
    QVERIFY(error.toString().startsWith(QString::fromLatin1("TypeError: ")));
}

struct Foo {
public:
    int x = -1, y = -1;
    Foo() {}
};

Q_DECLARE_METATYPE(Foo)
Q_DECLARE_METATYPE(Foo*)

Q_DECLARE_METATYPE(QLinkedList<QString>)
Q_DECLARE_METATYPE(QList<Foo>)
Q_DECLARE_METATYPE(QVector<QChar>)
Q_DECLARE_METATYPE(QStack<int>)
Q_DECLARE_METATYPE(QQueue<char>)
Q_DECLARE_METATYPE(QLinkedList<QStack<int> >)

void tst_QJSEngine::valueConversion_basic()
{
    QJSEngine eng;
    {
        QJSValue num = eng.toScriptValue(123);
        QCOMPARE(num.isNumber(), true);
        QCOMPARE(num.strictlyEquals(eng.toScriptValue(123)), true);

        int inum = eng.fromScriptValue<int>(num);
        QCOMPARE(inum, 123);

        QString snum = eng.fromScriptValue<QString>(num);
        QCOMPARE(snum, QLatin1String("123"));
    }
    {
        QJSValue num = eng.toScriptValue(123);
        QCOMPARE(num.isNumber(), true);
        QCOMPARE(num.strictlyEquals(eng.toScriptValue(123)), true);

        int inum = eng.fromScriptValue<int>(num);
        QCOMPARE(inum, 123);

        QString snum = eng.fromScriptValue<QString>(num);
        QCOMPARE(snum, QLatin1String("123"));
    }
    {
        QJSValue num = eng.toScriptValue(123);
        QCOMPARE(eng.fromScriptValue<char>(num), char(123));
        QCOMPARE(eng.fromScriptValue<unsigned char>(num), (unsigned char)(123));
        QCOMPARE(eng.fromScriptValue<short>(num), short(123));
        QCOMPARE(eng.fromScriptValue<unsigned short>(num), (unsigned short)(123));
        QCOMPARE(eng.fromScriptValue<float>(num), float(123));
        QCOMPARE(eng.fromScriptValue<double>(num), double(123));
        QCOMPARE(eng.fromScriptValue<qlonglong>(num), qlonglong(123));
        QCOMPARE(eng.fromScriptValue<qulonglong>(num), qulonglong(123));
    }
    {
        QJSValue num(123);
        QCOMPARE(eng.fromScriptValue<char>(num), char(123));
        QCOMPARE(eng.fromScriptValue<unsigned char>(num), (unsigned char)(123));
        QCOMPARE(eng.fromScriptValue<short>(num), short(123));
        QCOMPARE(eng.fromScriptValue<unsigned short>(num), (unsigned short)(123));
        QCOMPARE(eng.fromScriptValue<float>(num), float(123));
        QCOMPARE(eng.fromScriptValue<double>(num), double(123));
        QCOMPARE(eng.fromScriptValue<qlonglong>(num), qlonglong(123));
        QCOMPARE(eng.fromScriptValue<qulonglong>(num), qulonglong(123));
    }

    {
        QJSValue num = eng.toScriptValue(Q_INT64_C(0x100000000));
        QCOMPARE(eng.fromScriptValue<qlonglong>(num), Q_INT64_C(0x100000000));
        QCOMPARE(eng.fromScriptValue<qulonglong>(num), Q_UINT64_C(0x100000000));
    }

    {
        QChar c = QLatin1Char('c');
        QJSValue str = eng.toScriptValue(QString::fromLatin1("ciao"));
        QCOMPARE(eng.fromScriptValue<QChar>(str), c);
        QJSValue code = eng.toScriptValue(c.unicode());
        QCOMPARE(eng.fromScriptValue<QChar>(code), c);
        QCOMPARE(eng.fromScriptValue<QChar>(eng.toScriptValue(c)), c);
    }

    QVERIFY(eng.toScriptValue(static_cast<void *>(nullptr)).isNull());
}

void tst_QJSEngine::valueConversion_QVariant()
{
    QJSEngine eng;
    // qScriptValueFromValue() should be "smart" when the argument is a QVariant
    {
        QJSValue val = eng.toScriptValue(QVariant());
        QVERIFY(!val.isVariant());
        QVERIFY(val.isUndefined());
    }
    // Checking nested QVariants
    {
        QVariant tmp1;
        QVariant tmp2(QMetaType::QVariant, &tmp1);
        QCOMPARE(QMetaType::Type(tmp2.type()), QMetaType::QVariant);

        QJSValue val1 = eng.toScriptValue(tmp1);
        QJSValue val2 = eng.toScriptValue(tmp2);
        QVERIFY(val1.isUndefined());
        QEXPECT_FAIL("", "Variant are unrwapped, maybe we should not...", Continue);
        QVERIFY(!val2.isUndefined());
        QVERIFY(!val1.isVariant());
        QEXPECT_FAIL("", "Variant are unrwapped, maybe we should not...", Continue);
        QVERIFY(val2.isVariant());
    }
    {
        QVariant tmp1(123);
        QVariant tmp2(QMetaType::QVariant, &tmp1);
        QVariant tmp3(QMetaType::QVariant, &tmp2);
        QCOMPARE(QMetaType::Type(tmp1.type()), QMetaType::Int);
        QCOMPARE(QMetaType::Type(tmp2.type()), QMetaType::QVariant);
        QCOMPARE(QMetaType::Type(tmp3.type()), QMetaType::QVariant);

        QJSValue val1 = eng.toScriptValue(tmp2);
        QJSValue val2 = eng.toScriptValue(tmp3);
        QVERIFY(!val1.isUndefined());
        QVERIFY(!val2.isUndefined());
        QEXPECT_FAIL("", "Variant are unrwapped, maybe we should not...", Continue);
        QVERIFY(val1.isVariant());
        QEXPECT_FAIL("", "Variant are unrwapped, maybe we should not...", Continue);
        QVERIFY(val2.isVariant());
        QCOMPARE(val1.toVariant().toInt(), 123);
        QCOMPARE(eng.toScriptValue(val2.toVariant()).toVariant().toInt(), 123);
    }
    {
        QJSValue val = eng.toScriptValue(QVariant(true));
        QVERIFY(!val.isVariant());
        QVERIFY(val.isBool());
        QCOMPARE(val.toBool(), true);
    }
    {
        QJSValue val = eng.toScriptValue(QVariant(int(123)));
        QVERIFY(!val.isVariant());
        QVERIFY(val.isNumber());
        QCOMPARE(val.toNumber(), qreal(123));
    }
    {
        QJSValue val = eng.toScriptValue(QVariant(qreal(1.25)));
        QVERIFY(!val.isVariant());
        QVERIFY(val.isNumber());
        QCOMPARE(val.toNumber(), qreal(1.25));
    }
    {
        QString str = QString::fromLatin1("ciao");
        QJSValue val = eng.toScriptValue(QVariant(str));
        QVERIFY(!val.isVariant());
        QVERIFY(val.isString());
        QCOMPARE(val.toString(), str);
    }
    {
        QJSValue val = eng.toScriptValue(qVariantFromValue((QObject*)this));
        QVERIFY(!val.isVariant());
        QVERIFY(val.isQObject());
        QCOMPARE(val.toQObject(), (QObject*)this);
    }
    {
        QVariant var = qVariantFromValue(QPoint(123, 456));
        QJSValue val = eng.toScriptValue(var);
        QVERIFY(val.isVariant());
        QCOMPARE(val.toVariant(), var);
    }

    QCOMPARE(qjsvalue_cast<QVariant>(QJSValue(123)), QVariant(123));

    QVERIFY(eng.toScriptValue(QVariant(QMetaType::VoidStar, nullptr)).isNull());
    QVERIFY(eng.toScriptValue(QVariant::fromValue(nullptr)).isNull());

    {
        QVariantMap map;
        map.insert("42", "the answer to life the universe and everything");
        QJSValue val = eng.toScriptValue(map);
        QVERIFY(val.isObject());
        QCOMPARE(val.property(42).toString(), map.value(QStringLiteral("42")).toString());
    }
}

void tst_QJSEngine::valueConversion_basic2()
{
    QJSEngine eng;
    // more built-in types
    {
        QJSValue val = eng.toScriptValue(uint(123));
        QVERIFY(val.isNumber());
        QCOMPARE(val.toInt(), 123);
    }
    {
        QJSValue val = eng.toScriptValue(qulonglong(123));
        QVERIFY(val.isNumber());
        QCOMPARE(val.toInt(), 123);
    }
    {
        QJSValue val = eng.toScriptValue(float(123));
        QVERIFY(val.isNumber());
        QCOMPARE(val.toInt(), 123);
    }
    {
        QJSValue val = eng.toScriptValue(short(123));
        QVERIFY(val.isNumber());
        QCOMPARE(val.toInt(), 123);
    }
    {
        QJSValue val = eng.toScriptValue(ushort(123));
        QVERIFY(val.isNumber());
        QCOMPARE(val.toInt(), 123);
    }
    {
        QJSValue val = eng.toScriptValue(char(123));
        QVERIFY(val.isNumber());
        QCOMPARE(val.toInt(), 123);
    }
    {
        QJSValue val = eng.toScriptValue(uchar(123));
        QVERIFY(val.isNumber());
        QCOMPARE(val.toInt(), 123);
    }
}

void tst_QJSEngine::valueConversion_dateTime()
{
    QJSEngine eng;
    {
        QDateTime in = QDateTime::currentDateTime();
        QJSValue val = eng.toScriptValue(in);
        QVERIFY(val.isDate());
        QCOMPARE(val.toDateTime(), in);
    }
    {
        QDate in = QDate::currentDate();
        QJSValue val = eng.toScriptValue(in);
        QVERIFY(val.isDate());
        QCOMPARE(val.toDateTime().date(), in);
    }
}

void tst_QJSEngine::valueConversion_regExp()
{
    QJSEngine eng;
    {
        QRegExp in = QRegExp("foo");
        QJSValue val = eng.toScriptValue(in);
        QVERIFY(val.isRegExp());
        QRegExp out = qjsvalue_cast<QRegExp>(val);
        QEXPECT_FAIL("", "QTBUG-6136: JSC-based back-end doesn't preserve QRegExp::patternSyntax (always uses RegExp2)", Continue);
        QCOMPARE(out.patternSyntax(), in.patternSyntax());
        QCOMPARE(out.pattern(), in.pattern());
        QCOMPARE(out.caseSensitivity(), in.caseSensitivity());
        QCOMPARE(out.isMinimal(), in.isMinimal());
    }
    {
        QRegExp in = QRegExp("foo", Qt::CaseSensitive, QRegExp::RegExp2);
        QJSValue val = eng.toScriptValue(in);
        QVERIFY(val.isRegExp());
        QCOMPARE(qjsvalue_cast<QRegExp>(val), in);
    }
    {
        QRegExp in = QRegExp("foo");
        in.setMinimal(true);
        QJSValue val = eng.toScriptValue(in);
        QVERIFY(val.isRegExp());
        QEXPECT_FAIL("", "QTBUG-6136: JSC-based back-end doesn't preserve QRegExp::minimal (always false)", Continue);
        QCOMPARE(qjsvalue_cast<QRegExp>(val).isMinimal(), in.isMinimal());
    }
}

Q_DECLARE_METATYPE(QGradient)
Q_DECLARE_METATYPE(QGradient*)
Q_DECLARE_METATYPE(QLinearGradient)

class Klazz : public QWidget,
              public QStandardItem,
              public QGraphicsItem
{
    Q_INTERFACES(QGraphicsItem)
    Q_OBJECT
public:
    Klazz(QWidget *parent = nullptr) : QWidget(parent) { }
    virtual QRectF boundingRect() const { return QRectF(); }
    virtual void paint(QPainter*, const QStyleOptionGraphicsItem*, QWidget*) { }
};

Q_DECLARE_METATYPE(Klazz*)
Q_DECLARE_METATYPE(QStandardItem*)

void tst_QJSEngine::castWithMultipleInheritance()
{
    QJSEngine eng;
    Klazz klz;
    QJSValue v = eng.newQObject(&klz);

    QCOMPARE(qjsvalue_cast<Klazz*>(v), &klz);
    QCOMPARE(qjsvalue_cast<QWidget*>(v), (QWidget *)&klz);
    QCOMPARE(qjsvalue_cast<QObject*>(v), (QObject *)&klz);
    QCOMPARE(qjsvalue_cast<QStandardItem*>(v), (QStandardItem *)&klz);
    QCOMPARE(qjsvalue_cast<QGraphicsItem*>(v), (QGraphicsItem *)&klz);
}

void tst_QJSEngine::collectGarbage()
{
    QJSEngine eng;
    eng.evaluate("a = new Object(); a = new Object(); a = new Object()");
    QJSValue a = eng.newObject();
    a = eng.newObject();
    a = eng.newObject();
    QPointer<QObject> ptr = new QObject();
    QVERIFY(ptr != nullptr);
    (void)eng.newQObject(ptr);
    eng.collectGarbage();
    if (ptr)
        QGuiApplication::sendPostedEvents(ptr, QEvent::DeferredDelete);
    QVERIFY(ptr.isNull());
}

void tst_QJSEngine::gcWithNestedDataStructure()
{
    // The GC must be able to traverse deeply nested objects, otherwise this
    // test would crash.
    QJSEngine eng;
    eng.installExtensions(QJSEngine::GarbageCollectionExtension);

    QJSValue ret = eng.evaluate(
        "function makeList(size)"
        "{"
        "  var head = { };"
        "  var l = head;"
        "  for (var i = 0; i < size; ++i) {"
        "    l.data = i + \"\";"
        "    l.next = { }; l = l.next;"
        "  }"
        "  l.next = null;"
        "  return head;"
        "}");
    QVERIFY(!ret.isError());
    const int size = 200;
    QJSValue head = eng.evaluate(QString::fromLatin1("makeList(%0)").arg(size));
    QVERIFY(!head.isError());
    for (int x = 0; x < 2; ++x) {
        if (x == 1)
            eng.evaluate("gc()");
        QJSValue l = head;
        // Make sure all the nodes are still alive.
        for (int i = 0; i < 200; ++i) {
            QCOMPARE(l.property("data").toString(), QString::number(i));
            l = l.property("next");
        }
    }
}

void tst_QJSEngine::stacktrace()
{
    QString script = QString::fromLatin1(
        "function foo(counter) {\n"
        "    switch (counter) {\n"
        "        case 0: foo(counter+1); break;\n"
        "        case 1: foo(counter+1); break;\n"
        "        case 2: foo(counter+1); break;\n"
        "        case 3: foo(counter+1); break;\n"
        "        case 4: foo(counter+1); break;\n"
        "        default:\n"
        "        throw new Error('blah');\n"
        "    }\n"
        "}\n"
        "foo(0);");

    const QString fileName("testfile");

    QStringList backtrace;
    backtrace << "foo(5)@testfile:9"
              << "foo(4)@testfile:7"
              << "foo(3)@testfile:6"
              << "foo(2)@testfile:5"
              << "foo(1)@testfile:4"
              << "foo(0)@testfile:3"
              << "<global>()@testfile:12";

    QJSEngine eng;
    QJSValue result = eng.evaluate(script, fileName);
    QVERIFY(result.isError());

    QJSValue stack = result.property("stack");

    QJSValueIterator it(stack);
    int counter = 5;
    while (it.hasNext()) {
        it.next();
        QJSValue obj = it.value();
        QJSValue frame = obj.property("frame");

        QCOMPARE(obj.property("fileName").toString(), fileName);
        if (counter >= 0) {
            QJSValue callee = frame.property("arguments").property("callee");
            QVERIFY(callee.strictlyEquals(eng.globalObject().property("foo")));
            QCOMPARE(obj.property("functionName").toString(), QString("foo"));
            int line = obj.property("lineNumber").toInt();
            if (counter == 5)
                QCOMPARE(line, 9);
            else
                QCOMPARE(line, 3 + counter);
        } else {
            QVERIFY(frame.strictlyEquals(eng.globalObject()));
            QVERIFY(obj.property("functionName").toString().isEmpty());
        }

        --counter;
    }

    // throw something that isn't an Error object
    // ###FIXME: No uncaughtExceptionBacktrace: QVERIFY(eng.uncaughtExceptionBacktrace().isEmpty());
    QString script2 = QString::fromLatin1(
        "function foo(counter) {\n"
        "    switch (counter) {\n"
        "        case 0: foo(counter+1); break;\n"
        "        case 1: foo(counter+1); break;\n"
        "        case 2: foo(counter+1); break;\n"
        "        case 3: foo(counter+1); break;\n"
        "        case 4: foo(counter+1); break;\n"
        "        default:\n"
        "        throw 'just a string';\n"
        "    }\n"
        "}\n"
        "foo(0);");

    QJSValue result2 = eng.evaluate(script2, fileName);
    QVERIFY(!result2.isError());
    QVERIFY(result2.isString());
}

void tst_QJSEngine::numberParsing_data()
{
    QTest::addColumn<QString>("string");
    QTest::addColumn<qreal>("expect");

    QTest::newRow("decimal 0") << QString("0") << qreal(0);
//    QTest::newRow("octal 0") << QString("00") << qreal(00);
    QTest::newRow("hex 0") << QString("0x0") << qreal(0x0);
    QTest::newRow("decimal 100") << QString("100") << qreal(100);
    QTest::newRow("hex 100") << QString("0x100") << qreal(0x100);
//    QTest::newRow("octal 100") << QString("0100") << qreal(0100);
    QTest::newRow("decimal 4G") << QString("4294967296") << qreal(Q_UINT64_C(4294967296));
    QTest::newRow("hex 4G") << QString("0x100000000") << qreal(Q_UINT64_C(0x100000000));
//    QTest::newRow("octal 4G") << QString("040000000000") << qreal(Q_UINT64_C(040000000000));
    QTest::newRow("0.5") << QString("0.5") << qreal(0.5);
    QTest::newRow("1.5") << QString("1.5") << qreal(1.5);
    QTest::newRow("1e2") << QString("1e2") << qreal(100);
}

void tst_QJSEngine::numberParsing()
{
    QFETCH(QString, string);
    QFETCH(qreal, expect);

    QJSEngine eng;
    QJSValue ret = eng.evaluate(string);
    QVERIFY(ret.isNumber());
    qreal actual = ret.toNumber();
    QCOMPARE(actual, expect);
}

// see ECMA-262, section 7.9
// This is testing ECMA compliance, not our C++ API, but it's important that
// the back-end is conformant in this regard.
void tst_QJSEngine::automaticSemicolonInsertion()
{
    QJSEngine eng;
    {
        QJSValue ret = eng.evaluate("{ 1 2 } 3");
        QVERIFY(ret.isError());
        QVERIFY(ret.toString().contains("SyntaxError"));
    }
    {
        QJSValue ret = eng.evaluate("{ 1\n2 } 3");
        QVERIFY(ret.isNumber());
        QCOMPARE(ret.toInt(), 3);
    }
    {
        QJSValue ret = eng.evaluate("for (a; b\n)");
        QVERIFY(ret.isError());
        QVERIFY(ret.toString().contains("SyntaxError"));
    }
    {
        QJSValue ret = eng.evaluate("(function() { return\n1 + 2 })()");
        QVERIFY(ret.isUndefined());
    }
    {
        eng.evaluate("c = 2; b = 1");
        QJSValue ret = eng.evaluate("a = b\n++c");
        QVERIFY(ret.isNumber());
        QCOMPARE(ret.toInt(), 3);
    }
    {
        QJSValue ret = eng.evaluate("if (a > b)\nelse c = d");
        QVERIFY(ret.isError());
        QVERIFY(ret.toString().contains("SyntaxError"));
    }
    {
        eng.evaluate("function c() { return { foo: function() { return 5; } } }");
        eng.evaluate("b = 1; d = 2; e = 3");
        QJSValue ret = eng.evaluate("a = b + c\n(d + e).foo()");
        QVERIFY(ret.isNumber());
        QCOMPARE(ret.toInt(), 6);
    }
    {
        QJSValue ret = eng.evaluate("throw\n1");
        QVERIFY(ret.isError());
        QVERIFY(ret.toString().contains("SyntaxError"));
    }
    {
        QJSValue ret = eng.evaluate("a = Number(1)\n++a");
        QVERIFY(ret.isNumber());
        QCOMPARE(ret.toInt(), 2);
    }

    // "a semicolon is never inserted automatically if the semicolon
    // would then be parsed as an empty statement"
    {
        eng.evaluate("a = 123");
        QJSValue ret = eng.evaluate("if (0)\n ++a; a");
        QVERIFY(ret.isNumber());
        QCOMPARE(ret.toInt(), 123);
    }
    {
        eng.evaluate("a = 123");
        QJSValue ret = eng.evaluate("if (0)\n --a; a");
        QVERIFY(ret.isNumber());
        QCOMPARE(ret.toInt(), 123);
    }
    {
        eng.evaluate("a = 123");
        QJSValue ret = eng.evaluate("if ((0))\n ++a; a");
        QVERIFY(ret.isNumber());
        QCOMPARE(ret.toInt(), 123);
    }
    {
        eng.evaluate("a = 123");
        QJSValue ret = eng.evaluate("if ((0))\n --a; a");
        QVERIFY(ret.isNumber());
        QCOMPARE(ret.toInt(), 123);
    }
    {
        eng.evaluate("a = 123");
        QJSValue ret = eng.evaluate("if (0\n)\n ++a; a");
        QVERIFY(ret.isNumber());
        QCOMPARE(ret.toInt(), 123);
    }
    {
        eng.evaluate("a = 123");
        QJSValue ret = eng.evaluate("if (0\n ++a; a");
        QVERIFY(ret.isError());
    }
    {
        eng.evaluate("a = 123");
        QJSValue ret = eng.evaluate("if (0))\n ++a; a");
        QVERIFY(ret.isError());
    }
    {
        QJSValue ret = eng.evaluate("n = 0; for (i = 0; i < 10; ++i)\n ++n; n");
        QVERIFY(ret.isNumber());
        QCOMPARE(ret.toInt(), 10);
    }
    {
        QJSValue ret = eng.evaluate("n = 30; for (i = 0; i < 10; ++i)\n --n; n");
        QVERIFY(ret.isNumber());
        QCOMPARE(ret.toInt(), 20);
    }
    {
        QJSValue ret = eng.evaluate("n = 0; for (var i = 0; i < 10; ++i)\n ++n; n");
        QVERIFY(ret.isNumber());
        QCOMPARE(ret.toInt(), 10);
    }
    {
        QJSValue ret = eng.evaluate("n = 30; for (var i = 0; i < 10; ++i)\n --n; n");
        QVERIFY(ret.isNumber());
        QCOMPARE(ret.toInt(), 20);
    }
    {
        QJSValue ret = eng.evaluate("n = 0; i = 0; while (i++ < 10)\n ++n; n");
        QVERIFY(ret.isNumber());
        QCOMPARE(ret.toInt(), 10);
    }
    {
        QJSValue ret = eng.evaluate("n = 30; i = 0; while (i++ < 10)\n --n; n");
        QVERIFY(ret.isNumber());
        QCOMPARE(ret.toInt(), 20);
    }
    {
        QJSValue ret = eng.evaluate("o = { a: 0, b: 1, c: 2 }; n = 0; for (i in o)\n ++n; n");
        QVERIFY(ret.isNumber());
        QCOMPARE(ret.toInt(), 3);
    }
    {
        QJSValue ret = eng.evaluate("o = { a: 0, b: 1, c: 2 }; n = 9; for (i in o)\n --n; n");
        QVERIFY(ret.isNumber());
        QCOMPARE(ret.toInt(), 6);
    }
    {
        QJSValue ret = eng.evaluate("o = { a: 0, b: 1, c: 2 }; n = 0; for (var i in o)\n ++n; n");
        QVERIFY(ret.isNumber());
        QCOMPARE(ret.toInt(), 3);
    }
    {
        QJSValue ret = eng.evaluate("o = { a: 0, b: 1, c: 2 }; n = 9; for (var i in o)\n --n; n");
        QVERIFY(ret.isNumber());
        QCOMPARE(ret.toInt(), 6);
    }
    {
        QJSValue ret = eng.evaluate("o = { n: 3 }; n = 5; with (o)\n ++n; n");
        QVERIFY(ret.isNumber());
        QCOMPARE(ret.toInt(), 5);
    }
    {
        QJSValue ret = eng.evaluate("o = { n: 3 }; n = 10; with (o)\n --n; n");
        QVERIFY(ret.isNumber());
        QCOMPARE(ret.toInt(), 10);
    }
    {
        QJSValue ret = eng.evaluate("n = 5; i = 0; do\n ++n; while (++i < 10); n");
        QVERIFY(ret.isNumber());
        QCOMPARE(ret.toInt(), 15);
    }
    {
        QJSValue ret = eng.evaluate("n = 20; i = 0; do\n --n; while (++i < 10); n");
        QVERIFY(ret.isNumber());
        QCOMPARE(ret.toInt(), 10);
    }

    {
        QJSValue ret = eng.evaluate("n = 1; i = 0; if (n) i\n++n; n");
        QVERIFY(ret.isNumber());
        QCOMPARE(ret.toInt(), 2);
    }
    {
        QJSValue ret = eng.evaluate("n = 1; i = 0; if (n) i\n--n; n");
        QVERIFY(ret.isNumber());
        QCOMPARE(ret.toInt(), 0);
    }

    {
        QJSValue ret = eng.evaluate("if (0)");
        QVERIFY(ret.isError());
    }
    {
        QJSValue ret = eng.evaluate("n = 0; if (1) --n;else\n ++n;\n n");
        QVERIFY(ret.isNumber());
        QCOMPARE(ret.toInt(), -1);
    }
    {
        QJSValue ret = eng.evaluate("while (0)");
        QVERIFY(ret.isError());
    }
    {
        QJSValue ret = eng.evaluate("for (;;)");
        QVERIFY(ret.isError());
    }
    {
        QJSValue ret = eng.evaluate("for (p in this)");
        QVERIFY(ret.isError());
    }
    {
        QJSValue ret = eng.evaluate("with (this)");
        QVERIFY(ret.isError());
    }
    {
        QJSValue ret = eng.evaluate("do");
        QVERIFY(ret.isError());
    }
}

void tst_QJSEngine::errorConstructors()
{
    QJSEngine eng;
    QStringList prefixes;
    prefixes << "" << "Eval" << "Range" << "Reference" << "Syntax" << "Type" << "URI";
    for (int x = 0; x < 3; ++x) {
        for (int i = 0; i < prefixes.size(); ++i) {
            QString name = prefixes.at(i) + QLatin1String("Error");
            QString code = QString(i+1, QLatin1Char('\n'));
            if (x == 0)
                code += QLatin1String("throw ");
            else if (x == 1)
                code += QLatin1String("new ");
            code += name + QLatin1String("()");
            QJSValue ret = eng.evaluate(code);
            QVERIFY(ret.isError());
            QVERIFY(ret.toString().startsWith(name));
            qDebug() << ret.property("stack").toString();
            QCOMPARE(ret.property("lineNumber").toInt(), i+2);
        }
    }
}

void tst_QJSEngine::argumentsProperty_globalContext()
{
    QJSEngine eng;
    {
        // Unlike function calls, the global context doesn't have an
        // arguments property.
        QJSValue ret = eng.evaluate("arguments");
        QVERIFY(ret.isError());
        QVERIFY(ret.toString().contains(QString::fromLatin1("ReferenceError")));
    }
    eng.evaluate("arguments = 10");
    {
        QJSValue ret = eng.evaluate("arguments");
        QVERIFY(ret.isNumber());
        QCOMPARE(ret.toInt(), 10);
    }
    QVERIFY(eng.evaluate("delete arguments").toBool());
    QVERIFY(eng.globalObject().property("arguments").isUndefined());
}

void tst_QJSEngine::argumentsProperty_JS()
{
    {
        QJSEngine eng;
        eng.evaluate("o = { arguments: 123 }");
        QJSValue ret = eng.evaluate("with (o) { arguments; }");
        QVERIFY(ret.isNumber());
        QCOMPARE(ret.toInt(), 123);
    }
    {
        QJSEngine eng;
        QVERIFY(eng.globalObject().property("arguments").isUndefined());
        // This is testing ECMA-262 compliance. In function calls, "arguments"
        // appears like a local variable, and it can be replaced.
        QJSValue ret = eng.evaluate("(function() { arguments = 456; return arguments; })()");
        QVERIFY(ret.isNumber());
        QCOMPARE(ret.toInt(), 456);
        QVERIFY(eng.globalObject().property("arguments").isUndefined());
    }
}

void tst_QJSEngine::jsNumberClass()
{
    // See ECMA-262 Section 15.7, "Number Objects".

    QJSEngine eng;

    QJSValue ctor = eng.globalObject().property("Number");
    QVERIFY(ctor.property("length").isNumber());
    QCOMPARE(ctor.property("length").toNumber(), qreal(1));
    QJSValue proto = ctor.property("prototype");
    QVERIFY(proto.isObject());
    {
        QVERIFY(ctor.property("MAX_VALUE").isNumber());
        QVERIFY(ctor.property("MIN_VALUE").isNumber());
        QVERIFY(ctor.property("NaN").isNumber());
        QVERIFY(ctor.property("NEGATIVE_INFINITY").isNumber());
        QVERIFY(ctor.property("POSITIVE_INFINITY").isNumber());
        QVERIFY(ctor.property("EPSILON").isNumber());
    }
    QCOMPARE(proto.toNumber(), qreal(0));
    QVERIFY(proto.property("constructor").strictlyEquals(ctor));

    {
        QJSValue ret = eng.evaluate("Number()");
        QVERIFY(ret.isNumber());
        QCOMPARE(ret.toNumber(), qreal(0));
    }
    {
        QJSValue ret = eng.evaluate("Number(123)");
        QVERIFY(ret.isNumber());
        QCOMPARE(ret.toNumber(), qreal(123));
    }
    {
        QJSValue ret = eng.evaluate("Number('456')");
        QVERIFY(ret.isNumber());
        QCOMPARE(ret.toNumber(), qreal(456));
    }
    {
        QJSValue ret = eng.evaluate("new Number()");
        QVERIFY(!ret.isNumber());
        QVERIFY(ret.isObject());
        QCOMPARE(ret.toNumber(), qreal(0));
    }
    {
        QJSValue ret = eng.evaluate("new Number(123)");
        QVERIFY(!ret.isNumber());
        QVERIFY(ret.isObject());
        QCOMPARE(ret.toNumber(), qreal(123));
    }
    {
        QJSValue ret = eng.evaluate("new Number('456')");
        QVERIFY(!ret.isNumber());
        QVERIFY(ret.isObject());
        QCOMPARE(ret.toNumber(), qreal(456));
    }

    QVERIFY(ctor.property("isFinite").isCallable());
    {
        QJSValue ret = eng.evaluate("Number.isFinite()");
        QVERIFY(ret.isBool());
        QCOMPARE(ret.toBool(), false);
    }
    {
        QJSValue ret = eng.evaluate("Number.isFinite(NaN)");
        QVERIFY(ret.isBool());
        QCOMPARE(ret.toBool(), false);
    }
    {
        QJSValue ret = eng.evaluate("Number.isFinite(Infinity)");
        QVERIFY(ret.isBool());
        QCOMPARE(ret.toBool(), false);
    }
    {
        QJSValue ret = eng.evaluate("Number.isFinite(-Infinity)");
        QVERIFY(ret.isBool());
        QCOMPARE(ret.toBool(), false);
    }
    {
        QJSValue ret = eng.evaluate("Number.isFinite(123)");
        QVERIFY(ret.isBool());
        QCOMPARE(ret.toBool(), true);
    }

    QVERIFY(ctor.property("isNaN").isCallable());
    {
        QJSValue ret = eng.evaluate("Number.isNaN()");
        QVERIFY(ret.isBool());
        QCOMPARE(ret.toBool(), false);
    }
    {
        QJSValue ret = eng.evaluate("Number.isNaN(NaN)");
        QVERIFY(ret.isBool());
        QCOMPARE(ret.toBool(), true);
    }
    {
        QJSValue ret = eng.evaluate("Number.isNaN(123)");
        QVERIFY(ret.isBool());
        QCOMPARE(ret.toBool(), false);
    }

    QVERIFY(proto.property("toString").isCallable());
    {
        QJSValue ret = eng.evaluate("new Number(123).toString()");
        QVERIFY(ret.isString());
        QCOMPARE(ret.toString(), QString::fromLatin1("123"));
    }
    {
        QJSValue ret = eng.evaluate("new Number(123).toString(8)");
        QVERIFY(ret.isString());
        QCOMPARE(ret.toString(), QString::fromLatin1("173"));
    }
    {
        QJSValue ret = eng.evaluate("new Number(123).toString(16)");
        QVERIFY(ret.isString());
        QCOMPARE(ret.toString(), QString::fromLatin1("7b"));
    }
    QVERIFY(proto.property("toLocaleString").isCallable());
    {
        QJSValue ret = eng.evaluate("new Number(123).toLocaleString()");
        QVERIFY(ret.isString());
        QCOMPARE(ret.toString(), QString::fromLatin1("123"));
    }
    QVERIFY(proto.property("valueOf").isCallable());
    {
        QJSValue ret = eng.evaluate("new Number(123).valueOf()");
        QVERIFY(ret.isNumber());
        QCOMPARE(ret.toNumber(), qreal(123));
    }
    QVERIFY(proto.property("toExponential").isCallable());
    {
        QJSValue ret = eng.evaluate("new Number(123).toExponential()");
        QVERIFY(ret.isString());
        QCOMPARE(ret.toString(), QString::fromLatin1("1.23e+2"));
        ret = eng.evaluate("new Number(123).toExponential(1)");
        QVERIFY(ret.isString());
        QCOMPARE(ret.toString(), QString::fromLatin1("1.2e+2"));
        ret = eng.evaluate("new Number(123).toExponential(2)");
        QVERIFY(ret.isString());
        QCOMPARE(ret.toString(), QString::fromLatin1("1.23e+2"));
        ret = eng.evaluate("new Number(123).toExponential(3)");
        QVERIFY(ret.isString());
        QCOMPARE(ret.toString(), QString::fromLatin1("1.230e+2"));
    }
    QVERIFY(proto.property("toFixed").isCallable());
    {
        QJSValue ret = eng.evaluate("new Number(123).toFixed()");
        QVERIFY(ret.isString());
        QCOMPARE(ret.toString(), QString::fromLatin1("123"));
        ret = eng.evaluate("new Number(123).toFixed(1)");
        QVERIFY(ret.isString());
        QCOMPARE(ret.toString(), QString::fromLatin1("123.0"));
        ret = eng.evaluate("new Number(123).toFixed(2)");
        QVERIFY(ret.isString());
        QCOMPARE(ret.toString(), QString::fromLatin1("123.00"));
    }
    QVERIFY(proto.property("toPrecision").isCallable());
    {
        QJSValue ret = eng.evaluate("new Number(123).toPrecision()");
        QVERIFY(ret.isString());
        QCOMPARE(ret.toString(), QString::fromLatin1("123"));
        ret = eng.evaluate("new Number(42).toPrecision(1)");
        QVERIFY(ret.isString());
        QCOMPARE(ret.toString(), QString::fromLatin1("4e+1"));
        ret = eng.evaluate("new Number(42).toPrecision(2)");
        QVERIFY(ret.isString());
        QCOMPARE(ret.toString(), QString::fromLatin1("42"));
        ret = eng.evaluate("new Number(42).toPrecision(3)");
        QVERIFY(ret.isString());
        QCOMPARE(ret.toString(), QString::fromLatin1("42.0"));
    }
}

void tst_QJSEngine::jsForInStatement_simple()
{
    QJSEngine eng;
    {
        QJSValue ret = eng.evaluate("o = { }; r = []; for (var p in o) r[r.length] = p; r");
        QStringList lst = qjsvalue_cast<QStringList>(ret);
        QVERIFY(lst.isEmpty());
    }
    {
        QJSValue ret = eng.evaluate("o = { p: 123 }; r = [];"
                                        "for (var p in o) r[r.length] = p; r");
        QStringList lst = qjsvalue_cast<QStringList>(ret);
        QCOMPARE(lst.size(), 1);
        QCOMPARE(lst.at(0), QString::fromLatin1("p"));
    }
    {
        QJSValue ret = eng.evaluate("o = { p: 123, q: 456 }; r = [];"
                                        "for (var p in o) r[r.length] = p; r");
        QStringList lst = qjsvalue_cast<QStringList>(ret);
        QCOMPARE(lst.size(), 2);
        QCOMPARE(lst.at(0), QString::fromLatin1("p"));
        QCOMPARE(lst.at(1), QString::fromLatin1("q"));
    }
}

void tst_QJSEngine::jsForInStatement_prototypeProperties()
{
    QJSEngine eng;
    {
        QJSValue ret = eng.evaluate("o = { }; o.__proto__ = { p: 123 }; r = [];"
                                        "for (var p in o) r[r.length] = p; r");
        QStringList lst = qjsvalue_cast<QStringList>(ret);
        QCOMPARE(lst.size(), 1);
        QCOMPARE(lst.at(0), QString::fromLatin1("p"));
    }
    {
        QJSValue ret = eng.evaluate("o = { p: 123 }; o.__proto__ = { q: 456 }; r = [];"
                                        "for (var p in o) r[r.length] = p; r");
        QStringList lst = qjsvalue_cast<QStringList>(ret);
        QCOMPARE(lst.size(), 2);
        QCOMPARE(lst.at(0), QString::fromLatin1("p"));
        QCOMPARE(lst.at(1), QString::fromLatin1("q"));
    }
    {
        // shadowed property
        QJSValue ret = eng.evaluate("o = { p: 123 }; o.__proto__ = { p: 456 }; r = [];"
                                        "for (var p in o) r[r.length] = p; r");
        QStringList lst = qjsvalue_cast<QStringList>(ret);
        QCOMPARE(lst.size(), 1);
        QCOMPARE(lst.at(0), QString::fromLatin1("p"));
    }

}

void tst_QJSEngine::jsForInStatement_mutateWhileIterating()
{
    QJSEngine eng;
    // deleting property during enumeration
    {
        QJSValue ret = eng.evaluate("o = { p: 123 }; r = [];"
                                        "for (var p in o) { r[r.length] = p; delete r[p]; } r");
        QStringList lst = qjsvalue_cast<QStringList>(ret);
        QCOMPARE(lst.size(), 1);
        QCOMPARE(lst.at(0), QString::fromLatin1("p"));
    }
    {
        QJSValue ret = eng.evaluate("o = { p: 123, q: 456 }; r = [];"
                                        "for (var p in o) { r[r.length] = p; delete o.q; } r");
        QStringList lst = qjsvalue_cast<QStringList>(ret);
        QCOMPARE(lst.size(), 1);
        QCOMPARE(lst.at(0), QString::fromLatin1("p"));
    }

    // adding property during enumeration
    {
        QJSValue ret = eng.evaluate("o = { p: 123 }; r = [];"
                                        "for (var p in o) { r[r.length] = p; o.q = 456; } r");
        QStringList lst = qjsvalue_cast<QStringList>(ret);
        QCOMPARE(lst.size(), 2);
        QCOMPARE(lst.at(0), QString::fromLatin1("p"));
    }

}

void tst_QJSEngine::jsForInStatement_arrays()
{
    QJSEngine eng;
    {
        QJSValue ret = eng.evaluate("a = [123, 456]; r = [];"
                                        "for (var p in a) r[r.length] = p; r");
        QStringList lst = qjsvalue_cast<QStringList>(ret);
        QCOMPARE(lst.size(), 2);
        QCOMPARE(lst.at(0), QString::fromLatin1("0"));
        QCOMPARE(lst.at(1), QString::fromLatin1("1"));
    }
    {
        QJSValue ret = eng.evaluate("a = [123, 456]; a.foo = 'bar'; r = [];"
                                        "for (var p in a) r[r.length] = p; r");
        QStringList lst = qjsvalue_cast<QStringList>(ret);
        QCOMPARE(lst.size(), 3);
        QCOMPARE(lst.at(0), QString::fromLatin1("0"));
        QCOMPARE(lst.at(1), QString::fromLatin1("1"));
        QCOMPARE(lst.at(2), QString::fromLatin1("foo"));
    }
    {
        QJSValue ret = eng.evaluate("a = [123, 456]; a.foo = 'bar';"
                                        "b = [111, 222, 333]; b.bar = 'baz';"
                                        "a.__proto__ = b; r = [];"
                                        "for (var p in a) r[r.length] = p; r");
        QStringList lst = qjsvalue_cast<QStringList>(ret);
        QCOMPARE(lst.size(), 5);
        QCOMPARE(lst.at(0), QString::fromLatin1("0"));
        QCOMPARE(lst.at(1), QString::fromLatin1("1"));
        QCOMPARE(lst.at(2), QString::fromLatin1("foo"));
        QCOMPARE(lst.at(3), QString::fromLatin1("2"));
        QCOMPARE(lst.at(4), QString::fromLatin1("bar"));
    }
}

void tst_QJSEngine::jsForInStatement_constant()
{
    QJSEngine eng;
    {
        QJSValue ret = eng.evaluate("r = true; for (var p in undefined) r = false; r");
        QVERIFY(ret.isBool());
        QVERIFY(ret.toBool());
    }
    {
        QJSValue ret = eng.evaluate("r = true; for (var p in null) r = false; r");
        QVERIFY(ret.isBool());
        QVERIFY(ret.toBool());
    }
    {
        QJSValue ret = eng.evaluate("r = false; for (var p in 1) r = true; r");
        QVERIFY(ret.isBool());
        QVERIFY(!ret.toBool());
    }
    {
        QJSValue ret = eng.evaluate("r = false; for (var p in 'abc') r = true; r");
        QVERIFY(ret.isBool());
        QVERIFY(ret.toBool());
    }
}

void tst_QJSEngine::with_constant()
{
    QJSEngine eng;
    {
        QJSValue ret = eng.evaluate("r = false; with(null) { r= true; } r");
        QVERIFY(ret.isError());
    }
    {
        QJSValue ret = eng.evaluate("r = false; with(undefined) { r= true; } r");
        QVERIFY(ret.isError());
    }
    {
        QJSValue ret = eng.evaluate("r = false; with(1) { r= true; } r");
        QVERIFY(ret.isBool());
        QVERIFY(ret.toBool());
    }
}

void tst_QJSEngine::stringObjects()
{
    // See ECMA-262 Section 15.5, "String Objects".

    QJSEngine eng;
    QString str("ciao");
    // in C++
    {
        QJSValue obj = eng.evaluate(QString::fromLatin1("new String('%0')").arg(str));
        QCOMPARE(obj.property("length").toInt(), str.length());
        for (int i = 0; i < str.length(); ++i) {
            QString pname = QString::number(i);
            QVERIFY(obj.property(pname).isString());
            QCOMPARE(obj.property(pname).toString(), QString(str.at(i)));
            QVERIFY(!obj.deleteProperty(pname));
            obj.setProperty(pname, 123);
            QVERIFY(obj.property(pname).isString());
            QCOMPARE(obj.property(pname).toString(), QString(str.at(i)));
        }
        QVERIFY(obj.property("-1").isUndefined());
        QVERIFY(obj.property(QString::number(str.length())).isUndefined());

        QJSValue val = eng.toScriptValue(123);
        obj.setProperty("-1", val);
        QVERIFY(obj.property("-1").strictlyEquals(val));
        obj.setProperty("100", val);
        QVERIFY(obj.property("100").strictlyEquals(val));
    }

    {
        QJSValue ret = eng.evaluate("s = new String('ciao'); r = []; for (var p in s) r.push(p); r");
        QVERIFY(ret.isArray());
        QStringList lst = qjsvalue_cast<QStringList>(ret);
        QCOMPARE(lst.size(), str.length());
        for (int i = 0; i < str.length(); ++i)
            QCOMPARE(lst.at(i), QString::number(i));

        QJSValue ret2 = eng.evaluate("s[0] = 123; s[0]");
        QVERIFY(ret2.isString());
        QCOMPARE(ret2.toString().length(), 1);
        QCOMPARE(ret2.toString().at(0), str.at(0));

        QJSValue ret3 = eng.evaluate("s[-1] = 123; s[-1]");
        QVERIFY(ret3.isNumber());
        QCOMPARE(ret3.toInt(), 123);

        QJSValue ret4 = eng.evaluate("s[s.length] = 456; s[s.length]");
        QVERIFY(ret4.isNumber());
        QCOMPARE(ret4.toInt(), 456);

        QJSValue ret5 = eng.evaluate("delete s[0]");
        QVERIFY(ret5.isBool());
        QVERIFY(!ret5.toBool());

        QJSValue ret6 = eng.evaluate("delete s[-1]");
        QVERIFY(ret6.isBool());
        QVERIFY(ret6.toBool());

        QJSValue ret7 = eng.evaluate("delete s[s.length]");
        QVERIFY(ret7.isBool());
        QVERIFY(ret7.toBool());
    }
}

void tst_QJSEngine::jsStringPrototypeReplaceBugs()
{
    QJSEngine eng;
    // task 212440
    {
        QJSValue ret = eng.evaluate("replace_args = []; \"a a a\".replace(/(a)/g, function() { replace_args.push(arguments); }); replace_args");
        QVERIFY(ret.isArray());
        int len = ret.property("length").toInt();
        QCOMPARE(len, 3);
        for (int i = 0; i < len; ++i) {
            QJSValue args = ret.property(i);
            QCOMPARE(args.property("length").toInt(), 4);
            QCOMPARE(args.property(0).toString(), QString::fromLatin1("a")); // matched string
            QCOMPARE(args.property(1).toString(), QString::fromLatin1("a")); // capture
            QVERIFY(args.property(2).isNumber());
            QCOMPARE(args.property(2).toInt(), i*2); // index of match
            QCOMPARE(args.property(3).toString(), QString::fromLatin1("a a a"));
        }
    }
    // task 212501
    {
        QJSValue ret = eng.evaluate("\"foo\".replace(/a/g, function() {})");
        QVERIFY(ret.isString());
        QCOMPARE(ret.toString(), QString::fromLatin1("foo"));
    }
}

void tst_QJSEngine::getterSetterThisObject_global()
{
    {
        QJSEngine eng;
        // read
        eng.evaluate("__defineGetter__('x', function() { return this; });");
        {
            QJSValue ret = eng.evaluate("x");
            QVERIFY(ret.equals(eng.globalObject()));
        }
        {
            QJSValue ret = eng.evaluate("(function() { return x; })()");
            QVERIFY(ret.equals(eng.globalObject()));
        }
        {
            QJSValue ret = eng.evaluate("with (this) x");
            QVERIFY(ret.equals(eng.globalObject()));
        }
        {
            QJSValue ret = eng.evaluate("with ({}) x");
            QVERIFY(ret.equals(eng.globalObject()));
        }
        {
            QJSValue ret = eng.evaluate("(function() { with ({}) return x; })()");
            QVERIFY(ret.equals(eng.globalObject()));
        }
        // write
        eng.evaluate("__defineSetter__('x', function() { return this; });");
        {
            QJSValue ret = eng.evaluate("x = 'foo'");
            // SpiderMonkey says setter return value, JSC says RHS.
            QVERIFY(ret.isString());
            QCOMPARE(ret.toString(), QString::fromLatin1("foo"));
        }
        {
            QJSValue ret = eng.evaluate("(function() { return x = 'foo'; })()");
            // SpiderMonkey says setter return value, JSC says RHS.
            QVERIFY(ret.isString());
            QCOMPARE(ret.toString(), QString::fromLatin1("foo"));
        }
        {
            QJSValue ret = eng.evaluate("with (this) x = 'foo'");
            // SpiderMonkey says setter return value, JSC says RHS.
            QVERIFY(ret.isString());
            QCOMPARE(ret.toString(), QString::fromLatin1("foo"));
        }
        {
            QJSValue ret = eng.evaluate("with ({}) x = 'foo'");
            // SpiderMonkey says setter return value, JSC says RHS.
            QVERIFY(ret.isString());
            QCOMPARE(ret.toString(), QString::fromLatin1("foo"));
        }
        {
            QJSValue ret = eng.evaluate("(function() { with ({}) return x = 'foo'; })()");
            // SpiderMonkey says setter return value, JSC says RHS.
            QVERIFY(ret.isString());
            QCOMPARE(ret.toString(), QString::fromLatin1("foo"));
        }
    }
}

void tst_QJSEngine::getterSetterThisObject_plain()
{
    {
        QJSEngine eng;
        eng.evaluate("o = {}");
        // read
        eng.evaluate("o.__defineGetter__('x', function() { return this; })");
        QVERIFY(eng.evaluate("o.x === o").toBool());
        QVERIFY(eng.evaluate("with (o) x").equals(eng.evaluate("o")));
        QVERIFY(eng.evaluate("(function() { with (o) return x; })() === o").toBool());
        eng.evaluate("q = {}; with (o) with (q) x").equals(eng.evaluate("o"));
        // write
        eng.evaluate("o.__defineSetter__('x', function() { return this; });");
        // SpiderMonkey says setter return value, JSC says RHS.
        QVERIFY(eng.evaluate("(o.x = 'foo') === 'foo'").toBool());
        QVERIFY(eng.evaluate("with (o) x = 'foo'").equals("foo"));
        QVERIFY(eng.evaluate("with (o) with (q) x = 'foo'").equals("foo"));
    }
}

void tst_QJSEngine::getterSetterThisObject_prototypeChain()
{
    {
        QJSEngine eng;
        eng.evaluate("o = {}; p = {}; o.__proto__ = p");
        // read
        eng.evaluate("p.__defineGetter__('x', function() { return this; })");
        QVERIFY(eng.evaluate("o.x === o").toBool());
        QVERIFY(eng.evaluate("with (o) x").equals(eng.evaluate("o")));
        QVERIFY(eng.evaluate("(function() { with (o) return x; })() === o").toBool());
        eng.evaluate("q = {}; with (o) with (q) x").equals(eng.evaluate("o"));
        eng.evaluate("with (q) with (o) x").equals(eng.evaluate("o"));
        // write
        eng.evaluate("o.__defineSetter__('x', function() { return this; });");
        // SpiderMonkey says setter return value, JSC says RHS.
        QVERIFY(eng.evaluate("(o.x = 'foo') === 'foo'").toBool());
        QVERIFY(eng.evaluate("with (o) x = 'foo'").equals("foo"));
        QVERIFY(eng.evaluate("with (o) with (q) x = 'foo'").equals("foo"));
    }
}

void tst_QJSEngine::jsContinueInSwitch()
{
    // This is testing ECMA-262 compliance, not C++ API.

    QJSEngine eng;
    // switch - continue
    {
        QJSValue ret = eng.evaluate("switch (1) { default: continue; }");
        QVERIFY(ret.isError());
    }
    // for - switch - case - continue
    {
        QJSValue ret = eng.evaluate("j = 0; for (i = 0; i < 100000; ++i) {\n"
                                        "  switch (i) {\n"
                                        "    case 1: ++j; continue;\n"
                                        "    case 100: ++j; continue;\n"
                                        "    case 1000: ++j; continue;\n"
                                        "  }\n"
                                        "}; j");
        QVERIFY(ret.isNumber());
        QCOMPARE(ret.toInt(), 3);
    }
    // for - switch - case - default - continue
    {
        QJSValue ret = eng.evaluate("j = 0; for (i = 0; i < 100000; ++i) {\n"
                                        "  switch (i) {\n"
                                        "    case 1: ++j; continue;\n"
                                        "    case 100: ++j; continue;\n"
                                        "    case 1000: ++j; continue;\n"
                                        "    default: if (i < 50000) break; else continue;\n"
                                        "  }\n"
                                        "}; j");
        QVERIFY(ret.isNumber());
        QCOMPARE(ret.toInt(), 3);
    }
    // switch - for - continue
    {
        QJSValue ret = eng.evaluate("j = 123; switch (j) {\n"
                                        "  case 123:\n"
                                        "  for (i = 0; i < 100000; ++i) {\n"
                                        "    continue;\n"
                                        "  }\n"
                                        "}; i\n");
        QVERIFY(ret.isNumber());
        QCOMPARE(ret.toInt(), 100000);
    }
    // switch - switch - continue
    {
        QJSValue ret = eng.evaluate("i = 1; switch (i) { default: switch (i) { case 1: continue; } }");
        QVERIFY(ret.isError());
    }
    // for - switch - switch - continue
    {
        QJSValue ret = eng.evaluate("j = 0; for (i = 0; i < 100000; ++i) {\n"
                                        "  switch (i) {\n"
                                        "    case 1:\n"
                                        "    switch (i) {\n"
                                        "      case 1: ++j; continue;\n"
                                        "    }\n"
                                        "  }\n"
                                        "}; j");
        QVERIFY(ret.isNumber());
        QCOMPARE(ret.toInt(), 1);
    }
    // switch - for - switch - continue
    {
        QJSValue ret = eng.evaluate("j = 123; switch (j) {\n"
                                        "  case 123:\n"
                                        "  for (i = 0; i < 100000; ++i) {\n"
                                        "    switch (i) {\n"
                                        "      case 1:\n"
                                        "      ++j; continue;\n"
                                        "    }\n"
                                        "  }\n"
                                        "}; i\n");
        QVERIFY(ret.isNumber());
        QCOMPARE(ret.toInt(), 100000);
    }
}

void tst_QJSEngine::jsShadowReadOnlyPrototypeProperty()
{
    QJSEngine eng;
    QVERIFY(eng.evaluate("o = {}; o.__proto__ = parseInt; o.length").isNumber());
    QVERIFY(eng.evaluate("o.length = 123; o.length").toInt() != 123);
    QVERIFY(!eng.evaluate("o.hasOwnProperty('length')").toBool());
}

void tst_QJSEngine::jsReservedWords_data()
{
    QTest::addColumn<QString>("word");
    QTest::newRow("break") << QString("break");
    QTest::newRow("case") << QString("case");
    QTest::newRow("catch") << QString("catch");
    QTest::newRow("continue") << QString("continue");
    QTest::newRow("default") << QString("default");
    QTest::newRow("delete") << QString("delete");
    QTest::newRow("do") << QString("do");
    QTest::newRow("else") << QString("else");
    QTest::newRow("false") << QString("false");
    QTest::newRow("finally") << QString("finally");
    QTest::newRow("for") << QString("for");
    QTest::newRow("function") << QString("function");
    QTest::newRow("if") << QString("if");
    QTest::newRow("in") << QString("in");
    QTest::newRow("instanceof") << QString("instanceof");
    QTest::newRow("new") << QString("new");
    QTest::newRow("null") << QString("null");
    QTest::newRow("return") << QString("return");
    QTest::newRow("switch") << QString("switch");
    QTest::newRow("this") << QString("this");
    QTest::newRow("throw") << QString("throw");
    QTest::newRow("true") << QString("true");
    QTest::newRow("try") << QString("try");
    QTest::newRow("typeof") << QString("typeof");
    QTest::newRow("var") << QString("var");
    QTest::newRow("void") << QString("void");
    QTest::newRow("while") << QString("while");
    QTest::newRow("with") << QString("with");
}

void tst_QJSEngine::jsReservedWords()
{
    // See ECMA-262 Section 7.6.1, "Reserved Words".
    // We prefer that the implementation is less strict than the spec; e.g.
    // it's good to allow reserved words as identifiers in object literals,
    // and when accessing properties using dot notation.

    QFETCH(QString, word);
    {
        QJSEngine eng;
        QJSValue ret = eng.evaluate(word + " = 123");
        QVERIFY(ret.isError());
        QString str = ret.toString();
        QVERIFY(str.startsWith("SyntaxError") || str.startsWith("ReferenceError"));
    }
    {
        QJSEngine eng;
        QJSValue ret = eng.evaluate("var " + word + " = 123");
        QVERIFY(ret.isError());
        QVERIFY(ret.toString().startsWith("SyntaxError"));
    }
    {
        QJSEngine eng;
        QJSValue ret = eng.evaluate("o = {}; o." + word + " = 123");
        // in the old back-end, in SpiderMonkey and in v8, this is allowed, but not in JSC
        QVERIFY(!ret.isError());
        QVERIFY(ret.strictlyEquals(eng.evaluate("o." + word)));
    }
    {
        QJSEngine eng;
        QJSValue ret = eng.evaluate("o = { " + word + ": 123 }");
        // in the old back-end, in SpiderMonkey and in v8, this is allowed, but not in JSC
        QVERIFY(!ret.isError());
        QVERIFY(ret.property(word).isNumber());
    }
    {
        // SpiderMonkey allows this, but we don't
        QJSEngine eng;
        QJSValue ret = eng.evaluate("function " + word + "() {}");
        QVERIFY(ret.isError());
        QVERIFY(ret.toString().startsWith("SyntaxError"));
    }
}

void tst_QJSEngine::jsFutureReservedWords_data()
{
    QTest::addColumn<QString>("word");
    QTest::addColumn<bool>("allowed");
    QTest::newRow("abstract") << QString("abstract") << true;
    QTest::newRow("boolean") << QString("boolean") << true;
    QTest::newRow("byte") << QString("byte") << true;
    QTest::newRow("char") << QString("char") << true;
    QTest::newRow("class") << QString("class") << false;
    QTest::newRow("const") << QString("const") << false;
    QTest::newRow("debugger") << QString("debugger") << false;
    QTest::newRow("double") << QString("double") << true;
    QTest::newRow("enum") << QString("enum") << false;
    QTest::newRow("export") << QString("export") << false;
    QTest::newRow("extends") << QString("extends") << false;
    QTest::newRow("final") << QString("final") << true;
    QTest::newRow("float") << QString("float") << true;
    QTest::newRow("goto") << QString("goto") << true;
    QTest::newRow("implements") << QString("implements") << true;
    QTest::newRow("import") << QString("import") << false;
    QTest::newRow("int") << QString("int") << true;
    QTest::newRow("interface") << QString("interface") << true;
    QTest::newRow("long") << QString("long") << true;
    QTest::newRow("native") << QString("native") << true;
    QTest::newRow("package") << QString("package") << true;
    QTest::newRow("private") << QString("private") << true;
    QTest::newRow("protected") << QString("protected") << true;
    QTest::newRow("public") << QString("public") << true;
    QTest::newRow("short") << QString("short") << true;
    QTest::newRow("static") << QString("static") << true;
    QTest::newRow("super") << QString("super") << false;
    QTest::newRow("synchronized") << QString("synchronized") << true;
    QTest::newRow("throws") << QString("throws") << true;
    QTest::newRow("transient") << QString("transient") << true;
    QTest::newRow("volatile") << QString("volatile") << true;
}

void tst_QJSEngine::jsFutureReservedWords()
{
    // See ECMA-262 Section 7.6.1.2, "Future Reserved Words".
    // In real-world implementations, most of these words are
    // actually allowed as normal identifiers.

    QFETCH(QString, word);
    QFETCH(bool, allowed);
    {
        QJSEngine eng;
        QJSValue ret = eng.evaluate(word + " = 123");
        QCOMPARE(!ret.isError(), allowed);
    }
    {
        QJSEngine eng;
        QJSValue ret = eng.evaluate("var " + word + " = 123");
        QCOMPARE(!ret.isError(), allowed);
    }
    {
        QJSEngine eng;
        QJSValue ret = eng.evaluate("o = {}; o." + word + " = 123");

        QCOMPARE(ret.isNumber(), true);
        QCOMPARE(!ret.isError(), true);
    }
    {
        QJSEngine eng;
        QJSValue ret = eng.evaluate("o = { " + word + ": 123 }");
        QCOMPARE(!ret.isError(), true);
    }
}

void tst_QJSEngine::jsThrowInsideWithStatement()
{
    // This is testing ECMA-262 compliance, not C++ API.

    // task 209988
    QJSEngine eng;
    {
        QJSValue ret = eng.evaluate(
            "try {"
            "  o = { bad : \"bug\" };"
            "  with (o) {"
            "    throw 123;"
            "  }"
            "} catch (e) {"
            "  bad;"
            "}");
        QVERIFY(ret.isError());
        QVERIFY(ret.toString().contains(QString::fromLatin1("ReferenceError")));
    }
    {
        QJSValue ret = eng.evaluate(
            "try {"
            "  o = { bad : \"bug\" };"
            "  with (o) {"
            "    throw 123;"
            "  }"
            "} finally {"
            "  bad;"
            "}");
        QVERIFY(ret.isError());
        QVERIFY(ret.toString().contains(QString::fromLatin1("ReferenceError")));
    }
    {
        QJSValue ret = eng.evaluate(
            "o = { bug : \"no bug\" };"
            "with (o) {"
            "  try {"
            "    throw 123;"
            "  } finally {"
            "    bug;"
            "  }"
            "}");
        QVERIFY(!ret.isError());
        QVERIFY(ret.isNumber());
        QCOMPARE(ret.toInt(), 123);
    }
    {
        QJSValue ret = eng.evaluate(
            "o = { bug : \"no bug\" };"
            "with (o) {"
            "    throw 123;"
            "}");
        QVERIFY(ret.isNumber());
        QJSValue ret2 = eng.evaluate("bug");
        QVERIFY(ret2.isError());
        QVERIFY(ret2.toString().contains(QString::fromLatin1("ReferenceError")));
    }
}

void tst_QJSEngine::reentrancy_globalObjectProperties()
{
    QJSEngine eng1;
    QJSEngine eng2;
    QVERIFY(eng2.globalObject().property("a").isUndefined());
    eng1.evaluate("a = 10");
    QVERIFY(eng1.globalObject().property("a").isNumber());
    QVERIFY(eng2.globalObject().property("a").isUndefined());
    eng2.evaluate("a = 20");
    QVERIFY(eng2.globalObject().property("a").isNumber());
    QCOMPARE(eng1.globalObject().property("a").toInt(), 10);
}

void tst_QJSEngine::reentrancy_Array()
{
    // weird bug with JSC backend
    {
        QJSEngine eng;
        QCOMPARE(eng.evaluate("Array()").toString(), QString());
        eng.evaluate("Array.prototype.toString");
        QCOMPARE(eng.evaluate("Array()").toString(), QString());
    }
    {
        QJSEngine eng;
        QCOMPARE(eng.evaluate("Array()").toString(), QString());
    }
}

void tst_QJSEngine::reentrancy_objectCreation()
{
    // Owned by JS engine, as newQObject() sets JS ownership explicitly
    QObject *temp = new QObject();

    QJSEngine eng1;
    QJSEngine eng2;
    {
        QDateTime dt = QDateTime::currentDateTime();
        QJSValue d1 = eng1.toScriptValue(dt);
        QJSValue d2 = eng2.toScriptValue(dt);
        QCOMPARE(d1.toDateTime(), d2.toDateTime());
        QCOMPARE(d2.toDateTime(), d1.toDateTime());
    }
    {
        QJSValue r1 = eng1.evaluate("new RegExp('foo', 'gim')");
        QJSValue r2 = eng2.evaluate("new RegExp('foo', 'gim')");
        QCOMPARE(qjsvalue_cast<QRegExp>(r1), qjsvalue_cast<QRegExp>(r2));
        QCOMPARE(qjsvalue_cast<QRegExp>(r2), qjsvalue_cast<QRegExp>(r1));
    }
    {
        QJSValue o1 = eng1.newQObject(temp);
        QJSValue o2 = eng2.newQObject(temp);
        QCOMPARE(o1.toQObject(), o2.toQObject());
        QCOMPARE(o2.toQObject(), o1.toQObject());
    }
}

void tst_QJSEngine::jsIncDecNonObjectProperty()
{
    // This is testing ECMA-262 compliance, not C++ API.

    QJSEngine eng;
    {
        QJSValue ret = eng.evaluate("var a; a.n++");
        QVERIFY(ret.isError());
        QVERIFY(ret.toString().contains(QString::fromLatin1("TypeError")));
    }
    {
        QJSValue ret = eng.evaluate("var a; a.n--");
        QVERIFY(ret.isError());
        QVERIFY(ret.toString().contains(QString::fromLatin1("TypeError")));
    }
    {
        QJSValue ret = eng.evaluate("var a = null; a.n++");
        QVERIFY(ret.isError());
        QVERIFY(ret.toString().contains(QString::fromLatin1("TypeError")));
    }
    {
        QJSValue ret = eng.evaluate("var a = null; a.n--");
        QVERIFY(ret.isError());
        QVERIFY(ret.toString().contains(QString::fromLatin1("TypeError")));
    }
    {
        QJSValue ret = eng.evaluate("var a; ++a.n");
        QVERIFY(ret.isError());
        QVERIFY(ret.toString().contains(QString::fromLatin1("TypeError")));
    }
    {
        QJSValue ret = eng.evaluate("var a; --a.n");
        QVERIFY(ret.isError());
        QVERIFY(ret.toString().contains(QString::fromLatin1("TypeError")));
    }
    {
        QJSValue ret = eng.evaluate("var a; a.n += 1");
        QVERIFY(ret.isError());
        QVERIFY(ret.toString().contains(QString::fromLatin1("TypeError")));
    }
    {
        QJSValue ret = eng.evaluate("var a; a.n -= 1");
        QVERIFY(ret.isError());
        QVERIFY(ret.toString().contains(QString::fromLatin1("TypeError")));
    }
    {
        QJSValue ret = eng.evaluate("var a = 'ciao'; a.length++");
        QVERIFY(ret.isNumber());
        QCOMPARE(ret.toInt(), 4);
    }
    {
        QJSValue ret = eng.evaluate("var a = 'ciao'; a.length--");
        QVERIFY(ret.isNumber());
        QCOMPARE(ret.toInt(), 4);
    }
    {
        QJSValue ret = eng.evaluate("var a = 'ciao'; ++a.length");
        QVERIFY(ret.isNumber());
        QCOMPARE(ret.toInt(), 5);
    }
    {
        QJSValue ret = eng.evaluate("var a = 'ciao'; --a.length");
        QVERIFY(ret.isNumber());
        QCOMPARE(ret.toInt(), 3);
    }
}

void tst_QJSEngine::JSONparse()
{
    QJSEngine eng;
    QJSValue ret = eng.evaluate("var json=\"{\\\"1\\\": null}\"; JSON.parse(json);");
    QVERIFY(ret.isObject());
}

void tst_QJSEngine::arraySort()
{
    // tests that calling Array.sort with a bad sort function doesn't cause issues
    // Using std::sort is e.g. not safe when used with a bad sort function and causes
    // crashes
    QJSEngine eng;
    eng.evaluate("function crashMe() {"
                 "    var data = [];"
                 "    for (var i = 0; i < 50; i++) {"
                 "        data[i] = 'whatever';"
                 "    }"
                 "    data.sort(function(a, b) {"
                 "        return -1;"
                 "    });"
                 "}"
                 "crashMe();");
}

void tst_QJSEngine::lookupOnDisappearingProperty()
{
    QJSEngine eng;
    QJSValue func = eng.evaluate("(function(){\"use strict\"; return eval(\"function(obj) { return obj.someProperty; }\")})()");
    QVERIFY(func.isCallable());

    QJSValue o = eng.newObject();
    o.setProperty(QStringLiteral("someProperty"), 42);

    QCOMPARE(func.call(QJSValueList()<< o).toInt(), 42);

    o = eng.newObject();
    QVERIFY(func.call(QJSValueList()<< o).isUndefined());
    QVERIFY(func.call(QJSValueList()<< o).isUndefined());
}

void tst_QJSEngine::arrayConcat()
{
    QJSEngine eng;
    QJSValue v = eng.evaluate("var x = [1, 2, 3, 4, 5, 6];"
                              "var y = [];"
                              "for (var i = 0; i < 5; ++i)"
                              "    x.shift();"
                              "for (var i = 10; i < 13; ++i)"
                              "   x.push(i);"
                              "x.toString();");
    QCOMPARE(v.toString(), QString::fromLatin1("6,10,11,12"));
}

static QRegExp minimal(QRegExp r) { r.setMinimal(true); return r; }

void tst_QJSEngine::qRegExpInport_data()
{
    QTest::addColumn<QRegExp>("rx");
    QTest::addColumn<QString>("string");
    QTest::addColumn<QString>("matched");

    QTest::newRow("normal")  << QRegExp("(test|foo)") << "test _ foo _ test _ Foo";
    QTest::newRow("normal2")  << QRegExp("(Test|Foo)") << "test _ foo _ test _ Foo";
    QTest::newRow("case insensitive)")  << QRegExp("(test|foo)", Qt::CaseInsensitive) << "test _ foo _ test _ Foo";
    QTest::newRow("case insensitive2)")  << QRegExp("(Test|Foo)", Qt::CaseInsensitive) << "test _ foo _ test _ Foo";
    QTest::newRow("b(a*)(b*)")  << QRegExp("b(a*)(b*)", Qt::CaseInsensitive) << "aaabbBbaAabaAaababaaabbaaab";
    QTest::newRow("greedy")  << QRegExp("a*(a*)", Qt::CaseInsensitive, QRegExp::RegExp2) << "aaaabaaba";
    QTest::newRow("willcard")  << QRegExp("*.txt", Qt::CaseSensitive, QRegExp::Wildcard) << "file.txt";
    QTest::newRow("willcard 2")  << QRegExp("a?b.txt", Qt::CaseSensitive, QRegExp::Wildcard) << "ab.txt abb.rtc acb.txt";
    QTest::newRow("slash")  << QRegExp("g/.*/s", Qt::CaseInsensitive, QRegExp::RegExp2) << "string/string/string";
    QTest::newRow("slash2")  << QRegExp("g / .* / s", Qt::CaseInsensitive, QRegExp::RegExp2) << "string / string / string";
    QTest::newRow("fixed")  << QRegExp("a*aa.a(ba)*a\\ba", Qt::CaseInsensitive, QRegExp::FixedString) << "aa*aa.a(ba)*a\\ba";
    QTest::newRow("fixed insensitive")  << QRegExp("A*A", Qt::CaseInsensitive, QRegExp::FixedString) << "a*A A*a A*A a*a";
    QTest::newRow("fixed sensitive")  << QRegExp("A*A", Qt::CaseSensitive, QRegExp::FixedString) << "a*A A*a A*A a*a";
    QTest::newRow("html")  << QRegExp("<b>(.*)</b>", Qt::CaseSensitive, QRegExp::RegExp2) << "<b>bold</b><i>italic</i><b>bold</b>";
    QTest::newRow("html minimal")  << minimal(QRegExp("<b>(.*)</b>", Qt::CaseSensitive, QRegExp::RegExp2)) << "<b>bold</b><i>italic</i><b>bold</b>";
    QTest::newRow("aaa")  << QRegExp("a{2,5}") << "aAaAaaaaaAa";
    QTest::newRow("aaa minimal")  << minimal(QRegExp("a{2,5}")) << "aAaAaaaaaAa";
    QTest::newRow("minimal")  << minimal(QRegExp(".*\\} [*8]")) << "}?} ?} *";
    QTest::newRow(".? minimal")  << minimal(QRegExp(".?")) << ".?";
    QTest::newRow(".+ minimal")  << minimal(QRegExp(".+")) << ".+";
    QTest::newRow("[.?] minimal")  << minimal(QRegExp("[.?]")) << ".?";
    QTest::newRow("[.+] minimal")  << minimal(QRegExp("[.+]")) << ".+";
}

void tst_QJSEngine::qRegExpInport()
{
    QFETCH(QRegExp, rx);
    QFETCH(QString, string);

    QJSEngine eng;
    QJSValue rexp;
    rexp = eng.toScriptValue(rx);

    QCOMPARE(rexp.isRegExp(), true);
    QCOMPARE(rexp.isCallable(), false);

    QJSValue func = eng.evaluate("(function(string, regexp) { return string.match(regexp); })");
    QJSValue result = func.call(QJSValueList() << string << rexp);

    rx.indexIn(string);
    for (int i = 0; i <= rx.captureCount(); i++)  {
        QCOMPARE(result.property(i).toString(), rx.cap(i));
    }
}

// QScriptValue::toDateTime() returns a local time, whereas JS dates
// are always stored as UTC. Qt Script must respect the current time
// zone, and correctly adjust for daylight saving time that may be in
// effect at a given date (QTBUG-9770).
void tst_QJSEngine::dateRoundtripJSQtJS()
{
#ifdef Q_OS_WIN
    QSKIP("This test fails on Windows due to a bug in QDateTime.");
#endif
    uint secs = QDateTime(QDate(2009, 1, 1)).toUTC().toTime_t();
    QJSEngine eng;
    for (int i = 0; i < 8000; ++i) {
        QJSValue jsDate = eng.evaluate(QString::fromLatin1("new Date(%0)").arg(secs * 1000.0));
        QDateTime qtDate = jsDate.toDateTime();
        QJSValue jsDate2 = eng.toScriptValue(qtDate);
        if (jsDate2.toNumber() != jsDate.toNumber())
            QFAIL(qPrintable(jsDate.toString()));
        secs += 2*60*60;
    }
}

void tst_QJSEngine::dateRoundtripQtJSQt()
{
#ifdef Q_OS_WIN
    QSKIP("This test fails on Windows due to a bug in QDateTime.");
#endif
    QDateTime qtDate = QDateTime(QDate(2009, 1, 1));
    QJSEngine eng;
    for (int i = 0; i < 8000; ++i) {
        QJSValue jsDate = eng.toScriptValue(qtDate);
        QDateTime qtDate2 = jsDate.toDateTime();
        if (qtDate2 != qtDate)
            QFAIL(qPrintable(qtDate.toString()));
        qtDate = qtDate.addSecs(2*60*60);
    }
}

void tst_QJSEngine::dateConversionJSQt()
{
#ifdef Q_OS_WIN
    QSKIP("This test fails on Windows due to a bug in QDateTime.");
#endif
    uint secs = QDateTime(QDate(2009, 1, 1)).toUTC().toTime_t();
    QJSEngine eng;
    for (int i = 0; i < 8000; ++i) {
        QJSValue jsDate = eng.evaluate(QString::fromLatin1("new Date(%0)").arg(secs * 1000.0));
        QDateTime qtDate = jsDate.toDateTime();
        QString qtUTCDateStr = qtDate.toUTC().toString(Qt::ISODate);
        QString jsUTCDateStr = jsDate.property("toISOString").callWithInstance(jsDate).toString();
        jsUTCDateStr.remove(jsUTCDateStr.length() - 5, 4); // get rid of milliseconds (".000")
        if (qtUTCDateStr != jsUTCDateStr)
            QFAIL(qPrintable(jsDate.toString()));
        secs += 2*60*60;
    }
}

void tst_QJSEngine::dateConversionQtJS()
{
    QDateTime qtDate = QDateTime(QDate(2009, 1, 1));
    QJSEngine eng;
    for (int i = 0; i < 8000; ++i) {
        QJSValue jsDate = eng.toScriptValue(qtDate);
        QString jsUTCDateStr = jsDate.property("toISOString").callWithInstance(jsDate).toString();
        QString qtUTCDateStr = qtDate.toUTC().toString(Qt::ISODate);
        jsUTCDateStr.remove(jsUTCDateStr.length() - 5, 4); // get rid of milliseconds (".000")
        if (jsUTCDateStr != qtUTCDateStr)
            QFAIL(qPrintable(qtDate.toString()));
        qtDate = qtDate.addSecs(2*60*60);
    }
}

void tst_QJSEngine::functionPrototypeExtensions()
{
    // QJS adds connect and disconnect properties to Function.prototype.
    QJSEngine eng;
    QJSValue funProto = eng.globalObject().property("Function").property("prototype");
    QVERIFY(funProto.isCallable());
    QVERIFY(funProto.property("connect").isCallable());
    QVERIFY(funProto.property("disconnect").isCallable());

    // No properties should appear in for-in statements.
    QJSValue props = eng.evaluate("props = []; for (var p in Function.prototype) props.push(p); props");
    QVERIFY(props.isArray());
    QCOMPARE(props.property("length").toInt(), 0);
}

class ThreadedTestEngine : public QThread {
    Q_OBJECT;

public:
    int result = 0;

    ThreadedTestEngine() {}

    void run() {
        QJSEngine firstEngine;
        QJSEngine secondEngine;
        QJSValue value = firstEngine.evaluate("1");
        result = secondEngine.evaluate("1 + " + QString::number(value.toInt())).toInt();
    }
};

void tst_QJSEngine::threadedEngine()
{
    ThreadedTestEngine thread1;
    ThreadedTestEngine thread2;
    thread1.start();
    thread2.start();
    thread1.wait();
    thread2.wait();
    QCOMPARE(thread1.result, 2);
    QCOMPARE(thread2.result, 2);
}

void tst_QJSEngine::functionDeclarationsInConditionals()
{
    // Even though this is bad practice (and test262 covers it with best practices test cases),
    // we do allow for function declarations in if and while statements, as unfortunately that's
    // real world JavaScript. (QTBUG-33064 for example)
    QJSEngine eng;
    QJSValue result = eng.evaluate("if (true) {\n"
                                   "    function blah() { return false; }\n"
                                   "} else {\n"
                                   "    function blah() { return true; }\n"
                                   "}\n"
                                   "blah();");
    QVERIFY(result.isBool());
    QCOMPARE(result.toBool(), true);
}

void tst_QJSEngine::arrayPop_QTBUG_35979()
{
    QJSEngine eng;
    QJSValue result = eng.evaluate(""
            "var x = [1, 2]\n"
            "x.pop()\n"
            "x[1] = 3\n"
            "x.toString()\n");
    QCOMPARE(result.toString(), QString("1,3"));
}

void tst_QJSEngine::array_unshift_QTBUG_52065()
{
    QJSEngine eng;
    QJSValue result = eng.evaluate("[1, 2, 3, 4, 5, 6, 7, 8, 9]");
    QJSValue unshift = result.property(QStringLiteral("unshift"));
    unshift.callWithInstance(result, QJSValueList() << QJSValue(0));

    int len = result.property(QStringLiteral("length")).toInt();
    QCOMPARE(len, 10);

    for (int i = 0; i < len; ++i)
        QCOMPARE(result.property(i).toInt(), i);
}

void tst_QJSEngine::array_join_QTBUG_53672()
{
    QJSEngine eng;
    QJSValue result = eng.evaluate("Array.prototype.join.call(0)");
    QVERIFY(result.isString());
    QCOMPARE(result.toString(), QString(""));
}

void tst_QJSEngine::regexpLastMatch()
{
    QJSEngine eng;

    QCOMPARE(eng.evaluate("RegExp.input").toString(), QString());

    QJSValue hasProperty;

    for (int i = 1; i < 9; ++i) {
        hasProperty = eng.evaluate("RegExp.hasOwnProperty(\"$" + QString::number(i) + "\")");
        QVERIFY(hasProperty.isBool());
        QVERIFY(hasProperty.toBool());
    }

    hasProperty = eng.evaluate("RegExp.hasOwnProperty(\"$0\")");
    QVERIFY(hasProperty.isBool());
    QVERIFY(!hasProperty.toBool());

    hasProperty = eng.evaluate("RegExp.hasOwnProperty(\"$10\")");
    QVERIFY(!hasProperty.toBool());

    hasProperty = eng.evaluate("RegExp.hasOwnProperty(\"lastMatch\")");
    QVERIFY(hasProperty.toBool());
    hasProperty = eng.evaluate("RegExp.hasOwnProperty(\"$&\")");
    QVERIFY(hasProperty.toBool());

    QJSValue result = eng.evaluate(""
            "var re = /h(el)l(o)/\n"
            "var text = \"blah hello world\"\n"
            "text.match(re)\n");
    QVERIFY(!result.isError());
    QJSValue match = eng.evaluate("RegExp.$1");
    QCOMPARE(match.toString(), QString("el"));
    match = eng.evaluate("RegExp.$2");
    QCOMPARE(match.toString(), QString("o"));
    for (int i = 3; i <= 9; ++i) {
        match = eng.evaluate("RegExp.$" + QString::number(i));
        QVERIFY(match.isString());
        QCOMPARE(match.toString(), QString());
    }
    QCOMPARE(eng.evaluate("RegExp.input").toString(), QString("blah hello world"));
    QCOMPARE(eng.evaluate("RegExp.lastParen").toString(), QString("o"));
    QCOMPARE(eng.evaluate("RegExp.leftContext").toString(), QString("blah "));
    QCOMPARE(eng.evaluate("RegExp.rightContext").toString(), QString(" world"));

    QCOMPARE(eng.evaluate("RegExp.lastMatch").toString(), QString("hello"));

    result = eng.evaluate(""
            "var re = /h(ello)/\n"
            "var text = \"hello\"\n"
            "text.match(re)\n");
    QVERIFY(!result.isError());
    match = eng.evaluate("RegExp.$1");
    QCOMPARE(match.toString(), QString("ello"));
    for (int i = 2; i <= 9; ++i) {
        match = eng.evaluate("RegExp.$" + QString::number(i));
        QVERIFY(match.isString());
        QCOMPARE(match.toString(), QString());
    }

}

void tst_QJSEngine::regexpLastIndex()
{
    QJSEngine eng;
    QJSValue result;
    result = eng.evaluate("function test(text, rx) {"
                          "    var res;"
                          "    while (res = rx.exec(text)) { "
                          "        return true;"
                          "    }"
                          "    return false;"
                          " }"
                          "function tester(text) {"
                          "    return test(text, /,\\s*/g);"
                          "}");
    QVERIFY(!result.isError());

    result = eng.evaluate("tester(\",  \\n\");");
    QVERIFY(result.toBool());
    result = eng.evaluate("tester(\",  \\n\");");
    QVERIFY(result.toBool());
}

void tst_QJSEngine::indexedAccesses()
{
    QJSEngine engine;
    QJSValue v = engine.evaluate("function foo() { return 1[1] } foo()");
    QVERIFY(v.isUndefined());
    v = engine.evaluate("function foo() { return /x/[1] } foo()");
    QVERIFY(v.isUndefined());
    v = engine.evaluate("function foo() { return \"xy\"[1] } foo()");
    QVERIFY(v.isString());
    v = engine.evaluate("function foo() { return \"xy\"[2] } foo()");
    QVERIFY(v.isUndefined());
}

void tst_QJSEngine::prototypeChainGc()
{
    QJSEngine engine;

    QJSValue getProto = engine.evaluate("Object.getPrototypeOf");

    QJSValue factory = engine.evaluate("function() { return Object.create(Object.create({})); }");
    QVERIFY(factory.isCallable());
    QJSValue obj = factory.call();
    engine.collectGarbage();

    QJSValue proto = getProto.call(QJSValueList() << obj);
    proto = getProto.call(QJSValueList() << proto);
    QVERIFY(proto.isObject());
}

void tst_QJSEngine::prototypeChainGc_QTBUG38299()
{
    QJSEngine engine;
    engine.evaluate("var mapping = {"
                    "'prop1': \"val1\",\n"
                    "'prop2': \"val2\"\n"
                    "}\n"
                    "\n"
                    "delete mapping.prop2\n"
                    "delete mapping.prop1\n"
                    "\n");
    // Don't hang!
    engine.collectGarbage();
}

void tst_QJSEngine::dynamicProperties()
{
    {
        QJSEngine engine;
        QObject *obj = new QObject;
        QJSValue wrapper = engine.newQObject(obj);
        wrapper.setProperty("someRandomProperty", 42);
        QCOMPARE(wrapper.property("someRandomProperty").toInt(), 42);
        QVERIFY(!qmlContext(obj));
    }
    {
        QQmlEngine qmlEngine;
        QQmlComponent component(&qmlEngine);
        component.setData("import QtQml 2.0; QtObject { property QtObject subObject: QtObject {} }", QUrl());
        QObject *root = component.create(nullptr);
        QVERIFY(root);
        QVERIFY(qmlContext(root));

        QJSValue wrapper = qmlEngine.newQObject(root);
        wrapper.setProperty("someRandomProperty", 42);
        QVERIFY(!wrapper.hasProperty("someRandomProperty"));

        QObject *subObject = qvariant_cast<QObject*>(root->property("subObject"));
        QVERIFY(subObject);
        QVERIFY(qmlContext(subObject));

        wrapper = qmlEngine.newQObject(subObject);
        wrapper.setProperty("someRandomProperty", 42);
        QVERIFY(!wrapper.hasProperty("someRandomProperty"));
    }
}

class EvaluateWrapper : public QObject
{
    Q_OBJECT
public:
    EvaluateWrapper(QJSEngine *engine)
        : engine(engine)
    {}

public slots:
    QJSValue cppEvaluate(const QString &program)
    {
        return engine->evaluate(program);
    }

private:
    QJSEngine *engine;
};

void tst_QJSEngine::scopeOfEvaluate()
{
    QJSEngine engine;
    QJSValue wrapper = engine.newQObject(new EvaluateWrapper(&engine));

    engine.evaluate("testVariable = 42");

    QJSValue function = engine.evaluate("(function(evalWrapper){\n"
                                        "var testVariable = 100; \n"
                                        "try { \n"
                                        "    return evalWrapper.cppEvaluate(\"(function() { return testVariable; })\")\n"
                                        "           ()\n"
                                        "} catch (e) {}\n"
                                        "})");
    QVERIFY(function.isCallable());
    QJSValue result = function.call(QJSValueList() << wrapper);
    QCOMPARE(result.toInt(), 42);
}

void tst_QJSEngine::callConstants()
{
    QJSEngine engine;
    engine.evaluate("function f() {\n"
                    "  var one; one();\n"
                    "  var two = null; two();\n"
                    "}\n");
    QJSValue exceptionResult = engine.evaluate("true()");
    QCOMPARE(exceptionResult.toString(), QString("TypeError: true is not a function"));
}

void tst_QJSEngine::installTranslationFunctions()
{
    QJSEngine eng;
    QJSValue global = eng.globalObject();
    QVERIFY(global.property("qsTranslate").isUndefined());
    QVERIFY(global.property("QT_TRANSLATE_NOOP").isUndefined());
    QVERIFY(global.property("qsTr").isUndefined());
    QVERIFY(global.property("QT_TR_NOOP").isUndefined());
    QVERIFY(global.property("qsTrId").isUndefined());
    QVERIFY(global.property("QT_TRID_NOOP").isUndefined());

    eng.installExtensions(QJSEngine::TranslationExtension);
    QVERIFY(global.property("qsTranslate").isCallable());
    QVERIFY(global.property("QT_TRANSLATE_NOOP").isCallable());
    QVERIFY(global.property("qsTr").isCallable());
    QVERIFY(global.property("QT_TR_NOOP").isCallable());
    QVERIFY(global.property("qsTrId").isCallable());
    QVERIFY(global.property("QT_TRID_NOOP").isCallable());

    {
        QJSValue ret = eng.evaluate("qsTr('foo')");
        QVERIFY(ret.isString());
        QCOMPARE(ret.toString(), QString::fromLatin1("foo"));
    }
    {
        QJSValue ret = eng.evaluate("qsTranslate('foo', 'bar')");
        QVERIFY(ret.isString());
        QCOMPARE(ret.toString(), QString::fromLatin1("bar"));
    }
    {
        QJSValue ret = eng.evaluate("QT_TR_NOOP('foo')");
        QVERIFY(ret.isString());
        QCOMPARE(ret.toString(), QString::fromLatin1("foo"));
    }
    {
        QJSValue ret = eng.evaluate("QT_TRANSLATE_NOOP('foo', 'bar')");
        QVERIFY(ret.isString());
        QCOMPARE(ret.toString(), QString::fromLatin1("bar"));
    }

    {
        QJSValue ret = eng.evaluate("qsTrId('foo')");
        QVERIFY(ret.isString());
        QCOMPARE(ret.toString(), QString::fromLatin1("foo"));
    }
    {
        QJSValue ret = eng.evaluate("QT_TRID_NOOP('foo')");
        QVERIFY(ret.isString());
        QCOMPARE(ret.toString(), QString::fromLatin1("foo"));
    }
    {
        QJSValue ret = eng.evaluate("qsTr('%1').arg('foo')");
        QVERIFY(ret.isString());
        QCOMPARE(ret.toString(), QString::fromLatin1("foo"));
    }
    QVERIFY(eng.evaluate("QT_TRID_NOOP()").isUndefined());
}

class TranslationScope
{
public:
    TranslationScope(const QString &fileName)
    {
        translator.load(fileName);
        QCoreApplication::instance()->installTranslator(&translator);
    }
    ~TranslationScope()
    {
        QCoreApplication::instance()->removeTranslator(&translator);
    }

private:
    QTranslator translator;
};

void tst_QJSEngine::translateScript_data()
{
    QTest::addColumn<QString>("expression");
    QTest::addColumn<QString>("fileName");
    QTest::addColumn<QString>("expectedTranslation");

    QString fileName = QString::fromLatin1("translatable.js");
    // Top-level
    QTest::newRow("qsTr('One')@translatable.js")
            << QString::fromLatin1("qsTr('One')") << fileName << QString::fromLatin1("En");
    QTest::newRow("qsTr('Hello')@translatable.js")
            << QString::fromLatin1("qsTr('Hello')") << fileName << QString::fromLatin1("Hallo");
    // From function
    QTest::newRow("(function() { return qsTr('One'); })()@translatable.js")
            << QString::fromLatin1("(function() { return qsTr('One'); })()") << fileName << QString::fromLatin1("En");
    QTest::newRow("(function() { return qsTr('Hello'); })()@translatable.js")
            << QString::fromLatin1("(function() { return qsTr('Hello'); })()") << fileName << QString::fromLatin1("Hallo");
    // Plural
    QTest::newRow("qsTr('%n message(s) saved', '', 1)@translatable.js")
            << QString::fromLatin1("qsTr('%n message(s) saved', '', 1)") << fileName << QString::fromLatin1("1 melding lagret");
    QTest::newRow("qsTr('%n message(s) saved', '', 3).arg@translatable.js")
            << QString::fromLatin1("qsTr('%n message(s) saved', '', 3)") << fileName << QString::fromLatin1("3 meldinger lagret");

    // Top-level
    QTest::newRow("qsTranslate('FooContext', 'Two')@translatable.js")
            << QString::fromLatin1("qsTranslate('FooContext', 'Two')") << fileName << QString::fromLatin1("To");
    QTest::newRow("qsTranslate('FooContext', 'Goodbye')@translatable.js")
            << QString::fromLatin1("qsTranslate('FooContext', 'Goodbye')") << fileName << QString::fromLatin1("Farvel");
    // From eval
    QTest::newRow("eval('qsTranslate(\\'FooContext\\', \\'Two\\')')@translatable.js")
            << QString::fromLatin1("eval('qsTranslate(\\'FooContext\\', \\'Two\\')')") << fileName << QString::fromLatin1("To");
    QTest::newRow("eval('qsTranslate(\\'FooContext\\', \\'Goodbye\\')')@translatable.js")
            << QString::fromLatin1("eval('qsTranslate(\\'FooContext\\', \\'Goodbye\\')')") << fileName << QString::fromLatin1("Farvel");

    QTest::newRow("qsTranslate('FooContext', 'Goodbye', '')@translatable.js")
            << QString::fromLatin1("qsTranslate('FooContext', 'Goodbye', '')") << fileName << QString::fromLatin1("Farvel");

    QTest::newRow("qsTranslate('FooContext', 'Goodbye', '', 42)@translatable.js")
            << QString::fromLatin1("qsTranslate('FooContext', 'Goodbye', '', 42)") << fileName << QString::fromLatin1("Goodbye");

    QTest::newRow("qsTr('One', 'not the same one')@translatable.js")
            << QString::fromLatin1("qsTr('One', 'not the same one')") << fileName << QString::fromLatin1("Enda en");

    QTest::newRow("qsTr('One', 'not the same one', 42)@translatable.js")
            << QString::fromLatin1("qsTr('One', 'not the same one', 42)") << fileName << QString::fromLatin1("One");

    // Plural
    QTest::newRow("qsTranslate('FooContext', '%n fooish bar(s) found', '', 1)@translatable.js")
            << QString::fromLatin1("qsTranslate('FooContext', '%n fooish bar(s) found', '', 1)") << fileName << QString::fromLatin1("1 fooaktig bar funnet");
    QTest::newRow("qsTranslate('FooContext', '%n fooish bar(s) found', '', 2)@translatable.js")
            << QString::fromLatin1("qsTranslate('FooContext', '%n fooish bar(s) found', '', 2)") << fileName << QString::fromLatin1("2 fooaktige barer funnet");

    // Don't exist in translation
    QTest::newRow("qsTr('Three')@translatable.js")
            << QString::fromLatin1("qsTr('Three')") << fileName << QString::fromLatin1("Three");
    QTest::newRow("qsTranslate('FooContext', 'So long')@translatable.js")
            << QString::fromLatin1("qsTranslate('FooContext', 'So long')") << fileName << QString::fromLatin1("So long");
    QTest::newRow("qsTranslate('BarContext', 'Goodbye')@translatable.js")
            << QString::fromLatin1("qsTranslate('BarContext', 'Goodbye')") << fileName << QString::fromLatin1("Goodbye");

    // Translate strings from the second script (translatable2.js)

    QString fileName2 = QString::fromLatin1("translatable2.js");
    QTest::newRow("qsTr('Three')@translatable2.js")
            << QString::fromLatin1("qsTr('Three')") << fileName2 << QString::fromLatin1("Tre");
    QTest::newRow("qsTr('Happy birthday!')@translatable2.js")
            << QString::fromLatin1("qsTr('Happy birthday!')") << fileName2 << QString::fromLatin1("Gratulerer med dagen!");

    // Not translated because translation is only in translatable.js
    QTest::newRow("qsTr('One')@translatable2.js")
            << QString::fromLatin1("qsTr('One')") << fileName2 << QString::fromLatin1("One");
    QTest::newRow("(function() { return qsTr('One'); })()@translatable2.js")
            << QString::fromLatin1("(function() { return qsTr('One'); })()") << fileName2 << QString::fromLatin1("One");

    // For qsTranslate() the filename shouldn't matter
    QTest::newRow("qsTranslate('FooContext', 'Two')@translatable2.js")
            << QString::fromLatin1("qsTranslate('FooContext', 'Two')") << fileName2 << QString::fromLatin1("To");
    QTest::newRow("qsTranslate('BarContext', 'Congratulations!')@translatable.js")
            << QString::fromLatin1("qsTranslate('BarContext', 'Congratulations!')") << fileName << QString::fromLatin1("Gratulerer!");
}

void tst_QJSEngine::translateScript()
{
    QFETCH(QString, expression);
    QFETCH(QString, fileName);
    QFETCH(QString, expectedTranslation);

    QJSEngine engine;

    TranslationScope tranScope(":/translations/translatable_la");
    engine.installTranslatorFunctions();

    QCOMPARE(engine.evaluate(expression, fileName).toString(), expectedTranslation);
}

void tst_QJSEngine::translateScript_crossScript()
{
    QJSEngine engine;
    TranslationScope tranScope(":/translations/translatable_la");
    engine.installTranslatorFunctions();

    QString fileName = QString::fromLatin1("translatable.js");
    QString fileName2 = QString::fromLatin1("translatable2.js");
    // qsTr() should use the innermost filename as context
    engine.evaluate("function foo(s) { return bar(s); }", fileName);
    engine.evaluate("function bar(s) { return qsTr(s); }", fileName2);
    QCOMPARE(engine.evaluate("bar('Three')", fileName2).toString(), QString::fromLatin1("Tre"));
    QCOMPARE(engine.evaluate("bar('Three')", fileName).toString(), QString::fromLatin1("Tre"));
    QCOMPARE(engine.evaluate("bar('One')", fileName2).toString(), QString::fromLatin1("One"));

    engine.evaluate("function foo(s) { return bar(s); }", fileName2);
    engine.evaluate("function bar(s) { return qsTr(s); }", fileName);
    QCOMPARE(engine.evaluate("bar('Three')", fileName2).toString(), QString::fromLatin1("Three"));
    QCOMPARE(engine.evaluate("bar('One')", fileName).toString(), QString::fromLatin1("En"));
    QCOMPARE(engine.evaluate("bar('One')", fileName2).toString(), QString::fromLatin1("En"));
}

void tst_QJSEngine::translateScript_trNoOp()
{
    QJSEngine engine;
    TranslationScope tranScope(":/translations/translatable_la");
    engine.installTranslatorFunctions();

    QVERIFY(engine.evaluate("QT_TR_NOOP()").isUndefined());
    QCOMPARE(engine.evaluate("QT_TR_NOOP('One')").toString(), QString::fromLatin1("One"));

    QVERIFY(engine.evaluate("QT_TRANSLATE_NOOP()").isUndefined());
    QVERIFY(engine.evaluate("QT_TRANSLATE_NOOP('FooContext')").isUndefined());
    QCOMPARE(engine.evaluate("QT_TRANSLATE_NOOP('FooContext', 'Two')").toString(), QString::fromLatin1("Two"));
}

void tst_QJSEngine::translateScript_callQsTrFromCpp()
{
    QJSEngine engine;
    TranslationScope tranScope(":/translations/translatable_la");
    engine.installTranslatorFunctions();

    // There is no context, but it shouldn't crash
    QCOMPARE(engine.globalObject().property("qsTr").call(QJSValueList() << "One").toString(), QString::fromLatin1("One"));
}

void tst_QJSEngine::translateWithInvalidArgs_data()
{
    QTest::addColumn<QString>("expression");
    QTest::addColumn<QString>("expectedError");

    QTest::newRow("qsTr()")  << "qsTr()" << "Error: qsTr() requires at least one argument";
    QTest::newRow("qsTr(123)")  << "qsTr(123)" << "Error: qsTr(): first argument (sourceText) must be a string";
    QTest::newRow("qsTr('foo', 123)")  << "qsTr('foo', 123)" << "Error: qsTr(): second argument (disambiguation) must be a string";
    QTest::newRow("qsTr('foo', 'bar', 'baz')")  << "qsTr('foo', 'bar', 'baz')" << "Error: qsTr(): third argument (n) must be a number";
    QTest::newRow("qsTr('foo', 'bar', true)")  << "qsTr('foo', 'bar', true)" << "Error: qsTr(): third argument (n) must be a number";

    QTest::newRow("qsTranslate()")  << "qsTranslate()" << "Error: qsTranslate() requires at least two arguments";
    QTest::newRow("qsTranslate('foo')")  << "qsTranslate('foo')" << "Error: qsTranslate() requires at least two arguments";
    QTest::newRow("qsTranslate(123, 'foo')")  << "qsTranslate(123, 'foo')" << "Error: qsTranslate(): first argument (context) must be a string";
    QTest::newRow("qsTranslate('foo', 123)")  << "qsTranslate('foo', 123)" << "Error: qsTranslate(): second argument (sourceText) must be a string";
    QTest::newRow("qsTranslate('foo', 'bar', 123)")  << "qsTranslate('foo', 'bar', 123)" << "Error: qsTranslate(): third argument (disambiguation) must be a string";

    QTest::newRow("qsTrId()")  << "qsTrId()" << "Error: qsTrId() requires at least one argument";
    QTest::newRow("qsTrId(123)")  << "qsTrId(123)" << "TypeError: qsTrId(): first argument (id) must be a string";
    QTest::newRow("qsTrId('foo', 'bar')")  << "qsTrId('foo', 'bar')" << "TypeError: qsTrId(): second argument (n) must be a number";
}

void tst_QJSEngine::translateWithInvalidArgs()
{
    QFETCH(QString, expression);
    QFETCH(QString, expectedError);
    QJSEngine engine;
    engine.installTranslatorFunctions();
    QJSValue result = engine.evaluate(expression);
    QVERIFY(result.isError());
    QCOMPARE(result.toString(), expectedError);
}

void tst_QJSEngine::translationContext_data()
{
    QTest::addColumn<QString>("path");
    QTest::addColumn<QString>("text");
    QTest::addColumn<QString>("expectedTranslation");

    QTest::newRow("translatable.js")  << "translatable.js" << "One" << "En";
    QTest::newRow("/translatable.js")  << "/translatable.js" << "One" << "En";
    QTest::newRow("/foo/translatable.js")  << "/foo/translatable.js" << "One" << "En";
    QTest::newRow("/foo/bar/translatable.js")  << "/foo/bar/translatable.js" << "One" << "En";
    QTest::newRow("./translatable.js")  << "./translatable.js" << "One" << "En";
    QTest::newRow("../translatable.js")  << "../translatable.js" << "One" << "En";
    QTest::newRow("foo/translatable.js")  << "foo/translatable.js" << "One" << "En";
    QTest::newRow("file:///home/qt/translatable.js")  << "file:///home/qt/translatable.js" << "One" << "En";
    QTest::newRow(":/resources/translatable.js")  << ":/resources/translatable.js" << "One" << "En";
    QTest::newRow("/translatable.js.foo")  << "/translatable.js.foo" << "One" << "En";
    QTest::newRow("/translatable.txt")  << "/translatable.txt" << "One" << "En";
    QTest::newRow("translatable")  << "translatable" << "One" << "En";
    QTest::newRow("foo/translatable")  << "foo/translatable" << "One" << "En";

    QTest::newRow("translatable.js/")  << "translatable.js/" << "One" << "One";
    QTest::newRow("nosuchscript.js")  << "" << "One" << "One";
    QTest::newRow("(empty)")  << "" << "One" << "One";
}

void tst_QJSEngine::translationContext()
{
    TranslationScope tranScope(":/translations/translatable_la");

    QJSEngine engine;
    engine.installTranslatorFunctions();

    QFETCH(QString, path);
    QFETCH(QString, text);
    QFETCH(QString, expectedTranslation);
    QJSValue ret = engine.evaluate(QString::fromLatin1("qsTr('%0')").arg(text), path);
    QVERIFY(ret.isString());
    QCOMPARE(ret.toString(), expectedTranslation);
}

void tst_QJSEngine::translateScriptIdBased()
{
    QJSEngine engine;

    TranslationScope tranScope(":/translations/idtranslatable_la");
    engine.installTranslatorFunctions();

    QString fileName = QString::fromLatin1("idtranslatable.js");

    QHash<QString, QString> expectedTranslations;
    expectedTranslations["qtn_foo_bar"] = "First string";
    expectedTranslations["qtn_needle"] = "Second string";
    expectedTranslations["qtn_haystack"] = "Third string";
    expectedTranslations["qtn_bar_baz"] = "Fourth string";

    QHash<QString, QString>::const_iterator it;
    for (it = expectedTranslations.constBegin(); it != expectedTranslations.constEnd(); ++it) {
        for (int x = 0; x < 2; ++x) {
            QString fn;
            if (x)
                fn = fileName;
            // Top-level
            QCOMPARE(engine.evaluate(QString::fromLatin1("qsTrId('%0')")
                                     .arg(it.key()), fn).toString(),
                     it.value());
            QCOMPARE(engine.evaluate(QString::fromLatin1("QT_TRID_NOOP('%0')")
                                     .arg(it.key()), fn).toString(),
                     it.key());
            // From function
            QCOMPARE(engine.evaluate(QString::fromLatin1("(function() { return qsTrId('%0'); })()")
                                     .arg(it.key()), fn).toString(),
                     it.value());
            QCOMPARE(engine.evaluate(QString::fromLatin1("(function() { return QT_TRID_NOOP('%0'); })()")
                                     .arg(it.key()), fn).toString(),
                     it.key());
        }
    }

    // Plural form
    QCOMPARE(engine.evaluate("qsTrId('qtn_bar_baz', 10)").toString(),
             QString::fromLatin1("10 fooish bar(s) found"));
    QCOMPARE(engine.evaluate("qsTrId('qtn_foo_bar', 10)").toString(),
             QString::fromLatin1("qtn_foo_bar")); // Doesn't have plural
}

// How to add a new test row:
// - Find a nice list of Unicode characters to choose from
// - Write source string/context/comment in .js using Unicode escape sequences (\uABCD)
// - Update corresponding .ts file (e.g. lupdate foo.js -ts foo.ts -codecfortr UTF-8)
// - Enter translation in Linguist
// - Update corresponding .qm file (e.g. lrelease foo.ts)
// - Evaluate script that performs translation; make sure the correct result is returned
//   (e.g. by setting the resulting string as the text of a QLabel and visually verifying
//   that it looks the same as what you entered in Linguist :-) )
// - Generate the expectedTranslation column data using toUtf8().toHex()
void tst_QJSEngine::translateScriptUnicode_data()
{
    QTest::addColumn<QString>("expression");
    QTest::addColumn<QString>("fileName");
    QTest::addColumn<QString>("expectedTranslation");

    QString fileName = QString::fromLatin1("translatable-unicode.js");
    QTest::newRow("qsTr('H\\u2082O')@translatable-unicode.js")
            << QString::fromLatin1("qsTr('H\\u2082O')") << fileName << QString::fromUtf8("\xcd\xbb\xcd\xbc\xcd\xbd");
    QTest::newRow("qsTranslate('\\u010C\\u0101\\u011F\\u0115', 'CO\\u2082')@translatable-unicode.js")
            << QString::fromLatin1("qsTranslate('\\u010C\\u0101\\u011F\\u0115', 'CO\\u2082')") << fileName << QString::fromUtf8("\xd7\x91\xd7\x9a\xd7\xa2");
    QTest::newRow("qsTr('\\u0391\\u0392\\u0393')@translatable-unicode.js")
            << QString::fromLatin1("qsTr('\\u0391\\u0392\\u0393')") << fileName << QString::fromUtf8("\xd3\x9c\xd2\xb4\xd1\xbc");
    QTest::newRow("qsTranslate('\\u010C\\u0101\\u011F\\u0115', '\\u0414\\u0415\\u0416')@translatable-unicode.js")
            << QString::fromLatin1("qsTranslate('\\u010C\\u0101\\u011F\\u0115', '\\u0414\\u0415\\u0416')") << fileName << QString::fromUtf8("\xd8\xae\xd8\xb3\xd8\xb3");
    QTest::newRow("qsTr('H\\u2082O', 'not the same H\\u2082O')@translatable-unicode.js")
            << QString::fromLatin1("qsTr('H\\u2082O', 'not the same H\\u2082O')") << fileName << QString::fromUtf8("\xd4\xb6\xd5\x8a\xd5\x92");
    QTest::newRow("qsTr('H\\u2082O')")
            << QString::fromLatin1("qsTr('H\\u2082O')") << QString() << QString::fromUtf8("\x48\xe2\x82\x82\x4f");
    QTest::newRow("qsTranslate('\\u010C\\u0101\\u011F\\u0115', 'CO\\u2082')")
            << QString::fromLatin1("qsTranslate('\\u010C\\u0101\\u011F\\u0115', 'CO\\u2082')") << QString() << QString::fromUtf8("\xd7\x91\xd7\x9a\xd7\xa2");
}

void tst_QJSEngine::translateScriptUnicode()
{
    QFETCH(QString, expression);
    QFETCH(QString, fileName);
    QFETCH(QString, expectedTranslation);

    QJSEngine engine;

    TranslationScope tranScope(":/translations/translatable-unicode");
    engine.installTranslatorFunctions();

    QCOMPARE(engine.evaluate(expression, fileName).toString(), expectedTranslation);
}

void tst_QJSEngine::translateScriptUnicodeIdBased_data()
{
    QTest::addColumn<QString>("expression");
    QTest::addColumn<QString>("expectedTranslation");

    QTest::newRow("qsTrId('\\u01F8\\u01D2\\u0199\\u01D0\\u01E1'')")
            << QString::fromLatin1("qsTrId('\\u01F8\\u01D2\\u0199\\u01D0\\u01E1')") << QString::fromUtf8("\xc6\xa7\xc6\xb0\xc6\x88\xc8\xbc\xc8\x9d\xc8\xbf\xc8\x99");
    QTest::newRow("qsTrId('\\u0191\\u01CE\\u0211\\u0229\\u019C\\u018E\\u019A\\u01D0')")
            << QString::fromLatin1("qsTrId('\\u0191\\u01CE\\u0211\\u0229\\u019C\\u018E\\u019A\\u01D0')") << QString::fromUtf8("\xc7\xa0\xc8\xa1\xc8\x8b\xc8\x85\xc8\x95");
    QTest::newRow("qsTrId('\\u0181\\u01A1\\u0213\\u018F\\u018C', 10)")
            << QString::fromLatin1("qsTrId('\\u0181\\u01A1\\u0213\\u018F\\u018C', 10)") << QString::fromUtf8("\x31\x30\x20\xc6\x92\xc6\xa1\xc7\x92\x28\xc8\x99\x29");
    QTest::newRow("qsTrId('\\u0181\\u01A1\\u0213\\u018F\\u018C')")
            << QString::fromLatin1("qsTrId('\\u0181\\u01A1\\u0213\\u018F\\u018C')") << QString::fromUtf8("\xc6\x91\xc6\xb0\xc7\xb9");
    QTest::newRow("qsTrId('\\u01CD\\u0180\\u01A8\\u0190\\u019E\\u01AB')")
            << QString::fromLatin1("qsTrId('\\u01CD\\u0180\\u01A8\\u0190\\u019E\\u01AB')") << QString::fromUtf8("\xc7\x8d\xc6\x80\xc6\xa8\xc6\x90\xc6\x9e\xc6\xab");
}

void tst_QJSEngine::translateScriptUnicodeIdBased()
{
    QFETCH(QString, expression);
    QFETCH(QString, expectedTranslation);

    QJSEngine engine;

    TranslationScope tranScope(":/translations/idtranslatable-unicode");
    engine.installTranslatorFunctions();

    QCOMPARE(engine.evaluate(expression).toString(), expectedTranslation);
}

void tst_QJSEngine::translateFromBuiltinCallback()
{
    QJSEngine eng;
    eng.installTranslatorFunctions();

    // Callback has no translation context.
    eng.evaluate("function foo() { qsTr('foo'); }");

    // Stack at translation time will be:
    // qsTr, foo, forEach, global
    // qsTr() needs to walk to the outer-most (global) frame before it finds
    // a translation context, and this should not crash.
    eng.evaluate("[10,20].forEach(foo)", "script.js");
}

void tst_QJSEngine::installConsoleFunctions()
{
    QJSEngine engine;
    QJSValue global = engine.globalObject();
    QVERIFY(global.property("console").isUndefined());
    QVERIFY(global.property("print").isUndefined());

    engine.installExtensions(QJSEngine::ConsoleExtension);
    QVERIFY(global.property("console").isObject());
    QVERIFY(global.property("print").isCallable());
}

void tst_QJSEngine::logging()
{
    QLoggingCategory loggingCategory("js");
    QVERIFY(loggingCategory.isDebugEnabled());
    QVERIFY(loggingCategory.isWarningEnabled());
    QVERIFY(loggingCategory.isCriticalEnabled());

    QJSEngine engine;
    engine.installExtensions(QJSEngine::ConsoleExtension);

    QTest::ignoreMessage(QtDebugMsg, "console.debug");
    engine.evaluate("console.debug('console.debug')");
    QTest::ignoreMessage(QtDebugMsg, "console.log");
    engine.evaluate("console.log('console.log')");
    QTest::ignoreMessage(QtInfoMsg, "console.info");
    engine.evaluate("console.info('console.info')");
    QTest::ignoreMessage(QtWarningMsg, "console.warn");
    engine.evaluate("console.warn('console.warn')");
    QTest::ignoreMessage(QtCriticalMsg, "console.error");
    engine.evaluate("console.error('console.error')");

    QTest::ignoreMessage(QtDebugMsg, ": 1");
    engine.evaluate("console.count()");

    QTest::ignoreMessage(QtDebugMsg, ": 2");
    engine.evaluate("console.count()");
}

void tst_QJSEngine::tracing()
{
    QJSEngine engine;
    engine.installExtensions(QJSEngine::ConsoleExtension);

    QTest::ignoreMessage(QtDebugMsg, "%entry (:1)");
    engine.evaluate("console.trace()");

    QTest::ignoreMessage(QtDebugMsg, "a (:1)\nb (:1)\nc (:1)\n%entry (:1)");
    engine.evaluate("function a() { console.trace(); } function b() { a(); } function c() { b(); }");
    engine.evaluate("c()");
}

void tst_QJSEngine::asserts()
{
    QJSEngine engine;
    engine.installExtensions(QJSEngine::ConsoleExtension);

    QTest::ignoreMessage(QtCriticalMsg, "This will fail\n%entry (:1)");
    engine.evaluate("console.assert(0, 'This will fail')");

    QTest::ignoreMessage(QtCriticalMsg, "This will fail too\n%entry (:1)");
    engine.evaluate("console.assert(1 > 2, 'This will fail too')");
}

void tst_QJSEngine::exceptions()
{
    QJSEngine engine;
    engine.installExtensions(QJSEngine::ConsoleExtension);

    QTest::ignoreMessage(QtCriticalMsg, "Exception 1\n%entry (:1)");
    engine.evaluate("console.exception('Exception 1')");
}

void tst_QJSEngine::installGarbageCollectionFunctions()
{
    QJSEngine engine;
    QJSValue global = engine.globalObject();
    QVERIFY(global.property("gc").isUndefined());

    engine.installExtensions(QJSEngine::GarbageCollectionExtension);
    QVERIFY(global.property("gc").isCallable());
}

void tst_QJSEngine::installAllExtensions()
{
    QJSEngine engine;
    QJSValue global = engine.globalObject();
    // Pick out a few properties from each extension and check that they're there.
    QVERIFY(global.property("qsTranslate").isUndefined());
    QVERIFY(global.property("console").isUndefined());
    QVERIFY(global.property("print").isUndefined());
    QVERIFY(global.property("gc").isUndefined());

    engine.installExtensions(QJSEngine::AllExtensions);
    QVERIFY(global.property("qsTranslate").isCallable());
    QVERIFY(global.property("console").isObject());
    QVERIFY(global.property("print").isCallable());
    QVERIFY(global.property("gc").isCallable());
}

class ObjectWithPrivateMethods : public QObject
{
    Q_OBJECT
private slots:
    void myPrivateMethod() {}
};

void tst_QJSEngine::privateMethods()
{
    ObjectWithPrivateMethods object;
    QJSEngine engine;
    QJSValue jsWrapper = engine.newQObject(&object);
    QQmlEngine::setObjectOwnership(&object, QQmlEngine::CppOwnership);

    QSet<QString> privateMethods;
    {
        const QMetaObject *mo = object.metaObject();
        for (int i = 0; i < mo->methodCount(); ++i) {
            const QMetaMethod method = mo->method(i);
            if (method.access() == QMetaMethod::Private)
                privateMethods << QString::fromUtf8(method.name());
        }
    }

    QVERIFY(privateMethods.contains("myPrivateMethod"));
    QVERIFY(privateMethods.contains("_q_reregisterTimers"));
    privateMethods << QStringLiteral("deleteLater") << QStringLiteral("destroyed");

    QJSValueIterator it(jsWrapper);
    while (it.hasNext()) {
        it.next();
        QVERIFY(!privateMethods.contains(it.name()));
    }
}

void tst_QJSEngine::engineForObject()
{
    QObject object;
    {
        QJSEngine engine;
        QVERIFY(!qjsEngine(&object));
        QJSValue wrapper = engine.newQObject(&object);
        QQmlEngine::setObjectOwnership(&object, QQmlEngine::CppOwnership);
        QCOMPARE(qjsEngine(&object), wrapper.engine());
    }
    QVERIFY(!qjsEngine(&object));
}

void tst_QJSEngine::intConversion_QTBUG43309()
{
    // This failed in the interpreter:
    QJSEngine engine;
    QString jsCode = "var n = 0.1; var m = (n*255) | 0; m";
    QJSValue result = engine.evaluate( jsCode );
    QVERIFY(result.isNumber());
    QCOMPARE(result.toNumber(), 25.0);
}

// QTBUG-44039 and QTBUG-43885:
void tst_QJSEngine::toFixed()
{
    QJSEngine engine;
    QJSValue result = engine.evaluate(QStringLiteral("(12.5).toFixed()"));
    QVERIFY(result.isString());
    QCOMPARE(result.toString(), QStringLiteral("13"));
    result = engine.evaluate(QStringLiteral("(12.05).toFixed(1)"));
    QVERIFY(result.isString());
    QCOMPARE(result.toString(), QStringLiteral("12.1"));
}

void tst_QJSEngine::argumentEvaluationOrder()
{
    QJSEngine engine;
    QJSValue ok = engine.evaluate(
            "function record(arg1, arg2) {\n"
            "    parameters = [arg1, arg2]\n"
            "}\n"
            "function test() {\n"
            "    var i = 2;\n"
            "    record(i, i += 2);\n"
            "}\n"
            "test()\n"
            "parameters[0] == 2 && parameters[1] == 4");
    qDebug() << ok.toString();
    QVERIFY(ok.isBool());
    QVERIFY(ok.toBool());

}

class TestObject : public QObject
{
    Q_OBJECT
public:
    TestObject() {}

    bool called = false;

    Q_INVOKABLE void callMe(QQmlV4Function *) {
        called = true;
    }
};

void tst_QJSEngine::v4FunctionWithoutQML()
{
    TestObject obj;
    QJSEngine engine;
    QJSValue wrapper = engine.newQObject(&obj);
    QQmlEngine::setObjectOwnership(&obj, QQmlEngine::CppOwnership);
    QVERIFY(!obj.called);
    wrapper.property("callMe").call();
    QVERIFY(obj.called);
}

void tst_QJSEngine::withNoContext()
{
    // Don't crash (QTBUG-53794)
    QJSEngine engine;
    engine.evaluate("with (noContext) true");
}

void tst_QJSEngine::holeInPropertyData()
{
    QJSEngine engine;
    QJSValue ok = engine.evaluate(
                "var o = {};\n"
                "o.bar = 0xcccccccc;\n"
                "o.foo = 0x55555555;\n"
                "Object.defineProperty(o, 'bar', { get: function() { return 0xffffffff }});\n"
                "o.bar === 0xffffffff && o.foo === 0x55555555;");
    QVERIFY(ok.isBool());
    QVERIFY(ok.toBool());
}

void tst_QJSEngine::basicBlockMergeAfterLoopPeeling()
{
    QJSEngine engine;
    QJSValue ok = engine.evaluate(
    "function crashMe() {\n"
    "    var seen = false;\n"
    "    while (globalVar) {\n"
    "        if (seen)\n"
    "            return;\n"
    "        seen = true;\n"
    "    }\n"
    "}\n");
    QVERIFY(!ok.isCallable());

}

void tst_QJSEngine::malformedExpression()
{
    QJSEngine engine;
    engine.evaluate("5%55555&&5555555\n7-0");
}

void tst_QJSEngine::scriptScopes()
{
    QJSEngine engine;

    QJSValue def = engine.evaluate("'use strict'; function foo() { return 42 }");
    QVERIFY(!def.isError());
    QJSValue globalObject = engine.globalObject();
    QJSValue foo = globalObject.property("foo");
    QVERIFY(foo.isObject());
    QVERIFY(foo.isCallable());

    QJSValue use = engine.evaluate("'use strict'; foo()");
    QVERIFY(use.isNumber());
    QCOMPARE(use.toInt(), 42);
}

<<<<<<< HEAD
void tst_QJSEngine::binaryNumbers()
{
    QJSEngine engine;

    QJSValue result = engine.evaluate("0b1001");
    QVERIFY(result.isNumber());
    QVERIFY(result.toNumber() == 9);

    result = engine.evaluate("0B1001");
    QVERIFY(result.isNumber());
    QVERIFY(result.toNumber() == 9);

    result = engine.evaluate("0b2");
    QVERIFY(result.isError());
}

void tst_QJSEngine::octalNumbers()
{
    QJSEngine engine;

    QJSValue result = engine.evaluate("0o11");
    QVERIFY(result.isNumber());
    QVERIFY(result.toNumber() == 9);

    result = engine.evaluate("0O11");
    QVERIFY(result.isNumber());
    QVERIFY(result.toNumber() == 9);

    result = engine.evaluate("0o9");
    QVERIFY(result.isError());
=======
static const char *perfMapKey = "QV4_PROFILE_WRITE_PERF_MAP";
static const char *jitCallKey = "QV4_JIT_CALL_THRESHOLD";

struct EnvironmentModifier {
    const bool hasPerfMap = false;
    const bool hasJitCall = false;
    const QByteArray perfMap;
    const QByteArray jitCall;

    EnvironmentModifier() :
        hasPerfMap(qEnvironmentVariableIsSet(perfMapKey)),
        hasJitCall(qEnvironmentVariableIsSet(jitCallKey)),
        perfMap(qgetenv(perfMapKey)),
        jitCall(qgetenv(jitCallKey))
    {
        qputenv(perfMapKey, "1");
        qputenv(jitCallKey, "0");
    }

    ~EnvironmentModifier()
    {
        if (hasPerfMap)
            qputenv(perfMapKey, perfMap);
        else
            qunsetenv(perfMapKey);

        if (hasJitCall)
            qputenv(jitCallKey, jitCall);
        else
            qunsetenv(jitCallKey);
    }
};

void tst_QJSEngine::perfMapFile()
{
#if !defined(Q_OS_LINUX)
    QSKIP("perf map files are only generated on linux");
#else
    EnvironmentModifier modifier;
    Q_UNUSED(modifier);
    QJSEngine engine;
    QJSValue def = engine.evaluate("'use strict'; function foo() { return 42 }");
    QVERIFY(!def.isError());
    QJSValue use = engine.evaluate("'use strict'; foo()");
    QVERIFY(use.isNumber());
    QFile file(QString::fromLatin1("/tmp/perf-%1.map").arg(QCoreApplication::applicationPid()));
    QVERIFY(file.exists());
    QVERIFY(file.open(QIODevice::ReadOnly));
    QList<QByteArray> functions;
    while (!file.atEnd()) {
        const QByteArray contents = file.readLine();
        QVERIFY(contents.endsWith('\n'));
        QList<QByteArray> fields = contents.split(' ');
        QCOMPARE(fields.length(), 3);
        bool ok = false;
        const qulonglong address = fields[0].toULongLong(&ok, 16);
        QVERIFY(ok);
        QVERIFY(address > 0);
        const ulong size = fields[1].toULong(&ok, 16);
        QVERIFY(ok);
        QVERIFY(size > 0);
        functions.append(fields[2]);
    }
    QVERIFY(functions.contains("foo\n"));
#endif
>>>>>>> 1a816cd8
}

QTEST_MAIN(tst_QJSEngine)

#include "tst_qjsengine.moc"
<|MERGE_RESOLUTION|>--- conflicted
+++ resolved
@@ -4148,7 +4148,6 @@
     QCOMPARE(use.toInt(), 42);
 }
 
-<<<<<<< HEAD
 void tst_QJSEngine::binaryNumbers()
 {
     QJSEngine engine;
@@ -4179,7 +4178,8 @@
 
     result = engine.evaluate("0o9");
     QVERIFY(result.isError());
-=======
+}
+
 static const char *perfMapKey = "QV4_PROFILE_WRITE_PERF_MAP";
 static const char *jitCallKey = "QV4_JIT_CALL_THRESHOLD";
 
@@ -4245,7 +4245,6 @@
     }
     QVERIFY(functions.contains("foo\n"));
 #endif
->>>>>>> 1a816cd8
 }
 
 QTEST_MAIN(tst_QJSEngine)
