--- conflicted
+++ resolved
@@ -234,10 +234,6 @@
     }
     {
         QJSValue ret = eng.newArray(0xFFFFFFFF);
-<<<<<<< HEAD
-=======
-        QEXPECT_FAIL("", "The maximum length of arrays is defined by v8 currently and differs from Qt Script", Abort);
->>>>>>> e1fc2793
         QCOMPARE(ret.property("length").toUInt(), uint(0xFFFFFFFF));
         ret.setProperty(0xFFFFFFFF, 123);
         QCOMPARE(ret.property("length").toUInt(), uint(0xFFFFFFFF));
@@ -1895,50 +1891,6 @@
     }
 }
 
-<<<<<<< HEAD
-=======
-void tst_QJSEngine::jsFunctionDeclarationAsStatement()
-{
-    // ECMA-262 does not allow function declarations to be used as statements,
-    // but several popular implementations (including JSC) do. See the NOTE
-    // at the beginning of chapter 12 in ECMA-262 5th edition, where it's
-    // recommended that implementations either disallow this usage or issue
-    // a warning.
-    // Since we had a bug report long ago about Qt Script not supporting this
-    // "feature" (and thus deviating from other implementations), we still
-    // check this behavior.
-
-    QJSEngine eng;
-    QVERIFY(eng.globalObject().property("bar").isUndefined());
-    eng.evaluate("function foo(arg) {\n"
-                 "  if (arg == 'bar')\n"
-                 "    function bar() { return 'bar'; }\n"
-                 "  else\n"
-                 "    function baz() { return 'baz'; }\n"
-                 "  return (arg == 'bar') ? bar : baz;\n"
-                 "}");
-    QVERIFY(eng.globalObject().property("bar").isUndefined());
-    QVERIFY(eng.globalObject().property("baz").isUndefined());
-    QVERIFY(eng.evaluate("foo").isCallable());
-    {
-        QJSValue ret = eng.evaluate("foo('bar')");
-        QVERIFY(ret.isCallable());
-        QJSValue ret2 = ret.call();
-        QCOMPARE(ret2.toString(), QString::fromLatin1("bar"));
-        QVERIFY(eng.globalObject().property("bar").isUndefined());
-        QVERIFY(eng.globalObject().property("baz").isUndefined());
-    }
-    {
-        QJSValue ret = eng.evaluate("foo('baz')");
-        QVERIFY(ret.isCallable());
-        QJSValue ret2 = ret.call();
-        QCOMPARE(ret2.toString(), QString::fromLatin1("baz"));
-        QVERIFY(eng.globalObject().property("bar").isUndefined());
-        QVERIFY(eng.globalObject().property("baz").isUndefined());
-    }
-}
-
->>>>>>> e1fc2793
 void tst_QJSEngine::stringObjects()
 {
     // See ECMA-262 Section 15.5, "String Objects".
