TEMPLATE = subdirs

METATYPETESTS += \
    qqmlmetatype

PUBLICTESTS += \
    parserstress \
    qjsvalueiterator \
    qjsonbinding \
    qmlmin \
    qmlplugindump \
    qqmlcomponent \
    qqmlconsole \
    qqmlengine \
    qqmlerror \
    qqmlincubator \
    qqmlinfo \
    qqmllistreference \
    qqmllocale \
    qqmlmetaobject \
    qqmlmoduleplugin \
    qqmlnotifier \
    qqmlqt \
    qqmlxmlhttprequest \
    qtqmlmodules \
    qquickfolderlistmodel \
    qqmlapplicationengine \
    qqmlsettings \
    qqmlstatemachine

PRIVATETESTS += \
    animation \
    qqmlcpputils \
    qqmlecmascript \
    qqmlcontext \
    qqmlexpression \
    qqmldirparser \
    qqmlglobal \
    qqmllanguage \
    qqmlopenmetaobject \
    qqmlproperty \
    qqmlpropertycache \
    qqmlpropertymap \
    qqmlsqldatabase \
    qqmlvaluetypes \
    qqmlvaluetypeproviders \
    qqmlbinding \
    qqmlchangeset \
    qqmlconnections \
    qqmllistcompositor \
    qqmllistmodel \
    qqmllistmodelworkerscript \
    qqmlitemmodels \
    qqmltypeloader \
    qqmlparser \
    qquickworkerscript \
    qrcqml \
    qqmltimer \
    qqmlinstantiator \
    qv4debugger \
    qqmlenginecleanup \
    v4misc \
    qqmltranslation \
    qqmlimport \
    qqmlobjectmodel

qtHaveModule(widgets) {
    PUBLICTESTS += \
        qjsengine \
        qjsvalue
}

SUBDIRS += $$PUBLICTESTS
SUBDIRS += $$METATYPETESTS
<<<<<<< HEAD
!winrt:!contains(QT_CONFIG, no-qml-debug): SUBDIRS += debugger # no QProcess on winrt
=======
!winrt: SUBDIRS += debugger qmllint # no QProcess on winrt
>>>>>>> 5c53861c

contains(QT_CONFIG, private_tests) {
    SUBDIRS += $$PRIVATETESTS
}

qtNomakeTools( \
    qmlplugindump \
)<|MERGE_RESOLUTION|>--- conflicted
+++ resolved
@@ -72,11 +72,10 @@
 
 SUBDIRS += $$PUBLICTESTS
 SUBDIRS += $$METATYPETESTS
-<<<<<<< HEAD
-!winrt:!contains(QT_CONFIG, no-qml-debug): SUBDIRS += debugger # no QProcess on winrt
-=======
-!winrt: SUBDIRS += debugger qmllint # no QProcess on winrt
->>>>>>> 5c53861c
+!winrt { # no QProcess on winrt
+    !contains(QT_CONFIG, no-qml-debug): SUBDIRS += debugger
+    SUBDIRS += qmllint
+}
 
 contains(QT_CONFIG, private_tests) {
     SUBDIRS += $$PRIVATETESTS
