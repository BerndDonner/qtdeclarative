TEMPLATE = subdirs
QT_FOR_CONFIG += qml

METATYPETESTS += \
    qqmlmetatype

PUBLICTESTS += \
    parserstress \
    qjsvalueiterator \
    qjsonbinding \
    qqmlfile \

PUBLICTESTS += \
    qmlmin \
    qqmlcomponent \
    qqmlconsole \
    qqmlengine \
    qqmlerror \
    qqmlincubator \
    qqmlinfo \
    qqmllistreference \
    qqmllocale \
    qqmlmetaobject \
    qqmlmoduleplugin \
    qqmlnotifier \
    qqmlqt \
    qqmlxmlhttprequest \
    qtqmlmodules \
    qquickfolderlistmodel \
    qqmlapplicationengine \
    qqmlsettings \
    qqmlstatemachine \
    qmldiskcache

PRIVATETESTS += \
    qqmlcpputils \
    qqmldirparser \
    qmlcachegen

PRIVATETESTS += \
    animation \
    qqmlecmascript \
    qqmlcontext \
    qqmlexpression \
    qqmlglobal \
    qqmllanguage \
    qqmlopenmetaobject \
    qqmlproperty \
    qqmlpropertycache \
    qqmlpropertymap \
    qqmlsqldatabase \
    qqmlvaluetypes \
    qqmlvaluetypeproviders \
    qqmlbinding \
    qqmlchangeset \
    qqmlconnections \
    qqmllistcompositor \
    qqmllistmodel \
    qqmllistmodelworkerscript \
    qqmlitemmodels \
    qqmltypeloader \
    qqmlparser \
    qquickworkerscript \
    qrcqml \
    qqmltimer \
    qqmlinstantiator \
    qqmlenginecleanup \
    qqmltranslation \
    qqmlimport \
    qqmlobjectmodel \
    qv4mm \
    ecmascripttests \
    bindingdependencyapi

qtHaveModule(widgets) {
    PUBLICTESTS += \
        qjsengine \
        qjsvalue \
#        qwidgetsinqml
}

SUBDIRS += $$PUBLICTESTS
SUBDIRS += $$METATYPETESTS
qtConfig(process) {
<<<<<<< HEAD
    qtConfig(qml-debug): SUBDIRS += debugger
=======
    # qtConfig(qml-debug): 
    SUBDIRS += debugger
>>>>>>> 9af8a477
    !boot2qt {
        SUBDIRS += qmllint qmlplugindump
    }
}

qtConfig(library) {
    SUBDIRS += qqmlextensionplugin
}

qtConfig(private_tests): \
    SUBDIRS += $$PRIVATETESTS

qtNomakeTools( \
    qmlplugindump \
)<|MERGE_RESOLUTION|>--- conflicted
+++ resolved
@@ -82,12 +82,7 @@
 SUBDIRS += $$PUBLICTESTS
 SUBDIRS += $$METATYPETESTS
 qtConfig(process) {
-<<<<<<< HEAD
     qtConfig(qml-debug): SUBDIRS += debugger
-=======
-    # qtConfig(qml-debug): 
-    SUBDIRS += debugger
->>>>>>> 9af8a477
     !boot2qt {
         SUBDIRS += qmllint qmlplugindump
     }
