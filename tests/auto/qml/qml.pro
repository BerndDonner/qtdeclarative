TEMPLATE = subdirs

METATYPETESTS += \
    qqmlmetatype

PUBLICTESTS += \
    parserstress \
    qjsvalueiterator \
    qjsonbinding \
    qqmlfile \

PUBLICTESTS += \
    qmlmin \
    qqmlcomponent \
    qqmlconsole \
    qqmlengine \
    qqmlerror \
    qqmlincubator \
    qqmlinfo \
    qqmllistreference \
    qqmllocale \
    qqmlmetaobject \
    qqmlmoduleplugin \
    qqmlnotifier \
    qqmlqt \
    qqmlxmlhttprequest \
    qtqmlmodules \
    qquickfolderlistmodel \
    qqmlapplicationengine \
    qqmlsettings \
    qqmlstatemachine \
    qmldiskcache

PRIVATETESTS += \
    qqmlcpputils \
    qqmldirparser \
    qmlcachegen

PRIVATETESTS += \
    animation \
    qqmlecmascript \
    qqmlcontext \
    qqmlexpression \
    qqmlglobal \
    qqmllanguage \
    qqmlopenmetaobject \
    qqmlproperty \
    qqmlpropertycache \
    qqmlpropertymap \
    qqmlsqldatabase \
    qqmlvaluetypes \
    qqmlvaluetypeproviders \
    qqmlbinding \
    qqmlchangeset \
    qqmlconnections \
    qqmllistcompositor \
    qqmllistmodel \
    qqmllistmodelworkerscript \
    qqmlitemmodels \
    qqmltypeloader \
    qqmlparser \
    qquickworkerscript \
    qrcqml \
    qqmltimer \
    qqmlinstantiator \
    qqmlenginecleanup \
    qqmltranslation \
    qqmlimport \
    qqmlobjectmodel \
    qv4mm \
    ecmascripttests \
    bindingdependencyapi

qtHaveModule(widgets) {
    PUBLICTESTS += \
        qjsengine \
        qjsvalue \
        qwidgetsinqml
}

SUBDIRS += $$PUBLICTESTS
SUBDIRS += $$METATYPETESTS
<<<<<<< HEAD
qtConfig(process):!boot2qt {
#    !contains(QT_CONFIG, no-qml-debug): SUBDIRS += debugger
    SUBDIRS += qmllint qmlplugindump
=======
qtConfig(process) {
    !contains(QT_CONFIG, no-qml-debug): SUBDIRS += debugger
    !boot2qt {
        SUBDIRS += qmllint qmlplugindump
    }
>>>>>>> 1bb9c7b5
}

qtConfig(library) {
    SUBDIRS += qqmlextensionplugin
}

qtConfig(private_tests): \
    SUBDIRS += $$PRIVATETESTS

qtNomakeTools( \
    qmlplugindump \
)<|MERGE_RESOLUTION|>--- conflicted
+++ resolved
@@ -80,17 +80,11 @@
 
 SUBDIRS += $$PUBLICTESTS
 SUBDIRS += $$METATYPETESTS
-<<<<<<< HEAD
-qtConfig(process):!boot2qt {
+qtConfig(process) {
 #    !contains(QT_CONFIG, no-qml-debug): SUBDIRS += debugger
-    SUBDIRS += qmllint qmlplugindump
-=======
-qtConfig(process) {
-    !contains(QT_CONFIG, no-qml-debug): SUBDIRS += debugger
     !boot2qt {
         SUBDIRS += qmllint qmlplugindump
     }
->>>>>>> 1bb9c7b5
 }
 
 qtConfig(library) {
