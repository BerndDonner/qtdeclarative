TEMPLATE = subdirs
QT_FOR_CONFIG += qml

METATYPETESTS += \
    qqmlmetatype

PUBLICTESTS += \
    parserstress \
    qjsvalueiterator \
    qjsonbinding \
    qqmlfile \
    qqmlfileselector

PUBLICTESTS += \
<<<<<<< HEAD
    qmlformat \
=======
    qmlmin \
>>>>>>> e5f7c5f2
    qqmlcomponent \
    qqmlconsole \
    qqmlengine \
    qqmlerror \
    qqmlincubator \
    qqmlinfo \
    qqmllistreference \
    qqmllocale \
    qqmlmetaobject \
    qqmlmoduleplugin \
    qqmlnotifier \
    qqmlqt \
    qqmlxmlhttprequest \
    qqmlpromise \
    qtqmlmodules \
    qquickfolderlistmodel \
    qqmlapplicationengine \
    qqmlsettings \
    qqmlstatemachine \
    qmldiskcache

PRIVATETESTS += \
    qqmlcpputils \
    qqmldirparser \
    qmlcachegen

PRIVATETESTS += \
    animation \
    qqmlecmascript \
    qqmlcontext \
    qqmlexpression \
    qqmlglobal \
    qqmllanguage \
    qqmlopenmetaobject \
    qqmlproperty \
    qqmlpropertycache \
    qqmlpropertymap \
    qqmlsqldatabase \
    qqmlvaluetypes \
    qqmlvaluetypeproviders \
    qqmlbinding \
    qqmlchangeset \
    qqmlconnections \
    qqmllistcompositor \
    qqmllistmodel \
    qqmllistmodelworkerscript \
    qqmlitemmodels \
    qqmltypeloader \
    qqmlparser \
    qquickworkerscript \
    qrcqml \
    qqmltimer \
    qqmlinstantiator \
    qqmlenginecleanup \
    qqmltranslation \
    qqmlimport \
    qqmlobjectmodel \
    qqmltablemodel \
    qv4assembler \
    qv4mm \
    qv4identifiertable \
    qv4regexp \
    ecmascripttests \
    bindingdependencyapi \
    v4misc

qtHaveModule(widgets) {
    PUBLICTESTS += \
        qjsengine \
        qjsvalue \
#        qwidgetsinqml
}

SUBDIRS += $$PUBLICTESTS
SUBDIRS += $$METATYPETESTS
qtConfig(process) {
    qtConfig(qml-debug): SUBDIRS += debugger
    !boot2qt {
        SUBDIRS += qmlformat qmllint qmlplugindump
    }
}

qtConfig(library) {
    SUBDIRS += qqmlextensionplugin
}

qtConfig(private_tests): \
    SUBDIRS += $$PRIVATETESTS

qtNomakeTools( \
    qmlplugindump \
)<|MERGE_RESOLUTION|>--- conflicted
+++ resolved
@@ -12,11 +12,7 @@
     qqmlfileselector
 
 PUBLICTESTS += \
-<<<<<<< HEAD
     qmlformat \
-=======
-    qmlmin \
->>>>>>> e5f7c5f2
     qqmlcomponent \
     qqmlconsole \
     qqmlengine \
