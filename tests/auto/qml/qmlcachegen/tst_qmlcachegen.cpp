--- conflicted
+++ resolved
@@ -43,11 +43,8 @@
 
     void loadGeneratedFile();
     void translationExpressionSupport();
-<<<<<<< HEAD
     void signalHandlerParameters();
-=======
     void errorOnArgumentsInSignalHandler();
->>>>>>> 61716e2b
 };
 
 // A wrapper around QQmlComponent to ensure the temporary reference counts
@@ -168,24 +165,19 @@
     QCOMPARE(obj->property("text").toString(), QString("All Ok"));
 }
 
-<<<<<<< HEAD
 void tst_qmlcachegen::signalHandlerParameters()
-=======
-void tst_qmlcachegen::errorOnArgumentsInSignalHandler()
->>>>>>> 61716e2b
-{
-    QTemporaryDir tempDir;
-    QVERIFY(tempDir.isValid());
-
-    const auto writeTempFile = [&tempDir](const QString &fileName, const char *contents) {
-        QFile f(tempDir.path() + '/' + fileName);
-        const bool ok = f.open(QIODevice::WriteOnly | QIODevice::Truncate);
-        Q_ASSERT(ok);
-        f.write(contents);
-        return f.fileName();
-    };
-
-<<<<<<< HEAD
+{
+    QTemporaryDir tempDir;
+    QVERIFY(tempDir.isValid());
+
+    const auto writeTempFile = [&tempDir](const QString &fileName, const char *contents) {
+        QFile f(tempDir.path() + '/' + fileName);
+        const bool ok = f.open(QIODevice::WriteOnly | QIODevice::Truncate);
+        Q_ASSERT(ok);
+        f.write(contents);
+        return f.fileName();
+    };
+
     const QString testFilePath = writeTempFile("test.qml", "import QtQml 2.0\n"
                                                            "QtObject {\n"
                                                            "    property real result: 0\n"
@@ -206,7 +198,21 @@
     QVERIFY(!obj.isNull());
     QMetaObject::invokeMethod(obj.data(), "runTest");
     QCOMPARE(obj->property("result").toInt(), 42);
-=======
+}
+
+void tst_qmlcachegen::errorOnArgumentsInSignalHandler()
+{
+    QTemporaryDir tempDir;
+    QVERIFY(tempDir.isValid());
+
+    const auto writeTempFile = [&tempDir](const QString &fileName, const char *contents) {
+        QFile f(tempDir.path() + '/' + fileName);
+        const bool ok = f.open(QIODevice::WriteOnly | QIODevice::Truncate);
+        Q_ASSERT(ok);
+        f.write(contents);
+        return f.fileName();
+    };
+
     const QString testFilePath = writeTempFile("test.qml", "import QtQml 2.2\n"
                                                            "QtObject {\n"
                                                            "    signal mySignal(var arguments);\n"
@@ -217,7 +223,6 @@
     QByteArray errorOutput;
     QVERIFY(!generateCache(testFilePath, &errorOutput));
     QVERIFY2(errorOutput.contains("error: The use of the arguments object in signal handlers is"), errorOutput);
->>>>>>> 61716e2b
 }
 
 QTEST_GUILESS_MAIN(tst_qmlcachegen)
