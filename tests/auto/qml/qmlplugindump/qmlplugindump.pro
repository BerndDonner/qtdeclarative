--- conflicted
+++ resolved
@@ -1,12 +1,7 @@
-CONFIG += testcase
-TARGET = tst_qmlplugindump
 QT += testlib gui-private qml
 macx:CONFIG -= app_bundle
 
-<<<<<<< HEAD
 include(../../shared/util.pri)
 
-=======
 DEFINES += QT_QMLTEST_DIR=\\\"$${_PRO_FILE_PWD_}\\\"
->>>>>>> e6d4df15
 SOURCES += tst_qmlplugindump.cpp