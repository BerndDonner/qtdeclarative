/****************************************************************************
**
** Copyright (C) 2016 The Qt Company Ltd.
** Contact: https://www.qt.io/licensing/
**
** This file is part of the test suite of the Qt Toolkit.
**
** $QT_BEGIN_LICENSE:GPL-EXCEPT$
** Commercial License Usage
** Licensees holding valid commercial Qt licenses may use this file in
** accordance with the commercial license agreement provided with the
** Software or, alternatively, in accordance with the terms contained in
** a written agreement between you and The Qt Company. For licensing terms
** and conditions see https://www.qt.io/terms-conditions. For further
** information use the contact form at https://www.qt.io/contact-us.
**
** GNU General Public License Usage
** Alternatively, this file may be used under the terms of the GNU
** General Public License version 3 as published by the Free Software
** Foundation with exceptions as appearing in the file LICENSE.GPL3-EXCEPT
** included in the packaging of this file. Please review the following
** information to ensure the GNU General Public License requirements will
** be met: https://www.gnu.org/licenses/gpl-3.0.html.
**
** $QT_END_LICENSE$
**
****************************************************************************/

#include "util.h"

#include <qtest.h>
#include <QLibraryInfo>
#include <QDir>
#include <QProcess>
#include <QDebug>
#include <cstdlib>

class tst_qmlplugindump : public QQmlDataTest
{
    Q_OBJECT
public:
    tst_qmlplugindump();

private slots:
    void initTestCase();
    void builtins();
    void singleton();

private:
    QString qmlplugindumpPath;
};

tst_qmlplugindump::tst_qmlplugindump()
{
}

void tst_qmlplugindump::initTestCase()
{
    QQmlDataTest::initTestCase();
    qmlplugindumpPath = QLibraryInfo::location(QLibraryInfo::BinariesPath);

#if defined(Q_OS_WIN)
    qmlplugindumpPath += QLatin1String("/qmlplugindump.exe");
#else
    qmlplugindumpPath += QLatin1String("/qmlplugindump");
#endif

    if (!QFileInfo(qmlplugindumpPath).exists()) {
        QString message = QString::fromLatin1("qmlplugindump executable not found (looked for %0)")
                .arg(qmlplugindumpPath);
        QFAIL(qPrintable(message));
    }
}

void tst_qmlplugindump::builtins()
{
    QProcess dumper;
    QStringList args;
    args += QLatin1String("-builtins");
    dumper.start(qmlplugindumpPath, args);
    dumper.waitForFinished();

    if (dumper.error() != QProcess::UnknownError
            || dumper.exitStatus() != QProcess::NormalExit) {
        qWarning() << QString("Error while running '%1 %2'").arg(
                          qmlplugindumpPath, args.join(QLatin1Char(' ')));
    }

    if (dumper.error() == QProcess::FailedToStart) {
        QFAIL("failed to start");
    }
    if (dumper.error() == QProcess::Crashed) {
        qWarning() << "stderr:\n" << dumper.readAllStandardError();
        QFAIL("crashed");
    }

    QCOMPARE(dumper.error(), QProcess::UnknownError);
    QCOMPARE(dumper.exitStatus(), QProcess::NormalExit);

    const QString &result = dumper.readAllStandardOutput();
    QVERIFY(result.contains(QLatin1String("Module {")));
}

void tst_qmlplugindump::singleton()
{
    QProcess dumper;
    QStringList args;
<<<<<<< HEAD
    auto dir = QFileInfo(QFINDTESTDATA("tests")).dir().path();
    args << QLatin1String("tests.dumper.CompositeSingleton") << QLatin1String("1.0")
         << dir;
=======
    args << QLatin1String("dumper.CompositeSingleton") << QLatin1String("1.0")
         << testFile(".");
>>>>>>> 1bb9c7b5
    dumper.start(qmlplugindumpPath, args);
    QVERIFY2(dumper.waitForStarted(), qPrintable(dumper.errorString()));
    QVERIFY2(dumper.waitForFinished(), qPrintable(dumper.errorString()));

    const QString &result = dumper.readAllStandardOutput();
    QVERIFY2(result.contains(QLatin1String("exports: [\"Singleton 1.0\"]")), qPrintable(result));
    QVERIFY2(result.contains(QLatin1String("exportMetaObjectRevisions: [0]")), qPrintable(result));
}

QTEST_MAIN(tst_qmlplugindump)

#include "tst_qmlplugindump.moc"<|MERGE_RESOLUTION|>--- conflicted
+++ resolved
@@ -105,14 +105,8 @@
 {
     QProcess dumper;
     QStringList args;
-<<<<<<< HEAD
-    auto dir = QFileInfo(QFINDTESTDATA("tests")).dir().path();
-    args << QLatin1String("tests.dumper.CompositeSingleton") << QLatin1String("1.0")
-         << dir;
-=======
     args << QLatin1String("dumper.CompositeSingleton") << QLatin1String("1.0")
          << testFile(".");
->>>>>>> 1bb9c7b5
     dumper.start(qmlplugindumpPath, args);
     QVERIFY2(dumper.waitForStarted(), qPrintable(dumper.errorString()));
     QVERIFY2(dumper.waitForFinished(), qPrintable(dumper.errorString()));
