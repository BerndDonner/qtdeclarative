--- conflicted
+++ resolved
@@ -334,13 +334,10 @@
     void stringify_qtbug_50592();
     void instanceof_data();
     void instanceof();
-<<<<<<< HEAD
     void constkw_data();
     void constkw();
     void redefineGlobalProp();
-=======
     void freeze_empty_object();
->>>>>>> 32f6315d
 
 private:
 //    static void propertyVarWeakRefCallback(v8::Persistent<v8::Value> object, void* parameter);
@@ -8191,7 +8188,6 @@
     }
 }
 
-<<<<<<< HEAD
 void tst_qqmlecmascript::constkw_data()
 {
     QTest::addColumn<QString>("sourceCode");
@@ -8292,7 +8288,8 @@
         QJSValue ret = engine.evaluate("var toString = 1;");
         QVERIFY2(!ret.isError(), qPrintable(ret.toString()));
     }
-=======
+}
+
 void tst_qqmlecmascript::freeze_empty_object()
 {
     // this shouldn't crash
@@ -8303,7 +8300,6 @@
     ));
     QVERIFY(!v.isError());
     QCOMPARE(v.toBool(), true);
->>>>>>> 32f6315d
 }
 
 
