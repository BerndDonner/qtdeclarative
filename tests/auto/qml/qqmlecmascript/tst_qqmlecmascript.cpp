--- conflicted
+++ resolved
@@ -5823,16 +5823,9 @@
         MySequenceConversionObject *seq = object->findChild<MySequenceConversionObject*>("msco");
         QVERIFY(seq != nullptr);
 
-<<<<<<< HEAD
-        // we haven't registered QList<QPoint> as a sequence type, so writing shouldn't work.
-        QString warningOne = qmlFile.toString() + QLatin1String(":16: Error: Cannot assign QJSValue to QVector<QPoint>");
-        QTest::ignoreMessage(QtWarningMsg, warningOne.toLatin1().constData());
-
-=======
         // Behavior change in 5.14: due to added auto-magical conversions, it is possible to assign to
         // QList<QPoint>, even though it is not a registered sequence type
         QTest::ignoreMessage(QtMsgType::QtWarningMsg, QRegularExpression("Could not convert array value at position 1 from QString to QPoint"));
->>>>>>> 55546991
         QMetaObject::invokeMethod(object, "performTest");
 
         QList<QPoint> pointList; pointList << QPoint(7, 7) << QPoint(0,0) << QPoint(8, 8) << QPoint(9, 9); // original values, shouldn't have changed
