--- conflicted
+++ resolved
@@ -333,13 +333,10 @@
     void qtbug_54589();
     void qtbug_54687();
     void stringify_qtbug_50592();
-<<<<<<< HEAD
     void instanceof_data();
     void instanceof();
     void freeze_empty_object();
-=======
     void singleBlockLoops();
->>>>>>> 8d0d1b11
 
 private:
 //    static void propertyVarWeakRefCallback(v8::Persistent<v8::Value> object, void* parameter);
@@ -8170,7 +8167,6 @@
     QCOMPARE(obj->property("source").toString(), QString::fromLatin1("http://example.org/some_nonexistant_image.png"));
 }
 
-<<<<<<< HEAD
 void tst_qqmlecmascript::instanceof_data()
 {
     QTest::addColumn<QString>("setupCode");
@@ -8245,8 +8241,6 @@
     QCOMPARE(v.toBool(), true);
 }
 
-
-=======
 void tst_qqmlecmascript::singleBlockLoops()
 {
     QQmlComponent component(&engine, testFileUrl("qtbug_59012.qml"));
@@ -8256,7 +8250,6 @@
     QVERIFY(!component.isError());
 }
 
->>>>>>> 8d0d1b11
 QTEST_MAIN(tst_qqmlecmascript)
 
 #include "tst_qqmlecmascript.moc"