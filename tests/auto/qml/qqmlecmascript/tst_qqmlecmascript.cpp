--- conflicted
+++ resolved
@@ -5060,18 +5060,13 @@
     QQmlComponent component(&engine, testFileUrl("functionAssignment.1.qml"));
 
     QString url = component.url().toString();
-<<<<<<< HEAD
-    QString w1 = url + ":4: Unable to assign a function to a property of any type other than var.";
-    QString w2 = url + ":5: Invalid use of Qt.binding() in a binding declaration.";
-    QString w3 = url + ":6: Invalid use of Qt.binding() in a binding declaration.";
+    QString w1 = url + ":4:25: Unable to assign a function to a property of any type other than var.";
+    QString w2 = url + ":5:25: Invalid use of Qt.binding() in a binding declaration.";
+    QString w3 = url + ":6:21: Invalid use of Qt.binding() in a binding declaration.";
     QTest::ignoreMessage(QtWarningMsg, w1.toLatin1().constData());
     QTest::ignoreMessage(QtWarningMsg, w2.toLatin1().constData());
     QTest::ignoreMessage(QtWarningMsg, w3.toLatin1().constData());
-=======
-    QString warning = url + ":4:25: Unable to assign a function to a property.";
-    QTest::ignoreMessage(QtWarningMsg, warning.toLatin1().constData());
->>>>>>> 26d5f2e8
-    
+
     MyQmlObject *o = qobject_cast<MyQmlObject *>(component.create());
     QVERIFY(o != 0);
 
