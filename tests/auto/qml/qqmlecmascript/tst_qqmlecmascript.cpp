--- conflicted
+++ resolved
@@ -2940,16 +2940,16 @@
     QCOMPARE(o->actuals().count(), 0);
 
     o->reset();
-<<<<<<< HEAD
     QVERIFY(EVALUATE_VALUE("object.method_QByteArray(\"Hello\")", QV4::Primitive::undefinedValue()));
     QCOMPARE(o->error(), false);
     QCOMPARE(o->invoked(), 29);
     QCOMPARE(o->actuals().count(), 1);
     QCOMPARE(qvariant_cast<QByteArray>(o->actuals().at(0)), QByteArray("Hello"));
-=======
+
+    o->reset();
     QV4::ScopedValue ret(scope, EVALUATE("object.method_intQJSValue(123, function() { return \"Hello world!\";})"));
     QCOMPARE(o->error(), false);
-    QCOMPARE(o->invoked(), 29);
+    QCOMPARE(o->invoked(), 30);
     QVERIFY(ret->isString());
     QCOMPARE(ret->toQStringNoThrow(), QString("Hello world!"));
     QCOMPARE(o->actuals().count(), 2);
@@ -2957,7 +2957,6 @@
     QJSValue callback = qvariant_cast<QJSValue>(o->actuals().at(1));
     QVERIFY(!callback.isNull());
     QVERIFY(callback.isCallable());
->>>>>>> 531d00c1
 }
 
 // QTBUG-13047 (check that you can pass registered object types as args)
