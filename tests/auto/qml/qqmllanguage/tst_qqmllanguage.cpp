--- conflicted
+++ resolved
@@ -264,12 +264,10 @@
     void qmlTypeCanBeResolvedByName_data();
     void qmlTypeCanBeResolvedByName();
 
-<<<<<<< HEAD
     void instanceof_data();
     void instanceof();
-=======
+
     void concurrentLoadQmlDir();
->>>>>>> 3f9367cb
 
 private:
     QQmlEngine engine;
@@ -4369,7 +4367,6 @@
     QVERIFY(!o.isNull());
 }
 
-<<<<<<< HEAD
 // Tests for the QML-only extensions of instanceof. Tests for the regular JS
 // instanceof belong in tst_qqmlecmascript!
 void tst_qqmllanguage::instanceof_data()
@@ -4562,7 +4559,8 @@
         QVERIFY(expr.hasError());
         QCOMPARE(expr.error().description(), expectedValue.toString());
     }
-=======
+}
+
 void tst_qqmllanguage::concurrentLoadQmlDir()
 {
     ThreadedTestHTTPServer server(dataDirectory());
@@ -4575,7 +4573,6 @@
     QScopedPointer<QObject> o(component.create());
     QVERIFY(!o.isNull());
     engine.setImportPathList(defaultImportPathList);
->>>>>>> 3f9367cb
 }
 
 QTEST_MAIN(tst_qqmllanguage)
