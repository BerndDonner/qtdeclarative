/****************************************************************************
**
** Copyright (C) 2016 The Qt Company Ltd.
** Contact: https://www.qt.io/licensing/
**
** This file is part of the test suite of the Qt Toolkit.
**
** $QT_BEGIN_LICENSE:GPL-EXCEPT$
** Commercial License Usage
** Licensees holding valid commercial Qt licenses may use this file in
** accordance with the commercial license agreement provided with the
** Software or, alternatively, in accordance with the terms contained in
** a written agreement between you and The Qt Company. For licensing terms
** and conditions see https://www.qt.io/terms-conditions. For further
** information use the contact form at https://www.qt.io/contact-us.
**
** GNU General Public License Usage
** Alternatively, this file may be used under the terms of the GNU
** General Public License version 3 as published by the Free Software
** Foundation with exceptions as appearing in the file LICENSE.GPL3-EXCEPT
** included in the packaging of this file. Please review the following
** information to ensure the GNU General Public License requirements will
** be met: https://www.gnu.org/licenses/gpl-3.0.html.
**
** $QT_END_LICENSE$
**
****************************************************************************/
#include <qtest.h>
#include <QtQml/qqmlengine.h>
#include <QtQml/qqmlcomponent.h>
#include <QtQml/qqmlincubator.h>
#include <QtCore/qcoreapplication.h>
#include <QtCore/qfile.h>
#include <QtCore/qdebug.h>
#include <QtCore/qfileinfo.h>
#include <QtCore/qdir.h>
#include <QSignalSpy>
#include <QFont>
#include <QQmlFileSelector>
#include <QFileSelector>

#include <private/qqmlproperty_p.h>
#include <private/qqmlmetatype_p.h>
#include <private/qqmlglobal_p.h>
#include <private/qqmlscriptstring_p.h>
#include <private/qqmlvmemetaobject_p.h>

#include "testtypes.h"
#include "testhttpserver.h"

#include "../../shared/util.h"

#if defined(Q_OS_MAC)
#include <unistd.h>
#endif

DEFINE_BOOL_CONFIG_OPTION(qmlCheckTypes, QML_CHECK_TYPES)

static inline bool isCaseSensitiveFileSystem(const QString &path) {
    Q_UNUSED(path)
#if defined(Q_OS_MAC)
    return pathconf(path.toLatin1().constData(), _PC_CASE_SENSITIVE);
#elif defined(Q_OS_WIN)
    return false;
#else
    return true;
#endif
}

/*
This test case covers QML language issues.  This covers everything that does not
involve evaluating ECMAScript expressions and bindings.

Evaluation of expressions and bindings is covered in qmlecmascript
*/
class tst_qqmllanguage : public QQmlDataTest
{
    Q_OBJECT

private slots:
    void initTestCase();
    void cleanupTestCase();

    void errors_data();
    void errors();

    void insertedSemicolon_data();
    void insertedSemicolon();

    void simpleObject();
    void simpleContainer();
    void interfaceProperty();
    void interfaceQList();
    void assignObjectToSignal();
    void assignObjectToVariant();
    void assignLiteralSignalProperty();
    void assignQmlComponent();
    void assignBasicTypes();
    void assignTypeExtremes();
    void assignCompositeToType();
    void assignLiteralToVariant();
    void assignLiteralToVar();
    void assignLiteralToJSValue();
    void assignNullStrings();
    void bindJSValueToVar();
    void bindJSValueToVariant();
    void bindJSValueToType();
    void bindTypeToJSValue();
    void customParserTypes();
    void rootAsQmlComponent();
    void inlineQmlComponents();
    void idProperty();
    void autoNotifyConnection();
    void assignSignal();
    void assignSignalFunctionExpression();
    void overrideSignal_data();
    void overrideSignal();
    void dynamicProperties();
    void dynamicPropertiesNested();
    void listProperties();
    void badListItemType();
    void dynamicObjectProperties();
    void dynamicSignalsAndSlots();
    void simpleBindings();
    void autoComponentCreation();
    void autoComponentCreationInGroupProperty();
    void propertyValueSource();
    void attachedProperties();
    void dynamicObjects();
    void customVariantTypes();
    void valueTypes();
    void cppnamespace();
    void aliasProperties();
    void aliasPropertiesAndSignals();
    void aliasPropertyChangeSignals();
    void componentCompositeType();
    void i18n();
    void i18n_data();
    void onCompleted();
    void onDestruction();
    void scriptString();
    void scriptStringJs();
    void scriptStringWithoutSourceCode();
    void scriptStringComparison();
    void defaultPropertyListOrder();
    void declaredPropertyValues();
    void dontDoubleCallClassBegin();
    void reservedWords_data();
    void reservedWords();
    void inlineAssignmentsOverrideBindings();
    void nestedComponentRoots();
    void registrationOrder();
    void readonly();
    void readonlyObjectProperties();
    void receivers();
    void registeredCompositeType();
    void registeredCompositeTypeWithEnum();
    void registeredCompositeTypeWithAttachedProperty();
    void implicitImportsLast();

    void basicRemote_data();
    void basicRemote();
    void importsBuiltin_data();
    void importsBuiltin();
    void importsLocal_data();
    void importsLocal();
    void importsRemote_data();
    void importsRemote();
    void importsInstalled_data();
    void importsInstalled();
    void importsInstalledRemote_data();
    void importsInstalledRemote();
    void importsPath_data();
    void importsPath();
    void importsOrder_data();
    void importsOrder();
    void importIncorrectCase();
    void importJs_data();
    void importJs();

    void qmlAttachedPropertiesObjectMethod();
    void customOnProperty();
    void variantNotify();

    void revisions();
    void revisionOverloads();

    void subclassedUncreateableRevision_data();
    void subclassedUncreateableRevision();

    void propertyInit();
    void remoteLoadCrash();
    void signalWithDefaultArg();
    void signalParameterTypes();

    // regression tests for crashes
    void crash1();
    void crash2();

    void globalEnums();
    void lowercaseEnumRuntime_data();
    void lowercaseEnumRuntime();
    void lowercaseEnumCompileTime_data();
    void lowercaseEnumCompileTime();
    void literals_data();
    void literals();

    void objectDeletionNotify_data();
    void objectDeletionNotify();

    void scopedProperties();

    void deepProperty();

    void compositeSingletonProperties();
    void compositeSingletonSameEngine();
    void compositeSingletonDifferentEngine();
    void compositeSingletonNonTypeError();
    void compositeSingletonQualifiedNamespace();
    void compositeSingletonModule();
    void compositeSingletonModuleVersioned();
    void compositeSingletonModuleQualified();
    void compositeSingletonInstantiateError();
    void compositeSingletonDynamicPropertyError();
    void compositeSingletonDynamicSignal();
    void compositeSingletonQmlRegisterTypeError();
    void compositeSingletonQmldirNoPragmaError();
    void compositeSingletonQmlDirError();
    void compositeSingletonRemote();
    void compositeSingletonJavaScriptPragma();
    void compositeSingletonSelectors();
    void compositeSingletonRegistered();

    void customParserBindingScopes();
    void customParserEvaluateEnum();
    void customParserProperties();
    void customParserWithExtendedObject();
    void nestedCustomParsers();

    void preservePropertyCacheOnGroupObjects();
    void propertyCacheInSync();

    void rootObjectInCreationNotForSubObjects();

    void noChildEvents();

    void earlyIdObjectAccess();

    void dataAlignment();

    void deleteSingletons();

private:
    QQmlEngine engine;
    QStringList defaultImportPathList;

    void testType(const QString& qml, const QString& type, const QString& error, bool partialMatch = false);

    // When calling into JavaScript, the specific type of the return value can differ if that return
    // value is a number. This is not only the case for non-integral numbers, or numbers that do not
    // fit into the (signed) integer range, but it also depends on which optimizations are run. So,
    // to check if the return value is of a number type, use this method instead of checking against
    // a specific userType.
    static bool isJSNumberType(int userType)
    {
        return userType == (int) QVariant::Int
                || userType == (int) QVariant::UInt
                || userType == (int) QVariant::Double;
    }

    void getSingletonInstance(QQmlEngine& engine, const char* fileName, const char* propertyName, QObject** result /* out */);
    void getSingletonInstance(QObject* o, const char* propertyName, QObject** result /* out */);
};

#define DETERMINE_ERRORS(errorfile,expected,actual)\
    QList<QByteArray> expected; \
    QList<QByteArray> actual; \
    do { \
        QFile file(testFile(errorfile)); \
        QVERIFY(file.open(QIODevice::ReadOnly | QIODevice::Text)); \
        QByteArray data = file.readAll(); \
        file.close(); \
        expected = data.split('\n'); \
        expected.removeAll(QByteArray("")); \
        QList<QQmlError> errors = component.errors(); \
        for (int ii = 0; ii < errors.count(); ++ii) { \
            const QQmlError &error = errors.at(ii); \
            QByteArray errorStr = QByteArray::number(error.line()) + ':' +  \
                                  QByteArray::number(error.column()) + ':' + \
                                  error.description().toUtf8(); \
            actual << errorStr; \
        } \
    } while (false);

#define VERIFY_ERRORS(errorfile) \
    if (!errorfile) { \
        if (qgetenv("DEBUG") != "" && !component.errors().isEmpty()) \
            qWarning() << "Unexpected Errors:" << component.errors(); \
        QVERIFY(!component.isError()); \
        QVERIFY(component.errors().isEmpty()); \
    } else { \
        DETERMINE_ERRORS(errorfile,expected,actual);\
        if (qgetenv("DEBUG") != "" && expected != actual) \
            qWarning() << "Expected:" << expected << "Actual:" << actual;  \
        if (qgetenv("QDECLARATIVELANGUAGE_UPDATEERRORS") != "" && expected != actual) {\
            QFile file(testFile(errorfile)); \
            QVERIFY(file.open(QIODevice::WriteOnly)); \
            for (int ii = 0; ii < actual.count(); ++ii) { \
                file.write(actual.at(ii)); file.write("\n"); \
            } \
            file.close(); \
        } else { \
            QCOMPARE(expected, actual); \
        } \
    }

void tst_qqmllanguage::cleanupTestCase()
{
    QVERIFY(QFile::remove(testFile(QString::fromUtf8("I18nType\303\201\303\242\303\243\303\244\303\245.qml"))));
}

void tst_qqmllanguage::insertedSemicolon_data()
{
    QTest::addColumn<QString>("file");
    QTest::addColumn<QString>("errorFile");
    QTest::addColumn<bool>("create");

    QTest::newRow("insertedSemicolon.1") << "insertedSemicolon.1.qml" << "insertedSemicolon.1.errors.txt" << false;
}

void tst_qqmllanguage::insertedSemicolon()
{
    QFETCH(QString, file);
    QFETCH(QString, errorFile);
    QFETCH(bool, create);

    QQmlComponent component(&engine, testFileUrl(file));

    if(create) {
        QObject *object = component.create();
        QVERIFY(!object);
    }

    VERIFY_ERRORS(errorFile.toLatin1().constData());
}

void tst_qqmllanguage::errors_data()
{
    QTest::addColumn<QString>("file");
    QTest::addColumn<QString>("errorFile");
    QTest::addColumn<bool>("create");

    QTest::newRow("nonexistantProperty.1") << "nonexistantProperty.1.qml" << "nonexistantProperty.1.errors.txt" << false;
    QTest::newRow("nonexistantProperty.2") << "nonexistantProperty.2.qml" << "nonexistantProperty.2.errors.txt" << false;
    QTest::newRow("nonexistantProperty.3") << "nonexistantProperty.3.qml" << "nonexistantProperty.3.errors.txt" << false;
    QTest::newRow("nonexistantProperty.4") << "nonexistantProperty.4.qml" << "nonexistantProperty.4.errors.txt" << false;
    QTest::newRow("nonexistantProperty.5") << "nonexistantProperty.5.qml" << "nonexistantProperty.5.errors.txt" << false;
    QTest::newRow("nonexistantProperty.6") << "nonexistantProperty.6.qml" << "nonexistantProperty.6.errors.txt" << false;
    QTest::newRow("nonexistantProperty.7") << "nonexistantProperty.7.qml" << "nonexistantProperty.7.errors.txt" << false;
    QTest::newRow("nonexistantProperty.8") << "nonexistantProperty.8.qml" << "nonexistantProperty.8.errors.txt" << false;

    QTest::newRow("wrongType (string for int)") << "wrongType.1.qml" << "wrongType.1.errors.txt" << false;
    QTest::newRow("wrongType (int for bool)") << "wrongType.2.qml" << "wrongType.2.errors.txt" << false;
    QTest::newRow("wrongType (bad rect)") << "wrongType.3.qml" << "wrongType.3.errors.txt" << false;

    QTest::newRow("wrongType (invalid enum)") << "wrongType.4.qml" << "wrongType.4.errors.txt" << false;
    QTest::newRow("wrongType (int for uint)") << "wrongType.5.qml" << "wrongType.5.errors.txt" << false;
    QTest::newRow("wrongType (string for real)") << "wrongType.6.qml" << "wrongType.6.errors.txt" << false;
    QTest::newRow("wrongType (int for color)") << "wrongType.7.qml" << "wrongType.7.errors.txt" << false;
    QTest::newRow("wrongType (int for date)") << "wrongType.8.qml" << "wrongType.8.errors.txt" << false;
    QTest::newRow("wrongType (int for time)") << "wrongType.9.qml" << "wrongType.9.errors.txt" << false;
    QTest::newRow("wrongType (int for datetime)") << "wrongType.10.qml" << "wrongType.10.errors.txt" << false;
    QTest::newRow("wrongType (string for point)") << "wrongType.11.qml" << "wrongType.11.errors.txt" << false;
    QTest::newRow("wrongType (color for size)") << "wrongType.12.qml" << "wrongType.12.errors.txt" << false;
    QTest::newRow("wrongType (number string for int)") << "wrongType.13.qml" << "wrongType.13.errors.txt" << false;
    QTest::newRow("wrongType (int for string)") << "wrongType.14.qml" << "wrongType.14.errors.txt" << false;
    QTest::newRow("wrongType (int for url)") << "wrongType.15.qml" << "wrongType.15.errors.txt" << false;
    QTest::newRow("wrongType (invalid object)") << "wrongType.16.qml" << "wrongType.16.errors.txt" << false;
    QTest::newRow("wrongType (int for enum)") << "wrongType.17.qml" << "wrongType.17.errors.txt" << false;

    QTest::newRow("readOnly.1") << "readOnly.1.qml" << "readOnly.1.errors.txt" << false;
    QTest::newRow("readOnly.2") << "readOnly.2.qml" << "readOnly.2.errors.txt" << false;
    QTest::newRow("readOnly.3") << "readOnly.3.qml" << "readOnly.3.errors.txt" << false;
    QTest::newRow("readOnly.4") << "readOnly.4.qml" << "readOnly.4.errors.txt" << false;
    QTest::newRow("readOnly.5") << "readOnly.5.qml" << "readOnly.5.errors.txt" << false;

    QTest::newRow("listAssignment.1") << "listAssignment.1.qml" << "listAssignment.1.errors.txt" << false;
    QTest::newRow("listAssignment.2") << "listAssignment.2.qml" << "listAssignment.2.errors.txt" << false;
    QTest::newRow("listAssignment.3") << "listAssignment.3.qml" << "listAssignment.3.errors.txt" << false;

    QTest::newRow("invalidID.1") << "invalidID.qml" << "invalidID.errors.txt" << false;
    QTest::newRow("invalidID.2") << "invalidID.2.qml" << "invalidID.2.errors.txt" << false;
    QTest::newRow("invalidID.3") << "invalidID.3.qml" << "invalidID.3.errors.txt" << false;
    QTest::newRow("invalidID.4") << "invalidID.4.qml" << "invalidID.4.errors.txt" << false;
    QTest::newRow("invalidID.5") << "invalidID.5.qml" << "invalidID.5.errors.txt" << false;
    QTest::newRow("invalidID.6") << "invalidID.6.qml" << "invalidID.6.errors.txt" << false;
    QTest::newRow("invalidID.7") << "invalidID.7.qml" << "invalidID.7.errors.txt" << false;
    QTest::newRow("invalidID.8") << "invalidID.8.qml" << "invalidID.8.errors.txt" << false;
    QTest::newRow("invalidID.9") << "invalidID.9.qml" << "invalidID.9.errors.txt" << false;

    QTest::newRow("scriptString.1") << "scriptString.1.qml" << "scriptString.1.errors.txt" << false;
    QTest::newRow("scriptString.2") << "scriptString.2.qml" << "scriptString.2.errors.txt" << false;

    QTest::newRow("unsupportedProperty") << "unsupportedProperty.qml" << "unsupportedProperty.errors.txt" << false;
    QTest::newRow("nullDotProperty") << "nullDotProperty.qml" << "nullDotProperty.errors.txt" << true;
    QTest::newRow("fakeDotProperty") << "fakeDotProperty.qml" << "fakeDotProperty.errors.txt" << false;
    QTest::newRow("duplicateIDs") << "duplicateIDs.qml" << "duplicateIDs.errors.txt" << false;
    QTest::newRow("unregisteredObject") << "unregisteredObject.qml" << "unregisteredObject.errors.txt" << false;
    QTest::newRow("empty") << "empty.qml" << "empty.errors.txt" << false;
    QTest::newRow("missingObject") << "missingObject.qml" << "missingObject.errors.txt" << false;
    QTest::newRow("failingComponent") << "failingComponentTest.qml" << "failingComponent.errors.txt" << false;
    QTest::newRow("missingSignal") << "missingSignal.qml" << "missingSignal.errors.txt" << false;
    QTest::newRow("missingSignal2") << "missingSignal.2.qml" << "missingSignal.2.errors.txt" << false;
    QTest::newRow("finalOverride") << "finalOverride.qml" << "finalOverride.errors.txt" << false;
    QTest::newRow("customParserIdNotAllowed") << "customParserIdNotAllowed.qml" << "customParserIdNotAllowed.errors.txt" << false;

    QTest::newRow("invalidGroupedProperty.1") << "invalidGroupedProperty.1.qml" << "invalidGroupedProperty.1.errors.txt" << false;
    QTest::newRow("invalidGroupedProperty.2") << "invalidGroupedProperty.2.qml" << "invalidGroupedProperty.2.errors.txt" << false;
    QTest::newRow("invalidGroupedProperty.3") << "invalidGroupedProperty.3.qml" << "invalidGroupedProperty.3.errors.txt" << false;
    QTest::newRow("invalidGroupedProperty.4") << "invalidGroupedProperty.4.qml" << "invalidGroupedProperty.4.errors.txt" << false;
    QTest::newRow("invalidGroupedProperty.5") << "invalidGroupedProperty.5.qml" << "invalidGroupedProperty.5.errors.txt" << false;
    QTest::newRow("invalidGroupedProperty.6") << "invalidGroupedProperty.6.qml" << "invalidGroupedProperty.6.errors.txt" << false;
    QTest::newRow("invalidGroupedProperty.7") << "invalidGroupedProperty.7.qml" << "invalidGroupedProperty.7.errors.txt" << true;
    QTest::newRow("invalidGroupedProperty.8") << "invalidGroupedProperty.8.qml" << "invalidGroupedProperty.8.errors.txt" << false;
    QTest::newRow("invalidGroupedProperty.9") << "invalidGroupedProperty.9.qml" << "invalidGroupedProperty.9.errors.txt" << false;
    QTest::newRow("invalidGroupedProperty.10") << "invalidGroupedProperty.10.qml" << "invalidGroupedProperty.10.errors.txt" << false;

    QTest::newRow("importNamespaceConflict") << "importNamespaceConflict.qml" << "importNamespaceConflict.errors.txt" << false;
    QTest::newRow("importVersionMissing (builtin)") << "importVersionMissingBuiltIn.qml" << "importVersionMissingBuiltIn.errors.txt" << false;
    QTest::newRow("importVersionMissing (installed)") << "importVersionMissingInstalled.qml" << "importVersionMissingInstalled.errors.txt" << false;
    QTest::newRow("importNonExist (installed)") << "importNonExist.qml" << "importNonExist.errors.txt" << false;
    QTest::newRow("importNonExistOlder (installed)") << "importNonExistOlder.qml" << "importNonExistOlder.errors.txt" << false;
    QTest::newRow("importNewerVersion (installed)") << "importNewerVersion.qml" << "importNewerVersion.errors.txt" << false;
    QTest::newRow("invalidImportID") << "invalidImportID.qml" << "invalidImportID.errors.txt" << false;
    QTest::newRow("importFile") << "importFile.qml" << "importFile.errors.txt" << false;

    QTest::newRow("signal.1") << "signal.1.qml" << "signal.1.errors.txt" << false;
    QTest::newRow("signal.2") << "signal.2.qml" << "signal.2.errors.txt" << false;
    QTest::newRow("signal.3") << "signal.3.qml" << "signal.3.errors.txt" << false;
    QTest::newRow("signal.4") << "signal.4.qml" << "signal.4.errors.txt" << false;
    QTest::newRow("signal.5") << "signal.5.qml" << "signal.5.errors.txt" << false;
    QTest::newRow("signal.6") << "signal.6.qml" << "signal.6.errors.txt" << false;

    QTest::newRow("method.1") << "method.1.qml" << "method.1.errors.txt" << false;

    QTest::newRow("property.1") << "property.1.qml" << "property.1.errors.txt" << false;
    QTest::newRow("property.2") << "property.2.qml" << "property.2.errors.txt" << false;
    QTest::newRow("property.3") << "property.3.qml" << "property.3.errors.txt" << false;
    QTest::newRow("property.4") << "property.4.qml" << "property.4.errors.txt" << false;
    QTest::newRow("property.6") << "property.6.qml" << "property.6.errors.txt" << false;
    QTest::newRow("property.7") << "property.7.qml" << "property.7.errors.txt" << false;

    QTest::newRow("importScript.1") << "importscript.1.qml" << "importscript.1.errors.txt" << false;

    QTest::newRow("Component.1") << "component.1.qml" << "component.1.errors.txt" << false;
    QTest::newRow("Component.2") << "component.2.qml" << "component.2.errors.txt" << false;
    QTest::newRow("Component.3") << "component.3.qml" << "component.3.errors.txt" << false;
    QTest::newRow("Component.4") << "component.4.qml" << "component.4.errors.txt" << false;
    QTest::newRow("Component.5") << "component.5.qml" << "component.5.errors.txt" << false;
    QTest::newRow("Component.6") << "component.6.qml" << "component.6.errors.txt" << false;
    QTest::newRow("Component.7") << "component.7.qml" << "component.7.errors.txt" << false;
    QTest::newRow("Component.8") << "component.8.qml" << "component.8.errors.txt" << false;
    QTest::newRow("Component.9") << "component.9.qml" << "component.9.errors.txt" << false;

    QTest::newRow("MultiSet.1") << "multiSet.1.qml" << "multiSet.1.errors.txt" << false;
    QTest::newRow("MultiSet.2") << "multiSet.2.qml" << "multiSet.2.errors.txt" << false;
    QTest::newRow("MultiSet.3") << "multiSet.3.qml" << "multiSet.3.errors.txt" << false;
    QTest::newRow("MultiSet.4") << "multiSet.4.qml" << "multiSet.4.errors.txt" << false;
    QTest::newRow("MultiSet.5") << "multiSet.5.qml" << "multiSet.5.errors.txt" << false;
    QTest::newRow("MultiSet.6") << "multiSet.6.qml" << "multiSet.6.errors.txt" << false;
    QTest::newRow("MultiSet.7") << "multiSet.7.qml" << "multiSet.7.errors.txt" << false;
    QTest::newRow("MultiSet.8") << "multiSet.8.qml" << "multiSet.8.errors.txt" << false;
    QTest::newRow("MultiSet.9") << "multiSet.9.qml" << "multiSet.9.errors.txt" << false;
    QTest::newRow("MultiSet.10") << "multiSet.10.qml" << "multiSet.10.errors.txt" << false;
    QTest::newRow("MultiSet.11") << "multiSet.11.qml" << "multiSet.11.errors.txt" << false;

    QTest::newRow("dynamicMeta.1") << "dynamicMeta.1.qml" << "dynamicMeta.1.errors.txt" << false;
    QTest::newRow("dynamicMeta.2") << "dynamicMeta.2.qml" << "dynamicMeta.2.errors.txt" << false;
    QTest::newRow("dynamicMeta.3") << "dynamicMeta.3.qml" << "dynamicMeta.3.errors.txt" << false;
    QTest::newRow("dynamicMeta.4") << "dynamicMeta.4.qml" << "dynamicMeta.4.errors.txt" << false;
    QTest::newRow("dynamicMeta.5") << "dynamicMeta.5.qml" << "dynamicMeta.5.errors.txt" << false;

    QTest::newRow("invalidAlias.1") << "invalidAlias.1.qml" << "invalidAlias.1.errors.txt" << false;
    QTest::newRow("invalidAlias.2") << "invalidAlias.2.qml" << "invalidAlias.2.errors.txt" << false;
    QTest::newRow("invalidAlias.3") << "invalidAlias.3.qml" << "invalidAlias.3.errors.txt" << false;
    QTest::newRow("invalidAlias.4") << "invalidAlias.4.qml" << "invalidAlias.4.errors.txt" << false;
    QTest::newRow("invalidAlias.5") << "invalidAlias.5.qml" << "invalidAlias.5.errors.txt" << false;
    QTest::newRow("invalidAlias.6") << "invalidAlias.6.qml" << "invalidAlias.6.errors.txt" << false;
    QTest::newRow("invalidAlias.7") << "invalidAlias.7.qml" << "invalidAlias.7.errors.txt" << false;
    QTest::newRow("invalidAlias.8") << "invalidAlias.8.qml" << "invalidAlias.8.errors.txt" << false;
    QTest::newRow("invalidAlias.9") << "invalidAlias.9.qml" << "invalidAlias.9.errors.txt" << false;
    QTest::newRow("invalidAlias.10") << "invalidAlias.10.qml" << "invalidAlias.10.errors.txt" << false;

    QTest::newRow("invalidAttachedProperty.1") << "invalidAttachedProperty.1.qml" << "invalidAttachedProperty.1.errors.txt" << false;
    QTest::newRow("invalidAttachedProperty.2") << "invalidAttachedProperty.2.qml" << "invalidAttachedProperty.2.errors.txt" << false;
    QTest::newRow("invalidAttachedProperty.3") << "invalidAttachedProperty.3.qml" << "invalidAttachedProperty.3.errors.txt" << false;
    QTest::newRow("invalidAttachedProperty.4") << "invalidAttachedProperty.4.qml" << "invalidAttachedProperty.4.errors.txt" << false;
    QTest::newRow("invalidAttachedProperty.5") << "invalidAttachedProperty.5.qml" << "invalidAttachedProperty.5.errors.txt" << false;
    QTest::newRow("invalidAttachedProperty.6") << "invalidAttachedProperty.6.qml" << "invalidAttachedProperty.6.errors.txt" << false;
    QTest::newRow("invalidAttachedProperty.7") << "invalidAttachedProperty.7.qml" << "invalidAttachedProperty.7.errors.txt" << false;
    QTest::newRow("invalidAttachedProperty.8") << "invalidAttachedProperty.8.qml" << "invalidAttachedProperty.8.errors.txt" << false;
    QTest::newRow("invalidAttachedProperty.9") << "invalidAttachedProperty.9.qml" << "invalidAttachedProperty.9.errors.txt" << false;
    QTest::newRow("invalidAttachedProperty.10") << "invalidAttachedProperty.10.qml" << "invalidAttachedProperty.10.errors.txt" << false;
    QTest::newRow("invalidAttachedProperty.11") << "invalidAttachedProperty.11.qml" << "invalidAttachedProperty.11.errors.txt" << false;
    QTest::newRow("invalidAttachedProperty.12") << "invalidAttachedProperty.12.qml" << "invalidAttachedProperty.12.errors.txt" << false;
    QTest::newRow("invalidAttachedProperty.13") << "invalidAttachedProperty.13.qml" << "invalidAttachedProperty.13.errors.txt" << false;

    QTest::newRow("assignValueToSignal") << "assignValueToSignal.qml" << "assignValueToSignal.errors.txt" << false;
    QTest::newRow("emptySignal") << "emptySignal.qml" << "emptySignal.errors.txt" << false;

    QTest::newRow("nestedErrors") << "nestedErrors.qml" << "nestedErrors.errors.txt" << false;
    QTest::newRow("defaultGrouped") << "defaultGrouped.qml" << "defaultGrouped.errors.txt" << false;
    QTest::newRow("doubleSignal") << "doubleSignal.qml" << "doubleSignal.errors.txt" << false;
    QTest::newRow("missingValueTypeProperty") << "missingValueTypeProperty.qml" << "missingValueTypeProperty.errors.txt" << false;
    QTest::newRow("objectValueTypeProperty") << "objectValueTypeProperty.qml" << "objectValueTypeProperty.errors.txt" << false;
    QTest::newRow("enumTypes") << "enumTypes.qml" << "enumTypes.errors.txt" << false;
    QTest::newRow("noCreation") << "noCreation.qml" << "noCreation.errors.txt" << false;
    QTest::newRow("destroyedSignal") << "destroyedSignal.qml" << "destroyedSignal.errors.txt" << false;
    QTest::newRow("assignToNamespace") << "assignToNamespace.qml" << "assignToNamespace.errors.txt" << false;
    QTest::newRow("invalidOn") << "invalidOn.qml" << "invalidOn.errors.txt" << false;
    QTest::newRow("invalidProperty") << "invalidProperty.qml" << "invalidProperty.errors.txt" << false;
    QTest::newRow("nonScriptableProperty") << "nonScriptableProperty.qml" << "nonScriptableProperty.errors.txt" << false;
    QTest::newRow("notAvailable") << "notAvailable.qml" << "notAvailable.errors.txt" << false;
    QTest::newRow("singularProperty") << "singularProperty.qml" << "singularProperty.errors.txt" << false;
    QTest::newRow("singularProperty.2") << "singularProperty.2.qml" << "singularProperty.2.errors.txt" << false;

    const QString expectedError = isCaseSensitiveFileSystem(dataDirectory()) ?
        QStringLiteral("incorrectCase.errors.sensitive.txt") :
        QStringLiteral("incorrectCase.errors.insensitive.txt");
    QTest::newRow("incorrectCase") << "incorrectCase.qml" << expectedError << false;

    QTest::newRow("metaobjectRevision.1") << "metaobjectRevision.1.qml" << "metaobjectRevision.1.errors.txt" << false;
    QTest::newRow("metaobjectRevision.2") << "metaobjectRevision.2.qml" << "metaobjectRevision.2.errors.txt" << false;
    QTest::newRow("metaobjectRevision.3") << "metaobjectRevision.3.qml" << "metaobjectRevision.3.errors.txt" << false;

    QTest::newRow("invalidRoot.1") << "invalidRoot.1.qml" << "invalidRoot.1.errors.txt" << false;
    QTest::newRow("invalidRoot.2") << "invalidRoot.2.qml" << "invalidRoot.2.errors.txt" << false;
    QTest::newRow("invalidRoot.3") << "invalidRoot.3.qml" << "invalidRoot.3.errors.txt" << false;
    QTest::newRow("invalidRoot.4") << "invalidRoot.4.qml" << "invalidRoot.4.errors.txt" << false;

    QTest::newRow("invalidTypeName.1") << "invalidTypeName.1.qml" << "invalidTypeName.1.errors.txt" << false;
    QTest::newRow("invalidTypeName.2") << "invalidTypeName.2.qml" << "invalidTypeName.2.errors.txt" << false;
    QTest::newRow("invalidTypeName.3") << "invalidTypeName.3.qml" << "invalidTypeName.3.errors.txt" << false;
    QTest::newRow("invalidTypeName.4") << "invalidTypeName.4.qml" << "invalidTypeName.4.errors.txt" << false;

    QTest::newRow("Major version isolation") << "majorVersionIsolation.qml" << "majorVersionIsolation.errors.txt" << false;

    QTest::newRow("badCompositeRegistration.1") << "badCompositeRegistration.1.qml" << "badCompositeRegistration.1.errors.txt" << false;
    QTest::newRow("badCompositeRegistration.2") << "badCompositeRegistration.2.qml" << "badCompositeRegistration.2.errors.txt" << false;
}


void tst_qqmllanguage::errors()
{
    QFETCH(QString, file);
    QFETCH(QString, errorFile);
    QFETCH(bool, create);

    QQmlComponent component(&engine, testFileUrl(file));

    if (create) {
        QObject *object = component.create();
        QVERIFY(!object);
    }

    VERIFY_ERRORS(errorFile.toLatin1().constData());
}

void tst_qqmllanguage::simpleObject()
{
    QQmlComponent component(&engine, testFileUrl("simpleObject.qml"));
    VERIFY_ERRORS(0);
    QObject *object = component.create();
    QVERIFY(object != 0);
}

void tst_qqmllanguage::simpleContainer()
{
    QQmlComponent component(&engine, testFileUrl("simpleContainer.qml"));
    VERIFY_ERRORS(0);
    MyContainer *container= qobject_cast<MyContainer*>(component.create());
    QVERIFY(container != 0);
    QCOMPARE(container->getChildren()->count(),2);
}

void tst_qqmllanguage::interfaceProperty()
{
    QQmlComponent component(&engine, testFileUrl("interfaceProperty.qml"));
    VERIFY_ERRORS(0);
    MyQmlObject *object = qobject_cast<MyQmlObject*>(component.create());
    QVERIFY(object != 0);
    QVERIFY(object->interface());
    QCOMPARE(object->interface()->id, 913);
}

void tst_qqmllanguage::interfaceQList()
{
    QQmlComponent component(&engine, testFileUrl("interfaceQList.qml"));
    VERIFY_ERRORS(0);
    MyContainer *container= qobject_cast<MyContainer*>(component.create());
    QVERIFY(container != 0);
    QCOMPARE(container->getQListInterfaces()->count(), 2);
    for(int ii = 0; ii < 2; ++ii)
        QCOMPARE(container->getQListInterfaces()->at(ii)->id, 913);
}

void tst_qqmllanguage::assignObjectToSignal()
{
    QQmlComponent component(&engine, testFileUrl("assignObjectToSignal.qml"));
    VERIFY_ERRORS(0);
    MyQmlObject *object = qobject_cast<MyQmlObject *>(component.create());
    QVERIFY(object != 0);
    QTest::ignoreMessage(QtWarningMsg, "MyQmlObject::basicSlot");
    emit object->basicSignal();
}

void tst_qqmllanguage::assignObjectToVariant()
{
    QQmlComponent component(&engine, testFileUrl("assignObjectToVariant.qml"));
    VERIFY_ERRORS(0);
    QObject *object = component.create();
    QVERIFY(object != 0);
    QVariant v = object->property("a");
    QVERIFY(v.userType() == qMetaTypeId<QObject *>());
}

void tst_qqmllanguage::assignLiteralSignalProperty()
{
    QQmlComponent component(&engine, testFileUrl("assignLiteralSignalProperty.qml"));
    VERIFY_ERRORS(0);
    MyQmlObject *object = qobject_cast<MyQmlObject *>(component.create());
    QVERIFY(object != 0);
    QCOMPARE(object->onLiteralSignal(), 10);
}

// Test is an external component can be loaded and assigned (to a qlist)
void tst_qqmllanguage::assignQmlComponent()
{
    QQmlComponent component(&engine, testFileUrl("assignQmlComponent.qml"));
    VERIFY_ERRORS(0);
    MyContainer *object = qobject_cast<MyContainer *>(component.create());
    QVERIFY(object != 0);
    QCOMPARE(object->getChildren()->count(), 1);
    QObject *child = object->getChildren()->at(0);
    QCOMPARE(child->property("x"), QVariant(10));
    QCOMPARE(child->property("y"), QVariant(11));
}

// Test literal assignment to all the basic types
void tst_qqmllanguage::assignBasicTypes()
{
    QQmlComponent component(&engine, testFileUrl("assignBasicTypes.qml"));
    VERIFY_ERRORS(0);
    MyTypeObject *object = qobject_cast<MyTypeObject *>(component.create());
    QVERIFY(object != 0);
    QCOMPARE(object->flagProperty(), MyTypeObject::FlagVal1 | MyTypeObject::FlagVal3);
    QCOMPARE(object->enumProperty(), MyTypeObject::EnumVal2);
    QCOMPARE(object->qtEnumProperty(), Qt::RichText);
    QCOMPARE(object->mirroredEnumProperty(), MyTypeObject::MirroredEnumVal3);
    QCOMPARE(object->relatedEnumProperty(), MyEnumContainer::RelatedValue);
    QCOMPARE(object->stringProperty(), QString("Hello World!"));
    QCOMPARE(object->uintProperty(), uint(10));
    QCOMPARE(object->intProperty(), -19);
    QCOMPARE((float)object->realProperty(), float(23.2));
    QCOMPARE((float)object->doubleProperty(), float(-19.7));
    QCOMPARE((float)object->floatProperty(), float(8.5));
    QCOMPARE(object->colorProperty(), QColor("red"));
    QCOMPARE(object->dateProperty(), QDate(1982, 11, 25));
    QCOMPARE(object->timeProperty(), QTime(11, 11, 32));
    QCOMPARE(object->dateTimeProperty(), QDateTime(QDate(2009, 5, 12), QTime(13, 22, 1)));
    QCOMPARE(object->pointProperty(), QPoint(99,13));
    QCOMPARE(object->pointFProperty(), QPointF(-10.1, 12.3));
    QCOMPARE(object->sizeProperty(), QSize(99, 13));
    QCOMPARE(object->sizeFProperty(), QSizeF(0.1, 0.2));
    QCOMPARE(object->rectProperty(), QRect(9, 7, 100, 200));
    QCOMPARE(object->rectFProperty(), QRectF(1000.1, -10.9, 400, 90.99));
    QCOMPARE(object->boolProperty(), true);
    QCOMPARE(object->variantProperty(), QVariant("Hello World!"));
    QCOMPARE(object->vectorProperty(), QVector3D(10, 1, 2.2f));
    QCOMPARE(object->vector2Property(), QVector2D(2, 3));
    QCOMPARE(object->vector4Property(), QVector4D(10, 1, 2.2f, 2.3f));
<<<<<<< HEAD
    const QUrl encoded = QUrl::fromEncoded("main.qml?with%3cencoded%3edata", QUrl::TolerantMode);
=======
    QCOMPARE(object->quaternionProperty(), QQuaternion(4, 5, 6, 7));
    QUrl encoded;
    encoded.setEncodedUrl("main.qml?with%3cencoded%3edata", QUrl::TolerantMode);
>>>>>>> fe92db0a
    QCOMPARE(object->urlProperty(), component.url().resolved(encoded));
    QVERIFY(object->objectProperty() != 0);
    MyTypeObject *child = qobject_cast<MyTypeObject *>(object->objectProperty());
    QVERIFY(child != 0);
    QCOMPARE(child->intProperty(), 8);

    //these used to go via script. Ensure they no longer do
    QCOMPARE(object->property("qtEnumTriggeredChange").toBool(), false);
    QCOMPARE(object->property("mirroredEnumTriggeredChange").toBool(), false);
}

// Test edge case type assignments
void tst_qqmllanguage::assignTypeExtremes()
{
    QQmlComponent component(&engine, testFileUrl("assignTypeExtremes.qml"));
    VERIFY_ERRORS(0);
    MyTypeObject *object = qobject_cast<MyTypeObject *>(component.create());
    QVERIFY(object != 0);
    QCOMPARE(object->uintProperty(), 0xEE6B2800);
    QCOMPARE(object->intProperty(), -0x77359400);
}

// Test that a composite type can assign to a property of its base type
void tst_qqmllanguage::assignCompositeToType()
{
    QQmlComponent component(&engine, testFileUrl("assignCompositeToType.qml"));
    VERIFY_ERRORS(0);
    QObject *object = component.create();
    QVERIFY(object != 0);
}

// Test that literals are stored correctly in variant properties
void tst_qqmllanguage::assignLiteralToVariant()
{
    QQmlComponent component(&engine, testFileUrl("assignLiteralToVariant.qml"));
    VERIFY_ERRORS(0);
    QObject *object = component.create();
    QVERIFY(object != 0);

    QVERIFY(isJSNumberType(object->property("test1").userType()));
    QVERIFY(isJSNumberType(object->property("test2").userType()));
    QCOMPARE(object->property("test3").userType(), (int)QVariant::String);
    QCOMPARE(object->property("test4").userType(), (int)QVariant::Color);
    QCOMPARE(object->property("test5").userType(), (int)QVariant::RectF);
    QCOMPARE(object->property("test6").userType(), (int)QVariant::PointF);
    QCOMPARE(object->property("test7").userType(), (int)QVariant::SizeF);
    QCOMPARE(object->property("test8").userType(), (int)QVariant::Vector3D);
    QCOMPARE(object->property("test9").userType(), (int)QVariant::String);
    QCOMPARE(object->property("test10").userType(), (int)QVariant::Bool);
    QCOMPARE(object->property("test11").userType(), (int)QVariant::Bool);
    QCOMPARE(object->property("test12").userType(), (int)QVariant::Vector4D);

    QCOMPARE(object->property("test1"), QVariant(1));
    QCOMPARE(object->property("test2"), QVariant((double)1.7));
    QVERIFY(object->property("test3") == QVariant(QString(QLatin1String("Hello world!"))));
    QCOMPARE(object->property("test4"), QVariant(QColor::fromRgb(0xFF008800)));
    QVERIFY(object->property("test5") == QVariant(QRectF(10, 10, 10, 10)));
    QVERIFY(object->property("test6") == QVariant(QPointF(10, 10)));
    QVERIFY(object->property("test7") == QVariant(QSizeF(10, 10)));
    QVERIFY(object->property("test8") == QVariant(QVector3D(100, 100, 100)));
    QCOMPARE(object->property("test9"), QVariant(QString(QLatin1String("#FF008800"))));
    QCOMPARE(object->property("test10"), QVariant(bool(true)));
    QCOMPARE(object->property("test11"), QVariant(bool(false)));
    QVERIFY(object->property("test12") == QVariant(QVector4D(100, 100, 100, 100)));

    delete object;
}

// Test that literals are stored correctly in "var" properties
// Note that behaviour differs from "variant" properties in that
// no conversion from "special strings" to QVariants is performed.
void tst_qqmllanguage::assignLiteralToVar()
{
    QQmlComponent component(&engine, testFileUrl("assignLiteralToVar.qml"));
    VERIFY_ERRORS(0);
    QObject *object = component.create();
    QVERIFY(object != 0);

    QVERIFY(isJSNumberType(object->property("test1").userType()));
    QCOMPARE(object->property("test2").userType(), (int)QMetaType::Double);
    QCOMPARE(object->property("test3").userType(), (int)QVariant::String);
    QCOMPARE(object->property("test4").userType(), (int)QVariant::String);
    QCOMPARE(object->property("test5").userType(), (int)QVariant::String);
    QCOMPARE(object->property("test6").userType(), (int)QVariant::String);
    QCOMPARE(object->property("test7").userType(), (int)QVariant::String);
    QCOMPARE(object->property("test8").userType(), (int)QVariant::String);
    QCOMPARE(object->property("test9").userType(), (int)QVariant::String);
    QCOMPARE(object->property("test10").userType(), (int)QVariant::Bool);
    QCOMPARE(object->property("test11").userType(), (int)QVariant::Bool);
    QCOMPARE(object->property("test12").userType(), (int)QVariant::Color);
    QCOMPARE(object->property("test13").userType(), (int)QVariant::RectF);
    QCOMPARE(object->property("test14").userType(), (int)QVariant::PointF);
    QCOMPARE(object->property("test15").userType(), (int)QVariant::SizeF);
    QCOMPARE(object->property("test16").userType(), (int)QVariant::Vector3D);
    QVERIFY(isJSNumberType(object->property("variantTest1Bound").userType()));
    QVERIFY(isJSNumberType(object->property("test1Bound").userType()));

    QCOMPARE(object->property("test1"), QVariant(5));
    QCOMPARE(object->property("test2"), QVariant((double)1.7));
    QCOMPARE(object->property("test3"), QVariant(QString(QLatin1String("Hello world!"))));
    QCOMPARE(object->property("test4"), QVariant(QString(QLatin1String("#FF008800"))));
    QCOMPARE(object->property("test5"), QVariant(QString(QLatin1String("10,10,10x10"))));
    QCOMPARE(object->property("test6"), QVariant(QString(QLatin1String("10,10"))));
    QCOMPARE(object->property("test7"), QVariant(QString(QLatin1String("10x10"))));
    QCOMPARE(object->property("test8"), QVariant(QString(QLatin1String("100,100,100"))));
    QCOMPARE(object->property("test9"), QVariant(QString(QLatin1String("#FF008800"))));
    QCOMPARE(object->property("test10"), QVariant(bool(true)));
    QCOMPARE(object->property("test11"), QVariant(bool(false)));
    QCOMPARE(object->property("test12"), QVariant(QColor::fromRgbF(0.2, 0.3, 0.4, 0.5)));
    QCOMPARE(object->property("test13"), QVariant(QRectF(10, 10, 10, 10)));
    QCOMPARE(object->property("test14"), QVariant(QPointF(10, 10)));
    QCOMPARE(object->property("test15"), QVariant(QSizeF(10, 10)));
    QCOMPARE(object->property("test16"), QVariant(QVector3D(100, 100, 100)));
    QCOMPARE(object->property("variantTest1Bound"), QVariant(9));
    QCOMPARE(object->property("test1Bound"), QVariant(11));

    delete object;
}

void tst_qqmllanguage::assignLiteralToJSValue()
{
    QQmlComponent component(&engine, testFileUrl("assignLiteralToJSValue.qml"));
    VERIFY_ERRORS(0);
    QObject *root = component.create();
    QVERIFY(root != 0);

    {
        MyQmlObject *object = root->findChild<MyQmlObject *>("test1");
        QJSValue value = object->qjsvalue();
        QVERIFY(value.isNumber());
        QCOMPARE(value.toNumber(), qreal(5));
    } {
        MyQmlObject *object = root->findChild<MyQmlObject *>("test2");
        QJSValue value = object->qjsvalue();
        QVERIFY(value.isNumber());
        QCOMPARE(value.toNumber(), qreal(1.7));
    } {
        MyQmlObject *object = root->findChild<MyQmlObject *>("test3");
        QJSValue value = object->qjsvalue();
        QVERIFY(value.isString());
        QCOMPARE(value.toString(), QString(QLatin1String("Hello world!")));
    }{
        MyQmlObject *object = root->findChild<MyQmlObject *>("test4");
        QJSValue value = object->qjsvalue();
        QVERIFY(value.isString());
        QCOMPARE(value.toString(), QString(QLatin1String("#FF008800")));
    } {
        MyQmlObject *object = root->findChild<MyQmlObject *>("test5");
        QJSValue value = object->qjsvalue();
        QVERIFY(value.isString());
        QCOMPARE(value.toString(), QString(QLatin1String("10,10,10x10")));
    } {
        MyQmlObject *object = root->findChild<MyQmlObject *>("test6");
        QJSValue value = object->qjsvalue();
        QVERIFY(value.isString());
        QCOMPARE(value.toString(), QString(QLatin1String("10,10")));
    } {
        MyQmlObject *object = root->findChild<MyQmlObject *>("test7");
        QJSValue value = object->qjsvalue();
        QVERIFY(value.isString());
        QCOMPARE(value.toString(), QString(QLatin1String("10x10")));
    } {
        MyQmlObject *object = root->findChild<MyQmlObject *>("test8");
        QJSValue value = object->qjsvalue();
        QVERIFY(value.isString());
        QCOMPARE(value.toString(), QString(QLatin1String("100,100,100")));
    } {
        MyQmlObject *object = root->findChild<MyQmlObject *>("test9");
        QJSValue value = object->qjsvalue();
        QVERIFY(value.isString());
        QCOMPARE(value.toString(), QString(QLatin1String("#FF008800")));
    } {
        MyQmlObject *object = root->findChild<MyQmlObject *>("test10");
        QJSValue value = object->qjsvalue();
        QVERIFY(value.isBool());
        QCOMPARE(value.toBool(), true);
    } {
        MyQmlObject *object = root->findChild<MyQmlObject *>("test11");
        QJSValue value = object->qjsvalue();
        QVERIFY(value.isBool());
        QCOMPARE(value.toBool(), false);
    } {
        MyQmlObject *object = root->findChild<MyQmlObject *>("test20");
        QJSValue value = object->qjsvalue();
        QVERIFY(value.isCallable());
        QCOMPARE(value.call(QList<QJSValue> () << QJSValue(4)).toInt(), 12);
    } {
        MyQmlObject *object = root->findChild<MyQmlObject *>("test21");
        QJSValue value = object->qjsvalue();
        QVERIFY(value.isUndefined());
    } {
        MyQmlObject *object = root->findChild<MyQmlObject *>("test22");
        QJSValue value = object->qjsvalue();
        QVERIFY(value.isNull());
    } {
        MyQmlObject *object = root->findChild<MyQmlObject *>("test1Bound");
        QJSValue value = object->qjsvalue();
        QVERIFY(value.isNumber());
        QCOMPARE(value.toNumber(), qreal(9));
    } {
        MyQmlObject *object = root->findChild<MyQmlObject *>("test20Bound");
        QJSValue value = object->qjsvalue();
        QVERIFY(value.isNumber());
        QCOMPARE(value.toNumber(), qreal(27));
    }
}

void tst_qqmllanguage::assignNullStrings()
{
    QQmlComponent component(&engine, testFileUrl("assignNullStrings.qml"));
    VERIFY_ERRORS(0);
    MyTypeObject *object = qobject_cast<MyTypeObject *>(component.create());
    QVERIFY(object != 0);
    QVERIFY(object->stringProperty().isNull());
    QVERIFY(object->byteArrayProperty().isNull());
    QMetaObject::invokeMethod(object, "assignNullStringsFromJs", Qt::DirectConnection);
    QVERIFY(object->stringProperty().isNull());
    QVERIFY(object->byteArrayProperty().isNull());
}

void tst_qqmllanguage::bindJSValueToVar()
{
    QQmlComponent component(&engine, testFileUrl("assignLiteralToJSValue.qml"));

    VERIFY_ERRORS(0);
    QObject *root = component.create();
    QVERIFY(root != 0);

    QObject *object = root->findChild<QObject *>("varProperties");

    QVERIFY(isJSNumberType(object->property("test1").userType()));
    QVERIFY(isJSNumberType(object->property("test2").userType()));
    QCOMPARE(object->property("test3").userType(), (int)QVariant::String);
    QCOMPARE(object->property("test4").userType(), (int)QVariant::String);
    QCOMPARE(object->property("test5").userType(), (int)QVariant::String);
    QCOMPARE(object->property("test6").userType(), (int)QVariant::String);
    QCOMPARE(object->property("test7").userType(), (int)QVariant::String);
    QCOMPARE(object->property("test8").userType(), (int)QVariant::String);
    QCOMPARE(object->property("test9").userType(), (int)QVariant::String);
    QCOMPARE(object->property("test10").userType(), (int)QVariant::Bool);
    QCOMPARE(object->property("test11").userType(), (int)QVariant::Bool);
    QCOMPARE(object->property("test12").userType(), (int)QVariant::Color);
    QCOMPARE(object->property("test13").userType(), (int)QVariant::RectF);
    QCOMPARE(object->property("test14").userType(), (int)QVariant::PointF);
    QCOMPARE(object->property("test15").userType(), (int)QVariant::SizeF);
    QCOMPARE(object->property("test16").userType(), (int)QVariant::Vector3D);
    QVERIFY(isJSNumberType(object->property("test1Bound").userType()));
    QVERIFY(isJSNumberType(object->property("test20Bound").userType()));

    QCOMPARE(object->property("test1"), QVariant(5));
    QCOMPARE(object->property("test2"), QVariant((double)1.7));
    QCOMPARE(object->property("test3"), QVariant(QString(QLatin1String("Hello world!"))));
    QCOMPARE(object->property("test4"), QVariant(QString(QLatin1String("#FF008800"))));
    QCOMPARE(object->property("test5"), QVariant(QString(QLatin1String("10,10,10x10"))));
    QCOMPARE(object->property("test6"), QVariant(QString(QLatin1String("10,10"))));
    QCOMPARE(object->property("test7"), QVariant(QString(QLatin1String("10x10"))));
    QCOMPARE(object->property("test8"), QVariant(QString(QLatin1String("100,100,100"))));
    QCOMPARE(object->property("test9"), QVariant(QString(QLatin1String("#FF008800"))));
    QCOMPARE(object->property("test10"), QVariant(bool(true)));
    QCOMPARE(object->property("test11"), QVariant(bool(false)));
    QCOMPARE(object->property("test12"), QVariant(QColor::fromRgbF(0.2, 0.3, 0.4, 0.5)));
    QCOMPARE(object->property("test13"), QVariant(QRectF(10, 10, 10, 10)));
    QCOMPARE(object->property("test14"), QVariant(QPointF(10, 10)));
    QCOMPARE(object->property("test15"), QVariant(QSizeF(10, 10)));
    QCOMPARE(object->property("test16"), QVariant(QVector3D(100, 100, 100)));
    QCOMPARE(object->property("test1Bound"), QVariant(9));
    QCOMPARE(object->property("test20Bound"), QVariant(27));
}

void tst_qqmllanguage::bindJSValueToVariant()
{
    QQmlComponent component(&engine, testFileUrl("assignLiteralToJSValue.qml"));

    VERIFY_ERRORS(0);
    QObject *root = component.create();
    QVERIFY(root != 0);

    QObject *object = root->findChild<QObject *>("variantProperties");

    QVERIFY(isJSNumberType(object->property("test1").userType()));
    QVERIFY(isJSNumberType(object->property("test2").userType()));
    QCOMPARE(object->property("test3").userType(), (int)QVariant::String);
    QCOMPARE(object->property("test4").userType(), (int)QVariant::String);
    QCOMPARE(object->property("test5").userType(), (int)QVariant::String);
    QCOMPARE(object->property("test6").userType(), (int)QVariant::String);
    QCOMPARE(object->property("test7").userType(), (int)QVariant::String);
    QCOMPARE(object->property("test8").userType(), (int)QVariant::String);
    QCOMPARE(object->property("test9").userType(), (int)QVariant::String);
    QCOMPARE(object->property("test10").userType(), (int)QVariant::Bool);
    QCOMPARE(object->property("test11").userType(), (int)QVariant::Bool);
    QCOMPARE(object->property("test12").userType(), (int)QVariant::Color);
    QCOMPARE(object->property("test13").userType(), (int)QVariant::RectF);
    QCOMPARE(object->property("test14").userType(), (int)QVariant::PointF);
    QCOMPARE(object->property("test15").userType(), (int)QVariant::SizeF);
    QCOMPARE(object->property("test16").userType(), (int)QVariant::Vector3D);
    QVERIFY(isJSNumberType(object->property("test1Bound").userType()));
    QVERIFY(isJSNumberType(object->property("test20Bound").userType()));

    QCOMPARE(object->property("test1"), QVariant(5));
    QCOMPARE(object->property("test2"), QVariant((double)1.7));
    QCOMPARE(object->property("test3"), QVariant(QString(QLatin1String("Hello world!"))));
    QCOMPARE(object->property("test4"), QVariant(QString(QLatin1String("#FF008800"))));
    QCOMPARE(object->property("test5"), QVariant(QString(QLatin1String("10,10,10x10"))));
    QCOMPARE(object->property("test6"), QVariant(QString(QLatin1String("10,10"))));
    QCOMPARE(object->property("test7"), QVariant(QString(QLatin1String("10x10"))));
    QCOMPARE(object->property("test8"), QVariant(QString(QLatin1String("100,100,100"))));
    QCOMPARE(object->property("test9"), QVariant(QString(QLatin1String("#FF008800"))));
    QCOMPARE(object->property("test10"), QVariant(bool(true)));
    QCOMPARE(object->property("test11"), QVariant(bool(false)));
    QCOMPARE(object->property("test12"), QVariant(QColor::fromRgbF(0.2, 0.3, 0.4, 0.5)));
    QCOMPARE(object->property("test13"), QVariant(QRectF(10, 10, 10, 10)));
    QCOMPARE(object->property("test14"), QVariant(QPointF(10, 10)));
    QCOMPARE(object->property("test15"), QVariant(QSizeF(10, 10)));
    QCOMPARE(object->property("test16"), QVariant(QVector3D(100, 100, 100)));
    QCOMPARE(object->property("test1Bound"), QVariant(9));
    QCOMPARE(object->property("test20Bound"), QVariant(27));
}

void tst_qqmllanguage::bindJSValueToType()
{
    QQmlComponent component(&engine, testFileUrl("assignLiteralToJSValue.qml"));

    VERIFY_ERRORS(0);
    QObject *root = component.create();
    QVERIFY(root != 0);

    {
        MyTypeObject *object = root->findChild<MyTypeObject *>("typedProperties");

        QCOMPARE(object->intProperty(), 5);
        QCOMPARE(object->doubleProperty(), double(1.7));
        QCOMPARE(object->stringProperty(), QString(QLatin1String("Hello world!")));
        QCOMPARE(object->boolProperty(), true);
        QCOMPARE(object->colorProperty(), QColor::fromRgbF(0.2, 0.3, 0.4, 0.5));
        QCOMPARE(object->rectFProperty(), QRectF(10, 10, 10, 10));
        QCOMPARE(object->pointFProperty(), QPointF(10, 10));
        QCOMPARE(object->sizeFProperty(), QSizeF(10, 10));
        QCOMPARE(object->vectorProperty(), QVector3D(100, 100, 100));
    } {
        MyTypeObject *object = root->findChild<MyTypeObject *>("stringProperties");

        QCOMPARE(object->intProperty(), 1);
        QCOMPARE(object->doubleProperty(), double(1.7));
        QCOMPARE(object->stringProperty(), QString(QLatin1String("Hello world!")));
        QCOMPARE(object->boolProperty(), true);
        QCOMPARE(object->colorProperty(), QColor::fromRgb(0x00, 0x88, 0x00, 0xFF));
        QCOMPARE(object->rectFProperty(), QRectF(10, 10, 10, 10));
        QCOMPARE(object->pointFProperty(), QPointF(10, 10));
        QCOMPARE(object->sizeFProperty(), QSizeF(10, 10));
        QCOMPARE(object->vectorProperty(), QVector3D(100, 100, 100));
    }
}

void tst_qqmllanguage::bindTypeToJSValue()
{
    QQmlComponent component(&engine, testFileUrl("bindTypeToJSValue.qml"));

    VERIFY_ERRORS(0);
    QObject *root = component.create();
    QVERIFY(root != 0);

    {
        MyQmlObject *object = root->findChild<MyQmlObject *>("flagProperty");
        QVERIFY(object);
        QJSValue value = object->qjsvalue();
        QVERIFY(value.isNumber());
        QCOMPARE(value.toNumber(), qreal(MyTypeObject::FlagVal1 | MyTypeObject::FlagVal3));
    } {
        MyQmlObject *object = root->findChild<MyQmlObject *>("enumProperty");
        QJSValue value = object->qjsvalue();
        QVERIFY(value.isNumber());
        QCOMPARE(value.toNumber(), qreal(MyTypeObject::EnumVal2));
    } {
        MyQmlObject *object = root->findChild<MyQmlObject *>("stringProperty");
        QJSValue value = object->qjsvalue();
        QVERIFY(value.isString());
        QCOMPARE(value.toString(), QString(QLatin1String("Hello World!")));
    } {
        MyQmlObject *object = root->findChild<MyQmlObject *>("uintProperty");
        QJSValue value = object->qjsvalue();
        QVERIFY(value.isNumber());
        QCOMPARE(value.toNumber(), qreal(10));
    } {
        MyQmlObject *object = root->findChild<MyQmlObject *>("intProperty");
        QJSValue value = object->qjsvalue();
        QVERIFY(value.isNumber());
        QCOMPARE(value.toNumber(), qreal(-19));
    } {
        MyQmlObject *object = root->findChild<MyQmlObject *>("realProperty");
        QJSValue value = object->qjsvalue();
        QVERIFY(value.isNumber());
        QCOMPARE(value.toNumber(), qreal(23.2));
    } {
        MyQmlObject *object = root->findChild<MyQmlObject *>("doubleProperty");
        QJSValue value = object->qjsvalue();
        QVERIFY(value.isNumber());
        QCOMPARE(value.toNumber(), qreal(-19.7));
    } {
        MyQmlObject *object = root->findChild<MyQmlObject *>("floatProperty");
        QJSValue value = object->qjsvalue();
        QVERIFY(value.isNumber());
        QCOMPARE(value.toNumber(), qreal(8.5));
    } {
        MyQmlObject *object = root->findChild<MyQmlObject *>("colorProperty");
        QJSValue value = object->qjsvalue();
        QVERIFY(value.isObject());
        QCOMPARE(value.property(QLatin1String("r")).toNumber(), qreal(1.0));
        QCOMPARE(value.property(QLatin1String("g")).toNumber(), qreal(0.0));
        QCOMPARE(value.property(QLatin1String("b")).toNumber(), qreal(0.0));
    } {
        MyQmlObject *object = root->findChild<MyQmlObject *>("dateProperty");
        QJSValue value = object->qjsvalue();
        QCOMPARE(value.toDateTime().isValid(), true);
    } {
        MyQmlObject *object = root->findChild<MyQmlObject *>("timeProperty");
        QJSValue value = object->qjsvalue();
        QCOMPARE(value.toDateTime().isValid(), true);
    } {
        MyQmlObject *object = root->findChild<MyQmlObject *>("dateTimeProperty");
        QJSValue value = object->qjsvalue();
        QCOMPARE(value.toDateTime().isValid(), true);
    } {
        MyQmlObject *object = root->findChild<MyQmlObject *>("pointProperty");
        QJSValue value = object->qjsvalue();
        QVERIFY(value.isObject());
        QCOMPARE(value.property(QLatin1String("x")).toNumber(), qreal(99));
        QCOMPARE(value.property(QLatin1String("y")).toNumber(), qreal(13));
    } {
        MyQmlObject *object = root->findChild<MyQmlObject *>("pointFProperty");
        QJSValue value = object->qjsvalue();
        QVERIFY(value.isObject());
        QCOMPARE(value.property(QLatin1String("x")).toNumber(), qreal(-10.1));
        QCOMPARE(value.property(QLatin1String("y")).toNumber(), qreal(12.3));
    } {
        MyQmlObject *object = root->findChild<MyQmlObject *>("rectProperty");
        QJSValue value = object->qjsvalue();
        QVERIFY(value.isObject());
        QCOMPARE(value.property(QLatin1String("x")).toNumber(), qreal(9));
        QCOMPARE(value.property(QLatin1String("y")).toNumber(), qreal(7));
        QCOMPARE(value.property(QLatin1String("width")).toNumber(), qreal(100));
        QCOMPARE(value.property(QLatin1String("height")).toNumber(), qreal(200));
    } {
        MyQmlObject *object = root->findChild<MyQmlObject *>("rectFProperty");
        QJSValue value = object->qjsvalue();
        QVERIFY(value.isObject());
        QCOMPARE(value.property(QLatin1String("x")).toNumber(), qreal(1000.1));
        QCOMPARE(value.property(QLatin1String("y")).toNumber(), qreal(-10.9));
        QCOMPARE(value.property(QLatin1String("width")).toNumber(), qreal(400));
        QCOMPARE(value.property(QLatin1String("height")).toNumber(), qreal(90.99));
    } {
        MyQmlObject *object = root->findChild<MyQmlObject *>("boolProperty");
        QJSValue value = object->qjsvalue();
        QVERIFY(value.isBool());
        QCOMPARE(value.toBool(), true);
    } {
        MyQmlObject *object = root->findChild<MyQmlObject *>("variantProperty");
        QJSValue value = object->qjsvalue();
        QVERIFY(value.isString());
        QCOMPARE(value.toString(), QString(QLatin1String("Hello World!")));
    } {
        MyQmlObject *object = root->findChild<MyQmlObject *>("vectorProperty");
        QJSValue value = object->qjsvalue();
        QVERIFY(value.isObject());
        QCOMPARE(value.property(QLatin1String("x")).toNumber(), qreal(10.0f));
        QCOMPARE(value.property(QLatin1String("y")).toNumber(), qreal(1.0f));
        QCOMPARE(value.property(QLatin1String("z")).toNumber(), qreal(2.2f));
    } {
        MyQmlObject *object = root->findChild<MyQmlObject *>("vector4Property");
        QJSValue value = object->qjsvalue();
        QVERIFY(value.isObject());
        QCOMPARE(value.property(QLatin1String("x")).toNumber(), qreal(10.0f));
        QCOMPARE(value.property(QLatin1String("y")).toNumber(), qreal(1.0f));
        QCOMPARE(value.property(QLatin1String("z")).toNumber(), qreal(2.2f));
        QCOMPARE(value.property(QLatin1String("w")).toNumber(), qreal(2.3f));
    } {
        MyQmlObject *object = root->findChild<MyQmlObject *>("urlProperty");
        QJSValue value = object->qjsvalue();
        const QUrl encoded = QUrl::fromEncoded("main.qml?with%3cencoded%3edata", QUrl::TolerantMode);
        QCOMPARE(value.toString(), component.url().resolved(encoded).toString());
    } {
        MyQmlObject *object = root->findChild<MyQmlObject *>("objectProperty");
        QJSValue value = object->qjsvalue();
        QVERIFY(value.isQObject());
        QVERIFY(qobject_cast<MyTypeObject *>(value.toQObject()));
    } {
        MyQmlObject *object = root->findChild<MyQmlObject *>("varProperty");
        QJSValue value = object->qjsvalue();
        QVERIFY(value.isString());
        QCOMPARE(value.toString(), QString(QLatin1String("Hello World!")));
    }
}

// Tests that custom parser types can be instantiated
void tst_qqmllanguage::customParserTypes()
{
    QQmlComponent component(&engine, testFileUrl("customParserTypes.qml"));
    VERIFY_ERRORS(0);
    QObject *object = component.create();
    QVERIFY(object != 0);
    QCOMPARE(object->property("count"), QVariant(2));
}

// Tests that the root item can be a custom component
void tst_qqmllanguage::rootAsQmlComponent()
{
    QQmlComponent component(&engine, testFileUrl("rootAsQmlComponent.qml"));
    VERIFY_ERRORS(0);
    MyContainer *object = qobject_cast<MyContainer *>(component.create());
    QVERIFY(object != 0);
    QCOMPARE(object->property("x"), QVariant(11));
    QCOMPARE(object->getChildren()->count(), 2);
}

// Tests that components can be specified inline
void tst_qqmllanguage::inlineQmlComponents()
{
    QQmlComponent component(&engine, testFileUrl("inlineQmlComponents.qml"));
    VERIFY_ERRORS(0);
    MyContainer *object = qobject_cast<MyContainer *>(component.create());
    QVERIFY(object != 0);
    QCOMPARE(object->getChildren()->count(), 1);
    QQmlComponent *comp = qobject_cast<QQmlComponent *>(object->getChildren()->at(0));
    QVERIFY(comp != 0);
    MyQmlObject *compObject = qobject_cast<MyQmlObject *>(comp->create());
    QVERIFY(compObject != 0);
    QCOMPARE(compObject->value(), 11);
}

// Tests that types that have an id property have it set
void tst_qqmllanguage::idProperty()
{
    {
        QQmlComponent component(&engine, testFileUrl("idProperty.qml"));
        VERIFY_ERRORS(0);
        MyContainer *object = qobject_cast<MyContainer *>(component.create());
        QVERIFY(object != 0);
        QCOMPARE(object->getChildren()->count(), 2);
        MyTypeObject *child =
                qobject_cast<MyTypeObject *>(object->getChildren()->at(0));
        QVERIFY(child != 0);
        QCOMPARE(child->id(), QString("myObjectId"));
        QCOMPARE(object->property("object"), QVariant::fromValue((QObject *)child));

        child =
                qobject_cast<MyTypeObject *>(object->getChildren()->at(1));
        QVERIFY(child != 0);
        QCOMPARE(child->id(), QString("name.with.dots"));
    }
    {
        QQmlComponent component(&engine, testFileUrl("idPropertyMismatch.qml"));
        VERIFY_ERRORS(0);
        QScopedPointer<QObject> root(component.create());
        QVERIFY(!root.isNull());
        QQmlContext *ctx = qmlContext(root.data());
        QVERIFY(ctx);
        QCOMPARE(ctx->nameForObject(root.data()), QString("root"));
    }
}

// Tests automatic connection to notify signals if "onBlahChanged" syntax is used
// even if the notify signal for "blah" is not called "blahChanged"
void tst_qqmllanguage::autoNotifyConnection()
{
    QQmlComponent component(&engine, testFileUrl("autoNotifyConnection.qml"));
    VERIFY_ERRORS(0);
    MyQmlObject *object = qobject_cast<MyQmlObject *>(component.create());
    QVERIFY(object != 0);
    QMetaProperty prop = object->metaObject()->property(object->metaObject()->indexOfProperty("receivedNotify"));
    QVERIFY(prop.isValid());

    QCOMPARE(prop.read(object), QVariant::fromValue(false));
    object->setPropertyWithNotify(1);
    QCOMPARE(prop.read(object), QVariant::fromValue(true));
}

// Tests that signals can be assigned to
void tst_qqmllanguage::assignSignal()
{
    QQmlComponent component(&engine, testFileUrl("assignSignal.qml"));
    VERIFY_ERRORS(0);
    MyQmlObject *object = qobject_cast<MyQmlObject *>(component.create());
    QVERIFY(object != 0);
    QTest::ignoreMessage(QtWarningMsg, "MyQmlObject::basicSlot");
    emit object->basicSignal();
    QTest::ignoreMessage(QtWarningMsg, "MyQmlObject::basicSlotWithArgs(9)");
    emit object->basicParameterizedSignal(9);
}

void tst_qqmllanguage::assignSignalFunctionExpression()
{
    QQmlComponent component(&engine, testFileUrl("assignSignalFunctionExpression.qml"));
    VERIFY_ERRORS(0);
    MyQmlObject *object = qobject_cast<MyQmlObject *>(component.create());
    QVERIFY(object != 0);
    QTest::ignoreMessage(QtWarningMsg, "MyQmlObject::basicSlot");
    emit object->basicSignal();
    QTest::ignoreMessage(QtWarningMsg, "MyQmlObject::basicSlotWithArgs(9)");
    emit object->basicParameterizedSignal(9);
}

void tst_qqmllanguage::overrideSignal_data()
{
    QTest::addColumn<QString>("file");
    QTest::addColumn<QString>("errorFile");

    QTest::newRow("override signal with signal") << "overrideSignal.1.qml" << "overrideSignal.1.errors.txt";
    QTest::newRow("override signal with method") << "overrideSignal.2.qml" << "overrideSignal.2.errors.txt";
    QTest::newRow("override signal with property") << "overrideSignal.3.qml" << "";
    QTest::newRow("override signal of alias property with signal") << "overrideSignal.4.qml" << "overrideSignal.4.errors.txt";
    QTest::newRow("override signal of superclass with signal") << "overrideSignal.5.qml" << "overrideSignal.5.errors.txt";
    QTest::newRow("override builtin signal with signal") << "overrideSignal.6.qml" << "overrideSignal.6.errors.txt";
}

void tst_qqmllanguage::overrideSignal()
{
    QFETCH(QString, file);
    QFETCH(QString, errorFile);

    QQmlComponent component(&engine, testFileUrl(file));
    if (errorFile.isEmpty()) {
        VERIFY_ERRORS(0);
        QObject *object = component.create();
        QVERIFY(object != 0);
        QVERIFY(object->property("success").toBool());
        delete object;
    } else {
        VERIFY_ERRORS(errorFile.toLatin1().constData());
    }
}

// Tests the creation and assignment of dynamic properties
void tst_qqmllanguage::dynamicProperties()
{
    QQmlComponent component(&engine, testFileUrl("dynamicProperties.qml"));
    VERIFY_ERRORS(0);
    QObject *object = component.create();
    QVERIFY(object != 0);
    QCOMPARE(object->property("intProperty"), QVariant(10));
    QCOMPARE(object->property("boolProperty"), QVariant(false));
    QCOMPARE(object->property("doubleProperty"), QVariant(-10.1));
    QCOMPARE(object->property("realProperty"), QVariant((qreal)-19.9));
    QCOMPARE(object->property("stringProperty"), QVariant("Hello World!"));
    QCOMPARE(object->property("urlProperty"), QVariant(testFileUrl("main.qml")));
    QCOMPARE(object->property("colorProperty"), QVariant(QColor("red")));
    QCOMPARE(object->property("dateProperty"), QVariant(QDate(1945, 9, 2)));
    QCOMPARE(object->property("varProperty"), QVariant("Hello World!"));
}

// Test that nested types can use dynamic properties
void tst_qqmllanguage::dynamicPropertiesNested()
{
    QQmlComponent component(&engine, testFileUrl("dynamicPropertiesNested.qml"));
    VERIFY_ERRORS(0);
    QObject *object = component.create();
    QVERIFY(object != 0);

    QCOMPARE(object->property("super_a").toInt(), 11); // Overridden
    QCOMPARE(object->property("super_c").toInt(), 14); // Inherited
    QCOMPARE(object->property("a").toInt(), 13); // New
    QCOMPARE(object->property("b").toInt(), 12); // New

    delete object;
}

// Tests the creation and assignment to dynamic list properties
void tst_qqmllanguage::listProperties()
{
    QQmlComponent component(&engine, testFileUrl("listProperties.qml"));
    VERIFY_ERRORS(0);
    QObject *object = component.create();
    QVERIFY(object != 0);

    QCOMPARE(object->property("test").toInt(), 2);
}

void tst_qqmllanguage::badListItemType()
{
    QQmlComponent component(&engine, testFileUrl("badListItemType.qml"));
    QVERIFY(component.isError());
    VERIFY_ERRORS("badListItemType.errors.txt");
}

// Tests the creation and assignment of dynamic object properties
// ### Not complete
void tst_qqmllanguage::dynamicObjectProperties()
{
    {
    QQmlComponent component(&engine, testFileUrl("dynamicObjectProperties.qml"));
    VERIFY_ERRORS(0);
    QObject *object = component.create();
    QVERIFY(object != 0);

    QCOMPARE(object->property("objectProperty"), qVariantFromValue((QObject*)0));
    QVERIFY(object->property("objectProperty2") != qVariantFromValue((QObject*)0));
    }
    {
    QQmlComponent component(&engine, testFileUrl("dynamicObjectProperties.2.qml"));
    QEXPECT_FAIL("", "QTBUG-10822", Abort);
    VERIFY_ERRORS(0);
    QObject *object = component.create();
    QVERIFY(object != 0);

    QVERIFY(object->property("objectProperty") != qVariantFromValue((QObject*)0));
    }
}

// Tests the declaration of dynamic signals and slots
void tst_qqmllanguage::dynamicSignalsAndSlots()
{
    QTest::ignoreMessage(QtDebugMsg, "1921");

    QQmlComponent component(&engine, testFileUrl("dynamicSignalsAndSlots.qml"));
    VERIFY_ERRORS(0);
    QObject *object = component.create();
    QVERIFY(object != 0);
    QVERIFY(object->metaObject()->indexOfMethod("signal1()") != -1);
    QVERIFY(object->metaObject()->indexOfMethod("signal2()") != -1);
    QVERIFY(object->metaObject()->indexOfMethod("slot1()") != -1);
    QVERIFY(object->metaObject()->indexOfMethod("slot2()") != -1);

    QCOMPARE(object->property("test").toInt(), 0);
    QMetaObject::invokeMethod(object, "slot3", Qt::DirectConnection, Q_ARG(QVariant, QVariant(10)));
    QCOMPARE(object->property("test").toInt(), 10);
}

void tst_qqmllanguage::simpleBindings()
{
    QQmlComponent component(&engine, testFileUrl("simpleBindings.qml"));
    VERIFY_ERRORS(0);
    QObject *object = component.create();
    QVERIFY(object != 0);
    QCOMPARE(object->property("value1"), QVariant(10));
    QCOMPARE(object->property("value2"), QVariant(10));
    QCOMPARE(object->property("value3"), QVariant(21));
    QCOMPARE(object->property("value4"), QVariant(10));
    QCOMPARE(object->property("objectProperty"), QVariant::fromValue(object));
}

void tst_qqmllanguage::autoComponentCreation()
{
    {
        QQmlComponent component(&engine, testFileUrl("autoComponentCreation.qml"));
        VERIFY_ERRORS(0);
        MyTypeObject *object = qobject_cast<MyTypeObject *>(component.create());
        QVERIFY(object != 0);
        QVERIFY(object->componentProperty() != 0);
        MyTypeObject *child = qobject_cast<MyTypeObject *>(object->componentProperty()->create());
        QVERIFY(child != 0);
        QCOMPARE(child->realProperty(), qreal(9));
    }
    {
        QQmlComponent component(&engine, testFileUrl("autoComponentCreation.2.qml"));
        VERIFY_ERRORS(0);
        MyTypeObject *object = qobject_cast<MyTypeObject *>(component.create());
        QVERIFY(object != 0);
        QVERIFY(object->componentProperty() != 0);
        MyTypeObject *child = qobject_cast<MyTypeObject *>(object->componentProperty()->create());
        QVERIFY(child != 0);
        QCOMPARE(child->realProperty(), qreal(9));
    }
}

void tst_qqmllanguage::autoComponentCreationInGroupProperty()
{
    QQmlComponent component(&engine, testFileUrl("autoComponentCreationInGroupProperties.qml"));
    VERIFY_ERRORS(0);
    MyTypeObject *object = qobject_cast<MyTypeObject *>(component.create());
    QVERIFY(object != 0);
    QVERIFY(object->componentProperty() != 0);
    MyTypeObject *child = qobject_cast<MyTypeObject *>(object->componentProperty()->create());
    QVERIFY(child != 0);
    QCOMPARE(child->realProperty(), qreal(9));
}

void tst_qqmllanguage::propertyValueSource()
{
    {
    QQmlComponent component(&engine, testFileUrl("propertyValueSource.qml"));
    VERIFY_ERRORS(0);
    MyTypeObject *object = qobject_cast<MyTypeObject *>(component.create());
    QVERIFY(object != 0);

    QList<QObject *> valueSources;
    QObjectList allChildren = object->findChildren<QObject*>();
    foreach (QObject *child, allChildren) {
        if (qobject_cast<QQmlPropertyValueSource *>(child))
            valueSources.append(child);
    }

    QCOMPARE(valueSources.count(), 1);
    MyPropertyValueSource *valueSource =
        qobject_cast<MyPropertyValueSource *>(valueSources.at(0));
    QVERIFY(valueSource != 0);
    QCOMPARE(valueSource->prop.object(), qobject_cast<QObject*>(object));
    QCOMPARE(valueSource->prop.name(), QString(QLatin1String("intProperty")));
    }

    {
    QQmlComponent component(&engine, testFileUrl("propertyValueSource.2.qml"));
    VERIFY_ERRORS(0);
    MyTypeObject *object = qobject_cast<MyTypeObject *>(component.create());
    QVERIFY(object != 0);

    QList<QObject *> valueSources;
    QObjectList allChildren = object->findChildren<QObject*>();
    foreach (QObject *child, allChildren) {
        if (qobject_cast<QQmlPropertyValueSource *>(child))
            valueSources.append(child);
    }

    QCOMPARE(valueSources.count(), 1);
    MyPropertyValueSource *valueSource =
        qobject_cast<MyPropertyValueSource *>(valueSources.at(0));
    QVERIFY(valueSource != 0);
    QCOMPARE(valueSource->prop.object(), qobject_cast<QObject*>(object));
    QCOMPARE(valueSource->prop.name(), QString(QLatin1String("intProperty")));
    }
}

void tst_qqmllanguage::attachedProperties()
{
    QQmlComponent component(&engine, testFileUrl("attachedProperties.qml"));
    VERIFY_ERRORS(0);
    QObject *object = component.create();
    QVERIFY(object != 0);
    QObject *attached = qmlAttachedPropertiesObject<MyQmlObject>(object);
    QVERIFY(attached != 0);
    QCOMPARE(attached->property("value"), QVariant(10));
    QCOMPARE(attached->property("value2"), QVariant(13));
}

// Tests non-static object properties
void tst_qqmllanguage::dynamicObjects()
{
    QQmlComponent component(&engine, testFileUrl("dynamicObject.1.qml"));
    VERIFY_ERRORS(0);
    QObject *object = component.create();
    QVERIFY(object != 0);
}

// Tests the registration of custom variant string converters
void tst_qqmllanguage::customVariantTypes()
{
    QQmlComponent component(&engine, testFileUrl("customVariantTypes.qml"));
    VERIFY_ERRORS(0);
    MyQmlObject *object = qobject_cast<MyQmlObject*>(component.create());
    QVERIFY(object != 0);
    QCOMPARE(object->customType().a, 10);
}

void tst_qqmllanguage::valueTypes()
{
    QQmlComponent component(&engine, testFileUrl("valueTypes.qml"));
    VERIFY_ERRORS(0);

    QString message = component.url().toString() + ":2:1: QML MyTypeObject: Binding loop detected for property \"rectProperty.width\"";
    QTest::ignoreMessage(QtWarningMsg, qPrintable(message));
    QTest::ignoreMessage(QtWarningMsg, qPrintable(message));

    MyTypeObject *object = qobject_cast<MyTypeObject*>(component.create());
    QVERIFY(object != 0);


    QCOMPARE(object->rectProperty(), QRect(10, 11, 12, 13));
    QCOMPARE(object->rectProperty2(), QRect(10, 11, 12, 13));
    QCOMPARE(object->intProperty(), 10);
    object->doAction();
    QCOMPARE(object->rectProperty(), QRect(12, 11, 14, 13));
    QCOMPARE(object->rectProperty2(), QRect(12, 11, 14, 13));
    QCOMPARE(object->intProperty(), 12);

    // ###
#if 0
    QQmlProperty p(object, "rectProperty.x");
    QCOMPARE(p.read(), QVariant(12));
    p.write(13);
    QCOMPARE(p.read(), QVariant(13));

    quint32 r = QQmlPropertyPrivate::saveValueType(p.coreIndex(), p.valueTypeCoreIndex());
    QQmlProperty p2;
    QQmlPropertyPrivate::restore(p2, r, object);
    QCOMPARE(p2.read(), QVariant(13));
#endif
}

void tst_qqmllanguage::cppnamespace()
{
    {
        QQmlComponent component(&engine, testFileUrl("cppnamespace.qml"));
        VERIFY_ERRORS(0);
        QObject *object = component.create();
        QVERIFY(object != 0);
        delete object;
    }

    {
        QQmlComponent component(&engine, testFileUrl("cppnamespace.2.qml"));
        VERIFY_ERRORS(0);
        QObject *object = component.create();
        QVERIFY(object != 0);
        delete object;
    }
}

void tst_qqmllanguage::aliasProperties()
{
    // Simple "int" alias
    {
        QQmlComponent component(&engine, testFileUrl("alias.1.qml"));
        VERIFY_ERRORS(0);
        QObject *object = component.create();
        QVERIFY(object != 0);

        // Read through alias
        QCOMPARE(object->property("valueAlias").toInt(), 10);
        object->setProperty("value", QVariant(13));
        QCOMPARE(object->property("valueAlias").toInt(), 13);

        // Write through alias
        object->setProperty("valueAlias", QVariant(19));
        QCOMPARE(object->property("valueAlias").toInt(), 19);
        QCOMPARE(object->property("value").toInt(), 19);

        delete object;
    }

    // Complex object alias
    {
        QQmlComponent component(&engine, testFileUrl("alias.2.qml"));
        VERIFY_ERRORS(0);
        QObject *object = component.create();
        QVERIFY(object != 0);

        // Read through alias
        MyQmlObject *v =
            qvariant_cast<MyQmlObject *>(object->property("aliasObject"));
        QVERIFY(v != 0);
        QCOMPARE(v->value(), 10);

        // Write through alias
        MyQmlObject *v2 = new MyQmlObject();
        v2->setParent(object);
        object->setProperty("aliasObject", qVariantFromValue(v2));
        MyQmlObject *v3 =
            qvariant_cast<MyQmlObject *>(object->property("aliasObject"));
        QVERIFY(v3 != 0);
        QCOMPARE(v3, v2);

        delete object;
    }

    // Nested aliases
    {
        QQmlComponent component(&engine, testFileUrl("alias.3.qml"));
        VERIFY_ERRORS(0);
        QObject *object = component.create();
        QVERIFY(object != 0);

        QCOMPARE(object->property("value").toInt(), 1892);
        QCOMPARE(object->property("value2").toInt(), 1892);

        object->setProperty("value", QVariant(1313));
        QCOMPARE(object->property("value").toInt(), 1313);
        QCOMPARE(object->property("value2").toInt(), 1313);

        object->setProperty("value2", QVariant(8080));
        QCOMPARE(object->property("value").toInt(), 8080);
        QCOMPARE(object->property("value2").toInt(), 8080);

        delete object;
    }

    // Enum aliases
    {
        QQmlComponent component(&engine, testFileUrl("alias.4.qml"));
        VERIFY_ERRORS(0);
        QObject *object = component.create();
        QVERIFY(object != 0);

        QCOMPARE(object->property("enumAlias").toInt(), 1);

        delete object;
    }

    // Id aliases
    {
        QQmlComponent component(&engine, testFileUrl("alias.5.qml"));
        VERIFY_ERRORS(0);
        QObject *object = component.create();
        QVERIFY(object != 0);

        QVariant v = object->property("otherAlias");
        QCOMPARE(v.userType(), qMetaTypeId<MyQmlObject*>());
        MyQmlObject *o = qvariant_cast<MyQmlObject*>(v);
        QCOMPARE(o->value(), 10);

        delete o;

        v = object->property("otherAlias");
        QCOMPARE(v.userType(), qMetaTypeId<MyQmlObject*>());
        o = qvariant_cast<MyQmlObject*>(v);
        QVERIFY(!o);

        delete object;
    }

    // Nested aliases - this used to cause a crash
    {
        QQmlComponent component(&engine, testFileUrl("alias.6.qml"));
        VERIFY_ERRORS(0);
        QObject *object = component.create();
        QVERIFY(object != 0);

        QCOMPARE(object->property("a").toInt(), 1923);
    }

    // Ptr Alias Cleanup - check that aliases to ptr types return 0
    // if the object aliased to is removed
    {
        QQmlComponent component(&engine, testFileUrl("alias.7.qml"));
        VERIFY_ERRORS(0);

        QObject *object = component.create();
        QVERIFY(object != 0);

        QObject *object1 = qvariant_cast<QObject *>(object->property("object"));
        QVERIFY(object1 != 0);
        QObject *object2 = qvariant_cast<QObject *>(object1->property("object"));
        QVERIFY(object2 != 0);

        QObject *alias = qvariant_cast<QObject *>(object->property("aliasedObject"));
        QCOMPARE(alias, object2);

        delete object1;

        QObject *alias2 = object; // "Random" start value
        int status = -1;
        void *a[] = { &alias2, 0, &status };
        QMetaObject::metacall(object, QMetaObject::ReadProperty,
                              object->metaObject()->indexOfProperty("aliasedObject"), a);
        QVERIFY(!alias2);
    }

    // Simple composite type
    {
        QQmlComponent component(&engine, testFileUrl("alias.8.qml"));
        VERIFY_ERRORS(0);
        QObject *object = component.create();
        QVERIFY(object != 0);

        QCOMPARE(object->property("value").toInt(), 10);

        delete object;
    }

    // Complex composite type
    {
        QQmlComponent component(&engine, testFileUrl("alias.9.qml"));
        VERIFY_ERRORS(0);
        QObject *object = component.create();
        QVERIFY(object != 0);

        QCOMPARE(object->property("value").toInt(), 10);

        delete object;
    }

    // Valuetype alias
    // Simple "int" alias
    {
        QQmlComponent component(&engine, testFileUrl("alias.10.qml"));
        VERIFY_ERRORS(0);
        QObject *object = component.create();
        QVERIFY(object != 0);

        // Read through alias
        QCOMPARE(object->property("valueAlias").toRect(), QRect(10, 11, 9, 8));
        object->setProperty("rectProperty", QVariant(QRect(33, 12, 99, 100)));
        QCOMPARE(object->property("valueAlias").toRect(), QRect(33, 12, 99, 100));

        // Write through alias
        object->setProperty("valueAlias", QVariant(QRect(3, 3, 4, 9)));
        QCOMPARE(object->property("valueAlias").toRect(), QRect(3, 3, 4, 9));
        QCOMPARE(object->property("rectProperty").toRect(), QRect(3, 3, 4, 9));

        delete object;
    }

    // Valuetype sub-alias
    {
        QQmlComponent component(&engine, testFileUrl("alias.11.qml"));
        VERIFY_ERRORS(0);
        QObject *object = component.create();
        QVERIFY(object != 0);

        // Read through alias
        QCOMPARE(object->property("aliasProperty").toInt(), 19);
        object->setProperty("rectProperty", QVariant(QRect(33, 8, 102, 111)));
        QCOMPARE(object->property("aliasProperty").toInt(), 33);

        // Write through alias
        object->setProperty("aliasProperty", QVariant(4));
        QCOMPARE(object->property("aliasProperty").toInt(), 4);
        QCOMPARE(object->property("rectProperty").toRect(), QRect(4, 8, 102, 111));

        delete object;
    }
}

// QTBUG-13374 Test that alias properties and signals can coexist
void tst_qqmllanguage::aliasPropertiesAndSignals()
{
    QQmlComponent component(&engine, testFileUrl("aliasPropertiesAndSignals.qml"));
    VERIFY_ERRORS(0);
    QObject *o = component.create();
    QVERIFY(o);
    QCOMPARE(o->property("test").toBool(), true);
    delete o;
}

// Test that the root element in a composite type can be a Component
void tst_qqmllanguage::componentCompositeType()
{
    QQmlComponent component(&engine, testFileUrl("componentCompositeType.qml"));
    VERIFY_ERRORS(0);
    QObject *object = component.create();
    QVERIFY(object != 0);
}

class TestType : public QObject {
    Q_OBJECT
public:
    TestType(QObject *p=0) : QObject(p) {}
};

class TestType2 : public QObject {
    Q_OBJECT
public:
    TestType2(QObject *p=0) : QObject(p) {}
};

void tst_qqmllanguage::i18n_data()
{
    QTest::addColumn<QString>("file");
    QTest::addColumn<QString>("stringProperty");
    QTest::newRow("i18nStrings") << "i18nStrings.qml" << QString::fromUtf8("Test \303\241\303\242\303\243\303\244\303\245 (5 accented 'a' letters)");
    QTest::newRow("i18nDeclaredPropertyNames") << "i18nDeclaredPropertyNames.qml" << QString::fromUtf8("Test \303\241\303\242\303\243\303\244\303\245: 10");
    QTest::newRow("i18nDeclaredPropertyUse") << "i18nDeclaredPropertyUse.qml" << QString::fromUtf8("Test \303\241\303\242\303\243\303\244\303\245: 15");
    QTest::newRow("i18nScript") << "i18nScript.qml" << QString::fromUtf8("Test \303\241\303\242\303\243\303\244\303\245: 20");
    QTest::newRow("i18nType") << "i18nType.qml" << QString::fromUtf8("Test \303\241\303\242\303\243\303\244\303\245: 30");
    QTest::newRow("i18nNameSpace") << "i18nNameSpace.qml" << QString::fromUtf8("Test \303\241\303\242\303\243\303\244\303\245: 40");
}

void tst_qqmllanguage::i18n()
{
    QFETCH(QString, file);
    QFETCH(QString, stringProperty);
    QQmlComponent component(&engine, testFileUrl(file));
    VERIFY_ERRORS(0);
    MyTypeObject *object = qobject_cast<MyTypeObject *>(component.create());
    QVERIFY(object != 0);
    QCOMPARE(object->stringProperty(), stringProperty);

    delete object;
}

// Check that the Component::onCompleted attached property works
void tst_qqmllanguage::onCompleted()
{
    QQmlComponent component(&engine, testFileUrl("onCompleted.qml"));
    VERIFY_ERRORS(0);
    QTest::ignoreMessage(QtDebugMsg, "Completed 6 10");
    QTest::ignoreMessage(QtDebugMsg, "Completed 6 10");
    QTest::ignoreMessage(QtDebugMsg, "Completed 10 11");
    QObject *object = component.create();
    QVERIFY(object != 0);
}

// Check that the Component::onDestruction attached property works
void tst_qqmllanguage::onDestruction()
{
    QQmlComponent component(&engine, testFileUrl("onDestruction.qml"));
    VERIFY_ERRORS(0);
    QObject *object = component.create();
    QVERIFY(object != 0);
    QTest::ignoreMessage(QtDebugMsg, "Destruction 6 10");
    QTest::ignoreMessage(QtDebugMsg, "Destruction 6 10");
    QTest::ignoreMessage(QtDebugMsg, "Destruction 10 11");
    delete object;
}

// Check that assignments to QQmlScriptString properties work
void tst_qqmllanguage::scriptString()
{
    {
        QQmlComponent component(&engine, testFileUrl("scriptString.qml"));
        VERIFY_ERRORS(0);

        MyTypeObject *object = qobject_cast<MyTypeObject*>(component.create());
        QVERIFY(object != 0);
        QVERIFY(!object->scriptProperty().isEmpty());
        QCOMPARE(object->scriptProperty().stringLiteral(), QString());
        bool ok;
        QCOMPARE(object->scriptProperty().numberLiteral(&ok), qreal(0.));
        QCOMPARE(ok, false);

        const QQmlScriptStringPrivate *scriptPrivate = QQmlScriptStringPrivate::get(object->scriptProperty());
        QVERIFY(scriptPrivate != 0);
        QCOMPARE(scriptPrivate->script, QString("foo + bar"));
        QCOMPARE(scriptPrivate->scope, qobject_cast<QObject*>(object));
        QCOMPARE(scriptPrivate->context, qmlContext(object));

        QVERIFY(object->grouped() != 0);
        const QQmlScriptStringPrivate *groupedPrivate = QQmlScriptStringPrivate::get(object->grouped()->script());
        QCOMPARE(groupedPrivate->script, QString("console.log(1921)"));
        QCOMPARE(groupedPrivate->scope, qobject_cast<QObject*>(object));
        QCOMPARE(groupedPrivate->context, qmlContext(object));
    }

    {
        QQmlComponent component(&engine, testFileUrl("scriptString2.qml"));
        VERIFY_ERRORS(0);

        MyTypeObject *object = qobject_cast<MyTypeObject*>(component.create());
        QVERIFY(object != 0);
        QCOMPARE(object->scriptProperty().stringLiteral(), QString("hello\\n\\\"world\\\""));
    }

    {
        QQmlComponent component(&engine, testFileUrl("scriptString3.qml"));
        VERIFY_ERRORS(0);

        MyTypeObject *object = qobject_cast<MyTypeObject*>(component.create());
        QVERIFY(object != 0);
        bool ok;
        QCOMPARE(object->scriptProperty().numberLiteral(&ok), qreal(12.345));
        QCOMPARE(ok, true);

    }

    {
        QQmlComponent component(&engine, testFileUrl("scriptString4.qml"));
        VERIFY_ERRORS(0);

        MyTypeObject *object = qobject_cast<MyTypeObject*>(component.create());
        QVERIFY(object != 0);
        bool ok;
        QCOMPARE(object->scriptProperty().booleanLiteral(&ok), true);
        QCOMPARE(ok, true);
    }

    {
        QQmlComponent component(&engine, testFileUrl("scriptString5.qml"));
        VERIFY_ERRORS(0);

        MyTypeObject *object = qobject_cast<MyTypeObject*>(component.create());
        QVERIFY(object != 0);
        QCOMPARE(object->scriptProperty().isNullLiteral(), true);
    }

    {
        QQmlComponent component(&engine, testFileUrl("scriptString6.qml"));
        VERIFY_ERRORS(0);

        MyTypeObject *object = qobject_cast<MyTypeObject*>(component.create());
        QVERIFY(object != 0);
        QCOMPARE(object->scriptProperty().isUndefinedLiteral(), true);
    }
    {
        QQmlComponent component(&engine, testFileUrl("scriptString7.qml"));
        VERIFY_ERRORS(0);

        MyTypeObject *object = qobject_cast<MyTypeObject*>(component.create());
        QVERIFY(object != 0);
        QQmlScriptString ss = object->scriptProperty();

        {
            QQmlExpression expr(ss, /*context*/0, object);
            QCOMPARE(expr.evaluate().toInt(), int(100));
        }

        {
            SimpleObjectWithCustomParser testScope;
            QVERIFY(testScope.metaObject()->indexOfProperty("intProperty") != object->metaObject()->indexOfProperty("intProperty"));

            testScope.setIntProperty(42);
            QQmlExpression expr(ss, /*context*/0, &testScope);
            QCOMPARE(expr.evaluate().toInt(), int(42));
        }
    }
}

// Check that assignments to QQmlScriptString properties works also from within Javascript
void tst_qqmllanguage::scriptStringJs()
{
    QQmlComponent component(&engine, testFileUrl("scriptStringJs.qml"));
    VERIFY_ERRORS(0);

    MyTypeObject *object = qobject_cast<MyTypeObject*>(component.create());
    QVERIFY(object != 0);
    QQmlContext *context = QQmlEngine::contextForObject(object);
    QVERIFY(context != 0);
    bool ok;

    QCOMPARE(QQmlScriptStringPrivate::get(object->scriptProperty())->script, QString("\" hello \\\" world \""));
    QVERIFY(!object->scriptProperty().isEmpty());
    QVERIFY(!object->scriptProperty().isUndefinedLiteral());
    QVERIFY(!object->scriptProperty().isNullLiteral());
    QCOMPARE(object->scriptProperty().stringLiteral(), QString(" hello \\\" world "));
    QVERIFY(object->scriptProperty().numberLiteral(&ok) == 0.0 && !ok);
    QVERIFY(!object->scriptProperty().booleanLiteral(&ok) && !ok);

    QJSValue inst = engine.newQObject(object);
    QJSValue func = engine.evaluate("function(value) { this.scriptProperty = value }");

    func.callWithInstance(inst, QJSValueList() << "test a \"string ");
    QCOMPARE(QQmlScriptStringPrivate::get(object->scriptProperty())->script, QString("\"test a \\\"string \""));
    QVERIFY(!object->scriptProperty().isEmpty());
    QVERIFY(!object->scriptProperty().isUndefinedLiteral());
    QVERIFY(!object->scriptProperty().isNullLiteral());
    QCOMPARE(object->scriptProperty().stringLiteral(), QString("test a \\\"string "));
    QVERIFY(object->scriptProperty().numberLiteral(&ok) == 0.0 && !ok);
    QVERIFY(!object->scriptProperty().booleanLiteral(&ok) && !ok);

    func.callWithInstance(inst, QJSValueList() << QJSValue::UndefinedValue);
    QCOMPARE(QQmlScriptStringPrivate::get(object->scriptProperty())->script, QString("undefined"));
    QVERIFY(!object->scriptProperty().isEmpty());
    QVERIFY(object->scriptProperty().isUndefinedLiteral());
    QVERIFY(!object->scriptProperty().isNullLiteral());
    QVERIFY(object->scriptProperty().stringLiteral().isEmpty());
    QVERIFY(object->scriptProperty().numberLiteral(&ok) == 0.0 && !ok);
    QVERIFY(!object->scriptProperty().booleanLiteral(&ok) && !ok);

    func.callWithInstance(inst, QJSValueList() << true);
    QCOMPARE(QQmlScriptStringPrivate::get(object->scriptProperty())->script, QString("true"));
    QVERIFY(!object->scriptProperty().isEmpty());
    QVERIFY(!object->scriptProperty().isUndefinedLiteral());
    QVERIFY(!object->scriptProperty().isNullLiteral());
    QVERIFY(object->scriptProperty().stringLiteral().isEmpty());
    QVERIFY(object->scriptProperty().numberLiteral(&ok) == 0.0 && !ok);
    QVERIFY(object->scriptProperty().booleanLiteral(&ok) && ok);

    func.callWithInstance(inst, QJSValueList() << false);
    QCOMPARE(QQmlScriptStringPrivate::get(object->scriptProperty())->script, QString("false"));
    QVERIFY(!object->scriptProperty().isEmpty());
    QVERIFY(!object->scriptProperty().isUndefinedLiteral());
    QVERIFY(!object->scriptProperty().isNullLiteral());
    QVERIFY(object->scriptProperty().stringLiteral().isEmpty());
    QVERIFY(object->scriptProperty().numberLiteral(&ok) == 0.0 && !ok);
    QVERIFY(!object->scriptProperty().booleanLiteral(&ok) && ok);

    func.callWithInstance(inst, QJSValueList() << QJSValue::NullValue);
    QCOMPARE(QQmlScriptStringPrivate::get(object->scriptProperty())->script, QString("null"));
    QVERIFY(!object->scriptProperty().isEmpty());
    QVERIFY(!object->scriptProperty().isUndefinedLiteral());
    QVERIFY(object->scriptProperty().isNullLiteral());
    QVERIFY(object->scriptProperty().stringLiteral().isEmpty());
    QVERIFY(object->scriptProperty().numberLiteral(&ok) == 0.0 && !ok);
    QVERIFY(!object->scriptProperty().booleanLiteral(&ok) && !ok);

    func.callWithInstance(inst, QJSValueList() << 12.34);
    QCOMPARE(QQmlScriptStringPrivate::get(object->scriptProperty())->script, QString("12.34"));
    QVERIFY(!object->scriptProperty().isEmpty());
    QVERIFY(!object->scriptProperty().isUndefinedLiteral());
    QVERIFY(!object->scriptProperty().isNullLiteral());
    QVERIFY(object->scriptProperty().stringLiteral().isEmpty());
    QVERIFY(object->scriptProperty().numberLiteral(&ok) == 12.34 && ok);
    QVERIFY(!object->scriptProperty().booleanLiteral(&ok) && !ok);
}

void tst_qqmllanguage::scriptStringWithoutSourceCode()
{
    QUrl url = testFileUrl("scriptString7.qml");
    {
        QQmlEnginePrivate *eng = QQmlEnginePrivate::get(&engine);
        QQmlTypeData *td = eng->typeLoader.getType(url);
        Q_ASSERT(td);

        QV4::CompiledData::Unit *qmlUnit = td->compiledData()->compilationUnit->data;
        Q_ASSERT(qmlUnit);
        const QV4::CompiledData::Object *rootObject = qmlUnit->objectAt(qmlUnit->indexOfRootObject);
        QCOMPARE(qmlUnit->stringAt(rootObject->inheritedTypeNameIndex), QString("MyTypeObject"));
        quint32 i;
        for (i = 0; i < rootObject->nBindings; ++i) {
            const QV4::CompiledData::Binding *binding = rootObject->bindingTable() + i;
            if (qmlUnit->stringAt(binding->propertyNameIndex) != QString("scriptProperty"))
                continue;
            QCOMPARE(binding->valueAsScriptString(qmlUnit), QString("intProperty"));
            const_cast<QV4::CompiledData::Binding*>(binding)->stringIndex = 0; // empty string index
            QVERIFY(binding->valueAsScriptString(qmlUnit).isEmpty());
            break;
        }
        QVERIFY(i < rootObject->nBindings);
    }
    QQmlComponent component(&engine, url);
    VERIFY_ERRORS(0);

    MyTypeObject *object = qobject_cast<MyTypeObject*>(component.create());
    QVERIFY(object != 0);
    QQmlScriptString ss = object->scriptProperty();
    QVERIFY(!ss.isEmpty());
    QCOMPARE(ss.stringLiteral(), QString());
    bool ok;
    QCOMPARE(ss.numberLiteral(&ok), qreal(0.));
    QCOMPARE(ok, false);

    const QQmlScriptStringPrivate *scriptPrivate = QQmlScriptStringPrivate::get(ss);
    QVERIFY(scriptPrivate != 0);
    QVERIFY(scriptPrivate->script.isEmpty());
    QCOMPARE(scriptPrivate->scope, qobject_cast<QObject*>(object));
    QCOMPARE(scriptPrivate->context, qmlContext(object));

    {
        QQmlExpression expr(ss, /*context*/0, object);
        QCOMPARE(expr.evaluate().toInt(), int(100));
    }
}

// Test the QQmlScriptString comparison operators. The script strings are considered
// equal if there evaluation would produce the same result.
void tst_qqmllanguage::scriptStringComparison()
{
    QQmlComponent component1(&engine, testFileUrl("scriptString.qml"));
    QVERIFY(!component1.isError() && component1.errors().isEmpty());
    MyTypeObject *object1 = qobject_cast<MyTypeObject*>(component1.create());
    QVERIFY(object1 != 0);

    QQmlComponent component2(&engine, testFileUrl("scriptString2.qml"));
    QVERIFY(!component2.isError() && component2.errors().isEmpty());
    MyTypeObject *object2 = qobject_cast<MyTypeObject*>(component2.create());
    QVERIFY(object2 != 0);

    QQmlComponent component3(&engine, testFileUrl("scriptString3.qml"));
    QVERIFY(!component3.isError() && component3.errors().isEmpty());
    MyTypeObject *object3 = qobject_cast<MyTypeObject*>(component3.create());
    QVERIFY(object3 != 0);

    //QJSValue inst1 = engine.newQObject(object1);
    QJSValue inst2 = engine.newQObject(object2);
    QJSValue inst3 = engine.newQObject(object3);
    QJSValue func = engine.evaluate("function(value) { this.scriptProperty = value }");

    const QString s = "hello\\n\\\"world\\\"";
    const qreal n = 12.345;
    bool ok;

    QCOMPARE(object2->scriptProperty().stringLiteral(), s);
    QVERIFY(object3->scriptProperty().numberLiteral(&ok) == n && ok);
    QCOMPARE(object1->scriptProperty(), object1->scriptProperty());
    QCOMPARE(object2->scriptProperty(), object2->scriptProperty());
    QCOMPARE(object3->scriptProperty(), object3->scriptProperty());
    QVERIFY(object2->scriptProperty() != object3->scriptProperty());
    QVERIFY(object1->scriptProperty() != object2->scriptProperty());
    QVERIFY(object1->scriptProperty() != object3->scriptProperty());

    func.callWithInstance(inst2, QJSValueList() << n);
    QCOMPARE(object2->scriptProperty(), object3->scriptProperty());

    func.callWithInstance(inst2, QJSValueList() << s);
    QVERIFY(object2->scriptProperty() != object3->scriptProperty());
    func.callWithInstance(inst3, QJSValueList() << s);
    QCOMPARE(object2->scriptProperty(), object3->scriptProperty());

    func.callWithInstance(inst2, QJSValueList() << QJSValue::UndefinedValue);
    QVERIFY(object2->scriptProperty() != object3->scriptProperty());
    func.callWithInstance(inst3, QJSValueList() << QJSValue::UndefinedValue);
    QCOMPARE(object2->scriptProperty(), object3->scriptProperty());

    func.callWithInstance(inst2, QJSValueList() << QJSValue::NullValue);
    QVERIFY(object2->scriptProperty() != object3->scriptProperty());
    func.callWithInstance(inst3, QJSValueList() << QJSValue::NullValue);
    QCOMPARE(object2->scriptProperty(), object3->scriptProperty());

    func.callWithInstance(inst2, QJSValueList() << false);
    QVERIFY(object2->scriptProperty() != object3->scriptProperty());
    func.callWithInstance(inst3, QJSValueList() << false);
    QCOMPARE(object2->scriptProperty(), object3->scriptProperty());

    func.callWithInstance(inst2, QJSValueList() << true);
    QVERIFY(object2->scriptProperty() != object3->scriptProperty());
    func.callWithInstance(inst3, QJSValueList() << true);
    QCOMPARE(object2->scriptProperty(), object3->scriptProperty());

    QVERIFY(object1->scriptProperty() != object2->scriptProperty());
    object2->setScriptProperty(object1->scriptProperty());
    QCOMPARE(object1->scriptProperty(), object2->scriptProperty());

    QVERIFY(object1->scriptProperty() != object3->scriptProperty());
    func.callWithInstance(inst3, QJSValueList() << engine.toScriptValue(object1->scriptProperty()));
    QCOMPARE(object1->scriptProperty(), object3->scriptProperty());

    // While this are two instances of the same object they are still considered different
    // because the (none literal) script string may access variables which have different
    // values in both instances and hence evaluated to different results.
    MyTypeObject *object1_2 = qobject_cast<MyTypeObject*>(component1.create());
    QVERIFY(object1_2 != 0);
    QVERIFY(object1->scriptProperty() != object1_2->scriptProperty());
}

// Check that default property assignments are correctly spliced into explicit
// property assignments
void tst_qqmllanguage::defaultPropertyListOrder()
{
    QQmlComponent component(&engine, testFileUrl("defaultPropertyListOrder.qml"));
    VERIFY_ERRORS(0);

    MyContainer *container = qobject_cast<MyContainer *>(component.create());
    QVERIFY(container  != 0);

    QCOMPARE(container->getChildren()->count(), 6);
    QCOMPARE(container->getChildren()->at(0)->property("index"), QVariant(0));
    QCOMPARE(container->getChildren()->at(1)->property("index"), QVariant(1));
    QCOMPARE(container->getChildren()->at(2)->property("index"), QVariant(2));
    QCOMPARE(container->getChildren()->at(3)->property("index"), QVariant(3));
    QCOMPARE(container->getChildren()->at(4)->property("index"), QVariant(4));
    QCOMPARE(container->getChildren()->at(5)->property("index"), QVariant(5));
}

void tst_qqmllanguage::declaredPropertyValues()
{
    QQmlComponent component(&engine, testFileUrl("declaredPropertyValues.qml"));
    VERIFY_ERRORS(0);
}

void tst_qqmllanguage::dontDoubleCallClassBegin()
{
    QQmlComponent component(&engine, testFileUrl("dontDoubleCallClassBegin.qml"));
    QObject *o = component.create();
    QVERIFY(o);

    MyParserStatus *o2 = qobject_cast<MyParserStatus *>(qvariant_cast<QObject *>(o->property("object")));
    QVERIFY(o2);
    QCOMPARE(o2->classBeginCount(), 1);
    QCOMPARE(o2->componentCompleteCount(), 1);

    delete o;
}

void tst_qqmllanguage::reservedWords_data()
{
    QTest::addColumn<QByteArray>("word");

    QTest::newRow("abstract") << QByteArray("abstract");
    QTest::newRow("as") << QByteArray("as");
    QTest::newRow("boolean") << QByteArray("boolean");
    QTest::newRow("break") << QByteArray("break");
    QTest::newRow("byte") << QByteArray("byte");
    QTest::newRow("case") << QByteArray("case");
    QTest::newRow("catch") << QByteArray("catch");
    QTest::newRow("char") << QByteArray("char");
    QTest::newRow("class") << QByteArray("class");
    QTest::newRow("continue") << QByteArray("continue");
    QTest::newRow("const") << QByteArray("const");
    QTest::newRow("debugger") << QByteArray("debugger");
    QTest::newRow("default") << QByteArray("default");
    QTest::newRow("delete") << QByteArray("delete");
    QTest::newRow("do") << QByteArray("do");
    QTest::newRow("double") << QByteArray("double");
    QTest::newRow("else") << QByteArray("else");
    QTest::newRow("enum") << QByteArray("enum");
    QTest::newRow("export") << QByteArray("export");
    QTest::newRow("extends") << QByteArray("extends");
    QTest::newRow("false") << QByteArray("false");
    QTest::newRow("final") << QByteArray("final");
    QTest::newRow("finally") << QByteArray("finally");
    QTest::newRow("float") << QByteArray("float");
    QTest::newRow("for") << QByteArray("for");
    QTest::newRow("function") << QByteArray("function");
    QTest::newRow("goto") << QByteArray("goto");
    QTest::newRow("if") << QByteArray("if");
    QTest::newRow("implements") << QByteArray("implements");
    QTest::newRow("import") << QByteArray("import");
    QTest::newRow("pragma") << QByteArray("pragma");
    QTest::newRow("in") << QByteArray("in");
    QTest::newRow("instanceof") << QByteArray("instanceof");
    QTest::newRow("int") << QByteArray("int");
    QTest::newRow("interface") << QByteArray("interface");
    QTest::newRow("long") << QByteArray("long");
    QTest::newRow("native") << QByteArray("native");
    QTest::newRow("new") << QByteArray("new");
    QTest::newRow("null") << QByteArray("null");
    QTest::newRow("package") << QByteArray("package");
    QTest::newRow("private") << QByteArray("private");
    QTest::newRow("protected") << QByteArray("protected");
    QTest::newRow("public") << QByteArray("public");
    QTest::newRow("return") << QByteArray("return");
    QTest::newRow("short") << QByteArray("short");
    QTest::newRow("static") << QByteArray("static");
    QTest::newRow("super") << QByteArray("super");
    QTest::newRow("switch") << QByteArray("switch");
    QTest::newRow("synchronized") << QByteArray("synchronized");
    QTest::newRow("this") << QByteArray("this");
    QTest::newRow("throw") << QByteArray("throw");
    QTest::newRow("throws") << QByteArray("throws");
    QTest::newRow("transient") << QByteArray("transient");
    QTest::newRow("true") << QByteArray("true");
    QTest::newRow("try") << QByteArray("try");
    QTest::newRow("typeof") << QByteArray("typeof");
    QTest::newRow("var") << QByteArray("var");
    QTest::newRow("void") << QByteArray("void");
    QTest::newRow("volatile") << QByteArray("volatile");
    QTest::newRow("while") << QByteArray("while");
    QTest::newRow("with") << QByteArray("with");
}

void tst_qqmllanguage::reservedWords()
{
    QFETCH(QByteArray, word);
    QQmlComponent component(&engine);
    component.setData("import QtQuick 2.0\nQtObject { property string " + word + " }", QUrl());
    QCOMPARE(component.errorString(), QLatin1String(":2 Expected token `identifier'\n"));
}

// Check that first child of qml is of given type. Empty type insists on error.
void tst_qqmllanguage::testType(const QString& qml, const QString& type, const QString& expectederror, bool partialMatch)
{
    if (engine.importPathList() == defaultImportPathList)
        engine.addImportPath(testFile("lib"));

    QQmlComponent component(&engine);
    component.setData(qml.toUtf8(), testFileUrl("empty.qml")); // just a file for relative local imports

    QTRY_VERIFY(!component.isLoading());

    if (type.isEmpty()) {
        QVERIFY(component.isError());
        QString actualerror;
        foreach (const QQmlError e, component.errors()) {
            if (!actualerror.isEmpty())
                actualerror.append("; ");
            actualerror.append(e.description());
        }
        QCOMPARE(actualerror.left(partialMatch ? expectederror.length(): -1),expectederror);
    } else {
        VERIFY_ERRORS(0);
        QObject *object = component.create();
        QVERIFY(object != 0);
        QCOMPARE(QString(object->metaObject()->className()), type);
        delete object;
    }

    engine.setImportPathList(defaultImportPathList);
}

// QTBUG-17276
void tst_qqmllanguage::inlineAssignmentsOverrideBindings()
{
    QQmlComponent component(&engine, testFileUrl("inlineAssignmentsOverrideBindings.qml"));

    QObject *o = component.create();
    QVERIFY(o != 0);
    QCOMPARE(o->property("test").toInt(), 11);
    delete o;
}

// QTBUG-19354
void tst_qqmllanguage::nestedComponentRoots()
{
    QQmlComponent component(&engine, testFileUrl("nestedComponentRoots.qml"));
}

// Import tests (QT-558)
void tst_qqmllanguage::importsBuiltin_data()
{
    // QT-610

    QTest::addColumn<QString>("qml");
    QTest::addColumn<QString>("type");
    QTest::addColumn<QString>("error");

    // import built-ins
    QTest::newRow("missing import")
        << "Test {}"
        << ""
        << "Test is not a type";
    QTest::newRow("not in version 0.0")
        << "import org.qtproject.Test 0.0\n"
           "Test {}"
        << ""
        << "Test is not a type";
    QTest::newRow("version not installed")
        << "import org.qtproject.Test 99.0\n"
           "Test {}"
        << ""
        << "module \"org.qtproject.Test\" version 99.0 is not installed";
    QTest::newRow("in version 0.0")
        << "import org.qtproject.Test 0.0\n"
           "TestTP {}"
        << "TestType"
        << "";
    QTest::newRow("qualified in version 0.0")
        << "import org.qtproject.Test 0.0 as T\n"
           "T.TestTP {}"
        << "TestType"
        << "";
    QTest::newRow("in version 1.0")
        << "import org.qtproject.Test 1.0\n"
           "Test {}"
        << "TestType"
        << "";
    QTest::newRow("qualified wrong")
        << "import org.qtproject.Test 1.0 as T\n" // QT-610
           "Test {}"
        << ""
        << "Test is not a type";
    QTest::newRow("qualified right")
        << "import org.qtproject.Test 1.0 as T\n"
           "T.Test {}"
        << "TestType"
        << "";
    QTest::newRow("qualified right but not in version 0.0")
        << "import org.qtproject.Test 0.0 as T\n"
           "T.Test {}"
        << ""
        << "T.Test is not a type";
    QTest::newRow("in version 1.1")
        << "import org.qtproject.Test 1.1\n"
           "Test {}"
        << "TestType"
        << "";
    QTest::newRow("in version 1.3")
        << "import org.qtproject.Test 1.3\n"
           "Test {}"
        << "TestType"
        << "";
    QTest::newRow("in version 1.5")
        << "import org.qtproject.Test 1.5\n"
           "Test {}"
        << "TestType"
        << "";
    QTest::newRow("changed in version 1.8")
        << "import org.qtproject.Test 1.8\n"
           "Test {}"
        << "TestType2"
        << "";
    QTest::newRow("in version 1.12")
        << "import org.qtproject.Test 1.12\n"
           "Test {}"
        << "TestType2"
        << "";
    QTest::newRow("old in version 1.9")
        << "import org.qtproject.Test 1.9\n"
           "OldTest {}"
        << "TestType"
        << "";
    QTest::newRow("old in version 1.11")
        << "import org.qtproject.Test 1.11\n"
           "OldTest {}"
        << "TestType"
        << "";
    QTest::newRow("multiversion 1")
        << "import org.qtproject.Test 1.11\n"
           "import org.qtproject.Test 1.12\n"
           "Test {}"
        << (!qmlCheckTypes()?"TestType2":"")
        << (!qmlCheckTypes()?"":"Test is ambiguous. Found in org/qtproject/Test/ in version 1.12 and 1.11");
    QTest::newRow("multiversion 2")
        << "import org.qtproject.Test 1.11\n"
           "import org.qtproject.Test 1.12\n"
           "OldTest {}"
        << (!qmlCheckTypes()?"TestType":"")
        << (!qmlCheckTypes()?"":"OldTest is ambiguous. Found in org/qtproject/Test/ in version 1.12 and 1.11");
    QTest::newRow("qualified multiversion 3")
        << "import org.qtproject.Test 1.0 as T0\n"
           "import org.qtproject.Test 1.8 as T8\n"
           "T0.Test {}"
        << "TestType"
        << "";
    QTest::newRow("qualified multiversion 4")
        << "import org.qtproject.Test 1.0 as T0\n"
           "import org.qtproject.Test 1.8 as T8\n"
           "T8.Test {}"
        << "TestType2"
        << "";
}

void tst_qqmllanguage::importsBuiltin()
{
    QFETCH(QString, qml);
    QFETCH(QString, type);
    QFETCH(QString, error);
    testType(qml,type,error);
}

void tst_qqmllanguage::importsLocal_data()
{
    QTest::addColumn<QString>("qml");
    QTest::addColumn<QString>("type");
    QTest::addColumn<QString>("error");

    // import locals
    QTest::newRow("local import")
        << "import \"subdir\"\n" // QT-613
           "Test {}"
        << "QQuickRectangle"
        << "";
    QTest::newRow("local import second")
        << "import QtQuick 2.0\nimport \"subdir\"\n"
           "Test {}"
        << "QQuickRectangle"
        << "";
    QTest::newRow("local import subsubdir")
        << "import QtQuick 2.0\nimport \"subdir/subsubdir\"\n"
           "SubTest {}"
        << "QQuickRectangle"
        << "";
    QTest::newRow("local import QTBUG-7721 A")
        << "subdir.Test {}" // no longer allowed (QTBUG-7721)
        << ""
        << "subdir.Test - subdir is not a namespace";
    QTest::newRow("local import QTBUG-7721 B")
        << "import \"subdir\" as X\n"
           "X.subsubdir.SubTest {}" // no longer allowed (QTBUG-7721)
        << ""
        << "X.subsubdir.SubTest - nested namespaces not allowed";
    QTest::newRow("local import as")
        << "import \"subdir\" as T\n"
           "T.Test {}"
        << "QQuickRectangle"
        << "";
    QTest::newRow("wrong local import as")
        << "import \"subdir\" as T\n"
           "Test {}"
        << ""
        << "Test is not a type";
    QTest::newRow("library precedence over local import")
        << "import \"subdir\"\n"
           "import org.qtproject.Test 1.0\n"
           "Test {}"
        << (!qmlCheckTypes()?"TestType":"")
        << (!qmlCheckTypes()?"":"Test is ambiguous. Found in org/qtproject/Test/ and in subdir/");
    QTest::newRow("file URL survives percent-encoding")
        << "import \"" + QUrl::fromLocalFile(QDir::currentPath() + "/{subdir}").toString() + "\"\n"
           "Test {}"
        << "QQuickRectangle"
        << "";
}

void tst_qqmllanguage::importsLocal()
{
    QFETCH(QString, qml);
    QFETCH(QString, type);
    QFETCH(QString, error);
    testType(qml,type,error);
}

void tst_qqmllanguage::basicRemote_data()
{
    QTest::addColumn<QUrl>("url");
    QTest::addColumn<QString>("type");
    QTest::addColumn<QString>("error");

    QString serverdir = "/qtest/qml/qqmllanguage/";

    QTest::newRow("no need for qmldir") << QUrl(serverdir+"Test.qml") << "" << "";
    QTest::newRow("absent qmldir") << QUrl(serverdir+"/noqmldir/Test.qml") << "" << "";
    QTest::newRow("need qmldir") << QUrl(serverdir+"TestLocal.qml") << "" << "";
}

void tst_qqmllanguage::basicRemote()
{
    QFETCH(QUrl, url);
    QFETCH(QString, type);
    QFETCH(QString, error);

    ThreadedTestHTTPServer server(dataDirectory());

    url = server.baseUrl().resolved(url);

    QQmlComponent component(&engine, url);

    QTRY_VERIFY(!component.isLoading());

    if (error.isEmpty()) {
        if (component.isError())
            qDebug() << component.errors();
        QVERIFY(!component.isError());
    } else {
        QVERIFY(component.isError());
    }
}

void tst_qqmllanguage::importsRemote_data()
{
    QTest::addColumn<QString>("qml");
    QTest::addColumn<QString>("type");
    QTest::addColumn<QString>("error");

    QString serverdir = "{{ServerBaseUrl}}/qtest/qml/qqmllanguage";

    QTest::newRow("remote import") << "import \""+serverdir+"\"\nTest {}" << "QQuickRectangle"
        << "";
    QTest::newRow("remote import with subdir") << "import \""+serverdir+"\"\nTestSubDir {}" << "QQuickText"
        << "";
    QTest::newRow("remote import with local") << "import \""+serverdir+"\"\nTestLocal {}" << "QQuickImage"
        << "";
    QTest::newRow("wrong remote import with undeclared local") << "import \""+serverdir+"\"\nWrongTestLocal {}" << ""
        << "WrongTestLocal is not a type";
    QTest::newRow("wrong remote import of internal local") << "import \""+serverdir+"\"\nLocalInternal {}" << ""
        << "LocalInternal is not a type";
    QTest::newRow("wrong remote import of undeclared local") << "import \""+serverdir+"\"\nUndeclaredLocal {}" << ""
        << "UndeclaredLocal is not a type";
}

void tst_qqmllanguage::importsRemote()
{
    QFETCH(QString, qml);
    QFETCH(QString, type);
    QFETCH(QString, error);

    ThreadedTestHTTPServer server(dataDirectory());

    qml.replace(QStringLiteral("{{ServerBaseUrl}}"), server.baseUrl().toString());

    testType(qml,type,error);
}

void tst_qqmllanguage::importsInstalled_data()
{
    // QT-610

    QTest::addColumn<QString>("qml");
    QTest::addColumn<QString>("type");
    QTest::addColumn<QString>("error");

    // import installed
    QTest::newRow("installed import 0")
        << "import org.qtproject.installedtest0 0.0\n"
           "InstalledTestTP {}"
        << "QQuickRectangle"
        << "";
    QTest::newRow("installed import 0 as TP")
        << "import org.qtproject.installedtest0 0.0 as TP\n"
           "TP.InstalledTestTP {}"
        << "QQuickRectangle"
        << "";
    QTest::newRow("installed import 1")
        << "import org.qtproject.installedtest 1.0\n"
           "InstalledTest {}"
        << "QQuickRectangle"
        << "";
    QTest::newRow("installed import 2")
        << "import org.qtproject.installedtest 1.3\n"
           "InstalledTest {}"
        << "QQuickRectangle"
        << "";
    QTest::newRow("installed import 3")
        << "import org.qtproject.installedtest 1.4\n"
           "InstalledTest {}"
        << "QQuickText"
        << "";
    QTest::newRow("installed import minor version not available") // QTBUG-11936
        << "import org.qtproject.installedtest 0.1\n"
           "InstalledTest {}"
        << ""
        << "module \"org.qtproject.installedtest\" version 0.1 is not installed";
    QTest::newRow("installed import minor version not available") // QTBUG-9627
        << "import org.qtproject.installedtest 1.10\n"
           "InstalledTest {}"
        << ""
        << "module \"org.qtproject.installedtest\" version 1.10 is not installed";
    QTest::newRow("installed import major version not available") // QTBUG-9627
        << "import org.qtproject.installedtest 9.0\n"
           "InstalledTest {}"
        << ""
        << "module \"org.qtproject.installedtest\" version 9.0 is not installed";
    QTest::newRow("installed import visibility") // QT-614
        << "import org.qtproject.installedtest 1.4\n"
           "PrivateType {}"
        << ""
        << "PrivateType is not a type";
    QTest::newRow("installed import version QML clash")
        << "import org.qtproject.installedtest1 1.0\n"
           "Test {}"
        << ""
        << "\"Test\" version 1.0 is defined more than once in module \"org.qtproject.installedtest1\"";
    QTest::newRow("installed import version JS clash")
        << "import org.qtproject.installedtest2 1.0\n"
           "Test {}"
        << ""
        << "\"Test\" version 1.0 is defined more than once in module \"org.qtproject.installedtest2\"";
}

void tst_qqmllanguage::importsInstalled()
{
    QFETCH(QString, qml);
    QFETCH(QString, type);
    QFETCH(QString, error);
    testType(qml,type,error);
}

void tst_qqmllanguage::importsInstalledRemote_data()
{
    // Repeat the tests for local installed data
    importsInstalled_data();
}

void tst_qqmllanguage::importsInstalledRemote()
{
    QFETCH(QString, qml);
    QFETCH(QString, type);
    QFETCH(QString, error);

    ThreadedTestHTTPServer server(dataDirectory());

    QString serverdir = server.urlString("/lib/");
    engine.setImportPathList(QStringList(defaultImportPathList) << serverdir);

    testType(qml,type,error);

    engine.setImportPathList(defaultImportPathList);
}

void tst_qqmllanguage::importsPath_data()
{
    QTest::addColumn<QStringList>("importPath");
    QTest::addColumn<QString>("qml");
    QTest::addColumn<QString>("value");

    QTest::newRow("local takes priority normal")
        << (QStringList() << testFile("lib") << "{{ServerBaseUrl}}/lib2/")
        << "import testModule 1.0\n"
           "Test {}"
        << "foo";

    QTest::newRow("local takes priority reversed")
        << (QStringList() << "{{ServerBaseUrl}}/lib/" << testFile("lib2"))
        << "import testModule 1.0\n"
           "Test {}"
        << "bar";

    QTest::newRow("earlier takes priority 1")
        << (QStringList() << "{{ServerBaseUrl}}/lib/" << "{{ServerBaseUrl}}/lib2/")
        << "import testModule 1.0\n"
           "Test {}"
        << "foo";

    QTest::newRow("earlier takes priority 2")
        << (QStringList() << "{{ServerBaseUrl}}/lib2/" << "{{ServerBaseUrl}}/lib/")
        << "import testModule 1.0\n"
           "Test {}"
        << "bar";

    QTest::newRow("major version takes priority over unversioned")
        << (QStringList() << "{{ServerBaseUrl}}/lib/" << "{{ServerBaseUrl}}/lib3/")
        << "import testModule 1.0\n"
           "Test {}"
        << "baz";

    QTest::newRow("major version takes priority over minor")
        << (QStringList() << "{{ServerBaseUrl}}/lib4/" << "{{ServerBaseUrl}}/lib3/")
        << "import testModule 1.0\n"
           "Test {}"
        << "baz";

    QTest::newRow("minor version takes priority over unversioned")
        << (QStringList() << "{{ServerBaseUrl}}/lib/" << "{{ServerBaseUrl}}/lib4/")
        << "import testModule 1.0\n"
           "Test {}"
        << "qux";
}

void tst_qqmllanguage::importsPath()
{
    QFETCH(QStringList, importPath);
    QFETCH(QString, qml);
    QFETCH(QString, value);

    ThreadedTestHTTPServer server(dataDirectory());

    for (int i = 0; i < importPath.count(); ++i)
        importPath[i].replace(QStringLiteral("{{ServerBaseUrl}}"), server.baseUrl().toString());

    engine.setImportPathList(QStringList(defaultImportPathList) << importPath);

    QQmlComponent component(&engine);
    component.setData(qml.toUtf8(), testFileUrl("empty.qml"));

    QTRY_VERIFY(component.isReady());
    VERIFY_ERRORS(0);

    QObject *object = component.create();
    QVERIFY(object != 0);
    QCOMPARE(object->property("test").toString(), value);
    delete object;

    engine.setImportPathList(defaultImportPathList);
}

void tst_qqmllanguage::importsOrder_data()
{
    QTest::addColumn<QString>("qml");
    QTest::addColumn<QString>("type");
    QTest::addColumn<QString>("error");
    QTest::addColumn<bool>("partialMatch");

    QTest::newRow("double import") <<
           "import org.qtproject.installedtest 1.4\n"
           "import org.qtproject.installedtest 1.4\n"
           "InstalledTest {}"
           << (!qmlCheckTypes()?"QQuickText":"")
           << (!qmlCheckTypes()?"":"InstalledTest is ambiguous. Found in lib/org/qtproject/installedtest/ in version 1.4 and 1.4")
           << false;
    QTest::newRow("installed import overrides 1") <<
           "import org.qtproject.installedtest 1.0\n"
           "import org.qtproject.installedtest 1.4\n"
           "InstalledTest {}"
           << (!qmlCheckTypes()?"QQuickText":"")
           << (!qmlCheckTypes()?"":"InstalledTest is ambiguous. Found in lib/org/qtproject/installedtest/ in version 1.4 and 1.0")
           << false;
    QTest::newRow("installed import overrides 2") <<
           "import org.qtproject.installedtest 1.4\n"
           "import org.qtproject.installedtest 1.0\n"
           "InstalledTest {}"
           << (!qmlCheckTypes()?"QQuickRectangle":"")
           << (!qmlCheckTypes()?"":"InstalledTest is ambiguous. Found in lib/org/qtproject/installedtest/ in version 1.0 and 1.4")
           << false;
    QTest::newRow("installed import re-overrides 1") <<
           "import org.qtproject.installedtest 1.4\n"
           "import org.qtproject.installedtest 1.0\n"
           "import org.qtproject.installedtest 1.4\n"
           "InstalledTest {}"
           << (!qmlCheckTypes()?"QQuickText":"")
           << (!qmlCheckTypes()?"":"InstalledTest is ambiguous. Found in lib/org/qtproject/installedtest/ in version 1.4 and 1.0")
           << false;
    QTest::newRow("installed import re-overrides 2") <<
           "import org.qtproject.installedtest 1.4\n"
           "import org.qtproject.installedtest 1.0\n"
           "import org.qtproject.installedtest 1.4\n"
           "import org.qtproject.installedtest 1.0\n"
           "InstalledTest {}"
           << (!qmlCheckTypes()?"QQuickRectangle":"")
           << (!qmlCheckTypes()?"":"InstalledTest is ambiguous. Found in lib/org/qtproject/installedtest/ in version 1.0 and 1.4")
           << false;
    QTest::newRow("installed import versus builtin 1") <<
           "import org.qtproject.installedtest 1.5\n"
           "import QtQuick 2.0\n"
           "Rectangle {}"
           << (!qmlCheckTypes()?"QQuickRectangle":"")
           << (!qmlCheckTypes()?"":"Rectangle is ambiguous. Found in file://")
           << true;
    QTest::newRow("installed import versus builtin 2") <<
           "import QtQuick 2.0\n"
           "import org.qtproject.installedtest 1.5\n"
           "Rectangle {}"
           << (!qmlCheckTypes()?"QQuickText":"")
           << (!qmlCheckTypes()?"":"Rectangle is ambiguous. Found in lib/org/qtproject/installedtest/ and in file://")
           << true;
    QTest::newRow("namespaces cannot be overridden by types 1") <<
           "import QtQuick 2.0 as Rectangle\n"
           "import org.qtproject.installedtest 1.5\n"
           "Rectangle {}"
           << ""
           << "Namespace Rectangle cannot be used as a type"
           << false;
    QTest::newRow("namespaces cannot be overridden by types 2") <<
           "import QtQuick 2.0 as Rectangle\n"
           "import org.qtproject.installedtest 1.5\n"
           "Rectangle.Image {}"
           << "QQuickImage"
           << ""
           << false;
    QTest::newRow("local last 1") <<
           "LocalLast {}"
           << "QQuickText"
           << ""
           << false;
    QTest::newRow("local last 2") <<
           "import org.qtproject.installedtest 1.0\n"
           "LocalLast {}"
           << (!qmlCheckTypes()?"QQuickRectangle":"")// i.e. from org.qtproject.installedtest, not data/LocalLast.qml
           << (!qmlCheckTypes()?"":"LocalLast is ambiguous. Found in lib/org/qtproject/installedtest/ and in ")
           << false;
    QTest::newRow("local last 3") << //Forces it to load the local qmldir to resolve types, but they shouldn't override anything
           "import org.qtproject.installedtest 1.0\n"
           "LocalLast {LocalLast2{}}"
           << (!qmlCheckTypes()?"QQuickRectangle":"")// i.e. from org.qtproject.installedtest, not data/LocalLast.qml
           << (!qmlCheckTypes()?"":"LocalLast is ambiguous. Found in lib/org/qtproject/installedtest/ and in ")
           << false;
}

void tst_qqmllanguage::importsOrder()
{
    QFETCH(QString, qml);
    QFETCH(QString, type);
    QFETCH(QString, error);
    QFETCH(bool, partialMatch);
    testType(qml,type,error,partialMatch);
}

void tst_qqmllanguage::importIncorrectCase()
{
    if (engine.importPathList() == defaultImportPathList)
        engine.addImportPath(testFile("lib"));

    // Load "importIncorrectCase.qml" using wrong case
    QQmlComponent component(&engine, testFileUrl("ImportIncorrectCase.qml"));

    QList<QQmlError> errors = component.errors();
    QCOMPARE(errors.count(), 1);

    const QString expectedError = isCaseSensitiveFileSystem(dataDirectory()) ?
        QStringLiteral("File not found") :
        QStringLiteral("File name case mismatch");
    QCOMPARE(errors.at(0).description(), expectedError);

    engine.setImportPathList(defaultImportPathList);
}

void tst_qqmllanguage::importJs_data()
{
    QTest::addColumn<QString>("file");
    QTest::addColumn<QString>("errorFile");
    QTest::addColumn<bool>("performTest");

    QTest::newRow("defaultVersion")
        << "importJs.1.qml"
        << "importJs.1.errors.txt"
        << true;

    QTest::newRow("specifiedVersion")
        << "importJs.2.qml"
        << "importJs.2.errors.txt"
        << true;

    QTest::newRow("excludeExcessiveVersion")
        << "importJs.3.qml"
        << "importJs.3.errors.txt"
        << false;

    QTest::newRow("includeAppropriateVersion")
        << "importJs.4.qml"
        << "importJs.4.errors.txt"
        << true;

    QTest::newRow("noDefaultVersion")
        << "importJs.5.qml"
        << "importJs.5.errors.txt"
        << false;

    QTest::newRow("repeatImportFails")
        << "importJs.6.qml"
        << "importJs.6.errors.txt"
        << false;

    QTest::newRow("multipleVersionImportFails")
        << "importJs.7.qml"
        << "importJs.7.errors.txt"
        << false;

    QTest::newRow("namespacedImport")
        << "importJs.8.qml"
        << "importJs.8.errors.txt"
        << true;

    QTest::newRow("namespacedVersionedImport")
        << "importJs.9.qml"
        << "importJs.9.errors.txt"
        << true;

    QTest::newRow("namespacedRepeatImport")
        << "importJs.10.qml"
        << "importJs.10.errors.txt"
        << true;

    QTest::newRow("emptyScript")
        << "importJs.11.qml"
        << "importJs.11.errors.txt"
        << true;
}

void tst_qqmllanguage::importJs()
{
    QFETCH(QString, file);
    QFETCH(QString, errorFile);
    QFETCH(bool, performTest);

    engine.setImportPathList(QStringList(defaultImportPathList) << testFile("lib"));

    QQmlComponent component(&engine, testFileUrl(file));

    {
        DETERMINE_ERRORS(errorFile,expected,actual);
        QCOMPARE(expected.size(), actual.size());
        for (int i = 0; i < expected.size(); ++i)
        {
            const int compareLen = qMin(expected.at(i).length(), actual.at(i).length());
            QCOMPARE(expected.at(i).left(compareLen), actual.at(i).left(compareLen));
        }
    }

    if (performTest) {
        QObject *object = component.create();
        QVERIFY(object != 0);
        QCOMPARE(object->property("test").toBool(),true);
        delete object;
    }

    engine.setImportPathList(defaultImportPathList);
}

void tst_qqmllanguage::qmlAttachedPropertiesObjectMethod()
{
    QObject object;

    QCOMPARE(qmlAttachedPropertiesObject<MyQmlObject>(&object, false), (QObject *)0);
    QCOMPARE(qmlAttachedPropertiesObject<MyQmlObject>(&object, true), (QObject *)0);

    {
        QQmlComponent component(&engine, testFileUrl("qmlAttachedPropertiesObjectMethod.1.qml"));
        VERIFY_ERRORS(0);
        QObject *object = component.create();
        QVERIFY(object != 0);

        QCOMPARE(qmlAttachedPropertiesObject<MyQmlObject>(object, false), (QObject *)0);
        QVERIFY(qmlAttachedPropertiesObject<MyQmlObject>(object, true) != 0);
    }

    {
        QQmlComponent component(&engine, testFileUrl("qmlAttachedPropertiesObjectMethod.2.qml"));
        VERIFY_ERRORS(0);
        QObject *object = component.create();
        QVERIFY(object != 0);

        QVERIFY(qmlAttachedPropertiesObject<MyQmlObject>(object, false) != 0);
        QVERIFY(qmlAttachedPropertiesObject<MyQmlObject>(object, true) != 0);
    }
}

void tst_qqmllanguage::crash1()
{
    QQmlComponent component(&engine);
    component.setData("import QtQuick 2.0\nComponent {}", QUrl());
}

void tst_qqmllanguage::crash2()
{
    QQmlComponent component(&engine, testFileUrl("crash2.qml"));
}

// QTBUG-8676
void tst_qqmllanguage::customOnProperty()
{
    QQmlComponent component(&engine, testFileUrl("customOnProperty.qml"));

    VERIFY_ERRORS(0);
    QObject *object = component.create();
    QVERIFY(object != 0);

    QCOMPARE(object->property("on").toInt(), 10);

    delete object;
}

// QTBUG-12601
void tst_qqmllanguage::variantNotify()
{
    QQmlComponent component(&engine, testFileUrl("variantNotify.qml"));

    VERIFY_ERRORS(0);
    QObject *object = component.create();
    QVERIFY(object != 0);

    QCOMPARE(object->property("notifyCount").toInt(), 1);

    delete object;
}

void tst_qqmllanguage::revisions()
{
    {
        QQmlComponent component(&engine, testFileUrl("revisions11.qml"));

        VERIFY_ERRORS(0);
        MyRevisionedClass *object = qobject_cast<MyRevisionedClass*>(component.create());
        QVERIFY(object != 0);

        QCOMPARE(object->prop2(), 10.0);

        delete object;
    }
    {
        QQmlEngine myEngine;
        QQmlComponent component(&myEngine, testFileUrl("revisionssub11.qml"));

        VERIFY_ERRORS(0);
        MyRevisionedSubclass *object = qobject_cast<MyRevisionedSubclass*>(component.create());
        QVERIFY(object != 0);

        QCOMPARE(object->prop1(), 10.0);
        QCOMPARE(object->prop2(), 10.0);
        QCOMPARE(object->prop3(), 10.0);
        QCOMPARE(object->prop4(), 10.0);

        delete object;
    }
    {
        QQmlComponent component(&engine, testFileUrl("versionedbase.qml"));
        VERIFY_ERRORS(0);
        MySubclass *object = qobject_cast<MySubclass*>(component.create());
        QVERIFY(object != 0);

        QCOMPARE(object->prop1(), 10.0);
        QCOMPARE(object->prop2(), 10.0);

        delete object;
    }
}

void tst_qqmllanguage::revisionOverloads()
{
    {
    QQmlComponent component(&engine, testFileUrl("allowedRevisionOverloads.qml"));
    VERIFY_ERRORS(0);
    }
    {
    QQmlComponent component(&engine, testFileUrl("disallowedRevisionOverloads.qml"));
    QEXPECT_FAIL("", "QTBUG-13849", Abort);
    QVERIFY(0);
    VERIFY_ERRORS("disallowedRevisionOverloads.errors.txt");
    }
}

void tst_qqmllanguage::subclassedUncreateableRevision_data()
{
    QTest::addColumn<QString>("version");
    QTest::addColumn<QString>("prop");
    QTest::addColumn<bool>("shouldWork");

    QTest::newRow("prop1 exists in 1.0") << "1.0" << "prop1" << true;
    QTest::newRow("prop2 does not exist in 1.0") << "1.0" << "prop2" << false;
    QTest::newRow("prop3 does not exist in 1.0") << "1.0" << "prop3" << false;

    QTest::newRow("prop1 exists in 1.1") << "1.1" << "prop1" << true;
    QTest::newRow("prop2 works because it's re-declared in Derived") << "1.1" << "prop2" << true;
    QTest::newRow("prop3 only works if the Base REVISION 1 is picked up") << "1.1" << "prop3" << true;

}

void tst_qqmllanguage::subclassedUncreateableRevision()
{
    QFETCH(QString, version);
    QFETCH(QString, prop);
    QFETCH(bool, shouldWork);

    {
        QQmlEngine engine;
        QString qml = QString("import QtQuick 2.0\nimport Test %1\nMyUncreateableBaseClass {}").arg(version);
        QQmlComponent c(&engine);
        QTest::ignoreMessage(QtWarningMsg, "QQmlComponent: Component is not ready");
        c.setData(qml.toUtf8(), QUrl::fromLocalFile(QDir::currentPath()));
        QObject *obj = c.create();
        QCOMPARE(obj, static_cast<QObject*>(0));
        QCOMPARE(c.errors().count(), 1);
        QCOMPARE(c.errors().first().description(), QString("Cannot create MyUncreateableBaseClass"));
    }

    QQmlEngine engine;
    QString qml = QString("import QtQuick 2.0\nimport Test %1\nMyCreateableDerivedClass {\n%3: true\n}").arg(version).arg(prop);
    QQmlComponent c(&engine);
    if (!shouldWork)
        QTest::ignoreMessage(QtWarningMsg, "QQmlComponent: Component is not ready");
    c.setData(qml.toUtf8(), QUrl::fromLocalFile(QDir::currentPath()));
    QObject *obj = c.create();
    if (!shouldWork) {
        QCOMPARE(obj, static_cast<QObject*>(0));
        return;
    }

    QVERIFY(obj);
    MyUncreateableBaseClass *base = qobject_cast<MyUncreateableBaseClass*>(obj);
    QVERIFY(base);
    QCOMPARE(base->property(prop.toLatin1()).toBool(), true);
    delete obj;
}

void tst_qqmllanguage::initTestCase()
{
    QQmlDataTest::initTestCase();
    QVERIFY2(QDir::setCurrent(dataDirectory()), qPrintable("Could not chdir to " + dataDirectory()));

    defaultImportPathList = engine.importPathList();

    QQmlMetaType::registerCustomStringConverter(qMetaTypeId<MyCustomVariantType>(), myCustomVariantTypeConverter);

    registerTypes();
    // Registered here because it uses testFileUrl
    qmlRegisterType(testFileUrl("CompositeType.qml"), "Test", 1, 0, "RegisteredCompositeType");
    qmlRegisterType(testFileUrl("CompositeType.DoesNotExist.qml"), "Test", 1, 0, "RegisteredCompositeType2");
    qmlRegisterType(testFileUrl("invalidRoot.1.qml"), "Test", 1, 0, "RegisteredCompositeType3");
    qmlRegisterType(testFileUrl("CompositeTypeWithEnum.qml"), "Test", 1, 0, "RegisteredCompositeTypeWithEnum");
    qmlRegisterType(testFileUrl("CompositeTypeWithAttachedProperty.qml"), "Test", 1, 0, "RegisteredCompositeTypeWithAttachedProperty");

    // Registering the TestType class in other modules should have no adverse effects
    qmlRegisterType<TestType>("org.qtproject.TestPre", 1, 0, "Test");

    qmlRegisterType<TestType>("org.qtproject.Test", 0, 0, "TestTP");
    qmlRegisterType<TestType>("org.qtproject.Test", 1, 0, "Test");
    qmlRegisterType<TestType>("org.qtproject.Test", 1, 5, "Test");
    qmlRegisterType<TestType2>("org.qtproject.Test", 1, 8, "Test");
    qmlRegisterType<TestType>("org.qtproject.Test", 1, 9, "OldTest");
    qmlRegisterType<TestType2>("org.qtproject.Test", 1, 12, "Test");

    // Registering the TestType class in other modules should have no adverse effects
    qmlRegisterType<TestType>("org.qtproject.TestPost", 1, 0, "Test");

    // Create locale-specific file
    // For POSIX, this will just be data/I18nType.qml, since POSIX is 7-bit
    // For iso8859-1 locale, this will just be data/I18nType?????.qml where ????? is 5 8-bit characters
    // For utf-8 locale, this will be data/I18nType??????????.qml where ?????????? is 5 8-bit characters, UTF-8 encoded
    QFile in(testFileUrl(QLatin1String("I18nType30.qml")).toLocalFile());
    QVERIFY2(in.open(QIODevice::ReadOnly), qPrintable(QString::fromLatin1("Cannot open '%1': %2").arg(in.fileName(), in.errorString())));
    QFile out(testFileUrl(QString::fromUtf8("I18nType\303\201\303\242\303\243\303\244\303\245.qml")).toLocalFile());
    QVERIFY2(out.open(QIODevice::WriteOnly), qPrintable(QString::fromLatin1("Cannot open '%1': %2").arg(out.fileName(), out.errorString())));
    out.write(in.readAll());

    // Register a Composite Singleton.
    qmlRegisterSingletonType(testFileUrl("singleton/RegisteredCompositeSingletonType.qml"), "org.qtproject.Test", 1, 0, "RegisteredSingleton");
}

void tst_qqmllanguage::aliasPropertyChangeSignals()
{
    {
        QQmlComponent component(&engine, testFileUrl("aliasPropertyChangeSignals.qml"));

        VERIFY_ERRORS(0);
        QObject *o = component.create();
        QVERIFY(o != 0);

        QCOMPARE(o->property("test").toBool(), true);

        delete o;
    }

    // QTCREATORBUG-2769
    {
        QQmlComponent component(&engine, testFileUrl("aliasPropertyChangeSignals.2.qml"));

        VERIFY_ERRORS(0);
        QObject *o = component.create();
        QVERIFY(o != 0);

        QCOMPARE(o->property("test").toBool(), true);

        delete o;
    }
}

// Tests property initializers
void tst_qqmllanguage::propertyInit()
{
    {
        QQmlComponent component(&engine, testFileUrl("propertyInit.1.qml"));

        VERIFY_ERRORS(0);
        QObject *o = component.create();
        QVERIFY(o != 0);

        QCOMPARE(o->property("test").toInt(), 1);

        delete o;
    }

    {
        QQmlComponent component(&engine, testFileUrl("propertyInit.2.qml"));

        VERIFY_ERRORS(0);
        QObject *o = component.create();
        QVERIFY(o != 0);

        QCOMPARE(o->property("test").toInt(), 123);

        delete o;
    }
}

// Test that registration order doesn't break type availability
// QTBUG-16878
void tst_qqmllanguage::registrationOrder()
{
    QQmlComponent component(&engine, testFileUrl("registrationOrder.qml"));

    QObject *o = component.create();
    QVERIFY(o != 0);
    QCOMPARE(o->metaObject(), &MyVersion2Class::staticMetaObject);
    delete o;
}

void tst_qqmllanguage::readonly()
{
    QQmlComponent component(&engine, testFileUrl("readonly.qml"));

    QObject *o = component.create();
    QVERIFY(o != 0);

    QCOMPARE(o->property("test1").toInt(), 10);
    QCOMPARE(o->property("test2").toInt(), 18);
    QCOMPARE(o->property("test3").toInt(), 13);

    o->setProperty("testData", 13);

    QCOMPARE(o->property("test1").toInt(), 10);
    QCOMPARE(o->property("test2").toInt(), 22);
    QCOMPARE(o->property("test3").toInt(), 13);

    o->setProperty("testData2", 2);

    QCOMPARE(o->property("test1").toInt(), 10);
    QCOMPARE(o->property("test2").toInt(), 22);
    QCOMPARE(o->property("test3").toInt(), 2);

    o->setProperty("test1", 11);
    o->setProperty("test2", 11);
    o->setProperty("test3", 11);

    QCOMPARE(o->property("test1").toInt(), 10);
    QCOMPARE(o->property("test2").toInt(), 22);
    QCOMPARE(o->property("test3").toInt(), 2);

    delete o;
}

void tst_qqmllanguage::readonlyObjectProperties()
{
    QQmlComponent component(&engine, testFileUrl("readonlyObjectProperty.qml"));

    QScopedPointer<QObject> o(component.create());
    QVERIFY(!o.isNull());

    QQmlProperty prop(o.data(), QStringLiteral("subObject"), &engine);
    QVERIFY(!prop.isWritable());
    QVERIFY(!prop.write(QVariant::fromValue(o.data())));

    QObject *subObject = qvariant_cast<QObject*>(prop.read());
    QVERIFY(subObject);
    QCOMPARE(subObject->property("readWrite").toInt(), int(42));
    subObject->setProperty("readWrite", QVariant::fromValue(int(100)));
    QCOMPARE(subObject->property("readWrite").toInt(), int(100));
}

void tst_qqmllanguage::receivers()
{
    QQmlComponent component(&engine, testFileUrl("receivers.qml"));

    MyReceiversTestObject *o = qobject_cast<MyReceiversTestObject*>(component.create());
    QVERIFY(o != 0);
    QCOMPARE(o->mySignalCount(), 1);
    QCOMPARE(o->propChangedCount(), 2);
    QCOMPARE(o->myUnconnectedSignalCount(), 0);

    QVERIFY(o->isSignalConnected(QMetaMethod::fromSignal(&MyReceiversTestObject::mySignal)));
    QVERIFY(o->isSignalConnected(QMetaMethod::fromSignal(&MyReceiversTestObject::propChanged)));
    QVERIFY(!o->isSignalConnected(QMetaMethod::fromSignal(&MyReceiversTestObject::myUnconnectedSignal)));

    delete o;
}

void tst_qqmllanguage::registeredCompositeType()
{
    QQmlComponent component(&engine, testFileUrl("registeredCompositeType.qml"));

    VERIFY_ERRORS(0);
    QObject *o = component.create();
    QVERIFY(o != 0);

    delete o;
}

// QTBUG-43582
void tst_qqmllanguage::registeredCompositeTypeWithEnum()
{
    QQmlComponent component(&engine, testFileUrl("registeredCompositeTypeWithEnum.qml"));

    VERIFY_ERRORS(0);
    QObject *o = component.create();
    QVERIFY(o != 0);

    QCOMPARE(o->property("enumValue0").toInt(), static_cast<int>(MyCompositeBaseType::EnumValue0));
    QCOMPARE(o->property("enumValue42").toInt(), static_cast<int>(MyCompositeBaseType::EnumValue42));

    delete o;
}

// QTBUG-43581
void tst_qqmllanguage::registeredCompositeTypeWithAttachedProperty()
{
    QQmlComponent component(&engine, testFileUrl("registeredCompositeTypeWithAttachedProperty.qml"));

    VERIFY_ERRORS(0);
    QObject *o = component.create();
    QVERIFY(o != 0);

    QCOMPARE(o->property("attachedProperty").toString(), QStringLiteral("test"));

    delete o;
}

// QTBUG-18268
void tst_qqmllanguage::remoteLoadCrash()
{
    ThreadedTestHTTPServer server(dataDirectory());

    QQmlComponent component(&engine);
    component.setData("import QtQuick 2.0; Text {}", server.url("/remoteLoadCrash.qml"));
    while (component.isLoading())
        QCoreApplication::processEvents( QEventLoop::ExcludeUserInputEvents | QEventLoop::WaitForMoreEvents, 50);

    QObject *o = component.create();
    delete o;
}

void tst_qqmllanguage::signalWithDefaultArg()
{
    QQmlComponent component(&engine, testFileUrl("signalWithDefaultArg.qml"));

    MyQmlObject *object = qobject_cast<MyQmlObject *>(component.create());
    QVERIFY(object != 0);

    QCOMPARE(object->property("signalCount").toInt(), 0);
    QCOMPARE(object->property("signalArg").toInt(), 0);

    emit object->signalWithDefaultArg();
    QCOMPARE(object-> property("signalCount").toInt(), 1);
    QCOMPARE(object->property("signalArg").toInt(), 5);

    emit object->signalWithDefaultArg(15);
    QCOMPARE(object->property("signalCount").toInt(), 2);
    QCOMPARE(object->property("signalArg").toInt(), 15);


    QMetaObject::invokeMethod(object, "emitNoArgSignal");
    QCOMPARE(object->property("signalCount").toInt(), 3);
    QCOMPARE(object->property("signalArg").toInt(), 5);

    QMetaObject::invokeMethod(object, "emitArgSignal");
    QCOMPARE(object->property("signalCount").toInt(), 4);
    QCOMPARE(object->property("signalArg").toInt(), 22);

    delete object;
}

void tst_qqmllanguage::signalParameterTypes()
{
    // bound signal handlers
    {
    QQmlComponent component(&engine, testFileUrl("signalParameterTypes.1.qml"));
    QObject *obj = component.create();
    QVERIFY(obj != 0);
    QVERIFY(obj->property("success").toBool());
    delete obj;
    }

    // dynamic signal connections
    {
    QQmlComponent component(&engine, testFileUrl("signalParameterTypes.2.qml"));
    QObject *obj = component.create();
    QVERIFY(obj != 0);
    QVERIFY(obj->property("success").toBool());
    delete obj;
    }
}

// QTBUG-20639
void tst_qqmllanguage::globalEnums()
{
    qRegisterMetaType<MyEnum1Class::EnumA>();
    qRegisterMetaType<MyEnum2Class::EnumB>();
    qRegisterMetaType<Qt::TextFormat>();

    QQmlComponent component(&engine, testFileUrl("globalEnums.qml"));

    QObject *o = component.create();
    QVERIFY(o != 0);

    MyEnum1Class *enum1Class = o->findChild<MyEnum1Class *>(QString::fromLatin1("enum1Class"));
    QVERIFY(enum1Class != 0);
    QVERIFY(enum1Class->getValue() == -1);

    MyEnumDerivedClass *enum2Class = o->findChild<MyEnumDerivedClass *>(QString::fromLatin1("enumDerivedClass"));
    QVERIFY(enum2Class != 0);
    QVERIFY(enum2Class->getValueA() == -1);
    QVERIFY(enum2Class->getValueB() == -1);
    QVERIFY(enum2Class->getValueC() == 0);
    QVERIFY(enum2Class->getValueD() == 0);
    QVERIFY(enum2Class->getValueE() == -1);
    QVERIFY(enum2Class->getValueE2() == -1);

    QVERIFY(enum2Class->property("aValue") == 0);
    QVERIFY(enum2Class->property("bValue") == 0);
    QVERIFY(enum2Class->property("cValue") == 0);
    QVERIFY(enum2Class->property("dValue") == 0);
    QVERIFY(enum2Class->property("eValue") == 0);
    QVERIFY(enum2Class->property("e2Value") == 0);

    QSignalSpy signalA(enum2Class, SIGNAL(valueAChanged(MyEnum1Class::EnumA)));
    QSignalSpy signalB(enum2Class, SIGNAL(valueBChanged(MyEnum2Class::EnumB)));

    QMetaObject::invokeMethod(o, "setEnumValues");

    QVERIFY(enum1Class->getValue() == MyEnum1Class::A_13);
    QVERIFY(enum2Class->getValueA() == MyEnum1Class::A_11);
    QVERIFY(enum2Class->getValueB() == MyEnum2Class::B_37);
    QVERIFY(enum2Class->getValueC() == Qt::RichText);
    QVERIFY(enum2Class->getValueD() == Qt::ElideMiddle);
    QVERIFY(enum2Class->getValueE() == MyEnum2Class::E_14);
    QVERIFY(enum2Class->getValueE2() == MyEnum2Class::E_76);

    QVERIFY(signalA.count() == 1);
    QVERIFY(signalB.count() == 1);

    QVERIFY(enum2Class->property("aValue") == MyEnum1Class::A_11);
    QVERIFY(enum2Class->property("bValue") == 37);
    QVERIFY(enum2Class->property("cValue") == 1);
    QVERIFY(enum2Class->property("dValue") == 2);
    QVERIFY(enum2Class->property("eValue") == 14);
    QVERIFY(enum2Class->property("e2Value") == 76);

    delete o;
}

void tst_qqmllanguage::lowercaseEnumRuntime_data()
{
    QTest::addColumn<QString>("file");
    QTest::addColumn<QString>("errorMessage");

    QTest::newRow("enum from normal type") << "lowercaseEnumRuntime.1.qml" << ":8: TypeError: Cannot access enum value 'lowercaseEnumVal' of 'MyTypeObject', enum values need to start with an uppercase letter.";
    QTest::newRow("enum from singleton type") << "lowercaseEnumRuntime.2.qml" << ":8: TypeError: Cannot access enum value 'lowercaseEnumVal' of 'MyTypeObjectSingleton', enum values need to start with an uppercase letter.";
}

void tst_qqmllanguage::lowercaseEnumRuntime()
{
    QFETCH(QString, file);
    QFETCH(QString, errorMessage);

    QQmlComponent component(&engine, testFileUrl(file));
    VERIFY_ERRORS(0);
    QString warning = component.url().toString() + errorMessage;
    QTest::ignoreMessage(QtWarningMsg, qPrintable(warning));
    delete component.create();
}

void tst_qqmllanguage::lowercaseEnumCompileTime_data()
{
    QTest::addColumn<QString>("file");
    QTest::addColumn<QString>("errorFile");

    QTest::newRow("assignment to int property") << "lowercaseEnumCompileTime.1.qml" << "lowercaseEnumCompileTime.1.errors.txt";
    QTest::newRow("assignment to enum property") << "lowercaseEnumCompileTime.2.qml" << "lowercaseEnumCompileTime.2.errors.txt";
}

void tst_qqmllanguage::lowercaseEnumCompileTime()
{
    QFETCH(QString, file);
    QFETCH(QString, errorFile);

    QQmlComponent component(&engine, testFileUrl(file));
    VERIFY_ERRORS(qPrintable(errorFile));
}

void tst_qqmllanguage::literals_data()
{
    QTest::addColumn<QString>("property");
    QTest::addColumn<QVariant>("value");

    QTest::newRow("hex") << "n1" << QVariant(0xfe32);
    // Octal integer literals are deprecated
//    QTest::newRow("octal") << "n2" << QVariant(015);
    QTest::newRow("fp1") << "n3" << QVariant(-4.2E11);
    QTest::newRow("fp2") << "n4" << QVariant(.1e9);
    QTest::newRow("fp3") << "n5" << QVariant(3e-12);
    QTest::newRow("fp4") << "n6" << QVariant(3e+12);
    QTest::newRow("fp5") << "n7" << QVariant(0.1e9);
    QTest::newRow("large-int1") << "n8" << QVariant((double) 1152921504606846976);
    QTest::newRow("large-int2") << "n9" << QVariant(100000000000000000000.);

    QTest::newRow("special1") << "c1" << QVariant(QString("\b"));
    QTest::newRow("special2") << "c2" << QVariant(QString("\f"));
    QTest::newRow("special3") << "c3" << QVariant(QString("\n"));
    QTest::newRow("special4") << "c4" << QVariant(QString("\r"));
    QTest::newRow("special5") << "c5" << QVariant(QString("\t"));
    QTest::newRow("special6") << "c6" << QVariant(QString("\v"));
    QTest::newRow("special7") << "c7" << QVariant(QString("\'"));
    QTest::newRow("special8") << "c8" << QVariant(QString("\""));
    QTest::newRow("special9") << "c9" << QVariant(QString("\\"));
    // We don't handle octal escape sequences
    QTest::newRow("special10") << "c10" << QVariant(QString(1, QChar(0xa9)));
    QTest::newRow("special11") << "c11" << QVariant(QString(1, QChar(0x00A9)));
}

void tst_qqmllanguage::literals()
{
    QFETCH(QString, property);
    QFETCH(QVariant, value);

    QQmlComponent component(&engine, testFile("literals.qml"));

    QObject *object = component.create();
    QVERIFY(object != 0);
    QCOMPARE(object->property(property.toLatin1()), value);
    delete object;
}

void tst_qqmllanguage::objectDeletionNotify_data()
{
    QTest::addColumn<QString>("file");

    QTest::newRow("property QtObject") << "objectDeletionNotify.1.qml";
    QTest::newRow("property variant") << "objectDeletionNotify.2.qml";
    QTest::newRow("property var") << "objectDeletionNotify.3.qml";
    QTest::newRow("property var guard removed") << "objectDeletionNotify.4.qml";
}

void tst_qqmllanguage::objectDeletionNotify()
{
    QFETCH(QString, file);

    QQmlComponent component(&engine, testFile(file));

    QObject *object = component.create();
    QVERIFY(object != 0);
    QCOMPARE(object->property("success").toBool(), true);

    QMetaObject::invokeMethod(object, "destroyObject");

    // Process the deletion event
    QCoreApplication::sendPostedEvents(0, QEvent::DeferredDelete);
    QCoreApplication::processEvents();

    QCOMPARE(object->property("success").toBool(), true);

    delete object;
}

void tst_qqmllanguage::scopedProperties()
{
    QQmlComponent component(&engine, testFile("scopedProperties.qml"));

    QScopedPointer<QObject> o(component.create());
    QVERIFY(o != 0);
    QVERIFY(o->property("success").toBool());
}

void tst_qqmllanguage::deepProperty()
{
    QQmlComponent component(&engine, testFile("deepProperty.qml"));
    QScopedPointer<QObject> o(component.create());
    QVERIFY(o != 0);
    QFont font = qvariant_cast<QFont>(qvariant_cast<QObject*>(o->property("someObject"))->property("font"));
    QCOMPARE(font.family(), QStringLiteral("test"));
}

// Tests that the implicit import has lowest precedence, in the case where
// there are conflicting types and types only found in the local import.
// Tests that just check one (or the root) type are in ::importsOrder
void tst_qqmllanguage::implicitImportsLast()
{
    if (qmlCheckTypes())
        QSKIP("This test is about maintaining the same choice when type is ambiguous.");

    if (engine.importPathList() == defaultImportPathList)
        engine.addImportPath(testFile("lib"));

    QQmlComponent component(&engine, testFile("localOrderTest.qml"));
    VERIFY_ERRORS(0);
    QObject *object = qobject_cast<QObject *>(component.create());
    QVERIFY(object != 0);
    QVERIFY(QString(object->metaObject()->className()).startsWith(QLatin1String("QQuickMouseArea")));
    QObject* object2 = object->property("item").value<QObject*>();
    QVERIFY(object2 != 0);
    QCOMPARE(QString(object2->metaObject()->className()), QLatin1String("QQuickRectangle"));

    engine.setImportPathList(defaultImportPathList);
}

void tst_qqmllanguage::getSingletonInstance(QQmlEngine& engine, const char* fileName, const char* propertyName, QObject** result /* out */)
{
    QVERIFY(fileName != 0);
    QVERIFY(propertyName != 0);

    if (!fileName || !propertyName)
        return;

    QQmlComponent component(&engine, testFile(fileName));
    VERIFY_ERRORS(0);
    QObject *object = component.create();
    QVERIFY(object != 0);

    getSingletonInstance(object, propertyName, result);
}

void tst_qqmllanguage::getSingletonInstance(QObject* o, const char* propertyName, QObject** result /* out */)
{
    QVERIFY(o != 0);
    QVERIFY(propertyName != 0);

    if (!o || !propertyName)
        return;

    QVariant variant = o->property(propertyName);
    QVERIFY(variant.userType() == qMetaTypeId<QObject *>());

    QObject *singleton = NULL;
    if (variant.canConvert<QObject*>())
        singleton = variant.value<QObject*>();

    QVERIFY(singleton != 0);
    *result = singleton;
}

void verifyCompositeSingletonPropertyValues(QObject* o, const char* n1, int v1, const char* n2, int v2)
{
    QCOMPARE(o->property(n1).userType(), (int)QMetaType::Int);
    QCOMPARE(o->property(n1), QVariant(v1));

    QCOMPARE(o->property(n2).userType(), (int)QVariant::String);
    QString numStr;
    QCOMPARE(o->property(n2), QVariant(QString(QLatin1String("Test value: ")).append(numStr.setNum(v2))));
}

// Reads values from a composite singleton type
void tst_qqmllanguage::compositeSingletonProperties()
{
    QQmlComponent component(&engine, testFile("singletonTest1.qml"));
    VERIFY_ERRORS(0);
    QObject *o = component.create();
    QVERIFY(o != 0);

    verifyCompositeSingletonPropertyValues(o, "value1", 125, "value2", -55);
}

// Checks that the addresses of the composite singletons used in the same
// engine are the same.
void tst_qqmllanguage::compositeSingletonSameEngine()
{
    QObject* s1 = NULL;
    getSingletonInstance(engine, "singletonTest2.qml", "singleton1", &s1);
    QVERIFY(s1 != 0);
    s1->setProperty("testProp2", QVariant(13));

    QObject* s2 = NULL;
    getSingletonInstance(engine, "singletonTest3.qml", "singleton2", &s2);
    QVERIFY(s2 != 0);
    QCOMPARE(s2->property("testProp2"), QVariant(13));

    QCOMPARE(s1, s2);
}

// Checks that the addresses of the composite singletons used in different
// engines are different.
void tst_qqmllanguage::compositeSingletonDifferentEngine()
{
    QQmlEngine e2;

    QObject* s1 = NULL;
    getSingletonInstance(engine, "singletonTest2.qml", "singleton1", &s1);
    QVERIFY(s1 != 0);
    s1->setProperty("testProp2", QVariant(13));

    QObject* s2 = NULL;
    getSingletonInstance(e2, "singletonTest3.qml", "singleton2", &s2);
    QVERIFY(s2 != 0);
    QCOMPARE(s2->property("testProp2"), QVariant(25));

    QVERIFY(s1 != s2);
}

// pragma Singleton in a non-type qml file fails
void tst_qqmllanguage::compositeSingletonNonTypeError()
{
    QQmlComponent component(&engine, testFile("singletonTest4.qml"));
    VERIFY_ERRORS("singletonTest4.error.txt");
}

// Loads the singleton using a namespace qualifier
void tst_qqmllanguage::compositeSingletonQualifiedNamespace()
{
    QQmlComponent component(&engine, testFile("singletonTest5.qml"));
    VERIFY_ERRORS(0);
    QObject *o = component.create();
    QVERIFY(o != 0);

    verifyCompositeSingletonPropertyValues(o, "value1", 125, "value2", -55);

    // lets verify that the singleton instance we are using is the same
    // when loaded through another file (without namespace!)
    QObject *s1 = NULL;
    getSingletonInstance(o, "singletonInstance", &s1);
    QVERIFY(s1 != 0);

    QObject* s2 = NULL;
    getSingletonInstance(engine, "singletonTest5a.qml", "singletonInstance", &s2);
    QVERIFY(s2 != 0);

    QCOMPARE(s1, s2);
}

// Loads a singleton from a module
void tst_qqmllanguage::compositeSingletonModule()
{
    engine.addImportPath(testFile("singleton/module"));

    QQmlComponent component(&engine, testFile("singletonTest6.qml"));
    VERIFY_ERRORS(0);
    QObject *o = component.create();
    QVERIFY(o != 0);

    verifyCompositeSingletonPropertyValues(o, "value1", 125, "value2", -55);
    verifyCompositeSingletonPropertyValues(o, "value3", 125, "value4", -55);

    // lets verify that the singleton instance we are using is the same
    // when loaded through another file
    QObject *s1 = NULL;
    getSingletonInstance(o, "singletonInstance", &s1);
    QVERIFY(s1 != 0);

    QObject* s2 = NULL;
    getSingletonInstance(engine, "singletonTest6a.qml", "singletonInstance", &s2);
    QVERIFY(s2 != 0);

    QCOMPARE(s1, s2);
}

// Loads a singleton from a module with a higher version
void tst_qqmllanguage::compositeSingletonModuleVersioned()
{
    engine.addImportPath(testFile("singleton/module"));

    QQmlComponent component(&engine, testFile("singletonTest7.qml"));
    VERIFY_ERRORS(0);
    QObject *o = component.create();
    QVERIFY(o != 0);

    verifyCompositeSingletonPropertyValues(o, "value1", 225, "value2", 55);
    verifyCompositeSingletonPropertyValues(o, "value3", 225, "value4", 55);

    // lets verify that the singleton instance we are using is the same
    // when loaded through another file
    QObject *s1 = NULL;
    getSingletonInstance(o, "singletonInstance", &s1);
    QVERIFY(s1 != 0);

    QObject* s2 = NULL;
    getSingletonInstance(engine, "singletonTest7a.qml", "singletonInstance", &s2);
    QVERIFY(s2 != 0);

    QCOMPARE(s1, s2);
}

// Loads a singleton from a module with a qualified namespace
void tst_qqmllanguage::compositeSingletonModuleQualified()
{
    engine.addImportPath(testFile("singleton/module"));

    QQmlComponent component(&engine, testFile("singletonTest8.qml"));
    VERIFY_ERRORS(0);
    QObject *o = component.create();
    QVERIFY(o != 0);

    verifyCompositeSingletonPropertyValues(o, "value1", 225, "value2", 55);
    verifyCompositeSingletonPropertyValues(o, "value3", 225, "value4", 55);

    // lets verify that the singleton instance we are using is the same
    // when loaded through another file
    QObject *s1 = NULL;
    getSingletonInstance(o, "singletonInstance", &s1);
    QVERIFY(s1 != 0);

    QObject* s2 = NULL;
    getSingletonInstance(engine, "singletonTest8a.qml", "singletonInstance", &s2);
    QVERIFY(s2 != 0);

    QCOMPARE(s1, s2);
}

// Tries to instantiate a type with a pragma Singleton and fails
void tst_qqmllanguage::compositeSingletonInstantiateError()
{
    QQmlComponent component(&engine, testFile("singletonTest9.qml"));
    VERIFY_ERRORS("singletonTest9.error.txt");
}

// Having a composite singleton type as dynamic property type fails
// (like C++ singleton)
void tst_qqmllanguage::compositeSingletonDynamicPropertyError()
{
    QQmlComponent component(&engine, testFile("singletonTest10.qml"));
    VERIFY_ERRORS("singletonTest10.error.txt");
}

// Having a composite singleton type as dynamic signal parameter succeeds
// (like C++ singleton)
void tst_qqmllanguage::compositeSingletonDynamicSignal()
{
    QQmlComponent component(&engine, testFile("singletonTest11.qml"));
    VERIFY_ERRORS(0);
    QObject *o = component.create();
    QVERIFY(o != 0);

    verifyCompositeSingletonPropertyValues(o, "value1", 99, "value2", -55);
}

// Use qmlRegisterType to register a qml composite type with pragma Singleton defined in it.
// This will fail as qmlRegisterType will only instantiate CompositeTypes.
void tst_qqmllanguage::compositeSingletonQmlRegisterTypeError()
{
    qmlRegisterType(testFileUrl("singleton/registeredComposite/CompositeType.qml"),
        "CompositeSingletonTest", 1, 0, "RegisteredCompositeType");
    QQmlComponent component(&engine, testFile("singletonTest12.qml"));
    VERIFY_ERRORS("singletonTest12.error.txt");
}

// Qmldir defines a type as a singleton, but the qml file does not have a pragma Singleton.
void tst_qqmllanguage::compositeSingletonQmldirNoPragmaError()
{
    QQmlComponent component(&engine, testFile("singletonTest13.qml"));
    VERIFY_ERRORS("singletonTest13.error.txt");
}

// Invalid singleton definition in the qmldir file results in an error
void tst_qqmllanguage::compositeSingletonQmlDirError()
{
    QQmlComponent component(&engine, testFile("singletonTest14.qml"));
    VERIFY_ERRORS("singletonTest14.error.txt");
}

// Load a remote composite singleton type via qmldir that defines the type as a singleton
void tst_qqmllanguage::compositeSingletonRemote()
{
    ThreadedTestHTTPServer server(dataDirectory());

    QFile f(testFile("singletonTest15.qml"));
    QVERIFY(f.open(QIODevice::ReadOnly));
    QByteArray contents = f.readAll();
    f.close();

    contents.replace(QByteArrayLiteral("{{ServerBaseUrl}}"), server.baseUrl().toString().toUtf8());

    QQmlComponent component(&engine);
    component.setData(contents, testFileUrl("singletonTest15.qml"));

    while (component.isLoading())
        QCoreApplication::processEvents( QEventLoop::ExcludeUserInputEvents | QEventLoop::WaitForMoreEvents, 50);

    VERIFY_ERRORS(0);
    QObject *o = component.create();
    QVERIFY(o != 0);

    verifyCompositeSingletonPropertyValues(o, "value1", 525, "value2", 355);
}

// Load a composite singleton type and a javascript file that has .pragma library
// in it. This will make sure that the javascript .pragma does not get mixed with
// the pragma Singleton changes.
void tst_qqmllanguage::compositeSingletonJavaScriptPragma()
{
    QQmlComponent component(&engine, testFile("singletonTest16.qml"));
    VERIFY_ERRORS(0);
    QObject *o = component.create();
    QVERIFY(o != 0);

    // The value1 that is read from the SingletonType was changed from 125 to 99
    // in compositeSingletonDynamicSignal() above. As the type is a singleton and
    // the engine has not been destroyed, we just retrieve the old instance and
    // the value is still 99.
    verifyCompositeSingletonPropertyValues(o, "value1", 99, "value2", 333);
}

// Reads values from a Singleton accessed through selectors.
void tst_qqmllanguage::compositeSingletonSelectors()
{
    QQmlEngine e2;
    QQmlFileSelector qmlSelector(&e2);
    qmlSelector.setExtraSelectors(QStringList() << "basicSelector");
    QQmlComponent component(&e2, testFile("singletonTest1.qml"));
    VERIFY_ERRORS(0);
    QObject *o = component.create();
    QVERIFY(o != 0);

    verifyCompositeSingletonPropertyValues(o, "value1", 625, "value2", 455);
}

// Reads values from a Singleton that was registered through the C++ API:
// qmlRegisterSingletonType.
void tst_qqmllanguage::compositeSingletonRegistered()
{
    QQmlComponent component(&engine, testFile("singletonTest17.qml"));
    VERIFY_ERRORS(0);
    QObject *o = component.create();
    QVERIFY(o != 0);

    verifyCompositeSingletonPropertyValues(o, "value1", 925, "value2", 755);
}

void tst_qqmllanguage::customParserBindingScopes()
{
    QQmlComponent component(&engine, testFile("customParserBindingScopes.qml"));
    VERIFY_ERRORS(0);
    QScopedPointer<QObject> o(component.create());
    QVERIFY(!o.isNull());
    QPointer<QObject> child = qvariant_cast<QObject*>(o->property("child"));
    QVERIFY(!child.isNull());
    QCOMPARE(child->property("testProperty").toInt(), 42);
}

void tst_qqmllanguage::customParserEvaluateEnum()
{
    QQmlComponent component(&engine, testFile("customParserEvaluateEnum.qml"));
    VERIFY_ERRORS(0);
    QScopedPointer<QObject> o(component.create());
    QVERIFY(!o.isNull());
}

void tst_qqmllanguage::customParserProperties()
{
    QQmlComponent component(&engine, testFile("customParserProperties.qml"));
    VERIFY_ERRORS(0);
    QScopedPointer<QObject> o(component.create());
    QVERIFY(!o.isNull());
    SimpleObjectWithCustomParser *testObject = qobject_cast<SimpleObjectWithCustomParser*>(o.data());
    QVERIFY(testObject);
    QCOMPARE(testObject->customBindingsCount(), 0);
    QCOMPARE(testObject->intProperty(), 42);
    QCOMPARE(testObject->property("qmlString").toString(), QStringLiteral("Hello"));
    QVERIFY(!testObject->property("someObject").isNull());
}

void tst_qqmllanguage::customParserWithExtendedObject()
{
    QQmlComponent component(&engine, testFile("customExtendedParserProperties.qml"));
    VERIFY_ERRORS(0);
    QScopedPointer<QObject> o(component.create());
    QVERIFY(!o.isNull());
    SimpleObjectWithCustomParser *testObject = qobject_cast<SimpleObjectWithCustomParser*>(o.data());
    QVERIFY(testObject);
    QCOMPARE(testObject->customBindingsCount(), 0);
    QCOMPARE(testObject->intProperty(), 42);
    QCOMPARE(testObject->property("qmlString").toString(), QStringLiteral("Hello"));
    QVERIFY(!testObject->property("someObject").isNull());

    QVariant returnValue;
    QVERIFY(QMetaObject::invokeMethod(o.data(), "getExtendedProperty", Q_RETURN_ARG(QVariant, returnValue)));
    QCOMPARE(returnValue.toInt(), 1584);
}

void tst_qqmllanguage::nestedCustomParsers()
{
    QQmlComponent component(&engine, testFile("nestedCustomParsers.qml"));
    VERIFY_ERRORS(0);
    QScopedPointer<QObject> o(component.create());
    QVERIFY(!o.isNull());
    SimpleObjectWithCustomParser *testObject = qobject_cast<SimpleObjectWithCustomParser*>(o.data());
    QVERIFY(testObject);
    QCOMPARE(testObject->customBindingsCount(), 1);
    SimpleObjectWithCustomParser *nestedObject = qobject_cast<SimpleObjectWithCustomParser*>(testObject->property("nested").value<QObject*>());
    QVERIFY(nestedObject);
    QCOMPARE(nestedObject->customBindingsCount(), 1);
}

void tst_qqmllanguage::preservePropertyCacheOnGroupObjects()
{
    QQmlComponent component(&engine, testFile("preservePropertyCacheOnGroupObjects.qml"));
    VERIFY_ERRORS(0);
    QScopedPointer<QObject> o(component.create());
    QVERIFY(!o.isNull());
    QObject *subObject = qvariant_cast<QObject*>(o->property("subObject"));
    QVERIFY(subObject);
    QCOMPARE(subObject->property("value").toInt(), 42);

    QQmlData *ddata = QQmlData::get(subObject);
    QVERIFY(ddata);
    QQmlPropertyCache *subCache = ddata->propertyCache;
    QVERIFY(subCache);
    QQmlPropertyData *pd = subCache->property(QStringLiteral("newProperty"), /*object*/0, /*context*/0);
    QVERIFY(pd);
    QCOMPARE(pd->propType, qMetaTypeId<int>());
}

void tst_qqmllanguage::propertyCacheInSync()
{
    QQmlComponent component(&engine, testFile("propertyCacheInSync.qml"));
    VERIFY_ERRORS(0);
    QScopedPointer<QObject> o(component.create());
    QVERIFY(!o.isNull());
    QObject *anchors = qvariant_cast<QObject*>(o->property("anchors"));
    QVERIFY(anchors);
    QQmlVMEMetaObject *vmemo = QQmlVMEMetaObject::get(anchors);
    QVERIFY(vmemo);
    QQmlPropertyCache *vmemoCache = vmemo->propertyCache();
    QVERIFY(vmemoCache);
    QQmlData *ddata = QQmlData::get(anchors);
    QVERIFY(ddata);
    QVERIFY(ddata->propertyCache);
    // Those always have to be in sync and correct.
    QCOMPARE(ddata->propertyCache, vmemoCache);
    QCOMPARE(anchors->property("margins").toInt(), 50);
}

void tst_qqmllanguage::rootObjectInCreationNotForSubObjects()
{
    QQmlComponent component(&engine, testFile("rootObjectInCreationNotForSubObjects.qml"));
    VERIFY_ERRORS(0);
    QScopedPointer<QObject> o(component.create());
    QVERIFY(!o.isNull());

    // QQmlComponent should have set this back to false anyway
    QQmlData *ddata = QQmlData::get(o.data());
    QVERIFY(!ddata->rootObjectInCreation);

    QObject *subObject = qvariant_cast<QObject*>(o->property("subObject"));
    QVERIFY(!subObject);

    qmlExecuteDeferred(o.data());

    subObject = qvariant_cast<QObject*>(o->property("subObject"));
    QVERIFY(subObject);

    ddata = QQmlData::get(subObject);
    // This should never have been set in the first place as there is no
    // QQmlComponent to set it back to false.
    QVERIFY(!ddata->rootObjectInCreation);
}

void tst_qqmllanguage::noChildEvents()
{
    QQmlComponent component(&engine);
    component.setData("import QtQml 2.0; import Test 1.0; MyQmlObject { property QtObject child: QtObject {} }", QUrl());
    VERIFY_ERRORS(0);
    MyQmlObject *object = qobject_cast<MyQmlObject*>(component.create());
    QVERIFY(object != 0);
    QCOMPARE(object->childAddedEventCount(), 0);
}

void tst_qqmllanguage::earlyIdObjectAccess()
{
    QQmlComponent component(&engine, testFileUrl("earlyIdObjectAccess.qml"));
    QScopedPointer<QObject> o(component.create());
    QVERIFY(!o.isNull());
    QVERIFY(o->property("success").toBool());
}

void tst_qqmllanguage::dataAlignment()
{
    QVERIFY(sizeof(QQmlVMEMetaData) % sizeof(int) == 0);
    QVERIFY(sizeof(QQmlVMEMetaData::AliasData) % sizeof(int) == 0);
    QVERIFY(sizeof(QQmlVMEMetaData::PropertyData) % sizeof(int) == 0);
    QVERIFY(sizeof(QQmlVMEMetaData::MethodData) % sizeof(int) == 0);
}

void tst_qqmllanguage::deleteSingletons()
{
    QPointer<QObject> singleton;
    {
        QQmlEngine tmpEngine;
        QQmlComponent component(&tmpEngine, testFile("singletonTest5.qml"));
        VERIFY_ERRORS(0);
        QObject *o = component.create();
        QVERIFY(o != 0);
        QObject *s1 = NULL;
        getSingletonInstance(o, "singletonInstance", &s1);
        QVERIFY(s1 != 0);
        singleton = s1;
        QVERIFY(singleton.data() != 0);
    }
    QVERIFY(singleton.data() == 0);
}

QTEST_MAIN(tst_qqmllanguage)

#include "tst_qqmllanguage.moc"<|MERGE_RESOLUTION|>--- conflicted
+++ resolved
@@ -679,13 +679,7 @@
     QCOMPARE(object->vectorProperty(), QVector3D(10, 1, 2.2f));
     QCOMPARE(object->vector2Property(), QVector2D(2, 3));
     QCOMPARE(object->vector4Property(), QVector4D(10, 1, 2.2f, 2.3f));
-<<<<<<< HEAD
     const QUrl encoded = QUrl::fromEncoded("main.qml?with%3cencoded%3edata", QUrl::TolerantMode);
-=======
-    QCOMPARE(object->quaternionProperty(), QQuaternion(4, 5, 6, 7));
-    QUrl encoded;
-    encoded.setEncodedUrl("main.qml?with%3cencoded%3edata", QUrl::TolerantMode);
->>>>>>> fe92db0a
     QCOMPARE(object->urlProperty(), component.url().resolved(encoded));
     QVERIFY(object->objectProperty() != 0);
     MyTypeObject *child = qobject_cast<MyTypeObject *>(object->objectProperty());
