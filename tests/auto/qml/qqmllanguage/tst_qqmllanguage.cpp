/****************************************************************************
**
** Copyright (C) 2016 The Qt Company Ltd.
** Contact: https://www.qt.io/licensing/
**
** This file is part of the test suite of the Qt Toolkit.
**
** $QT_BEGIN_LICENSE:GPL-EXCEPT$
** Commercial License Usage
** Licensees holding valid commercial Qt licenses may use this file in
** accordance with the commercial license agreement provided with the
** Software or, alternatively, in accordance with the terms contained in
** a written agreement between you and The Qt Company. For licensing terms
** and conditions see https://www.qt.io/terms-conditions. For further
** information use the contact form at https://www.qt.io/contact-us.
**
** GNU General Public License Usage
** Alternatively, this file may be used under the terms of the GNU
** General Public License version 3 as published by the Free Software
** Foundation with exceptions as appearing in the file LICENSE.GPL3-EXCEPT
** included in the packaging of this file. Please review the following
** information to ensure the GNU General Public License requirements will
** be met: https://www.gnu.org/licenses/gpl-3.0.html.
**
** $QT_END_LICENSE$
**
****************************************************************************/
#include <qtest.h>
#include <QtQml/qqmlengine.h>
#include <QtQml/qqmlcomponent.h>
#include <QtQml/qqmlincubator.h>
#include <QtCore/qcoreapplication.h>
#include <QtCore/qfile.h>
#include <QtCore/qdebug.h>
#include <QtCore/qfileinfo.h>
#include <QtCore/qdir.h>
#include <QtCore/qscopeguard.h>
#include <QSignalSpy>
#include <QFont>
#include <QQmlFileSelector>
#include <QFileSelector>
#include <QEasingCurve>
#include <QScopeGuard>

#include <private/qqmlproperty_p.h>
#include <private/qqmlmetatype_p.h>
#include <private/qqmlglobal_p.h>
#include <private/qqmlscriptstring_p.h>
#include <private/qqmlvmemetaobject_p.h>
#include <private/qqmlcomponent_p.h>

#include "testtypes.h"
#include "testhttpserver.h"

#include "../../shared/util.h"

#if defined(Q_OS_MAC)
#include <unistd.h>
#endif

DEFINE_BOOL_CONFIG_OPTION(qmlCheckTypes, QML_CHECK_TYPES)

static inline bool isCaseSensitiveFileSystem(const QString &path) {
    Q_UNUSED(path)
#if defined(Q_OS_MAC)
    return pathconf(path.toLatin1().constData(), _PC_CASE_SENSITIVE);
#elif defined(Q_OS_WIN)
    return false;
#else
    return true;
#endif
}

/*
This test case covers QML language issues.  This covers everything that does not
involve evaluating ECMAScript expressions and bindings.

Evaluation of expressions and bindings is covered in qmlecmascript
*/
class tst_qqmllanguage : public QQmlDataTest
{
    Q_OBJECT

private slots:
    void initTestCase();
    void cleanupTestCase();

    void errors_data();
    void errors();

    void insertedSemicolon_data();
    void insertedSemicolon();

    void simpleObject();
    void simpleContainer();
    void interfaceProperty();
    void interfaceQList();
    void assignObjectToSignal();
    void assignObjectToVariant();
    void assignLiteralSignalProperty();
    void assignQmlComponent();
    void assignBasicTypes();
    void assignTypeExtremes();
    void assignCompositeToType();
    void assignLiteralToVariant();
    void assignLiteralToVar();
    void assignLiteralToJSValue();
    void assignNullStrings();
    void bindJSValueToVar();
    void bindJSValueToVariant();
    void bindJSValueToType();
    void bindTypeToJSValue();
    void customParserTypes();
    void rootAsQmlComponent();
    void rootItemIsComponent();
    void inlineQmlComponents();
    void idProperty();
    void autoNotifyConnection();
    void assignSignal();
    void assignSignalFunctionExpression();
    void overrideSignal_data();
    void overrideSignal();
    void dynamicProperties();
    void dynamicPropertiesNested();
    void listProperties();
    void badListItemType();
    void dynamicObjectProperties();
    void dynamicSignalsAndSlots();
    void simpleBindings();
    void noDoubleEvaluationForFlushedBindings_data();
    void noDoubleEvaluationForFlushedBindings();
    void autoComponentCreation();
    void autoComponentCreationInGroupProperty();
    void propertyValueSource();
    void requiredProperty();
    void requiredPropertyFromCpp_data();
    void requiredPropertyFromCpp();
    void attachedProperties();
    void dynamicObjects();
    void customVariantTypes();
    void valueTypes();
    void cppnamespace();
    void aliasProperties();
    void aliasPropertiesAndSignals();
    void aliasPropertyChangeSignals();
    void componentCompositeType();
    void i18n();
    void i18n_data();
    void onCompleted();
    void onDestruction();
    void scriptString();
    void scriptStringJs();
    void scriptStringWithoutSourceCode();
    void scriptStringComparison();
    void defaultPropertyListOrder();
    void declaredPropertyValues();
    void dontDoubleCallClassBegin();
    void reservedWords_data();
    void reservedWords();
    void inlineAssignmentsOverrideBindings();
    void nestedComponentRoots();
    void registrationOrder();
    void readonly();
    void readonlyObjectProperties();
    void receivers();
    void registeredCompositeType();
    void registeredCompositeTypeWithEnum();
    void registeredCompositeTypeWithAttachedProperty();
    void implicitImportsLast();

    void basicRemote_data();
    void basicRemote();
    void importsBuiltin_data();
    void importsBuiltin();
    void importsLocal_data();
    void importsLocal();
    void importsRemote_data();
    void importsRemote();
    void importsInstalled_data();
    void importsInstalled();
    void importsInstalledRemote_data();
    void importsInstalledRemote();
    void importsPath_data();
    void importsPath();
    void importsOrder_data();
    void importsOrder();
    void importIncorrectCase();
    void importJs_data();
    void importJs();
    void importJsModule_data();
    void importJsModule();
    void explicitSelfImport();
    void importInternalType();

    void qmlAttachedPropertiesObjectMethod();
    void customOnProperty();
    void variantNotify();

    void revisions();
    void revisionOverloads();

    void subclassedUncreateableRevision_data();
    void subclassedUncreateableRevision();

    void subclassedExtendedUncreateableRevision_data();
    void subclassedExtendedUncreateableRevision();

    void uncreatableTypesAsProperties();

    void propertyInit();
    void remoteLoadCrash();
    void signalWithDefaultArg();
    void signalParameterTypes();
    void functionParameterTypes();

    // regression tests for crashes
    void crash1();
    void crash2();

    void globalEnums();
    void lowercaseEnumRuntime_data();
    void lowercaseEnumRuntime();
    void lowercaseEnumCompileTime_data();
    void lowercaseEnumCompileTime();
    void scopedEnum();
    void scopedEnumsWithNameClash();
    void scopedEnumsWithResolvedNameClash();
    void qmlEnums();
    void literals_data();
    void literals();

    void objectDeletionNotify_data();
    void objectDeletionNotify();

    void scopedProperties();

    void deepProperty();

    void compositeSingletonProperties();
    void compositeSingletonSameEngine();
    void compositeSingletonDifferentEngine();
    void compositeSingletonNonTypeError();
    void compositeSingletonQualifiedNamespace();
    void compositeSingletonModule();
    void compositeSingletonModuleVersioned();
    void compositeSingletonModuleQualified();
    void compositeSingletonInstantiateError();
    void compositeSingletonDynamicPropertyError();
    void compositeSingletonDynamicSignalAndJavaScriptPragma();
    void compositeSingletonQmlRegisterTypeError();
    void compositeSingletonQmldirNoPragmaError();
    void compositeSingletonQmlDirError();
    void compositeSingletonRemote();
    void compositeSingletonSelectors();
    void compositeSingletonRegistered();
    void compositeSingletonCircular();

    void singletonsHaveContextAndEngine();

    void customParserBindingScopes();
    void customParserEvaluateEnum();
    void customParserProperties();
    void customParserWithExtendedObject();
    void nestedCustomParsers();

    void preservePropertyCacheOnGroupObjects();
    void propertyCacheInSync();

    void rootObjectInCreationNotForSubObjects();
    void lazyDeferredSubObject();
    void deferredProperties();
    void executeDeferredPropertiesOnce();

    void noChildEvents();

    void earlyIdObjectAccess();

    void deleteSingletons();

    void arrayBuffer_data();
    void arrayBuffer();

    void defaultListProperty();
    void namespacedPropertyTypes();

    void qmlTypeCanBeResolvedByName_data();
    void qmlTypeCanBeResolvedByName();

    void instanceof_data();
    void instanceof();

    void concurrentLoadQmlDir();

    void accessDeletedObject();

    void lowercaseTypeNames();

    void thisInQmlScope();

    void valueTypeGroupPropertiesInBehavior();

    void retrieveQmlTypeId();

    void polymorphicFunctionLookup();
    void anchorsToParentInPropertyChanges();

    void typeWrapperToVariant();

<<<<<<< HEAD
    void extendedForeignTypes();

    void inlineComponent();
    void inlineComponent_data();
    void inlineComponentReferenceCycle_data();
    void inlineComponentReferenceCycle();
    void nestedInlineComponentNotAllowed();
    void inlineComponentStaticTypeResolution();
    void inlineComponentInSingleton();
    void nonExistingInlineComponent_data();
    void nonExistingInlineComponent();

    void selfReference();
    void selfReferencingSingleton();

    void listContainingDeletedObject();
    void overrideSingleton();
=======
    void arrayToContainer();
>>>>>>> 4e15f213

private:
    QQmlEngine engine;
    QStringList defaultImportPathList;

    void testType(const QString& qml, const QString& type, const QString& error, bool partialMatch = false);

    // When calling into JavaScript, the specific type of the return value can differ if that return
    // value is a number. This is not only the case for non-integral numbers, or numbers that do not
    // fit into the (signed) integer range, but it also depends on which optimizations are run. So,
    // to check if the return value is of a number type, use this method instead of checking against
    // a specific userType.
    static bool isJSNumberType(int userType)
    {
        return userType == (int) QVariant::Int
                || userType == (int) QVariant::UInt
                || userType == (int) QVariant::Double;
    }

    void getSingletonInstance(QQmlEngine& engine, const char* fileName, const char* propertyName, QObject** result /* out */);
    void getSingletonInstance(QObject* o, const char* propertyName, QObject** result /* out */);
};

#define DETERMINE_ERRORS(errorfile,expected,actual)\
    QList<QByteArray> expected; \
    QList<QByteArray> actual; \
    do { \
        QFile file(testFile(errorfile)); \
        QVERIFY(file.open(QIODevice::ReadOnly | QIODevice::Text)); \
        QByteArray data = file.readAll(); \
        file.close(); \
        expected = data.split('\n'); \
        expected.removeAll(QByteArray("")); \
        QList<QQmlError> errors = component.errors(); \
        for (int ii = 0; ii < errors.count(); ++ii) { \
            const QQmlError &error = errors.at(ii); \
            QByteArray errorStr = QByteArray::number(error.line()) + ':' +  \
                                  QByteArray::number(error.column()) + ':' + \
                                  error.description().toUtf8(); \
            actual << errorStr; \
        } \
    } while (false);

#define VERIFY_ERRORS(errorfile) \
    if (!errorfile) { \
        if (qgetenv("DEBUG") != "" && !component.errors().isEmpty()) \
            qWarning() << "Unexpected Errors:" << component.errors(); \
        QVERIFY2(!component.isError(), qPrintable(component.errorString())); \
        QVERIFY(component.errors().isEmpty()); \
    } else { \
        DETERMINE_ERRORS(errorfile,expected,actual);\
        if (qgetenv("DEBUG") != "" && expected != actual) \
            qWarning() << "Expected:" << expected << "Actual:" << actual;  \
        if (qgetenv("QDECLARATIVELANGUAGE_UPDATEERRORS") != "" && expected != actual) {\
            QFile file(testFile(errorfile)); \
            QVERIFY(file.open(QIODevice::WriteOnly)); \
            for (int ii = 0; ii < actual.count(); ++ii) { \
                file.write(actual.at(ii)); file.write("\n"); \
            } \
            file.close(); \
        } else { \
            QCOMPARE(actual, expected); \
        } \
    }

void tst_qqmllanguage::cleanupTestCase()
{
    if (dataDirectoryUrl().scheme() != QLatin1String("qrc"))
        QVERIFY(QFile::remove(testFile(QString::fromUtf8("I18nType\303\201\303\242\303\243\303\244\303\245.qml"))));
}

void tst_qqmllanguage::insertedSemicolon_data()
{
    QTest::addColumn<QString>("file");
    QTest::addColumn<QString>("errorFile");
    QTest::addColumn<bool>("create");

    QTest::newRow("insertedSemicolon.1") << "insertedSemicolon.1.qml" << "insertedSemicolon.1.errors.txt" << false;
}

void tst_qqmllanguage::insertedSemicolon()
{
    QFETCH(QString, file);
    QFETCH(QString, errorFile);
    QFETCH(bool, create);

    QQmlComponent component(&engine, testFileUrl(file));

    QScopedPointer<QObject> object;

    if(create) {
        object.reset(component.create());
        QVERIFY(object.isNull());
    }

    VERIFY_ERRORS(errorFile.toLatin1().constData());
}

void tst_qqmllanguage::errors_data()
{
    QTest::addColumn<QString>("file");
    QTest::addColumn<QString>("errorFile");
    QTest::addColumn<bool>("create");

    QTest::newRow("nonexistantProperty.1") << "nonexistantProperty.1.qml" << "nonexistantProperty.1.errors.txt" << false;
    QTest::newRow("nonexistantProperty.2") << "nonexistantProperty.2.qml" << "nonexistantProperty.2.errors.txt" << false;
    QTest::newRow("nonexistantProperty.3") << "nonexistantProperty.3.qml" << "nonexistantProperty.3.errors.txt" << false;
    QTest::newRow("nonexistantProperty.4") << "nonexistantProperty.4.qml" << "nonexistantProperty.4.errors.txt" << false;
    QTest::newRow("nonexistantProperty.5") << "nonexistantProperty.5.qml" << "nonexistantProperty.5.errors.txt" << false;
    QTest::newRow("nonexistantProperty.6") << "nonexistantProperty.6.qml" << "nonexistantProperty.6.errors.txt" << false;
    QTest::newRow("nonexistantProperty.7") << "nonexistantProperty.7.qml" << "nonexistantProperty.7.errors.txt" << false;
    QTest::newRow("nonexistantProperty.8") << "nonexistantProperty.8.qml" << "nonexistantProperty.8.errors.txt" << false;

    QTest::newRow("wrongType (string for int)") << "wrongType.1.qml" << "wrongType.1.errors.txt" << false;
    QTest::newRow("wrongType (int for bool)") << "wrongType.2.qml" << "wrongType.2.errors.txt" << false;
    QTest::newRow("wrongType (bad rect)") << "wrongType.3.qml" << "wrongType.3.errors.txt" << false;

    QTest::newRow("wrongType (invalid enum)") << "wrongType.4.qml" << "wrongType.4.errors.txt" << false;
    QTest::newRow("wrongType (int for uint)") << "wrongType.5.qml" << "wrongType.5.errors.txt" << false;
    QTest::newRow("wrongType (string for real)") << "wrongType.6.qml" << "wrongType.6.errors.txt" << false;
    QTest::newRow("wrongType (int for color)") << "wrongType.7.qml" << "wrongType.7.errors.txt" << false;
    QTest::newRow("wrongType (int for date)") << "wrongType.8.qml" << "wrongType.8.errors.txt" << false;
    QTest::newRow("wrongType (int for time)") << "wrongType.9.qml" << "wrongType.9.errors.txt" << false;
    QTest::newRow("wrongType (int for datetime)") << "wrongType.10.qml" << "wrongType.10.errors.txt" << false;
    QTest::newRow("wrongType (string for point)") << "wrongType.11.qml" << "wrongType.11.errors.txt" << false;
    QTest::newRow("wrongType (color for size)") << "wrongType.12.qml" << "wrongType.12.errors.txt" << false;
    QTest::newRow("wrongType (number string for int)") << "wrongType.13.qml" << "wrongType.13.errors.txt" << false;
    QTest::newRow("wrongType (int for string)") << "wrongType.14.qml" << "wrongType.14.errors.txt" << false;
    QTest::newRow("wrongType (int for url)") << "wrongType.15.qml" << "wrongType.15.errors.txt" << false;
    QTest::newRow("wrongType (invalid object)") << "wrongType.16.qml" << "wrongType.16.errors.txt" << false;
    QTest::newRow("wrongType (int for enum)") << "wrongType.17.qml" << "wrongType.17.errors.txt" << false;

    QTest::newRow("readOnly.1") << "readOnly.1.qml" << "readOnly.1.errors.txt" << false;
    QTest::newRow("readOnly.2") << "readOnly.2.qml" << "readOnly.2.errors.txt" << false;
    QTest::newRow("readOnly.3") << "readOnly.3.qml" << "readOnly.3.errors.txt" << false;
    QTest::newRow("readOnly.4") << "readOnly.4.qml" << "readOnly.4.errors.txt" << false;
    QTest::newRow("readOnly.5") << "readOnly.5.qml" << "readOnly.5.errors.txt" << false;

    QTest::newRow("listAssignment.1") << "listAssignment.1.qml" << "listAssignment.1.errors.txt" << false;
    QTest::newRow("listAssignment.2") << "listAssignment.2.qml" << "listAssignment.2.errors.txt" << false;
    QTest::newRow("listAssignment.3") << "listAssignment.3.qml" << "listAssignment.3.errors.txt" << false;

    QTest::newRow("invalidID.1") << "invalidID.qml" << "invalidID.errors.txt" << false;
    QTest::newRow("invalidID.2") << "invalidID.2.qml" << "invalidID.2.errors.txt" << false;
    QTest::newRow("invalidID.3") << "invalidID.3.qml" << "invalidID.3.errors.txt" << false;
    QTest::newRow("invalidID.4") << "invalidID.4.qml" << "invalidID.4.errors.txt" << false;
    QTest::newRow("invalidID.5") << "invalidID.5.qml" << "invalidID.5.errors.txt" << false;
    QTest::newRow("invalidID.6") << "invalidID.6.qml" << "invalidID.6.errors.txt" << false;
    QTest::newRow("invalidID.7") << "invalidID.7.qml" << "invalidID.7.errors.txt" << false;
    QTest::newRow("invalidID.8") << "invalidID.8.qml" << "invalidID.8.errors.txt" << false;
    QTest::newRow("invalidID.9") << "invalidID.9.qml" << "invalidID.9.errors.txt" << false;
    QTest::newRow("invalidID.10") << "invalidID.10.qml" << "invalidID.10.errors.txt" << false;

    QTest::newRow("scriptString.1") << "scriptString.1.qml" << "scriptString.1.errors.txt" << false;
    QTest::newRow("scriptString.2") << "scriptString.2.qml" << "scriptString.2.errors.txt" << false;

    QTest::newRow("unsupportedProperty") << "unsupportedProperty.qml" << "unsupportedProperty.errors.txt" << false;
    QTest::newRow("nullDotProperty") << "nullDotProperty.qml" << "nullDotProperty.errors.txt" << true;
    QTest::newRow("fakeDotProperty") << "fakeDotProperty.qml" << "fakeDotProperty.errors.txt" << false;
    QTest::newRow("duplicateIDs") << "duplicateIDs.qml" << "duplicateIDs.errors.txt" << false;
    QTest::newRow("unregisteredObject") << "unregisteredObject.qml" << "unregisteredObject.errors.txt" << false;
    QTest::newRow("empty") << "empty.qml" << "empty.errors.txt" << false;
    QTest::newRow("missingObject") << "missingObject.qml" << "missingObject.errors.txt" << false;
    QTest::newRow("failingComponent") << "failingComponentTest.qml" << "failingComponent.errors.txt" << false;
    QTest::newRow("missingSignal") << "missingSignal.qml" << "missingSignal.errors.txt" << false;
    QTest::newRow("missingSignal2") << "missingSignal.2.qml" << "missingSignal.2.errors.txt" << false;
    QTest::newRow("finalOverride") << "finalOverride.qml" << "finalOverride.errors.txt" << false;
    QTest::newRow("customParserIdNotAllowed") << "customParserIdNotAllowed.qml" << "customParserIdNotAllowed.errors.txt" << false;

    QTest::newRow("nullishCoalescing_LHS_Or") << "nullishCoalescing_LHS_Or.qml" << "nullishCoalescing_LHS_Or.errors.txt" << false;
    QTest::newRow("nullishCoalescing_LHS_And") << "nullishCoalescing_LHS_And.qml" << "nullishCoalescing_LHS_And.errors.txt" << false;
    QTest::newRow("nullishCoalescing_RHS_Or") << "nullishCoalescing_RHS_Or.qml" << "nullishCoalescing_RHS_Or.errors.txt" << false;
    QTest::newRow("nullishCoalescing_RHS_And") << "nullishCoalescing_RHS_And.qml" << "nullishCoalescing_RHS_And.errors.txt" << false;

    QTest::newRow("invalidGroupedProperty.1") << "invalidGroupedProperty.1.qml" << "invalidGroupedProperty.1.errors.txt" << false;
    QTest::newRow("invalidGroupedProperty.2") << "invalidGroupedProperty.2.qml" << "invalidGroupedProperty.2.errors.txt" << false;
    QTest::newRow("invalidGroupedProperty.3") << "invalidGroupedProperty.3.qml" << "invalidGroupedProperty.3.errors.txt" << false;
    QTest::newRow("invalidGroupedProperty.4") << "invalidGroupedProperty.4.qml" << "invalidGroupedProperty.4.errors.txt" << false;
    QTest::newRow("invalidGroupedProperty.5") << "invalidGroupedProperty.5.qml" << "invalidGroupedProperty.5.errors.txt" << false;
    QTest::newRow("invalidGroupedProperty.6") << "invalidGroupedProperty.6.qml" << "invalidGroupedProperty.6.errors.txt" << false;
    QTest::newRow("invalidGroupedProperty.7") << "invalidGroupedProperty.7.qml" << "invalidGroupedProperty.7.errors.txt" << true;
    QTest::newRow("invalidGroupedProperty.8") << "invalidGroupedProperty.8.qml" << "invalidGroupedProperty.8.errors.txt" << false;
    QTest::newRow("invalidGroupedProperty.9") << "invalidGroupedProperty.9.qml" << "invalidGroupedProperty.9.errors.txt" << false;
    QTest::newRow("invalidGroupedProperty.10") << "invalidGroupedProperty.10.qml" << "invalidGroupedProperty.10.errors.txt" << false;

    QTest::newRow("importNamespaceConflict") << "importNamespaceConflict.qml" << "importNamespaceConflict.errors.txt" << false;
    QTest::newRow("importVersionMissing (builtin)") << "importVersionMissingBuiltIn.qml" << "importVersionMissingBuiltIn.errors.txt" << false;
    QTest::newRow("importVersionMissing (installed)") << "importVersionMissingInstalled.qml" << "importVersionMissingInstalled.errors.txt" << false;
    QTest::newRow("importNonExist (installed)") << "importNonExist.qml" << "importNonExist.errors.txt" << false;
    QTest::newRow("importNonExistOlder (installed)") << "importNonExistOlder.qml" << "importNonExistOlder.errors.txt" << false;
    QTest::newRow("importNewerVersion (installed)") << "importNewerVersion.qml" << "importNewerVersion.errors.txt" << false;
    QTest::newRow("invalidImportID") << "invalidImportID.qml" << "invalidImportID.errors.txt" << false;
    QTest::newRow("importFile") << "importFile.qml" << "importFile.errors.txt" << false;

    QTest::newRow("signal.1") << "signal.1.qml" << "signal.1.errors.txt" << false;
    QTest::newRow("signal.2") << "signal.2.qml" << "signal.2.errors.txt" << false;
    QTest::newRow("signal.3") << "signal.3.qml" << "signal.3.errors.txt" << false;
    QTest::newRow("signal.4") << "signal.4.qml" << "signal.4.errors.txt" << false;
    QTest::newRow("signal.5") << "signal.5.qml" << "signal.5.errors.txt" << false;
    QTest::newRow("signal.6") << "signal.6.qml" << "signal.6.errors.txt" << false;

    QTest::newRow("method.1") << "method.1.qml" << "method.1.errors.txt" << false;

    QTest::newRow("property.1") << "property.1.qml" << "property.1.errors.txt" << false;
    QTest::newRow("property.2") << "property.2.qml" << "property.2.errors.txt" << false;
    QTest::newRow("property.3") << "property.3.qml" << "property.3.errors.txt" << false;
    QTest::newRow("property.4") << "property.4.qml" << "property.4.errors.txt" << false;
    QTest::newRow("property.6") << "property.6.qml" << "property.6.errors.txt" << false;
    QTest::newRow("property.7") << "property.7.qml" << "property.7.errors.txt" << false;

    QTest::newRow("importScript.1") << "importscript.1.qml" << "importscript.1.errors.txt" << false;

    QTest::newRow("Component.1") << "component.1.qml" << "component.1.errors.txt" << false;
    QTest::newRow("Component.2") << "component.2.qml" << "component.2.errors.txt" << false;
    QTest::newRow("Component.3") << "component.3.qml" << "component.3.errors.txt" << false;
    QTest::newRow("Component.4") << "component.4.qml" << "component.4.errors.txt" << false;
    QTest::newRow("Component.5") << "component.5.qml" << "component.5.errors.txt" << false;
    QTest::newRow("Component.6") << "component.6.qml" << "component.6.errors.txt" << false;
    QTest::newRow("Component.7") << "component.7.qml" << "component.7.errors.txt" << false;
    QTest::newRow("Component.8") << "component.8.qml" << "component.8.errors.txt" << false;
    QTest::newRow("Component.9") << "component.9.qml" << "component.9.errors.txt" << false;

    QTest::newRow("MultiSet.1") << "multiSet.1.qml" << "multiSet.1.errors.txt" << false;
    QTest::newRow("MultiSet.2") << "multiSet.2.qml" << "multiSet.2.errors.txt" << false;
    QTest::newRow("MultiSet.3") << "multiSet.3.qml" << "multiSet.3.errors.txt" << false;
    QTest::newRow("MultiSet.4") << "multiSet.4.qml" << "multiSet.4.errors.txt" << false;
    QTest::newRow("MultiSet.5") << "multiSet.5.qml" << "multiSet.5.errors.txt" << false;
    QTest::newRow("MultiSet.6") << "multiSet.6.qml" << "multiSet.6.errors.txt" << false;
    QTest::newRow("MultiSet.7") << "multiSet.7.qml" << "multiSet.7.errors.txt" << false;
    QTest::newRow("MultiSet.8") << "multiSet.8.qml" << "multiSet.8.errors.txt" << false;
    QTest::newRow("MultiSet.9") << "multiSet.9.qml" << "multiSet.9.errors.txt" << false;
    QTest::newRow("MultiSet.10") << "multiSet.10.qml" << "multiSet.10.errors.txt" << false;
    QTest::newRow("MultiSet.11") << "multiSet.11.qml" << "multiSet.11.errors.txt" << false;

    QTest::newRow("dynamicMeta.1") << "dynamicMeta.1.qml" << "dynamicMeta.1.errors.txt" << false;
    QTest::newRow("dynamicMeta.2") << "dynamicMeta.2.qml" << "dynamicMeta.2.errors.txt" << false;
    QTest::newRow("dynamicMeta.3") << "dynamicMeta.3.qml" << "dynamicMeta.3.errors.txt" << false;
    QTest::newRow("dynamicMeta.4") << "dynamicMeta.4.qml" << "dynamicMeta.4.errors.txt" << false;
    QTest::newRow("dynamicMeta.5") << "dynamicMeta.5.qml" << "dynamicMeta.5.errors.txt" << false;

    QTest::newRow("invalidAlias.1") << "invalidAlias.1.qml" << "invalidAlias.1.errors.txt" << false;
    QTest::newRow("invalidAlias.2") << "invalidAlias.2.qml" << "invalidAlias.2.errors.txt" << false;
    QTest::newRow("invalidAlias.3") << "invalidAlias.3.qml" << "invalidAlias.3.errors.txt" << false;
    QTest::newRow("invalidAlias.4") << "invalidAlias.4.qml" << "invalidAlias.4.errors.txt" << false;
    QTest::newRow("invalidAlias.5") << "invalidAlias.5.qml" << "invalidAlias.5.errors.txt" << false;
    QTest::newRow("invalidAlias.6") << "invalidAlias.6.qml" << "invalidAlias.6.errors.txt" << false;
    QTest::newRow("invalidAlias.7") << "invalidAlias.7.qml" << "invalidAlias.7.errors.txt" << false;
    QTest::newRow("invalidAlias.8") << "invalidAlias.8.qml" << "invalidAlias.8.errors.txt" << false;
    QTest::newRow("invalidAlias.9") << "invalidAlias.9.qml" << "invalidAlias.9.errors.txt" << false;
    QTest::newRow("invalidAlias.10") << "invalidAlias.10.qml" << "invalidAlias.10.errors.txt" << false;
    QTest::newRow("invalidAlias.11") << "invalidAlias.11.qml" << "invalidAlias.11.errors.txt" << false;
    QTest::newRow("invalidAlias.12") << "invalidAlias.12.qml" << "invalidAlias.12.errors.txt" << false;
    QTest::newRow("invalidAlias.13") << "invalidAlias.13.qml" << "invalidAlias.13.errors.txt" << false;

    QTest::newRow("invalidAttachedProperty.1") << "invalidAttachedProperty.1.qml" << "invalidAttachedProperty.1.errors.txt" << false;
    QTest::newRow("invalidAttachedProperty.2") << "invalidAttachedProperty.2.qml" << "invalidAttachedProperty.2.errors.txt" << false;
    QTest::newRow("invalidAttachedProperty.3") << "invalidAttachedProperty.3.qml" << "invalidAttachedProperty.3.errors.txt" << false;
    QTest::newRow("invalidAttachedProperty.4") << "invalidAttachedProperty.4.qml" << "invalidAttachedProperty.4.errors.txt" << false;
    QTest::newRow("invalidAttachedProperty.5") << "invalidAttachedProperty.5.qml" << "invalidAttachedProperty.5.errors.txt" << false;
    QTest::newRow("invalidAttachedProperty.6") << "invalidAttachedProperty.6.qml" << "invalidAttachedProperty.6.errors.txt" << false;
    QTest::newRow("invalidAttachedProperty.7") << "invalidAttachedProperty.7.qml" << "invalidAttachedProperty.7.errors.txt" << false;
    QTest::newRow("invalidAttachedProperty.8") << "invalidAttachedProperty.8.qml" << "invalidAttachedProperty.8.errors.txt" << false;
    QTest::newRow("invalidAttachedProperty.9") << "invalidAttachedProperty.9.qml" << "invalidAttachedProperty.9.errors.txt" << false;
    QTest::newRow("invalidAttachedProperty.10") << "invalidAttachedProperty.10.qml" << "invalidAttachedProperty.10.errors.txt" << false;
    QTest::newRow("invalidAttachedProperty.11") << "invalidAttachedProperty.11.qml" << "invalidAttachedProperty.11.errors.txt" << false;
    QTest::newRow("invalidAttachedProperty.12") << "invalidAttachedProperty.12.qml" << "invalidAttachedProperty.12.errors.txt" << false;
    QTest::newRow("invalidAttachedProperty.13") << "invalidAttachedProperty.13.qml" << "invalidAttachedProperty.13.errors.txt" << false;

    QTest::newRow("assignValueToSignal") << "assignValueToSignal.qml" << "assignValueToSignal.errors.txt" << false;
    QTest::newRow("emptySignal") << "emptySignal.qml" << "emptySignal.errors.txt" << false;

    QTest::newRow("nestedErrors") << "nestedErrors.qml" << "nestedErrors.errors.txt" << false;
    QTest::newRow("defaultGrouped") << "defaultGrouped.qml" << "defaultGrouped.errors.txt" << false;
    QTest::newRow("doubleSignal") << "doubleSignal.qml" << "doubleSignal.errors.txt" << false;
    QTest::newRow("missingValueTypeProperty") << "missingValueTypeProperty.qml" << "missingValueTypeProperty.errors.txt" << false;
    QTest::newRow("objectValueTypeProperty") << "objectValueTypeProperty.qml" << "objectValueTypeProperty.errors.txt" << false;
    QTest::newRow("enumTypes") << "enumTypes.qml" << "enumTypes.errors.txt" << false;
    QTest::newRow("noCreation") << "noCreation.qml" << "noCreation.errors.txt" << false;
    QTest::newRow("destroyedSignal") << "destroyedSignal.qml" << "destroyedSignal.errors.txt" << false;
    QTest::newRow("assignToNamespace") << "assignToNamespace.qml" << "assignToNamespace.errors.txt" << false;
    QTest::newRow("invalidOn") << "invalidOn.qml" << "invalidOn.errors.txt" << false;
    QTest::newRow("invalidProperty") << "invalidProperty.qml" << "invalidProperty.errors.txt" << false;
    QTest::newRow("nonScriptableProperty") << "nonScriptableProperty.qml" << "nonScriptableProperty.errors.txt" << false;
    QTest::newRow("notAvailable") << "notAvailable.qml" << "notAvailable.errors.txt" << false;
    QTest::newRow("singularProperty") << "singularProperty.qml" << "singularProperty.errors.txt" << false;
    QTest::newRow("singularProperty.2") << "singularProperty.2.qml" << "singularProperty.2.errors.txt" << false;

    QTest::newRow("scopedEnumList") << "scopedEnumList.qml" << "scopedEnumList.errors.txt" << false;
    QTest::newRow("lowercase enum value") << "lowercaseQmlEnum.1.qml" << "lowercaseQmlEnum.1.errors.txt" << false;
    QTest::newRow("lowercase enum type") << "lowercaseQmlEnum.2.qml" << "lowercaseQmlEnum.2.errors.txt" << false;
    QTest::newRow("string enum value") << "invalidQmlEnumValue.1.qml" << "invalidQmlEnumValue.1.errors.txt" << false;
    QTest::newRow("identifier enum type") << "invalidQmlEnumValue.2.qml" << "invalidQmlEnumValue.2.errors.txt" << false;
    QTest::newRow("enum value too large") << "invalidQmlEnumValue.3.qml" << "invalidQmlEnumValue.3.errors.txt" << false;
    QTest::newRow("non-integer enum value") << "invalidQmlEnumValue.4.qml" << "invalidQmlEnumValue.4.errors.txt" << false;

    const QString expectedError = isCaseSensitiveFileSystem(dataDirectory()) ?
        QStringLiteral("incorrectCase.errors.sensitive.txt") :
        QStringLiteral("incorrectCase.errors.insensitive.txt");
    QTest::newRow("incorrectCase") << "incorrectCase.qml" << expectedError << false;

    QTest::newRow("metaobjectRevision.1") << "metaobjectRevision.1.qml" << "metaobjectRevision.1.errors.txt" << false;
    QTest::newRow("metaobjectRevision.2") << "metaobjectRevision.2.qml" << "metaobjectRevision.2.errors.txt" << false;
    QTest::newRow("metaobjectRevision.3") << "metaobjectRevision.3.qml" << "metaobjectRevision.3.errors.txt" << false;

    QTest::newRow("invalidRoot.1") << "invalidRoot.1.qml" << "invalidRoot.1.errors.txt" << false;
    QTest::newRow("invalidRoot.2") << "invalidRoot.2.qml" << "invalidRoot.2.errors.txt" << false;
    QTest::newRow("invalidRoot.3") << "invalidRoot.3.qml" << "invalidRoot.3.errors.txt" << false;
    QTest::newRow("invalidRoot.4") << "invalidRoot.4.qml" << "invalidRoot.4.errors.txt" << false;

    QTest::newRow("invalidTypeName.1") << "invalidTypeName.1.qml" << "invalidTypeName.1.errors.txt" << false;
    QTest::newRow("invalidTypeName.2") << "invalidTypeName.2.qml" << "invalidTypeName.2.errors.txt" << false;
    QTest::newRow("invalidTypeName.3") << "invalidTypeName.3.qml" << "invalidTypeName.3.errors.txt" << false;
    QTest::newRow("invalidTypeName.4") << "invalidTypeName.4.qml" << "invalidTypeName.4.errors.txt" << false;

    QTest::newRow("Major version isolation") << "majorVersionIsolation.qml" << "majorVersionIsolation.errors.txt" << false;

    QTest::newRow("badCompositeRegistration.1") << "badCompositeRegistration.1.qml" << "badCompositeRegistration.1.errors.txt" << false;
    QTest::newRow("badCompositeRegistration.2") << "badCompositeRegistration.2.qml" << "badCompositeRegistration.2.errors.txt" << false;

    QTest::newRow("assignComponentToWrongType") << "assignComponentToWrongType.qml" << "assignComponentToWrongType.errors.txt" << false;
    QTest::newRow("cyclicAlias") << "cyclicAlias.qml" << "cyclicAlias.errors.txt" << false;

    QTest::newRow("fuzzed.1") << "fuzzed.1.qml" << "fuzzed.1.errors.txt" << false;
    QTest::newRow("fuzzed.2") << "fuzzed.2.qml" << "fuzzed.2.errors.txt" << false;
    QTest::newRow("fuzzed.3") << "fuzzed.3.qml" << "fuzzed.3.errors.txt" << false;

    QTest::newRow("bareQmlImport") << "bareQmlImport.qml" << "bareQmlImport.errors.txt" << false;

    QTest::newRow("typeAnnotations.2") << "typeAnnotations.2.qml" << "typeAnnotations.2.errors.txt" << false;

    QTest::newRow("propertyUnknownType") << "propertyUnknownType.qml" << "propertyUnknownType.errors.txt" << false;

    QTest::newRow("selfInstantiation") << "SelfInstantiation.qml" << "SelfInstantiation.errors.txt" << false;
}

void tst_qqmllanguage::errors()
{
#ifdef Q_OS_ANDROID
    if (qstrcmp(QTest::currentDataTag(), "fuzzed.2") == 0) {
        QSKIP("Gives different errors on Android");
        /* Only gives one error on Android:

            qrc:/data/fuzzed.2.qml:1:1: "
            import"
            ^
        So, it seems to complain about the first import (which is understandable)
        */
    }
#endif
    QFETCH(QString, file);
    QFETCH(QString, errorFile);
    QFETCH(bool, create);

    QQmlComponent component(&engine, testFileUrl(file));
    QTRY_VERIFY(!component.isLoading());

    QScopedPointer<QObject> object;

    if (create) {
        object.reset(component.create());
        QVERIFY(object.isNull());
    }

    VERIFY_ERRORS(errorFile.toLatin1().constData());
}

void tst_qqmllanguage::simpleObject()
{
    QQmlComponent component(&engine, testFileUrl("simpleObject.qml"));
    VERIFY_ERRORS(0);
    QScopedPointer<QObject> object(component.create());
    QVERIFY(object != nullptr);
}

void tst_qqmllanguage::simpleContainer()
{
    QQmlComponent component(&engine, testFileUrl("simpleContainer.qml"));
    VERIFY_ERRORS(0);
    QScopedPointer<MyContainer> container(qobject_cast<MyContainer*>(component.create()));
    QVERIFY(container != nullptr);
    QCOMPARE(container->getChildren()->count(),2);
}

void tst_qqmllanguage::interfaceProperty()
{
    QQmlComponent component(&engine, testFileUrl("interfaceProperty.qml"));
    VERIFY_ERRORS(0);
    QScopedPointer<MyQmlObject> object(qobject_cast<MyQmlObject*>(component.create()));
    QVERIFY(object != nullptr);
    QVERIFY(object->interface());
    QCOMPARE(object->interface()->id, 913);
}

void tst_qqmllanguage::interfaceQList()
{
    QQmlComponent component(&engine, testFileUrl("interfaceQList.qml"));
    VERIFY_ERRORS(0);
    QScopedPointer<MyContainer> container(qobject_cast<MyContainer*>(component.create()));
    QVERIFY(container != nullptr);
    QCOMPARE(container->getQListInterfaces()->count(), 2);
    for(int ii = 0; ii < 2; ++ii)
        QCOMPARE(container->getQListInterfaces()->at(ii)->id, 913);
}

void tst_qqmllanguage::assignObjectToSignal()
{
    QQmlComponent component(&engine, testFileUrl("assignObjectToSignal.qml"));
    VERIFY_ERRORS(0);
    QScopedPointer<MyQmlObject> object(qobject_cast<MyQmlObject *>(component.create()));
    QVERIFY(object != nullptr);
    QTest::ignoreMessage(QtWarningMsg, "MyQmlObject::basicSlot");
    emit object->basicSignal();
}

void tst_qqmllanguage::assignObjectToVariant()
{
    QQmlComponent component(&engine, testFileUrl("assignObjectToVariant.qml"));
    VERIFY_ERRORS(0);
    QScopedPointer<QObject> object(component.create());
    QVERIFY(object != nullptr);
    QVariant v = object->property("a");
    QVERIFY(v.userType() == qMetaTypeId<QObject *>());
}

void tst_qqmllanguage::assignLiteralSignalProperty()
{
    QQmlComponent component(&engine, testFileUrl("assignLiteralSignalProperty.qml"));
    VERIFY_ERRORS(0);
    QScopedPointer<MyQmlObject> object(qobject_cast<MyQmlObject *>(component.create()));
    QVERIFY(object != nullptr);
    QCOMPARE(object->onLiteralSignal(), 10);
}

// Test is an external component can be loaded and assigned (to a qlist)
void tst_qqmllanguage::assignQmlComponent()
{
    QQmlComponent component(&engine, testFileUrl("assignQmlComponent.qml"));
    VERIFY_ERRORS(0);
    QScopedPointer<MyContainer> object(qobject_cast<MyContainer *>(component.create()));
    QVERIFY(object != nullptr);
    QCOMPARE(object->getChildren()->count(), 1);
    QObject *child = object->getChildren()->at(0);
    QCOMPARE(child->property("x"), QVariant(10));
    QCOMPARE(child->property("y"), QVariant(11));
}

// Test literal assignment to all the basic types
void tst_qqmllanguage::assignBasicTypes()
{
    QQmlComponent component(&engine, testFileUrl("assignBasicTypes.qml"));
    VERIFY_ERRORS(0);
    QScopedPointer<MyTypeObject> object(qobject_cast<MyTypeObject *>(component.create()));
    QVERIFY(object != nullptr);
    QCOMPARE(object->flagProperty(), MyTypeObject::FlagVal1 | MyTypeObject::FlagVal3);
    QCOMPARE(object->enumProperty(), MyTypeObject::EnumVal2);
    QCOMPARE(object->qtEnumProperty(), Qt::RichText);
    QCOMPARE(object->mirroredEnumProperty(), MyTypeObject::MirroredEnumVal3);
    QCOMPARE(object->relatedEnumProperty(), MyEnumContainer::RelatedValue);
    QCOMPARE(object->stringProperty(), QString("Hello World!"));
    QCOMPARE(object->uintProperty(), uint(10));
    QCOMPARE(object->intProperty(), -19);
    QCOMPARE((float)object->realProperty(), float(23.2));
    QCOMPARE((float)object->doubleProperty(), float(-19.7));
    QCOMPARE((float)object->floatProperty(), float(8.5));
    QCOMPARE(object->colorProperty(), QColor("red"));
    QCOMPARE(object->dateProperty(), QDate(1982, 11, 25));
    QCOMPARE(object->timeProperty(), QTime(11, 11, 32));
    QCOMPARE(object->dateTimeProperty(), QDateTime(QDate(2009, 5, 12), QTime(13, 22, 1)));
    QCOMPARE(object->pointProperty(), QPoint(99,13));
    QCOMPARE(object->pointFProperty(), QPointF(-10.1, 12.3));
    QCOMPARE(object->sizeProperty(), QSize(99, 13));
    QCOMPARE(object->sizeFProperty(), QSizeF(0.1, 0.2));
    QCOMPARE(object->rectProperty(), QRect(9, 7, 100, 200));
    QCOMPARE(object->rectFProperty(), QRectF(1000.1, -10.9, 400, 90.99));
    QCOMPARE(object->boolProperty(), true);
    QCOMPARE(object->variantProperty(), QVariant("Hello World!"));
    QCOMPARE(object->vectorProperty(), QVector3D(10, 1, 2.2f));
    QCOMPARE(object->vector2Property(), QVector2D(2, 3));
    QCOMPARE(object->vector4Property(), QVector4D(10, 1, 2.2f, 2.3f));
    const QUrl encoded = QUrl::fromEncoded("main.qml?with%3cencoded%3edata", QUrl::TolerantMode);
    QCOMPARE(object->urlProperty(), component.url().resolved(encoded));
    QVERIFY(object->objectProperty() != nullptr);
    MyTypeObject *child = qobject_cast<MyTypeObject *>(object->objectProperty());
    QVERIFY(child != nullptr);
    QCOMPARE(child->intProperty(), 8);

    //these used to go via script. Ensure they no longer do
    QCOMPARE(object->property("qtEnumTriggeredChange").toBool(), false);
    QCOMPARE(object->property("mirroredEnumTriggeredChange").toBool(), false);
}

// Test edge case type assignments
void tst_qqmllanguage::assignTypeExtremes()
{
    QQmlComponent component(&engine, testFileUrl("assignTypeExtremes.qml"));
    VERIFY_ERRORS(0);
    QScopedPointer<MyTypeObject> object(qobject_cast<MyTypeObject *>(component.create()));
    QVERIFY(object != nullptr);
    QCOMPARE(object->uintProperty(), 0xEE6B2800);
    QCOMPARE(object->intProperty(), -0x77359400);
}

// Test that a composite type can assign to a property of its base type
void tst_qqmllanguage::assignCompositeToType()
{
    QQmlComponent component(&engine, testFileUrl("assignCompositeToType.qml"));
    VERIFY_ERRORS(0);
    QScopedPointer<QObject> object(component.create());
    QVERIFY(object != nullptr);
}

// Test that literals are stored correctly in variant properties
void tst_qqmllanguage::assignLiteralToVariant()
{
    QQmlComponent component(&engine, testFileUrl("assignLiteralToVariant.qml"));
    VERIFY_ERRORS(0);
    QScopedPointer<QObject> object(component.create());
    QVERIFY(object != nullptr);

    QVERIFY(isJSNumberType(object->property("test1").userType()));
    QVERIFY(isJSNumberType(object->property("test2").userType()));
    QCOMPARE(object->property("test3").userType(), (int)QVariant::String);
    QCOMPARE(object->property("test4").userType(), (int)QVariant::Color);
    QCOMPARE(object->property("test5").userType(), (int)QVariant::RectF);
    QCOMPARE(object->property("test6").userType(), (int)QVariant::PointF);
    QCOMPARE(object->property("test7").userType(), (int)QVariant::SizeF);
    QCOMPARE(object->property("test8").userType(), (int)QVariant::Vector3D);
    QCOMPARE(object->property("test9").userType(), (int)QVariant::String);
    QCOMPARE(object->property("test10").userType(), (int)QVariant::Bool);
    QCOMPARE(object->property("test11").userType(), (int)QVariant::Bool);
    QCOMPARE(object->property("test12").userType(), (int)QVariant::Vector4D);

    QCOMPARE(object->property("test1"), QVariant(1));
    QCOMPARE(object->property("test2"), QVariant((double)1.7));
    QVERIFY(object->property("test3") == QVariant(QString(QLatin1String("Hello world!"))));
    QCOMPARE(object->property("test4"), QVariant(QColor::fromRgb(0xFF008800)));
    QVERIFY(object->property("test5") == QVariant(QRectF(10, 10, 10, 10)));
    QVERIFY(object->property("test6") == QVariant(QPointF(10, 10)));
    QVERIFY(object->property("test7") == QVariant(QSizeF(10, 10)));
    QVERIFY(object->property("test8") == QVariant(QVector3D(100, 100, 100)));
    QCOMPARE(object->property("test9"), QVariant(QString(QLatin1String("#FF008800"))));
    QCOMPARE(object->property("test10"), QVariant(bool(true)));
    QCOMPARE(object->property("test11"), QVariant(bool(false)));
    QVERIFY(object->property("test12") == QVariant(QVector4D(100, 100, 100, 100)));
}

// Test that literals are stored correctly in "var" properties
// Note that behaviour differs from "variant" properties in that
// no conversion from "special strings" to QVariants is performed.
void tst_qqmllanguage::assignLiteralToVar()
{
    QQmlComponent component(&engine, testFileUrl("assignLiteralToVar.qml"));
    VERIFY_ERRORS(0);
    QScopedPointer<QObject> object(component.create());
    QVERIFY(object != nullptr);

    QVERIFY(isJSNumberType(object->property("test1").userType()));
    QCOMPARE(object->property("test2").userType(), (int)QMetaType::Double);
    QCOMPARE(object->property("test3").userType(), (int)QVariant::String);
    QCOMPARE(object->property("test4").userType(), (int)QVariant::String);
    QCOMPARE(object->property("test5").userType(), (int)QVariant::String);
    QCOMPARE(object->property("test6").userType(), (int)QVariant::String);
    QCOMPARE(object->property("test7").userType(), (int)QVariant::String);
    QCOMPARE(object->property("test8").userType(), (int)QVariant::String);
    QCOMPARE(object->property("test9").userType(), (int)QVariant::String);
    QCOMPARE(object->property("test10").userType(), (int)QVariant::Bool);
    QCOMPARE(object->property("test11").userType(), (int)QVariant::Bool);
    QCOMPARE(object->property("test12").userType(), (int)QVariant::Color);
    QCOMPARE(object->property("test13").userType(), (int)QVariant::RectF);
    QCOMPARE(object->property("test14").userType(), (int)QVariant::PointF);
    QCOMPARE(object->property("test15").userType(), (int)QVariant::SizeF);
    QCOMPARE(object->property("test16").userType(), (int)QVariant::Vector3D);
    QVERIFY(isJSNumberType(object->property("variantTest1Bound").userType()));
    QVERIFY(isJSNumberType(object->property("test1Bound").userType()));

    QCOMPARE(object->property("test1"), QVariant(5));
    QCOMPARE(object->property("test2"), QVariant((double)1.7));
    QCOMPARE(object->property("test3"), QVariant(QString(QLatin1String("Hello world!"))));
    QCOMPARE(object->property("test4"), QVariant(QString(QLatin1String("#FF008800"))));
    QCOMPARE(object->property("test5"), QVariant(QString(QLatin1String("10,10,10x10"))));
    QCOMPARE(object->property("test6"), QVariant(QString(QLatin1String("10,10"))));
    QCOMPARE(object->property("test7"), QVariant(QString(QLatin1String("10x10"))));
    QCOMPARE(object->property("test8"), QVariant(QString(QLatin1String("100,100,100"))));
    QCOMPARE(object->property("test9"), QVariant(QString(QLatin1String("#FF008800"))));
    QCOMPARE(object->property("test10"), QVariant(bool(true)));
    QCOMPARE(object->property("test11"), QVariant(bool(false)));
    QCOMPARE(object->property("test12"), QVariant(QColor::fromRgbF(0.2, 0.3, 0.4, 0.5)));
    QCOMPARE(object->property("test13"), QVariant(QRectF(10, 10, 10, 10)));
    QCOMPARE(object->property("test14"), QVariant(QPointF(10, 10)));
    QCOMPARE(object->property("test15"), QVariant(QSizeF(10, 10)));
    QCOMPARE(object->property("test16"), QVariant(QVector3D(100, 100, 100)));
    QCOMPARE(object->property("variantTest1Bound"), QVariant(9));
    QCOMPARE(object->property("test1Bound"), QVariant(11));
}

void tst_qqmllanguage::assignLiteralToJSValue()
{
    QQmlComponent component(&engine, testFileUrl("assignLiteralToJSValue.qml"));
    VERIFY_ERRORS(0);
    QScopedPointer<QObject> root(component.create());
    QVERIFY(root != nullptr);

    {
        MyQmlObject *object = root->findChild<MyQmlObject *>("test1");
        QJSValue value = object->qjsvalue();
        QVERIFY(value.isNumber());
        QCOMPARE(value.toNumber(), qreal(5));
    } {
        MyQmlObject *object = root->findChild<MyQmlObject *>("test2");
        QJSValue value = object->qjsvalue();
        QVERIFY(value.isNumber());
        QCOMPARE(value.toNumber(), qreal(1.7));
    } {
        MyQmlObject *object = root->findChild<MyQmlObject *>("test3");
        QJSValue value = object->qjsvalue();
        QVERIFY(value.isString());
        QCOMPARE(value.toString(), QString(QLatin1String("Hello world!")));
    }{
        MyQmlObject *object = root->findChild<MyQmlObject *>("test4");
        QJSValue value = object->qjsvalue();
        QVERIFY(value.isString());
        QCOMPARE(value.toString(), QString(QLatin1String("#FF008800")));
    } {
        MyQmlObject *object = root->findChild<MyQmlObject *>("test5");
        QJSValue value = object->qjsvalue();
        QVERIFY(value.isString());
        QCOMPARE(value.toString(), QString(QLatin1String("10,10,10x10")));
    } {
        MyQmlObject *object = root->findChild<MyQmlObject *>("test6");
        QJSValue value = object->qjsvalue();
        QVERIFY(value.isString());
        QCOMPARE(value.toString(), QString(QLatin1String("10,10")));
    } {
        MyQmlObject *object = root->findChild<MyQmlObject *>("test7");
        QJSValue value = object->qjsvalue();
        QVERIFY(value.isString());
        QCOMPARE(value.toString(), QString(QLatin1String("10x10")));
    } {
        MyQmlObject *object = root->findChild<MyQmlObject *>("test8");
        QJSValue value = object->qjsvalue();
        QVERIFY(value.isString());
        QCOMPARE(value.toString(), QString(QLatin1String("100,100,100")));
    } {
        MyQmlObject *object = root->findChild<MyQmlObject *>("test9");
        QJSValue value = object->qjsvalue();
        QVERIFY(value.isString());
        QCOMPARE(value.toString(), QString(QLatin1String("#FF008800")));
    } {
        MyQmlObject *object = root->findChild<MyQmlObject *>("test10");
        QJSValue value = object->qjsvalue();
        QVERIFY(value.isBool());
        QCOMPARE(value.toBool(), true);
    } {
        MyQmlObject *object = root->findChild<MyQmlObject *>("test11");
        QJSValue value = object->qjsvalue();
        QVERIFY(value.isBool());
        QCOMPARE(value.toBool(), false);
    } {
        MyQmlObject *object = root->findChild<MyQmlObject *>("test20");
        QJSValue value = object->qjsvalue();
        QVERIFY(value.isCallable());
        QCOMPARE(value.call(QList<QJSValue> () << QJSValue(4)).toInt(), 12);
    } {
        MyQmlObject *object = root->findChild<MyQmlObject *>("test21");
        QJSValue value = object->qjsvalue();
        QVERIFY(value.isUndefined());
    } {
        MyQmlObject *object = root->findChild<MyQmlObject *>("test22");
        QJSValue value = object->qjsvalue();
        QVERIFY(value.isNull());
    } {
        MyQmlObject *object = root->findChild<MyQmlObject *>("test1Bound");
        QJSValue value = object->qjsvalue();
        QVERIFY(value.isNumber());
        QCOMPARE(value.toNumber(), qreal(9));
    } {
        MyQmlObject *object = root->findChild<MyQmlObject *>("test20Bound");
        QJSValue value = object->qjsvalue();
        QVERIFY(value.isNumber());
        QCOMPARE(value.toNumber(), qreal(27));
    } {
        MyQmlObject *object = root->findChild<MyQmlObject *>("test23");
        QJSValue value = object->qjsvalue();
        QVERIFY(value.isQObject());
        QCOMPARE(value.toQObject()->objectName(), "blah");
    }
}

void tst_qqmllanguage::assignNullStrings()
{
    QQmlComponent component(&engine, testFileUrl("assignNullStrings.qml"));
    VERIFY_ERRORS(0);
    QScopedPointer<MyTypeObject> object(qobject_cast<MyTypeObject *>(component.create()));
    QVERIFY(object != nullptr);
    QVERIFY(object->stringProperty().isNull());
    QVERIFY(object->byteArrayProperty().isNull());
    QMetaObject::invokeMethod(object.data(), "assignNullStringsFromJs", Qt::DirectConnection);
    QVERIFY(object->stringProperty().isNull());
    QVERIFY(object->byteArrayProperty().isNull());
}

void tst_qqmllanguage::bindJSValueToVar()
{
    QQmlComponent component(&engine, testFileUrl("assignLiteralToJSValue.qml"));

    VERIFY_ERRORS(0);
    QScopedPointer<QObject> root(component.create());
    QVERIFY(root != nullptr);

    QObject *object = root->findChild<QObject *>("varProperties");

    QVERIFY(isJSNumberType(object->property("test1").userType()));
    QVERIFY(isJSNumberType(object->property("test2").userType()));
    QCOMPARE(object->property("test3").userType(), (int)QVariant::String);
    QCOMPARE(object->property("test4").userType(), (int)QVariant::String);
    QCOMPARE(object->property("test5").userType(), (int)QVariant::String);
    QCOMPARE(object->property("test6").userType(), (int)QVariant::String);
    QCOMPARE(object->property("test7").userType(), (int)QVariant::String);
    QCOMPARE(object->property("test8").userType(), (int)QVariant::String);
    QCOMPARE(object->property("test9").userType(), (int)QVariant::String);
    QCOMPARE(object->property("test10").userType(), (int)QVariant::Bool);
    QCOMPARE(object->property("test11").userType(), (int)QVariant::Bool);
    QCOMPARE(object->property("test12").userType(), (int)QVariant::Color);
    QCOMPARE(object->property("test13").userType(), (int)QVariant::RectF);
    QCOMPARE(object->property("test14").userType(), (int)QVariant::PointF);
    QCOMPARE(object->property("test15").userType(), (int)QVariant::SizeF);
    QCOMPARE(object->property("test16").userType(), (int)QVariant::Vector3D);
    QVERIFY(isJSNumberType(object->property("test1Bound").userType()));
    QVERIFY(isJSNumberType(object->property("test20Bound").userType()));

    QCOMPARE(object->property("test1"), QVariant(5));
    QCOMPARE(object->property("test2"), QVariant((double)1.7));
    QCOMPARE(object->property("test3"), QVariant(QString(QLatin1String("Hello world!"))));
    QCOMPARE(object->property("test4"), QVariant(QString(QLatin1String("#FF008800"))));
    QCOMPARE(object->property("test5"), QVariant(QString(QLatin1String("10,10,10x10"))));
    QCOMPARE(object->property("test6"), QVariant(QString(QLatin1String("10,10"))));
    QCOMPARE(object->property("test7"), QVariant(QString(QLatin1String("10x10"))));
    QCOMPARE(object->property("test8"), QVariant(QString(QLatin1String("100,100,100"))));
    QCOMPARE(object->property("test9"), QVariant(QString(QLatin1String("#FF008800"))));
    QCOMPARE(object->property("test10"), QVariant(bool(true)));
    QCOMPARE(object->property("test11"), QVariant(bool(false)));
    QCOMPARE(object->property("test12"), QVariant(QColor::fromRgbF(0.2, 0.3, 0.4, 0.5)));
    QCOMPARE(object->property("test13"), QVariant(QRectF(10, 10, 10, 10)));
    QCOMPARE(object->property("test14"), QVariant(QPointF(10, 10)));
    QCOMPARE(object->property("test15"), QVariant(QSizeF(10, 10)));
    QCOMPARE(object->property("test16"), QVariant(QVector3D(100, 100, 100)));
    QCOMPARE(object->property("test1Bound"), QVariant(9));
    QCOMPARE(object->property("test20Bound"), QVariant(27));
}

void tst_qqmllanguage::bindJSValueToVariant()
{
    QQmlComponent component(&engine, testFileUrl("assignLiteralToJSValue.qml"));

    VERIFY_ERRORS(0);
    QScopedPointer<QObject> root(component.create());
    QVERIFY(root != nullptr);

    QObject *object = root->findChild<QObject *>("variantProperties");

    QVERIFY(isJSNumberType(object->property("test1").userType()));
    QVERIFY(isJSNumberType(object->property("test2").userType()));
    QCOMPARE(object->property("test3").userType(), (int)QVariant::String);
    QCOMPARE(object->property("test4").userType(), (int)QVariant::String);
    QCOMPARE(object->property("test5").userType(), (int)QVariant::String);
    QCOMPARE(object->property("test6").userType(), (int)QVariant::String);
    QCOMPARE(object->property("test7").userType(), (int)QVariant::String);
    QCOMPARE(object->property("test8").userType(), (int)QVariant::String);
    QCOMPARE(object->property("test9").userType(), (int)QVariant::String);
    QCOMPARE(object->property("test10").userType(), (int)QVariant::Bool);
    QCOMPARE(object->property("test11").userType(), (int)QVariant::Bool);
    QCOMPARE(object->property("test12").userType(), (int)QVariant::Color);
    QCOMPARE(object->property("test13").userType(), (int)QVariant::RectF);
    QCOMPARE(object->property("test14").userType(), (int)QVariant::PointF);
    QCOMPARE(object->property("test15").userType(), (int)QVariant::SizeF);
    QCOMPARE(object->property("test16").userType(), (int)QVariant::Vector3D);
    QVERIFY(isJSNumberType(object->property("test1Bound").userType()));
    QVERIFY(isJSNumberType(object->property("test20Bound").userType()));

    QCOMPARE(object->property("test1"), QVariant(5));
    QCOMPARE(object->property("test2"), QVariant((double)1.7));
    QCOMPARE(object->property("test3"), QVariant(QString(QLatin1String("Hello world!"))));
    QCOMPARE(object->property("test4"), QVariant(QString(QLatin1String("#FF008800"))));
    QCOMPARE(object->property("test5"), QVariant(QString(QLatin1String("10,10,10x10"))));
    QCOMPARE(object->property("test6"), QVariant(QString(QLatin1String("10,10"))));
    QCOMPARE(object->property("test7"), QVariant(QString(QLatin1String("10x10"))));
    QCOMPARE(object->property("test8"), QVariant(QString(QLatin1String("100,100,100"))));
    QCOMPARE(object->property("test9"), QVariant(QString(QLatin1String("#FF008800"))));
    QCOMPARE(object->property("test10"), QVariant(bool(true)));
    QCOMPARE(object->property("test11"), QVariant(bool(false)));
    QCOMPARE(object->property("test12"), QVariant(QColor::fromRgbF(0.2, 0.3, 0.4, 0.5)));
    QCOMPARE(object->property("test13"), QVariant(QRectF(10, 10, 10, 10)));
    QCOMPARE(object->property("test14"), QVariant(QPointF(10, 10)));
    QCOMPARE(object->property("test15"), QVariant(QSizeF(10, 10)));
    QCOMPARE(object->property("test16"), QVariant(QVector3D(100, 100, 100)));
    QCOMPARE(object->property("test1Bound"), QVariant(9));
    QCOMPARE(object->property("test20Bound"), QVariant(27));
}

void tst_qqmllanguage::bindJSValueToType()
{
    QQmlComponent component(&engine, testFileUrl("assignLiteralToJSValue.qml"));

    VERIFY_ERRORS(0);
    QScopedPointer<QObject> root(component.create());
    QVERIFY(root != nullptr);

    {
        MyTypeObject *object = root->findChild<MyTypeObject *>("typedProperties");

        QCOMPARE(object->intProperty(), 5);
        QCOMPARE(object->doubleProperty(), double(1.7));
        QCOMPARE(object->stringProperty(), QString(QLatin1String("Hello world!")));
        QCOMPARE(object->boolProperty(), true);
        QCOMPARE(object->colorProperty(), QColor::fromRgbF(0.2, 0.3, 0.4, 0.5));
        QCOMPARE(object->rectFProperty(), QRectF(10, 10, 10, 10));
        QCOMPARE(object->pointFProperty(), QPointF(10, 10));
        QCOMPARE(object->sizeFProperty(), QSizeF(10, 10));
        QCOMPARE(object->vectorProperty(), QVector3D(100, 100, 100));
    } {
        MyTypeObject *object = root->findChild<MyTypeObject *>("stringProperties");

        QCOMPARE(object->intProperty(), 1);
        QCOMPARE(object->doubleProperty(), double(1.7));
        QCOMPARE(object->stringProperty(), QString(QLatin1String("Hello world!")));
        QCOMPARE(object->boolProperty(), true);
        QCOMPARE(object->colorProperty(), QColor::fromRgb(0x00, 0x88, 0x00, 0xFF));
        QCOMPARE(object->rectFProperty(), QRectF(10, 10, 10, 10));
        QCOMPARE(object->pointFProperty(), QPointF(10, 10));
        QCOMPARE(object->sizeFProperty(), QSizeF(10, 10));
        QCOMPARE(object->vectorProperty(), QVector3D(100, 100, 100));
    }
}

void tst_qqmllanguage::bindTypeToJSValue()
{
    QQmlComponent component(&engine, testFileUrl("bindTypeToJSValue.qml"));

    VERIFY_ERRORS(0);
    QScopedPointer<QObject> root(component.create());
    QVERIFY(root != nullptr);

    {
        MyQmlObject *object = root->findChild<MyQmlObject *>("flagProperty");
        QVERIFY(object);
        QJSValue value = object->qjsvalue();
        QVERIFY(value.isNumber());
        QCOMPARE(value.toNumber(), qreal(MyTypeObject::FlagVal1 | MyTypeObject::FlagVal3));
    } {
        MyQmlObject *object = root->findChild<MyQmlObject *>("enumProperty");
        QJSValue value = object->qjsvalue();
        QVERIFY(value.isNumber());
        QCOMPARE(value.toNumber(), qreal(MyTypeObject::EnumVal2));
    } {
        MyQmlObject *object = root->findChild<MyQmlObject *>("stringProperty");
        QJSValue value = object->qjsvalue();
        QVERIFY(value.isString());
        QCOMPARE(value.toString(), QString(QLatin1String("Hello World!")));
    } {
        MyQmlObject *object = root->findChild<MyQmlObject *>("uintProperty");
        QJSValue value = object->qjsvalue();
        QVERIFY(value.isNumber());
        QCOMPARE(value.toNumber(), qreal(10));
    } {
        MyQmlObject *object = root->findChild<MyQmlObject *>("intProperty");
        QJSValue value = object->qjsvalue();
        QVERIFY(value.isNumber());
        QCOMPARE(value.toNumber(), qreal(-19));
    } {
        MyQmlObject *object = root->findChild<MyQmlObject *>("realProperty");
        QJSValue value = object->qjsvalue();
        QVERIFY(value.isNumber());
        QCOMPARE(value.toNumber(), qreal(23.2));
    } {
        MyQmlObject *object = root->findChild<MyQmlObject *>("doubleProperty");
        QJSValue value = object->qjsvalue();
        QVERIFY(value.isNumber());
        QCOMPARE(value.toNumber(), qreal(-19.7));
    } {
        MyQmlObject *object = root->findChild<MyQmlObject *>("floatProperty");
        QJSValue value = object->qjsvalue();
        QVERIFY(value.isNumber());
        QCOMPARE(value.toNumber(), qreal(8.5));
    } {
        MyQmlObject *object = root->findChild<MyQmlObject *>("colorProperty");
        QJSValue value = object->qjsvalue();
        QVERIFY(value.isObject());
        QCOMPARE(value.property(QLatin1String("r")).toNumber(), qreal(1.0));
        QCOMPARE(value.property(QLatin1String("g")).toNumber(), qreal(0.0));
        QCOMPARE(value.property(QLatin1String("b")).toNumber(), qreal(0.0));
    } {
        MyQmlObject *object = root->findChild<MyQmlObject *>("dateProperty");
        QJSValue value = object->qjsvalue();
        QCOMPARE(value.toDateTime().isValid(), true);
    } {
        MyQmlObject *object = root->findChild<MyQmlObject *>("timeProperty");
        QJSValue value = object->qjsvalue();
        QCOMPARE(value.toDateTime().isValid(), true);
    } {
        MyQmlObject *object = root->findChild<MyQmlObject *>("dateTimeProperty");
        QJSValue value = object->qjsvalue();
        QCOMPARE(value.toDateTime().isValid(), true);
    } {
        MyQmlObject *object = root->findChild<MyQmlObject *>("pointProperty");
        QJSValue value = object->qjsvalue();
        QVERIFY(value.isObject());
        QCOMPARE(value.property(QLatin1String("x")).toNumber(), qreal(99));
        QCOMPARE(value.property(QLatin1String("y")).toNumber(), qreal(13));
    } {
        MyQmlObject *object = root->findChild<MyQmlObject *>("pointFProperty");
        QJSValue value = object->qjsvalue();
        QVERIFY(value.isObject());
        QCOMPARE(value.property(QLatin1String("x")).toNumber(), qreal(-10.1));
        QCOMPARE(value.property(QLatin1String("y")).toNumber(), qreal(12.3));
    } {
        MyQmlObject *object = root->findChild<MyQmlObject *>("rectProperty");
        QJSValue value = object->qjsvalue();
        QVERIFY(value.isObject());
        QCOMPARE(value.property(QLatin1String("x")).toNumber(), qreal(9));
        QCOMPARE(value.property(QLatin1String("y")).toNumber(), qreal(7));
        QCOMPARE(value.property(QLatin1String("width")).toNumber(), qreal(100));
        QCOMPARE(value.property(QLatin1String("height")).toNumber(), qreal(200));
    } {
        MyQmlObject *object = root->findChild<MyQmlObject *>("rectFProperty");
        QJSValue value = object->qjsvalue();
        QVERIFY(value.isObject());
        QCOMPARE(value.property(QLatin1String("x")).toNumber(), qreal(1000.1));
        QCOMPARE(value.property(QLatin1String("y")).toNumber(), qreal(-10.9));
        QCOMPARE(value.property(QLatin1String("width")).toNumber(), qreal(400));
        QCOMPARE(value.property(QLatin1String("height")).toNumber(), qreal(90.99));
    } {
        MyQmlObject *object = root->findChild<MyQmlObject *>("boolProperty");
        QJSValue value = object->qjsvalue();
        QVERIFY(value.isBool());
        QCOMPARE(value.toBool(), true);
    } {
        MyQmlObject *object = root->findChild<MyQmlObject *>("variantProperty");
        QJSValue value = object->qjsvalue();
        QVERIFY(value.isString());
        QCOMPARE(value.toString(), QString(QLatin1String("Hello World!")));
    } {
        MyQmlObject *object = root->findChild<MyQmlObject *>("vectorProperty");
        QJSValue value = object->qjsvalue();
        QVERIFY(value.isObject());
        QCOMPARE(value.property(QLatin1String("x")).toNumber(), qreal(10.0f));
        QCOMPARE(value.property(QLatin1String("y")).toNumber(), qreal(1.0f));
        QCOMPARE(value.property(QLatin1String("z")).toNumber(), qreal(2.2f));
    } {
        MyQmlObject *object = root->findChild<MyQmlObject *>("vector4Property");
        QJSValue value = object->qjsvalue();
        QVERIFY(value.isObject());
        QCOMPARE(value.property(QLatin1String("x")).toNumber(), qreal(10.0f));
        QCOMPARE(value.property(QLatin1String("y")).toNumber(), qreal(1.0f));
        QCOMPARE(value.property(QLatin1String("z")).toNumber(), qreal(2.2f));
        QCOMPARE(value.property(QLatin1String("w")).toNumber(), qreal(2.3f));
    } {
        MyQmlObject *object = root->findChild<MyQmlObject *>("urlProperty");
        QJSValue value = object->qjsvalue();
        const QUrl encoded = QUrl::fromEncoded("main.qml?with%3cencoded%3edata", QUrl::TolerantMode);
        QCOMPARE(value.toString(), component.url().resolved(encoded).toString());
    } {
        MyQmlObject *object = root->findChild<MyQmlObject *>("objectProperty");
        QJSValue value = object->qjsvalue();
        QVERIFY(value.isQObject());
        QVERIFY(qobject_cast<MyTypeObject *>(value.toQObject()));
    } {
        MyQmlObject *object = root->findChild<MyQmlObject *>("varProperty");
        QJSValue value = object->qjsvalue();
        QVERIFY(value.isString());
        QCOMPARE(value.toString(), QString(QLatin1String("Hello World!")));
    }
}

// Tests that custom parser types can be instantiated
void tst_qqmllanguage::customParserTypes()
{
    QQmlComponent component(&engine, testFileUrl("customParserTypes.qml"));
    VERIFY_ERRORS(0);
    QScopedPointer<QObject> object(component.create());
    QVERIFY(object != nullptr);
    QCOMPARE(object->property("count"), QVariant(2));
}

// Tests that the root item can be a custom component
void tst_qqmllanguage::rootAsQmlComponent()
{
    QQmlComponent component(&engine, testFileUrl("rootAsQmlComponent.qml"));
    VERIFY_ERRORS(0);
    QScopedPointer<MyContainer> object(qobject_cast<MyContainer *>(component.create()));
    QVERIFY(object != nullptr);
    QCOMPARE(object->property("x"), QVariant(11));
    QCOMPARE(object->getChildren()->count(), 2);
}

void tst_qqmllanguage::rootItemIsComponent()
{
    QQmlComponent component(&engine, testFileUrl("rootItemIsComponent.qml"));
    VERIFY_ERRORS(0);
    QScopedPointer<QObject> root(component.create());
    QVERIFY(qobject_cast<QQmlComponent*>(root.data()));
    QScopedPointer<QObject> other(qobject_cast<QQmlComponent*>(root.data())->create());
    QVERIFY(!other.isNull());
    QQmlContext *context = qmlContext(other.data());
    QVERIFY(context);
    QCOMPARE(context->nameForObject(other.data()), QStringLiteral("blah"));
}

// Tests that components can be specified inline
void tst_qqmllanguage::inlineQmlComponents()
{
    QQmlComponent component(&engine, testFileUrl("inlineQmlComponents.qml"));
    VERIFY_ERRORS(0);
    QScopedPointer<MyContainer> object(qobject_cast<MyContainer *>(component.create()));
    QVERIFY(object != nullptr);
    QCOMPARE(object->getChildren()->count(), 1);
    QQmlComponent *comp = qobject_cast<QQmlComponent *>(object->getChildren()->at(0));
    QVERIFY(comp != nullptr);
    QScopedPointer<MyQmlObject> compObject(qobject_cast<MyQmlObject *>(comp->create()));
    QVERIFY(compObject != nullptr);
    QCOMPARE(compObject->value(), 11);
}

// Tests that types that have an id property have it set
void tst_qqmllanguage::idProperty()
{
    {
        QQmlComponent component(&engine, testFileUrl("idProperty.qml"));
        VERIFY_ERRORS(0);
        QScopedPointer<MyContainer> object(qobject_cast<MyContainer *>(component.create()));
        QVERIFY(object != nullptr);
        QCOMPARE(object->getChildren()->count(), 2);
        MyTypeObject *child =
                qobject_cast<MyTypeObject *>(object->getChildren()->at(0));
        QVERIFY(child != nullptr);
        QCOMPARE(child->id(), QString("myObjectId"));
        QCOMPARE(object->property("object"), QVariant::fromValue((QObject *)child));

        child =
                qobject_cast<MyTypeObject *>(object->getChildren()->at(1));
        QVERIFY(child != nullptr);
        QCOMPARE(child->id(), QString("name.with.dots"));
    }
    {
        QQmlComponent component(&engine, testFileUrl("idPropertyMismatch.qml"));
        VERIFY_ERRORS(0);
        QScopedPointer<QObject> root(component.create());
        QVERIFY(!root.isNull());
        QQmlContext *ctx = qmlContext(root.data());
        QVERIFY(ctx);
        QCOMPARE(ctx->nameForObject(root.data()), QString("root"));
    }
}

// Tests automatic connection to notify signals if "onBlahChanged" syntax is used
// even if the notify signal for "blah" is not called "blahChanged"
void tst_qqmllanguage::autoNotifyConnection()
{
    QQmlComponent component(&engine, testFileUrl("autoNotifyConnection.qml"));
    VERIFY_ERRORS(0);
    QScopedPointer<MyQmlObject> object(qobject_cast<MyQmlObject *>(component.create()));
    QVERIFY(object != nullptr);
    QMetaProperty prop = object->metaObject()->property(object->metaObject()->indexOfProperty("receivedNotify"));
    QVERIFY(prop.isValid());

    QCOMPARE(prop.read(object.data()), QVariant::fromValue(false));
    object->setPropertyWithNotify(1);
    QCOMPARE(prop.read(object.data()), QVariant::fromValue(true));
}

// Tests that signals can be assigned to
void tst_qqmllanguage::assignSignal()
{
    QQmlComponent component(&engine, testFileUrl("assignSignal.qml"));
    VERIFY_ERRORS(0);
    QScopedPointer<MyQmlObject> object(qobject_cast<MyQmlObject *>(component.create()));
    QVERIFY(object != nullptr);
    QTest::ignoreMessage(QtWarningMsg, "MyQmlObject::basicSlot");
    emit object->basicSignal();
    QTest::ignoreMessage(QtWarningMsg, "MyQmlObject::basicSlotWithArgs(9)");
    emit object->basicParameterizedSignal(9);
}

void tst_qqmllanguage::assignSignalFunctionExpression()
{
    QQmlComponent component(&engine, testFileUrl("assignSignalFunctionExpression.qml"));
    VERIFY_ERRORS(0);
    QScopedPointer<MyQmlObject> object(qobject_cast<MyQmlObject *>(component.create()));
    QVERIFY(object != nullptr);
    QTest::ignoreMessage(QtWarningMsg, "MyQmlObject::basicSlot");
    emit object->basicSignal();
    QTest::ignoreMessage(QtWarningMsg, "MyQmlObject::basicSlotWithArgs(9)");
    emit object->basicParameterizedSignal(9);
}

void tst_qqmllanguage::overrideSignal_data()
{
    QTest::addColumn<QString>("file");
    QTest::addColumn<QString>("errorFile");

    QTest::newRow("override signal with signal") << "overrideSignal.1.qml" << "overrideSignal.1.errors.txt";
    QTest::newRow("override signal with method") << "overrideSignal.2.qml" << "overrideSignal.2.errors.txt";
    QTest::newRow("override signal with property") << "overrideSignal.3.qml" << "";
    QTest::newRow("override signal of alias property with signal") << "overrideSignal.4.qml" << "overrideSignal.4.errors.txt";
    QTest::newRow("override signal of superclass with signal") << "overrideSignal.5.qml" << "overrideSignal.5.errors.txt";
    QTest::newRow("override builtin signal with signal") << "overrideSignal.6.qml" << "overrideSignal.6.errors.txt";
}

void tst_qqmllanguage::overrideSignal()
{
    QFETCH(QString, file);
    QFETCH(QString, errorFile);

    QQmlComponent component(&engine, testFileUrl(file));
    if (errorFile.isEmpty()) {
        VERIFY_ERRORS(0);
        QScopedPointer<QObject> object(component.create());
        QVERIFY(object != nullptr);
        QVERIFY(object->property("success").toBool());
    } else {
        VERIFY_ERRORS(errorFile.toLatin1().constData());
    }
}

// Tests the creation and assignment of dynamic properties
void tst_qqmllanguage::dynamicProperties()
{
    QQmlComponent component(&engine, testFileUrl("dynamicProperties.qml"));
    VERIFY_ERRORS(0);
    QScopedPointer<QObject> object(component.create());
    QCOMPARE(object->property("intProperty"), QVariant(10));
    QCOMPARE(object->property("boolProperty"), QVariant(false));
    QCOMPARE(object->property("doubleProperty"), QVariant(-10.1));
    QCOMPARE(object->property("realProperty"), QVariant((qreal)-19.9));
    QCOMPARE(object->property("stringProperty"), QVariant("Hello World!"));
    QCOMPARE(object->property("urlProperty"), QVariant(testFileUrl("main.qml")));
    QCOMPARE(object->property("colorProperty"), QVariant(QColor("red")));
    QCOMPARE(object->property("dateProperty"), QVariant(QDate(1945, 9, 2)));
    QCOMPARE(object->property("varProperty"), QVariant("Hello World!"));
}

// Test that nested types can use dynamic properties
void tst_qqmllanguage::dynamicPropertiesNested()
{
    QQmlComponent component(&engine, testFileUrl("dynamicPropertiesNested.qml"));
    VERIFY_ERRORS(0);
    QScopedPointer<QObject> object(component.create());
    QVERIFY(object != nullptr);

    QCOMPARE(object->property("super_a").toInt(), 11); // Overridden
    QCOMPARE(object->property("super_c").toInt(), 14); // Inherited
    QCOMPARE(object->property("a").toInt(), 13); // New
    QCOMPARE(object->property("b").toInt(), 12); // New
}

// Tests the creation and assignment to dynamic list properties
void tst_qqmllanguage::listProperties()
{
    QQmlComponent component(&engine, testFileUrl("listProperties.qml"));
    VERIFY_ERRORS(0);
    QScopedPointer<QObject> object(component.create());
    QVERIFY(object != nullptr);

    QCOMPARE(object->property("test").toInt(), 2);
}

void tst_qqmllanguage::badListItemType()
{
    QQmlComponent component(&engine, testFileUrl("badListItemType.qml"));
    QVERIFY(component.isError());
    VERIFY_ERRORS("badListItemType.errors.txt");
}

// Tests the creation and assignment of dynamic object properties
// ### Not complete
void tst_qqmllanguage::dynamicObjectProperties()
{
    {
    QQmlComponent component(&engine, testFileUrl("dynamicObjectProperties.qml"));
    VERIFY_ERRORS(0);
    QScopedPointer<QObject> object(component.create());
    QVERIFY(object != nullptr);

    QCOMPARE(object->property("objectProperty"), QVariant::fromValue((QObject*)nullptr));
    QVERIFY(object->property("objectProperty2") != QVariant::fromValue((QObject*)nullptr));
    }
    {
    QQmlComponent component(&engine, testFileUrl("dynamicObjectProperties.2.qml"));
    VERIFY_ERRORS(0);
    QScopedPointer<QObject> object(component.create());
    QVERIFY(object != nullptr);

    QVERIFY(object->property("objectProperty") != QVariant::fromValue((QObject*)nullptr));
    }
}

// Tests the declaration of dynamic signals and slots
void tst_qqmllanguage::dynamicSignalsAndSlots()
{
    QTest::ignoreMessage(QtDebugMsg, "1921");

    QQmlComponent component(&engine, testFileUrl("dynamicSignalsAndSlots.qml"));
    VERIFY_ERRORS(0);
    QScopedPointer<QObject> object(component.create());
    QVERIFY(object != nullptr);
    QVERIFY(object->metaObject()->indexOfMethod("signal1()") != -1);
    QVERIFY(object->metaObject()->indexOfMethod("signal2()") != -1);
    QVERIFY(object->metaObject()->indexOfMethod("slot1()") != -1);
    QVERIFY(object->metaObject()->indexOfMethod("slot2()") != -1);

    QCOMPARE(object->property("test").toInt(), 0);
    QMetaObject::invokeMethod(object.data(), "slot3", Qt::DirectConnection, Q_ARG(QVariant, QVariant(10)));
    QCOMPARE(object->property("test").toInt(), 10);
}

void tst_qqmllanguage::simpleBindings()
{
    QQmlComponent component(&engine, testFileUrl("simpleBindings.qml"));
    VERIFY_ERRORS(0);
    QScopedPointer<QObject> object(component.create());
    QVERIFY(object != nullptr);
    QCOMPARE(object->property("value1"), QVariant(10));
    QCOMPARE(object->property("value2"), QVariant(10));
    QCOMPARE(object->property("value3"), QVariant(21));
    QCOMPARE(object->property("value4"), QVariant(10));
    QCOMPARE(object->property("objectProperty"), QVariant::fromValue(object.data()));
}

class EvaluationCounter : public QObject
{
    Q_OBJECT
public:
    int counter = 0;
    Q_INVOKABLE void increaseEvaluationCounter() { ++counter; }
};

void tst_qqmllanguage::noDoubleEvaluationForFlushedBindings_data()
{
    QTest::addColumn<QString>("fileName");
    QTest::newRow("order1") << QString("noDoubleEvaluationForFlushedBindings.qml");
    QTest::newRow("order2") << QString("noDoubleEvaluationForFlushedBindings.2.qml");
}

void tst_qqmllanguage::noDoubleEvaluationForFlushedBindings()
{
    QFETCH(QString, fileName);
    QQmlEngine engine;

    EvaluationCounter stats;
    engine.rootContext()->setContextProperty("stats", &stats);

    QQmlComponent component(&engine, testFileUrl(fileName));
    VERIFY_ERRORS(0);
    QScopedPointer<QObject> obj(component.create());
    QVERIFY(!obj.isNull());

    QCOMPARE(stats.counter, 1);
}

void tst_qqmllanguage::autoComponentCreation()
{
    {
        QQmlComponent component(&engine, testFileUrl("autoComponentCreation.qml"));
        VERIFY_ERRORS(0);
        QScopedPointer<MyTypeObject> object(qobject_cast<MyTypeObject *>(component.create()));
        QVERIFY(object != nullptr);
        QVERIFY(object->componentProperty() != nullptr);
        QScopedPointer<MyTypeObject> child(qobject_cast<MyTypeObject *>(object->componentProperty()->create()));
        QVERIFY(child != nullptr);
        QCOMPARE(child->realProperty(), qreal(9));
    }
    {
        QQmlComponent component(&engine, testFileUrl("autoComponentCreation.2.qml"));
        VERIFY_ERRORS(0);
        QScopedPointer<MyTypeObject> object(qobject_cast<MyTypeObject *>(component.create()));
        QVERIFY(object != nullptr);
        QVERIFY(object->componentProperty() != nullptr);
        QScopedPointer<MyTypeObject> child(qobject_cast<MyTypeObject *>(object->componentProperty()->create()));
        QVERIFY(child != nullptr);
        QCOMPARE(child->realProperty(), qreal(9));
    }
}

void tst_qqmllanguage::autoComponentCreationInGroupProperty()
{
    QQmlComponent component(&engine, testFileUrl("autoComponentCreationInGroupProperties.qml"));
    VERIFY_ERRORS(0);
    QScopedPointer<MyTypeObject> object(qobject_cast<MyTypeObject *>(component.create()));
    QVERIFY(object != nullptr);
    QVERIFY(object->componentProperty() != nullptr);
    QScopedPointer<MyTypeObject> child(qobject_cast<MyTypeObject *>(object->componentProperty()->create()));
    QVERIFY(child != nullptr);
    QCOMPARE(child->realProperty(), qreal(9));
}

void tst_qqmllanguage::propertyValueSource()
{
    {
    QQmlComponent component(&engine, testFileUrl("propertyValueSource.qml"));
    VERIFY_ERRORS(0);
    QScopedPointer<MyTypeObject> object(qobject_cast<MyTypeObject *>(component.create()));
    QVERIFY(object != nullptr);

    QList<QObject *> valueSources;
    QObjectList allChildren = object->findChildren<QObject*>();
    foreach (QObject *child, allChildren) {
        if (qobject_cast<QQmlPropertyValueSource *>(child))
            valueSources.append(child);
    }

    QCOMPARE(valueSources.count(), 1);
    MyPropertyValueSource *valueSource =
        qobject_cast<MyPropertyValueSource *>(valueSources.at(0));
    QVERIFY(valueSource != nullptr);
    QCOMPARE(valueSource->prop.object(), qobject_cast<QObject*>(object.data()));
    QCOMPARE(valueSource->prop.name(), QString(QLatin1String("intProperty")));
    }

    {
    QQmlComponent component(&engine, testFileUrl("propertyValueSource.2.qml"));
    VERIFY_ERRORS(0);
    QScopedPointer<MyTypeObject> object(qobject_cast<MyTypeObject *>(component.create()));
    QVERIFY(object != nullptr);

    QList<QObject *> valueSources;
    QObjectList allChildren = object->findChildren<QObject*>();
    foreach (QObject *child, allChildren) {
        if (qobject_cast<QQmlPropertyValueSource *>(child))
            valueSources.append(child);
    }

    QCOMPARE(valueSources.count(), 1);
    MyPropertyValueSource *valueSource =
        qobject_cast<MyPropertyValueSource *>(valueSources.at(0));
    QVERIFY(valueSource != nullptr);
    QCOMPARE(valueSource->prop.object(), qobject_cast<QObject*>(object.data()));
    QCOMPARE(valueSource->prop.name(), QString(QLatin1String("intProperty")));
    }
}

void tst_qqmllanguage::requiredProperty()
{
    QQmlEngine engine;
    {
        QQmlComponent component(&engine, testFileUrl("requiredProperties.1.qml"));
        VERIFY_ERRORS(0);
        QScopedPointer<QObject> object(component.create());
        QVERIFY(object);
    }
    {
        QQmlComponent component(&engine, testFileUrl("requiredProperties.2.qml"));
        QVERIFY(!component.errors().empty());
    }
    {
        QQmlComponent component(&engine, testFileUrl("requiredProperties.4.qml"));
        QScopedPointer<QObject> object(component.create());
        QVERIFY(!component.errors().empty());
        QVERIFY(component.errorString().contains("Required property objectName was not initialized"));
    }
    {
        QQmlComponent component(&engine, testFileUrl("requiredProperties.3.qml"));
        QScopedPointer<QObject> object(component.create());
        QVERIFY(!component.errors().empty());
        QVERIFY(component.errorString().contains("Required property i was not initialized"));
    }
    {
        QQmlComponent component(&engine, testFileUrl("requiredProperties.5.qml"));
        QScopedPointer<QObject> object(component.create());
        QVERIFY(!component.errors().empty());
        QVERIFY(component.errorString().contains("Required property i was not initialized"));
    }
    {
        QQmlComponent component(&engine, testFileUrl("requiredProperties.6.qml"));
        VERIFY_ERRORS(0);
        QScopedPointer<QObject> object(component.create());
        QVERIFY(object);
    }
    {
        QQmlComponent component(&engine, testFileUrl("requiredProperties.7.qml"));
        QScopedPointer<QObject> object(component.create());
        QVERIFY(!component.errors().empty());
        QVERIFY(component.errorString().contains("Property blub was marked as required but does not exist"));
    }
}

class MyClassWithRequiredProperty : public QObject
{
public:
    Q_OBJECT
    Q_PROPERTY(int test MEMBER m_test REQUIRED NOTIFY testChanged)
    Q_SIGNAL void testChanged();
private:
    int m_test;
};

class ChildClassWithoutOwnRequired : public MyClassWithRequiredProperty
{
public:
    Q_OBJECT
    Q_PROPERTY(int test2 MEMBER m_test2 NOTIFY test2Changed)
    Q_SIGNAL void test2Changed();
private:
    int m_test2;
};

class ChildClassWithOwnRequired : public MyClassWithRequiredProperty
{
public:
    Q_OBJECT
    Q_PROPERTY(int test2 MEMBER m_test2 REQUIRED NOTIFY test2Changed)
    Q_SIGNAL void test2Changed();
private:
    int m_test2;
};

void tst_qqmllanguage::requiredPropertyFromCpp_data()
{
    qmlRegisterType<MyClassWithRequiredProperty>("example.org", 1, 0, "MyClass");
    qmlRegisterType<ChildClassWithoutOwnRequired>("example.org", 1, 0, "Child");
    qmlRegisterType<ChildClassWithOwnRequired>("example.org", 1, 0, "Child2");


    QTest::addColumn<QUrl>("setFile");
    QTest::addColumn<QUrl>("notSetFile");
    QTest::addColumn<QString>("errorMessage");
    QTest::addColumn<int>("expectedValue");

    QTest::addRow("direct") << testFileUrl("cppRequiredProperty.qml") << testFileUrl("cppRequiredPropertyNotSet.qml") << QString(":4 Required property test was not initialized\n") << 42;
    QTest::addRow("in parent") << testFileUrl("cppRequiredPropertyInParent.qml") << testFileUrl("cppRequiredPropertyInParentNotSet.qml") << QString(":4 Required property test was not initialized\n") << 42;
    QTest::addRow("in child and parent") << testFileUrl("cppRequiredPropertyInChildAndParent.qml") << testFileUrl("cppRequiredPropertyInChildAndParentNotSet.qml") << QString(":4 Required property test2 was not initialized\n") << 18;
}

void tst_qqmllanguage::requiredPropertyFromCpp()
{
    QQmlEngine engine;
    QFETCH(QUrl, setFile);
    QFETCH(QUrl, notSetFile);
    QFETCH(QString, errorMessage);
    QFETCH(int, expectedValue);
    {
        QQmlComponent comp(&engine, notSetFile);
        QScopedPointer<QObject> o { comp.create() };
        QVERIFY(o.isNull());
        QVERIFY(comp.isError());
        QCOMPARE(comp.errorString(), notSetFile.toString() + errorMessage);
    }
    {
        QQmlComponent comp(&engine, setFile);
        QScopedPointer<QObject> o { comp.create() };
        QVERIFY(!o.isNull());
        QCOMPARE(o->property("test").toInt(), expectedValue);
    }
}

void tst_qqmllanguage::attachedProperties()
{
    QQmlComponent component(&engine, testFileUrl("attachedProperties.qml"));
    VERIFY_ERRORS(0);
    QScopedPointer<QObject> object(component.create());
    QVERIFY(object != nullptr);
    QObject *attached = qmlAttachedPropertiesObject<MyQmlObject>(object.data());
    QVERIFY(attached != nullptr);
    QCOMPARE(attached->property("value"), QVariant(10));
    QCOMPARE(attached->property("value2"), QVariant(13));
}

// Tests non-static object properties
void tst_qqmllanguage::dynamicObjects()
{
    QQmlComponent component(&engine, testFileUrl("dynamicObject.1.qml"));
    VERIFY_ERRORS(0);
    QScopedPointer<QObject> object(component.create());
    QVERIFY(object != nullptr);
}

// Tests the registration of custom variant string converters
void tst_qqmllanguage::customVariantTypes()
{
    QQmlComponent component(&engine, testFileUrl("customVariantTypes.qml"));
    VERIFY_ERRORS(0);
    QScopedPointer<MyQmlObject> object(qobject_cast<MyQmlObject*>(component.create()));
    QVERIFY(object != nullptr);
    QCOMPARE(object->customType().a, 10);
}

void tst_qqmllanguage::valueTypes()
{
    QQmlComponent component(&engine, testFileUrl("valueTypes.qml"));
    VERIFY_ERRORS(0);

    QString message = component.url().toString() + ":2:1: QML MyTypeObject: Binding loop detected for property \"rectProperty.width\"";
    QTest::ignoreMessage(QtWarningMsg, qPrintable(message));
    QTest::ignoreMessage(QtWarningMsg, qPrintable(message));

    QScopedPointer<MyTypeObject> object(qobject_cast<MyTypeObject*>(component.create()));
    QVERIFY(object != nullptr);


    QCOMPARE(object->rectProperty(), QRect(10, 11, 12, 13));
    QCOMPARE(object->rectProperty2(), QRect(10, 11, 12, 13));
    QCOMPARE(object->intProperty(), 10);
    object->doAction();
    QCOMPARE(object->rectProperty(), QRect(12, 11, 14, 13));
    QCOMPARE(object->rectProperty2(), QRect(12, 11, 14, 13));
    QCOMPARE(object->intProperty(), 12);

    // ###
#if 0
    QQmlProperty p(object, "rectProperty.x");
    QCOMPARE(p.read(), QVariant(12));
    p.write(13);
    QCOMPARE(p.read(), QVariant(13));

    quint32 r = QQmlPropertyPrivate::saveValueType(p.coreIndex(), p.valueTypeCoreIndex());
    QQmlProperty p2;
    QQmlPropertyPrivate::restore(p2, r, object);
    QCOMPARE(p2.read(), QVariant(13));
#endif
}

void tst_qqmllanguage::cppnamespace()
{
    {
        QQmlComponent component(&engine, testFileUrl("cppnamespace.qml"));
        VERIFY_ERRORS(0);
        QScopedPointer<QObject> object(component.create());
        QVERIFY(object != nullptr);

        QCOMPARE(object->property("intProperty").toInt(), (int)MyNamespace::MyOtherNSEnum::OtherKey2);
    }

    {
        QQmlComponent component(&engine, testFileUrl("cppnamespace.2.qml"));
        VERIFY_ERRORS(0);
        QScopedPointer<QObject> object(component.create());
        QVERIFY(object != nullptr);
    }
}

void tst_qqmllanguage::aliasProperties()
{
    // Simple "int" alias
    {
        QQmlComponent component(&engine, testFileUrl("alias.1.qml"));
        VERIFY_ERRORS(0);
        QScopedPointer<QObject> object(component.create());
        QVERIFY(object != nullptr);

        // Read through alias
        QCOMPARE(object->property("valueAlias").toInt(), 10);
        object->setProperty("value", QVariant(13));
        QCOMPARE(object->property("valueAlias").toInt(), 13);

        // Write through alias
        object->setProperty("valueAlias", QVariant(19));
        QCOMPARE(object->property("valueAlias").toInt(), 19);
        QCOMPARE(object->property("value").toInt(), 19);
    }

    // Complex object alias
    {
        QQmlComponent component(&engine, testFileUrl("alias.2.qml"));
        VERIFY_ERRORS(0);
        QScopedPointer<QObject> object(component.create());
        QVERIFY(object != nullptr);

        // Read through alias
        MyQmlObject *v =
            qvariant_cast<MyQmlObject *>(object->property("aliasObject"));
        QVERIFY(v != nullptr);
        QCOMPARE(v->value(), 10);

        // Write through alias
        MyQmlObject *v2 = new MyQmlObject();
        v2->setParent(object.data());
        object->setProperty("aliasObject", QVariant::fromValue(v2));
        MyQmlObject *v3 =
            qvariant_cast<MyQmlObject *>(object->property("aliasObject"));
        QVERIFY(v3 != nullptr);
        QCOMPARE(v3, v2);
    }

    // Nested aliases
    {
        QQmlComponent component(&engine, testFileUrl("alias.3.qml"));
        VERIFY_ERRORS(0);
        QScopedPointer<QObject> object(component.create());
        QVERIFY(object != nullptr);

        QCOMPARE(object->property("value").toInt(), 1892);
        QCOMPARE(object->property("value2").toInt(), 1892);

        object->setProperty("value", QVariant(1313));
        QCOMPARE(object->property("value").toInt(), 1313);
        QCOMPARE(object->property("value2").toInt(), 1313);

        object->setProperty("value2", QVariant(8080));
        QCOMPARE(object->property("value").toInt(), 8080);
        QCOMPARE(object->property("value2").toInt(), 8080);
    }

    // Enum aliases
    {
        QQmlComponent component(&engine, testFileUrl("alias.4.qml"));
        VERIFY_ERRORS(0);
        QScopedPointer<QObject> object(component.create());
        QVERIFY(object != nullptr);

        QCOMPARE(object->property("enumAlias").toInt(), 1);
    }

    // Id aliases
    {
        QQmlComponent component(&engine, testFileUrl("alias.5.qml"));
        VERIFY_ERRORS(0);
        QScopedPointer<QObject> object(component.create());
        QVERIFY(object != nullptr);

        QVariant v = object->property("otherAlias");
        QCOMPARE(v.userType(), qMetaTypeId<MyQmlObject*>());
        MyQmlObject *o = qvariant_cast<MyQmlObject*>(v);
        QCOMPARE(o->value(), 10);

        delete o;

        v = object->property("otherAlias");
        QCOMPARE(v.userType(), qMetaTypeId<MyQmlObject*>());
        o = qvariant_cast<MyQmlObject*>(v);
        QVERIFY(!o);
    }

    // Nested aliases - this used to cause a crash
    {
        QQmlComponent component(&engine, testFileUrl("alias.6.qml"));
        VERIFY_ERRORS(0);
        QScopedPointer<QObject> object(component.create());
        QVERIFY(object != nullptr);

        QCOMPARE(object->property("a").toInt(), 1923);
    }

    // Ptr Alias Cleanup - check that aliases to ptr types return 0
    // if the object aliased to is removed
    {
        QQmlComponent component(&engine, testFileUrl("alias.7.qml"));
        VERIFY_ERRORS(0);

        QScopedPointer<QObject> object(component.create());
        QVERIFY(object != nullptr);

        QObject *object1 = qvariant_cast<QObject *>(object->property("object"));
        QVERIFY(object1 != nullptr);
        QObject *object2 = qvariant_cast<QObject *>(object1->property("object"));
        QVERIFY(object2 != nullptr);

        QObject *alias = qvariant_cast<QObject *>(object->property("aliasedObject"));
        QCOMPARE(alias, object2);

        delete object1;

        QObject *alias2 = object.data(); // "Random" start value
        int status = -1;
        void *a[] = { &alias2, nullptr, &status };
        QMetaObject::metacall(object.data(), QMetaObject::ReadProperty,
                              object->metaObject()->indexOfProperty("aliasedObject"), a);
        QVERIFY(!alias2);
    }

    // Simple composite type
    {
        QQmlComponent component(&engine, testFileUrl("alias.8.qml"));
        VERIFY_ERRORS(0);
        QScopedPointer<QObject> object(component.create());
        QVERIFY(object != nullptr);

        QCOMPARE(object->property("value").toInt(), 10);
    }

    // Complex composite type
    {
        QQmlComponent component(&engine, testFileUrl("alias.9.qml"));
        VERIFY_ERRORS(0);
        QScopedPointer<QObject> object(component.create());
        QVERIFY(object != nullptr);

        QCOMPARE(object->property("value").toInt(), 10);
    }

    // Valuetype alias
    // Simple "int" alias
    {
        QQmlComponent component(&engine, testFileUrl("alias.10.qml"));
        VERIFY_ERRORS(0);
        QScopedPointer<QObject> object(component.create());
        QVERIFY(object != nullptr);

        // Read through alias
        QCOMPARE(object->property("valueAlias").toRect(), QRect(10, 11, 9, 8));
        object->setProperty("rectProperty", QVariant(QRect(33, 12, 99, 100)));
        QCOMPARE(object->property("valueAlias").toRect(), QRect(33, 12, 99, 100));

        // Write through alias
        object->setProperty("valueAlias", QVariant(QRect(3, 3, 4, 9)));
        QCOMPARE(object->property("valueAlias").toRect(), QRect(3, 3, 4, 9));
        QCOMPARE(object->property("rectProperty").toRect(), QRect(3, 3, 4, 9));
    }

    // Valuetype sub-alias
    {
        QQmlComponent component(&engine, testFileUrl("alias.11.qml"));
        VERIFY_ERRORS(0);
        QScopedPointer<QObject> object(component.create());
        QVERIFY(object != nullptr);

        // Read through alias
        QCOMPARE(object->property("aliasProperty").toInt(), 19);
        object->setProperty("rectProperty", QVariant(QRect(33, 8, 102, 111)));
        QCOMPARE(object->property("aliasProperty").toInt(), 33);

        // Write through alias
        object->setProperty("aliasProperty", QVariant(4));
        QCOMPARE(object->property("aliasProperty").toInt(), 4);
        QCOMPARE(object->property("rectProperty").toRect(), QRect(4, 8, 102, 111));
    }

    // Nested aliases with a qml file
    {
        QQmlComponent component(&engine, testFileUrl("alias.12.qml"));
        VERIFY_ERRORS(0);
        QScopedPointer<QObject> object(component.create());
        QVERIFY(!object.isNull());

        QPointer<QObject> subObject = qvariant_cast<QObject*>(object->property("referencingSubObject"));
        QVERIFY(!subObject.isNull());

        QVERIFY(subObject->property("success").toBool());
    }

    // Nested aliases with a qml file with reverse ordering
    {
        // This is known to fail at the moment.
        QQmlComponent component(&engine, testFileUrl("alias.13.qml"));
        VERIFY_ERRORS(0);
        QScopedPointer<QObject> object(component.create());
        QVERIFY(!object.isNull());

        QPointer<QObject> subObject = qvariant_cast<QObject*>(object->property("referencingSubObject"));
        QVERIFY(!subObject.isNull());

        QVERIFY(subObject->property("success").toBool());
    }

    // "Nested" aliases within an object that require iterative resolution
    {
        QQmlComponent component(&engine, testFileUrl("alias.14.qml"));
        VERIFY_ERRORS(0);

        QScopedPointer<QObject> object(component.create());
        QVERIFY(!object.isNull());

        QPointer<QObject> subObject = qvariant_cast<QObject*>(object->property("referencingSubObject"));
        QVERIFY(!subObject.isNull());

        QVERIFY(subObject->property("success").toBool());
    }

    // Property bindings on group properties that are actually aliases (QTBUG-51043)
    {
        QQmlComponent component(&engine, testFileUrl("alias.15.qml"));
        VERIFY_ERRORS(0);

        QScopedPointer<QObject> object(component.create());
        QVERIFY(!object.isNull());

        QPointer<QObject> subItem = qvariant_cast<QObject*>(object->property("symbol"));
        QVERIFY(!subItem.isNull());

        QCOMPARE(subItem->property("y").toInt(), 1);
    }

    // Alias to sub-object with binding (QTBUG-57041)
    {
        // This is shold *not* crash.
        QQmlComponent component(&engine, testFileUrl("alias.16.qml"));
        VERIFY_ERRORS(0);

        QScopedPointer<QObject> object(component.create());
        QVERIFY(!object.isNull());
    }

    // Alias to grouped property
    {
        QQmlComponent component(&engine, testFileUrl("alias.17.qml"));
        VERIFY_ERRORS(0);

        QScopedPointer<QObject> object(component.create());
        QVERIFY(!object.isNull());
        QVERIFY(object->property("success").toBool());
    }

    // Alias to grouped property updates
    {
        QQmlComponent component(&engine, testFileUrl("alias.17.qml"));
        VERIFY_ERRORS(0);

        QScopedPointer<QObject> object(component.create());
        QVERIFY(!object.isNull());
        QObject *aliasUser = object->findChild<QObject*>(QLatin1String("aliasUser"));
        QVERIFY(aliasUser);
        QQmlProperty checkValueProp(object.get(), "checkValue");
        QVERIFY(checkValueProp.isValid());
        checkValueProp.write(777);
        QCOMPARE(object->property("checkValue").toInt(), 777);
        QCOMPARE(aliasUser->property("topMargin").toInt(), 777);
    }

    // Write to alias to grouped property
    {
        QQmlComponent component(&engine, testFileUrl("alias.17.qml"));
        VERIFY_ERRORS(0);

        QScopedPointer<QObject> object(component.create());
        QVERIFY(!object.isNull());
        QObject *aliasUser = object->findChild<QObject*>(QLatin1String("aliasUser"));
        QVERIFY(aliasUser);
        QQmlProperty topMarginProp {aliasUser, "topMargin"};
        QVERIFY(topMarginProp.isValid());
        topMarginProp.write(777);
        QObject *myItem = object->findChild<QObject*>(QLatin1String("myItem"));
        QVERIFY(myItem);
        auto anchors = myItem->property("anchors").value<QObject*>();
        QVERIFY(anchors);
        QCOMPARE(anchors->property("topMargin").toInt(), 777);
    }

    // Binding to alias to grouped property gets updated
    {
        QQmlComponent component(&engine, testFileUrl("alias.17.qml"));
        VERIFY_ERRORS(0);

        QScopedPointer<QObject> object(component.create());
        QVERIFY(!object.isNull());
        QObject *aliasUser = object->findChild<QObject*>(QLatin1String("aliasUser"));
        QVERIFY(aliasUser);
        QQmlProperty topMarginProp {aliasUser, "topMargin"};
        QVERIFY(topMarginProp.isValid());
        topMarginProp.write(20);
        QObject *myText = object->findChild<QObject*>(QLatin1String("myText"));
        QVERIFY(myText);
        auto text = myText->property("text").toString();
        QCOMPARE(text, "alias:\n20");
    }

    {
        QQmlComponent component(&engine, testFileUrl("alias.18.qml"));
        VERIFY_ERRORS("alias.18.errors.txt");
    }
}

// QTBUG-13374 Test that alias properties and signals can coexist
void tst_qqmllanguage::aliasPropertiesAndSignals()
{
    QQmlComponent component(&engine, testFileUrl("aliasPropertiesAndSignals.qml"));
    VERIFY_ERRORS(0);
    QScopedPointer<QObject> o(component.create());
    QVERIFY(o);
    QCOMPARE(o->property("test").toBool(), true);
}

// Test that the root element in a composite type can be a Component
void tst_qqmllanguage::componentCompositeType()
{
    QQmlComponent component(&engine, testFileUrl("componentCompositeType.qml"));
    VERIFY_ERRORS(0);
    QScopedPointer<QObject> object(component.create());
    QVERIFY(object != nullptr);
}

class TestType : public QObject {
    Q_OBJECT
public:
    TestType(QObject *p=nullptr) : QObject(p) {}
};

class TestType2 : public QObject {
    Q_OBJECT
public:
    TestType2(QObject *p=nullptr) : QObject(p) {}
};

void tst_qqmllanguage::i18n_data()
{
    QTest::addColumn<QString>("file");
    QTest::addColumn<QString>("stringProperty");
    QTest::newRow("i18nStrings") << "i18nStrings.qml" << QString::fromUtf8("Test \303\241\303\242\303\243\303\244\303\245 (5 accented 'a' letters)");
    QTest::newRow("i18nDeclaredPropertyNames") << "i18nDeclaredPropertyNames.qml" << QString::fromUtf8("Test \303\241\303\242\303\243\303\244\303\245: 10");
    QTest::newRow("i18nDeclaredPropertyUse") << "i18nDeclaredPropertyUse.qml" << QString::fromUtf8("Test \303\241\303\242\303\243\303\244\303\245: 15");
    QTest::newRow("i18nScript") << "i18nScript.qml" << QString::fromUtf8("Test \303\241\303\242\303\243\303\244\303\245: 20");
    QTest::newRow("i18nType") << "i18nType.qml" << QString::fromUtf8("Test \303\241\303\242\303\243\303\244\303\245: 30");
    QTest::newRow("i18nNameSpace") << "i18nNameSpace.qml" << QString::fromUtf8("Test \303\241\303\242\303\243\303\244\303\245: 40");
}

void tst_qqmllanguage::i18n()
{
    QFETCH(QString, file);
    QFETCH(QString, stringProperty);
    QQmlComponent component(&engine, testFileUrl(file));
    VERIFY_ERRORS(0);
    QScopedPointer<MyTypeObject> object(qobject_cast<MyTypeObject *>(component.create()));
    QVERIFY(object != nullptr);
    QCOMPARE(object->stringProperty(), stringProperty);
}

// Check that the Component::onCompleted attached property works
void tst_qqmllanguage::onCompleted()
{
    QQmlComponent component(&engine, testFileUrl("onCompleted.qml"));
    VERIFY_ERRORS(0);
    QTest::ignoreMessage(QtDebugMsg, "Completed 6 10");
    QTest::ignoreMessage(QtDebugMsg, "Completed 6 10");
    QTest::ignoreMessage(QtDebugMsg, "Completed 10 11");
    QScopedPointer<QObject> object(component.create());
    QVERIFY(object != nullptr);
}

// Check that the Component::onDestruction attached property works
void tst_qqmllanguage::onDestruction()
{
    QQmlComponent component(&engine, testFileUrl("onDestruction.qml"));
    VERIFY_ERRORS(0);
    QScopedPointer<QObject> object(component.create());
    QVERIFY(object != nullptr);
    QTest::ignoreMessage(QtDebugMsg, "Destruction 6 10");
    QTest::ignoreMessage(QtDebugMsg, "Destruction 6 10");
    QTest::ignoreMessage(QtDebugMsg, "Destruction 10 11");
}

// Check that assignments to QQmlScriptString properties work
void tst_qqmllanguage::scriptString()
{
    {
        QQmlComponent component(&engine, testFileUrl("scriptString.qml"));
        VERIFY_ERRORS(0);

        QScopedPointer<MyTypeObject> object(qobject_cast<MyTypeObject*>(component.create()));
        QVERIFY(object != nullptr);
        QVERIFY(!object->scriptProperty().isEmpty());
        QCOMPARE(object->scriptProperty().stringLiteral(), QString());
        bool ok;
        QCOMPARE(object->scriptProperty().numberLiteral(&ok), qreal(0.));
        QCOMPARE(ok, false);

        const QQmlScriptStringPrivate *scriptPrivate = QQmlScriptStringPrivate::get(object->scriptProperty());
        QVERIFY(scriptPrivate != nullptr);
        QCOMPARE(scriptPrivate->script, QString("foo + bar"));
        QCOMPARE(scriptPrivate->scope, qobject_cast<QObject*>(object.data()));
        QCOMPARE(scriptPrivate->context, qmlContext(object.data()));

        QVERIFY(object->grouped() != nullptr);
        const QQmlScriptStringPrivate *groupedPrivate = QQmlScriptStringPrivate::get(object->grouped()->script());
        QCOMPARE(groupedPrivate->script, QString("console.log(1921)"));
        QCOMPARE(groupedPrivate->scope, qobject_cast<QObject*>(object.data()));
        QCOMPARE(groupedPrivate->context, qmlContext(object.data()));
    }

    {
        QQmlComponent component(&engine, testFileUrl("scriptString2.qml"));
        VERIFY_ERRORS(0);

        QScopedPointer<MyTypeObject> object(qobject_cast<MyTypeObject*>(component.create()));
        QVERIFY(object != nullptr);
        QCOMPARE(object->scriptProperty().stringLiteral(), QString("hello\\n\\\"world\\\""));
    }

    {
        QQmlComponent component(&engine, testFileUrl("scriptString3.qml"));
        VERIFY_ERRORS(0);

        QScopedPointer<MyTypeObject> object(qobject_cast<MyTypeObject*>(component.create()));
        QVERIFY(object != nullptr);
        bool ok;
        QCOMPARE(object->scriptProperty().numberLiteral(&ok), qreal(12.345));
        QCOMPARE(ok, true);

    }

    {
        QQmlComponent component(&engine, testFileUrl("scriptString4.qml"));
        VERIFY_ERRORS(0);

        QScopedPointer<MyTypeObject> object(qobject_cast<MyTypeObject*>(component.create()));
        QVERIFY(object != nullptr);
        bool ok;
        QCOMPARE(object->scriptProperty().booleanLiteral(&ok), true);
        QCOMPARE(ok, true);
    }

    {
        QQmlComponent component(&engine, testFileUrl("scriptString5.qml"));
        VERIFY_ERRORS(0);

        QScopedPointer<MyTypeObject> object(qobject_cast<MyTypeObject*>(component.create()));
        QVERIFY(object != nullptr);
        QCOMPARE(object->scriptProperty().isNullLiteral(), true);
    }

    {
        QQmlComponent component(&engine, testFileUrl("scriptString6.qml"));
        VERIFY_ERRORS(0);

        QScopedPointer<MyTypeObject> object(qobject_cast<MyTypeObject*>(component.create()));
        QVERIFY(object != nullptr);
        QCOMPARE(object->scriptProperty().isUndefinedLiteral(), true);
    }
    {
        QQmlComponent component(&engine, testFileUrl("scriptString7.qml"));
        VERIFY_ERRORS(0);

        QScopedPointer<MyTypeObject> object(qobject_cast<MyTypeObject*>(component.create()));
        QVERIFY(object != nullptr);
        QQmlScriptString ss = object->scriptProperty();

        {
            QQmlExpression expr(ss, /*context*/nullptr, object.data());
            QCOMPARE(expr.evaluate().toInt(), int(100));
        }

        {
            SimpleObjectWithCustomParser testScope;
            QVERIFY(testScope.metaObject()->indexOfProperty("intProperty") != object->metaObject()->indexOfProperty("intProperty"));

            testScope.setIntProperty(42);
            QQmlExpression expr(ss, /*context*/nullptr, &testScope);
            QCOMPARE(expr.evaluate().toInt(), int(42));
        }
    }
}

// Check that assignments to QQmlScriptString properties works also from within Javascript
void tst_qqmllanguage::scriptStringJs()
{
    QQmlComponent component(&engine, testFileUrl("scriptStringJs.qml"));
    VERIFY_ERRORS(0);

    QScopedPointer<MyTypeObject> object(qobject_cast<MyTypeObject*>(component.create()));
    QVERIFY(object != nullptr);
    QQmlContext *context = QQmlEngine::contextForObject(object.data());
    QVERIFY(context != nullptr);
    bool ok;

    QCOMPARE(QQmlScriptStringPrivate::get(object->scriptProperty())->script, QString("\" hello \\\" world \""));
    QVERIFY(!object->scriptProperty().isEmpty());
    QVERIFY(!object->scriptProperty().isUndefinedLiteral());
    QVERIFY(!object->scriptProperty().isNullLiteral());
    QCOMPARE(object->scriptProperty().stringLiteral(), QString(" hello \\\" world "));
    QVERIFY(object->scriptProperty().numberLiteral(&ok) == 0.0 && !ok);
    QVERIFY(!object->scriptProperty().booleanLiteral(&ok) && !ok);

    QJSValue inst = engine.newQObject(object.data());
    QJSValue func = engine.evaluate("(function(value) { this.scriptProperty = value })");

    func.callWithInstance(inst, QJSValueList() << "test a \"string ");
    QCOMPARE(QQmlScriptStringPrivate::get(object->scriptProperty())->script, QString("\"test a \\\"string \""));
    QVERIFY(!object->scriptProperty().isEmpty());
    QVERIFY(!object->scriptProperty().isUndefinedLiteral());
    QVERIFY(!object->scriptProperty().isNullLiteral());
    QCOMPARE(object->scriptProperty().stringLiteral(), QString("test a \\\"string "));
    QVERIFY(object->scriptProperty().numberLiteral(&ok) == 0.0 && !ok);
    QVERIFY(!object->scriptProperty().booleanLiteral(&ok) && !ok);

    func.callWithInstance(inst, QJSValueList() << QJSValue::UndefinedValue);
    QCOMPARE(QQmlScriptStringPrivate::get(object->scriptProperty())->script, QString("undefined"));
    QVERIFY(!object->scriptProperty().isEmpty());
    QVERIFY(object->scriptProperty().isUndefinedLiteral());
    QVERIFY(!object->scriptProperty().isNullLiteral());
    QVERIFY(object->scriptProperty().stringLiteral().isEmpty());
    QVERIFY(object->scriptProperty().numberLiteral(&ok) == 0.0 && !ok);
    QVERIFY(!object->scriptProperty().booleanLiteral(&ok) && !ok);

    func.callWithInstance(inst, QJSValueList() << true);
    QCOMPARE(QQmlScriptStringPrivate::get(object->scriptProperty())->script, QString("true"));
    QVERIFY(!object->scriptProperty().isEmpty());
    QVERIFY(!object->scriptProperty().isUndefinedLiteral());
    QVERIFY(!object->scriptProperty().isNullLiteral());
    QVERIFY(object->scriptProperty().stringLiteral().isEmpty());
    QVERIFY(object->scriptProperty().numberLiteral(&ok) == 0.0 && !ok);
    QVERIFY(object->scriptProperty().booleanLiteral(&ok) && ok);

    func.callWithInstance(inst, QJSValueList() << false);
    QCOMPARE(QQmlScriptStringPrivate::get(object->scriptProperty())->script, QString("false"));
    QVERIFY(!object->scriptProperty().isEmpty());
    QVERIFY(!object->scriptProperty().isUndefinedLiteral());
    QVERIFY(!object->scriptProperty().isNullLiteral());
    QVERIFY(object->scriptProperty().stringLiteral().isEmpty());
    QVERIFY(object->scriptProperty().numberLiteral(&ok) == 0.0 && !ok);
    QVERIFY(!object->scriptProperty().booleanLiteral(&ok) && ok);

    func.callWithInstance(inst, QJSValueList() << QJSValue::NullValue);
    QCOMPARE(QQmlScriptStringPrivate::get(object->scriptProperty())->script, QString("null"));
    QVERIFY(!object->scriptProperty().isEmpty());
    QVERIFY(!object->scriptProperty().isUndefinedLiteral());
    QVERIFY(object->scriptProperty().isNullLiteral());
    QVERIFY(object->scriptProperty().stringLiteral().isEmpty());
    QVERIFY(object->scriptProperty().numberLiteral(&ok) == 0.0 && !ok);
    QVERIFY(!object->scriptProperty().booleanLiteral(&ok) && !ok);

    func.callWithInstance(inst, QJSValueList() << 12.34);
    QCOMPARE(QQmlScriptStringPrivate::get(object->scriptProperty())->script, QString("12.34"));
    QVERIFY(!object->scriptProperty().isEmpty());
    QVERIFY(!object->scriptProperty().isUndefinedLiteral());
    QVERIFY(!object->scriptProperty().isNullLiteral());
    QVERIFY(object->scriptProperty().stringLiteral().isEmpty());
    QVERIFY(object->scriptProperty().numberLiteral(&ok) == 12.34 && ok);
    QVERIFY(!object->scriptProperty().booleanLiteral(&ok) && !ok);
}

void tst_qqmllanguage::scriptStringWithoutSourceCode()
{
    QUrl url = testFileUrl("scriptString7.qml");
    {
        QQmlEnginePrivate *eng = QQmlEnginePrivate::get(&engine);
        QQmlRefPointer<QQmlTypeData> td = eng->typeLoader.getType(url);
        Q_ASSERT(td);

        const QV4::CompiledData::Unit *readOnlyQmlUnit = td->compilationUnit()->unitData();
        Q_ASSERT(readOnlyQmlUnit);
        QV4::CompiledData::Unit *qmlUnit = reinterpret_cast<QV4::CompiledData::Unit *>(malloc(readOnlyQmlUnit->unitSize));
        memcpy(qmlUnit, readOnlyQmlUnit, readOnlyQmlUnit->unitSize);
        qmlUnit->flags &= ~QV4::CompiledData::Unit::StaticData;
        QQmlRefPointer<QV4::ExecutableCompilationUnit> compilationUnit = td->compilationUnit();
        compilationUnit->setUnitData(qmlUnit);

        const QV4::CompiledData::Object *rootObject = compilationUnit->objectAt(/*root object*/0);
        QCOMPARE(compilationUnit->stringAt(rootObject->inheritedTypeNameIndex), QString("MyTypeObject"));
        quint32 i;
        for (i = 0; i < rootObject->nBindings; ++i) {
            const QV4::CompiledData::Binding *binding = rootObject->bindingTable() + i;
            if (compilationUnit->stringAt(binding->propertyNameIndex) != QString("scriptProperty"))
                continue;
            QCOMPARE(compilationUnit->bindingValueAsScriptString(binding), QString("intProperty"));
            const_cast<QV4::CompiledData::Binding*>(binding)->stringIndex = 0; // empty string index
            QVERIFY(compilationUnit->bindingValueAsScriptString(binding).isEmpty());
            break;
        }
        QVERIFY(i < rootObject->nBindings);
    }
    QQmlComponent component(&engine, url);
    VERIFY_ERRORS(0);

    QScopedPointer<MyTypeObject> object(qobject_cast<MyTypeObject*>(component.create()));
    QVERIFY(object != nullptr);
    QQmlScriptString ss = object->scriptProperty();
    QVERIFY(!ss.isEmpty());
    QCOMPARE(ss.stringLiteral(), QString());
    bool ok;
    QCOMPARE(ss.numberLiteral(&ok), qreal(0.));
    QCOMPARE(ok, false);

    const QQmlScriptStringPrivate *scriptPrivate = QQmlScriptStringPrivate::get(ss);
    QVERIFY(scriptPrivate != nullptr);
    QVERIFY(scriptPrivate->script.isEmpty());
    QCOMPARE(scriptPrivate->scope, qobject_cast<QObject*>(object.data()));
    QCOMPARE(scriptPrivate->context, qmlContext(object.data()));

    {
        QQmlExpression expr(ss, /*context*/nullptr, object.data());
        QCOMPARE(expr.evaluate().toInt(), int(100));
    }
}

// Test the QQmlScriptString comparison operators. The script strings are considered
// equal if there evaluation would produce the same result.
void tst_qqmllanguage::scriptStringComparison()
{
    QQmlComponent component1(&engine, testFileUrl("scriptString.qml"));
    QVERIFY(!component1.isError() && component1.errors().isEmpty());
    QScopedPointer<MyTypeObject> object1(qobject_cast<MyTypeObject*>(component1.create()));
    QVERIFY(object1 != nullptr);

    QQmlComponent component2(&engine, testFileUrl("scriptString2.qml"));
    QVERIFY(!component2.isError() && component2.errors().isEmpty());
    QScopedPointer<MyTypeObject> object2(qobject_cast<MyTypeObject*>(component2.create()));
    QVERIFY(object2 != nullptr);

    QQmlComponent component3(&engine, testFileUrl("scriptString3.qml"));
    QVERIFY(!component3.isError() && component3.errors().isEmpty());
    QScopedPointer<MyTypeObject> object3(qobject_cast<MyTypeObject*>(component3.create()));
    QVERIFY(object3 != nullptr);

    //QJSValue inst1 = engine.newQObject(object1);
    QJSValue inst2 = engine.newQObject(object2.data());
    QJSValue inst3 = engine.newQObject(object3.data());
    QJSValue func = engine.evaluate("(function(value) { this.scriptProperty = value })");

    const QString s = "hello\\n\\\"world\\\"";
    const qreal n = 12.345;
    bool ok;

    QCOMPARE(object2->scriptProperty().stringLiteral(), s);
    QVERIFY(object3->scriptProperty().numberLiteral(&ok) == n && ok);
    QCOMPARE(object1->scriptProperty(), object1->scriptProperty());
    QCOMPARE(object2->scriptProperty(), object2->scriptProperty());
    QCOMPARE(object3->scriptProperty(), object3->scriptProperty());
    QVERIFY(object2->scriptProperty() != object3->scriptProperty());
    QVERIFY(object1->scriptProperty() != object2->scriptProperty());
    QVERIFY(object1->scriptProperty() != object3->scriptProperty());

    func.callWithInstance(inst2, QJSValueList() << n);
    QCOMPARE(object2->scriptProperty(), object3->scriptProperty());

    func.callWithInstance(inst2, QJSValueList() << s);
    QVERIFY(object2->scriptProperty() != object3->scriptProperty());
    func.callWithInstance(inst3, QJSValueList() << s);
    QCOMPARE(object2->scriptProperty(), object3->scriptProperty());

    func.callWithInstance(inst2, QJSValueList() << QJSValue::UndefinedValue);
    QVERIFY(object2->scriptProperty() != object3->scriptProperty());
    func.callWithInstance(inst3, QJSValueList() << QJSValue::UndefinedValue);
    QCOMPARE(object2->scriptProperty(), object3->scriptProperty());

    func.callWithInstance(inst2, QJSValueList() << QJSValue::NullValue);
    QVERIFY(object2->scriptProperty() != object3->scriptProperty());
    func.callWithInstance(inst3, QJSValueList() << QJSValue::NullValue);
    QCOMPARE(object2->scriptProperty(), object3->scriptProperty());

    func.callWithInstance(inst2, QJSValueList() << false);
    QVERIFY(object2->scriptProperty() != object3->scriptProperty());
    func.callWithInstance(inst3, QJSValueList() << false);
    QCOMPARE(object2->scriptProperty(), object3->scriptProperty());

    func.callWithInstance(inst2, QJSValueList() << true);
    QVERIFY(object2->scriptProperty() != object3->scriptProperty());
    func.callWithInstance(inst3, QJSValueList() << true);
    QCOMPARE(object2->scriptProperty(), object3->scriptProperty());

    QVERIFY(object1->scriptProperty() != object2->scriptProperty());
    object2->setScriptProperty(object1->scriptProperty());
    QCOMPARE(object1->scriptProperty(), object2->scriptProperty());

    QVERIFY(object1->scriptProperty() != object3->scriptProperty());
    func.callWithInstance(inst3, QJSValueList() << engine.toScriptValue(object1->scriptProperty()));
    QCOMPARE(object1->scriptProperty(), object3->scriptProperty());

    // While this are two instances of the same object they are still considered different
    // because the (none literal) script string may access variables which have different
    // values in both instances and hence evaluated to different results.
    QScopedPointer<MyTypeObject> object1_2(qobject_cast<MyTypeObject*>(component1.create()));
    QVERIFY(object1_2 != nullptr);
    QVERIFY(object1->scriptProperty() != object1_2->scriptProperty());
}

// Check that default property assignments are correctly spliced into explicit
// property assignments
void tst_qqmllanguage::defaultPropertyListOrder()
{
    QQmlComponent component(&engine, testFileUrl("defaultPropertyListOrder.qml"));
    VERIFY_ERRORS(0);

    QScopedPointer<MyContainer> container(qobject_cast<MyContainer *>(component.create()));
    QVERIFY(container  != nullptr);

    QCOMPARE(container->getChildren()->count(), 6);
    QCOMPARE(container->getChildren()->at(0)->property("index"), QVariant(0));
    QCOMPARE(container->getChildren()->at(1)->property("index"), QVariant(1));
    QCOMPARE(container->getChildren()->at(2)->property("index"), QVariant(2));
    QCOMPARE(container->getChildren()->at(3)->property("index"), QVariant(3));
    QCOMPARE(container->getChildren()->at(4)->property("index"), QVariant(4));
    QCOMPARE(container->getChildren()->at(5)->property("index"), QVariant(5));
}

void tst_qqmllanguage::declaredPropertyValues()
{
    QQmlComponent component(&engine, testFileUrl("declaredPropertyValues.qml"));
    VERIFY_ERRORS(0);
}

void tst_qqmllanguage::dontDoubleCallClassBegin()
{
    QQmlComponent component(&engine, testFileUrl("dontDoubleCallClassBegin.qml"));
    QScopedPointer<QObject> o(component.create());
    QVERIFY(o);

    MyParserStatus *o2 = qobject_cast<MyParserStatus *>(qvariant_cast<QObject *>(o->property("object")));
    QVERIFY(o2);
    QCOMPARE(o2->classBeginCount(), 1);
    QCOMPARE(o2->componentCompleteCount(), 1);
}

void tst_qqmllanguage::reservedWords_data()
{
    QTest::addColumn<QByteArray>("word");

    QTest::newRow("abstract") << QByteArray("abstract");
    QTest::newRow("as") << QByteArray("as");
    QTest::newRow("boolean") << QByteArray("boolean");
    QTest::newRow("break") << QByteArray("break");
    QTest::newRow("byte") << QByteArray("byte");
    QTest::newRow("case") << QByteArray("case");
    QTest::newRow("catch") << QByteArray("catch");
    QTest::newRow("char") << QByteArray("char");
    QTest::newRow("class") << QByteArray("class");
    QTest::newRow("continue") << QByteArray("continue");
    QTest::newRow("const") << QByteArray("const");
    QTest::newRow("debugger") << QByteArray("debugger");
    QTest::newRow("default") << QByteArray("default");
    QTest::newRow("delete") << QByteArray("delete");
    QTest::newRow("do") << QByteArray("do");
    QTest::newRow("double") << QByteArray("double");
    QTest::newRow("else") << QByteArray("else");
    QTest::newRow("enum") << QByteArray("enum");
    QTest::newRow("export") << QByteArray("export");
    QTest::newRow("extends") << QByteArray("extends");
    QTest::newRow("false") << QByteArray("false");
    QTest::newRow("final") << QByteArray("final");
    QTest::newRow("finally") << QByteArray("finally");
    QTest::newRow("float") << QByteArray("float");
    QTest::newRow("for") << QByteArray("for");
    QTest::newRow("function") << QByteArray("function");
    QTest::newRow("goto") << QByteArray("goto");
    QTest::newRow("if") << QByteArray("if");
    QTest::newRow("implements") << QByteArray("implements");
    QTest::newRow("import") << QByteArray("import");
    QTest::newRow("pragma") << QByteArray("pragma");
    QTest::newRow("in") << QByteArray("in");
    QTest::newRow("instanceof") << QByteArray("instanceof");
    QTest::newRow("int") << QByteArray("int");
    QTest::newRow("interface") << QByteArray("interface");
    QTest::newRow("long") << QByteArray("long");
    QTest::newRow("native") << QByteArray("native");
    QTest::newRow("new") << QByteArray("new");
    QTest::newRow("null") << QByteArray("null");
    QTest::newRow("package") << QByteArray("package");
    QTest::newRow("private") << QByteArray("private");
    QTest::newRow("protected") << QByteArray("protected");
    QTest::newRow("public") << QByteArray("public");
    QTest::newRow("return") << QByteArray("return");
    QTest::newRow("short") << QByteArray("short");
    QTest::newRow("static") << QByteArray("static");
    QTest::newRow("super") << QByteArray("super");
    QTest::newRow("switch") << QByteArray("switch");
    QTest::newRow("synchronized") << QByteArray("synchronized");
    QTest::newRow("this") << QByteArray("this");
    QTest::newRow("throw") << QByteArray("throw");
    QTest::newRow("throws") << QByteArray("throws");
    QTest::newRow("transient") << QByteArray("transient");
    QTest::newRow("true") << QByteArray("true");
    QTest::newRow("try") << QByteArray("try");
    QTest::newRow("typeof") << QByteArray("typeof");
    QTest::newRow("var") << QByteArray("var");
    QTest::newRow("void") << QByteArray("void");
    QTest::newRow("volatile") << QByteArray("volatile");
    QTest::newRow("while") << QByteArray("while");
    QTest::newRow("with") << QByteArray("with");
}

void tst_qqmllanguage::reservedWords()
{
    QFETCH(QByteArray, word);
    QQmlComponent component(&engine);
    component.setData("import QtQuick 2.0\nQtObject { property string " + word + " }", QUrl());
    QCOMPARE(component.errorString(), QLatin1String(":2 Expected token `identifier'\n"));
}

// Check that first child of qml is of given type. Empty type insists on error.
void tst_qqmllanguage::testType(const QString& qml, const QString& type, const QString& expectederror, bool partialMatch)
{
    if (engine.importPathList() == defaultImportPathList)
        engine.addImportPath(testFile("lib"));

    QQmlComponent component(&engine);
    component.setData(qml.toUtf8(), testFileUrl("empty.qml")); // just a file for relative local imports

    QTRY_VERIFY(!component.isLoading());

    if (type.isEmpty()) {
        QVERIFY(component.isError());
        QString actualerror;
        foreach (const QQmlError e, component.errors()) {
            if (!actualerror.isEmpty())
                actualerror.append("; ");
            actualerror.append(e.description());
        }
        QCOMPARE(actualerror.left(partialMatch ? expectederror.length(): -1),expectederror);
    } else {
        VERIFY_ERRORS(0);
        QScopedPointer<QObject> object(component.create());
        QVERIFY(object != nullptr);
        const QMetaObject *meta = object->metaObject();
        for (; meta; meta = meta->superClass()) {
            const QString className(meta->className());
            if (!className.contains("_QMLTYPE_") && !className.contains("_QML_")) {
                QCOMPARE(className, type);
                break;
            }
        }
        QVERIFY(meta != nullptr);
    }

    engine.setImportPathList(defaultImportPathList);
}

// QTBUG-17276
void tst_qqmllanguage::inlineAssignmentsOverrideBindings()
{
    QQmlComponent component(&engine, testFileUrl("inlineAssignmentsOverrideBindings.qml"));

    QScopedPointer<QObject> o(component.create());
    QVERIFY(o != nullptr);
    QCOMPARE(o->property("test").toInt(), 11);
}

// QTBUG-19354
void tst_qqmllanguage::nestedComponentRoots()
{
    QQmlComponent component(&engine, testFileUrl("nestedComponentRoots.qml"));
}

// Import tests (QT-558)
void tst_qqmllanguage::importsBuiltin_data()
{
    // QT-610

    QTest::addColumn<QString>("qml");
    QTest::addColumn<QString>("type");
    QTest::addColumn<QString>("error");

    // import built-ins
    QTest::newRow("missing import")
        << "Test {}"
        << ""
        << "Test is not a type";
    QTest::newRow("not in version 0.0")
        << "import org.qtproject.Test 0.0\n"
           "Test {}"
        << ""
        << "Test is not a type";
    QTest::newRow("version not installed")
        << "import org.qtproject.Test 99.0\n"
           "Test {}"
        << ""
        << "module \"org.qtproject.Test\" version 99.0 is not installed";
    QTest::newRow("in version 0.0")
        << "import org.qtproject.Test 0.0\n"
           "TestTP {}"
        << "TestType"
        << "";
    QTest::newRow("qualified in version 0.0")
        << "import org.qtproject.Test 0.0 as T\n"
           "T.TestTP {}"
        << "TestType"
        << "";
    QTest::newRow("in version 1.0")
        << "import org.qtproject.Test 1.0\n"
           "Test {}"
        << "TestType"
        << "";
    QTest::newRow("qualified wrong")
        << "import org.qtproject.Test 1.0 as T\n" // QT-610
           "Test {}"
        << ""
        << "Test is not a type";
    QTest::newRow("qualified right")
        << "import org.qtproject.Test 1.0 as T\n"
           "T.Test {}"
        << "TestType"
        << "";
    QTest::newRow("qualified right but not in version 0.0")
        << "import org.qtproject.Test 0.0 as T\n"
           "T.Test {}"
        << ""
        << "T.Test is not a type";
    QTest::newRow("in version 1.1")
        << "import org.qtproject.Test 1.1\n"
           "Test {}"
        << "TestType"
        << "";
    QTest::newRow("in version 1.3")
        << "import org.qtproject.Test 1.3\n"
           "Test {}"
        << "TestType"
        << "";
    QTest::newRow("in version 1.5")
        << "import org.qtproject.Test 1.5\n"
           "Test {}"
        << "TestType"
        << "";
    QTest::newRow("changed in version 1.8")
        << "import org.qtproject.Test 1.8\n"
           "Test {}"
        << "TestType2"
        << "";
    QTest::newRow("in version 1.12")
        << "import org.qtproject.Test 1.12\n"
           "Test {}"
        << "TestType2"
        << "";
    QTest::newRow("old in version 1.9")
        << "import org.qtproject.Test 1.9\n"
           "OldTest {}"
        << "TestType"
        << "";
    QTest::newRow("old in version 1.11")
        << "import org.qtproject.Test 1.11\n"
           "OldTest {}"
        << "TestType"
        << "";
    QTest::newRow("multiversion 1")
        << "import org.qtproject.Test 1.11\n"
           "import org.qtproject.Test 1.12\n"
           "Test {}"
        << (!qmlCheckTypes()?"TestType2":"")
        << (!qmlCheckTypes()?"":"Test is ambiguous. Found in org/qtproject/Test/ in version 1.12 and 1.11");
    QTest::newRow("multiversion 2")
        << "import org.qtproject.Test 1.11\n"
           "import org.qtproject.Test 1.12\n"
           "OldTest {}"
        << (!qmlCheckTypes()?"TestType":"")
        << (!qmlCheckTypes()?"":"OldTest is ambiguous. Found in org/qtproject/Test/ in version 1.12 and 1.11");
    QTest::newRow("qualified multiversion 3")
        << "import org.qtproject.Test 1.0 as T0\n"
           "import org.qtproject.Test 1.8 as T8\n"
           "T0.Test {}"
        << "TestType"
        << "";
    QTest::newRow("qualified multiversion 4")
        << "import org.qtproject.Test 1.0 as T0\n"
           "import org.qtproject.Test 1.8 as T8\n"
           "T8.Test {}"
        << "TestType2"
        << "";
}

void tst_qqmllanguage::importsBuiltin()
{
    QFETCH(QString, qml);
    QFETCH(QString, type);
    QFETCH(QString, error);
    testType(qml,type,error);
}

void tst_qqmllanguage::importsLocal_data()
{
    QTest::addColumn<QString>("qml");
    QTest::addColumn<QString>("type");
    QTest::addColumn<QString>("error");

    // import locals
    QTest::newRow("local import")
        << "import \"subdir\"\n" // QT-613
           "Test {}"
        << "QQuickRectangle"
        << "";
    QTest::newRow("local import second")
        << "import QtQuick 2.0\nimport \"subdir\"\n"
           "Test {}"
        << "QQuickRectangle"
        << "";
    QTest::newRow("local import subsubdir")
        << "import QtQuick 2.0\nimport \"subdir/subsubdir\"\n"
           "SubTest {}"
        << "QQuickRectangle"
        << "";
    QTest::newRow("local import QTBUG-7721 A")
        << "subdir.Test {}" // no longer allowed (QTBUG-7721)
        << ""
        << "subdir.Test - subdir is neither a type nor a namespace";
    QTest::newRow("local import QTBUG-7721 B")
        << "import \"subdir\" as X\n"
           "X.subsubdir.SubTest {}" // no longer allowed (QTBUG-7721)
        << ""
        << "X.subsubdir.SubTest - subsubdir is not a type";
    QTest::newRow("local import as")
        << "import \"subdir\" as T\n"
           "T.Test {}"
        << "QQuickRectangle"
        << "";
    QTest::newRow("wrong local import as")
        << "import \"subdir\" as T\n"
           "Test {}"
        << ""
        << "Test is not a type";
    QTest::newRow("library precedence over local import")
        << "import \"subdir\"\n"
           "import org.qtproject.Test 1.0\n"
           "Test {}"
        << (!qmlCheckTypes()?"TestType":"")
        << (!qmlCheckTypes()?"":"Test is ambiguous. Found in org/qtproject/Test/ and in subdir/");

    if (dataDirectoryUrl().scheme() != QLatin1String("qrc")) {
        // file URL doesn't work with qrc scheme
        QTest::newRow("file URL survives percent-encoding")
            << "import \"" + QUrl::fromLocalFile(QDir::currentPath() + "/{subdir}").toString() + "\"\n"
               "Test {}"
            << "QQuickRectangle"
            << "";
    }
}

void tst_qqmllanguage::importsLocal()
{
    QFETCH(QString, qml);
    QFETCH(QString, type);
    QFETCH(QString, error);
    testType(qml,type,error);
}

void tst_qqmllanguage::basicRemote_data()
{
    QTest::addColumn<QUrl>("url");
    QTest::addColumn<QString>("type");
    QTest::addColumn<QString>("error");

    QString serverdir = "/qtest/qml/qqmllanguage/";

    QTest::newRow("no need for qmldir") << QUrl(serverdir+"Test.qml") << "" << "";
    QTest::newRow("absent qmldir") << QUrl(serverdir+"/noqmldir/Test.qml") << "" << "";
    QTest::newRow("need qmldir") << QUrl(serverdir+"TestNamed.qml") << "" << "";
}

void tst_qqmllanguage::basicRemote()
{
    QFETCH(QUrl, url);
    QFETCH(QString, type);
    QFETCH(QString, error);

    ThreadedTestHTTPServer server(dataDirectory());

    url = server.baseUrl().resolved(url);

    QQmlComponent component(&engine, url);

    QTRY_VERIFY(!component.isLoading());

    if (error.isEmpty()) {
        if (component.isError())
            qDebug() << component.errors();
        QVERIFY(!component.isError());
    } else {
        QVERIFY(component.isError());
    }
}

void tst_qqmllanguage::importsRemote_data()
{
    QTest::addColumn<QString>("qml");
    QTest::addColumn<QString>("type");
    QTest::addColumn<QString>("error");

    QString serverdir = "{{ServerBaseUrl}}/qtest/qml/qqmllanguage";

    QTest::newRow("remote import") << "import \""+serverdir+"\"\nTest {}" << "QQuickRectangle"
        << "";
    QTest::newRow("remote import with subdir") << "import \""+serverdir+"\"\nTestSubDir {}" << "QQuickText"
        << "";
    QTest::newRow("remote import with local") << "import \""+serverdir+"\"\nTestLocal {}" << "QQuickImage"
        << "";
    QTest::newRow("remote import with qualifier") << "import \""+serverdir+"\" as NS\nNS.NamedLocal {}" << "QQuickImage"
        << "";
    QTest::newRow("wrong remote import with undeclared local") << "import \""+serverdir+"\"\nWrongTestLocal {}" << ""
        << "WrongTestLocal is not a type";
    QTest::newRow("wrong remote import of internal local") << "import \""+serverdir+"\"\nLocalInternal {}" << ""
        << "LocalInternal is not a type";
    QTest::newRow("wrong remote import of undeclared local") << "import \""+serverdir+"\"\nUndeclaredLocal {}" << ""
        << "UndeclaredLocal is not a type";
}

void tst_qqmllanguage::importsRemote()
{
    QFETCH(QString, qml);
    QFETCH(QString, type);
    QFETCH(QString, error);

    ThreadedTestHTTPServer server(dataDirectory());

    qml.replace(QStringLiteral("{{ServerBaseUrl}}"), server.baseUrl().toString());

    testType(qml,type,error);
}

void tst_qqmllanguage::importsInstalled_data()
{
    // QT-610

    QTest::addColumn<QString>("qml");
    QTest::addColumn<QString>("type");
    QTest::addColumn<QString>("error");

    // import installed
    QTest::newRow("installed import 0")
        << "import org.qtproject.installedtest0 0.0\n"
           "InstalledTestTP {}"
        << "QQuickRectangle"
        << "";
    QTest::newRow("installed import 0 as TP")
        << "import org.qtproject.installedtest0 0.0 as TP\n"
           "TP.InstalledTestTP {}"
        << "QQuickRectangle"
        << "";
    QTest::newRow("installed import 1")
        << "import org.qtproject.installedtest 1.0\n"
           "InstalledTest {}"
        << "QQuickRectangle"
        << "";
    QTest::newRow("installed import 2")
        << "import org.qtproject.installedtest 1.3\n"
           "InstalledTest {}"
        << "QQuickRectangle"
        << "";
    QTest::newRow("installed import 3")
        << "import org.qtproject.installedtest 1.4\n"
           "InstalledTest {}"
        << "QQuickText"
        << "";
    QTest::newRow("installed import minor version not available") // QTBUG-11936
        << "import org.qtproject.installedtest 0.1\n"
           "InstalledTest {}"
        << ""
        << "module \"org.qtproject.installedtest\" version 0.1 is not installed";
    QTest::newRow("installed import minor version not available") // QTBUG-9627
        << "import org.qtproject.installedtest 1.10\n"
           "InstalledTest {}"
        << ""
        << "module \"org.qtproject.installedtest\" version 1.10 is not installed";
    QTest::newRow("installed import major version not available") // QTBUG-9627
        << "import org.qtproject.installedtest 9.0\n"
           "InstalledTest {}"
        << ""
        << "module \"org.qtproject.installedtest\" version 9.0 is not installed";
    QTest::newRow("installed import visibility") // QT-614
        << "import org.qtproject.installedtest 1.4\n"
           "PrivateType {}"
        << ""
        << "PrivateType is not a type";
    QTest::newRow("installed import version QML clash")
        << "import org.qtproject.installedtest1 1.0\n"
           "Test {}"
        << ""
        << "\"Test\" version 1.0 is defined more than once in module \"org.qtproject.installedtest1\"";
    QTest::newRow("installed import version JS clash")
        << "import org.qtproject.installedtest2 1.0\n"
           "Test {}"
        << ""
        << "\"Test\" version 1.0 is defined more than once in module \"org.qtproject.installedtest2\"";
}

void tst_qqmllanguage::importsInstalled()
{
    QFETCH(QString, qml);
    QFETCH(QString, type);
    QFETCH(QString, error);
    testType(qml,type,error);
}

void tst_qqmllanguage::importsInstalledRemote_data()
{
    // Repeat the tests for local installed data
    importsInstalled_data();
}

void tst_qqmllanguage::importsInstalledRemote()
{
    QFETCH(QString, qml);
    QFETCH(QString, type);
    QFETCH(QString, error);

    ThreadedTestHTTPServer server(dataDirectory());

    QString serverdir = server.urlString("/lib/");
    engine.setImportPathList(QStringList(defaultImportPathList) << serverdir);

    testType(qml,type,error);

    engine.setImportPathList(defaultImportPathList);
}

void tst_qqmllanguage::importsPath_data()
{
    QTest::addColumn<QStringList>("importPath");
    QTest::addColumn<QString>("qml");
    QTest::addColumn<QString>("value");

    QTest::newRow("local takes priority normal")
        << (QStringList() << testFile("lib") << "{{ServerBaseUrl}}/lib2/")
        << "import testModule 1.0\n"
           "Test {}"
        << "foo";

    QTest::newRow("local takes priority reversed")
        << (QStringList() << "{{ServerBaseUrl}}/lib/" << testFile("lib2"))
        << "import testModule 1.0\n"
           "Test {}"
        << "bar";

    QTest::newRow("earlier takes priority 1")
        << (QStringList() << "{{ServerBaseUrl}}/lib/" << "{{ServerBaseUrl}}/lib2/")
        << "import testModule 1.0\n"
           "Test {}"
        << "foo";

    QTest::newRow("earlier takes priority 2")
        << (QStringList() << "{{ServerBaseUrl}}/lib2/" << "{{ServerBaseUrl}}/lib/")
        << "import testModule 1.0\n"
           "Test {}"
        << "bar";

    QTest::newRow("major version takes priority over unversioned")
        << (QStringList() << "{{ServerBaseUrl}}/lib/" << "{{ServerBaseUrl}}/lib3/")
        << "import testModule 1.0\n"
           "Test {}"
        << "baz";

    QTest::newRow("major version takes priority over minor")
        << (QStringList() << "{{ServerBaseUrl}}/lib4/" << "{{ServerBaseUrl}}/lib3/")
        << "import testModule 1.0\n"
           "Test {}"
        << "baz";

    QTest::newRow("minor version takes priority over unversioned")
        << (QStringList() << "{{ServerBaseUrl}}/lib/" << "{{ServerBaseUrl}}/lib4/")
        << "import testModule 1.0\n"
           "Test {}"
        << "qux";
}

void tst_qqmllanguage::importsPath()
{
    QFETCH(QStringList, importPath);
    QFETCH(QString, qml);
    QFETCH(QString, value);

    ThreadedTestHTTPServer server(dataDirectory());

    for (int i = 0; i < importPath.count(); ++i)
        importPath[i].replace(QStringLiteral("{{ServerBaseUrl}}"), server.baseUrl().toString());

    engine.setImportPathList(QStringList(defaultImportPathList) << importPath);

    QQmlComponent component(&engine);
    component.setData(qml.toUtf8(), testFileUrl("empty.qml"));

    QTRY_VERIFY(component.isReady());
    VERIFY_ERRORS(0);

    QScopedPointer<QObject> object(component.create());
    QVERIFY(object != nullptr);
    QCOMPARE(object->property("test").toString(), value);

    engine.setImportPathList(defaultImportPathList);
}

void tst_qqmllanguage::importsOrder_data()
{
    QTest::addColumn<QString>("qml");
    QTest::addColumn<QString>("type");
    QTest::addColumn<QString>("error");
    QTest::addColumn<bool>("partialMatch");

    QTest::newRow("double import") <<
           "import org.qtproject.installedtest 1.4\n"
           "import org.qtproject.installedtest 1.4\n"
           "InstalledTest {}"
           << (!qmlCheckTypes()?"QQuickText":"")
           << (!qmlCheckTypes()?"":"InstalledTest is ambiguous. Found in lib/org/qtproject/installedtest/ in version 1.4 and 1.4")
           << false;
    QTest::newRow("installed import overrides 1") <<
           "import org.qtproject.installedtest 1.0\n"
           "import org.qtproject.installedtest 1.4\n"
           "InstalledTest {}"
           << (!qmlCheckTypes()?"QQuickText":"")
           << (!qmlCheckTypes()?"":"InstalledTest is ambiguous. Found in lib/org/qtproject/installedtest/ in version 1.4 and 1.0")
           << false;
    QTest::newRow("installed import overrides 2") <<
           "import org.qtproject.installedtest 1.4\n"
           "import org.qtproject.installedtest 1.0\n"
           "InstalledTest {}"
           << (!qmlCheckTypes()?"QQuickRectangle":"")
           << (!qmlCheckTypes()?"":"InstalledTest is ambiguous. Found in lib/org/qtproject/installedtest/ in version 1.0 and 1.4")
           << false;
    QTest::newRow("installed import re-overrides 1") <<
           "import org.qtproject.installedtest 1.4\n"
           "import org.qtproject.installedtest 1.0\n"
           "import org.qtproject.installedtest 1.4\n"
           "InstalledTest {}"
           << (!qmlCheckTypes()?"QQuickText":"")
           << (!qmlCheckTypes()?"":"InstalledTest is ambiguous. Found in lib/org/qtproject/installedtest/ in version 1.4 and 1.0")
           << false;
    QTest::newRow("installed import re-overrides 2") <<
           "import org.qtproject.installedtest 1.4\n"
           "import org.qtproject.installedtest 1.0\n"
           "import org.qtproject.installedtest 1.4\n"
           "import org.qtproject.installedtest 1.0\n"
           "InstalledTest {}"
           << (!qmlCheckTypes()?"QQuickRectangle":"")
           << (!qmlCheckTypes()?"":"InstalledTest is ambiguous. Found in lib/org/qtproject/installedtest/ in version 1.0 and 1.4")
           << false;
    QTest::newRow("installed import versus builtin 1") <<
           "import org.qtproject.installedtest 1.5\n"
           "import QtQuick 2.0\n"
           "Rectangle {}"
           << (!qmlCheckTypes()?"QQuickRectangle":"")
           << (!qmlCheckTypes()?"":"Rectangle is ambiguous. Found in file://")
           << true;
    QTest::newRow("installed import versus builtin 2") <<
           "import QtQuick 2.0\n"
           "import org.qtproject.installedtest 1.5\n"
           "Rectangle {}"
           << (!qmlCheckTypes()?"QQuickText":"")
           << (!qmlCheckTypes()?"":"Rectangle is ambiguous. Found in lib/org/qtproject/installedtest/ and in file://")
           << true;
    QTest::newRow("namespaces cannot be overridden by types 1") <<
           "import QtQuick 2.0 as Rectangle\n"
           "import org.qtproject.installedtest 1.5\n"
           "Rectangle {}"
           << ""
           << "Namespace Rectangle cannot be used as a type"
           << false;
    QTest::newRow("namespaces cannot be overridden by types 2") <<
           "import QtQuick 2.0 as Rectangle\n"
           "import org.qtproject.installedtest 1.5\n"
           "Rectangle.Image {}"
           << "QQuickImage"
           << ""
           << false;
    QTest::newRow("local last 1") <<
           "LocalLast {}"
           << "QQuickText"
           << ""
           << false;
    QTest::newRow("local last 2") <<
           "import org.qtproject.installedtest 1.0\n"
           "LocalLast {}"
           << (!qmlCheckTypes()?"QQuickRectangle":"")// i.e. from org.qtproject.installedtest, not data/LocalLast.qml
           << (!qmlCheckTypes()?"":"LocalLast is ambiguous. Found in lib/org/qtproject/installedtest/ and in ")
           << false;
    QTest::newRow("local last 3") << //Forces it to load the local qmldir to resolve types, but they shouldn't override anything
           "import org.qtproject.installedtest 1.0\n"
           "LocalLast {LocalLast2{}}"
           << (!qmlCheckTypes()?"QQuickRectangle":"")// i.e. from org.qtproject.installedtest, not data/LocalLast.qml
           << (!qmlCheckTypes()?"":"LocalLast is ambiguous. Found in lib/org/qtproject/installedtest/ and in ")
           << false;
}

void tst_qqmllanguage::importsOrder()
{
    QFETCH(QString, qml);
    QFETCH(QString, type);
    QFETCH(QString, error);
    QFETCH(bool, partialMatch);
    testType(qml,type,error,partialMatch);
}

void tst_qqmllanguage::importIncorrectCase()
{
    if (engine.importPathList() == defaultImportPathList)
        engine.addImportPath(testFile("lib"));

    // Load "importIncorrectCase.qml" using wrong case
    QQmlComponent component(&engine, testFileUrl("ImportIncorrectCase.qml"));

    QList<QQmlError> errors = component.errors();
    QCOMPARE(errors.count(), 1);

    const QString expectedError = isCaseSensitiveFileSystem(dataDirectory()) ?
        QStringLiteral("No such file or directory") :
        QStringLiteral("File name case mismatch");
    QCOMPARE(errors.at(0).description(), expectedError);

    engine.setImportPathList(defaultImportPathList);
}

void tst_qqmllanguage::importJs_data()
{
    QTest::addColumn<QString>("file");
    QTest::addColumn<QString>("errorFile");
    QTest::addColumn<bool>("performTest");

    QTest::newRow("defaultVersion")
        << "importJs.1.qml"
        << "importJs.1.errors.txt"
        << true;

    QTest::newRow("specifiedVersion")
        << "importJs.2.qml"
        << "importJs.2.errors.txt"
        << true;

    QTest::newRow("excludeExcessiveVersion")
        << "importJs.3.qml"
        << "importJs.3.errors.txt"
        << false;

    QTest::newRow("includeAppropriateVersion")
        << "importJs.4.qml"
        << "importJs.4.errors.txt"
        << true;

    QTest::newRow("noDefaultVersion")
        << "importJs.5.qml"
        << "importJs.5.errors.txt"
        << false;

    QTest::newRow("repeatImportFails")
        << "importJs.6.qml"
        << "importJs.6.errors.txt"
        << false;

    QTest::newRow("multipleVersionImportFails")
        << "importJs.7.qml"
        << "importJs.7.errors.txt"
        << false;

    QTest::newRow("namespacedImport")
        << "importJs.8.qml"
        << "importJs.8.errors.txt"
        << true;

    QTest::newRow("namespacedVersionedImport")
        << "importJs.9.qml"
        << "importJs.9.errors.txt"
        << true;

    QTest::newRow("namespacedRepeatImport")
        << "importJs.10.qml"
        << "importJs.10.errors.txt"
        << true;

    QTest::newRow("emptyScript")
        << "importJs.11.qml"
        << "importJs.11.errors.txt"
        << true;
}

void tst_qqmllanguage::importJs()
{
    QFETCH(QString, file);
    QFETCH(QString, errorFile);
    QFETCH(bool, performTest);

    engine.setImportPathList(QStringList(defaultImportPathList) << testFile("lib"));

    QQmlComponent component(&engine, testFileUrl(file));

    {
        DETERMINE_ERRORS(errorFile,expected,actual);
        QCOMPARE(expected.size(), actual.size());
        for (int i = 0; i < expected.size(); ++i)
        {
            const int compareLen = qMin(expected.at(i).length(), actual.at(i).length());
            QCOMPARE(expected.at(i).left(compareLen), actual.at(i).left(compareLen));
        }
    }

    if (performTest) {
        QScopedPointer<QObject> object(component.create());
        QVERIFY(object != nullptr);
        QCOMPARE(object->property("test").toBool(),true);
    }

    engine.setImportPathList(defaultImportPathList);
}

void tst_qqmllanguage::importJsModule_data()
{
    QTest::addColumn<QString>("file");

    QTest::newRow("plainImport")
        << "importJsModule.1.qml";

    QTest::newRow("ImportQmlStyle")
        << "importJsModule.2.qml";

    QTest::newRow("plainImportWithCycle")
        << "importJsModule.3.qml";
}

void tst_qqmllanguage::importJsModule()
{
    QFETCH(QString, file);

    engine.setImportPathList(QStringList(defaultImportPathList) << testFile("lib"));
    auto importPathGuard = qScopeGuard([this]{
        engine.setImportPathList(defaultImportPathList);
    });

    QQmlComponent component(&engine, testFileUrl(file));
    QVERIFY2(!component.isError(), qPrintable(component.errorString()));
    QScopedPointer<QObject> object(component.create());
    QVERIFY(object != nullptr);
    QCOMPARE(object->property("test").toBool(),true);
}

void tst_qqmllanguage::explicitSelfImport()
{
    engine.setImportPathList(QStringList(defaultImportPathList) << testFile("lib"));

    QQmlComponent component(&engine, testFileUrl("mixedModuleWithSelfImport.qml"));
    QVERIFY(component.errors().count() == 0);

    engine.setImportPathList(defaultImportPathList);
}

void tst_qqmllanguage::importInternalType()
{
    QQmlEngine engine;
    engine.addImportPath(dataDirectory());

    {
        QQmlComponent component(&engine);
        component.setData("import modulewithinternaltypes 1.0\nPublicType{}", QUrl());
        VERIFY_ERRORS(0);
        QScopedPointer<QObject> obj(component.create());
        QVERIFY(!obj.isNull());
        QVERIFY(obj->property("myInternalType").value<QObject*>() != 0);
    }
    {
        QQmlComponent component(&engine);
        component.setData("import modulewithinternaltypes 1.0\nPublicTypeWithExplicitImport{}", QUrl());
        VERIFY_ERRORS(0);
        QScopedPointer<QObject> obj(component.create());
        QVERIFY(!obj.isNull());
        QVERIFY(obj->property("myInternalType").value<QObject*>() != 0);
    }
}

void tst_qqmllanguage::qmlAttachedPropertiesObjectMethod()
{
    QObject object;

    QCOMPARE(qmlAttachedPropertiesObject<MyQmlObject>(&object, false), (QObject *)nullptr);
    QVERIFY(qmlAttachedPropertiesObject<MyQmlObject>(&object, true));

    {
        QQmlComponent component(&engine, testFileUrl("qmlAttachedPropertiesObjectMethod.1.qml"));
        VERIFY_ERRORS(0);
        QScopedPointer<QObject> object(component.create());
        QVERIFY(object != nullptr);

        QCOMPARE(qmlAttachedPropertiesObject<MyQmlObject>(object.data(), false), (QObject *)nullptr);
        QVERIFY(qmlAttachedPropertiesObject<MyQmlObject>(object.data(), true) != nullptr);
    }

    {
        QQmlComponent component(&engine, testFileUrl("qmlAttachedPropertiesObjectMethod.2.qml"));
        VERIFY_ERRORS(0);
        QScopedPointer<QObject> object(component.create());
        QVERIFY(object != nullptr);

        QVERIFY(qmlAttachedPropertiesObject<MyQmlObject>(object.data(), false) != nullptr);
        QVERIFY(qmlAttachedPropertiesObject<MyQmlObject>(object.data(), true) != nullptr);
    }
}

void tst_qqmllanguage::crash1()
{
    QQmlComponent component(&engine);
    component.setData("import QtQuick 2.0\nComponent {}", QUrl());
}

void tst_qqmllanguage::crash2()
{
    QQmlComponent component(&engine, testFileUrl("crash2.qml"));
}

// QTBUG-8676
void tst_qqmllanguage::customOnProperty()
{
    QQmlComponent component(&engine, testFileUrl("customOnProperty.qml"));

    VERIFY_ERRORS(0);
    QScopedPointer<QObject> object(component.create());
    QVERIFY(object != nullptr);

    QCOMPARE(object->property("on").toInt(), 10);
}

// QTBUG-12601
void tst_qqmllanguage::variantNotify()
{
    QQmlComponent component(&engine, testFileUrl("variantNotify.qml"));

    VERIFY_ERRORS(0);
    QScopedPointer<QObject> object(component.create());
    QVERIFY(object != nullptr);

    QCOMPARE(object->property("notifyCount").toInt(), 1);
}

void tst_qqmllanguage::revisions()
{
    {
        QQmlComponent component(&engine, testFileUrl("revisions11.qml"));

        VERIFY_ERRORS(0);
        QScopedPointer<MyRevisionedClass> object(qobject_cast<MyRevisionedClass*>(component.create()));
        QVERIFY(object != nullptr);

        QCOMPARE(object->prop2(), 10.0);
    }
    {
        QQmlEngine myEngine;
        QQmlComponent component(&myEngine, testFileUrl("revisionssub11.qml"));

        VERIFY_ERRORS(0);
        QScopedPointer<MyRevisionedSubclass> object(qobject_cast<MyRevisionedSubclass*>(component.create()));
        QVERIFY(object != nullptr);

        QCOMPARE(object->prop1(), 10.0);
        QCOMPARE(object->prop2(), 10.0);
        QCOMPARE(object->prop3(), 10.0);
        QCOMPARE(object->prop4(), 10.0);
    }
    {
        QQmlComponent component(&engine, testFileUrl("versionedbase.qml"));
        VERIFY_ERRORS(0);
        QScopedPointer<MySubclass> object(qobject_cast<MySubclass*>(component.create()));
        QVERIFY(object != nullptr);

        QCOMPARE(object->prop1(), 10.0);
        QCOMPARE(object->prop2(), 10.0);
    }
}

void tst_qqmllanguage::revisionOverloads()
{
    {
    QQmlComponent component(&engine, testFileUrl("allowedRevisionOverloads.qml"));
    VERIFY_ERRORS(0);
    }
    {
    QQmlComponent component(&engine, testFileUrl("disallowedRevisionOverloads.qml"));
    QEXPECT_FAIL("", "QTBUG-13849", Abort);
    QVERIFY(0);
    VERIFY_ERRORS("disallowedRevisionOverloads.errors.txt");
    }
}

void tst_qqmllanguage::subclassedUncreateableRevision_data()
{
    QTest::addColumn<QString>("version");
    QTest::addColumn<QString>("prop");
    QTest::addColumn<bool>("shouldWork");

    QTest::newRow("prop1 exists in 1.0") << "1.0" << "prop1" << true;
    QTest::newRow("prop2 does not exist in 1.0") << "1.0" << "prop2" << false;
    QTest::newRow("prop3 does not exist in 1.0") << "1.0" << "prop3" << false;

    QTest::newRow("prop1 exists in 1.1") << "1.1" << "prop1" << true;
    QTest::newRow("prop2 works because it's re-declared in Derived") << "1.1" << "prop2" << true;
    QTest::newRow("prop3 only works if the Base REVISION 1 is picked up") << "1.1" << "prop3" << true;

}

void tst_qqmllanguage::subclassedUncreateableRevision()
{
    QFETCH(QString, version);
    QFETCH(QString, prop);
    QFETCH(bool, shouldWork);

    {
        QQmlEngine engine;
        QString qml = QString("import QtQuick 2.0\nimport Test %1\nMyUncreateableBaseClass {}").arg(version);
        QQmlComponent c(&engine);
        QTest::ignoreMessage(QtWarningMsg, "QQmlComponent: Component is not ready");
        c.setData(qml.toUtf8(), QUrl::fromLocalFile(QDir::currentPath()));
        QScopedPointer<QObject> obj(c.create());
        QCOMPARE(obj.data(), static_cast<QObject*>(nullptr));
        QCOMPARE(c.errors().count(), 1);
        QCOMPARE(c.errors().first().description(), QString("Cannot create MyUncreateableBaseClass"));
    }

    QQmlEngine engine;
    QString qml = QString("import QtQuick 2.0\nimport Test %1\nMyCreateableDerivedClass {\n%3: true\n}").arg(version).arg(prop);
    QQmlComponent c(&engine);
    if (!shouldWork)
        QTest::ignoreMessage(QtWarningMsg, "QQmlComponent: Component is not ready");
    c.setData(qml.toUtf8(), QUrl::fromLocalFile(QDir::currentPath()));
    QScopedPointer<QObject> obj(c.create());
    if (!shouldWork) {
        QCOMPARE(obj.data(), static_cast<QObject*>(nullptr));
        return;
    }

    QVERIFY(obj);
    MyUncreateableBaseClass *base = qobject_cast<MyUncreateableBaseClass*>(obj.data());
    QVERIFY(base);
    QCOMPARE(base->property(prop.toLatin1()).toBool(), true);
}

void tst_qqmllanguage::subclassedExtendedUncreateableRevision_data()
{
    QTest::addColumn<QString>("version");
    QTest::addColumn<QString>("prop");
    QTest::addColumn<bool>("shouldWork");

    QTest::newRow("prop1 exists in 1.0") << "1.0" << "prop1" << true;
    QTest::newRow("prop2 does not exist in 1.0") << "1.0" << "prop2" << false;
    QTest::newRow("prop3 does not exist in 1.0") << "1.0" << "prop3" << false;
    QTest::newRow("prop4 exists in 1.0") << "1.0" << "prop4" << true;
    QTest::newRow("prop5 exists in 1.0") << "1.0" << "prop5" << true;

    QTest::newRow("prop1 exists in 1.1") << "1.1" << "prop1" << true;
    QTest::newRow("prop2 exists in 1.1") << "1.1" << "prop2" << true;
    QTest::newRow("prop3 exists in 1.1") << "1.1" << "prop3" << true;
    QTest::newRow("prop4 exists in 1.1") << "1.1" << "prop4" << true;
    QTest::newRow("prop5 exists in 1.1") << "1.1" << "prop5" << true;
}

void tst_qqmllanguage::subclassedExtendedUncreateableRevision()
{
    QFETCH(QString, version);
    QFETCH(QString, prop);
    QFETCH(bool, shouldWork);

    {
        QQmlEngine engine;
        QString qml = QString("import QtQuick 2.0\nimport Test %1\nMyExtendedUncreateableBaseClass {}").arg(version);
        QQmlComponent c(&engine);
        QTest::ignoreMessage(QtWarningMsg, "QQmlComponent: Component is not ready");
        c.setData(qml.toUtf8(), QUrl::fromLocalFile(QDir::currentPath()));
        QScopedPointer<QObject> obj(c.create());
        QCOMPARE(obj.data(), static_cast<QObject*>(nullptr));
        QCOMPARE(c.errors().count(), 1);
        QCOMPARE(c.errors().first().description(), QString("Cannot create MyExtendedUncreateableBaseClass"));
    }

    QQmlEngine engine;
    QString qml = QString("import QtQuick 2.0\nimport Test %1\nMyExtendedCreateableDerivedClass {\n%3: true\n}").arg(version).arg(prop);
    QQmlComponent c(&engine);
    if (!shouldWork)
        QTest::ignoreMessage(QtWarningMsg, "QQmlComponent: Component is not ready");
    c.setData(qml.toUtf8(), QUrl::fromLocalFile(QDir::currentPath()));
    QScopedPointer<QObject> obj(c.create());
    if (!shouldWork) {
        QCOMPARE(obj.data(), static_cast<QObject*>(nullptr));
        return;
    }

    QVERIFY(obj);
    MyExtendedUncreateableBaseClass *base = qobject_cast<MyExtendedUncreateableBaseClass*>(obj.data());
    QVERIFY(base);
    QCOMPARE(base->property(prop.toLatin1()).toBool(), true);
}

void tst_qqmllanguage::uncreatableTypesAsProperties()
{
    QQmlEngine engine;
    QQmlComponent component(&engine, testFileUrl("uncreatableTypeAsProperty.qml"));
    QScopedPointer<QObject> object(component.create());
    QVERIFY(!object.isNull());
}

void tst_qqmllanguage::initTestCase()
{
    QQmlDataTest::initTestCase();
    if (dataDirectoryUrl().scheme() == QLatin1String("qrc"))
        engine.addImportPath(dataDirectory());
    else
        QVERIFY2(QDir::setCurrent(dataDirectory()), qPrintable("Could not chdir to " + dataDirectory()));


    defaultImportPathList = engine.importPathList();

    QQmlMetaType::registerCustomStringConverter(qMetaTypeId<MyCustomVariantType>(), myCustomVariantTypeConverter);

    registerTypes();
    // Registered here because it uses testFileUrl
    qmlRegisterType(testFileUrl("CompositeType.qml"), "Test", 1, 0, "RegisteredCompositeType");
    qmlRegisterType(testFileUrl("CompositeType.DoesNotExist.qml"), "Test", 1, 0, "RegisteredCompositeType2");
    qmlRegisterType(testFileUrl("invalidRoot.1.qml"), "Test", 1, 0, "RegisteredCompositeType3");
    qmlRegisterType(testFileUrl("CompositeTypeWithEnum.qml"), "Test", 1, 0, "RegisteredCompositeTypeWithEnum");
    qmlRegisterType(testFileUrl("CompositeTypeWithAttachedProperty.qml"), "Test", 1, 0, "RegisteredCompositeTypeWithAttachedProperty");

    // Registering the TestType class in other modules should have no adverse effects
    qmlRegisterType<TestType>("org.qtproject.TestPre", 1, 0, "Test");

    qmlRegisterType<TestType>("org.qtproject.Test", 0, 0, "TestTP");
    qmlRegisterType<TestType>("org.qtproject.Test", 1, 0, "Test");
    qmlRegisterType<TestType>("org.qtproject.Test", 1, 5, "Test");
    qmlRegisterType<TestType2>("org.qtproject.Test", 1, 8, "Test");
    qmlRegisterType<TestType>("org.qtproject.Test", 1, 9, "OldTest");
    qmlRegisterType<TestType2>("org.qtproject.Test", 1, 12, "Test");

    // Registering the TestType class in other modules should have no adverse effects
    qmlRegisterType<TestType>("org.qtproject.TestPost", 1, 0, "Test");

    // Create locale-specific file
    // For POSIX, this will just be data/I18nType.qml, since POSIX is 7-bit
    // For iso8859-1 locale, this will just be data/I18nType?????.qml where ????? is 5 8-bit characters
    // For utf-8 locale, this will be data/I18nType??????????.qml where ?????????? is 5 8-bit characters, UTF-8 encoded
    if (dataDirectoryUrl().scheme() != QLatin1String("qrc")) {
        QFile in(testFileUrl(QLatin1String("I18nType30.qml")).toLocalFile());
        QVERIFY2(in.open(QIODevice::ReadOnly), qPrintable(QString::fromLatin1("Cannot open '%1': %2").arg(in.fileName(), in.errorString())));
        QFile out(testFileUrl(QString::fromUtf8("I18nType\303\201\303\242\303\243\303\244\303\245.qml")).toLocalFile());
        QVERIFY2(out.open(QIODevice::WriteOnly), qPrintable(QString::fromLatin1("Cannot open '%1': %2").arg(out.fileName(), out.errorString())));
        out.write(in.readAll());
    }

    // Register a Composite Singleton.
    qmlRegisterSingletonType(testFileUrl("singleton/RegisteredCompositeSingletonType.qml"), "org.qtproject.Test", 1, 0, "RegisteredSingleton");
}

void tst_qqmllanguage::aliasPropertyChangeSignals()
{
    {
        QQmlComponent component(&engine, testFileUrl("aliasPropertyChangeSignals.qml"));

        VERIFY_ERRORS(0);
        QScopedPointer<QObject> o(component.create());
        QVERIFY(o != nullptr);

        QCOMPARE(o->property("test").toBool(), true);
    }

    // QTCREATORBUG-2769
    {
        QQmlComponent component(&engine, testFileUrl("aliasPropertyChangeSignals.2.qml"));

        VERIFY_ERRORS(0);
        QScopedPointer<QObject> o(component.create());
        QVERIFY(o != nullptr);

        QCOMPARE(o->property("test").toBool(), true);
    }
}

// Tests property initializers
void tst_qqmllanguage::propertyInit()
{
    {
        QQmlComponent component(&engine, testFileUrl("propertyInit.1.qml"));

        VERIFY_ERRORS(0);
        QScopedPointer<QObject> o(component.create());
        QVERIFY(o != nullptr);

        QCOMPARE(o->property("test").toInt(), 1);
    }

    {
        QQmlComponent component(&engine, testFileUrl("propertyInit.2.qml"));

        VERIFY_ERRORS(0);
        QScopedPointer<QObject> o(component.create());
        QVERIFY(o != nullptr);

        QCOMPARE(o->property("test").toInt(), 123);
    }
}

// Test that registration order doesn't break type availability
// QTBUG-16878
void tst_qqmllanguage::registrationOrder()
{
    QQmlComponent component(&engine, testFileUrl("registrationOrder.qml"));

    QScopedPointer<QObject> o(component.create());
    QVERIFY(o != nullptr);
    QCOMPARE(o->metaObject(), &MyVersion2Class::staticMetaObject);
}

void tst_qqmllanguage::readonly()
{
    QQmlComponent component(&engine, testFileUrl("readonly.qml"));

    QScopedPointer<QObject> o(component.create());
    QVERIFY(o != nullptr);

    QCOMPARE(o->property("test1").toInt(), 10);
    QCOMPARE(o->property("test2").toInt(), 18);
    QCOMPARE(o->property("test3").toInt(), 13);

    o->setProperty("testData", 13);

    QCOMPARE(o->property("test1").toInt(), 10);
    QCOMPARE(o->property("test2").toInt(), 22);
    QCOMPARE(o->property("test3").toInt(), 13);

    o->setProperty("testData2", 2);

    QCOMPARE(o->property("test1").toInt(), 10);
    QCOMPARE(o->property("test2").toInt(), 22);
    QCOMPARE(o->property("test3").toInt(), 2);

    o->setProperty("test1", 11);
    o->setProperty("test2", 11);
    o->setProperty("test3", 11);

    QCOMPARE(o->property("test1").toInt(), 10);
    QCOMPARE(o->property("test2").toInt(), 22);
    QCOMPARE(o->property("test3").toInt(), 2);
}

void tst_qqmllanguage::readonlyObjectProperties()
{
    QQmlComponent component(&engine, testFileUrl("readonlyObjectProperty.qml"));

    QScopedPointer<QObject> o(component.create());
    QVERIFY(!o.isNull());

    QQmlProperty prop(o.data(), QStringLiteral("subObject"), &engine);
    QVERIFY(!prop.isWritable());
    QVERIFY(!prop.write(QVariant::fromValue(o.data())));

    QObject *subObject = qvariant_cast<QObject*>(prop.read());
    QVERIFY(subObject);
    QCOMPARE(subObject->property("readWrite").toInt(), int(42));
    subObject->setProperty("readWrite", QVariant::fromValue(int(100)));
    QCOMPARE(subObject->property("readWrite").toInt(), int(100));
}

void tst_qqmllanguage::receivers()
{
    QQmlComponent component(&engine, testFileUrl("receivers.qml"));

    QScopedPointer<MyReceiversTestObject> o(qobject_cast<MyReceiversTestObject*>(component.create()));
    QVERIFY(o != nullptr);
    QCOMPARE(o->mySignalCount(), 1);
    QCOMPARE(o->propChangedCount(), 2);
    QCOMPARE(o->myUnconnectedSignalCount(), 0);

    QVERIFY(o->isSignalConnected(QMetaMethod::fromSignal(&MyReceiversTestObject::mySignal)));
    QVERIFY(o->isSignalConnected(QMetaMethod::fromSignal(&MyReceiversTestObject::propChanged)));
    QVERIFY(!o->isSignalConnected(QMetaMethod::fromSignal(&MyReceiversTestObject::myUnconnectedSignal)));
}

void tst_qqmllanguage::registeredCompositeType()
{
    QQmlComponent component(&engine, testFileUrl("registeredCompositeType.qml"));

    VERIFY_ERRORS(0);
    QScopedPointer<QObject> o(component.create());
    QVERIFY(o != nullptr);
}

// QTBUG-43582
void tst_qqmllanguage::registeredCompositeTypeWithEnum()
{
    QQmlComponent component(&engine, testFileUrl("registeredCompositeTypeWithEnum.qml"));

    VERIFY_ERRORS(0);
    QScopedPointer<QObject> o(component.create());
    QVERIFY(o != nullptr);

    QCOMPARE(o->property("enumValue0").toInt(), static_cast<int>(MyCompositeBaseType::EnumValue0));
    QCOMPARE(o->property("enumValue42").toInt(), static_cast<int>(MyCompositeBaseType::EnumValue42));
    QCOMPARE(o->property("enumValue15").toInt(), static_cast<int>(MyCompositeBaseType::ScopedCompositeEnum::EnumValue15));
}

// QTBUG-43581
void tst_qqmllanguage::registeredCompositeTypeWithAttachedProperty()
{
    QQmlComponent component(&engine, testFileUrl("registeredCompositeTypeWithAttachedProperty.qml"));

    VERIFY_ERRORS(0);
    QScopedPointer<QObject> o(component.create());
    QVERIFY(o != nullptr);

    QCOMPARE(o->property("attachedProperty").toString(), QStringLiteral("test"));
}

// QTBUG-18268
void tst_qqmllanguage::remoteLoadCrash()
{
    ThreadedTestHTTPServer server(dataDirectory());

    QQmlComponent component(&engine);
    component.setData("import QtQuick 2.0; Text {}", server.url("/remoteLoadCrash.qml"));
    while (component.isLoading())
        QCoreApplication::processEvents( QEventLoop::ExcludeUserInputEvents | QEventLoop::WaitForMoreEvents, 50);

    QScopedPointer<QObject> o(component.create());
}

void tst_qqmllanguage::signalWithDefaultArg()
{
    QQmlComponent component(&engine, testFileUrl("signalWithDefaultArg.qml"));

    QScopedPointer<MyQmlObject> object(qobject_cast<MyQmlObject *>(component.create()));
    QVERIFY(object != nullptr);

    QCOMPARE(object->property("signalCount").toInt(), 0);
    QCOMPARE(object->property("signalArg").toInt(), 0);

    emit object->signalWithDefaultArg();
    QCOMPARE(object-> property("signalCount").toInt(), 1);
    QCOMPARE(object->property("signalArg").toInt(), 5);

    emit object->signalWithDefaultArg(15);
    QCOMPARE(object->property("signalCount").toInt(), 2);
    QCOMPARE(object->property("signalArg").toInt(), 15);


    QMetaObject::invokeMethod(object.data(), "emitNoArgSignal");
    QCOMPARE(object->property("signalCount").toInt(), 3);
    QCOMPARE(object->property("signalArg").toInt(), 5);

    QMetaObject::invokeMethod(object.data(), "emitArgSignal");
    QCOMPARE(object->property("signalCount").toInt(), 4);
    QCOMPARE(object->property("signalArg").toInt(), 22);
}

void tst_qqmllanguage::signalParameterTypes()
{
    // bound signal handlers
    {
    QQmlComponent component(&engine, testFileUrl("signalParameterTypes.1.qml"));
    QScopedPointer<QObject> obj(component.create());
    QVERIFY(obj != nullptr);
    QVERIFY(obj->property("success").toBool());
    }

    // dynamic signal connections
    {
    QQmlComponent component(&engine, testFileUrl("signalParameterTypes.2.qml"));
    QScopedPointer<QObject> obj(component.create());
    QVERIFY(obj != nullptr);
    QVERIFY(obj->property("success").toBool());
    }

    // dynamic signal connections
    {
    QQmlComponent component(&engine, testFileUrl("signalParameterTypes.3.qml"));
    QScopedPointer<QObject> obj(component.create());
    QVERIFY(obj != nullptr);
    QVERIFY(obj->property("success").toBool());
    }
}

void tst_qqmllanguage::functionParameterTypes()
{
    QQmlComponent component(&engine, testFileUrl("functionParameterTypes.qml"));
    QScopedPointer<QObject> obj(component.create());
    QVERIFY2(!obj.isNull(), qPrintable(component.errorString()));
    const QMetaObject *metaObject = obj->metaObject();

    {
        QMetaMethod slot = metaObject->method(metaObject->indexOfSlot("returnItem()"));
        QVERIFY(slot.isValid());
        QCOMPARE(slot.returnType(), QMetaType::type("QObject*"));
        QObject *returnedPtr = nullptr;
        slot.invoke(obj.data(), Qt::DirectConnection, Q_RETURN_ARG(QObject*, returnedPtr));
        QCOMPARE(returnedPtr, obj.data());
    }

    {
        QMetaMethod slot = metaObject->method(metaObject->indexOfSlot("takeString(QString)"));
        QVERIFY(slot.isValid());
        QCOMPARE(slot.parameterCount(), 1);
        QCOMPARE(slot.parameterType(0), int(QMetaType::QString));
    }
}

// QTBUG-20639
void tst_qqmllanguage::globalEnums()
{
    qRegisterMetaType<MyEnum1Class::EnumA>();
    qRegisterMetaType<MyEnum2Class::EnumB>();
    qRegisterMetaType<Qt::TextFormat>();

    QQmlComponent component(&engine, testFileUrl("globalEnums.qml"));

    QScopedPointer<QObject> o(component.create());
    QVERIFY(o != nullptr);

    MyEnum1Class *enum1Class = o->findChild<MyEnum1Class *>(QString::fromLatin1("enum1Class"));
    QVERIFY(enum1Class != nullptr);
    QVERIFY(enum1Class->getValue() == -1);

    MyEnumDerivedClass *enum2Class = o->findChild<MyEnumDerivedClass *>(QString::fromLatin1("enumDerivedClass"));
    QVERIFY(enum2Class != nullptr);
    QVERIFY(enum2Class->getValueA() == -1);
    QVERIFY(enum2Class->getValueB() == -1);
    QVERIFY(enum2Class->getValueC() == 0);
    QVERIFY(enum2Class->getValueD() == 0);
    QVERIFY(enum2Class->getValueE() == -1);
    QVERIFY(enum2Class->getValueE2() == -1);

    QVERIFY(enum2Class->property("aValue") == 0);
    QVERIFY(enum2Class->property("bValue") == 0);
    QVERIFY(enum2Class->property("cValue") == 0);
    QVERIFY(enum2Class->property("dValue") == 0);
    QVERIFY(enum2Class->property("eValue") == 0);
    QVERIFY(enum2Class->property("e2Value") == 0);

    QSignalSpy signalA(enum2Class, SIGNAL(valueAChanged(MyEnum1Class::EnumA)));
    QSignalSpy signalB(enum2Class, SIGNAL(valueBChanged(MyEnum2Class::EnumB)));

    QMetaObject::invokeMethod(o.data(), "setEnumValues");

    QVERIFY(enum1Class->getValue() == MyEnum1Class::A_13);
    QVERIFY(enum2Class->getValueA() == MyEnum1Class::A_11);
    QVERIFY(enum2Class->getValueB() == MyEnum2Class::B_37);
    QVERIFY(enum2Class->getValueC() == Qt::RichText);
    QVERIFY(enum2Class->getValueD() == Qt::ElideMiddle);
    QVERIFY(enum2Class->getValueE() == MyEnum2Class::E_14);
    QVERIFY(enum2Class->getValueE2() == MyEnum2Class::E_76);

    QVERIFY(signalA.count() == 1);
    QVERIFY(signalB.count() == 1);

    QVERIFY(enum2Class->property("aValue") == MyEnum1Class::A_11);
    QVERIFY(enum2Class->property("bValue") == 37);
    QVERIFY(enum2Class->property("cValue") == 1);
    QVERIFY(enum2Class->property("dValue") == 2);
    QVERIFY(enum2Class->property("eValue") == 14);
    QVERIFY(enum2Class->property("e2Value") == 76);
}

void tst_qqmllanguage::lowercaseEnumRuntime_data()
{
    QTest::addColumn<QString>("file");
    QTest::addColumn<QString>("errorMessage");

    QTest::newRow("enum from normal type") << "lowercaseEnumRuntime.1.qml" << ":8: TypeError: Cannot access enum value 'lowercaseEnumVal' of 'MyTypeObject', enum values need to start with an uppercase letter.";
    QTest::newRow("enum from singleton type") << "lowercaseEnumRuntime.2.qml" << ":8: TypeError: Cannot access enum value 'lowercaseEnumVal' of 'MyTypeObjectSingleton', enum values need to start with an uppercase letter.";
}

void tst_qqmllanguage::lowercaseEnumRuntime()
{
    QFETCH(QString, file);
    QFETCH(QString, errorMessage);

    QQmlComponent component(&engine, testFileUrl(file));
    VERIFY_ERRORS(0);
    QString warning = component.url().toString() + errorMessage;
    QTest::ignoreMessage(QtWarningMsg, qPrintable(warning));
    delete component.create();
}

void tst_qqmllanguage::lowercaseEnumCompileTime_data()
{
    QTest::addColumn<QString>("file");
    QTest::addColumn<QString>("errorFile");

    QTest::newRow("assignment to int property") << "lowercaseEnumCompileTime.1.qml" << "lowercaseEnumCompileTime.1.errors.txt";
    QTest::newRow("assignment to enum property") << "lowercaseEnumCompileTime.2.qml" << "lowercaseEnumCompileTime.2.errors.txt";
}

void tst_qqmllanguage::lowercaseEnumCompileTime()
{
    QFETCH(QString, file);
    QFETCH(QString, errorFile);

    QQmlComponent component(&engine, testFileUrl(file));
    VERIFY_ERRORS(qPrintable(errorFile));
}

void tst_qqmllanguage::scopedEnum()
{
    QQmlComponent component(&engine, testFileUrl("scopedEnum.qml"));

    QScopedPointer<MyTypeObject> o(qobject_cast<MyTypeObject *>(component.create()));
    QVERIFY(o != nullptr);

    QCOMPARE(o->scopedEnum(), MyTypeObject::MyScopedEnum::ScopedVal1);
    QCOMPARE(o->intProperty(), (int)MyTypeObject::MyScopedEnum::ScopedVal2);
    QCOMPARE(o->property("listValue").toInt(), (int)MyTypeObject::MyScopedEnum::ScopedVal3);
    QCOMPARE(o->property("noScope").toInt(), (int)MyTypeObject::MyScopedEnum::ScopedVal1);

    QMetaObject::invokeMethod(o.data(), "assignNewValue");
    QCOMPARE(o->scopedEnum(), MyTypeObject::MyScopedEnum::ScopedVal2);
    QCOMPARE(o->property("noScope").toInt(), (int)MyTypeObject::MyScopedEnum::ScopedVal2);
}

void tst_qqmllanguage::scopedEnumsWithNameClash()
{
    auto typeId = qmlRegisterUncreatableType<ScopedEnumsWithNameClash>("ScopedEnumsWithNameClashTest", 1, 0, "ScopedEnum", "Dummy reason");
    auto registryGuard = qScopeGuard([typeId]() {
        QQmlMetaType::unregisterType(typeId);
    });

    QQmlEngine engine;
    QQmlComponent component(&engine, testFileUrl("scopedEnumsWithNameClash.qml"));

    QTest::ignoreMessage(QtMsgType::QtWarningMsg, "Previously registered enum will be overwritten due to name clash: ScopedEnumsWithNameClash.ScopedVal1");
    QTest::ignoreMessage(QtMsgType::QtWarningMsg, "Previously registered enum will be overwritten due to name clash: ScopedEnumsWithNameClash.ScopedVal2");
    QTest::ignoreMessage(QtMsgType::QtWarningMsg, "Previously registered enum will be overwritten due to name clash: ScopedEnumsWithNameClash.ScopedVal3");

    QScopedPointer<QObject> obj(component.create());
    QVERIFY(obj != nullptr);
    QVERIFY(obj->property("success").toBool());
}

void tst_qqmllanguage::scopedEnumsWithResolvedNameClash()
{
    auto typeId = qmlRegisterUncreatableType<ScopedEnumsWithResolvedNameClash>("ScopedEnumsWithResolvedNameClashTest", 1, 0, "ScopedEnum", "Dummy reason");
    auto registryGuard = qScopeGuard([typeId]() {
        QQmlMetaType::unregisterType(typeId);
    });

    QQmlEngine engine;
    QQmlComponent component(&engine, testFileUrl("scopedEnumsWithResolvedNameClash.qml"));

    QScopedPointer<QObject> obj(component.create());
    QVERIFY(obj != nullptr);
    QVERIFY(obj->property("success").toBool());
}

void tst_qqmllanguage::qmlEnums()
{
    QQmlEngine engine;
    engine.setImportPathList(QStringList(defaultImportPathList) << testFile("lib"));

    {
        QQmlComponent component(&engine, testFileUrl("TypeWithEnum.qml"));
        QScopedPointer<QObject> o(component.create());
        QVERIFY(o);
        QCOMPARE(o->property("enumValue").toInt(), 1);
        QCOMPARE(o->property("enumValue2").toInt(), 2);
        QCOMPARE(o->property("scopedEnumValue").toInt(), 1);

        QCOMPARE(o->property("otherEnumValue1").toInt(), 24);
        QCOMPARE(o->property("otherEnumValue2").toInt(), 25);
        QCOMPARE(o->property("otherEnumValue3").toInt(), 24);
        QCOMPARE(o->property("otherEnumValue4").toInt(), 25);
        QCOMPARE(o->property("otherEnumValue5").toInt(), 1);
    }

    {
        QQmlComponent component(&engine, testFileUrl("usingTypeWithEnum.qml"));
        QScopedPointer<QObject> o(component.create());
        QVERIFY(o);
        QCOMPARE(o->property("enumValue").toInt(), 1);
        QCOMPARE(o->property("enumValue2").toInt(), 0);
        QCOMPARE(o->property("scopedEnumValue").toInt(), 2);
        QCOMPARE(o->property("enumValueFromSingleton").toInt(), 42);
         // while this next test verifies current duplication behavior, I'm not sure it should be codified
        QCOMPARE(o->property("duplicatedEnumValueFromSingleton").toInt(), 2);
        QCOMPARE(o->property("scopedEnumValueFromSingleton1").toInt(), 43);
        QCOMPARE(o->property("scopedEnumValueFromSingleton2").toInt(), 2);
        QCOMPARE(o->property("scopedEnumValueFromSingleton3").toInt(), 2);
    }
}

void tst_qqmllanguage::literals_data()
{
    QTest::addColumn<QString>("property");
    QTest::addColumn<QVariant>("value");

    QTest::newRow("hex") << "n1" << QVariant(0xfe32);
    // Octal integer literals are deprecated
//    QTest::newRow("octal") << "n2" << QVariant(015);
    QTest::newRow("fp1") << "n3" << QVariant(-4.2E11);
    QTest::newRow("fp2") << "n4" << QVariant(.1e9);
    QTest::newRow("fp3") << "n5" << QVariant(3e-12);
    QTest::newRow("fp4") << "n6" << QVariant(3e+12);
    QTest::newRow("fp5") << "n7" << QVariant(0.1e9);
    QTest::newRow("large-int1") << "n8" << QVariant((double) 1152921504606846976);
    QTest::newRow("large-int2") << "n9" << QVariant(100000000000000000000.);

    QTest::newRow("special1") << "c1" << QVariant(QString("\b"));
    QTest::newRow("special2") << "c2" << QVariant(QString("\f"));
    QTest::newRow("special3") << "c3" << QVariant(QString("\n"));
    QTest::newRow("special4") << "c4" << QVariant(QString("\r"));
    QTest::newRow("special5") << "c5" << QVariant(QString("\t"));
    QTest::newRow("special6") << "c6" << QVariant(QString("\v"));
    QTest::newRow("special7") << "c7" << QVariant(QString("\'"));
    QTest::newRow("special8") << "c8" << QVariant(QString("\""));
    QTest::newRow("special9") << "c9" << QVariant(QString("\\"));
    // We don't handle octal escape sequences
    QTest::newRow("special10") << "c10" << QVariant(QString(1, QChar(0xa9)));
    QTest::newRow("special11") << "c11" << QVariant(QString(1, QChar(0x00A9)));
}

void tst_qqmllanguage::literals()
{
    QFETCH(QString, property);
    QFETCH(QVariant, value);

    QQmlComponent component(&engine, testFile("literals.qml"));

    QScopedPointer<QObject> object(component.create());
    QVERIFY(object != nullptr);
    QCOMPARE(object->property(property.toLatin1()), value);
}

void tst_qqmllanguage::objectDeletionNotify_data()
{
    QTest::addColumn<QString>("file");

    QTest::newRow("property QtObject") << "objectDeletionNotify.1.qml";
    QTest::newRow("property variant") << "objectDeletionNotify.2.qml";
    QTest::newRow("property var") << "objectDeletionNotify.3.qml";
    QTest::newRow("property var guard removed") << "objectDeletionNotify.4.qml";
}

void tst_qqmllanguage::objectDeletionNotify()
{
    QFETCH(QString, file);

    QQmlComponent component(&engine, testFile(file));

    QScopedPointer<QObject> object(component.create());
    QVERIFY(object != nullptr);
    QCOMPARE(object->property("success").toBool(), true);

    QMetaObject::invokeMethod(object.data(), "destroyObject");

    // Process the deletion event
    QCoreApplication::sendPostedEvents(nullptr, QEvent::DeferredDelete);
    QCoreApplication::processEvents();

    QCOMPARE(object->property("success").toBool(), true);
}

void tst_qqmllanguage::scopedProperties()
{
    QQmlComponent component(&engine, testFileUrl("scopedProperties.qml"));

    QScopedPointer<QObject> o(component.create());
    QVERIFY(o != nullptr);
    QVERIFY(o->property("success").toBool());
}

void tst_qqmllanguage::deepProperty()
{
    QQmlComponent component(&engine, testFileUrl("deepProperty.qml"));
    QScopedPointer<QObject> o(component.create());
    QVERIFY(o != nullptr);
    QFont font = qvariant_cast<QFont>(qvariant_cast<QObject*>(o->property("someObject"))->property("font"));
    QCOMPARE(font.family(), QStringLiteral("test"));
}

// Tests that the implicit import has lowest precedence, in the case where
// there are conflicting types and types only found in the local import.
// Tests that just check one (or the root) type are in ::importsOrder
void tst_qqmllanguage::implicitImportsLast()
{
    if (qmlCheckTypes())
        QSKIP("This test is about maintaining the same choice when type is ambiguous.");

    if (engine.importPathList() == defaultImportPathList)
        engine.addImportPath(testFile("lib"));

    QQmlComponent component(&engine, testFileUrl("localOrderTest.qml"));
    VERIFY_ERRORS(0);
    QScopedPointer<QObject> object(component.create());
    QVERIFY(object != nullptr);
    QVERIFY(QString(object->metaObject()->superClass()->superClass()->className())
            .startsWith(QLatin1String("QQuickMouseArea")));
    QObject* object2 = object->property("item").value<QObject*>();
    QVERIFY(object2 != nullptr);
    QCOMPARE(QString(object2->metaObject()->superClass()->className()),
             QLatin1String("QQuickRectangle"));

    engine.setImportPathList(defaultImportPathList);
}

void tst_qqmllanguage::getSingletonInstance(QQmlEngine& engine, const char* fileName, const char* propertyName, QObject** result /* out */)
{
    QVERIFY(fileName != nullptr);
    QVERIFY(propertyName != nullptr);

    if (!fileName || !propertyName)
        return;

    QQmlComponent component(&engine, testFileUrl(fileName));
    VERIFY_ERRORS(0);
    QScopedPointer<QObject> object(component.create());
    QVERIFY(object != nullptr);

    getSingletonInstance(object.data(), propertyName, result);
}

void tst_qqmllanguage::getSingletonInstance(QObject* o, const char* propertyName, QObject** result /* out */)
{
    QVERIFY(o != nullptr);
    QVERIFY(propertyName != nullptr);

    if (!o || !propertyName)
        return;

    QVariant variant = o->property(propertyName);
    QVERIFY(variant.isValid());

    QObject *singleton = nullptr;
    if (variant.userType() == qMetaTypeId<QObject *>())
        singleton = variant.value<QObject*>();
    else if (variant.userType() == qMetaTypeId<QJSValue>())
        singleton = variant.value<QJSValue>().toQObject();

    QVERIFY(singleton != nullptr);
    *result = singleton;
}

void verifyCompositeSingletonPropertyValues(QObject* o, const char* n1, int v1, const char* n2, int v2)
{
    QCOMPARE(o->property(n1).userType(), (int)QMetaType::Int);
    QCOMPARE(o->property(n1), QVariant(v1));

    QCOMPARE(o->property(n2).userType(), (int)QVariant::String);
    QString numStr;
    QCOMPARE(o->property(n2), QVariant(QString(QLatin1String("Test value: ")).append(numStr.setNum(v2))));
}

// Reads values from a composite singleton type
void tst_qqmllanguage::compositeSingletonProperties()
{
    QQmlComponent component(&engine, testFileUrl("singletonTest1.qml"));
    VERIFY_ERRORS(0);
    QScopedPointer<QObject> o(component.create());
    QVERIFY(o != nullptr);

    verifyCompositeSingletonPropertyValues(o.data(), "value1", 125, "value2", -55);
}

// Checks that the addresses of the composite singletons used in the same
// engine are the same.
void tst_qqmllanguage::compositeSingletonSameEngine()
{
    QObject* s1 = nullptr;
    getSingletonInstance(engine, "singletonTest2.qml", "singleton1", &s1);
    QVERIFY(s1 != nullptr);
    s1->setProperty("testProp2", QVariant(13));

    QObject* s2 = nullptr;
    getSingletonInstance(engine, "singletonTest3.qml", "singleton2", &s2);
    QVERIFY(s2 != nullptr);
    QCOMPARE(s2->property("testProp2"), QVariant(13));

    QCOMPARE(s1, s2);
}

// Checks that the addresses of the composite singletons used in different
// engines are different.
void tst_qqmllanguage::compositeSingletonDifferentEngine()
{
    QQmlEngine e2;

    QObject* s1 = nullptr;
    getSingletonInstance(engine, "singletonTest2.qml", "singleton1", &s1);
    QVERIFY(s1 != nullptr);
    s1->setProperty("testProp2", QVariant(13));

    QObject* s2 = nullptr;
    getSingletonInstance(e2, "singletonTest3.qml", "singleton2", &s2);
    QVERIFY(s2 != nullptr);
    QCOMPARE(s2->property("testProp2"), QVariant(25));

    QVERIFY(s1 != s2);
}

// pragma Singleton in a non-type qml file fails
void tst_qqmllanguage::compositeSingletonNonTypeError()
{
    QQmlComponent component(&engine, testFileUrl("singletonTest4.qml"));
    VERIFY_ERRORS("singletonTest4.error.txt");
}

// Loads the singleton using a namespace qualifier
void tst_qqmllanguage::compositeSingletonQualifiedNamespace()
{
    QQmlComponent component(&engine, testFileUrl("singletonTest5.qml"));
    VERIFY_ERRORS(0);
    QScopedPointer<QObject> o(component.create());
    QVERIFY(o != nullptr);

    verifyCompositeSingletonPropertyValues(o.data(), "value1", 125, "value2", -55);

    // lets verify that the singleton instance we are using is the same
    // when loaded through another file (without namespace!)
    QObject *s1 = nullptr;
    getSingletonInstance(o.data(), "singletonInstance", &s1);
    QVERIFY(s1 != nullptr);

    QObject* s2 = nullptr;
    getSingletonInstance(engine, "singletonTest5a.qml", "singletonInstance", &s2);
    QVERIFY(s2 != nullptr);

    QCOMPARE(s1, s2);
}

// Loads a singleton from a module
void tst_qqmllanguage::compositeSingletonModule()
{
    engine.addImportPath(testFile("singleton/module"));

    QQmlComponent component(&engine, testFileUrl("singletonTest6.qml"));
    VERIFY_ERRORS(0);
    QScopedPointer<QObject> o(component.create());
    QVERIFY(o != nullptr);

    verifyCompositeSingletonPropertyValues(o.data(), "value1", 125, "value2", -55);
    verifyCompositeSingletonPropertyValues(o.data(), "value3", 125, "value4", -55);

    // lets verify that the singleton instance we are using is the same
    // when loaded through another file
    QObject *s1 = nullptr;
    getSingletonInstance(o.data(), "singletonInstance", &s1);
    QVERIFY(s1 != nullptr);

    QObject* s2 = nullptr;
    getSingletonInstance(engine, "singletonTest6a.qml", "singletonInstance", &s2);
    QVERIFY(s2 != nullptr);

    QCOMPARE(s1, s2);
}

// Loads a singleton from a module with a higher version
void tst_qqmllanguage::compositeSingletonModuleVersioned()
{
    engine.addImportPath(testFile("singleton/module"));

    QQmlComponent component(&engine, testFileUrl("singletonTest7.qml"));
    VERIFY_ERRORS(0);
    QScopedPointer<QObject> o(component.create());
    QVERIFY(o != nullptr);

    verifyCompositeSingletonPropertyValues(o.data(), "value1", 225, "value2", 55);
    verifyCompositeSingletonPropertyValues(o.data(), "value3", 225, "value4", 55);

    // lets verify that the singleton instance we are using is the same
    // when loaded through another file
    QObject *s1 = nullptr;
    getSingletonInstance(o.data(), "singletonInstance", &s1);
    QVERIFY(s1 != nullptr);

    QObject* s2 = nullptr;
    getSingletonInstance(engine, "singletonTest7a.qml", "singletonInstance", &s2);
    QVERIFY(s2 != nullptr);

    QCOMPARE(s1, s2);
}

// Loads a singleton from a module with a qualified namespace
void tst_qqmllanguage::compositeSingletonModuleQualified()
{
    engine.addImportPath(testFile("singleton/module"));

    QQmlComponent component(&engine, testFileUrl("singletonTest8.qml"));
    VERIFY_ERRORS(0);
    QScopedPointer<QObject> o(component.create());
    QVERIFY(o != nullptr);

    verifyCompositeSingletonPropertyValues(o.data(), "value1", 225, "value2", 55);
    verifyCompositeSingletonPropertyValues(o.data(), "value3", 225, "value4", 55);

    // lets verify that the singleton instance we are using is the same
    // when loaded through another file
    QObject *s1 = nullptr;
    getSingletonInstance(o.data(), "singletonInstance", &s1);
    QVERIFY(s1 != nullptr);

    QObject* s2 = nullptr;
    getSingletonInstance(engine, "singletonTest8a.qml", "singletonInstance", &s2);
    QVERIFY(s2 != nullptr);

    QCOMPARE(s1, s2);
}

// Tries to instantiate a type with a pragma Singleton and fails
void tst_qqmllanguage::compositeSingletonInstantiateError()
{
    QQmlComponent component(&engine, testFileUrl("singletonTest9.qml"));
    VERIFY_ERRORS("singletonTest9.error.txt");
}

// Having a composite singleton type as dynamic property type is allowed
void tst_qqmllanguage::compositeSingletonDynamicPropertyError()
{
    QQmlComponent component(&engine, testFileUrl("singletonTest10.qml"));
    VERIFY_ERRORS(0);
}

void tst_qqmllanguage::compositeSingletonDynamicSignalAndJavaScriptPragma()
{
    {
        // Having a composite singleton type as dynamic signal parameter succeeds
        // (like C++ singleton)

        QQmlComponent component(&engine, testFileUrl("singletonTest11.qml"));
        VERIFY_ERRORS(0);
        QScopedPointer<QObject> o(component.create());
        QVERIFY(o != nullptr);

        verifyCompositeSingletonPropertyValues(o.data(), "value1", 99, "value2", -55);
    }
    {
        // Load a composite singleton type and a javascript file that has .pragma library
        // in it. This will make sure that the javascript .pragma does not get mixed with
        // the pragma Singleton changes.

        QQmlComponent component(&engine, testFileUrl("singletonTest16.qml"));
        VERIFY_ERRORS(0);
        QScopedPointer<QObject> o(component.create());
        QVERIFY(o != nullptr);

        // The value1 that is read from the SingletonType was changed from 125 to 99
        // above. As the type is a singleton and
        // the engine has not been destroyed, we just retrieve the old instance and
        // the value is still 99.
        verifyCompositeSingletonPropertyValues(o.data(), "value1", 99, "value2", 333);
    }
}

// Use qmlRegisterType to register a qml composite type with pragma Singleton defined in it.
// This will fail as qmlRegisterType will only instantiate CompositeTypes.
void tst_qqmllanguage::compositeSingletonQmlRegisterTypeError()
{
    qmlRegisterType(testFileUrl("singleton/registeredComposite/CompositeType.qml"),
        "CompositeSingletonTest", 1, 0, "RegisteredCompositeType");
    QQmlComponent component(&engine, testFileUrl("singletonTest12.qml"));
    VERIFY_ERRORS("singletonTest12.error.txt");
}

// Qmldir defines a type as a singleton, but the qml file does not have a pragma Singleton.
void tst_qqmllanguage::compositeSingletonQmldirNoPragmaError()
{
    QQmlComponent component(&engine, testFileUrl("singletonTest13.qml"));
    VERIFY_ERRORS("singletonTest13.error.txt");
}

// Invalid singleton definition in the qmldir file results in an error
void tst_qqmllanguage::compositeSingletonQmlDirError()
{
    QQmlComponent component(&engine, testFileUrl("singletonTest14.qml"));
    VERIFY_ERRORS("singletonTest14.error.txt");
}

// Load a remote composite singleton type via qmldir that defines the type as a singleton
void tst_qqmllanguage::compositeSingletonRemote()
{
    ThreadedTestHTTPServer server(dataDirectory());

    QFile f(testFile("singletonTest15.qml"));
    QVERIFY(f.open(QIODevice::ReadOnly));
    QByteArray contents = f.readAll();
    f.close();

    contents.replace(QByteArrayLiteral("{{ServerBaseUrl}}"), server.baseUrl().toString().toUtf8());

    QQmlComponent component(&engine);
    component.setData(contents, testFileUrl("singletonTest15.qml"));

    while (component.isLoading())
        QCoreApplication::processEvents( QEventLoop::ExcludeUserInputEvents | QEventLoop::WaitForMoreEvents, 50);

    VERIFY_ERRORS(0);
    QScopedPointer<QObject> o(component.create());
    QVERIFY(o != nullptr);

    verifyCompositeSingletonPropertyValues(o.data(), "value1", 525, "value2", 355);
}

// Reads values from a Singleton accessed through selectors.
void tst_qqmllanguage::compositeSingletonSelectors()
{
    QQmlEngine e2;
    QQmlFileSelector qmlSelector(&e2);
    qmlSelector.setExtraSelectors(QStringList() << "basicSelector");
    QQmlComponent component(&e2, testFileUrl("singletonTest1.qml"));
    VERIFY_ERRORS(0);
    QScopedPointer<QObject> o(component.create());
    QVERIFY(o != nullptr);

    verifyCompositeSingletonPropertyValues(o.data(), "value1", 625, "value2", 455);
}

// Reads values from a Singleton that was registered through the C++ API:
// qmlRegisterSingletonType.
void tst_qqmllanguage::compositeSingletonRegistered()
{
    QQmlComponent component(&engine, testFileUrl("singletonTest17.qml"));
    VERIFY_ERRORS(0);
    QScopedPointer<QObject> o(component.create());
    QVERIFY(o != nullptr);

    verifyCompositeSingletonPropertyValues(o.data(), "value1", 925, "value2", 755);
}

void tst_qqmllanguage::compositeSingletonCircular()
{
    QQmlComponent component(&engine, testFileUrl("circularSingleton.qml"));
    VERIFY_ERRORS(0);

    QQmlTestMessageHandler messageHandler;

    QScopedPointer<QObject> o(component.create());
    QVERIFY(o != nullptr);

    // ensure we aren't hitting the recursion warning
    QVERIFY2(messageHandler.messages().isEmpty(), qPrintable(messageHandler.messageString()));

    QCOMPARE(o->property("value").toInt(), 2);
}

void tst_qqmllanguage::singletonsHaveContextAndEngine()
{
    QObject *qmlSingleton = nullptr;
    getSingletonInstance(engine, "singletonTest18.qml", "qmlSingleton", &qmlSingleton);
    QVERIFY(qmlContext(qmlSingleton));
    QCOMPARE(qmlEngine(qmlSingleton), &engine);

    QObject *jsSingleton = nullptr;
    getSingletonInstance(engine, "singletonTest18.qml", "jsSingleton", &jsSingleton);
    QVERIFY(qmlContext(jsSingleton));
    QCOMPARE(qmlEngine(jsSingleton), &engine);

    QObject *cppSingleton = nullptr;
    getSingletonInstance(engine, "singletonTest18.qml", "cppSingleton", &cppSingleton);
    QVERIFY(qmlContext(cppSingleton));
    QCOMPARE(qmlEngine(cppSingleton), &engine);
}

void tst_qqmllanguage::customParserBindingScopes()
{
    QQmlComponent component(&engine, testFileUrl("customParserBindingScopes.qml"));
    VERIFY_ERRORS(0);
    QScopedPointer<QObject> o(component.create());
    QVERIFY(!o.isNull());
    QPointer<QObject> child = qvariant_cast<QObject*>(o->property("child"));
    QVERIFY(!child.isNull());
    QCOMPARE(child->property("testProperty").toInt(), 42);
}

void tst_qqmllanguage::customParserEvaluateEnum()
{
    QQmlComponent component(&engine, testFileUrl("customParserEvaluateEnum.qml"));
    VERIFY_ERRORS(0);
    QScopedPointer<QObject> o(component.create());
    QVERIFY(!o.isNull());
}

void tst_qqmllanguage::customParserProperties()
{
    QQmlComponent component(&engine, testFileUrl("customParserProperties.qml"));
    VERIFY_ERRORS(0);
    QScopedPointer<QObject> o(component.create());
    QVERIFY(!o.isNull());
    SimpleObjectWithCustomParser *testObject = qobject_cast<SimpleObjectWithCustomParser*>(o.data());
    QVERIFY(testObject);
    QCOMPARE(testObject->customBindingsCount(), 0);
    QCOMPARE(testObject->intProperty(), 42);
    QCOMPARE(testObject->property("qmlString").toString(), QStringLiteral("Hello"));
    QVERIFY(!testObject->property("someObject").isNull());
}

void tst_qqmllanguage::customParserWithExtendedObject()
{
    QQmlComponent component(&engine, testFileUrl("customExtendedParserProperties.qml"));
    VERIFY_ERRORS(0);
    QScopedPointer<QObject> o(component.create());
    QVERIFY(!o.isNull());
    SimpleObjectWithCustomParser *testObject = qobject_cast<SimpleObjectWithCustomParser*>(o.data());
    QVERIFY(testObject);
    QCOMPARE(testObject->customBindingsCount(), 0);
    QCOMPARE(testObject->intProperty(), 42);
    QCOMPARE(testObject->property("qmlString").toString(), QStringLiteral("Hello"));
    QVERIFY(!testObject->property("someObject").isNull());

    QVariant returnValue;
    QVERIFY(QMetaObject::invokeMethod(o.data(), "getExtendedProperty", Q_RETURN_ARG(QVariant, returnValue)));
    QCOMPARE(returnValue.toInt(), 1584);
}

void tst_qqmllanguage::nestedCustomParsers()
{
    QQmlComponent component(&engine, testFileUrl("nestedCustomParsers.qml"));
    VERIFY_ERRORS(0);
    QScopedPointer<QObject> o(component.create());
    QVERIFY(!o.isNull());
    SimpleObjectWithCustomParser *testObject = qobject_cast<SimpleObjectWithCustomParser*>(o.data());
    QVERIFY(testObject);
    QCOMPARE(testObject->customBindingsCount(), 1);
    SimpleObjectWithCustomParser *nestedObject = qobject_cast<SimpleObjectWithCustomParser*>(testObject->property("nested").value<QObject*>());
    QVERIFY(nestedObject);
    QCOMPARE(nestedObject->customBindingsCount(), 1);
}

void tst_qqmllanguage::preservePropertyCacheOnGroupObjects()
{
    QQmlComponent component(&engine, testFileUrl("preservePropertyCacheOnGroupObjects.qml"));
    VERIFY_ERRORS(0);
    QScopedPointer<QObject> o(component.create());
    QVERIFY(!o.isNull());
    QObject *subObject = qvariant_cast<QObject*>(o->property("subObject"));
    QVERIFY(subObject);
    QCOMPARE(subObject->property("value").toInt(), 42);

    QQmlData *ddata = QQmlData::get(subObject);
    QVERIFY(ddata);
    QQmlPropertyCache *subCache = ddata->propertyCache;
    QVERIFY(subCache);
    QQmlPropertyData *pd = subCache->property(QStringLiteral("newProperty"), /*object*/nullptr, /*context*/nullptr);
    QVERIFY(pd);
    QCOMPARE(pd->propType(), qMetaTypeId<int>());
}

void tst_qqmllanguage::propertyCacheInSync()
{
    QQmlComponent component(&engine, testFileUrl("propertyCacheInSync.qml"));
    VERIFY_ERRORS(0);
    QScopedPointer<QObject> o(component.create());
    QVERIFY(!o.isNull());
    QObject *anchors = qvariant_cast<QObject*>(o->property("anchors"));
    QVERIFY(anchors);
    QQmlVMEMetaObject *vmemo = QQmlVMEMetaObject::get(anchors);
    QVERIFY(vmemo);
    QQmlPropertyCache *vmemoCache = vmemo->propertyCache();
    QVERIFY(vmemoCache);
    QQmlData *ddata = QQmlData::get(anchors);
    QVERIFY(ddata);
    QVERIFY(ddata->propertyCache);
    // Those always have to be in sync and correct.
    QCOMPARE(ddata->propertyCache, vmemoCache);
    QCOMPARE(anchors->property("margins").toInt(), 50);
}

void tst_qqmllanguage::rootObjectInCreationNotForSubObjects()
{
    QQmlComponent component(&engine, testFileUrl("rootObjectInCreationNotForSubObjects.qml"));
    VERIFY_ERRORS(0);
    QScopedPointer<QObject> o(component.create());
    QVERIFY(!o.isNull());

    // QQmlComponent should have set this back to false anyway
    QQmlData *ddata = QQmlData::get(o.data());
    QVERIFY(!ddata->rootObjectInCreation);

    QObject *subObject = qvariant_cast<QObject*>(o->property("subObject"));
    QVERIFY(!subObject);

    qmlExecuteDeferred(o.data());

    subObject = qvariant_cast<QObject*>(o->property("subObject"));
    QVERIFY(subObject);

    ddata = QQmlData::get(subObject);
    // This should never have been set in the first place as there is no
    // QQmlComponent to set it back to false.
    QVERIFY(!ddata->rootObjectInCreation);
}

// QTBUG-63036
void tst_qqmllanguage::lazyDeferredSubObject()
{
    QQmlComponent component(&engine, testFileUrl("lazyDeferredSubObject.qml"));
    VERIFY_ERRORS(0);
    QScopedPointer<QObject> object(component.create());
    QVERIFY(!object.isNull());

    QObject *subObject = qvariant_cast<QObject *>(object->property("subObject"));
    QVERIFY(subObject);

    QCOMPARE(object->objectName(), QStringLiteral("custom"));
    QCOMPARE(subObject->objectName(), QStringLiteral("custom"));
}

// QTBUG-63200
void tst_qqmllanguage::deferredProperties()
{
    QQmlComponent component(&engine, testFileUrl("deferredProperties.qml"));
    VERIFY_ERRORS(0);
    QScopedPointer<QObject> object(component.create());
    QVERIFY(!object.isNull());

    QObject *innerObj = object->findChild<QObject *>(QStringLiteral("innerobj"));
    QVERIFY(!innerObj);

    QObject *outerObj = object->findChild<QObject *>(QStringLiteral("outerobj"));
    QVERIFY(!outerObj);

    QObject *groupProperty = object->property("groupProperty").value<QObject *>();
    QVERIFY(!groupProperty);

    QQmlListProperty<QObject> listProperty = object->property("listProperty").value<QQmlListProperty<QObject>>();
    QCOMPARE(listProperty.count(&listProperty), 0);

    QQmlData *qmlData = QQmlData::get(object.data());
    QVERIFY(qmlData);

    QCOMPARE(qmlData->deferredData.count(), 2); // MyDeferredListProperty.qml + deferredListProperty.qml
    QCOMPARE(qmlData->deferredData.first()->bindings.count(), 3); // "innerobj", "innerlist1", "innerlist2"
    QCOMPARE(qmlData->deferredData.last()->bindings.count(), 3); // "outerobj", "outerlist1", "outerlist2"

    qmlExecuteDeferred(object.data());

    QCOMPARE(qmlData->deferredData.count(), 0);

    innerObj = object->findChild<QObject *>(QStringLiteral("innerobj")); // MyDeferredListProperty.qml
    QVERIFY(innerObj);
    QCOMPARE(innerObj->property("wasCompleted"), QVariant(true));

    outerObj = object->findChild<QObject *>(QStringLiteral("outerobj")); // deferredListProperty.qml
    QVERIFY(outerObj);
    QCOMPARE(outerObj->property("wasCompleted"), QVariant(true));

    groupProperty = object->property("groupProperty").value<QObject *>();
    QCOMPARE(groupProperty, outerObj);

    listProperty = object->property("listProperty").value<QQmlListProperty<QObject>>();
    QCOMPARE(listProperty.count(&listProperty), 4);

    QCOMPARE(listProperty.at(&listProperty, 0)->objectName(), QStringLiteral("innerlist1")); // MyDeferredListProperty.qml
    QCOMPARE(listProperty.at(&listProperty, 0)->property("wasCompleted"), QVariant(true));
    QCOMPARE(listProperty.at(&listProperty, 1)->objectName(), QStringLiteral("innerlist2")); // MyDeferredListProperty.qml
    QCOMPARE(listProperty.at(&listProperty, 1)->property("wasCompleted"), QVariant(true));

    QCOMPARE(listProperty.at(&listProperty, 2)->objectName(), QStringLiteral("outerlist1")); // deferredListProperty.qml
    QCOMPARE(listProperty.at(&listProperty, 2)->property("wasCompleted"), QVariant(true));
    QCOMPARE(listProperty.at(&listProperty, 3)->objectName(), QStringLiteral("outerlist2")); // deferredListProperty.qml
    QCOMPARE(listProperty.at(&listProperty, 3)->property("wasCompleted"), QVariant(true));
}

static void beginDeferredOnce(QQmlEnginePrivate *enginePriv,
                              const QQmlProperty &property, QQmlComponentPrivate::DeferredState *deferredState)
{
    QObject *object = property.object();
    QQmlData *ddata = QQmlData::get(object);
    Q_ASSERT(!ddata->deferredData.isEmpty());

    int propertyIndex = property.index();

    for (auto dit = ddata->deferredData.rbegin(); dit != ddata->deferredData.rend(); ++dit) {
        QQmlData::DeferredData *deferData = *dit;

        auto range = deferData->bindings.equal_range(propertyIndex);
        if (range.first == deferData->bindings.end())
            continue;

        QQmlComponentPrivate::ConstructionState *state = new QQmlComponentPrivate::ConstructionState;
        state->completePending = true;

        QQmlContextData *creationContext = nullptr;
        state->creator.reset(new QQmlObjectCreator(deferData->context->parent, deferData->compilationUnit, creationContext));

        enginePriv->inProgressCreations++;

        typedef QMultiHash<int, const QV4::CompiledData::Binding *> QV4PropertyBindingHash;
        auto it = std::reverse_iterator<QV4PropertyBindingHash::iterator>(range.second);
        auto last = std::reverse_iterator<QV4PropertyBindingHash::iterator>(range.first);
        state->creator->beginPopulateDeferred(deferData->context);
        while (it != last) {
            state->creator->populateDeferredBinding(property, deferData->deferredIdx, *it);
            ++it;
        }
        state->creator->finalizePopulateDeferred();
        state->errors << state->creator->errors;

        deferredState->constructionStates += state;

        // Cleanup any remaining deferred bindings for this property, also in inner contexts,
        // to avoid executing them later and overriding the property that was just populated.
        while (dit != ddata->deferredData.rend()) {
            (*dit)->bindings.remove(propertyIndex);
            ++dit;
        }
        break;
    }
}

static void testExecuteDeferredOnce(const QQmlProperty &property)
{
    QObject *object = property.object();
    QQmlData *data = QQmlData::get(object);
    if (data && !data->deferredData.isEmpty() && !data->wasDeleted(object)) {
        QQmlEnginePrivate *ep = QQmlEnginePrivate::get(data->context->engine);

        QQmlComponentPrivate::DeferredState state;
        beginDeferredOnce(ep, property, &state);

        // Release deferred data for those compilation units that no longer have deferred bindings
        data->releaseDeferredData();

        QQmlComponentPrivate::completeDeferred(ep, &state);
    }
}

void tst_qqmllanguage::executeDeferredPropertiesOnce()
{
    QQmlComponent component(&engine, testFileUrl("deferredProperties.qml"));
    VERIFY_ERRORS(0);
    QScopedPointer<QObject> object(component.create());
    QVERIFY(!object.isNull());

    QObjectList innerObjsAtCreation = object->findChildren<QObject *>(QStringLiteral("innerobj"));
    QVERIFY(innerObjsAtCreation.isEmpty());

    QObjectList outerObjsAtCreation = object->findChildren<QObject *>(QStringLiteral("outerobj"));
    QVERIFY(outerObjsAtCreation.isEmpty());

    QObject *groupProperty = object->property("groupProperty").value<QObject *>();
    QVERIFY(!groupProperty);

    QQmlListProperty<QObject> listProperty = object->property("listProperty").value<QQmlListProperty<QObject>>();
    QCOMPARE(listProperty.count(&listProperty), 0);

    QQmlData *qmlData = QQmlData::get(object.data());
    QVERIFY(qmlData);

    QCOMPARE(qmlData->deferredData.count(), 2); // MyDeferredListProperty.qml + deferredListProperty.qml
    QCOMPARE(qmlData->deferredData.first()->bindings.count(), 3); // "innerobj", "innerlist1", "innerlist2"
    QCOMPARE(qmlData->deferredData.last()->bindings.count(), 3); // "outerobj", "outerlist1", "outerlist2"

    // first execution creates the outer object
    testExecuteDeferredOnce(QQmlProperty(object.data(), "groupProperty"));

    QCOMPARE(qmlData->deferredData.count(), 2); // MyDeferredListProperty.qml + deferredListProperty.qml
    QCOMPARE(qmlData->deferredData.first()->bindings.count(), 2); // "innerlist1", "innerlist2"
    QCOMPARE(qmlData->deferredData.last()->bindings.count(), 2); // "outerlist1", "outerlist2"

    QObjectList innerObjsAfterFirstExecute = object->findChildren<QObject *>(QStringLiteral("innerobj")); // MyDeferredListProperty.qml
    QVERIFY(innerObjsAfterFirstExecute.isEmpty());

    QObjectList outerObjsAfterFirstExecute = object->findChildren<QObject *>(QStringLiteral("outerobj")); // deferredListProperty.qml
    QCOMPARE(outerObjsAfterFirstExecute.count(), 1);
    QCOMPARE(outerObjsAfterFirstExecute.first()->property("wasCompleted"), QVariant(true));

    groupProperty = object->property("groupProperty").value<QObject *>();
    QCOMPARE(groupProperty, outerObjsAfterFirstExecute.first());

    listProperty = object->property("listProperty").value<QQmlListProperty<QObject>>();
    QCOMPARE(listProperty.count(&listProperty), 0);

    // re-execution does nothing (to avoid overriding the property)
    testExecuteDeferredOnce(QQmlProperty(object.data(), "groupProperty"));

    QCOMPARE(qmlData->deferredData.count(), 2); // MyDeferredListProperty.qml + deferredListProperty.qml
    QCOMPARE(qmlData->deferredData.first()->bindings.count(), 2); // "innerlist1", "innerlist2"
    QCOMPARE(qmlData->deferredData.last()->bindings.count(), 2); // "outerlist1", "outerlist2"

    QObjectList innerObjsAfterSecondExecute = object->findChildren<QObject *>(QStringLiteral("innerobj")); // MyDeferredListProperty.qml
    QVERIFY(innerObjsAfterSecondExecute.isEmpty());

    QObjectList outerObjsAfterSecondExecute = object->findChildren<QObject *>(QStringLiteral("outerobj")); // deferredListProperty.qml
    QCOMPARE(outerObjsAfterFirstExecute, outerObjsAfterSecondExecute);

    groupProperty = object->property("groupProperty").value<QObject *>();
    QCOMPARE(groupProperty, outerObjsAfterFirstExecute.first());

    listProperty = object->property("listProperty").value<QQmlListProperty<QObject>>();
    QCOMPARE(listProperty.count(&listProperty), 0);

    // execution of a list property should execute all outer list bindings
    testExecuteDeferredOnce(QQmlProperty(object.data(), "listProperty"));

    QCOMPARE(qmlData->deferredData.count(), 0);

    listProperty = object->property("listProperty").value<QQmlListProperty<QObject>>();
    QCOMPARE(listProperty.count(&listProperty), 2);

    QCOMPARE(listProperty.at(&listProperty, 0)->objectName(), QStringLiteral("outerlist1")); // deferredListProperty.qml
    QCOMPARE(listProperty.at(&listProperty, 0)->property("wasCompleted"), QVariant(true));
    QCOMPARE(listProperty.at(&listProperty, 1)->objectName(), QStringLiteral("outerlist2")); // deferredListProperty.qml
    QCOMPARE(listProperty.at(&listProperty, 1)->property("wasCompleted"), QVariant(true));
}

void tst_qqmllanguage::noChildEvents()
{
    QQmlComponent component(&engine);
    component.setData("import QtQml 2.0; import Test 1.0; MyQmlObject { property QtObject child: QtObject {} }", QUrl());
    VERIFY_ERRORS(0);
    QScopedPointer<MyQmlObject> object(qobject_cast<MyQmlObject*>(component.create()));
    QVERIFY(object != nullptr);
    QCOMPARE(object->childAddedEventCount(), 0);
}

void tst_qqmllanguage::earlyIdObjectAccess()
{
    QQmlComponent component(&engine, testFileUrl("earlyIdObjectAccess.qml"));
    QScopedPointer<QObject> o(component.create());
    QVERIFY(!o.isNull());
    QVERIFY(o->property("success").toBool());
}

void tst_qqmllanguage::deleteSingletons()
{
    QPointer<QObject> singleton;
    {
        QQmlEngine tmpEngine;
        QQmlComponent component(&tmpEngine, testFileUrl("singletonTest5.qml"));
        VERIFY_ERRORS(0);
        QScopedPointer<QObject> o(component.create());
        QVERIFY(o != nullptr);
        QObject *s1 = nullptr;
        getSingletonInstance(o.data(), "singletonInstance", &s1);
        QVERIFY(s1 != nullptr);
        singleton = s1;
        QVERIFY(singleton.data() != nullptr);
    }
    QVERIFY(singleton.data() == nullptr);
}

void tst_qqmllanguage::arrayBuffer_data()
{
    QTest::addColumn<QString>("file");
    QTest::newRow("arraybuffer_property_get") << "arraybuffer_property_get.qml";
    QTest::newRow("arraybuffer_property_set") << "arraybuffer_property_set.qml";
    QTest::newRow("arraybuffer_signal_arg") << "arraybuffer_signal_arg.qml";
    QTest::newRow("arraybuffer_method_arg") << "arraybuffer_method_arg.qml";
    QTest::newRow("arraybuffer_method_return") << "arraybuffer_method_return.qml";
    QTest::newRow("arraybuffer_method_overload") << "arraybuffer_method_overload.qml";
}

void tst_qqmllanguage::arrayBuffer()
{
    QFETCH(QString, file);
    QQmlComponent component(&engine, testFileUrl(file));
    VERIFY_ERRORS(0);
    QScopedPointer<QObject> object(component.create());
    QVERIFY(object != nullptr);
    QCOMPARE(object->property("ok").toBool(), true);
}

void tst_qqmllanguage::defaultListProperty()
{
    QQmlComponent component(&engine, testFileUrl("defaultListProperty.qml"));
    VERIFY_ERRORS(0);
    QScopedPointer<QObject> o(component.create());
}

void tst_qqmllanguage::namespacedPropertyTypes()
{
    QQmlComponent component(&engine, testFileUrl("namespacedPropertyTypes.qml"));
    VERIFY_ERRORS(0);
    QScopedPointer<QObject> o(component.create());
    QVERIFY(!o.isNull());
}

void tst_qqmllanguage::qmlTypeCanBeResolvedByName_data()
{
    QTest::addColumn<QUrl>("componentUrl");

    // Built-in C++ types
    QTest::newRow("C++ - Anonymous") << testFileUrl("quickTypeByName_anon.qml");
    QTest::newRow("C++ - Named") << testFileUrl("quickTypeByName_named.qml");

    // Composite types with a qmldir
    QTest::newRow("QML - Anonymous - qmldir") << testFileUrl("compositeTypeByName_anon_qmldir.qml");
    QTest::newRow("QML - Named - qmldir") << testFileUrl("compositeTypeByName_named_qmldir.qml");
}

void tst_qqmllanguage::qmlTypeCanBeResolvedByName()
{
    QFETCH(QUrl, componentUrl);

    QQmlEngine engine;
    QQmlComponent component(&engine, componentUrl);
    VERIFY_ERRORS(0);
    QTest::ignoreMessage(QtMsgType::QtWarningMsg, "[object Object]"); // a bit crude, but it will do

    QScopedPointer<QObject> o(component.create());
    QVERIFY(!o.isNull());
}

// Tests for the QML-only extensions of instanceof. Tests for the regular JS
// instanceof belong in tst_qqmlecmascript!
void tst_qqmllanguage::instanceof_data()
{
    QTest::addColumn<QUrl>("documentToTestIn");
    QTest::addColumn<QVariant>("expectedValue");

    // so the way this works is that the name of the test tag defines the test
    // to run.
    //
    // the expectedValue is either a boolean true or false for whether the two
    // operands are indeed an instanceof each other, or a string for the
    // expected error message.

    // assert that basic types don't convert to QObject
    QTest::newRow("1 instanceof QtObject")
        << testFileUrl("instanceof_qtqml.qml")
        << QVariant(false);
    QTest::newRow("true instanceof QtObject")
        << testFileUrl("instanceof_qtqml.qml")
        << QVariant(false);
    QTest::newRow("\"foobar\" instanceof QtObject")
        << testFileUrl("instanceof_qtqml.qml")
        << QVariant(false);

    // assert that Managed don't either
    QTest::newRow("new String(\"foobar\") instanceof QtObject")
        << testFileUrl("instanceof_qtqml.qml")
        << QVariant(false);
    QTest::newRow("new Object() instanceof QtObject")
        << testFileUrl("instanceof_qtqml.qml")
        << QVariant(false);
    QTest::newRow("new Date() instanceof QtObject")
        << testFileUrl("instanceof_qtqml.qml")
        << QVariant(false);

    // test that simple QtQml comparisons work
    QTest::newRow("qtobjectInstance instanceof QtObject")
        << testFileUrl("instanceof_qtqml.qml")
        << QVariant(true);
    QTest::newRow("qtobjectInstance instanceof Timer")
        << testFileUrl("instanceof_qtqml.qml")
        << QVariant(false);
    QTest::newRow("timerInstance instanceof QtObject")
        << testFileUrl("instanceof_qtqml.qml")
        << QVariant(true);
    QTest::newRow("timerInstance instanceof Timer")
        << testFileUrl("instanceof_qtqml.qml")
        << QVariant(true);
    QTest::newRow("connectionsInstance instanceof QtObject")
        << testFileUrl("instanceof_qtqml.qml")
        << QVariant(true);
    QTest::newRow("connectionsInstance instanceof Timer")
        << testFileUrl("instanceof_qtqml.qml")
        << QVariant(false);
    QTest::newRow("connectionsInstance instanceof Connections")
        << testFileUrl("instanceof_qtqml.qml")
        << QVariant(true);

    // make sure they still work when imported with a qualifier
    QTest::newRow("qtobjectInstance instanceof QmlImport.QtObject")
        << testFileUrl("instanceof_qtqml_qualified.qml")
        << QVariant(true);
    QTest::newRow("qtobjectInstance instanceof QmlImport.Timer")
        << testFileUrl("instanceof_qtqml_qualified.qml")
        << QVariant(false);
    QTest::newRow("timerInstance instanceof QmlImport.QtObject")
        << testFileUrl("instanceof_qtqml_qualified.qml")
        << QVariant(true);
    QTest::newRow("timerInstance instanceof QmlImport.Timer")
        << testFileUrl("instanceof_qtqml_qualified.qml")
        << QVariant(true);
    QTest::newRow("connectionsInstance instanceof QmlImport.QtObject")
        << testFileUrl("instanceof_qtqml_qualified.qml")
        << QVariant(true);
    QTest::newRow("connectionsInstance instanceof QmlImport.Timer")
        << testFileUrl("instanceof_qtqml_qualified.qml")
        << QVariant(false);
    QTest::newRow("connectionsInstance instanceof QmlImport.Connections")
        << testFileUrl("instanceof_qtqml_qualified.qml")
        << QVariant(true);

    // test that Quick C++ types work ok
    QTest::newRow("itemInstance instanceof QtObject")
        << testFileUrl("instanceof_qtquick.qml")
        << QVariant(true);
    QTest::newRow("itemInstance instanceof Timer")
        << testFileUrl("instanceof_qtquick.qml")
        << QVariant(false);
    QTest::newRow("itemInstance instanceof Rectangle")
        << testFileUrl("instanceof_qtquick.qml")
        << QVariant(false);
    QTest::newRow("rectangleInstance instanceof Item")
        << testFileUrl("instanceof_qtquick.qml")
        << QVariant(true);
    QTest::newRow("rectangleInstance instanceof Rectangle")
        << testFileUrl("instanceof_qtquick.qml")
        << QVariant(true);
    QTest::newRow("rectangleInstance instanceof MouseArea")
        << testFileUrl("instanceof_qtquick.qml")
        << QVariant(false);
    QTest::newRow("mouseAreaInstance instanceof Item")
        << testFileUrl("instanceof_qtquick.qml")
        << QVariant(true);
    QTest::newRow("mouseAreaInstance instanceof Rectangle")
        << testFileUrl("instanceof_qtquick.qml")
        << QVariant(false);
    QTest::newRow("mouseAreaInstance instanceof MouseArea")
        << testFileUrl("instanceof_qtquick.qml")
        << QVariant(true);

    // test that unqualified quick composite types work ok
    QTest::newRow("rectangleInstance instanceof CustomRectangle")
        << testFileUrl("instanceof_qtquick_composite.qml")
        << QVariant(false);
    QTest::newRow("customRectangleInstance instanceof Rectangle")
        << testFileUrl("instanceof_qtquick_composite.qml")
        << QVariant(true);
    QTest::newRow("customRectangleInstance instanceof Item")
        << testFileUrl("instanceof_qtquick_composite.qml")
        << QVariant(true);
    QTest::newRow("customRectangleWithPropInstance instanceof CustomRectangleWithProp")
        << testFileUrl("instanceof_qtquick_composite.qml")
        << QVariant(true);
    QTest::newRow("customRectangleWithPropInstance instanceof CustomRectangle")
        << testFileUrl("instanceof_qtquick_composite.qml")
        << QVariant(false); // ### XXX: QTBUG-58477
    QTest::newRow("customRectangleWithPropInstance instanceof Rectangle")
        << testFileUrl("instanceof_qtquick_composite.qml")
        << QVariant(true);
    QTest::newRow("customRectangleInstance instanceof MouseArea")
        << testFileUrl("instanceof_qtquick_composite.qml")
        << QVariant(false);
    QTest::newRow("customMouseAreaInstance instanceof MouseArea")
        << testFileUrl("instanceof_qtquick_composite.qml")
        << QVariant(true);

    // test that they still work when qualified
    QTest::newRow("rectangleInstance instanceof CustomImport.CustomRectangle")
        << testFileUrl("instanceof_qtquick_composite_qualified.qml")
        << QVariant(false);
    QTest::newRow("customRectangleInstance instanceof QuickImport.Rectangle")
        << testFileUrl("instanceof_qtquick_composite_qualified.qml")
        << QVariant(true);
    QTest::newRow("customRectangleInstance instanceof QuickImport.Item")
        << testFileUrl("instanceof_qtquick_composite_qualified.qml")
        << QVariant(true);
    QTest::newRow("customRectangleWithPropInstance instanceof CustomImport.CustomRectangleWithProp")
        << testFileUrl("instanceof_qtquick_composite_qualified.qml")
        << QVariant(true);
    QTest::newRow("customRectangleWithPropInstance instanceof CustomImport.CustomRectangle")
        << testFileUrl("instanceof_qtquick_composite_qualified.qml")
        << QVariant(false); // ### XXX: QTBUG-58477
    QTest::newRow("customRectangleWithPropInstance instanceof QuickImport.Rectangle")
        << testFileUrl("instanceof_qtquick_composite_qualified.qml")
        << QVariant(true);
    QTest::newRow("customRectangleInstance instanceof QuickImport.MouseArea")
        << testFileUrl("instanceof_qtquick_composite_qualified.qml")
        << QVariant(false);
    QTest::newRow("customMouseAreaInstance instanceof QuickImport.MouseArea")
        << testFileUrl("instanceof_qtquick_composite_qualified.qml")
        << QVariant(true);
}

void tst_qqmllanguage::instanceof()
{
    QFETCH(QUrl, documentToTestIn);
    QFETCH(QVariant, expectedValue);

    QQmlEngine engine;
    QQmlComponent component(&engine, documentToTestIn);
    VERIFY_ERRORS(0);

    QScopedPointer<QObject> o(component.create());
    QVERIFY(o != nullptr);

    QQmlExpression expr(engine.contextForObject(o.data()), nullptr, QString::fromLatin1(QTest::currentDataTag()));
    QVariant ret = expr.evaluate();

    if (expectedValue.type() == QVariant::Bool) {
        // no error expected
        QVERIFY2(!expr.hasError(), qPrintable(expr.error().description()));
        bool returnValue = ret.toBool();

        if (QTest::currentDataTag() == QLatin1String("customRectangleWithPropInstance instanceof CustomRectangle") ||
            QTest::currentDataTag() == QLatin1String("customRectangleWithPropInstance instanceof CustomImport.CustomRectangle"))
        QCOMPARE(returnValue, expectedValue.toBool());
    } else {
        QVERIFY(expr.hasError());
        QCOMPARE(expr.error().description(), expectedValue.toString());
    }
}

void tst_qqmllanguage::concurrentLoadQmlDir()
{
    ThreadedTestHTTPServer server(dataDirectory());
    QString serverdir = server.urlString("/lib/");
    engine.setImportPathList(QStringList(defaultImportPathList) << serverdir);

    QQmlComponent component(&engine, testFileUrl("concurrentLoad_main.qml"));
    QTRY_VERIFY(component.isReady());
    VERIFY_ERRORS(0);
    QScopedPointer<QObject> o(component.create());
    QVERIFY(!o.isNull());
    engine.setImportPathList(defaultImportPathList);
}

// Test that deleting an object and then accessing it doesn't crash.
// QTBUG-44153
class ObjectCreator : public QObject
{
    Q_OBJECT
public slots:
    QObject *create() { return (new ObjectCreator); }
    void del() { delete this; }
};

void tst_qqmllanguage::accessDeletedObject()
{
    QQmlEngine engine;

    QScopedPointer<ObjectCreator> creator(new ObjectCreator);
    engine.rootContext()->setContextProperty("objectCreator", creator.get());
    QQmlComponent component(&engine, testFileUrl("accessDeletedObject.qml"));
    VERIFY_ERRORS(0);

    QScopedPointer<QObject> o(component.create());
    QVERIFY(!o.isNull());
}

void tst_qqmllanguage::lowercaseTypeNames()
{
    QCOMPARE(qmlRegisterType<QObject>("Test", 1, 0, "lowerCaseTypeName"), -1);
    QCOMPARE(qmlRegisterSingletonType<QObject>("Test", 1, 0, "lowerCaseTypeName", nullptr), -1);
}

void tst_qqmllanguage::thisInQmlScope()
{
    QQmlEngine engine;

    QQmlComponent component(&engine, testFileUrl("thisInQmlScope.qml"));
    QTRY_VERIFY(component.isReady());
    VERIFY_ERRORS(0);
    QScopedPointer<QObject> o(component.create());
    QVERIFY(!o.isNull());
    QCOMPARE(o->property("x"), QVariant(42));
    QCOMPARE(o->property("y"), QVariant(42));
    QCOMPARE(o->property("a"), QVariant(42));
    QCOMPARE(o->property("b"), QVariant(42));
}

void tst_qqmllanguage::valueTypeGroupPropertiesInBehavior()
{
    QQmlEngine engine;
    QQmlComponent component(&engine, testFileUrl("groupPropertyInPropertyValueSource.qml"));
    VERIFY_ERRORS(0);
    QScopedPointer<QObject> o(component.create());
    QVERIFY(!o.isNull());

    QObject *animation = qmlContext(o.data())->contextProperty("animation").value<QObject*>();
    QVERIFY(animation);

    QCOMPARE(animation->property("easing").value<QEasingCurve>().type(), QEasingCurve::InOutQuad);
}

void tst_qqmllanguage::retrieveQmlTypeId()
{
    // Register in reverse order to provoke wrong minor version matching.
    int id2 = qmlRegisterType<QObject>("Test", 2, 3, "SomeTestType");
    int id1 = qmlRegisterType<QObject>("Test", 2, 1, "SomeTestType");
    QCOMPARE(qmlTypeId("Test", 2, 1, "SomeTestType"), id1);
    QCOMPARE(qmlTypeId("Test", 2, 2, "SomeTestType"), id1);
    QCOMPARE(qmlTypeId("Test", 2, 3, "SomeTestType"), id2);

    // Error cases
    QCOMPARE(qmlTypeId("Test", 2, 0, "SomeTestType"), -1);
    QCOMPARE(qmlTypeId("Test", 2, 3, "DoesNotExist"), -1);
    QCOMPARE(qmlTypeId("DoesNotExist", 2, 3, "SomeTestType"), -1);

    // Must also work for other types (defined in testtpes.cpp)
    QVERIFY(qmlTypeId("Test", 1, 0, "MyExtendedUncreateableBaseClass") >= 0);
    QVERIFY(qmlTypeId("Test", 1, 0, "MyUncreateableBaseClass") >= 0);
    QVERIFY(qmlTypeId("Test", 1, 0, "MyTypeObjectSingleton") >= 0);
}

void tst_qqmllanguage::polymorphicFunctionLookup()
{
    QQmlEngine engine;
    QQmlComponent component(&engine, testFileUrl("polymorphicFunctionLookup.qml"));
    VERIFY_ERRORS(0);
    QScopedPointer<QObject> o(component.create());
    QVERIFY(!o.isNull());

    QVERIFY(o->property("ok").toBool());
}

void tst_qqmllanguage::anchorsToParentInPropertyChanges()
{
    QQmlEngine engine;
    QQmlComponent component(&engine, testFileUrl("anchorsToParentInPropertyChagnes.qml"));
    VERIFY_ERRORS(0);
    QScopedPointer<QObject> o(component.create());
    QVERIFY(!o.isNull());
    QTRY_COMPARE(o->property("edgeWidth").toInt(), 200);
}

void tst_qqmllanguage::typeWrapperToVariant()
{
    QQmlEngine engine;
    QQmlComponent component(&engine, testFileUrl("typeWrapperToVariant.qml"));
    VERIFY_ERRORS(0);
    QScopedPointer<QObject> o(component.create());
    QVERIFY(!o.isNull());
    QObject *connections = qvariant_cast<QObject *>(o->property("connections"));
    QVERIFY(connections);
    QObject *target = qvariant_cast<QObject *>(connections->property("target"));
    QVERIFY(target);
}

<<<<<<< HEAD
void tst_qqmllanguage::extendedForeignTypes()
{
    QQmlEngine engine;
    QQmlComponent component(&engine, testFileUrl("foreignExtended.qml"));
    VERIFY_ERRORS(0);
    QScopedPointer<QObject> o(component.create());
    QVERIFY(!o.isNull());

    QCOMPARE(o->property("extendedBase").toInt(), 43);
    QCOMPARE(o->property("extendedExtension").toInt(), 42);
    QCOMPARE(o->property("foreignExtendedExtension").toInt(), 42);
    QCOMPARE(o->property("foreignObjectName").toString(), QLatin1String("foreign"));
    QCOMPARE(o->property("foreignExtendedObjectName").toString(), QLatin1String("foreignExtended"));
}

void tst_qqmllanguage::selfReference()
{
    QQmlEngine engine;
    QQmlComponent component(&engine, testFileUrl("SelfReference.qml"));
    VERIFY_ERRORS(0);
    QScopedPointer<QObject> o(component.create());
    QVERIFY(!o.isNull());

    QQmlComponentPrivate *componentPrivate = QQmlComponentPrivate::get(&component);
    auto compilationUnit = componentPrivate->compilationUnit;
    QVERIFY(compilationUnit);

    const QMetaObject *metaObject = o->metaObject();
    QMetaProperty selfProperty = metaObject->property(metaObject->indexOfProperty("self"));
    QCOMPARE(selfProperty.userType(), compilationUnit->metaTypeId);

    QByteArray typeName = selfProperty.typeName();
    QVERIFY(typeName.endsWith('*'));
    typeName = typeName.chopped(1);
    QCOMPARE(typeName, metaObject->className());

    QMetaMethod selfFunction = metaObject->method(metaObject->indexOfMethod("returnSelf()"));
    QVERIFY(selfFunction.isValid());
    QCOMPARE(selfFunction.returnType(), compilationUnit->metaTypeId);

    QMetaMethod selfSignal;

    for (int i = metaObject->methodOffset(); i < metaObject->methodCount(); ++i) {
        QMetaMethod method = metaObject->method(i);
        if (method.isValid() && method.name().startsWith("blah")) {
            selfSignal = method;
            break;
        }
    }

    QVERIFY(selfSignal.isValid());
    QCOMPARE(selfSignal.parameterCount(), 1);
    QCOMPARE(selfSignal.parameterType(0), compilationUnit->metaTypeId);
}

void tst_qqmllanguage::selfReferencingSingleton()
{
    QQmlEngine engine;
    engine.addImportPath(dataDirectory());

    QPointer<QObject> singletonPointer;
    {
        QQmlComponent component(&engine);
        component.setData(QByteArray(R"(import QtQml 2.0
                                     import selfreferencingsingletonmodule 1.0
                                     QtObject {
                                         property SelfReferencingSingleton singletonPointer: SelfReferencingSingleton
                                     })"), QUrl());
        VERIFY_ERRORS(0);
        QScopedPointer<QObject> o(component.create());
        QVERIFY(!o.isNull());
        singletonPointer = o->property("singletonPointer").value<QObject*>();
    }

    QVERIFY(!singletonPointer.isNull());
    QCOMPARE(singletonPointer->property("dummy").toInt(), 42);
}

void tst_qqmllanguage::listContainingDeletedObject()
{
    QQmlEngine engine;
    auto url = testFileUrl("listContainingDeleted.qml");
    const QString message = url.toString() + ":24: TypeError: Cannot read property 'enabled' of null";
    QTest::ignoreMessage(QtMsgType::QtWarningMsg, message.toUtf8().data());
    QQmlComponent comp(&engine, url);
    QScopedPointer<QObject> root(comp.create());
    QVERIFY(root);

    auto cmp = root->property("a").value<QQmlComponent*>();
    auto o = cmp->create();

    QMetaObject::invokeMethod(root.get(), "doAssign", Q_ARG(QVariant, QVariant::fromValue(o)));
    delete o;
    QMetaObject::invokeMethod(root.get(), "use");

}

void tst_qqmllanguage::overrideSingleton()
{
    auto check = [](const QString &name, const QByteArray &singletonElement) {
        const QByteArray testQml = "import Test 1.0\n"
                                   "import QtQml 2.0\n"
                                   "QtObject { objectName: " + singletonElement + ".objectName }";
        QQmlEngine engine;
        QQmlComponent component(&engine, nullptr);
        component.setData(testQml, QUrl("singleton.qml"));
        QVERIFY(component.isReady());
        QScopedPointer<QObject> obj(component.create());
        QCOMPARE(obj->objectName(), name);
    };

    check("statically registered", "BareSingleton");

    BareSingleton singleton;
    singleton.setObjectName("dynamically registered");
    qmlRegisterSingletonInstance("Test", 1, 0, "BareSingleton", &singleton);

    check("dynamically registered", "BareSingleton");

    QTest::ignoreMessage(
                QtWarningMsg,
                "singleton.qml:3: TypeError: Cannot read property 'objectName' of undefined");
    check("", "UncreatableSingleton");

    qmlRegisterSingletonInstance("Test", 1, 0, "UncreatableSingleton",
                                 UncreatableSingleton::instance());
    check("uncreatable", "UncreatableSingleton");
}

void tst_qqmllanguage::inlineComponent()
{
    QFETCH(QUrl, componentUrl);
    QFETCH(QColor, color);
    QFETCH(int, width);
    QQmlEngine engine;
    QQmlComponent component(&engine, componentUrl);
    QScopedPointer<QObject> o(component.create());
    if (component.isError()) {
        qDebug() << component.errorString();
    }
    QVERIFY(!o.isNull());
    auto icInstance = o->findChild<QObject *>("icInstance");
    QVERIFY(icInstance);
    QCOMPARE(icInstance->property("color").value<QColor>(),color);
    QCOMPARE(icInstance->property("width").value<qreal>(), width);
}

void tst_qqmllanguage::inlineComponent_data()
{
    QTest::addColumn<QUrl>("componentUrl");
    QTest::addColumn<QColor>("color");
    QTest::addColumn<int>("width");

    QTest::newRow("Usage from other component") << testFileUrl("inlineComponentUser1.qml") << QColorConstants::Blue << 24;
    QTest::newRow("Reexport")                   << testFileUrl("inlineComponentUser2.qml") << QColorConstants::Svg::green << 24;
    QTest::newRow("Usage in same component")    << testFileUrl("inlineComponentUser3.qml") << QColorConstants::Blue << 24;

    QTest::newRow("Resolution happens at instantiation") << testFileUrl("inlineComponentUser4.qml") << QColorConstants::Blue << 24;
    QTest::newRow("Non-toplevel IC is found") << testFileUrl("inlineComponentUser5.qml") << QColorConstants::Svg::red << 24;

    QTest::newRow("Resolved in correct order") << testFileUrl("inlineComponentOrder.qml") << QColorConstants::Blue << 200;

    QTest::newRow("ID resolves correctly") << testFileUrl("inlineComponentWithId.qml") << QColorConstants::Svg::red << 42;
    QTest::newRow("Alias resolves correctly") << testFileUrl("inlineComponentWithAlias.qml") << QColorConstants::Svg::lime << 42;
}

void tst_qqmllanguage::inlineComponentReferenceCycle_data()
{
    QTest::addColumn<QUrl>("componentUrl");

    QTest::newRow("Simple cycle") << testFileUrl("icSimpleCycle.qml");
    QTest::newRow("Via property") << testFileUrl("icCycleViaProperty.qml");
}

void tst_qqmllanguage::inlineComponentReferenceCycle()
{
    QFETCH(QUrl, componentUrl);
    QQmlEngine engine;
    QTest::ignoreMessage(QtMsgType::QtWarningMsg, "QQmlComponent: Component is not ready");
    QQmlComponent component(&engine, componentUrl);
    QScopedPointer<QObject> o(component.create());
    QVERIFY(o.isNull());
    QVERIFY(component.isError());
    QCOMPARE(component.errorString(), componentUrl.toString() + QLatin1String(":-1 Inline components form a cycle!\n"));
}

void tst_qqmllanguage::nestedInlineComponentNotAllowed()
{
    QQmlEngine engine;
    auto url = testFileUrl("nestedIC.qml");
    QQmlComponent component(&engine, url);
    QTest::ignoreMessage(QtMsgType::QtWarningMsg, "QQmlComponent: Component is not ready");
    QScopedPointer<QObject> o(component.create());
    QVERIFY(component.isError());
    QCOMPARE(component.errorString(), QLatin1String("%1:%2").arg(url.toString(), QLatin1String("5 Nested inline components are not supported\n")));
}

void tst_qqmllanguage::inlineComponentStaticTypeResolution()
{
    QQmlEngine engine;
    QQmlComponent component(&engine, testFileUrl("InlineComponentChild.qml"));
    VERIFY_ERRORS(0);
    QScopedPointer<QObject> o(component.create());
    QVERIFY(o);
    QCOMPARE(o->property("i").toInt(), 42);
}

void tst_qqmllanguage::inlineComponentInSingleton()
{
    QQmlEngine engine;
    QQmlComponent component(&engine, testFileUrl("singletonICTest.qml"));
    VERIFY_ERRORS(0);
    QScopedPointer<QObject> o(component.create());
    QVERIFY(!o.isNull());
    auto untyped = o->property("singleton1");
    QVERIFY(untyped.isValid());
    auto singleton1 = untyped.value<QObject*>();
    QVERIFY(singleton1);
    QCOMPARE(singleton1->property("iProp").value<int>(), 42);
    QCOMPARE(singleton1->property("sProp").value<QString>(), QString::fromLatin1("Hello, world"));
    QVERIFY(!o.isNull());
}

void tst_qqmllanguage::nonExistingInlineComponent_data()
{
    QTest::addColumn<QUrl>("componentUrl");
    QTest::addColumn<QString>("errorMessage");
    QTest::addColumn<int>("line");
    QTest::addColumn<int>("column");

    QTest::newRow("Property type")  << testFileUrl("nonExistingICUser1.qml") << QString("Type InlineComponentProvider has no inline component type called NonExisting") << 4 << 5;
    QTest::newRow("Instantiation")  << testFileUrl("nonExistingICUser2.qml") << QString("Type InlineComponentProvider has no inline component type called NotExisting") << 4 << 5;
    QTest::newRow("Inheritance")    << testFileUrl("nonExistingICUser3.qml") << QString("Type InlineComponentProvider has no inline component type called NotExisting") << 3 << 1;
    QTest::newRow("From singleton") << testFileUrl("nonExistingICUser4.qml") << QString("Type MySingleton.SingletonTypeWithIC has no inline component type called NonExisting") << 5 << 5;

    QTest::newRow("Cannot access parent inline components from child")  << testFileUrl("nonExistingICUser5.qml") << QString("Type InlineComponentProviderChild has no inline component type called StyledRectangle") << 4 << 5;
}

void tst_qqmllanguage::nonExistingInlineComponent()
{
    QFETCH(QUrl, componentUrl);
    QFETCH(QString, errorMessage);
    QFETCH(int, line);
    QFETCH(int, column);
    QQmlEngine engine;
    QQmlComponent component(&engine, componentUrl);
    auto errors = component.errors();
    QCOMPARE(errors.size(), 1);
    const auto &error = errors.first();
    QCOMPARE(error.description(), errorMessage);
    QCOMPARE(error.line(), line);
    QCOMPARE(error.column(), column);
=======
class TestItem : public QObject
{
    Q_OBJECT
    Q_PROPERTY( QVector<QPointF> positions MEMBER m_points  )

public:
    TestItem() = default;
    QVector< QPointF > m_points;
};


Q_DECLARE_METATYPE(QVector<QPointF>);
void tst_qqmllanguage::arrayToContainer()
{
    QQmlEngine engine;
    qmlRegisterType<TestItem>("qt.test", 1, 0, "TestItem");
    QVector<QPointF> points { QPointF (2.0, 3.0) };
    engine.rootContext()->setContextProperty("test", QVariant::fromValue(points));
    QQmlComponent component(&engine, testFileUrl("arrayToContainer.qml"));
    VERIFY_ERRORS(0);
    QScopedPointer<TestItem> root(qobject_cast<TestItem *>(component.createWithInitialProperties( {{"vector", QVariant::fromValue(points)}} )));
    QVERIFY(root);
    QCOMPARE(root->m_points.at(0), QPointF (2.0, 3.0) );
>>>>>>> 4e15f213
}

QTEST_MAIN(tst_qqmllanguage)

#include "tst_qqmllanguage.moc"<|MERGE_RESOLUTION|>--- conflicted
+++ resolved
@@ -306,7 +306,6 @@
 
     void typeWrapperToVariant();
 
-<<<<<<< HEAD
     void extendedForeignTypes();
 
     void inlineComponent();
@@ -324,9 +323,8 @@
 
     void listContainingDeletedObject();
     void overrideSingleton();
-=======
+
     void arrayToContainer();
->>>>>>> 4e15f213
 
 private:
     QQmlEngine engine;
@@ -5390,7 +5388,6 @@
     QVERIFY(target);
 }
 
-<<<<<<< HEAD
 void tst_qqmllanguage::extendedForeignTypes()
 {
     QQmlEngine engine;
@@ -5643,7 +5640,8 @@
     QCOMPARE(error.description(), errorMessage);
     QCOMPARE(error.line(), line);
     QCOMPARE(error.column(), column);
-=======
+}
+
 class TestItem : public QObject
 {
     Q_OBJECT
@@ -5667,7 +5665,6 @@
     QScopedPointer<TestItem> root(qobject_cast<TestItem *>(component.createWithInitialProperties( {{"vector", QVariant::fromValue(points)}} )));
     QVERIFY(root);
     QCOMPARE(root->m_points.at(0), QPointF (2.0, 3.0) );
->>>>>>> 4e15f213
 }
 
 QTEST_MAIN(tst_qqmllanguage)
