/****************************************************************************
**
** Copyright (C) 2016 The Qt Company Ltd.
** Contact: https://www.qt.io/licensing/
**
** This file is part of the test suite of the Qt Toolkit.
**
** $QT_BEGIN_LICENSE:GPL-EXCEPT$
** Commercial License Usage
** Licensees holding valid commercial Qt licenses may use this file in
** accordance with the commercial license agreement provided with the
** Software or, alternatively, in accordance with the terms contained in
** a written agreement between you and The Qt Company. For licensing terms
** and conditions see https://www.qt.io/terms-conditions. For further
** information use the contact form at https://www.qt.io/contact-us.
**
** GNU General Public License Usage
** Alternatively, this file may be used under the terms of the GNU
** General Public License version 3 as published by the Free Software
** Foundation with exceptions as appearing in the file LICENSE.GPL3-EXCEPT
** included in the packaging of this file. Please review the following
** information to ensure the GNU General Public License requirements will
** be met: https://www.gnu.org/licenses/gpl-3.0.html.
**
** $QT_END_LICENSE$
**
****************************************************************************/
#include <private/qqmlengine_p.h>

#include <qtest.h>
#include <QDebug>
#include <QQmlEngine>
#include <QFontDatabase>
#include <QFileInfo>
#include <QQmlComponent>
#include <QDesktopServices>
#include <QDir>
#include <QCryptographicHash>
#include <QtQuick/QQuickItem>
#include <QSignalSpy>
#include <QVector2D>
#include <QVector3D>
#include <QVector4D>
#include <QQuaternion>
#include <QMatrix4x4>
#include <QFont>
#include "../../shared/util.h"

class tst_qqmlqt : public QQmlDataTest
{
    Q_OBJECT
public:
    tst_qqmlqt() {}

private slots:
    void initTestCase();
    void enums();
    void rgba();
    void hsla();
    void hsva();
    void colorEqual();
    void rect();
    void point();
    void size();
    void vector2d();
    void vector3d();
    void vector4d();
    void quaternion();
    void matrix4x4();
    void font();
    void lighter();
    void darker();
    void tint();
    void openUrlExternally();
    void openUrlExternally_pragmaLibrary();
    void md5();
    void createComponent();
    void createComponent_pragmaLibrary();
    void createQmlObject();
    void dateTimeConversion();
    void dateTimeFormatting();
    void dateTimeFormatting_data();
    void dateTimeFormattingVariants();
    void dateTimeFormattingVariants_data();
    void isQtObject();
    void btoa();
    void atob();
    void fontFamilies();
    void quit();
    void resolvedUrl();
<<<<<<< HEAD
    void later_data();
    void later();
=======
    void qtObjectContents();
>>>>>>> b9e4a4df

private:
    QQmlEngine engine;
};

// for callLater()
class TestElement : public QQuickItem
{
    Q_OBJECT
public:
    TestElement() : m_intptr(new int) {}
    ~TestElement() { delete m_intptr; }

    Q_INVOKABLE void dangerousFunction() {
        delete m_intptr;
        m_intptr = new int;
        *m_intptr = 5;
    }
private:
    int *m_intptr;
};

// for callLater()
class TestModuleApi : public QObject
{
    Q_OBJECT
    Q_PROPERTY(int intProp READ intProp WRITE setIntProp NOTIFY intPropChanged)

public:
    TestModuleApi() : m_int(0) {}
    ~TestModuleApi() {}

    int intProp() const { return m_int; }
    void setIntProp(int v) { m_int = v; emit intPropChanged(); }

    Q_INVOKABLE void testFunc() { ++m_int; emit intPropChanged(); }
    Q_INVOKABLE void resetIntProp() { m_int = 0; emit intPropChanged(); }

signals:
    void intPropChanged();

private:
    int m_int;
};

static QObject *test_module_api_factory(QQmlEngine *engine, QJSEngine *scriptEngine)
{
   Q_UNUSED(engine)
   Q_UNUSED(scriptEngine)
   TestModuleApi *api = new TestModuleApi;
   return api;
}

void tst_qqmlqt::initTestCase()
{
    QQmlDataTest::initTestCase();
    qmlRegisterSingletonType<TestModuleApi>("LaterImports", 1, 0, "SingletonType", test_module_api_factory);
    qmlRegisterType<TestElement>("LaterImports", 1, 0, "TestElement");
}

void tst_qqmlqt::enums()
{
    QQmlComponent component(&engine, testFileUrl("enums.qml"));
    QObject *object = component.create();
    QVERIFY(object != 0);

    QCOMPARE(object->property("test1").toInt(), (int)Qt::Key_Escape);
    QCOMPARE(object->property("test2").toInt(), (int)Qt::DescendingOrder);
    QCOMPARE(object->property("test3").toInt(), (int)Qt::ElideMiddle);
    QCOMPARE(object->property("test4").toInt(), (int)Qt::AlignRight);

    delete object;
}

void tst_qqmlqt::rgba()
{
    QQmlComponent component(&engine, testFileUrl("rgba.qml"));

    QString warning1 = component.url().toString() + ":6: Error: Qt.rgba(): Invalid arguments";
    QString warning2 = component.url().toString() + ":7: Error: Qt.rgba(): Invalid arguments";
    QTest::ignoreMessage(QtWarningMsg, qPrintable(warning1));
    QTest::ignoreMessage(QtWarningMsg, qPrintable(warning2));

    QObject *object = component.create();
    QVERIFY(object != 0);


    QCOMPARE(qvariant_cast<QColor>(object->property("test1")), QColor::fromRgbF(1, 0, 0, 0.8));
    QCOMPARE(qvariant_cast<QColor>(object->property("test2")), QColor::fromRgbF(1, 0.5, 0.3, 1));
    QCOMPARE(qvariant_cast<QColor>(object->property("test3")), QColor());
    QCOMPARE(qvariant_cast<QColor>(object->property("test4")), QColor());
    QCOMPARE(qvariant_cast<QColor>(object->property("test5")), QColor::fromRgbF(1, 1, 1, 1));
    QCOMPARE(qvariant_cast<QColor>(object->property("test6")), QColor::fromRgbF(0, 0, 0, 0));

    delete object;
}

void tst_qqmlqt::hsla()
{
    QQmlComponent component(&engine, testFileUrl("hsla.qml"));

    QString warning1 = component.url().toString() + ":6: Error: Qt.hsla(): Invalid arguments";
    QString warning2 = component.url().toString() + ":7: Error: Qt.hsla(): Invalid arguments";
    QTest::ignoreMessage(QtWarningMsg, qPrintable(warning1));
    QTest::ignoreMessage(QtWarningMsg, qPrintable(warning2));

    QObject *object = component.create();
    QVERIFY(object != 0);

    QCOMPARE(qvariant_cast<QColor>(object->property("test1")), QColor::fromHslF(1, 0, 0, 0.8));
    QCOMPARE(qvariant_cast<QColor>(object->property("test2")), QColor::fromHslF(1, 0.5, 0.3, 1));
    QCOMPARE(qvariant_cast<QColor>(object->property("test3")), QColor());
    QCOMPARE(qvariant_cast<QColor>(object->property("test4")), QColor());
    QCOMPARE(qvariant_cast<QColor>(object->property("test5")), QColor::fromHslF(1, 1, 1, 1));
    QCOMPARE(qvariant_cast<QColor>(object->property("test6")), QColor::fromHslF(0, 0, 0, 0));

    delete object;
}

void tst_qqmlqt::hsva()
{
    QQmlComponent component(&engine, testFileUrl("hsva.qml"));

    QString warning1 = component.url().toString() + ":6: Error: Qt.hsva(): Invalid arguments";
    QString warning2 = component.url().toString() + ":7: Error: Qt.hsva(): Invalid arguments";
    QTest::ignoreMessage(QtWarningMsg, qPrintable(warning1));
    QTest::ignoreMessage(QtWarningMsg, qPrintable(warning2));

    QObject *object = component.create();
    QVERIFY(object != 0);

    QCOMPARE(qvariant_cast<QColor>(object->property("test1")), QColor::fromHsvF(1, 0, 0, 0.8));
    QCOMPARE(qvariant_cast<QColor>(object->property("test2")), QColor::fromHsvF(1, 0.5, 0.3, 1));
    QCOMPARE(qvariant_cast<QColor>(object->property("test3")), QColor());
    QCOMPARE(qvariant_cast<QColor>(object->property("test4")), QColor());
    QCOMPARE(qvariant_cast<QColor>(object->property("test5")), QColor::fromHsvF(1, 1, 1, 1));
    QCOMPARE(qvariant_cast<QColor>(object->property("test6")), QColor::fromHsvF(0, 0, 0, 0));

    delete object;
}

void tst_qqmlqt::colorEqual()
{
    QQmlComponent component(&engine, testFileUrl("colorEqual.qml"));

    QTest::ignoreMessage(QtWarningMsg, qPrintable(component.url().toString() + ":6: Error: Qt.colorEqual(): Invalid arguments"));
    QTest::ignoreMessage(QtWarningMsg, qPrintable(component.url().toString() + ":7: Error: Qt.colorEqual(): Invalid arguments"));
    QTest::ignoreMessage(QtWarningMsg, qPrintable(component.url().toString() + ":9: Error: Qt.colorEqual(): Invalid color name"));
    QTest::ignoreMessage(QtWarningMsg, qPrintable(component.url().toString() + ":10: Error: Qt.colorEqual(): Invalid color name"));
    QTest::ignoreMessage(QtWarningMsg, qPrintable(component.url().toString() + ":12: Error: Qt.colorEqual(): Invalid arguments"));
    QTest::ignoreMessage(QtWarningMsg, qPrintable(component.url().toString() + ":13: Error: Qt.colorEqual(): Invalid arguments"));
    QTest::ignoreMessage(QtWarningMsg, qPrintable(component.url().toString() + ":17: Error: Qt.colorEqual(): Invalid arguments"));
    QTest::ignoreMessage(QtWarningMsg, qPrintable(component.url().toString() + ":18: Error: Qt.colorEqual(): Invalid arguments"));
    QTest::ignoreMessage(QtWarningMsg, qPrintable(component.url().toString() + ":34: Error: Qt.colorEqual(): Invalid color name"));
    QTest::ignoreMessage(QtWarningMsg, qPrintable(component.url().toString() + ":35: Error: Qt.colorEqual(): Invalid color name"));

    QObject *object = component.create();
    QVERIFY(object != 0);

    QCOMPARE(object->property("test1a").toBool(), false);
    QCOMPARE(object->property("test1b").toBool(), false);
    QCOMPARE(object->property("test1c").toBool(), false);
    QCOMPARE(object->property("test1d").toBool(), false);
    QCOMPARE(object->property("test1e").toBool(), false);
    QCOMPARE(object->property("test1f").toBool(), false);
    QCOMPARE(object->property("test1g").toBool(), false);
    QCOMPARE(object->property("test1h").toBool(), false);

    QCOMPARE(object->property("test2a").toBool(), true);
    QCOMPARE(object->property("test2b").toBool(), true);
    QCOMPARE(object->property("test2c").toBool(), true);
    QCOMPARE(object->property("test2d").toBool(), true);
    QCOMPARE(object->property("test2e").toBool(), true);
    QCOMPARE(object->property("test2f").toBool(), true);
    QCOMPARE(object->property("test2g").toBool(), true);
    QCOMPARE(object->property("test2h").toBool(), true);
    QCOMPARE(object->property("test2i").toBool(), false);
    QCOMPARE(object->property("test2j").toBool(), false);
    QCOMPARE(object->property("test2k").toBool(), false);
    QCOMPARE(object->property("test2l").toBool(), false);
    QCOMPARE(object->property("test2m").toBool(), false);
    QCOMPARE(object->property("test2n").toBool(), false);

    QCOMPARE(object->property("test3a").toBool(), true);
    QCOMPARE(object->property("test3b").toBool(), true);
    QCOMPARE(object->property("test3c").toBool(), true);
    QCOMPARE(object->property("test3d").toBool(), true);
    QCOMPARE(object->property("test3e").toBool(), true);
    QCOMPARE(object->property("test3f").toBool(), true);
    QCOMPARE(object->property("test3g").toBool(), false);
    QCOMPARE(object->property("test3h").toBool(), false);
    QCOMPARE(object->property("test3i").toBool(), true);
    QCOMPARE(object->property("test3j").toBool(), true);
    QCOMPARE(object->property("test3k").toBool(), true);
    QCOMPARE(object->property("test3l").toBool(), true);
    QCOMPARE(object->property("test3m").toBool(), true);
    QCOMPARE(object->property("test3n").toBool(), true);

    QCOMPARE(object->property("test4a").toBool(), true);
    QCOMPARE(object->property("test4b").toBool(), true);
    QCOMPARE(object->property("test4c").toBool(), false);
    QCOMPARE(object->property("test4d").toBool(), false);
    QCOMPARE(object->property("test4e").toBool(), false);
    QCOMPARE(object->property("test4f").toBool(), false);
    QCOMPARE(object->property("test4g").toBool(), false);
    QCOMPARE(object->property("test4h").toBool(), false);
    QCOMPARE(object->property("test4i").toBool(), false);
    QCOMPARE(object->property("test4j").toBool(), false);

    QCOMPARE(object->property("test5a").toBool(), true);
    QCOMPARE(object->property("test5b").toBool(), true);
    QCOMPARE(object->property("test5c").toBool(), true);
    QCOMPARE(object->property("test5d").toBool(), false);
    QCOMPARE(object->property("test5e").toBool(), false);

    QCOMPARE(object->property("test6a").toBool(), true);
    QCOMPARE(object->property("test6b").toBool(), true);
    QCOMPARE(object->property("test6c").toBool(), true);
    QCOMPARE(object->property("test6d").toBool(), false);
    QCOMPARE(object->property("test6e").toBool(), false);

    delete object;
}

void tst_qqmlqt::rect()
{
    QQmlComponent component(&engine, testFileUrl("rect.qml"));

    QString warning1 = component.url().toString() + ":6: Error: Qt.rect(): Invalid arguments";
    QString warning2 = component.url().toString() + ":7: Error: Qt.rect(): Invalid arguments";
    QTest::ignoreMessage(QtWarningMsg, qPrintable(warning1));
    QTest::ignoreMessage(QtWarningMsg, qPrintable(warning2));

    QObject *object = component.create();
    QVERIFY(object != 0);

    QCOMPARE(qvariant_cast<QRectF>(object->property("test1")), QRectF(10, 13, 100, 109));
    QCOMPARE(qvariant_cast<QRectF>(object->property("test2")), QRectF(-10, 13, 100, 109.6));
    QCOMPARE(qvariant_cast<QRectF>(object->property("test3")), QRectF());
    QCOMPARE(qvariant_cast<QRectF>(object->property("test4")), QRectF());
    QCOMPARE(qvariant_cast<QRectF>(object->property("test5")), QRectF(10, 13, 100, -109));

    delete object;
}

void tst_qqmlqt::point()
{
    QQmlComponent component(&engine, testFileUrl("point.qml"));

    QString warning1 = component.url().toString() + ":6: Error: Qt.point(): Invalid arguments";
    QString warning2 = component.url().toString() + ":7: Error: Qt.point(): Invalid arguments";
    QTest::ignoreMessage(QtWarningMsg, qPrintable(warning1));
    QTest::ignoreMessage(QtWarningMsg, qPrintable(warning2));

    QObject *object = component.create();
    QVERIFY(object != 0);

    QCOMPARE(qvariant_cast<QPointF>(object->property("test1")), QPointF(19, 34));
    QCOMPARE(qvariant_cast<QPointF>(object->property("test2")), QPointF(-3, 109.2));
    QCOMPARE(qvariant_cast<QPointF>(object->property("test3")), QPointF());
    QCOMPARE(qvariant_cast<QPointF>(object->property("test4")), QPointF());

    delete object;
}

void tst_qqmlqt::size()
{
    QQmlComponent component(&engine, testFileUrl("size.qml"));

    QString warning1 = component.url().toString() + ":7: Error: Qt.size(): Invalid arguments";
    QString warning2 = component.url().toString() + ":8: Error: Qt.size(): Invalid arguments";
    QTest::ignoreMessage(QtWarningMsg, qPrintable(warning1));
    QTest::ignoreMessage(QtWarningMsg, qPrintable(warning2));

    QObject *object = component.create();
    QVERIFY(object != 0);

    QCOMPARE(qvariant_cast<QSizeF>(object->property("test1")), QSizeF(19, 34));
    QCOMPARE(qvariant_cast<QSizeF>(object->property("test2")), QSizeF(3, 109.2));
    QCOMPARE(qvariant_cast<QSizeF>(object->property("test3")), QSizeF(-3, 10));
    QCOMPARE(qvariant_cast<QSizeF>(object->property("test4")), QSizeF());
    QCOMPARE(qvariant_cast<QSizeF>(object->property("test5")), QSizeF());

    delete object;
}

void tst_qqmlqt::vector2d()
{
    QQmlComponent component(&engine, testFileUrl("vector2.qml"));

    QString warning1 = component.url().toString() + ":6: Error: Qt.vector2d(): Invalid arguments";
    QString warning2 = component.url().toString() + ":7: Error: Qt.vector2d(): Invalid arguments";
    QTest::ignoreMessage(QtWarningMsg, qPrintable(warning1));
    QTest::ignoreMessage(QtWarningMsg, qPrintable(warning2));

    QObject *object = component.create();
    QVERIFY(object != 0);

    QCOMPARE(qvariant_cast<QVector2D>(object->property("test1")), QVector2D(1, 0.9f));
    QCOMPARE(qvariant_cast<QVector2D>(object->property("test2")), QVector2D(102, -982.1f));
    QCOMPARE(qvariant_cast<QVector2D>(object->property("test3")), QVector2D());
    QCOMPARE(qvariant_cast<QVector2D>(object->property("test4")), QVector2D());

    delete object;
}

void tst_qqmlqt::vector3d()
{
    QQmlComponent component(&engine, testFileUrl("vector.qml"));

    QString warning1 = component.url().toString() + ":6: Error: Qt.vector3d(): Invalid arguments";
    QString warning2 = component.url().toString() + ":7: Error: Qt.vector3d(): Invalid arguments";
    QTest::ignoreMessage(QtWarningMsg, qPrintable(warning1));
    QTest::ignoreMessage(QtWarningMsg, qPrintable(warning2));

    QObject *object = component.create();
    QVERIFY(object != 0);

    QCOMPARE(qvariant_cast<QVector3D>(object->property("test1")), QVector3D(1, 0, 0.9f));
    QCOMPARE(qvariant_cast<QVector3D>(object->property("test2")), QVector3D(102, -10, -982.1f));
    QCOMPARE(qvariant_cast<QVector3D>(object->property("test3")), QVector3D());
    QCOMPARE(qvariant_cast<QVector3D>(object->property("test4")), QVector3D());

    delete object;
}

void tst_qqmlqt::vector4d()
{
    QQmlComponent component(&engine, testFileUrl("vector4.qml"));

    QString warning1 = component.url().toString() + ":6: Error: Qt.vector4d(): Invalid arguments";
    QString warning2 = component.url().toString() + ":7: Error: Qt.vector4d(): Invalid arguments";
    QTest::ignoreMessage(QtWarningMsg, qPrintable(warning1));
    QTest::ignoreMessage(QtWarningMsg, qPrintable(warning2));

    QObject *object = component.create();
    QVERIFY(object != 0);

    QCOMPARE(qvariant_cast<QVector4D>(object->property("test1")), QVector4D(1, 0, 0.9f, 0.6f));
    QCOMPARE(qvariant_cast<QVector4D>(object->property("test2")), QVector4D(102, -10, -982.1f, 10));
    QCOMPARE(qvariant_cast<QVector4D>(object->property("test3")), QVector4D());
    QCOMPARE(qvariant_cast<QVector4D>(object->property("test4")), QVector4D());

    delete object;
}

void tst_qqmlqt::quaternion()
{
    QQmlComponent component(&engine, testFileUrl("quaternion.qml"));

    QString warning1 = component.url().toString() + ":6: Error: Qt.quaternion(): Invalid arguments";
    QString warning2 = component.url().toString() + ":7: Error: Qt.quaternion(): Invalid arguments";
    QTest::ignoreMessage(QtWarningMsg, qPrintable(warning1));
    QTest::ignoreMessage(QtWarningMsg, qPrintable(warning2));

    QObject *object = component.create();
    QVERIFY(object != 0);

    QCOMPARE(qvariant_cast<QQuaternion>(object->property("test1")), QQuaternion(2, 17, 0.9f, 0.6f));
    QCOMPARE(qvariant_cast<QQuaternion>(object->property("test2")), QQuaternion(102, -10, -982.1f, 10));
    QCOMPARE(qvariant_cast<QQuaternion>(object->property("test3")), QQuaternion());
    QCOMPARE(qvariant_cast<QQuaternion>(object->property("test4")), QQuaternion());

    delete object;
}

void tst_qqmlqt::matrix4x4()
{
    QQmlComponent component(&engine, testFileUrl("matrix4x4.qml"));

    QString warning1 = component.url().toString() + ":6: Error: Qt.matrix4x4(): Invalid arguments";
    QString warning2 = component.url().toString() + ":7: Error: Qt.matrix4x4(): Invalid argument: not a valid matrix4x4 values array";
    QString warning3 = component.url().toString() + ":8: Error: Qt.matrix4x4(): Invalid argument: not a valid matrix4x4 values array";
    QTest::ignoreMessage(QtWarningMsg, qPrintable(warning1));
    QTest::ignoreMessage(QtWarningMsg, qPrintable(warning2));
    QTest::ignoreMessage(QtWarningMsg, qPrintable(warning3));

    QObject *object = component.create();
    QVERIFY(object != 0);

    QCOMPARE(qvariant_cast<QMatrix4x4>(object->property("test1")), QMatrix4x4(1, 2, 3, 4, 5, 6, 7, 8, 9, 10, 11, 12, 13, 14, 15, 16));
    QCOMPARE(qvariant_cast<QMatrix4x4>(object->property("test2")), QMatrix4x4(1,1,1,1,2,2,2,2,3,3,3,3,4,4,4,4));
    QCOMPARE(qvariant_cast<QMatrix4x4>(object->property("test3")), QMatrix4x4());
    QCOMPARE(qvariant_cast<QMatrix4x4>(object->property("test4")), QMatrix4x4());
    QCOMPARE(qvariant_cast<QMatrix4x4>(object->property("test5")), QMatrix4x4());

    delete object;
}

void tst_qqmlqt::font()
{
    QQmlComponent component(&engine, testFileUrl("font.qml"));

    QString warning1 = component.url().toString() + ":6: Error: Qt.font(): Invalid arguments";
    QString warning2 = component.url().toString() + ":7: Error: Qt.font(): Invalid argument: no valid font subproperties specified";
    QTest::ignoreMessage(QtWarningMsg, qPrintable(warning1));
    QTest::ignoreMessage(QtWarningMsg, qPrintable(warning2));

    QObject *object = component.create();
    QVERIFY(object != 0);

    QCOMPARE(qvariant_cast<QFont>(object->property("test1")), QFont("Arial", 22));
    QCOMPARE(qvariant_cast<QFont>(object->property("test2")), QFont("Arial", 20, QFont::DemiBold, true));
    QCOMPARE(qvariant_cast<QFont>(object->property("test3")), QFont());
    QCOMPARE(qvariant_cast<QFont>(object->property("test4")), QFont());

    delete object;
}

void tst_qqmlqt::lighter()
{
    QQmlComponent component(&engine, testFileUrl("lighter.qml"));

    QString warning1 = component.url().toString() + ":5: Error: Qt.lighter(): Invalid arguments";
    QString warning2 = component.url().toString() + ":10: Error: Qt.lighter(): Invalid arguments";
    QTest::ignoreMessage(QtWarningMsg, qPrintable(warning1));
    QTest::ignoreMessage(QtWarningMsg, qPrintable(warning2));

    QObject *object = component.create();
    QVERIFY(object != 0);

    QCOMPARE(qvariant_cast<QColor>(object->property("test1")), QColor::fromRgbF(1, 0.8, 0.3).lighter());
    QCOMPARE(qvariant_cast<QColor>(object->property("test2")), QColor());
    QCOMPARE(qvariant_cast<QColor>(object->property("test3")), QColor::fromRgbF(1, 0.8, 0.3).lighter(180));
    QCOMPARE(qvariant_cast<QColor>(object->property("test4")), QColor("red").lighter());
    QCOMPARE(qvariant_cast<QColor>(object->property("test5")), QColor());
    QCOMPARE(qvariant_cast<QColor>(object->property("test6")), QColor());

    delete object;
}

void tst_qqmlqt::darker()
{
    QQmlComponent component(&engine, testFileUrl("darker.qml"));

    QString warning1 = component.url().toString() + ":5: Error: Qt.darker(): Invalid arguments";
    QString warning2 = component.url().toString() + ":10: Error: Qt.darker(): Invalid arguments";
    QTest::ignoreMessage(QtWarningMsg, qPrintable(warning1));
    QTest::ignoreMessage(QtWarningMsg, qPrintable(warning2));

    QObject *object = component.create();
    QVERIFY(object != 0);

    QCOMPARE(qvariant_cast<QColor>(object->property("test1")), QColor::fromRgbF(1, 0.8, 0.3).darker());
    QCOMPARE(qvariant_cast<QColor>(object->property("test2")), QColor());
    QCOMPARE(qvariant_cast<QColor>(object->property("test3")), QColor::fromRgbF(1, 0.8, 0.3).darker(280));
    QCOMPARE(qvariant_cast<QColor>(object->property("test4")), QColor("red").darker());
    QCOMPARE(qvariant_cast<QColor>(object->property("test5")), QColor());
    QCOMPARE(qvariant_cast<QColor>(object->property("test6")), QColor());

    delete object;
}

void tst_qqmlqt::tint()
{
    QQmlComponent component(&engine, testFileUrl("tint.qml"));

    QString warning1 = component.url().toString() + ":7: Error: Qt.tint(): Invalid arguments";
    QString warning2 = component.url().toString() + ":8: Error: Qt.tint(): Invalid arguments";

    QTest::ignoreMessage(QtWarningMsg, qPrintable(warning1));
    QTest::ignoreMessage(QtWarningMsg, qPrintable(warning2));

    QObject *object = component.create();
    QVERIFY(object != 0);

    QCOMPARE(qvariant_cast<QColor>(object->property("test1")), QColor::fromRgbF(0, 0, 1));
    QCOMPARE(qvariant_cast<QColor>(object->property("test2")), QColor::fromRgbF(1, 0, 0));
    QColor test3 = qvariant_cast<QColor>(object->property("test3"));
    QCOMPARE(test3.rgba(), 0xFF7F0080);
    QCOMPARE(qvariant_cast<QColor>(object->property("test4")), QColor());
    QCOMPARE(qvariant_cast<QColor>(object->property("test5")), QColor());

    delete object;
}

class MyUrlHandler : public QObject
{
    Q_OBJECT
public:
    MyUrlHandler() : called(0) { }
    int called;
    QUrl last;

public slots:
    void noteCall(const QUrl &url) { called++; last = url; }
};

void tst_qqmlqt::openUrlExternally()
{
    MyUrlHandler handler;

    QDesktopServices::setUrlHandler("test", &handler, "noteCall");
    QDesktopServices::setUrlHandler("file", &handler, "noteCall");

    QQmlComponent component(&engine, testFileUrl("openUrlExternally.qml"));
    QObject *object = component.create();
    QVERIFY(object != 0);
    QCOMPARE(handler.called,1);
    QCOMPARE(handler.last, QUrl("test:url"));

    object->setProperty("testFile", true);

    QCOMPARE(handler.called,2);
    QCOMPARE(handler.last, testFileUrl("test.html"));

    QDesktopServices::unsetUrlHandler("test");
    QDesktopServices::unsetUrlHandler("file");
}

void tst_qqmlqt::openUrlExternally_pragmaLibrary()
{
    MyUrlHandler handler;

    QDesktopServices::setUrlHandler("test", &handler, "noteCall");
    QDesktopServices::setUrlHandler("file", &handler, "noteCall");

    QQmlComponent component(&engine, testFileUrl("openUrlExternally_lib.qml"));
    QObject *object = component.create();
    QVERIFY(object != 0);
    QCOMPARE(handler.called,1);
    QCOMPARE(handler.last, QUrl("test:url"));

    object->setProperty("testFile", true);

    QCOMPARE(handler.called,2);
    QCOMPARE(handler.last, testFileUrl("test.html"));

    QDesktopServices::unsetUrlHandler("test");
    QDesktopServices::unsetUrlHandler("file");
}

void tst_qqmlqt::md5()
{
    QQmlComponent component(&engine, testFileUrl("md5.qml"));

    QString warning1 = component.url().toString() + ":4: Error: Qt.md5(): Invalid arguments";
    QTest::ignoreMessage(QtWarningMsg, qPrintable(warning1));

    QObject *object = component.create();
    QVERIFY(object != 0);

    QCOMPARE(object->property("test2").toString(), QLatin1String(QCryptographicHash::hash("Hello World", QCryptographicHash::Md5).toHex()));

    delete object;
}

void tst_qqmlqt::createComponent()
{
    {
    QQmlComponent component(&engine, testFileUrl("createComponent.qml"));

    QString warning1 = component.url().toString() + ":9: Error: Qt.createComponent(): Invalid arguments";
    QString warning2 = component.url().toString() + ":10: Error: Qt.createComponent(): Invalid arguments";
    QTest::ignoreMessage(QtWarningMsg, qPrintable(warning1));
    QTest::ignoreMessage(QtWarningMsg, qPrintable(warning2));

    QObject *object = component.create();
    QVERIFY(object != 0);

    QCOMPARE(object->property("absoluteUrl").toString(), QString("http://www.example.com/test.qml"));
    QCOMPARE(object->property("relativeUrl").toString(), testFileUrl("createComponentData.qml").toString());

    QTRY_VERIFY(object->property("asyncResult").toBool());

    delete object;
    }

    // simultaneous sync and async compilation
    {
    QQmlComponent component(&engine, testFileUrl("createComponent.2.qml"));
    QObject *object = component.create();
    QVERIFY(object != 0);
    QTRY_VERIFY(object->property("success").toBool());
    delete object;
    }
}

void tst_qqmlqt::createComponent_pragmaLibrary()
{
    // Currently, just loading createComponent_lib.qml causes crash on some platforms
    QQmlComponent component(&engine, testFileUrl("createComponent_lib.qml"));
    QObject *object = component.create();
    QVERIFY(object != 0);
    QCOMPARE(object->property("status").toInt(), int(QQmlComponent::Ready));
    QCOMPARE(object->property("readValue").toInt(), int(1913));
    delete object;
}

void tst_qqmlqt::createQmlObject()
{
    QQmlComponent component(&engine, testFileUrl("createQmlObject.qml"));

    QString warning1 = component.url().toString() + ":7: Error: Qt.createQmlObject(): Invalid arguments";
    QString warning2 = component.url().toString()+ ":10: Error: Qt.createQmlObject(): failed to create object: \n    " + testFileUrl("inline").toString() + ":2:10: Blah is not a type";
    QString warning3 = component.url().toString()+ ":11: Error: Qt.createQmlObject(): failed to create object: \n    " + testFileUrl("main.qml").toString() + ":4:14: Duplicate property name";
    QString warning4 = component.url().toString()+ ":9: Error: Qt.createQmlObject(): Missing parent object";
    QString warning5 = component.url().toString()+ ":8: Error: Qt.createQmlObject(): Invalid arguments";
    QString warning6 = "RunTimeError:  Qt.createQmlObject(): failed to create object: \n    " + testFileUrl("inline").toString() + ":3:16: Cannot assign object type QObject with no default method";
    QTest::ignoreMessage(QtWarningMsg, qPrintable(warning1));
    QTest::ignoreMessage(QtWarningMsg, qPrintable(warning2));
    QTest::ignoreMessage(QtWarningMsg, qPrintable(warning3));
    QTest::ignoreMessage(QtWarningMsg, qPrintable(warning4));
    QTest::ignoreMessage(QtWarningMsg, qPrintable(warning5));
    QTest::ignoreMessage(QtDebugMsg, qPrintable(warning6));

    QObject *object = component.create();
    QVERIFY(object != 0);

    QCOMPARE(object->property("emptyArg").toBool(), true);
    QCOMPARE(object->property("success").toBool(), true);

    QQuickItem *item = qobject_cast<QQuickItem *>(object);
    QVERIFY(item != 0);
    QCOMPARE(item->childItems().count(), 1);

    delete object;
}


void tst_qqmlqt::dateTimeConversion()
{
    QDate date(2008,12,24);
    QTime time(14,15,38,200);
    QDateTime dateTime(date, time);
    //Note that when converting Date to QDateTime they can argue over historical DST data when converting to local time.
    //Tests should use UTC or recent dates.
    QDateTime dateTime2(QDate(2852,12,31), QTime(23,59,59,500));
    QDateTime dateTime3(QDate(2000,1,1), QTime(0,0,0,0));
    QDateTime dateTime4(QDate(2001,2,2), QTime(0,0,0,0));
    QDateTime dateTime5(QDate(1999,1,1), QTime(2,3,4,0));
    QDateTime dateTime6(QDate(2008,2,24), QTime(14,15,38,200));
    QDateTime dateTime7(QDate(1970,1,1), QTime(0,0,0,0), Qt::UTC);
    QDateTime dateTime8(QDate(1586,2,2), QTime(0,0,0,0), Qt::UTC);
    QDateTime dateTime9(QDate(955,1,1), QTime(0,0,0,0), Qt::UTC);
    QDateTime dateTime10(QDate(113,2,24), QTime(14,15,38,200), Qt::UTC);

    QQmlEngine eng;
    QQmlComponent component(&eng, testFileUrl("dateTimeConversion.qml"));
    QObject *obj = component.create();

    QCOMPARE(obj->property("qdate").toDate(), date);
    QCOMPARE(obj->property("qtime").toTime(), time);
    QCOMPARE(obj->property("qdatetime").toDateTime(), dateTime);
    QCOMPARE(obj->property("qdatetime2").toDateTime(), dateTime2);
    QCOMPARE(obj->property("qdatetime3").toDateTime(), dateTime3);
    QCOMPARE(obj->property("qdatetime4").toDateTime(), dateTime4);
    QCOMPARE(obj->property("qdatetime5").toDateTime(), dateTime5);
    QCOMPARE(obj->property("qdatetime6").toDateTime(), dateTime6);
    QCOMPARE(obj->property("qdatetime7").toDateTime(), dateTime7);
    QCOMPARE(obj->property("qdatetime8").toDateTime(), dateTime8);
    QCOMPARE(obj->property("qdatetime9").toDateTime(), dateTime9);
    QCOMPARE(obj->property("qdatetime10").toDateTime(), dateTime10);
}

void tst_qqmlqt::dateTimeFormatting()
{
    QFETCH(QString, method);
    QFETCH(QStringList, inputProperties);
    QFETCH(QStringList, expectedResults);

    QDate date(2008,12,24);
    QTime time(14,15,38,200);
    QDateTime dateTime(date, time);

    QQmlEngine eng;

    eng.rootContext()->setContextProperty("qdate", date);
    eng.rootContext()->setContextProperty("qtime", time);
    eng.rootContext()->setContextProperty("qdatetime", dateTime);

    QQmlComponent component(&eng, testFileUrl("formatting.qml"));

    QStringList warnings;
    warnings << component.url().toString() + ":37: Error: Qt.formatDate(): Invalid date format"
        << component.url().toString() + ":36: Error: Qt.formatDate(): Invalid arguments"
        << component.url().toString() + ":40: Error: Qt.formatTime(): Invalid time format"
        << component.url().toString() + ":39: Error: Qt.formatTime(): Invalid arguments"
        << component.url().toString() + ":43: Error: Qt.formatDateTime(): Invalid datetime format"
        << component.url().toString() + ":42: Error: Qt.formatDateTime(): Invalid arguments";

    foreach (const QString &warning, warnings)
        QTest::ignoreMessage(QtWarningMsg, qPrintable(warning));

    QObject *object = component.create();
    QVERIFY2(component.errorString().isEmpty(), qPrintable(component.errorString()));
    QVERIFY(object != 0);

    QVERIFY(inputProperties.count() > 0);
    QVariant result;
    foreach(const QString &prop, inputProperties) {
        QVERIFY(QMetaObject::invokeMethod(object, method.toUtf8().constData(),
                Q_RETURN_ARG(QVariant, result),
                Q_ARG(QVariant, prop)));
        QStringList output = result.toStringList();
        QCOMPARE(output.size(), expectedResults.size());
        for (int i=0; i<output.count(); i++)
            QCOMPARE(output[i], expectedResults[i]);
    }

    delete object;
}

void tst_qqmlqt::dateTimeFormatting_data()
{
    QTest::addColumn<QString>("method");
    QTest::addColumn<QStringList>("inputProperties");
    QTest::addColumn<QStringList>("expectedResults");

    QDate date(2008,12,24);
    QTime time(14,15,38,200);
    QDateTime dateTime(date, time);

    QTest::newRow("formatDate")
        << "formatDate"
        << (QStringList() << "dateFromString" << "jsdate" << "qdate" << "qdatetime")
        << (QStringList() << date.toString(Qt::DefaultLocaleShortDate)
                          << date.toString(Qt::DefaultLocaleLongDate)
                          << date.toString("ddd MMMM d yy"));

    QTest::newRow("formatTime")
        << "formatTime"
        << (QStringList() << "jsdate" << "qtime" << "qdatetime")
        << (QStringList() << time.toString(Qt::DefaultLocaleShortDate)
                          << time.toString(Qt::DefaultLocaleLongDate)
                          << time.toString("H:m:s a")
                          << time.toString("hh:mm:ss.zzz"));

    QTest::newRow("formatDateTime")
        << "formatDateTime"
        << (QStringList() << "jsdate" << "qdatetime")
        << (QStringList() << dateTime.toString(Qt::DefaultLocaleShortDate)
                          << dateTime.toString(Qt::DefaultLocaleLongDate)
                          << dateTime.toString("M/d/yy H:m:s a"));
}

void tst_qqmlqt::dateTimeFormattingVariants()
{
    QFETCH(QString, method);
    QFETCH(QVariant, variant);
    QFETCH(QStringList, expectedResults);

    QQmlEngine eng;
    eng.rootContext()->setContextProperty("qvariant", variant);
    QQmlComponent component(&eng, testFileUrl("formatting.qml"));

    QStringList warnings;
    warnings << component.url().toString() + ":37: Error: Qt.formatDate(): Invalid date format"
        << component.url().toString() + ":36: Error: Qt.formatDate(): Invalid arguments"
        << component.url().toString() + ":40: Error: Qt.formatTime(): Invalid time format"
        << component.url().toString() + ":39: Error: Qt.formatTime(): Invalid arguments"
        << component.url().toString() + ":43: Error: Qt.formatDateTime(): Invalid datetime format"
        << component.url().toString() + ":42: Error: Qt.formatDateTime(): Invalid arguments";

    foreach (const QString &warning, warnings)
        QTest::ignoreMessage(QtWarningMsg, qPrintable(warning));

    QObject *object = component.create();
    QVERIFY2(component.errorString().isEmpty(), qPrintable(component.errorString()));
    QVERIFY(object != 0);

    QVariant result;
    QVERIFY(QMetaObject::invokeMethod(object, method.toUtf8().constData(),
            Q_RETURN_ARG(QVariant, result),
            Q_ARG(QVariant, QString(QLatin1String("qvariant")))));
    QStringList output = result.toStringList();
    QCOMPARE(output, expectedResults);

    delete object;
}

void tst_qqmlqt::dateTimeFormattingVariants_data()
{
    QTest::addColumn<QString>("method");
    QTest::addColumn<QVariant>("variant");
    QTest::addColumn<QStringList>("expectedResults");

    QDateTime temporary;

    QTime time(11, 16, 39, 755);
    temporary = QDateTime(QDate(1970,1,1), time);
    QTest::newRow("formatDate, qtime") << "formatDate" << QVariant::fromValue(time) << (QStringList() << temporary.date().toString(Qt::DefaultLocaleShortDate) << temporary.date().toString(Qt::DefaultLocaleLongDate) << temporary.date().toString("ddd MMMM d yy"));
    QTest::newRow("formatDateTime, qtime") << "formatDateTime" << QVariant::fromValue(time) << (QStringList() << temporary.toString(Qt::DefaultLocaleShortDate) << temporary.toString(Qt::DefaultLocaleLongDate) << temporary.toString("M/d/yy H:m:s a"));
    QTest::newRow("formatTime, qtime") << "formatTime" << QVariant::fromValue(time) << (QStringList() << temporary.time().toString(Qt::DefaultLocaleShortDate) << temporary.time().toString(Qt::DefaultLocaleLongDate) << temporary.time().toString("H:m:s a") << temporary.time().toString("hh:mm:ss.zzz"));

    QDate date(2011,5,31);
    temporary = QDateTime(date);
    QTest::newRow("formatDate, qdate") << "formatDate" << QVariant::fromValue(date) << (QStringList() << temporary.date().toString(Qt::DefaultLocaleShortDate) << temporary.date().toString(Qt::DefaultLocaleLongDate) << temporary.date().toString("ddd MMMM d yy"));
    QTest::newRow("formatDateTime, qdate") << "formatDateTime" << QVariant::fromValue(date) << (QStringList() << temporary.toString(Qt::DefaultLocaleShortDate) << temporary.toString(Qt::DefaultLocaleLongDate) << temporary.toString("M/d/yy H:m:s a"));
    QTest::newRow("formatTime, qdate") << "formatTime" << QVariant::fromValue(date) << (QStringList() << temporary.time().toString(Qt::DefaultLocaleShortDate) << temporary.time().toString(Qt::DefaultLocaleLongDate) << temporary.time().toString("H:m:s a") << temporary.time().toString("hh:mm:ss.zzz"));

    QDateTime dateTime(date, time);
    temporary = dateTime;
    QTest::newRow("formatDate, qdatetime") << "formatDate" << QVariant::fromValue(dateTime) << (QStringList() << temporary.date().toString(Qt::DefaultLocaleShortDate) << temporary.date().toString(Qt::DefaultLocaleLongDate) << temporary.date().toString("ddd MMMM d yy"));
    QTest::newRow("formatDateTime, qdatetime") << "formatDateTime" << QVariant::fromValue(dateTime) << (QStringList() << temporary.toString(Qt::DefaultLocaleShortDate) << temporary.toString(Qt::DefaultLocaleLongDate) << temporary.toString("M/d/yy H:m:s a"));
    QTest::newRow("formatTime, qdatetime") << "formatTime" << QVariant::fromValue(dateTime) << (QStringList() << temporary.time().toString(Qt::DefaultLocaleShortDate) << temporary.time().toString(Qt::DefaultLocaleLongDate) << temporary.time().toString("H:m:s a") << temporary.time().toString("hh:mm:ss.zzz"));

    QString string(QLatin1String("2011/05/31 11:16:39.755"));
    temporary = QDateTime::fromString(string, "yyyy/MM/dd HH:mm:ss.zzz");
    QTest::newRow("formatDate, qstring") << "formatDate" << QVariant::fromValue(string) << (QStringList() << temporary.date().toString(Qt::DefaultLocaleShortDate) << temporary.date().toString(Qt::DefaultLocaleLongDate) << temporary.date().toString("ddd MMMM d yy"));
    QTest::newRow("formatDateTime, qstring") << "formatDateTime" << QVariant::fromValue(string) << (QStringList() << temporary.toString(Qt::DefaultLocaleShortDate) << temporary.toString(Qt::DefaultLocaleLongDate) << temporary.toString("M/d/yy H:m:s a"));
    QTest::newRow("formatTime, qstring") << "formatTime" << QVariant::fromValue(string) << (QStringList() << temporary.time().toString(Qt::DefaultLocaleShortDate) << temporary.time().toString(Qt::DefaultLocaleLongDate) << temporary.time().toString("H:m:s a") << temporary.time().toString("hh:mm:ss.zzz"));

    QColor color(Qt::red);
    temporary = QVariant::fromValue(color).toDateTime();
    QTest::newRow("formatDate, qcolor") << "formatDate" << QVariant::fromValue(color) << (QStringList() << temporary.date().toString(Qt::DefaultLocaleShortDate) << temporary.date().toString(Qt::DefaultLocaleLongDate) << temporary.date().toString("ddd MMMM d yy"));
    QTest::newRow("formatDateTime, qcolor") << "formatDateTime" << QVariant::fromValue(color) << (QStringList() << temporary.toString(Qt::DefaultLocaleShortDate) << temporary.toString(Qt::DefaultLocaleLongDate) << temporary.toString("M/d/yy H:m:s a"));
    QTest::newRow("formatTime, qcolor") << "formatTime" << QVariant::fromValue(color) << (QStringList() << temporary.time().toString(Qt::DefaultLocaleShortDate) << temporary.time().toString(Qt::DefaultLocaleLongDate) << temporary.time().toString("H:m:s a") << temporary.time().toString("hh:mm:ss.zzz"));

    int integer(4);
    temporary = QVariant::fromValue(integer).toDateTime();
    QTest::newRow("formatDate, int") << "formatDate" << QVariant::fromValue(integer) << (QStringList() << temporary.date().toString(Qt::DefaultLocaleShortDate) << temporary.date().toString(Qt::DefaultLocaleLongDate) << temporary.date().toString("ddd MMMM d yy"));
    QTest::newRow("formatDateTime, int") << "formatDateTime" << QVariant::fromValue(integer) << (QStringList() << temporary.toString(Qt::DefaultLocaleShortDate) << temporary.toString(Qt::DefaultLocaleLongDate) << temporary.toString("M/d/yy H:m:s a"));
    QTest::newRow("formatTime, int") << "formatTime" << QVariant::fromValue(integer) << (QStringList() << temporary.time().toString(Qt::DefaultLocaleShortDate) << temporary.time().toString(Qt::DefaultLocaleLongDate) << temporary.time().toString("H:m:s a") << temporary.time().toString("hh:mm:ss.zzz"));
}

void tst_qqmlqt::isQtObject()
{
    QQmlComponent component(&engine, testFileUrl("isQtObject.qml"));
    QObject *object = component.create();
    QVERIFY(object != 0);

    QCOMPARE(object->property("test1").toBool(), true);
    QCOMPARE(object->property("test2").toBool(), false);
    QCOMPARE(object->property("test3").toBool(), false);
    QCOMPARE(object->property("test4").toBool(), false);
    QCOMPARE(object->property("test5").toBool(), false);

    delete object;
}

void tst_qqmlqt::btoa()
{
    QQmlComponent component(&engine, testFileUrl("btoa.qml"));

    QString warning1 = component.url().toString() + ":4: Error: Qt.btoa(): Invalid arguments";
    QTest::ignoreMessage(QtWarningMsg, qPrintable(warning1));

    QObject *object = component.create();
    QVERIFY(object != 0);

    QCOMPARE(object->property("test2").toString(), QString("SGVsbG8gd29ybGQh"));

    delete object;
}

void tst_qqmlqt::atob()
{
    QQmlComponent component(&engine, testFileUrl("atob.qml"));

    QString warning1 = component.url().toString() + ":4: Error: Qt.atob(): Invalid arguments";
    QTest::ignoreMessage(QtWarningMsg, qPrintable(warning1));

    QObject *object = component.create();
    QVERIFY(object != 0);

    QCOMPARE(object->property("test2").toString(), QString("Hello world!"));

    delete object;
}

void tst_qqmlqt::fontFamilies()
{
    QQmlComponent component(&engine, testFileUrl("fontFamilies.qml"));

    QString warning1 = component.url().toString() + ":4: Error: Qt.fontFamilies(): Invalid arguments";
    QTest::ignoreMessage(QtWarningMsg, qPrintable(warning1));

    QObject *object = component.create();
    QVERIFY(object != 0);

    QFontDatabase database;
    QCOMPARE(object->property("test2"), QVariant::fromValue(database.families()));

    delete object;
}

void tst_qqmlqt::quit()
{
    QQmlComponent component(&engine, testFileUrl("quit.qml"));

    QSignalSpy spy(&engine, SIGNAL(quit()));
    QObject *object = component.create();
    QVERIFY(object != 0);
    QCOMPARE(spy.count(), 1);

    delete object;
}

void tst_qqmlqt::resolvedUrl()
{
    QQmlComponent component(&engine, testFileUrl("resolvedUrl.qml"));

    QObject *object = component.create();
    QVERIFY(object != 0);

    QCOMPARE(object->property("result").toString(), component.url().toString());
    QCOMPARE(object->property("isString").toBool(), true);

    delete object;
}

<<<<<<< HEAD
void tst_qqmlqt::later_data()
{
    QTest::addColumn<QString>("function");
    QTest::addColumn<QStringList>("expectedWarnings");
    QTest::addColumn<QStringList>("propNames");
    QTest::addColumn<QVariantList>("values");

    QVariant vtrue = QVariant(true);

    QTest::newRow("callLater from onCompleted")
            << QString()
            << QStringList()
            << (QStringList() << "test1_1" << "test2_1" << "processEvents" << "test1_2" << "test2_2")
            << (QVariantList() << vtrue << vtrue << QVariant() << vtrue << vtrue);

    QTest::newRow("trigger Qt.callLater() via repeater")
            << QString(QLatin1String("test2"))
            << QStringList()
            << (QStringList() << "processEvents" << "test2_2")
            << (QVariantList() << QVariant() << vtrue);

    QTest::newRow("recursive Qt.callLater()")
            << QString(QLatin1String("test3"))
            << QStringList()
            << (QStringList() << "processEvents" << "test3_1" << "processEvents" << "test3_2" << "processEvents" << "test3_3")
            << (QVariantList() << QVariant() << vtrue << QVariant() << vtrue << QVariant() << vtrue);

    QTest::newRow("nonexistent function")
            << QString(QLatin1String("test4"))
            << (QStringList() << QString(testFileUrl("later.qml").toString() + QLatin1String(":70: ReferenceError: functionThatDoesNotExist is not defined")))
            << QStringList()
            << QVariantList();

    QTest::newRow("callLater with different args")
            << QString(QLatin1String("test5"))
            << QStringList()
            << (QStringList() << "processEvents" << "test5_1")
            << (QVariantList() << QVariant() << vtrue);

    QTest::newRow("delayed call ordering")
            << QString(QLatin1String("test6"))
            << QStringList()
            << (QStringList() << "processEvents" << "test6_1")
            << (QVariantList() << QVariant() << vtrue);

    QTest::newRow("invoke module api invokable")
            << QString(QLatin1String("test9"))
            << QStringList()
            << (QStringList() << "processEvents" << "test9_1" << "processEvents")
            << (QVariantList() << QVariant() << QVariant(1) << QVariant());

    QTest::newRow("invoke function of deleted QObject via callLater() causing deletion")
            << QString(QLatin1String("test10"))
            << (QStringList() << QString(testFileUrl("LaterComponent.qml").toString() + QLatin1String(":8: ReferenceError: dangerousFunction is not defined (exception occurred during delayed function evaluation)")))
            << (QStringList() << "processEvents" << "test10_1" << "processEvents")
            << (QVariantList() << QVariant() << QVariant(0) << QVariant());

    QTest::newRow("invoke function of deleted QObject via callLater() after deletion")
            << QString(QLatin1String("test11"))
            << QStringList()
            << (QStringList() << "collectGarbage" << "processEvents" << "test11_1" << "processEvents")
            << (QVariantList() << QVariant() << QVariant() << QVariant(1) << QVariant());

    QTest::newRow("invoke function which has no script origin")
            << QString(QLatin1String("test14"))
            << QStringList()
            << (QStringList() << "collectGarbage")
            << (QVariantList() << QVariant());
}

void tst_qqmlqt::later()
{
    QFETCH(QString, function);
    QFETCH(QStringList, expectedWarnings);
    QFETCH(QStringList, propNames);
    QFETCH(QVariantList, values);

    foreach (const QString &w, expectedWarnings)
        QTest::ignoreMessage(QtWarningMsg, qPrintable(w));

    QQmlComponent component(&engine, testFileUrl("later.qml"));
    QObject *root = component.create();
    QVERIFY(root != 0);

    if (!function.isEmpty())
        QMetaObject::invokeMethod(root, qPrintable(function));

    for (int i = 0; i < propNames.size(); ++i) {
        if (propNames.at(i) == QLatin1String("processEvents")) {
            QCoreApplication::sendPostedEvents(0, QEvent::DeferredDelete);
            QCoreApplication::processEvents();
        } else if (propNames.at(i) == QLatin1String("collectGarbage")) {
            engine.collectGarbage();
        } else {
            QCOMPARE(root->property(qPrintable(propNames.at(i))), values.at(i));
        }
    }

    delete root;
=======
void tst_qqmlqt::qtObjectContents()
{
    struct StaticQtMetaObject : public QObject
    {
        static const QMetaObject *get()
        { return &staticQtMetaObject; }
    };

    QQmlComponent component(&engine, testFileUrl("qtObjectContents.qml"));

    QObject *object = component.create();
    QVERIFY(object != 0);

    QVERIFY(object->property("values").canConvert<QJSValue>());
    QVariantMap values = object->property("values").value<QJSValue>().toVariant().toMap();

    QSet<const char *> keys;
    int uniqueKeys = 0;
    const QMetaObject *qtMetaObject = StaticQtMetaObject::get();
    for (int ii = 0; ii < qtMetaObject->enumeratorCount(); ++ii) {
        QMetaEnum enumerator = qtMetaObject->enumerator(ii);
        for (int jj = 0; jj < enumerator.keyCount(); ++jj) {
            auto key = enumerator.key(jj);
//            qDebug() << "key:" << key;
            if (!keys.contains(key)) {
                ++uniqueKeys;
                keys.insert(key);
            }
            QVERIFY(values.contains(key));
            QVariant value = values.value(key);
            QVERIFY(value.canConvert<int>());
            QCOMPARE(value.toInt(), enumerator.value(jj));
        }
    }
    QVERIFY(values.contains("Asynchronous"));
    QCOMPARE(values.value("Asynchronous").toInt(), 0);
    ++uniqueKeys;
    QVERIFY(values.contains("Synchronous"));
    QCOMPARE(values.value("Synchronous").toInt(), 1);
    ++uniqueKeys;
    QCOMPARE(values.count(), uniqueKeys);

    delete object;
>>>>>>> b9e4a4df
}

QTEST_MAIN(tst_qqmlqt)

#include "tst_qqmlqt.moc"<|MERGE_RESOLUTION|>--- conflicted
+++ resolved
@@ -88,12 +88,9 @@
     void fontFamilies();
     void quit();
     void resolvedUrl();
-<<<<<<< HEAD
     void later_data();
     void later();
-=======
     void qtObjectContents();
->>>>>>> b9e4a4df
 
 private:
     QQmlEngine engine;
@@ -996,7 +993,6 @@
     delete object;
 }
 
-<<<<<<< HEAD
 void tst_qqmlqt::later_data()
 {
     QTest::addColumn<QString>("function");
@@ -1096,7 +1092,8 @@
     }
 
     delete root;
-=======
+}
+
 void tst_qqmlqt::qtObjectContents()
 {
     struct StaticQtMetaObject : public QObject
@@ -1140,7 +1137,6 @@
     QCOMPARE(values.count(), uniqueKeys);
 
     delete object;
->>>>>>> b9e4a4df
 }
 
 QTEST_MAIN(tst_qqmlqt)
