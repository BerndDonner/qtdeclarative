/****************************************************************************
**
** Copyright (C) 2016 Canonical Limited and/or its subsidiary(-ies).
** Contact: https://www.qt.io/licensing/
**
** This file is part of the test suite of the Qt Toolkit.
**
** $QT_BEGIN_LICENSE:GPL-EXCEPT$
** Commercial License Usage
** Licensees holding valid commercial Qt licenses may use this file in
** accordance with the commercial license agreement provided with the
** Software or, alternatively, in accordance with the terms contained in
** a written agreement between you and The Qt Company. For licensing terms
** and conditions see https://www.qt.io/terms-conditions. For further
** information use the contact form at https://www.qt.io/contact-us.
**
** GNU General Public License Usage
** Alternatively, this file may be used under the terms of the GNU
** General Public License version 3 as published by the Free Software
** Foundation with exceptions as appearing in the file LICENSE.GPL3-EXCEPT
** included in the packaging of this file. Please review the following
** information to ensure the GNU General Public License requirements will
** be met: https://www.gnu.org/licenses/gpl-3.0.html.
**
** $QT_END_LICENSE$
**
****************************************************************************/

#include <QtTest/QtTest>
#include <QtQml/qqmlengine.h>
#include <QtQml/qqmlfile.h>
#include <QtQml/qqmlnetworkaccessmanagerfactory.h>
#include <QtQuick/qquickview.h>
#include <QtQuick/qquickitem.h>
#if QT_CONFIG(process)
#include <QtCore/qprocess.h>
#endif
#include <QtQml/private/qqmlengine_p.h>
#include <QtQml/private/qqmltypedata_p.h>
#include <QtQml/private/qqmltypeloader_p.h>
#include "../../shared/testhttpserver.h"
#include "../../shared/util.h"

class tst_QQMLTypeLoader : public QQmlDataTest
{
    Q_OBJECT

private slots:
    void testLoadComplete();
    void loadComponentSynchronously();
    void trimCache();
    void trimCache2();
    void trimCache3();
    void keepSingleton();
    void keepRegistrations();
    void intercept();
    void redirect();
    void qmlSingletonWithinModule();
    void multiSingletonModule();
    void implicitComponentModule();
    void qrcRootPathUrl();
    void implicitImport();
<<<<<<< HEAD

private:
    void checkSingleton(const QString & dataDirectory);
=======
    void compositeSingletonCycle();
>>>>>>> 67fc5b67
};

void tst_QQMLTypeLoader::testLoadComplete()
{
#ifdef Q_OS_ANDROID
    QSKIP("Loading dynamic plugins does not work on Android");
#endif
    QQuickView *window = new QQuickView();
    window->engine()->addImportPath(QT_TESTCASE_BUILDDIR);
    qDebug() << window->engine()->importPathList();
    window->setGeometry(0,0,240,320);
    window->setSource(testFileUrl("test_load_complete.qml"));
    window->show();
    QVERIFY(QTest::qWaitForWindowExposed(window));

    QObject *rootObject = window->rootObject();
    QTRY_VERIFY(rootObject != nullptr);
    QTRY_COMPARE(rootObject->property("created").toInt(), 2);
    QTRY_COMPARE(rootObject->property("loaded").toInt(), 2);
    delete window;
}

void tst_QQMLTypeLoader::loadComponentSynchronously()
{
    QQmlEngine engine;
    QTest::ignoreMessage(QtWarningMsg, QRegularExpression(
                             QLatin1String(".*nonprotocol::1:1: QtObject is not a type.*")));
    QQmlComponent component(&engine, testFileUrl("load_synchronous.qml"));
    QScopedPointer<QObject> o(component.create());
    QVERIFY(o);
}

void tst_QQMLTypeLoader::trimCache()
{
    QQmlEngine engine;
    QQmlTypeLoader &loader = QQmlEnginePrivate::get(&engine)->typeLoader;
    for (int i = 0; i < 256; ++i) {
        QUrl url = testFileUrl("trim_cache.qml");
        url.setQuery(QString::number(i));

        QQmlTypeData *data = loader.getType(url).take();
        // Run an event loop to receive the callback that release()es.
        QTRY_COMPARE(data->count(), 2);

        // keep references to some of them so that they aren't trimmed. References to either the
        // QQmlTypeData or its compiledData() should prevent the trimming.
        if (i % 10 == 0) {
            // keep ref on data, don't add ref on data->compiledData()
        } else if (i % 5 == 0) {
            data->compilationUnit()->addref();
            data->release();
        } else {
            data->release();
        }
    }

    for (int i = 0; i < 256; ++i) {
        QUrl url = testFileUrl("trim_cache.qml");
        url.setQuery(QString::number(i));
        if (i % 5 == 0)
            QVERIFY(loader.isTypeLoaded(url));
        else if (i < 128)
            QVERIFY(!loader.isTypeLoaded(url));
        // The cache is free to keep the others.
    }
}

void tst_QQMLTypeLoader::trimCache2()
{
    QScopedPointer<QQuickView> window(new QQuickView());
    window->setSource(testFileUrl("trim_cache2.qml"));
    QQmlTypeLoader &loader = QQmlEnginePrivate::get(window->engine())->typeLoader;
    // in theory if gc has already run this could be false
    // QCOMPARE(loader.isTypeLoaded(testFileUrl("MyComponent2.qml")), true);
    window->engine()->collectGarbage();
    QTest::qWait(1);    // force event loop
    window->engine()->trimComponentCache();
    QCOMPARE(loader.isTypeLoaded(testFileUrl("MyComponent2.qml")), false);
}

// test trimming the cache of an item that contains sub-items created via incubation
void tst_QQMLTypeLoader::trimCache3()
{
    QScopedPointer<QQuickView> window(new QQuickView());
    window->setSource(testFileUrl("trim_cache3.qml"));
    QQmlTypeLoader &loader = QQmlEnginePrivate::get(window->engine())->typeLoader;
    QCOMPARE(loader.isTypeLoaded(testFileUrl("ComponentWithIncubator.qml")), true);

    QQmlProperty::write(window->rootObject(), "source", QString());

    // handle our deleteLater and cleanup
    QCoreApplication::sendPostedEvents(nullptr, QEvent::DeferredDelete);
    QCoreApplication::processEvents();
    window->engine()->collectGarbage();

    window->engine()->trimComponentCache();

    QCOMPARE(loader.isTypeLoaded(testFileUrl("ComponentWithIncubator.qml")), false);
}

void tst_QQMLTypeLoader::checkSingleton(const QString &dataDirectory)
{
    QQmlEngine engine;
    engine.addImportPath(dataDirectory);
    QQmlComponent component(&engine);
    component.setData("import ClusterDemo 1.0\n"
                      "import QtQuick 2.6\n"
                      "import \"..\"\n"
                      "Item { property int t: ValueSource.something }",
                      testFileUrl("abc/Xyz.qml"));
    QVERIFY2(component.status() == QQmlComponent::Ready, qPrintable(component.errorString()));
    QScopedPointer<QObject> o(component.create());
    QVERIFY(o.data());
    QCOMPARE(o->property("t").toInt(), 10);
}

void tst_QQMLTypeLoader::keepSingleton()
{
    qmlRegisterSingletonType(testFileUrl("ValueSource.qml"), "ClusterDemo", 1, 0, "ValueSource");
    checkSingleton(dataDirectory());
    QQmlMetaType::freeUnusedTypesAndCaches();
    checkSingleton(dataDirectory());
}

class TestObject : public QObject
{
    Q_OBJECT
public:
    TestObject(QObject *parent = nullptr) : QObject(parent) {}
};

QML_DECLARE_TYPE(TestObject)

static void verifyTypes(bool shouldHaveTestObject, bool shouldHaveFast)
{
    bool hasTestObject = false;
    bool hasFast = false;
    for (const QQmlType &type : QQmlMetaType::qmlAllTypes()) {
        if (type.elementName() == QLatin1String("Fast"))
            hasFast = true;
        else if (type.elementName() == QLatin1String("TestObject"))
            hasTestObject = true;
    }
    QCOMPARE(hasTestObject, shouldHaveTestObject);
    QCOMPARE(hasFast, shouldHaveFast);
}

void tst_QQMLTypeLoader::keepRegistrations()
{
    verifyTypes(false, false);
    qmlRegisterType<TestObject>("Test", 1, 0, "TestObject");
    verifyTypes(true, false);

    {
        QQmlEngine engine;
        engine.addImportPath(dataDirectory());
        QQmlComponent component(&engine);
        component.setData("import Fast 1.0\nFast {}", QUrl());
        QVERIFY2(component.errorString().isEmpty(), component.errorString().toUtf8().constData());
        QCOMPARE(component.status(), QQmlComponent::Ready);
        QScopedPointer<QObject> o(component.create());
        QVERIFY(o.data());
        verifyTypes(true, true);
    }

    verifyTypes(true, false); // Fast is gone again, even though an event was still scheduled.
    QQmlMetaType::freeUnusedTypesAndCaches();
    verifyTypes(true, false); // qmlRegisterType creates an undeletable type.
}

class NetworkReply : public QNetworkReply
{
public:
    NetworkReply()
    {
        open(QIODevice::ReadOnly);
    }

    void setData(const QByteArray &data)
    {
        if (isFinished())
            return;
        m_buffer = data;
        emit readyRead();
        setFinished(true);
        emit finished();
    }

    void fail()
    {
        if (isFinished())
            return;
        m_buffer.clear();
        setError(ContentNotFoundError, "content not found");
        emit error(ContentNotFoundError);
        setFinished(true);
        emit finished();
    }

    qint64 bytesAvailable() const override
    {
        return m_buffer.size();
    }

    qint64 readData(char *data, qint64 maxlen) override
    {
        if (m_buffer.length() < maxlen)
            maxlen = m_buffer.length();
        std::memcpy(data, m_buffer.data(), maxlen);
        m_buffer.remove(0, maxlen);
        return maxlen;
    }

    void abort() override
    {
        if (isFinished())
            return;
        m_buffer.clear();
        setFinished(true);
        emit finished();
    }

private:
    QByteArray m_buffer;
};

class NetworkAccessManager : public QNetworkAccessManager
{
    Q_OBJECT
public:

    NetworkAccessManager(QObject *parent) : QNetworkAccessManager(parent)
    {
    }

    QNetworkReply *createRequest(Operation op, const QNetworkRequest &request,
                                 QIODevice *outgoingData) override
    {
        QUrl url = request.url();
        QString scheme = url.scheme();
        if (op != GetOperation || !scheme.endsWith("+debug"))
            return QNetworkAccessManager::createRequest(op, request, outgoingData);

        scheme.chop(sizeof("+debug") - 1);
        url.setScheme(scheme);

        NetworkReply *reply = new NetworkReply;
        QString filename = QQmlFile::urlToLocalFileOrQrc(url);
        QTimer::singleShot(10, reply, [this, reply, filename]() {
            if (filename.isEmpty()) {
                reply->fail();
            } else {
                QFile file(filename);
                if (file.open(QIODevice::ReadOnly)) {
                    emit loaded(filename);
                    reply->setData(transformQmldir(filename, file.readAll()));
                } else
                    reply->fail();
            }
        });
        return reply;
    }

    QByteArray transformQmldir(const QString &filename, const QByteArray &content)
    {
        if (!filename.endsWith("/qmldir"))
            return content;

        // Make qmldir plugin paths absolute, so that we don't try to load them over the network
        QByteArray result;
        QByteArray path = filename.toUtf8();
        path.chop(sizeof("qmldir") - 1);
        for (QByteArray line : content.split('\n')) {
            if (line.isEmpty())
                continue;
            QList<QByteArray> segments = line.split(' ');
            if (segments.startsWith("plugin")) {
                if (segments.length() == 2) {
                    segments.append(path);
                } else if (segments.length() == 3) {
                    if (!segments[2].startsWith('/'))
                        segments[2] = path + segments[2];
                } else {
                    // Invalid plugin declaration. Ignore
                }
                result.append(segments.join(' '));
            } else {
                result.append(line);
            }
            result.append('\n');
        }
        return result;
    }

signals:
    void loaded(const QString &filename);
};

class NetworkAccessManagerFactory : public QQmlNetworkAccessManagerFactory
{
public:
    QStringList loadedFiles;

    QNetworkAccessManager *create(QObject *parent) override
    {
        NetworkAccessManager *manager = new NetworkAccessManager(parent);
        QObject::connect(manager, &NetworkAccessManager::loaded, [this](const QString &filename) {
            loadedFiles.append(filename);
        });
        return manager;
    }
};

class UrlInterceptor : public QQmlAbstractUrlInterceptor
{
public:
    QUrl intercept(const QUrl &path, DataType type) override
    {
        Q_UNUSED(type);
        if (!QQmlFile::isLocalFile(path))
            return path;

        QUrl result = path;
        QString scheme = result.scheme();
        if (!scheme.endsWith("+debug"))
            result.setScheme(scheme + "+debug");
        return result;
    }
};

void tst_QQMLTypeLoader::intercept()
{
#ifdef Q_OS_ANDROID
    QSKIP("Loading dynamic plugins does not work on Android");
#endif
    qmlClearTypeRegistrations();

    QQmlEngine engine;
    engine.addImportPath(dataDirectory());
    engine.addImportPath(QT_TESTCASE_BUILDDIR);

    UrlInterceptor interceptor;
    NetworkAccessManagerFactory factory;

    engine.setUrlInterceptor(&interceptor);
    engine.setNetworkAccessManagerFactory(&factory);

    QQmlComponent component(&engine, testFileUrl("test_intercept.qml"));

    QVERIFY(component.status() != QQmlComponent::Ready);
    QTRY_VERIFY2(component.status() == QQmlComponent::Ready,
                 component.errorString().toUtf8().constData());

    QScopedPointer<QObject> o(component.create());
    QVERIFY(o.data());

    QTRY_COMPARE(o->property("created").toInt(), 2);
    QTRY_COMPARE(o->property("loaded").toInt(), 2);

    QVERIFY(factory.loadedFiles.length() >= 6);
    QVERIFY(factory.loadedFiles.contains(dataDirectory() + "/test_intercept.qml"));
    QVERIFY(factory.loadedFiles.contains(dataDirectory() + "/Intercept.qml"));
    QVERIFY(factory.loadedFiles.contains(dataDirectory() + "/Fast/qmldir"));
    QVERIFY(factory.loadedFiles.contains(dataDirectory() + "/Fast/Fast.qml"));
    QVERIFY(factory.loadedFiles.contains(dataDirectory() + "/GenericView.qml"));
    QVERIFY(factory.loadedFiles.contains(QLatin1String(QT_TESTCASE_BUILDDIR) + "/Slow/qmldir"));
}

void tst_QQMLTypeLoader::redirect()
{
    TestHTTPServer server;
    QVERIFY2(server.listen(), qPrintable(server.errorString()));
    QVERIFY(server.serveDirectory(dataDirectory()));
    server.addRedirect("Base.qml", server.urlString("/redirected/Redirected.qml"));

    QQmlEngine engine;
    QQmlComponent component(&engine);
    component.loadUrl(server.urlString("/Load.qml"), QQmlComponent::Asynchronous);
    QTRY_VERIFY2(component.isReady(), qPrintable(component.errorString()));

    QScopedPointer<QObject> object {component.create()};
    QTRY_COMPARE(object->property("xy").toInt(), 323232);
}

void tst_QQMLTypeLoader::qmlSingletonWithinModule()
{
    qmlClearTypeRegistrations();
    QQmlEngine engine;
    qmlRegisterSingletonType(testFileUrl("Singleton.qml"), "modulewithsingleton", 1, 0, "Singleton");

    QQmlComponent component(&engine, testFileUrl("singletonuser.qml"));
    QCOMPARE(component.status(), QQmlComponent::Ready);
    QScopedPointer<QObject> obj(component.create());
    QVERIFY(!obj.isNull());
    QVERIFY(obj->property("ok").toBool());
}

static void checkCleanCacheLoad(const QString &testCase)
{
#if QT_CONFIG(process)
    const char *skipKey = "QT_TST_QQMLTYPELOADER_SKIP_MISMATCH";
    if (qEnvironmentVariableIsSet(skipKey))
        return;
    for (int i = 0; i < 5; ++i) {
        QProcess child;
        child.setProgram(QCoreApplication::applicationFilePath());
        child.setArguments(QStringList(testCase));
        QProcessEnvironment env = QProcessEnvironment::systemEnvironment();
        env.insert(QLatin1String("QT_LOGGING_RULES"), QLatin1String("qt.qml.diskcache.debug=true"));
        env.insert(QLatin1String(skipKey), QLatin1String("1"));
        child.setProcessEnvironment(env);
        child.start();
        QVERIFY(child.waitForFinished());
        QCOMPARE(child.exitCode(), 0);
        QVERIFY(!child.readAllStandardOutput().contains("Checksum mismatch for cached version"));
        QVERIFY(!child.readAllStandardError().contains("Checksum mismatch for cached version"));
    }
#else
    Q_UNUSED(testCase);
#endif
}

void tst_QQMLTypeLoader::multiSingletonModule()
{
#ifdef Q_OS_ANDROID
    QSKIP("Android seems to have problems with QProcess");
#endif
    qmlClearTypeRegistrations();
    QQmlEngine engine;
    engine.addImportPath(testFile("imports"));

    qmlRegisterSingletonType(testFileUrl("CppRegisteredSingleton1.qml"), "cppsingletonmodule",
                             1, 0, "CppRegisteredSingleton1");
    qmlRegisterSingletonType(testFileUrl("CppRegisteredSingleton2.qml"), "cppsingletonmodule",
                             1, 0, "CppRegisteredSingleton2");

    QQmlComponent component(&engine, testFileUrl("multisingletonuser.qml"));
    QCOMPARE(component.status(), QQmlComponent::Ready);
    QScopedPointer<QObject> obj(component.create());
    QVERIFY(!obj.isNull());
    QVERIFY(obj->property("ok").toBool());

    checkCleanCacheLoad(QLatin1String("multiSingletonModule"));
}

void tst_QQMLTypeLoader::implicitComponentModule()
{
#ifdef Q_OS_ANDROID
    QSKIP("Android seems to have problems with QProcess");
#endif
    QQmlEngine engine;
    QQmlComponent component(&engine, testFileUrl("implicitcomponent.qml"));
    QCOMPARE(component.status(), QQmlComponent::Ready);
    QScopedPointer<QObject> obj(component.create());
    QVERIFY(!obj.isNull());

    checkCleanCacheLoad(QLatin1String("implicitComponentModule"));
}

void tst_QQMLTypeLoader::qrcRootPathUrl()
{
    QQmlEngine engine;
    QQmlComponent component(&engine, testFileUrl("qrcRootPath.qml"));
    QCOMPARE(component.status(), QQmlComponent::Ready);
}

void tst_QQMLTypeLoader::implicitImport()
{
    QQmlEngine engine;
    engine.addImportPath(testFile("imports"));
    QQmlComponent component(&engine, testFileUrl("implicitimporttest.qml"));
    QVERIFY2(component.isReady(), qPrintable(component.errorString()));
    QScopedPointer<QObject> obj(component.create());
    QVERIFY(!obj.isNull());
}

void tst_QQMLTypeLoader::compositeSingletonCycle()
{
    TestHTTPServer server;
    QVERIFY2(server.listen(), qPrintable(server.errorString()));
    QVERIFY(server.serveDirectory(dataDirectory()));

    QQmlEngine engine;
    QQmlComponent component(&engine);
    engine.addImportPath(server.baseUrl().toString());
    component.loadUrl(server.urlString("Com/Orga/Handlers/Handler.qml"), QQmlComponent::Asynchronous);
    QTRY_VERIFY2(component.isReady(), qPrintable(component.errorString()));

    QScopedPointer<QObject> object {component.create()};
    QVERIFY(object);
    QCOMPARE(qvariant_cast<QColor>(object->property("color")), QColorConstants::Black);
}

QTEST_MAIN(tst_QQMLTypeLoader)

#include "tst_qqmltypeloader.moc"<|MERGE_RESOLUTION|>--- conflicted
+++ resolved
@@ -60,13 +60,10 @@
     void implicitComponentModule();
     void qrcRootPathUrl();
     void implicitImport();
-<<<<<<< HEAD
+    void compositeSingletonCycle();
 
 private:
     void checkSingleton(const QString & dataDirectory);
-=======
-    void compositeSingletonCycle();
->>>>>>> 67fc5b67
 };
 
 void tst_QQMLTypeLoader::testLoadComplete()
