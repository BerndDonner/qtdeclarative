--- conflicted
+++ resolved
@@ -80,20 +80,15 @@
         url.setQuery(QString::number(i));
 
         QQmlTypeData *data = loader.getType(url);
-<<<<<<< HEAD
-        if (i % 5 == 0) // keep references to some of them so that they aren't trimmed
-            data->compilationUnit()->addref();
-=======
         // Run an event loop to receive the callback that release()es.
         QTRY_COMPARE(data->count(), 2);
->>>>>>> cb6c208c
 
         // keep references to some of them so that they aren't trimmed. References to either the
         // QQmlTypeData or its compiledData() should prevent the trimming.
         if (i % 10 == 0) {
             // keep ref on data, don't add ref on data->compiledData()
         } else if (i % 5 == 0) {
-            data->compiledData()->addref();
+            data->compilationUnit()->addref();
             data->release();
         } else {
             data->release();
