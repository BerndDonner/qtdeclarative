/****************************************************************************
**
** Copyright (C) 2016 The Qt Company Ltd.
** Contact: https://www.qt.io/licensing/
**
** This file is part of the test suite of the Qt Toolkit.
**
** $QT_BEGIN_LICENSE:GPL-EXCEPT$
** Commercial License Usage
** Licensees holding valid commercial Qt licenses may use this file in
** accordance with the commercial license agreement provided with the
** Software or, alternatively, in accordance with the terms contained in
** a written agreement between you and The Qt Company. For licensing terms
** and conditions see https://www.qt.io/terms-conditions. For further
** information use the contact form at https://www.qt.io/contact-us.
**
** GNU General Public License Usage
** Alternatively, this file may be used under the terms of the GNU
** General Public License version 3 as published by the Free Software
** Foundation with exceptions as appearing in the file LICENSE.GPL3-EXCEPT
** included in the packaging of this file. Please review the following
** information to ensure the GNU General Public License requirements will
** be met: https://www.gnu.org/licenses/gpl-3.0.html.
**
** $QT_END_LICENSE$
**
****************************************************************************/

#include <qtest.h>
#include <QQmlEngine>
#include <QQmlComponent>
#include <QDebug>
#include <QJSValueIterator>
#include <private/qquickvaluetypes_p.h>
#include <private/qqmlglobal_p.h>
#include "../../shared/util.h"
#include "testtypes.h"

QT_BEGIN_NAMESPACE
extern int qt_defaultDpi(void);
QT_END_NAMESPACE

class tst_qqmlvaluetypes : public QQmlDataTest
{
    Q_OBJECT
public:
    tst_qqmlvaluetypes() {}

private slots:
    void initTestCase();

    void point();
    void pointf();
    void size();
    void sizef();
    void sizereadonly();
    void rect();
    void rectf();
    void vector2d();
    void vector3d();
    void vector4d();
    void quaternion();
    void matrix4x4();
    void font();
    void color();
    void variant();
    void locale();

    void bindingAssignment();
    void bindingRead();
    void staticAssignment();
    void scriptAccess();
    void autoBindingRemoval();
    void valueSources();
    void valueInterceptors();
    void bindingConflict();
    void deletedObject();
    void bindingVariantCopy();
    void scriptVariantCopy();
    void enums();
    void conflictingBindings();
    void returnValues();
    void varAssignment();
    void bindingsSpliceCorrectly();
    void nonValueTypeComparison();
    void initializeByWrite();
    void groupedInterceptors();
    void groupedInterceptors_data();
    void customValueType();
    void customValueTypeInQml();
    void gadgetInheritance();
    void toStringConversion();
<<<<<<< HEAD
    void enumerableProperties();
=======
    void enumProperties();
>>>>>>> cc1c3d0e

private:
    QQmlEngine engine;
};

void tst_qqmlvaluetypes::initTestCase()
{
    QQmlDataTest::initTestCase();
    registerTypes();
}

void tst_qqmlvaluetypes::point()
{
    {
        QQmlComponent component(&engine, testFileUrl("point_read.qml"));
        MyTypeObject *object = qobject_cast<MyTypeObject *>(component.create());
        QVERIFY(object != 0);

        QCOMPARE(object->property("p_x").toInt(), 10);
        QCOMPARE(object->property("p_y").toInt(), 4);
        QCOMPARE(object->property("copy"), QVariant(QPoint(10, 4)));

        delete object;
    }

    {
        QQmlComponent component(&engine, testFileUrl("point_write.qml"));
        MyTypeObject *object = qobject_cast<MyTypeObject *>(component.create());
        QVERIFY(object != 0);

        QCOMPARE(object->point(), QPoint(11, 12));

        delete object;
    }

    {
        QQmlComponent component(&engine, testFileUrl("point_compare.qml"));
        MyTypeObject *object = qobject_cast<MyTypeObject *>(component.create());
        QVERIFY(object != 0);

        QString tostring = QLatin1String("QPoint(10, 4)");
        QCOMPARE(object->property("tostring").toString(), tostring);
        QCOMPARE(object->property("equalsString").toBool(), true);
        QCOMPARE(object->property("equalsColor").toBool(), false);
        QCOMPARE(object->property("equalsVector3d").toBool(), false);
        QCOMPARE(object->property("equalsSize").toBool(), false);
        QCOMPARE(object->property("equalsPoint").toBool(), true);
        QCOMPARE(object->property("equalsRect").toBool(), false);
        QCOMPARE(object->property("equalsSelf").toBool(), true);
        QCOMPARE(object->property("equalsOther").toBool(), false);
        QCOMPARE(object->property("pointEqualsPointf").toBool(), true);

        delete object;
    }
}

void tst_qqmlvaluetypes::pointf()
{
    {
        QQmlComponent component(&engine, testFileUrl("pointf_read.qml"));
        MyTypeObject *object = qobject_cast<MyTypeObject *>(component.create());
        QVERIFY(object != 0);

        QCOMPARE(float(object->property("p_x").toDouble()), float(11.3));
        QCOMPARE(float(object->property("p_y").toDouble()), float(-10.9));
        QCOMPARE(object->property("copy"), QVariant(QPointF(11.3, -10.9)));

        delete object;
    }

    {
        QQmlComponent component(&engine, testFileUrl("pointf_write.qml"));
        MyTypeObject *object = qobject_cast<MyTypeObject *>(component.create());
        QVERIFY(object != 0);

        QCOMPARE(object->pointf(), QPointF(6.8, 9.3));

        delete object;
    }

    {
        QQmlComponent component(&engine, testFileUrl("pointf_compare.qml"));
        MyTypeObject *object = qobject_cast<MyTypeObject *>(component.create());
        QVERIFY(object != 0);

        QString tostring = QLatin1String("QPointF(11.3, -10.9)");
        QCOMPARE(object->property("tostring").toString(), tostring);
        QCOMPARE(object->property("equalsString").toBool(), true);
        QCOMPARE(object->property("equalsColor").toBool(), false);
        QCOMPARE(object->property("equalsVector3d").toBool(), false);
        QCOMPARE(object->property("equalsSize").toBool(), false);
        QCOMPARE(object->property("equalsPoint").toBool(), true);
        QCOMPARE(object->property("equalsRect").toBool(), false);
        QCOMPARE(object->property("equalsSelf").toBool(), true);
        QCOMPARE(object->property("equalsOther").toBool(), false);
        QCOMPARE(object->property("pointfEqualsPoint").toBool(), true);

        delete object;
    }
}

void tst_qqmlvaluetypes::size()
{
    {
        QQmlComponent component(&engine, testFileUrl("size_read.qml"));
        MyTypeObject *object = qobject_cast<MyTypeObject *>(component.create());
        QVERIFY(object != 0);

        QCOMPARE(object->property("s_width").toInt(), 1912);
        QCOMPARE(object->property("s_height").toInt(), 1913);
        QCOMPARE(object->property("copy"), QVariant(QSize(1912, 1913)));

        delete object;
    }

    {
        QQmlComponent component(&engine, testFileUrl("size_write.qml"));
        MyTypeObject *object = qobject_cast<MyTypeObject *>(component.create());
        QVERIFY(object != 0);

        QCOMPARE(object->size(), QSize(13, 88));

        delete object;
    }

    {
        QQmlComponent component(&engine, testFileUrl("size_compare.qml"));
        MyTypeObject *object = qobject_cast<MyTypeObject *>(component.create());
        QVERIFY(object != 0);

        QString tostring = QLatin1String("QSize(1912, 1913)");
        QCOMPARE(object->property("tostring").toString(), tostring);
        QCOMPARE(object->property("equalsString").toBool(), true);
        QCOMPARE(object->property("equalsColor").toBool(), false);
        QCOMPARE(object->property("equalsVector3d").toBool(), false);
        QCOMPARE(object->property("equalsSize").toBool(), true);
        QCOMPARE(object->property("equalsPoint").toBool(), false);
        QCOMPARE(object->property("equalsRect").toBool(), false);
        QCOMPARE(object->property("equalsSelf").toBool(), true);
        QCOMPARE(object->property("equalsOther").toBool(), false);
        QCOMPARE(object->property("sizeEqualsSizef").toBool(), true);

        delete object;
    }
}

void tst_qqmlvaluetypes::sizef()
{
    {
        QQmlComponent component(&engine, testFileUrl("sizef_read.qml"));
        MyTypeObject *object = qobject_cast<MyTypeObject *>(component.create());
        QVERIFY(object != 0);

        QCOMPARE(float(object->property("s_width").toDouble()), float(0.1));
        QCOMPARE(float(object->property("s_height").toDouble()), float(100923.2));
        QCOMPARE(object->property("copy"), QVariant(QSizeF(0.1, 100923.2)));

        delete object;
    }

    {
        QQmlComponent component(&engine, testFileUrl("sizef_write.qml"));
        MyTypeObject *object = qobject_cast<MyTypeObject *>(component.create());
        QVERIFY(object != 0);

        QCOMPARE(object->sizef(), QSizeF(44.3, 92.8));

        delete object;
    }

    {
        QQmlComponent component(&engine, testFileUrl("sizef_compare.qml"));
        MyTypeObject *object = qobject_cast<MyTypeObject *>(component.create());
        QVERIFY(object != 0);

        QString tostring = QLatin1String("QSizeF(0.1, 100923)");
        QCOMPARE(object->property("tostring").toString(), tostring);
        QCOMPARE(object->property("equalsString").toBool(), true);
        QCOMPARE(object->property("equalsColor").toBool(), false);
        QCOMPARE(object->property("equalsVector3d").toBool(), false);
        QCOMPARE(object->property("equalsSize").toBool(), true);
        QCOMPARE(object->property("equalsPoint").toBool(), false);
        QCOMPARE(object->property("equalsRect").toBool(), false);
        QCOMPARE(object->property("equalsSelf").toBool(), true);
        QCOMPARE(object->property("equalsOther").toBool(), false);
        QCOMPARE(object->property("sizefEqualsSize").toBool(), true);

        delete object;
    }
}

void tst_qqmlvaluetypes::variant()
{
    {
    QQmlComponent component(&engine, testFileUrl("variant_read.qml"));
    MyTypeObject *object = qobject_cast<MyTypeObject *>(component.create());
    QVERIFY(object != 0);

    QCOMPARE(float(object->property("s_width").toDouble()), float(0.1));
    QCOMPARE(float(object->property("s_height").toDouble()), float(100923.2));
    QCOMPARE(object->property("copy"), QVariant(QSizeF(0.1, 100923.2)));

    delete object;
    }

    {
    QQmlComponent component(&engine, testFileUrl("variant_write.1.qml"));
    QObject *object = component.create();
    QVERIFY(object != 0);
    QVERIFY(object->property("complete").toBool());
    QVERIFY(object->property("success").toBool());
    delete object;
    }

    {
    QQmlComponent component(&engine, testFileUrl("variant_write.2.qml"));
    QObject *object = component.create();
    QVERIFY(object != 0);
    QVERIFY(object->property("complete").toBool());
    QVERIFY(object->property("success").toBool());
    delete object;
    }
}

void tst_qqmlvaluetypes::locale()
{
    {
        QQmlComponent component(&engine, testFileUrl("locale_read.qml"));
        QScopedPointer<QObject> object(component.create());
        QVERIFY(!object.isNull());

#ifndef QT_NO_IM
        QVERIFY(QQml_guiProvider()->inputMethod());
        QInputMethod *inputMethod = qobject_cast<QInputMethod*>(QQml_guiProvider()->inputMethod());
        QLocale locale = inputMethod->locale();

        QCOMPARE(object->property("amText").toString(), locale.amText());
        QCOMPARE(object->property("decimalPoint").toString().at(0), locale.decimalPoint());
        QCOMPARE(object->property("exponential").toString().at(0), locale.exponential());
        // Sunday is 0 in JavaScript.
        QCOMPARE(object->property("firstDayOfWeek").toInt(), int(locale.firstDayOfWeek() == Qt::Sunday ? 0 : locale.firstDayOfWeek()));
        QCOMPARE(object->property("groupSeparator").toString().at(0), locale.groupSeparator());
        QCOMPARE(object->property("measurementSystem").toInt(), int(locale.measurementSystem()));
        QCOMPARE(object->property("name").toString(), locale.name());
        QCOMPARE(object->property("nativeCountryName").toString(), locale.nativeCountryName());
        QCOMPARE(object->property("nativeLanguageName").toString(), locale.nativeLanguageName());
        QCOMPARE(object->property("negativeSign").toString().at(0), locale.negativeSign());
        QCOMPARE(object->property("percent").toString().at(0), locale.percent());
        QCOMPARE(object->property("pmText").toString(), locale.pmText());
        QCOMPARE(object->property("positiveSign").toString().at(0), locale.positiveSign());
        QCOMPARE(object->property("textDirection").toInt(), int(locale.textDirection()));
        QCOMPARE(object->property("uiLanguages").toStringList(), locale.uiLanguages());
        QList<Qt::DayOfWeek> weekDays;
        foreach (const QVariant &weekDay, object->property("weekDays").toList()) {
            weekDays.append(Qt::DayOfWeek(weekDay.toInt()));
        }
        QCOMPARE(weekDays, locale.weekdays());
        QCOMPARE(object->property("zeroDigit").toString().at(0), locale.zeroDigit());
#endif // QT_NO_IM
    }
}

void tst_qqmlvaluetypes::sizereadonly()
{
    {
        QQmlComponent component(&engine, testFileUrl("sizereadonly_read.qml"));
        MyTypeObject *object = qobject_cast<MyTypeObject *>(component.create());
        QVERIFY(object != 0);

        QCOMPARE(object->property("s_width").toInt(), 1912);
        QCOMPARE(object->property("s_height").toInt(), 1913);
        QCOMPARE(object->property("copy"), QVariant(QSize(1912, 1913)));

        delete object;
    }

    {
        QQmlComponent component(&engine, testFileUrl("sizereadonly_writeerror.qml"));
        QVERIFY(component.isError());
        QCOMPARE(component.errors().at(0).description(), QLatin1String("Invalid property assignment: \"sizereadonly\" is a read-only property"));
    }

    {
        QQmlComponent component(&engine, testFileUrl("sizereadonly_writeerror2.qml"));
        QVERIFY(component.isError());
        QCOMPARE(component.errors().at(0).description(), QLatin1String("Invalid property assignment: \"sizereadonly\" is a read-only property"));
    }

    {
        QQmlComponent component(&engine, testFileUrl("sizereadonly_writeerror3.qml"));
        QVERIFY(component.isError());
        QCOMPARE(component.errors().at(0).description(), QLatin1String("Invalid property assignment: \"sizereadonly\" is a read-only property"));
    }

    {
        QQmlComponent component(&engine, testFileUrl("sizereadonly_writeerror4.qml"));

        QObject *object = component.create();
        QVERIFY(object);

        QCOMPARE(object->property("sizereadonly").toSize(), QSize(1912, 1913));

        delete object;
    }
}

void tst_qqmlvaluetypes::rect()
{
    {
        QQmlComponent component(&engine, testFileUrl("rect_read.qml"));
        MyTypeObject *object = qobject_cast<MyTypeObject *>(component.create());
        QVERIFY(object != 0);

        QCOMPARE(object->property("r_x").toInt(), 2);
        QCOMPARE(object->property("r_y").toInt(), 3);
        QCOMPARE(object->property("r_width").toInt(), 109);
        QCOMPARE(object->property("r_height").toInt(), 102);
        QCOMPARE(object->property("r_left").toInt(), 2);
        QCOMPARE(object->property("r_right").toInt(), 110);
        QCOMPARE(object->property("r_top").toInt(), 3);
        QCOMPARE(object->property("r_bottom").toInt(), 104);
        QCOMPARE(object->property("copy"), QVariant(QRect(2, 3, 109, 102)));

        delete object;
    }

    {
        QQmlComponent component(&engine, testFileUrl("rect_write.qml"));
        MyTypeObject *object = qobject_cast<MyTypeObject *>(component.create());
        QVERIFY(object != 0);

        QCOMPARE(object->rect(), QRect(1234, 7, 56, 63));

        delete object;
    }

    {
        QQmlComponent component(&engine, testFileUrl("rect_compare.qml"));
        MyTypeObject *object = qobject_cast<MyTypeObject *>(component.create());
        QVERIFY(object != 0);

        QString tostring = QLatin1String("QRect(2, 3, 109, 102)");
        QCOMPARE(object->property("tostring").toString(), tostring);
        QCOMPARE(object->property("equalsString").toBool(), true);
        QCOMPARE(object->property("equalsColor").toBool(), false);
        QCOMPARE(object->property("equalsVector3d").toBool(), false);
        QCOMPARE(object->property("equalsSize").toBool(), false);
        QCOMPARE(object->property("equalsPoint").toBool(), false);
        QCOMPARE(object->property("equalsRect").toBool(), true);
        QCOMPARE(object->property("equalsSelf").toBool(), true);
        QCOMPARE(object->property("equalsOther").toBool(), false);
        QCOMPARE(object->property("rectEqualsRectf").toBool(), true);

        delete object;
    }
}

void tst_qqmlvaluetypes::rectf()
{
    {
        QQmlComponent component(&engine, testFileUrl("rectf_read.qml"));
        MyTypeObject *object = qobject_cast<MyTypeObject *>(component.create());
        QVERIFY(object != 0);

        QCOMPARE(float(object->property("r_x").toDouble()), float(103.8));
        QCOMPARE(float(object->property("r_y").toDouble()), float(99.2));
        QCOMPARE(float(object->property("r_width").toDouble()), float(88.1));
        QCOMPARE(float(object->property("r_height").toDouble()), float(77.6));
        QCOMPARE(float(object->property("r_left").toDouble()), float(103.8));
        QCOMPARE(float(object->property("r_right").toDouble()), float(191.9));
        QCOMPARE(float(object->property("r_top").toDouble()), float(99.2));
        QCOMPARE(float(object->property("r_bottom").toDouble()), float(176.8));
        QCOMPARE(object->property("copy"), QVariant(QRectF(103.8, 99.2, 88.1, 77.6)));

        delete object;
    }

    {
        QQmlComponent component(&engine, testFileUrl("rectf_write.qml"));
        MyTypeObject *object = qobject_cast<MyTypeObject *>(component.create());
        QVERIFY(object != 0);

        QCOMPARE(object->rectf(), QRectF(70.1, -113.2, 80924.8, 99.2));

        delete object;
    }

    {
        QQmlComponent component(&engine, testFileUrl("rectf_compare.qml"));
        MyTypeObject *object = qobject_cast<MyTypeObject *>(component.create());
        QVERIFY(object != 0);

        QString tostring = QLatin1String("QRectF(103.8, 99.2, 88.1, 77.6)");
        QCOMPARE(object->property("tostring").toString(), tostring);
        QCOMPARE(object->property("equalsString").toBool(), true);
        QCOMPARE(object->property("equalsColor").toBool(), false);
        QCOMPARE(object->property("equalsVector3d").toBool(), false);
        QCOMPARE(object->property("equalsSize").toBool(), false);
        QCOMPARE(object->property("equalsPoint").toBool(), false);
        QCOMPARE(object->property("equalsRect").toBool(), true);
        QCOMPARE(object->property("equalsSelf").toBool(), true);
        QCOMPARE(object->property("equalsOther").toBool(), false);
        QCOMPARE(object->property("rectfEqualsRect").toBool(), true);

        delete object;
    }
}

void tst_qqmlvaluetypes::vector2d()
{
    {
        QQmlComponent component(&engine, testFileUrl("vector2d_read.qml"));
        MyTypeObject *object = qobject_cast<MyTypeObject *>(component.create());
        QVERIFY(object != 0);

        QCOMPARE((float)object->property("v_x").toDouble(), (float)32.88);
        QCOMPARE((float)object->property("v_y").toDouble(), (float)1.3);
        QCOMPARE(object->property("copy"), QVariant(QVector2D(32.88f, 1.3f)));

        delete object;
    }

    {
        QQmlComponent component(&engine, testFileUrl("vector2d_write.qml"));
        MyTypeObject *object = qobject_cast<MyTypeObject *>(component.create());
        QVERIFY(object != 0);

        QCOMPARE(object->vector2(), QVector2D(-0.3f, -12.9f));

        delete object;
    }

    {
        QQmlComponent component(&engine, testFileUrl("vector2d_compare.qml"));
        MyTypeObject *object = qobject_cast<MyTypeObject *>(component.create());
        QVERIFY(object != 0);

        QString tostring = QLatin1String("QVector2D(32.88, 1.3)");
        QCOMPARE(object->property("tostring").toString(), tostring);
        QCOMPARE(object->property("equalsString").toBool(), true);
        QCOMPARE(object->property("equalsColor").toBool(), false);
        QCOMPARE(object->property("equalsVector3d").toBool(), false);
        QCOMPARE(object->property("equalsSize").toBool(), false);
        QCOMPARE(object->property("equalsPoint").toBool(), false);
        QCOMPARE(object->property("equalsRect").toBool(), false);
        QCOMPARE(object->property("equalsSelf").toBool(), true);

        delete object;
    }

    {
        QQmlComponent component(&engine, testFileUrl("vector2d_invokables.qml"));
        QObject *object = component.create();
        QVERIFY(object != 0);
        QVERIFY(object->property("success").toBool());
        delete object;
    }
}

void tst_qqmlvaluetypes::vector3d()
{
    {
        QQmlComponent component(&engine, testFileUrl("vector3d_read.qml"));
        MyTypeObject *object = qobject_cast<MyTypeObject *>(component.create());
        QVERIFY(object != 0);

        QCOMPARE((float)object->property("v_x").toDouble(), (float)23.88);
        QCOMPARE((float)object->property("v_y").toDouble(), (float)3.1);
        QCOMPARE((float)object->property("v_z").toDouble(), (float)4.3);
        QCOMPARE(object->property("copy"), QVariant(QVector3D(23.88f, 3.1f, 4.3f)));

        delete object;
    }

    {
        QQmlComponent component(&engine, testFileUrl("vector3d_write.qml"));
        MyTypeObject *object = qobject_cast<MyTypeObject *>(component.create());
        QVERIFY(object != 0);

        QCOMPARE(object->vector(), QVector3D(-0.3f, -12.9f, 907.4f));

        delete object;
    }

    {
        QQmlComponent component(&engine, testFileUrl("vector3d_compare.qml"));
        MyTypeObject *object = qobject_cast<MyTypeObject *>(component.create());
        QVERIFY(object != 0);

        QString tostring = QLatin1String("QVector3D(23.88, 3.1, 4.3)");
        QCOMPARE(object->property("tostring").toString(), tostring);
        QCOMPARE(object->property("equalsString").toBool(), true);
        QCOMPARE(object->property("equalsColor").toBool(), false);
        QCOMPARE(object->property("equalsVector3d").toBool(), true);
        QCOMPARE(object->property("equalsSize").toBool(), false);
        QCOMPARE(object->property("equalsPoint").toBool(), false);
        QCOMPARE(object->property("equalsRect").toBool(), false);
        QCOMPARE(object->property("equalsSelf").toBool(), true);
        QCOMPARE(object->property("equalsOther").toBool(), false);

        delete object;
    }

    {
        QQmlComponent component(&engine, testFileUrl("vector3d_invokables.qml"));
        QObject *object = component.create();
        QVERIFY(object != 0);
        QVERIFY(object->property("success").toBool());
        delete object;
    }
}

void tst_qqmlvaluetypes::vector4d()
{
    {
        QQmlComponent component(&engine, testFileUrl("vector4d_read.qml"));
        MyTypeObject *object = qobject_cast<MyTypeObject *>(component.create());
        QVERIFY(object != 0);

        QCOMPARE((float)object->property("v_x").toDouble(), (float)54.2);
        QCOMPARE((float)object->property("v_y").toDouble(), (float)23.88);
        QCOMPARE((float)object->property("v_z").toDouble(), (float)3.1);
        QCOMPARE((float)object->property("v_w").toDouble(), (float)4.3);
        QCOMPARE(object->property("copy"), QVariant(QVector4D(54.2f, 23.88f, 3.1f, 4.3f)));

        delete object;
    }

    {
        QQmlComponent component(&engine, testFileUrl("vector4d_write.qml"));
        MyTypeObject *object = qobject_cast<MyTypeObject *>(component.create());
        QVERIFY(object != 0);

        QCOMPARE(object->vector4(), QVector4D(-0.3f, -12.9f, 907.4f, 88.5f));

        delete object;
    }

    {
        QQmlComponent component(&engine, testFileUrl("vector4d_compare.qml"));
        MyTypeObject *object = qobject_cast<MyTypeObject *>(component.create());
        QVERIFY(object != 0);

        QString tostring = QLatin1String("QVector4D(54.2, 23.88, 3.1, 4.3)");
        QCOMPARE(object->property("tostring").toString(), tostring);
        QCOMPARE(object->property("equalsString").toBool(), true);
        QCOMPARE(object->property("equalsColor").toBool(), false);
        QCOMPARE(object->property("equalsVector3d").toBool(), false);
        QCOMPARE(object->property("equalsSize").toBool(), false);
        QCOMPARE(object->property("equalsPoint").toBool(), false);
        QCOMPARE(object->property("equalsRect").toBool(), false);
        QCOMPARE(object->property("equalsSelf").toBool(), true);

        delete object;
    }

    {
        QQmlComponent component(&engine, testFileUrl("vector4d_invokables.qml"));
        QObject *object = component.create();
        QVERIFY(object != 0);
        QVERIFY(object->property("success").toBool());
        delete object;
    }
}

void tst_qqmlvaluetypes::quaternion()
{
    {
        QQmlComponent component(&engine, testFileUrl("quaternion_read.qml"));
        MyTypeObject *object = qobject_cast<MyTypeObject *>(component.create());
        QVERIFY(object != 0);

        QCOMPARE((float)object->property("v_scalar").toDouble(), (float)4.3);
        QCOMPARE((float)object->property("v_x").toDouble(), (float)54.2);
        QCOMPARE((float)object->property("v_y").toDouble(), (float)23.88);
        QCOMPARE((float)object->property("v_z").toDouble(), (float)3.1);
        QCOMPARE(object->property("copy"), QVariant(QQuaternion(4.3f, 54.2f, 23.88f, 3.1f)));

        delete object;
    }

    {
        QQmlComponent component(&engine, testFileUrl("quaternion_write.qml"));
        MyTypeObject *object = qobject_cast<MyTypeObject *>(component.create());
        QVERIFY(object != 0);

        QCOMPARE(object->quaternion(), QQuaternion(88.5f, -0.3f, -12.9f, 907.4f));

        delete object;
    }

    {
        QQmlComponent component(&engine, testFileUrl("quaternion_compare.qml"));
        MyTypeObject *object = qobject_cast<MyTypeObject *>(component.create());
        QVERIFY(object != 0);

        QString tostring = QLatin1String("QQuaternion(4.3, 54.2, 23.88, 3.1)");
        QCOMPARE(object->property("tostring").toString(), tostring);
        QCOMPARE(object->property("equalsString").toBool(), true);
        QCOMPARE(object->property("equalsColor").toBool(), false);
        QCOMPARE(object->property("equalsVector3d").toBool(), false);
        QCOMPARE(object->property("equalsSize").toBool(), false);
        QCOMPARE(object->property("equalsPoint").toBool(), false);
        QCOMPARE(object->property("equalsRect").toBool(), false);
        QCOMPARE(object->property("equalsSelf").toBool(), true);

        delete object;
    }
}

void tst_qqmlvaluetypes::matrix4x4()
{
    {
        QQmlComponent component(&engine, testFileUrl("matrix4x4_read.qml"));
        MyTypeObject *object = qobject_cast<MyTypeObject *>(component.create());
        QVERIFY(object != 0);

        QCOMPARE((float)object->property("v_m11").toDouble(), (float)1);
        QCOMPARE((float)object->property("v_m12").toDouble(), (float)2);
        QCOMPARE((float)object->property("v_m13").toDouble(), (float)3);
        QCOMPARE((float)object->property("v_m14").toDouble(), (float)4);
        QCOMPARE((float)object->property("v_m21").toDouble(), (float)5);
        QCOMPARE((float)object->property("v_m22").toDouble(), (float)6);
        QCOMPARE((float)object->property("v_m23").toDouble(), (float)7);
        QCOMPARE((float)object->property("v_m24").toDouble(), (float)8);
        QCOMPARE((float)object->property("v_m31").toDouble(), (float)9);
        QCOMPARE((float)object->property("v_m32").toDouble(), (float)10);
        QCOMPARE((float)object->property("v_m33").toDouble(), (float)11);
        QCOMPARE((float)object->property("v_m34").toDouble(), (float)12);
        QCOMPARE((float)object->property("v_m41").toDouble(), (float)13);
        QCOMPARE((float)object->property("v_m42").toDouble(), (float)14);
        QCOMPARE((float)object->property("v_m43").toDouble(), (float)15);
        QCOMPARE((float)object->property("v_m44").toDouble(), (float)16);
        QCOMPARE(object->property("copy"),
                 QVariant(QMatrix4x4(1, 2, 3, 4,
                                     5, 6, 7, 8,
                                     9, 10, 11, 12,
                                     13, 14, 15, 16)));

        delete object;
    }

    {
        QQmlComponent component(&engine, testFileUrl("matrix4x4_write.qml"));
        MyTypeObject *object = qobject_cast<MyTypeObject *>(component.create());
        QVERIFY(object != 0);

        QCOMPARE(object->matrix(), QMatrix4x4(11, 12, 13, 14,
                                              21, 22, 23, 24,
                                              31, 32, 33, 34,
                                              41, 42, 43, 44));

        delete object;
    }

    {
        QQmlComponent component(&engine, testFileUrl("matrix4x4_compare.qml"));
        MyTypeObject *object = qobject_cast<MyTypeObject *>(component.create());
        QVERIFY(object != 0);

        QString tostring = QLatin1String("QMatrix4x4(1, 2, 3, 4, 5, 6, 7, 8, 9, 10, 11, 12, 13, 14, 15, 16)");
        QCOMPARE(object->property("tostring").toString(), tostring);
        QCOMPARE(object->property("equalsString").toBool(), true);
        QCOMPARE(object->property("equalsColor").toBool(), false);
        QCOMPARE(object->property("equalsVector3d").toBool(), false);
        QCOMPARE(object->property("equalsSize").toBool(), false);
        QCOMPARE(object->property("equalsPoint").toBool(), false);
        QCOMPARE(object->property("equalsRect").toBool(), false);
        QCOMPARE(object->property("equalsSelf").toBool(), true);

        delete object;
    }

    {
        QQmlComponent component(&engine, testFileUrl("matrix4x4_invokables.qml"));
        QObject *object = component.create();
        QVERIFY(object != 0);
        QCOMPARE(object->property("success").toBool(), true);
        delete object;
    }
}

void tst_qqmlvaluetypes::font()
{
    {
        QQmlComponent component(&engine, testFileUrl("font_read.qml"));
        MyTypeObject *object = qobject_cast<MyTypeObject *>(component.create());
        QVERIFY(object != 0);

        QCOMPARE(object->property("f_family").toString(), object->font().family());
        QCOMPARE(object->property("f_bold").toBool(), object->font().bold());
        QCOMPARE(object->property("f_weight").toInt(), object->font().weight());
        QCOMPARE(object->property("f_italic").toBool(), object->font().italic());
        QCOMPARE(object->property("f_underline").toBool(), object->font().underline());
        QCOMPARE(object->property("f_overline").toBool(), object->font().overline());
        QCOMPARE(object->property("f_strikeout").toBool(), object->font().strikeOut());
        QCOMPARE(object->property("f_pointSize").toDouble(), object->font().pointSizeF());
        QCOMPARE(object->property("f_pixelSize").toInt(), int((object->font().pointSizeF() * qt_defaultDpi()) / qreal(72.)));
        QCOMPARE(object->property("f_capitalization").toInt(), (int)object->font().capitalization());
        QCOMPARE(object->property("f_letterSpacing").toDouble(), object->font().letterSpacing());
        QCOMPARE(object->property("f_wordSpacing").toDouble(), object->font().wordSpacing());

        QCOMPARE(object->property("copy"), QVariant(object->font()));

        delete object;
    }

    {
        QQmlComponent component(&engine, testFileUrl("font_write.qml"));
        MyTypeObject *object = qobject_cast<MyTypeObject *>(component.create());
        QVERIFY(object != 0);

        QFont font;
        font.setFamily("Helvetica");
        font.setBold(false);
        font.setWeight(QFont::Normal);
        font.setItalic(false);
        font.setUnderline(false);
        font.setStrikeOut(false);
        font.setPointSize(15);
        font.setCapitalization(QFont::AllLowercase);
        font.setLetterSpacing(QFont::AbsoluteSpacing, 9.7);
        font.setWordSpacing(11.2);

        QFont f = object->font();
        QCOMPARE(f.family(), font.family());
        QCOMPARE(f.bold(), font.bold());
        QCOMPARE(f.weight(), font.weight());
        QCOMPARE(f.italic(), font.italic());
        QCOMPARE(f.underline(), font.underline());
        QCOMPARE(f.strikeOut(), font.strikeOut());
        QCOMPARE(f.pointSize(), font.pointSize());
        QCOMPARE(f.capitalization(), font.capitalization());
        QCOMPARE(f.letterSpacing(), font.letterSpacing());
        QCOMPARE(f.wordSpacing(), font.wordSpacing());

        delete object;
    }

    // Test pixelSize
    {
        QQmlComponent component(&engine, testFileUrl("font_write.2.qml"));
        MyTypeObject *object = qobject_cast<MyTypeObject *>(component.create());
        QVERIFY(object != 0);

        QCOMPARE(object->font().pixelSize(), 10);

        delete object;
    }

    // Test pixelSize and pointSize
    {
        QQmlComponent component(&engine, testFileUrl("font_write.3.qml"));
        QTest::ignoreMessage(QtWarningMsg, "Both point size and pixel size set. Using pixel size.");
        MyTypeObject *object = qobject_cast<MyTypeObject *>(component.create());
        QVERIFY(object != 0);

        QCOMPARE(object->font().pixelSize(), 10);

        delete object;
    }
    {
        QQmlComponent component(&engine, testFileUrl("font_write.4.qml"));
        QTest::ignoreMessage(QtWarningMsg, "Both point size and pixel size set. Using pixel size.");
        MyTypeObject *object = qobject_cast<MyTypeObject *>(component.create());
        QVERIFY(object != 0);

        QCOMPARE(object->font().pixelSize(), 10);

        delete object;
    }
    {
        QQmlComponent component(&engine, testFileUrl("font_write.5.qml"));
        QObject *object = qobject_cast<QObject *>(component.create());
        QVERIFY(object != 0);
        MyTypeObject *object1 = object->findChild<MyTypeObject *>("object1");
        QVERIFY(object1 != 0);
        MyTypeObject *object2 = object->findChild<MyTypeObject *>("object2");
        QVERIFY(object2 != 0);

        QCOMPARE(object1->font().pixelSize(), 19);
        QCOMPARE(object2->font().pointSize(), 14);

        delete object;
    }

    {
        QQmlComponent component(&engine, testFileUrl("font_compare.qml"));
        MyTypeObject *object = qobject_cast<MyTypeObject *>(component.create());
        QVERIFY(object != 0);

        QString tostring = QLatin1String("QFont(") + object->font().toString() + QLatin1Char(')');
        QCOMPARE(object->property("tostring").toString(), tostring);
        QCOMPARE(object->property("equalsString").toBool(), true);
        QCOMPARE(object->property("equalsColor").toBool(), false);
        QCOMPARE(object->property("equalsVector3d").toBool(), false);
        QCOMPARE(object->property("equalsSize").toBool(), false);
        QCOMPARE(object->property("equalsPoint").toBool(), false);
        QCOMPARE(object->property("equalsRect").toBool(), false);
        QCOMPARE(object->property("equalsSelf").toBool(), true);

        delete object;
    }
}

void tst_qqmlvaluetypes::color()
{
    {
        QQmlComponent component(&engine, testFileUrl("color_read.qml"));
        MyTypeObject *object = qobject_cast<MyTypeObject *>(component.create());
        QVERIFY(object != 0);

        QCOMPARE((float)object->property("v_r").toDouble(), (float)0.2);
        QCOMPARE((float)object->property("v_g").toDouble(), (float)0.88);
        QCOMPARE((float)object->property("v_b").toDouble(), (float)0.6);
        QCOMPARE((float)object->property("v_a").toDouble(), (float)0.34);

        QCOMPARE(qRound(object->property("hsv_h").toDouble() * 100), 43);
        QCOMPARE(qRound(object->property("hsv_s").toDouble() * 100), 77);
        QCOMPARE(qRound(object->property("hsv_v").toDouble() * 100), 88);

        QCOMPARE(qRound(object->property("hsl_h").toDouble() * 100), 43);
        QCOMPARE(qRound(object->property("hsl_s").toDouble() * 100), 74);
        QCOMPARE(qRound(object->property("hsl_l").toDouble() * 100), 54);

        QColor comparison;
        comparison.setRedF(0.2);
        comparison.setGreenF(0.88);
        comparison.setBlueF(0.6);
        comparison.setAlphaF(0.34);
        QCOMPARE(object->property("copy"), QVariant(comparison));

        delete object;
    }

    {
        QQmlComponent component(&engine, testFileUrl("color_write.qml"));
        MyTypeObject *object = qobject_cast<MyTypeObject *>(component.create());
        QVERIFY(object != 0);

        QColor newColor;
        newColor.setRedF(0.5);
        newColor.setGreenF(0.38);
        newColor.setBlueF(0.3);
        newColor.setAlphaF(0.7);
        QCOMPARE(object->color(), newColor);

        delete object;
    }

    {
        QQmlComponent component(&engine, testFileUrl("color_write_HSV.qml"));
        MyTypeObject *object = qobject_cast<MyTypeObject *>(component.create());
        QVERIFY(object != 0);

        QColor newColor;
        newColor.setHsvF(0.43, 0.77, 0.88, 0.7);
        QCOMPARE(object->color(), newColor);

        delete object;
    }

    {
        QQmlComponent component(&engine, testFileUrl("color_write_HSL.qml"));
        MyTypeObject *object = qobject_cast<MyTypeObject *>(component.create());
        QVERIFY(object != 0);

        QColor newColor;
        newColor.setHslF(0.43, 0.74, 0.54, 0.7);
        QCOMPARE(object->color(), newColor);

        delete object;
    }

    {
        QQmlComponent component(&engine, testFileUrl("color_compare.qml"));
        MyTypeObject *object = qobject_cast<MyTypeObject *>(component.create());
        QVERIFY(object != 0);
        QString colorString("#5733e199");
        QCOMPARE(object->property("colorToString").toString(), colorString);
        QCOMPARE(object->property("colorEqualsIdenticalRgba").toBool(), true);
        QCOMPARE(object->property("colorEqualsDifferentAlpha").toBool(), false);
        QCOMPARE(object->property("colorEqualsDifferentRgba").toBool(), false);
        QCOMPARE(object->property("colorToStringEqualsColorString").toBool(), true);
        QCOMPARE(object->property("colorToStringEqualsDifferentAlphaString").toBool(), true);
        QCOMPARE(object->property("colorToStringEqualsDifferentRgbaString").toBool(), false);
        QCOMPARE(object->property("colorEqualsColorString").toBool(), true);          // maintaining behaviour with QtQuick 1.0
        QCOMPARE(object->property("colorEqualsDifferentAlphaString").toBool(), true); // maintaining behaviour with QtQuick 1.0
        QCOMPARE(object->property("colorEqualsDifferentRgbaString").toBool(), false);

        QCOMPARE(object->property("equalsColor").toBool(), true);
        QCOMPARE(object->property("equalsVector3d").toBool(), false);
        QCOMPARE(object->property("equalsSize").toBool(), false);
        QCOMPARE(object->property("equalsPoint").toBool(), false);
        QCOMPARE(object->property("equalsRect").toBool(), false);

        // Color == Property and Property == Color should return the same result.
        QCOMPARE(object->property("equalsColorRHS").toBool(), object->property("equalsColor").toBool());
        QCOMPARE(object->property("colorEqualsCopy").toBool(), true);
        QCOMPARE(object->property("copyEqualsColor").toBool(), object->property("colorEqualsCopy").toBool());

        delete object;
    }
}

// Test bindings can write to value types
void tst_qqmlvaluetypes::bindingAssignment()
{
    // binding declaration
    {
    QQmlComponent component(&engine, testFileUrl("bindingAssignment.qml"));
    MyTypeObject *object = qobject_cast<MyTypeObject *>(component.create());
    QVERIFY(object != 0);

    QCOMPARE(object->rect().x(), 10);
    QCOMPARE(object->rect().y(), 15);

    object->setProperty("value", QVariant(92));

    QCOMPARE(object->rect().x(), 92);
    QCOMPARE(object->rect().y(), 97);

    delete object;
    }

    // function assignment should fail without crashing
    {
    QString warning1 = testFileUrl("bindingAssignment.2.qml").toString() + QLatin1String(":6:13: Invalid use of Qt.binding() in a binding declaration.");
    QString warning2 = testFileUrl("bindingAssignment.2.qml").toString() + QLatin1String(":10: Cannot assign JavaScript function to value-type property");
    QTest::ignoreMessage(QtWarningMsg, qPrintable(warning1));
    QTest::ignoreMessage(QtWarningMsg, qPrintable(warning2));
    QQmlComponent component(&engine, testFileUrl("bindingAssignment.2.qml"));
    MyTypeObject *object = qobject_cast<MyTypeObject *>(component.create());
    QVERIFY(object != 0);
    QCOMPARE(object->rect().x(), 5);
    object->setProperty("value", QVariant(92));
    QCOMPARE(object->rect().x(), 5);
    delete object;
    }
}

// Test bindings can read from value types
void tst_qqmlvaluetypes::bindingRead()
{
    QQmlComponent component(&engine, testFileUrl("bindingRead.qml"));
    MyTypeObject *object = qobject_cast<MyTypeObject *>(component.create());
    QVERIFY(object != 0);

    QCOMPARE(object->property("value").toInt(), 2);

    object->setRect(QRect(19, 3, 88, 2));

    QCOMPARE(object->property("value").toInt(), 19);

    delete object;
}

// Test static values can assign to value types
void tst_qqmlvaluetypes::staticAssignment()
{
    QQmlComponent component(&engine, testFileUrl("staticAssignment.qml"));
    MyTypeObject *object = qobject_cast<MyTypeObject *>(component.create());
    QVERIFY(object != 0);

    QCOMPARE(object->rect().x(), 9);

    delete object;
}

// Test scripts can read/write value types
void tst_qqmlvaluetypes::scriptAccess()
{
    QQmlComponent component(&engine, testFileUrl("scriptAccess.qml"));
    MyTypeObject *object = qobject_cast<MyTypeObject *>(component.create());
    QVERIFY(object != 0);

    QCOMPARE(object->property("valuePre").toInt(), 2);
    QCOMPARE(object->rect().x(), 19);
    QCOMPARE(object->property("valuePost").toInt(), 19);

    delete object;
}

// Test that assigning a constant from script removes any binding
void tst_qqmlvaluetypes::autoBindingRemoval()
{
    {
        QQmlComponent component(&engine, testFileUrl("autoBindingRemoval.qml"));
        MyTypeObject *object = qobject_cast<MyTypeObject *>(component.create());
        QVERIFY(object != 0);

        QCOMPARE(object->rect().x(), 10);

        object->setProperty("value", QVariant(13));

        QCOMPARE(object->rect().x(), 13);

        object->emitRunScript();

        QCOMPARE(object->rect().x(), 42);

        object->setProperty("value", QVariant(92));

        QCOMPARE(object->rect().x(), 42);

        delete object;
    }

    {
        QQmlComponent component(&engine, testFileUrl("autoBindingRemoval.2.qml"));
        MyTypeObject *object = qobject_cast<MyTypeObject *>(component.create());
        QVERIFY(object != 0);

        QCOMPARE(object->rect().x(), 10);

        object->setProperty("value", QVariant(13));

        QCOMPARE(object->rect().x(), 13);

        object->emitRunScript();

        QCOMPARE(object->rect(), QRect(10, 10, 10, 10));

        object->setProperty("value", QVariant(92));

        QCOMPARE(object->rect(), QRect(10, 10, 10, 10));

        delete object;
    }

    {
        QQmlComponent component(&engine, testFileUrl("autoBindingRemoval.3.qml"));
        QString warning = component.url().toString() + ":6:11: Unable to assign [undefined] to QRect";
        QTest::ignoreMessage(QtWarningMsg, qPrintable(warning));
        MyTypeObject *object = qobject_cast<MyTypeObject *>(component.create());
        QVERIFY(object != 0);

        object->setProperty("value", QVariant(QRect(9, 22, 33, 44)));

        QCOMPARE(object->rect(), QRect(9, 22, 33, 44));

        object->emitRunScript();

        QCOMPARE(object->rect(), QRect(44, 22, 33, 44));

        object->setProperty("value", QVariant(QRect(19, 3, 4, 8)));

        QCOMPARE(object->rect(), QRect(44, 22, 33, 44));

        delete object;
    }
}

// Test that property value sources assign to value types
void tst_qqmlvaluetypes::valueSources()
{
    QQmlComponent component(&engine, testFileUrl("valueSources.qml"));
    MyTypeObject *object = qobject_cast<MyTypeObject *>(component.create());
    QVERIFY(object != 0);

    QCOMPARE(object->rect().x(), 3345);

    delete object;
}

static void checkNoErrors(QQmlComponent& component)
{
    QList<QQmlError> errors = component.errors();
    if (errors.isEmpty())
        return;
    for (int ii = 0; ii < errors.count(); ++ii) {
        const QQmlError &error = errors.at(ii);
        qWarning("%d:%d:%s",error.line(),error.column(),error.description().toUtf8().constData());
    }
}

// Test that property value interceptors can be applied to value types
void tst_qqmlvaluetypes::valueInterceptors()
{
    QQmlComponent component(&engine, testFileUrl("valueInterceptors.qml"));
    MyTypeObject *object = qobject_cast<MyTypeObject *>(component.create());
    checkNoErrors(component);
    QVERIFY(object != 0);

    QCOMPARE(object->rect().x(), 13);

    object->setProperty("value", 99);

    QCOMPARE(object->rect().x(), 112);

    delete object;
}

// Test that you can't assign a binding to the "root" value type, and a sub-property
void tst_qqmlvaluetypes::bindingConflict()
{
    QQmlComponent component(&engine, testFileUrl("bindingConflict.qml"));
    QCOMPARE(component.isError(), true);
}

#define CPP_TEST(type, v) \
{ \
    type *t = new type; \
    QVariant value(v); \
    t->setValue(value); \
    QCOMPARE(t->value(), value); \
    delete t; \
}

// Test that accessing a reference to a valuetype after the owning object is deleted
// doesn't crash
void tst_qqmlvaluetypes::deletedObject()
{
    QQmlComponent component(&engine, testFileUrl("deletedObject.qml"));
    QTest::ignoreMessage(QtDebugMsg, "Test: 2");
    MyTypeObject *object = qobject_cast<MyTypeObject *>(component.create());
    QVERIFY(object != 0);

    QObject *dObject = qvariant_cast<QObject *>(object->property("object"));
    QVERIFY(dObject != 0);
    delete dObject;

    QTest::ignoreMessage(QtDebugMsg, "Test: undefined");
    object->emitRunScript();

    delete object;
}

// Test that value types can be assigned to another value type property in a binding
void tst_qqmlvaluetypes::bindingVariantCopy()
{
    QQmlComponent component(&engine, testFileUrl("bindingVariantCopy.qml"));
    MyTypeObject *object = qobject_cast<MyTypeObject *>(component.create());
    QVERIFY(object != 0);

    QCOMPARE(object->rect(), QRect(19, 33, 5, 99));

    delete object;
}

// Test that value types can be assigned to another value type property in script
void tst_qqmlvaluetypes::scriptVariantCopy()
{
    QQmlComponent component(&engine, testFileUrl("scriptVariantCopy.qml"));
    MyTypeObject *object = qobject_cast<MyTypeObject *>(component.create());
    QVERIFY(object != 0);

    QCOMPARE(object->rect(), QRect(2, 3, 109, 102));

    object->emitRunScript();

    QCOMPARE(object->rect(), QRect(19, 33, 5, 99));

    delete object;
}

void tst_qqmlvaluetypes::enums()
{
    {
    QQmlComponent component(&engine, testFileUrl("enums.1.qml"));
    MyTypeObject *object = qobject_cast<MyTypeObject *>(component.create());
    QVERIFY(object != 0);
    QCOMPARE(object->font().capitalization(), QFont::AllUppercase);
    delete object;
    }

    {
    QQmlComponent component(&engine, testFileUrl("enums.2.qml"));
    MyTypeObject *object = qobject_cast<MyTypeObject *>(component.create());
    QVERIFY(object != 0);
    QCOMPARE(object->font().capitalization(), QFont::AllUppercase);
    delete object;
    }

    {
    QQmlComponent component(&engine, testFileUrl("enums.3.qml"));
    MyTypeObject *object = qobject_cast<MyTypeObject *>(component.create());
    QVERIFY(object != 0);
    QCOMPARE(object->font().capitalization(), QFont::AllUppercase);
    delete object;
    }

    {
    QQmlComponent component(&engine, testFileUrl("enums.4.qml"));
    MyTypeObject *object = qobject_cast<MyTypeObject *>(component.create());
    QVERIFY(object != 0);
    QCOMPARE(object->font().capitalization(), QFont::AllUppercase);
    delete object;
    }

    {
    QQmlComponent component(&engine, testFileUrl("enums.5.qml"));
    MyTypeObject *object = qobject_cast<MyTypeObject *>(component.create());
    QVERIFY(object != 0);
    QCOMPARE(object->font().capitalization(), QFont::AllUppercase);
    delete object;
    }
}

// Tests switching between "conflicting" bindings (eg. a binding on the core
// property, to a binding on the value-type sub-property)
void tst_qqmlvaluetypes::conflictingBindings()
{
    {
    QQmlComponent component(&engine, testFileUrl("conflicting.1.qml"));
    QObject *object = component.create();
    QVERIFY(object != 0);

    QCOMPARE(qvariant_cast<QFont>(object->property("font")).pixelSize(), 12);

    QMetaObject::invokeMethod(object, "toggle");

    QCOMPARE(qvariant_cast<QFont>(object->property("font")).pixelSize(), 6);

    QMetaObject::invokeMethod(object, "toggle");

    QCOMPARE(qvariant_cast<QFont>(object->property("font")).pixelSize(), 12);

    delete object;
    }

    {
    QQmlComponent component(&engine, testFileUrl("conflicting.2.qml"));
    QObject *object = component.create();
    QVERIFY(object != 0);

    QCOMPARE(qvariant_cast<QFont>(object->property("font")).pixelSize(), 6);

    QMetaObject::invokeMethod(object, "toggle");

    QCOMPARE(qvariant_cast<QFont>(object->property("font")).pixelSize(), 12);

    QMetaObject::invokeMethod(object, "toggle");

    QCOMPARE(qvariant_cast<QFont>(object->property("font")).pixelSize(), 6);

    delete object;
    }

    {
    QQmlComponent component(&engine, testFileUrl("conflicting.3.qml"));
    QObject *object = component.create();
    QVERIFY(object != 0);

    QCOMPARE(qvariant_cast<QFont>(object->property("font")).pixelSize(), 12);

    QMetaObject::invokeMethod(object, "toggle");

    QCOMPARE(qvariant_cast<QFont>(object->property("font")).pixelSize(), 24);

    QMetaObject::invokeMethod(object, "toggle");

    QCOMPARE(qvariant_cast<QFont>(object->property("font")).pixelSize(), 12);

    delete object;
    }
}

void tst_qqmlvaluetypes::returnValues()
{
    QQmlComponent component(&engine, testFileUrl("returnValues.qml"));
    QObject *object = component.create();
    QVERIFY(object != 0);

    QCOMPARE(object->property("test1").toBool(), true);
    QCOMPARE(object->property("test2").toBool(), true);
    QCOMPARE(object->property("size").toSize(), QSize(13, 14));

    delete object;
}

void tst_qqmlvaluetypes::varAssignment()
{
    QQmlComponent component(&engine, testFileUrl("varAssignment.qml"));
    QObject *object = component.create();
    QVERIFY(object != 0);

    QCOMPARE(object->property("x").toInt(), 1);
    QCOMPARE(object->property("y").toInt(), 2);
    QCOMPARE(object->property("z").toInt(), 3);

    delete object;
}

// Test bindings splice together correctly
void tst_qqmlvaluetypes::bindingsSpliceCorrectly()
{
    {
    QQmlComponent component(&engine, testFileUrl("bindingsSpliceCorrectly.1.qml"));
    QObject *object = component.create();
    QVERIFY(object != 0);

    QCOMPARE(object->property("test").toBool(), true);

    delete object;
    }

    {
    QQmlComponent component(&engine, testFileUrl("bindingsSpliceCorrectly.2.qml"));
    QObject *object = component.create();
    QVERIFY(object != 0);

    QCOMPARE(object->property("test").toBool(), true);

    delete object;
    }


    {
    QQmlComponent component(&engine, testFileUrl("bindingsSpliceCorrectly.3.qml"));
    QObject *object = component.create();
    QVERIFY(object != 0);

    QCOMPARE(object->property("test").toBool(), true);

    delete object;
    }

    {
    QQmlComponent component(&engine, testFileUrl("bindingsSpliceCorrectly.4.qml"));
    QObject *object = component.create();
    QVERIFY(object != 0);

    QCOMPARE(object->property("test").toBool(), true);

    delete object;
    }

    {
    QQmlComponent component(&engine, testFileUrl("bindingsSpliceCorrectly.5.qml"));
    QObject *object = component.create();
    QVERIFY(object != 0);

    QCOMPARE(object->property("test").toBool(), true);

    delete object;
    }
}

void tst_qqmlvaluetypes::nonValueTypeComparison()
{
    QQmlComponent component(&engine, testFileUrl("nonValueTypeComparison.qml"));
    QObject *object = component.create();
    QVERIFY(object != 0);

    QCOMPARE(object->property("test1").toBool(), true);
    QCOMPARE(object->property("test2").toBool(), true);

    delete object;
}

void tst_qqmlvaluetypes::initializeByWrite()
{
    QQmlComponent component(&engine, testFileUrl("initializeByWrite.qml"));
    QObject *object = component.create();
    QVERIFY(object != 0);

    QCOMPARE(object->property("test").toBool(), true);

    delete object;
}

void tst_qqmlvaluetypes::groupedInterceptors_data()
{
    QTest::addColumn<QString>("qmlfile");
    QTest::addColumn<QColor>("expectedInitialColor");
    QTest::addColumn<QColor>("setColor");
    QTest::addColumn<QColor>("expectedFinalColor");

    QColor c0, c1, c2;
    c0.setRgbF(0.1f, 0.2f, 0.3f, 0.4f);
    c1.setRgbF(0.2f, 0.4f, 0.6f, 0.8f);
    c2.setRgbF(0.8f, 0.6f, 0.4f, 0.2f);

    QTest::newRow("value-interceptor") << QString::fromLatin1("grouped_interceptors_value.qml") << c0 << c1 << c2;
    QTest::newRow("component-interceptor") << QString::fromLatin1("grouped_interceptors_component.qml") << QColor(128, 0, 255) << QColor(50, 100, 200) << QColor(0, 100, 200);
    QTest::newRow("ignore-interceptor") << QString::fromLatin1("grouped_interceptors_ignore.qml") << QColor(128, 0, 255) << QColor(50, 100, 200) << QColor(128, 100, 200);
}

static bool fuzzyCompare(qreal a, qreal b)
{
    const qreal EPSILON = 0.0001;
    return (a + EPSILON > b) && (a - EPSILON < b);
}

void tst_qqmlvaluetypes::groupedInterceptors()
{
    QFETCH(QString, qmlfile);
    QFETCH(QColor, expectedInitialColor);
    QFETCH(QColor, setColor);
    QFETCH(QColor, expectedFinalColor);

    QQmlComponent component(&engine, testFileUrl(qmlfile));
    QObject *object = component.create();
    QVERIFY(object != 0);

    QColor initialColor = object->property("color").value<QColor>();
    QVERIFY(fuzzyCompare(initialColor.redF(), expectedInitialColor.redF()));
    QVERIFY(fuzzyCompare(initialColor.greenF(), expectedInitialColor.greenF()));
    QVERIFY(fuzzyCompare(initialColor.blueF(), expectedInitialColor.blueF()));
    QVERIFY(fuzzyCompare(initialColor.alphaF(), expectedInitialColor.alphaF()));

    object->setProperty("color", setColor);

    QColor finalColor = object->property("color").value<QColor>();
    QVERIFY(fuzzyCompare(finalColor.redF(), expectedFinalColor.redF()));
    QVERIFY(fuzzyCompare(finalColor.greenF(), expectedFinalColor.greenF()));
    QVERIFY(fuzzyCompare(finalColor.blueF(), expectedFinalColor.blueF()));
    QVERIFY(fuzzyCompare(finalColor.alphaF(), expectedFinalColor.alphaF()));

    delete object;
}

struct MyDesk
{
    Q_PROPERTY(int monitorCount MEMBER monitorCount)
    Q_GADGET
public:
    MyDesk() : monitorCount(1) {}

    int monitorCount;
};

bool operator==(const MyDesk &lhs, const MyDesk &rhs)
{ return lhs.monitorCount == rhs.monitorCount; }
bool operator!=(const MyDesk &lhs, const MyDesk &rhs)
{ return lhs.monitorCount != rhs.monitorCount; }

Q_DECLARE_METATYPE(MyDesk)

struct MyOffice
{
    Q_PROPERTY(int chairs MEMBER m_chairs)
    Q_PROPERTY(MyDesk desk READ desk WRITE setDesk)
    Q_PROPERTY(QVariant myThing READ myThing WRITE setMyThing)
    Q_GADGET
public:
    MyOffice() : m_chairs(0) {}

    MyDesk desk() const { return m_desk; }
    void setDesk(const MyDesk &d) { m_desk = d; }

    QVariant myThing() const { return m_myThing; }
    void setMyThing(const QVariant &thingy) { m_myThing = thingy; }

    int m_chairs;
    MyDesk m_desk;
    QVariant m_myThing;
};

Q_DECLARE_METATYPE(MyOffice)

void tst_qqmlvaluetypes::customValueType()
{
    QJSEngine engine;

    MyOffice cppOffice;
    cppOffice.m_chairs = 2;

    QVariantMap m;
    m.insert(QStringLiteral("hasChair"), false);
    m.insert(QStringLiteral("textOnWhiteboard"), QStringLiteral("Blah blah"));
    cppOffice.m_myThing = m;

    QJSValue office = engine.toScriptValue(cppOffice);
    QCOMPARE(office.property("chairs").toInt(), 2);
    office.setProperty("chairs", 1);
    QCOMPARE(office.property("chairs").toInt(), 1);
    QCOMPARE(cppOffice.m_chairs, 2);

    QJSValue jsDesk = office.property("desk");
    QCOMPARE(jsDesk.property("monitorCount").toInt(), 1);
    jsDesk.setProperty("monitorCount", 2);
    QCOMPARE(jsDesk.property("monitorCount").toInt(), 2);

    QCOMPARE(cppOffice.desk().monitorCount, 1);

    office.setProperty("desk", jsDesk);
    cppOffice = engine.fromScriptValue<MyOffice>(office);
    QCOMPARE(cppOffice.m_chairs, 1);
    QCOMPARE(cppOffice.desk().monitorCount, 2);

    QJSValue thingy = office.property("myThing");
    QVERIFY(thingy.hasProperty("hasChair"));
    QVERIFY(thingy.property("hasChair").isBool());
    QCOMPARE(thingy.property("hasChair").toBool(), false);
    QVERIFY(thingy.property("textOnWhiteboard").isString());
    QVERIFY(thingy.hasProperty("textOnWhiteboard"));
    QCOMPARE(thingy.property("textOnWhiteboard").toString(), QStringLiteral("Blah blah"));
}

struct BaseGadget
{
    Q_GADGET
    Q_PROPERTY(int baseProperty READ baseProperty WRITE setBaseProperty)
public:
    BaseGadget() : m_baseProperty(0) {}

    int baseProperty() const { return m_baseProperty; }
    void setBaseProperty(int value) { m_baseProperty = value; }
    int m_baseProperty;

    Q_INVOKABLE void functionInBaseGadget(int value) { m_baseProperty = value; }
};

Q_DECLARE_METATYPE(BaseGadget)

struct DerivedGadget : public BaseGadget
{
    Q_GADGET
    Q_PROPERTY(int derivedProperty READ derivedProperty WRITE setDerivedProperty)
public:
    DerivedGadget() : m_derivedProperty(0) {}

    int derivedProperty() const { return m_derivedProperty; }
    void setDerivedProperty(int value) { m_derivedProperty = value; }
    int m_derivedProperty;

    Q_INVOKABLE void functionInDerivedGadget(int value) { m_derivedProperty = value; }
};

class TypeWithCustomValueType : public QObject
{
    Q_OBJECT
    Q_PROPERTY(MyDesk desk MEMBER m_desk)
    Q_PROPERTY(DerivedGadget derivedGadget READ derivedGadget WRITE setDerivedGadget)
public:

    MyDesk m_desk;

    DerivedGadget derivedGadget() const { return m_derivedGadget; }
    void setDerivedGadget(const DerivedGadget &value) { m_derivedGadget = value; }
    DerivedGadget m_derivedGadget;
};

void tst_qqmlvaluetypes::customValueTypeInQml()
{
    qmlRegisterType<TypeWithCustomValueType>("Test", 1, 0, "TypeWithCustomValueType");
    QQmlComponent component(&engine, testFileUrl("customvaluetype.qml"));
    QScopedPointer<QObject> object(component.create());
    QVERIFY(!object.isNull());

    TypeWithCustomValueType *t = qobject_cast<TypeWithCustomValueType*>(object.data());
    Q_ASSERT(t);
    QCOMPARE(t->m_desk.monitorCount, 3);
    QCOMPARE(t->m_derivedGadget.baseProperty(), 42);
}

Q_DECLARE_METATYPE(DerivedGadget)

void tst_qqmlvaluetypes::gadgetInheritance()
{
    QJSEngine engine;

    QJSValue value = engine.toScriptValue(DerivedGadget());

    QCOMPARE(value.property("baseProperty").toInt(), 0);
    value.setProperty("baseProperty", 10);
    QCOMPARE(value.property("baseProperty").toInt(), 10);

    QJSValue method = value.property("functionInBaseGadget");
    method.call(QJSValueList() << QJSValue(42));
    QCOMPARE(value.property("baseProperty").toInt(), 42);
}

struct StringLessGadget {
    Q_GADGET
};

Q_DECLARE_METATYPE(StringLessGadget)

static QString StringLessGadget_to_QString(const StringLessGadget &)
{
    return QLatin1String("Surprise!");
}

void tst_qqmlvaluetypes::toStringConversion()
{
    QJSEngine engine;

    StringLessGadget g;
    QJSValue value = engine.toScriptValue(g);

    QJSValue method = value.property("toString");
    QJSValue stringConversion = method.callWithInstance(value);
    QCOMPARE(stringConversion.toString(), QString("StringLessGadget()"));

    QMetaType::registerConverter<StringLessGadget, QString>(StringLessGadget_to_QString);

    stringConversion = method.callWithInstance(value);
    QCOMPARE(stringConversion.toString(), StringLessGadget_to_QString(g));
}

<<<<<<< HEAD
void tst_qqmlvaluetypes::enumerableProperties()
{
    QJSEngine engine;
    DerivedGadget g;
    QJSValue value = engine.toScriptValue(g);
    QSet<QString> names;
    QJSValueIterator it(value);
    while (it.hasNext()) {
        it.next();
        const QString name = it.name();
        QVERIFY(!names.contains(name));
        names.insert(name);
    }

    QCOMPARE(names.count(), 2);
    QVERIFY(names.contains(QStringLiteral("baseProperty")));
    QVERIFY(names.contains(QStringLiteral("derivedProperty")));
=======
struct GadgetWithEnum
{
    Q_GADGET
public:

    enum MyEnum { FirstValue, SecondValue };

    Q_ENUM(MyEnum)
    Q_PROPERTY(MyEnum enumProperty READ enumProperty)

    MyEnum enumProperty() const { return SecondValue; }
};

void tst_qqmlvaluetypes::enumProperties()
{
    QJSEngine engine;

    // When creating the property cache for the gadget when MyEnum is _not_ a registered
    // meta-type, then QMetaProperty::type() will return QMetaType::Int and consequently
    // property-read meta-calls will return an int (as expected in this test). However if we
    // explicitly register the gadget, then QMetaProperty::type() will return the user-type
    // and QQmlValueTypeWrapper should still handle that and return an integer/number for the
    // enum property when it is read.
    qRegisterMetaType<GadgetWithEnum::MyEnum>();

    GadgetWithEnum g;
    QJSValue value = engine.toScriptValue(g);

    QJSValue enumValue = value.property("enumProperty");
    QVERIFY(enumValue.isNumber());
    QCOMPARE(enumValue.toInt(), int(g.enumProperty()));
>>>>>>> cc1c3d0e
}


QTEST_MAIN(tst_qqmlvaluetypes)

#include "tst_qqmlvaluetypes.moc"<|MERGE_RESOLUTION|>--- conflicted
+++ resolved
@@ -90,11 +90,8 @@
     void customValueTypeInQml();
     void gadgetInheritance();
     void toStringConversion();
-<<<<<<< HEAD
     void enumerableProperties();
-=======
     void enumProperties();
->>>>>>> cc1c3d0e
 
 private:
     QQmlEngine engine;
@@ -1688,7 +1685,6 @@
     QCOMPARE(stringConversion.toString(), StringLessGadget_to_QString(g));
 }
 
-<<<<<<< HEAD
 void tst_qqmlvaluetypes::enumerableProperties()
 {
     QJSEngine engine;
@@ -1706,7 +1702,8 @@
     QCOMPARE(names.count(), 2);
     QVERIFY(names.contains(QStringLiteral("baseProperty")));
     QVERIFY(names.contains(QStringLiteral("derivedProperty")));
-=======
+}
+
 struct GadgetWithEnum
 {
     Q_GADGET
@@ -1738,7 +1735,6 @@
     QJSValue enumValue = value.property("enumProperty");
     QVERIFY(enumValue.isNumber());
     QCOMPARE(enumValue.toInt(), int(g.enumProperty()));
->>>>>>> cc1c3d0e
 }
 
 
