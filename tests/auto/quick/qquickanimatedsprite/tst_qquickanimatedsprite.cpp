/****************************************************************************
**
** Copyright (C) 2016 The Qt Company Ltd.
** Contact: https://www.qt.io/licensing/
**
** This file is part of the test suite of the Qt Toolkit.
**
** $QT_BEGIN_LICENSE:GPL-EXCEPT$
** Commercial License Usage
** Licensees holding valid commercial Qt licenses may use this file in
** accordance with the commercial license agreement provided with the
** Software or, alternatively, in accordance with the terms contained in
** a written agreement between you and The Qt Company. For licensing terms
** and conditions see https://www.qt.io/terms-conditions. For further
** information use the contact form at https://www.qt.io/contact-us.
**
** GNU General Public License Usage
** Alternatively, this file may be used under the terms of the GNU
** General Public License version 3 as published by the Free Software
** Foundation with exceptions as appearing in the file LICENSE.GPL3-EXCEPT
** included in the packaging of this file. Please review the following
** information to ensure the GNU General Public License requirements will
** be met: https://www.gnu.org/licenses/gpl-3.0.html.
**
** $QT_END_LICENSE$
**
****************************************************************************/
#include <QtTest/QtTest>
#include "../../shared/util.h"
#include <QtQuick/qquickview.h>
#include <private/qabstractanimation_p.h>
#include <private/qquickanimatedsprite_p.h>
#include <private/qquickitem_p.h>
#include <QtCore/qscopedpointer.h>
#include <QtGui/qpainter.h>
#include <QtGui/qopenglcontext.h>
#include <QtGui/qopenglfunctions.h>
#include <QtGui/qoffscreensurface.h>
#include <QtQml/qqmlproperty.h>

class tst_qquickanimatedsprite : public QQmlDataTest
{
    Q_OBJECT
public:
    tst_qquickanimatedsprite(){}

private slots:
    void initTestCase();
    void test_properties();
    void test_runningChangedSignal();
    void test_frameChangedSignal();
    void test_largeAnimation_data();
    void test_largeAnimation();
    void test_reparenting();
    void test_changeSourceToSmallerImgKeepingBigFrameSize();
<<<<<<< HEAD
    void test_infiniteLoops();
=======
    void test_implicitSize();
>>>>>>> e41d0672
};

void tst_qquickanimatedsprite::initTestCase()
{
    QQmlDataTest::initTestCase();
    QUnifiedTimer::instance()->setConsistentTiming(true);
}

void tst_qquickanimatedsprite::test_properties()
{
    QScopedPointer<QQuickView> window(new QQuickView);

    window->setSource(testFileUrl("basic.qml"));
    window->show();
    QVERIFY(QTest::qWaitForWindowExposed(window.data()));

    QVERIFY(window->rootObject());
    QQuickAnimatedSprite* sprite = window->rootObject()->findChild<QQuickAnimatedSprite*>("sprite");
    QVERIFY(sprite);

    QTRY_VERIFY(sprite->running());
    QVERIFY(!sprite->paused());
    QVERIFY(sprite->interpolate());
    QCOMPARE(sprite->loops(), 30);

    QSignalSpy finishedSpy(sprite, SIGNAL(finished()));
    QVERIFY(finishedSpy.isValid());

    sprite->setRunning(false);
    QVERIFY(!sprite->running());
    // The finished() signal shouldn't be emitted when running is manually set to false.
    QCOMPARE(finishedSpy.count(), 0);
    sprite->setInterpolate(false);
    QVERIFY(!sprite->interpolate());
}

void tst_qquickanimatedsprite::test_runningChangedSignal()
{
    QScopedPointer<QQuickView> window(new QQuickView);

    window->setSource(testFileUrl("runningChange.qml"));
    window->show();
    QVERIFY(QTest::qWaitForWindowExposed(window.data()));

    QVERIFY(window->rootObject());
    QQuickAnimatedSprite* sprite = window->rootObject()->findChild<QQuickAnimatedSprite*>("sprite");
    QVERIFY(sprite);

    QVERIFY(!sprite->running());

    QSignalSpy runningChangedSpy(sprite, SIGNAL(runningChanged(bool)));
    QSignalSpy finishedSpy(sprite, SIGNAL(finished()));
    QVERIFY(finishedSpy.isValid());

    sprite->setRunning(true);
    QTRY_COMPARE(runningChangedSpy.count(), 1);
    QCOMPARE(finishedSpy.count(), 0);
    QTRY_VERIFY(!sprite->running());
    QTRY_COMPARE(runningChangedSpy.count(), 2);
<<<<<<< HEAD
    QCOMPARE(finishedSpy.count(), 1);

    delete window;
=======
>>>>>>> e41d0672
}

template <typename T>
static bool isWithinRange(T min, T value, T max)
{
    Q_ASSERT(min < max);
    return min <= value && value <= max;
}

void tst_qquickanimatedsprite::test_frameChangedSignal()
{
    QScopedPointer<QQuickView> window(new QQuickView);

    window->setSource(testFileUrl("frameChange.qml"));
    window->show();

    QVERIFY(window->rootObject());
    QQuickAnimatedSprite* sprite = window->rootObject()->findChild<QQuickAnimatedSprite*>("sprite");
    QSignalSpy frameChangedSpy(sprite, SIGNAL(currentFrameChanged(int)));
    QVERIFY(sprite);
    QVERIFY(QTest::qWaitForWindowExposed(window.data()));

    QVERIFY(!sprite->running());
    QVERIFY(!sprite->paused());
    QCOMPARE(sprite->loops(), 3);
    QCOMPARE(sprite->frameCount(), 6);
    QCOMPARE(frameChangedSpy.count(), 0);

    frameChangedSpy.clear();
    sprite->setRunning(true);
    QTRY_VERIFY(!sprite->running());
    QCOMPARE(frameChangedSpy.count(), 3*6 + 1);

    int prevFrame = -1;
    int loopCounter = 0;
    int maxFrame = 0;
    while (!frameChangedSpy.isEmpty()) {
        QList<QVariant> args = frameChangedSpy.takeFirst();
        int frame = args.first().toInt();
        if (frame < prevFrame) {
            ++loopCounter;
        } else {
            QVERIFY(frame > prevFrame);
        }
        maxFrame = qMax(frame, maxFrame);
        prevFrame = frame;
    }
    QCOMPARE(loopCounter, 3);
}

void tst_qquickanimatedsprite::test_largeAnimation_data()
{
    QTest::addColumn<bool>("frameSync");

    QTest::newRow("frameSync") << true;
    QTest::newRow("no_frameSync") << false;

}

class AnimationImageProvider : public QQuickImageProvider
{
public:
    AnimationImageProvider()
        : QQuickImageProvider(QQuickImageProvider::Pixmap)
    {
    }

    QPixmap requestPixmap(const QString &/*id*/, QSize *size, const QSize &requestedSize)
    {
        if (requestedSize.isValid())
            qWarning() << "requestPixmap called with requestedSize of" << requestedSize;
        // 40 frames.
        const int nFrames = 40; // 40 is good for texture max width of 4096, 64 is good for 16384

        const int frameWidth = 512;
        const int frameHeight = 64;

        const QSize pixSize(frameWidth, nFrames * frameHeight);
        QPixmap pixmap(pixSize);
        pixmap.fill();

        for (int i = 0; i < nFrames; ++i) {
            QImage frame(frameWidth, frameHeight, QImage::Format_ARGB32_Premultiplied);
            frame.fill(Qt::white);
            QPainter p1(&frame);
            p1.setRenderHint(QPainter::Antialiasing, true);
            QRect r(0,0, frameWidth, frameHeight);
            p1.setBrush(QBrush(Qt::red, Qt::SolidPattern));
            p1.drawPie(r, i*360*16/nFrames, 90*16);
            p1.drawText(r, QString::number(i));
            p1.end();

            QPainter p2(&pixmap);
            p2.drawImage(0, i * frameHeight, frame);
        }

        if (size)
            *size = pixSize;
        return pixmap;
    }
};

void tst_qquickanimatedsprite::test_largeAnimation()
{
    QFETCH(bool, frameSync);

    QScopedPointer<QQuickView> window(new QQuickView);
    window->engine()->addImageProvider(QLatin1String("test"), new AnimationImageProvider);
    window->setSource(testFileUrl("largeAnimation.qml"));
    window->show();
    QVERIFY(QTest::qWaitForWindowExposed(window.data()));

    QVERIFY(window->rootObject());
    QQuickAnimatedSprite* sprite = window->rootObject()->findChild<QQuickAnimatedSprite*>("sprite");

    QVERIFY(sprite);

    QVERIFY(!sprite->running());
    QVERIFY(!sprite->paused());
    QCOMPARE(sprite->loops(), 3);
    QCOMPARE(sprite->frameCount(), 40);
    sprite->setProperty("frameSync", frameSync);
    if (!frameSync)
        sprite->setProperty("frameDuration", 30);

    QSignalSpy frameChangedSpy(sprite, SIGNAL(currentFrameChanged(int)));
    sprite->setRunning(true);
    QTRY_VERIFY_WITH_TIMEOUT(!sprite->running(), 100000 /* make sure we wait until its done*/ );
    if (frameSync)
        QVERIFY(isWithinRange(3*40, frameChangedSpy.count(), 3*40 + 1));
    int prevFrame = -1;
    int loopCounter = 0;
    int maxFrame = 0;
    while (!frameChangedSpy.isEmpty()) {
        QList<QVariant> args = frameChangedSpy.takeFirst();
        int frame = args.first().toInt();
        if (frame < prevFrame) {
            ++loopCounter;
        } else {
            QVERIFY(frame > prevFrame);
        }
        maxFrame = qMax(frame, maxFrame);
        prevFrame = frame;
    }
    int maxTextureSize;
    QOpenGLContext ctx;
    ctx.create();
    QOffscreenSurface offscreenSurface;
    offscreenSurface.setFormat(ctx.format());
    offscreenSurface.create();
    QVERIFY(ctx.makeCurrent(&offscreenSurface));
    ctx.functions()->glGetIntegerv(GL_MAX_TEXTURE_SIZE, &maxTextureSize);
    ctx.doneCurrent();
    maxTextureSize /= 512;
    QVERIFY(maxFrame > maxTextureSize); // make sure we go beyond the texture width limitation
    QCOMPARE(loopCounter, sprite->loops());
}

void tst_qquickanimatedsprite::test_reparenting()
{
    QQuickView window;
    window.setSource(testFileUrl("basic.qml"));
    window.show();
    QVERIFY(QTest::qWaitForWindowExposed(&window));

    QVERIFY(window.rootObject());
    QQuickAnimatedSprite* sprite = window.rootObject()->findChild<QQuickAnimatedSprite*>("sprite");
    QVERIFY(sprite);

    QTRY_VERIFY(sprite->running());
    sprite->setParentItem(nullptr);

    sprite->setParentItem(window.rootObject());
    // don't crash (QTBUG-51162)
    sprite->polish();
    QTRY_COMPARE(QQuickItemPrivate::get(sprite)->polishScheduled, true);
    QTRY_COMPARE(QQuickItemPrivate::get(sprite)->polishScheduled, false);
}

class KillerThread : public QThread
{
    Q_OBJECT
protected:
    void run() override {
        sleep(3);
        qFatal("Either the GUI or the render thread is stuck in an infinite loop.");
    }
};

// Regression test for QTBUG-53937
void tst_qquickanimatedsprite::test_changeSourceToSmallerImgKeepingBigFrameSize()
{
    QQuickView window;
    window.setSource(testFileUrl("sourceSwitch.qml"));
    window.show();
    QVERIFY(QTest::qWaitForWindowExposed(&window));

    QVERIFY(window.rootObject());
    QQuickAnimatedSprite* sprite = qobject_cast<QQuickAnimatedSprite*>(window.rootObject());
    QVERIFY(sprite);

    QQmlProperty big(sprite, "big");
    big.write(QVariant::fromValue(false));

    QScopedPointer<KillerThread> killer(new KillerThread);
    killer->start(); // will kill us in case the GUI or render thread enters an infinite loop

    QTest::qWait(50); // let it draw with the new source.

    // If we reach this point it's because we didn't hit QTBUG-53937

    killer->terminate();
    killer->wait();
}

void tst_qquickanimatedsprite::test_implicitSize()
{
    QQuickView window;
    window.setSource(testFileUrl("basic.qml"));
    window.show();
    QVERIFY(QTest::qWaitForWindowExposed(&window));
    QVERIFY(window.rootObject());

    QQuickAnimatedSprite* sprite = window.rootObject()->findChild<QQuickAnimatedSprite*>("sprite");
    QVERIFY(sprite);
    QCOMPARE(sprite->frameWidth(), 31);
    QCOMPARE(sprite->frameHeight(), 30);
    QCOMPARE(sprite->implicitWidth(), 31);
    QCOMPARE(sprite->implicitHeight(), 30);

    // Ensure that implicitWidth matches frameWidth.
    QSignalSpy frameWidthChangedSpy(sprite, SIGNAL(frameWidthChanged(int)));
    QVERIFY(frameWidthChangedSpy.isValid());

    QSignalSpy frameImplicitWidthChangedSpy(sprite, SIGNAL(implicitWidthChanged()));
    QVERIFY(frameImplicitWidthChangedSpy.isValid());

    sprite->setFrameWidth(20);
    QCOMPARE(frameWidthChangedSpy.count(), 1);
    QCOMPARE(frameImplicitWidthChangedSpy.count(), 1);

    // Ensure that implicitHeight matches frameHeight.
    QSignalSpy frameHeightChangedSpy(sprite, SIGNAL(frameHeightChanged(int)));
    QVERIFY(frameHeightChangedSpy.isValid());

    QSignalSpy frameImplicitHeightChangedSpy(sprite, SIGNAL(implicitHeightChanged()));
    QVERIFY(frameImplicitHeightChangedSpy.isValid());

    sprite->setFrameHeight(20);
    QCOMPARE(frameHeightChangedSpy.count(), 1);
    QCOMPARE(frameImplicitHeightChangedSpy.count(), 1);
}

void tst_qquickanimatedsprite::test_infiniteLoops()
{
    QQuickView window;
    window.setSource(testFileUrl("infiniteLoops.qml"));
    window.show();
    QVERIFY(QTest::qWaitForWindowExposed(&window));
    QVERIFY(window.rootObject());

    QQuickAnimatedSprite* sprite = qobject_cast<QQuickAnimatedSprite*>(window.rootObject());
    QVERIFY(sprite);

    QTRY_VERIFY(sprite->running());

    QSignalSpy finishedSpy(sprite, SIGNAL(finished()));
    QVERIFY(finishedSpy.isValid());

    // The finished() signal shouldn't be emitted for infinite animations.
    const int previousFrame = sprite->currentFrame();
    QTRY_VERIFY(sprite->currentFrame() != previousFrame);
    QCOMPARE(finishedSpy.count(), 0);
}

QTEST_MAIN(tst_qquickanimatedsprite)

#include "tst_qquickanimatedsprite.moc"<|MERGE_RESOLUTION|>--- conflicted
+++ resolved
@@ -53,11 +53,8 @@
     void test_largeAnimation();
     void test_reparenting();
     void test_changeSourceToSmallerImgKeepingBigFrameSize();
-<<<<<<< HEAD
     void test_infiniteLoops();
-=======
     void test_implicitSize();
->>>>>>> e41d0672
 };
 
 void tst_qquickanimatedsprite::initTestCase()
@@ -117,12 +114,7 @@
     QCOMPARE(finishedSpy.count(), 0);
     QTRY_VERIFY(!sprite->running());
     QTRY_COMPARE(runningChangedSpy.count(), 2);
-<<<<<<< HEAD
     QCOMPARE(finishedSpy.count(), 1);
-
-    delete window;
-=======
->>>>>>> e41d0672
 }
 
 template <typename T>
