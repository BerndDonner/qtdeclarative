--- conflicted
+++ resolved
@@ -621,11 +621,7 @@
     window->show();
     QVERIFY(QTest::qWaitForWindowExposed(window.data()));
     window->requestActivate();
-<<<<<<< HEAD
     QVERIFY(QTest::qWaitForWindowActive(window.data()));
-=======
-    QVERIFY(QTest::qWaitForWindowActive(window));
->>>>>>> 1d29d8ed
     QVERIFY(window->rootObject() != 0);
 
     QQuickFlickable *flickable = qobject_cast<QQuickFlickable*>(window->rootObject());
