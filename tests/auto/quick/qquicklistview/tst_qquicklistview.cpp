--- conflicted
+++ resolved
@@ -7015,7 +7015,6 @@
     QCOMPARE(listview->count(), 0);
 }
 
-<<<<<<< HEAD
 void tst_QQuickListView::displayMargin()
 {
     QQuickView *window = createView();
@@ -7051,7 +7050,8 @@
     QCOMPARE(delegateVisible(item0), false);
 
     delete window;
-=======
+}
+
 void tst_QQuickListView::highlightItemGeometryChanges()
 {
     QQmlEngine engine;
@@ -7069,7 +7069,6 @@
         QTRY_COMPARE(listview->highlightItem()->width(), qreal(100 + i * 20));
         QTRY_COMPARE(listview->highlightItem()->height(), qreal(100 + i * 10));
     }
->>>>>>> 470ba767
 }
 
 QTEST_MAIN(tst_QQuickListView)
