/****************************************************************************
**
** Copyright (C) 2016 The Qt Company Ltd.
** Contact: https://www.qt.io/licensing/
**
** This file is part of the test suite of the Qt Toolkit.
**
** $QT_BEGIN_LICENSE:GPL-EXCEPT$
** Commercial License Usage
** Licensees holding valid commercial Qt licenses may use this file in
** accordance with the commercial license agreement provided with the
** Software or, alternatively, in accordance with the terms contained in
** a written agreement between you and The Qt Company. For licensing terms
** and conditions see https://www.qt.io/terms-conditions. For further
** information use the contact form at https://www.qt.io/contact-us.
**
** GNU General Public License Usage
** Alternatively, this file may be used under the terms of the GNU
** General Public License version 3 as published by the Free Software
** Foundation with exceptions as appearing in the file LICENSE.GPL3-EXCEPT
** included in the packaging of this file. Please review the following
** information to ensure the GNU General Public License requirements will
** be met: https://www.gnu.org/licenses/gpl-3.0.html.
**
** $QT_END_LICENSE$
**
****************************************************************************/

#include <QtTest/QtTest>
#include <QtCore/QStringListModel>
#include <QtCore/QSortFilterProxyModel>
#include <QtGui/QStandardItemModel>
#include <QtQuick/qquickview.h>
#include <QtQml/qqmlengine.h>
#include <QtQml/qqmlcontext.h>
#include <QtQml/qqmlexpression.h>
#include <QtQml/qqmlincubator.h>
#include <QtQuick/private/qquickitemview_p_p.h>
#include <QtQuick/private/qquicklistview_p.h>
#include <QtQuick/private/qquicktext_p.h>
#include <QtQml/private/qqmlobjectmodel_p.h>
#include <QtQml/private/qqmllistmodel_p.h>
#include <QtQml/private/qqmldelegatemodel_p.h>
#include "../../shared/util.h"
#include "../shared/viewtestutil.h"
#include "../shared/visualtestutil.h"
#include "incrementalmodel.h"
#include "proxytestinnermodel.h"
#include "randomsortmodel.h"
#include <math.h>

Q_DECLARE_METATYPE(Qt::LayoutDirection)
Q_DECLARE_METATYPE(QQuickItemView::VerticalLayoutDirection)
Q_DECLARE_METATYPE(QQuickItemView::PositionMode)
Q_DECLARE_METATYPE(QQuickListView::Orientation)
Q_DECLARE_METATYPE(Qt::Key)

using namespace QQuickViewTestUtil;
using namespace QQuickVisualTestUtil;

#define SHARE_VIEWS

class tst_QQuickListView : public QQmlDataTest
{
    Q_OBJECT
public:
    tst_QQuickListView();

private slots:
    void init();
    void cleanupTestCase();
    // Test QAbstractItemModel model types
    void qAbstractItemModel_package_items();
    void qAbstractItemModel_items();

    void qAbstractItemModel_package_changed();
    void qAbstractItemModel_changed();

    void qAbstractItemModel_package_inserted();
    void qAbstractItemModel_inserted();
    void qAbstractItemModel_inserted_more();
    void qAbstractItemModel_inserted_more_data();
    void qAbstractItemModel_inserted_more_bottomToTop();
    void qAbstractItemModel_inserted_more_bottomToTop_data();

    void qAbstractItemModel_package_removed();
    void qAbstractItemModel_removed();
    void qAbstractItemModel_removed_more();
    void qAbstractItemModel_removed_more_data();
    void qAbstractItemModel_removed_more_bottomToTop();
    void qAbstractItemModel_removed_more_bottomToTop_data();

    void qAbstractItemModel_package_moved();
    void qAbstractItemModel_package_moved_data();
    void qAbstractItemModel_moved();
    void qAbstractItemModel_moved_data();
    void qAbstractItemModel_moved_bottomToTop();
    void qAbstractItemModel_moved_bottomToTop_data();

    void multipleChanges_condensed() { multipleChanges(true); }
    void multipleChanges_condensed_data() { multipleChanges_data(); }
    void multipleChanges_uncondensed() { multipleChanges(false); }
    void multipleChanges_uncondensed_data() { multipleChanges_data(); }

    void qAbstractItemModel_package_clear();
    void qAbstractItemModel_clear();
    void qAbstractItemModel_clear_bottomToTop();

    void insertBeforeVisible();
    void insertBeforeVisible_data();
    void swapWithFirstItem();
    void itemList();
    void itemListFlicker();
    void currentIndex_delayedItemCreation();
    void currentIndex_delayedItemCreation_data();
    void currentIndex();
    void noCurrentIndex();
    void keyNavigation();
    void keyNavigation_data();
    void enforceRange();
    void enforceRange_withoutHighlight();
    void spacing();
    void qAbstractItemModel_package_sections();
    void qAbstractItemModel_sections();
    void sectionsPositioning();
    void sectionsDelegate();
    void sectionsDragOutsideBounds_data();
    void sectionsDragOutsideBounds();
    void sectionsDelegate_headerVisibility();
    void sectionPropertyChange();
    void sectionDelegateChange();
    void sectionsItemInsertion();
    void cacheBuffer();
    void positionViewAtBeginningEnd();
    void positionViewAtIndex();
    void positionViewAtIndex_data();
    void resetModel();
    void propertyChanges();
    void componentChanges();
    void modelChanges();
    void manualHighlight();
    void initialZValues();
    void initialZValues_data();
    void header();
    void header_data();
    void header_delayItemCreation();
    void headerChangesViewport();
    void footer();
    void footer_data();
    void extents();
    void extents_data();
    void resetModel_headerFooter();
    void resizeView();
    void resizeViewAndRepaint();
    void sizeLessThan1();
    void QTBUG_14821();
    void resizeDelegate();
    void resizeFirstDelegate();
    void repositionResizedDelegate();
    void repositionResizedDelegate_data();
    void QTBUG_16037();
    void indexAt_itemAt_data();
    void indexAt_itemAt();
    void incrementalModel();
    void onAdd();
    void onAdd_data();
    void onRemove();
    void onRemove_data();
    void attachedProperties_QTBUG_32836();
    void rightToLeft();
    void test_mirroring();
    void margins();
    void marginsResize();
    void marginsResize_data();
    void creationContext();
    void snapToItem_data();
    void snapToItem();
    void snapOneItemResize_QTBUG_43555();
    void snapOneItem_data();
    void snapOneItem();
    void snapOneItemCurrentIndexRemoveAnimation();

    void QTBUG_9791();
    void QTBUG_11105();
    void QTBUG_21742();

    void asynchronous();
    void unrequestedVisibility();

    void populateTransitions();
    void populateTransitions_data();
    void sizeTransitions();
    void sizeTransitions_data();

    void addTransitions();
    void addTransitions_data();
    void moveTransitions();
    void moveTransitions_data();
    void removeTransitions();
    void removeTransitions_data();
    void displacedTransitions();
    void displacedTransitions_data();
    void multipleTransitions();
    void multipleTransitions_data();
    void multipleDisplaced();

    void flickBeyondBounds();
    void destroyItemOnCreation();

    void parentBinding();
    void defaultHighlightMoveDuration();
    void accessEmptyCurrentItem_QTBUG_30227();
    void delayedChanges_QTBUG_30555();
    void outsideViewportChangeNotAffectingView();
    void testProxyModelChangedAfterMove();

    void typedModel();
    void displayMargin();
    void negativeDisplayMargin();

    void highlightItemGeometryChanges();

    void QTBUG_36481();
    void QTBUG_35920();

    void stickyPositioning();
    void stickyPositioning_data();

    void roundingErrors();
    void roundingErrors_data();

    void QTBUG_38209();
    void programmaticFlickAtBounds();
    void programmaticFlickAtBounds2();

    void layoutChange();

    void QTBUG_39492_data();
    void QTBUG_39492();

    void jsArrayChange();
    void objectModel();

    void contentHeightWithDelayRemove();
    void contentHeightWithDelayRemove_data();

    void QTBUG_48044_currentItemNotVisibleAfterTransition();
    void QTBUG_48870_fastModelUpdates();

    void QTBUG_50105();
<<<<<<< HEAD
    void keyNavigationEnabled();
=======
    void QTBUG_50097_stickyHeader_positionViewAtIndex();
>>>>>>> b60a5dc9

private:
    template <class T> void items(const QUrl &source);
    template <class T> void changed(const QUrl &source);
    template <class T> void inserted(const QUrl &source);
    template <class T> void inserted_more(QQuickItemView::VerticalLayoutDirection verticalLayoutDirection = QQuickItemView::TopToBottom);
    template <class T> void removed(const QUrl &source, bool animated);
    template <class T> void removed_more(const QUrl &source, QQuickItemView::VerticalLayoutDirection verticalLayoutDirection = QQuickItemView::TopToBottom);
    template <class T> void moved(const QUrl &source, QQuickItemView::VerticalLayoutDirection verticalLayoutDirection = QQuickItemView::TopToBottom);
    template <class T> void clear(const QUrl &source, QQuickItemView::VerticalLayoutDirection verticalLayoutDirection = QQuickItemView::TopToBottom);
    template <class T> void sections(const QUrl &source);

    void multipleChanges(bool condensed);
    void multipleChanges_data();

    QList<int> toIntList(const QVariantList &list);
    void matchIndexLists(const QVariantList &indexLists, const QList<int> &expectedIndexes);
    void matchItemsAndIndexes(const QVariantMap &items, const QaimModel &model, const QList<int> &expectedIndexes);
    void matchItemLists(const QVariantList &itemLists, const QList<QQuickItem *> &expectedItems);

    void inserted_more_data();
    void removed_more_data();
    void moved_data();

#ifdef SHARE_VIEWS
    QQuickView *getView() {
        if (m_view) {
            if (QString(QTest::currentTestFunction()) != testForView) {
                delete m_view;
                m_view = 0;
            } else {
                m_view->setSource(QUrl());
                return m_view;
            }
        }

        testForView = QTest::currentTestFunction();
        m_view = createView();
        return m_view;
    }
    void releaseView(QQuickView *view) {
        Q_ASSERT(view == m_view);
        m_view->setSource(QUrl());
    }
#else
    QQuickView *getView() {
        return createView();
    }
    void releaseView(QQuickView *view) {
        delete view;
    }
#endif

    QQuickView *m_view;
    QString testForView;
};

class TestObject : public QObject
{
    Q_OBJECT

    Q_PROPERTY(bool error READ error WRITE setError NOTIFY changedError)
    Q_PROPERTY(bool animate READ animate NOTIFY changedAnim)
    Q_PROPERTY(bool invalidHighlight READ invalidHighlight NOTIFY changedHl)
    Q_PROPERTY(int cacheBuffer READ cacheBuffer NOTIFY changedCacheBuffer)

public:
    TestObject(QObject *parent = 0)
        : QObject(parent), mError(true), mAnimate(false), mInvalidHighlight(false)
        , mCacheBuffer(0) {}

    bool error() const { return mError; }
    void setError(bool err) { mError = err; emit changedError(); }

    bool animate() const { return mAnimate; }
    void setAnimate(bool anim) { mAnimate = anim; emit changedAnim(); }

    bool invalidHighlight() const { return mInvalidHighlight; }
    void setInvalidHighlight(bool invalid) { mInvalidHighlight = invalid; emit changedHl(); }

    int cacheBuffer() const { return mCacheBuffer; }
    void setCacheBuffer(int buffer) { mCacheBuffer = buffer; emit changedCacheBuffer(); }

signals:
    void changedError();
    void changedAnim();
    void changedHl();
    void changedCacheBuffer();

public:
    bool mError;
    bool mAnimate;
    bool mInvalidHighlight;
    int mCacheBuffer;
};

tst_QQuickListView::tst_QQuickListView() : m_view(0)
{
}

void tst_QQuickListView::init()
{
#ifdef SHARE_VIEWS
    if (m_view && QString(QTest::currentTestFunction()) != testForView) {
        testForView = QString();
        delete m_view;
        m_view = 0;
    }
#endif
    qmlRegisterType<QAbstractItemModel>();
    qmlRegisterType<ProxyTestInnerModel>("Proxy", 1, 0, "ProxyTestInnerModel");
    qmlRegisterType<QSortFilterProxyModel>("Proxy", 1, 0, "QSortFilterProxyModel");
}

void tst_QQuickListView::cleanupTestCase()
{
#ifdef SHARE_VIEWS
    testForView = QString();
    delete m_view;
    m_view = 0;
#endif
}

template <class T>
void tst_QQuickListView::items(const QUrl &source)
{
    QQuickView *window = createView();

    T model;
    model.addItem("Fred", "12345");
    model.addItem("John", "2345");
    model.addItem("Bob", "54321");

    QQmlContext *ctxt = window->rootContext();
    ctxt->setContextProperty("testModel", &model);

    TestObject *testObject = new TestObject;
    ctxt->setContextProperty("testObject", testObject);

    window->setSource(source);
    qApp->processEvents();

    QQuickListView *listview = findItem<QQuickListView>(window->rootObject(), "list");
    QTRY_VERIFY(listview != 0);
    listview->forceLayout();

    QQuickItem *contentItem = listview->contentItem();
    QTRY_VERIFY(contentItem != 0);

    QMetaObject::invokeMethod(window->rootObject(), "checkProperties");
    QTRY_VERIFY(!testObject->error());

    QTRY_VERIFY(listview->highlightItem() != 0);
    QTRY_COMPARE(listview->count(), model.count());
    QTRY_COMPARE(window->rootObject()->property("count").toInt(), model.count());
    listview->forceLayout();
    QTRY_COMPARE(contentItem->childItems().count(), model.count()+1); // assumes all are visible, +1 for the (default) highlight item

    // current item should be first item
    QTRY_COMPARE(listview->currentItem(), findItem<QQuickItem>(contentItem, "wrapper", 0));

    for (int i = 0; i < model.count(); ++i) {
        QQuickText *name = findItem<QQuickText>(contentItem, "textName", i);
        QTRY_VERIFY(name != 0);
        QTRY_COMPARE(name->text(), model.name(i));
        QQuickText *number = findItem<QQuickText>(contentItem, "textNumber", i);
        QTRY_VERIFY(number != 0);
        QTRY_COMPARE(number->text(), model.number(i));
    }

    // switch to other delegate
    testObject->setAnimate(true);
    QMetaObject::invokeMethod(window->rootObject(), "checkProperties");
    QTRY_VERIFY(!testObject->error());
    QTRY_VERIFY(listview->currentItem());

    // set invalid highlight
    testObject->setInvalidHighlight(true);
    QMetaObject::invokeMethod(window->rootObject(), "checkProperties");
    QTRY_VERIFY(!testObject->error());
    QTRY_VERIFY(listview->currentItem());
    QTRY_VERIFY(!listview->highlightItem());

    // back to normal highlight
    testObject->setInvalidHighlight(false);
    QMetaObject::invokeMethod(window->rootObject(), "checkProperties");
    QTRY_VERIFY(!testObject->error());
    QTRY_VERIFY(listview->currentItem());
    QTRY_VERIFY(listview->highlightItem() != 0);

    // set an empty model and confirm that items are destroyed
    T model2;
    ctxt->setContextProperty("testModel", &model2);

    // Force a layout, necessary if ListView is completed before VisualDataModel.
    listview->forceLayout();

    int itemCount = findItems<QQuickItem>(contentItem, "wrapper").count();
    QTRY_COMPARE(itemCount, 0);

    QTRY_COMPARE(listview->highlightResizeVelocity(), 1000.0);
    QTRY_COMPARE(listview->highlightMoveVelocity(), 100000.0);

    delete window;
    delete testObject;
}


template <class T>
void tst_QQuickListView::changed(const QUrl &source)
{
    QQuickView *window = createView();

    T model;
    model.addItem("Fred", "12345");
    model.addItem("John", "2345");
    model.addItem("Bob", "54321");

    QQmlContext *ctxt = window->rootContext();
    ctxt->setContextProperty("testModel", &model);

    TestObject *testObject = new TestObject;
    ctxt->setContextProperty("testObject", testObject);

    window->setSource(source);
    qApp->processEvents();

    QQuickListView *listview = findItem<QQuickListView>(window->rootObject(), "list");
    QTRY_VERIFY(listview != 0);
    listview->forceLayout();

    QQuickItem *contentItem = listview->contentItem();
    QTRY_VERIFY(contentItem != 0);

    // Force a layout, necessary if ListView is completed before VisualDataModel.
    listview->forceLayout();

    model.modifyItem(1, "Will", "9876");
    QQuickText *name = findItem<QQuickText>(contentItem, "textName", 1);
    QTRY_VERIFY(name != 0);
    QTRY_COMPARE(name->text(), model.name(1));
    QQuickText *number = findItem<QQuickText>(contentItem, "textNumber", 1);
    QTRY_VERIFY(number != 0);
    QTRY_COMPARE(number->text(), model.number(1));

    delete window;
    delete testObject;
}

template <class T>
void tst_QQuickListView::inserted(const QUrl &source)
{
    QQuickView *window = createView();
    window->show();
    QVERIFY(QTest::qWaitForWindowExposed(window));

    T model;
    model.addItem("Fred", "12345");
    model.addItem("John", "2345");
    model.addItem("Bob", "54321");

    QQmlContext *ctxt = window->rootContext();
    ctxt->setContextProperty("testModel", &model);

    TestObject *testObject = new TestObject;
    ctxt->setContextProperty("testObject", testObject);

    window->setSource(source);
    qApp->processEvents();

    QQuickListView *listview = findItem<QQuickListView>(window->rootObject(), "list");
    QTRY_VERIFY(listview != 0);

    QQuickItem *contentItem = listview->contentItem();
    QTRY_VERIFY(contentItem != 0);

    model.insertItem(1, "Will", "9876");

    QTRY_COMPARE(window->rootObject()->property("count").toInt(), model.count());
    QTRY_COMPARE(contentItem->childItems().count(), model.count()+1); // assumes all are visible, +1 for the (default) highlight item

    QQuickText *name = findItem<QQuickText>(contentItem, "textName", 1);
    QTRY_VERIFY(name != 0);
    QTRY_COMPARE(name->text(), model.name(1));
    QQuickText *number = findItem<QQuickText>(contentItem, "textNumber", 1);
    QTRY_VERIFY(number != 0);
    QTRY_COMPARE(number->text(), model.number(1));

    // Confirm items positioned correctly
    for (int i = 0; i < model.count(); ++i) {
        QQuickItem *item = findItem<QQuickItem>(contentItem, "wrapper", i);
        QTRY_COMPARE(item->y(), i*20.0);
    }

    model.insertItem(0, "Foo", "1111"); // zero index, and current item

    QTRY_COMPARE(window->rootObject()->property("count").toInt(), model.count());
    QTRY_COMPARE(contentItem->childItems().count(), model.count()+1); // assumes all are visible, +1 for the (default) highlight item

    name = findItem<QQuickText>(contentItem, "textName", 0);
    QTRY_VERIFY(name != 0);
    QTRY_COMPARE(name->text(), model.name(0));
    number = findItem<QQuickText>(contentItem, "textNumber", 0);
    QTRY_VERIFY(number != 0);
    QTRY_COMPARE(number->text(), model.number(0));

    QTRY_COMPARE(listview->currentIndex(), 1);

    // Confirm items positioned correctly
    for (int i = 0; i < model.count(); ++i) {
        QQuickItem *item = findItem<QQuickItem>(contentItem, "wrapper", i);
        QTRY_COMPARE(item->y(), i*20.0);
    }

    for (int i = model.count(); i < 30; ++i)
        model.insertItem(i, "Hello", QString::number(i));

    listview->setContentY(80);

    // Insert item outside visible area
    model.insertItem(1, "Hello", "1324");

    QTRY_COMPARE(listview->contentY(), qreal(80));

    // Confirm items positioned correctly
    for (int i = 5; i < 5+15; ++i) {
        QQuickItem *item = findItem<QQuickItem>(contentItem, "wrapper", i);
        if (!item) qWarning() << "Item" << i << "not found";
        QTRY_VERIFY(item);
        QTRY_COMPARE(item->y(), i*20.0 - 20.0);
    }

//    QTRY_COMPARE(listview->contentItemHeight(), model.count() * 20.0);

    // QTBUG-19675
    model.clear();
    model.insertItem(0, "Hello", "1234");
    QTRY_COMPARE(window->rootObject()->property("count").toInt(), model.count());

    QQuickItem *item = findItem<QQuickItem>(contentItem, "wrapper", 0);
    QVERIFY(item);
    QTRY_COMPARE(item->y() - listview->contentY(), 0.);

    delete window;
    delete testObject;
}

template <class T>
void tst_QQuickListView::inserted_more(QQuickItemView::VerticalLayoutDirection verticalLayoutDirection)
{
    QFETCH(qreal, contentY);
    QFETCH(int, insertIndex);
    QFETCH(int, insertCount);
    QFETCH(qreal, itemsOffsetAfterMove);

    T model;
    for (int i = 0; i < 30; i++)
        model.addItem("Item" + QString::number(i), "");

    QQuickView *window = getView();
    QQmlContext *ctxt = window->rootContext();
    ctxt->setContextProperty("testModel", &model);

    TestObject *testObject = new TestObject;
    ctxt->setContextProperty("testObject", testObject);

    window->setSource(testFileUrl("listviewtest.qml"));
    window->show();
    QVERIFY(QTest::qWaitForWindowExposed(window));

    QQuickListView *listview = findItem<QQuickListView>(window->rootObject(), "list");
    QTRY_VERIFY(listview != 0);
    QQuickItem *contentItem = listview->contentItem();
    QTRY_VERIFY(contentItem != 0);

    if (verticalLayoutDirection == QQuickItemView::BottomToTop) {
        listview->setVerticalLayoutDirection(verticalLayoutDirection);
        QTRY_COMPARE(QQuickItemPrivate::get(listview)->polishScheduled, false);
        contentY = -listview->height() - contentY;
    }
    listview->setContentY(contentY);

    QList<QPair<QString, QString> > newData;
    for (int i=0; i<insertCount; i++)
        newData << qMakePair(QString("value %1").arg(i), QString::number(i));
    model.insertItems(insertIndex, newData);

    //Wait for polish (updates list to the model changes)
    QTRY_COMPARE(QQuickItemPrivate::get(listview)->polishScheduled, false);

    QTRY_COMPARE(listview->property("count").toInt(), model.count());

    // FIXME This is NOT checking anything about visibleItems.first()
#if 0
    // check visibleItems.first() is in correct position
    QQuickItem *item0 = findItem<QQuickItem>(contentItem, "wrapper", 0);
    QVERIFY(item0);
    if (verticalLayoutDirection == QQuickItemView::BottomToTop)
        QCOMPARE(item0->y(), -item0->height() - itemsOffsetAfterMove);
    else
        QCOMPARE(item0->y(), itemsOffsetAfterMove);
#endif

    QList<QQuickItem*> items = findItems<QQuickItem>(contentItem, "wrapper");
    int firstVisibleIndex = -1;
    for (int i=0; i<items.count(); i++) {
        QQuickItem *item = findItem<QQuickItem>(contentItem, "wrapper", i);
        if (item && !QQuickItemPrivate::get(item)->culled) {
            firstVisibleIndex = i;
            break;
        }
    }
    QVERIFY2(firstVisibleIndex >= 0, QTest::toString(firstVisibleIndex));

    // Confirm items positioned correctly and indexes correct
    QQuickText *name;
    QQuickText *number;
    const qreal visibleFromPos = listview->contentY() - listview->displayMarginBeginning() - listview->cacheBuffer();
    const qreal visibleToPos = listview->contentY() + listview->height() + listview->displayMarginEnd() + listview->cacheBuffer();
    for (int i = firstVisibleIndex; i < model.count() && i < items.count(); ++i) {
        QQuickItem *item = findItem<QQuickItem>(contentItem, "wrapper", i);
        QVERIFY2(item, QTest::toString(QString("Item %1 not found").arg(i)));
        qreal pos = i*20.0 + itemsOffsetAfterMove;
        if (verticalLayoutDirection == QQuickItemView::BottomToTop)
            pos = -item->height() - pos;
        // Items outside the visible area (including cache buffer) should be skipped
        if (pos > visibleToPos || pos < visibleFromPos) {
            QTRY_VERIFY2(QQuickItemPrivate::get(item)->culled || item->y() < visibleFromPos || item->y() > visibleToPos,
                     QTest::toString(QString("index %5, y %1, from %2, to %3, expected pos %4, culled %6").
                                     arg(item->y()).arg(visibleFromPos).arg(visibleToPos).arg(pos).arg(i).arg(bool(QQuickItemPrivate::get(item)->culled))));
            continue;
        }
        QTRY_COMPARE(item->y(), pos);
        name = findItem<QQuickText>(contentItem, "textName", i);
        QVERIFY(name != 0);
        QTRY_COMPARE(name->text(), model.name(i));
        number = findItem<QQuickText>(contentItem, "textNumber", i);
        QVERIFY(number != 0);
        QTRY_COMPARE(number->text(), model.number(i));
    }

    releaseView(window);
    delete testObject;
}

void tst_QQuickListView::inserted_more_data()
{
    QTest::addColumn<qreal>("contentY");
    QTest::addColumn<int>("insertIndex");
    QTest::addColumn<int>("insertCount");
    QTest::addColumn<qreal>("itemsOffsetAfterMove");

    QTest::newRow("add 1, before visible items")
            << 80.0     // show 4-19
            << 3 << 1
            << -20.0;   // insert above first visible i.e. 0 is at -20, first visible should not move

    QTest::newRow("add multiple, before visible")
            << 80.0     // show 4-19
            << 3 << 3
            << -20.0 * 3;   // again first visible should not move

    QTest::newRow("add 1, at start of visible, content at start")
            << 0.0
            << 0 << 1
            << 0.0;

    QTest::newRow("add multiple, start of visible, content at start")
            << 0.0
            << 0 << 3
            << 0.0;

    QTest::newRow("add 1, at start of visible, content not at start")
            << 80.0     // show 4-19
            << 4 << 1
            << 0.0;

    QTest::newRow("add multiple, at start of visible, content not at start")
            << 80.0     // show 4-19
            << 4 << 3
            << 0.0;


    QTest::newRow("add 1, at end of visible, content at start")
            << 0.0
            << 15 << 1
            << 0.0;

    QTest::newRow("add 1, at end of visible, content at start")
            << 0.0
            << 15 << 3
            << 0.0;

    QTest::newRow("add 1, at end of visible, content not at start")
            << 80.0     // show 4-19
            << 19 << 1
            << 0.0;

    QTest::newRow("add multiple, at end of visible, content not at start")
            << 80.0     // show 4-19
            << 19 << 3
            << 0.0;


    QTest::newRow("add 1, after visible, content at start")
            << 0.0
            << 16 << 1
            << 0.0;

    QTest::newRow("add 1, after visible, content at start")
            << 0.0
            << 16 << 3
            << 0.0;

    QTest::newRow("add 1, after visible, content not at start")
            << 80.0     // show 4-19
            << 20 << 1
            << 0.0;

    QTest::newRow("add multiple, after visible, content not at start")
            << 80.0     // show 4-19
            << 20 << 3
            << 0.0;
}

void tst_QQuickListView::insertBeforeVisible()
{
    QFETCH(int, insertIndex);
    QFETCH(int, insertCount);
    QFETCH(int, removeIndex);
    QFETCH(int, removeCount);
    QFETCH(int, cacheBuffer);

    QQuickText *name;
    QQuickView *window = getView();

    QaimModel model;
    for (int i = 0; i < 30; i++)
        model.addItem("Item" + QString::number(i), "");

    QQmlContext *ctxt = window->rootContext();
    ctxt->setContextProperty("testModel", &model);

    TestObject *testObject = new TestObject;
    ctxt->setContextProperty("testObject", testObject);

    window->setSource(testFileUrl("listviewtest.qml"));
    window->show();
    QVERIFY(QTest::qWaitForWindowExposed(window));

    QQuickListView *listview = findItem<QQuickListView>(window->rootObject(), "list");
    QTRY_VERIFY(listview != 0);
    QQuickItem *contentItem = listview->contentItem();
    QTRY_VERIFY(contentItem != 0);

    listview->setCacheBuffer(cacheBuffer);
    QTRY_COMPARE(QQuickItemPrivate::get(listview)->polishScheduled, false);

    // trigger a refill (not just setting contentY) so that the visibleItems grid is updated
    int firstVisibleIndex = 20;     // move to an index where the top item is not visible
    listview->setContentY(firstVisibleIndex * 20.0);
    listview->setCurrentIndex(firstVisibleIndex);

    qApp->processEvents();
    QTRY_COMPARE(QQuickItemPrivate::get(listview)->polishScheduled, false);
    QTRY_COMPARE(listview->currentIndex(), firstVisibleIndex);
    QQuickItem *item = findItem<QQuickItem>(contentItem, "wrapper", firstVisibleIndex);
    QVERIFY(item);
    QCOMPARE(item->y(), listview->contentY());

    if (removeCount > 0)
        model.removeItems(removeIndex, removeCount);

    if (insertCount > 0) {
        QList<QPair<QString, QString> > newData;
        for (int i=0; i<insertCount; i++)
            newData << qMakePair(QString("value %1").arg(i), QString::number(i));
        model.insertItems(insertIndex, newData);
        QTRY_COMPARE(listview->property("count").toInt(), model.count());
    }

    // now, moving to the top of the view should position the inserted items correctly
    int itemsOffsetAfterMove = (removeCount - insertCount) * 20;
    listview->setCurrentIndex(0);
    QTRY_COMPARE(QQuickItemPrivate::get(listview)->polishScheduled, false);
    QTRY_COMPARE(listview->currentIndex(), 0);
    QTRY_COMPARE(listview->contentY(), 0.0 + itemsOffsetAfterMove);

    // Confirm items positioned correctly and indexes correct
    int itemCount = findItems<QQuickItem>(contentItem, "wrapper").count();
    for (int i = 0; i < model.count() && i < itemCount; ++i) {
        item = findItem<QQuickItem>(contentItem, "wrapper", i);
        QVERIFY2(item, QTest::toString(QString("Item %1 not found").arg(i)));
        QTRY_COMPARE(item->y(), i*20.0 + itemsOffsetAfterMove);
        name = findItem<QQuickText>(contentItem, "textName", i);
        QVERIFY(name != 0);
        QTRY_COMPARE(name->text(), model.name(i));
    }

    releaseView(window);
    delete testObject;
}

void tst_QQuickListView::insertBeforeVisible_data()
{
    QTest::addColumn<int>("insertIndex");
    QTest::addColumn<int>("insertCount");
    QTest::addColumn<int>("removeIndex");
    QTest::addColumn<int>("removeCount");
    QTest::addColumn<int>("cacheBuffer");

    QTest::newRow("insert 1 at 0, 0 buffer") << 0 << 1 << 0 << 0 << 0;
    QTest::newRow("insert 1 at 0, 100 buffer") << 0 << 1 << 0 << 0 << 100;
    QTest::newRow("insert 1 at 0, 500 buffer") << 0 << 1 << 0 << 0 << 500;

    QTest::newRow("insert 1 at 1, 0 buffer") << 1 << 1 << 0 << 0 << 0;
    QTest::newRow("insert 1 at 1, 100 buffer") << 1 << 1 << 0 << 0 << 100;
    QTest::newRow("insert 1 at 1, 500 buffer") << 1 << 1 << 0 << 0 << 500;

    QTest::newRow("insert multiple at 0, 0 buffer") << 0 << 3 << 0 << 0 << 0;
    QTest::newRow("insert multiple at 0, 100 buffer") << 0 << 3 << 0 << 0 << 100;
    QTest::newRow("insert multiple at 0, 500 buffer") << 0 << 3 << 0 << 0 << 500;

    QTest::newRow("insert multiple at 1, 0 buffer") << 1 << 3 << 0 << 0 << 0;
    QTest::newRow("insert multiple at 1, 100 buffer") << 1 << 3 << 0 << 0 << 100;
    QTest::newRow("insert multiple at 1, 500 buffer") << 1 << 3 << 0 << 0 << 500;

    QTest::newRow("remove 1 at 0, 0 buffer") << 0 << 0 << 0 << 1 << 0;
    QTest::newRow("remove 1 at 0, 100 buffer") << 0 << 0 << 0 << 1 << 100;
    QTest::newRow("remove 1 at 0, 500 buffer") << 0 << 0 << 0 << 1 << 500;

    QTest::newRow("remove 1 at 1, 0 buffer") << 0 << 0 << 1 << 1 << 0;
    QTest::newRow("remove 1 at 1, 100 buffer") << 0 << 0 << 1 << 1 << 100;
    QTest::newRow("remove 1 at 1, 500 buffer") << 0 << 0 << 1 << 1 << 500;

    QTest::newRow("remove multiple at 0, 0 buffer") << 0 << 0 << 0 << 3 << 0;
    QTest::newRow("remove multiple at 0, 100 buffer") << 0 << 0 << 0 << 3 << 100;
    QTest::newRow("remove multiple at 0, 500 buffer") << 0 << 0 << 0 << 3 << 500;

    QTest::newRow("remove multiple at 1, 0 buffer") << 0 << 0 << 1 << 3 << 0;
    QTest::newRow("remove multiple at 1, 100 buffer") << 0 << 0 << 1 << 3 << 100;
    QTest::newRow("remove multiple at 1, 500 buffer") << 0 << 0 << 1 << 3 << 500;
}

template <class T>
void tst_QQuickListView::removed(const QUrl &source, bool /* animated */)
{
    QQuickView *window = createView();

    T model;
    for (int i = 0; i < 50; i++)
        model.addItem("Item" + QString::number(i), "");

    QQmlContext *ctxt = window->rootContext();
    ctxt->setContextProperty("testModel", &model);

    TestObject *testObject = new TestObject;
    ctxt->setContextProperty("testObject", testObject);

    window->setSource(source);
    window->show();
    QVERIFY(QTest::qWaitForWindowExposed(window));

    QQuickListView *listview = findItem<QQuickListView>(window->rootObject(), "list");
    QTRY_VERIFY(listview != 0);
    QQuickItem *contentItem = listview->contentItem();
    QTRY_VERIFY(contentItem != 0);
    QTRY_COMPARE(QQuickItemPrivate::get(listview)->polishScheduled, false);

    model.removeItem(1);
    QTRY_COMPARE(window->rootObject()->property("count").toInt(), model.count());

    QQuickText *name = findItem<QQuickText>(contentItem, "textName", 1);
    QTRY_VERIFY(name != 0);
    QTRY_COMPARE(name->text(), model.name(1));
    QQuickText *number = findItem<QQuickText>(contentItem, "textNumber", 1);
    QTRY_VERIFY(number != 0);
    QTRY_COMPARE(number->text(), model.number(1));

    // Confirm items positioned correctly
    int itemCount = findItems<QQuickItem>(contentItem, "wrapper").count();
    for (int i = 0; i < model.count() && i < itemCount; ++i) {
        QQuickItem *item = findItem<QQuickItem>(contentItem, "wrapper", i);
        if (!item) qWarning() << "Item" << i << "not found";
        QTRY_VERIFY(item);
        QTRY_COMPARE(item->y(), qreal(i*20));
    }

    // Remove first item (which is the current item);
    model.removeItem(0);
    QTRY_COMPARE(window->rootObject()->property("count").toInt(), model.count());

    name = findItem<QQuickText>(contentItem, "textName", 0);
    QTRY_VERIFY(name != 0);
    QTRY_COMPARE(name->text(), model.name(0));
    number = findItem<QQuickText>(contentItem, "textNumber", 0);
    QTRY_VERIFY(number != 0);
    QTRY_COMPARE(number->text(), model.number(0));

    // Confirm items positioned correctly
    itemCount = findItems<QQuickItem>(contentItem, "wrapper").count();
    for (int i = 0; i < model.count() && i < itemCount; ++i) {
        QQuickItem *item = findItem<QQuickItem>(contentItem, "wrapper", i);
        if (!item) qWarning() << "Item" << i << "not found";
        QTRY_VERIFY(item);
        QTRY_COMPARE(item->y(),i*20.0);
    }

    // Remove items not visible
    model.removeItem(18);
    QTRY_COMPARE(window->rootObject()->property("count").toInt(), model.count());

    // Confirm items positioned correctly
    itemCount = findItems<QQuickItem>(contentItem, "wrapper").count();
    for (int i = 0; i < model.count() && i < itemCount; ++i) {
        QQuickItem *item = findItem<QQuickItem>(contentItem, "wrapper", i);
        if (!item) qWarning() << "Item" << i << "not found";
        QTRY_VERIFY(item);
        QTRY_COMPARE(item->y(),i*20.0);
    }

    // Remove items before visible
    listview->setContentY(80);
    listview->setCurrentIndex(10);

    model.removeItem(1); // post: top item will be at 20
    QTRY_COMPARE(window->rootObject()->property("count").toInt(), model.count());

    // Confirm items positioned correctly
    for (int i = 2; i < 18; ++i) {
        QQuickItem *item = findItem<QQuickItem>(contentItem, "wrapper", i);
        if (!item) qWarning() << "Item" << i << "not found";
        QTRY_VERIFY(item);
        QTRY_COMPARE(item->y(),20+i*20.0);
    }

    // Remove current index
    QTRY_COMPARE(listview->currentIndex(), 9);
    QQuickItem *oldCurrent = listview->currentItem();
    model.removeItem(9);

    QTRY_COMPARE(listview->currentIndex(), 9);
    QTRY_VERIFY(listview->currentItem() != oldCurrent);

    listview->setContentY(20); // That's the top now
    // let transitions settle.
    QTRY_COMPARE(QQuickItemPrivate::get(listview)->polishScheduled, false);

    // Confirm items positioned correctly
    itemCount = findItems<QQuickItem>(contentItem, "wrapper").count();
    for (int i = 0; i < model.count() && i < itemCount; ++i) {
        QQuickItem *item = findItem<QQuickItem>(contentItem, "wrapper", i);
        if (!item) qWarning() << "Item" << i << "not found";
        QTRY_VERIFY(item);
        QTRY_COMPARE(item->y(),20+i*20.0);
    }

    // remove current item beyond visible items.
    listview->setCurrentIndex(20);
    listview->setContentY(40);
    QTRY_COMPARE(QQuickItemPrivate::get(listview)->polishScheduled, false);

    model.removeItem(20);
    QTRY_COMPARE(listview->currentIndex(), 20);
    QTRY_VERIFY(listview->currentItem() != 0);

    // remove item before current, but visible
    listview->setCurrentIndex(8);
    QTRY_COMPARE(QQuickItemPrivate::get(listview)->polishScheduled, false);
    oldCurrent = listview->currentItem();
    model.removeItem(6);

    QTRY_COMPARE(listview->currentIndex(), 7);
    QTRY_COMPARE(listview->currentItem(), oldCurrent);

    listview->setContentY(80);
    QTRY_COMPARE(QQuickItemPrivate::get(listview)->polishScheduled, false);

    // remove all visible items
    model.removeItems(1, 18);
    QTRY_COMPARE(listview->count() , model.count());

    // Confirm items positioned correctly
    itemCount = findItems<QQuickItem>(contentItem, "wrapper").count();
    for (int i = 0; i < model.count() && i < itemCount-1; ++i) {
        QQuickItem *item = findItem<QQuickItem>(contentItem, "wrapper", i+1);
        if (!item) qWarning() << "Item" << i+1 << "not found";
        QTRY_VERIFY(item);
        QTRY_COMPARE(item->y(),80+i*20.0);
    }

    model.removeItems(1, 17);
    QTRY_COMPARE(listview->count() , model.count());

    model.removeItems(2, 1);
    QTRY_COMPARE(listview->count() , model.count());

    model.addItem("New", "1");
    QTRY_COMPARE(listview->count() , model.count());

    QTRY_VERIFY(name = findItem<QQuickText>(contentItem, "textName", model.count()-1));
    QCOMPARE(name->text(), QString("New"));

    // Add some more items so that we don't run out
    model.clear();
    for (int i = 0; i < 50; i++)
        model.addItem("Item" + QString::number(i), "");

    // QTBUG-QTBUG-20575
    listview->setCurrentIndex(0);
    listview->setContentY(30);
    model.removeItem(0);
    QTRY_VERIFY(name = findItem<QQuickText>(contentItem, "textName", 0));

    // QTBUG-19198 move to end and remove all visible items one at a time.
    listview->positionViewAtEnd();
    for (int i = 0; i < 18; ++i)
        model.removeItems(model.count() - 1, 1);
    QTRY_VERIFY(findItems<QQuickItem>(contentItem, "wrapper").count() > 16);

    delete window;
    delete testObject;
}

template <class T>
void tst_QQuickListView::removed_more(const QUrl &source, QQuickItemView::VerticalLayoutDirection verticalLayoutDirection)
{
    QFETCH(qreal, contentY);
    QFETCH(int, removeIndex);
    QFETCH(int, removeCount);
    QFETCH(qreal, itemsOffsetAfterMove);

    QQuickView *window = getView();

    T model;
    for (int i = 0; i < 30; i++)
        model.addItem("Item" + QString::number(i), "");

    QQmlContext *ctxt = window->rootContext();
    ctxt->setContextProperty("testModel", &model);

    TestObject *testObject = new TestObject;
    ctxt->setContextProperty("testObject", testObject);

    window->setSource(source);
    window->show();
    QVERIFY(QTest::qWaitForWindowExposed(window));

    QQuickListView *listview = findItem<QQuickListView>(window->rootObject(), "list");
    QTRY_VERIFY(listview != 0);
    QQuickItem *contentItem = listview->contentItem();
    QTRY_VERIFY(contentItem != 0);

    if (verticalLayoutDirection == QQuickItemView::BottomToTop) {
        listview->setVerticalLayoutDirection(verticalLayoutDirection);
        QTRY_COMPARE(QQuickItemPrivate::get(listview)->polishScheduled, false);
        contentY = -listview->height() - contentY;
    }
    listview->setContentY(contentY);

    model.removeItems(removeIndex, removeCount);
    //Wait for polish (updates list to the model changes)
    QTRY_COMPARE(QQuickItemPrivate::get(listview)->polishScheduled, false);

    QTRY_COMPARE(listview->property("count").toInt(), model.count());

    // check visibleItems.first() is in correct position
    QQuickItem *item0 = findItem<QQuickItem>(contentItem, "wrapper", 0);
    QVERIFY(item0);
    QVERIFY(item0);
    if (verticalLayoutDirection == QQuickItemView::BottomToTop)
        QCOMPARE(item0->y(), -item0->height() - itemsOffsetAfterMove);
    else
        QCOMPARE(item0->y(), itemsOffsetAfterMove);

    QList<QQuickItem*> items = findItems<QQuickItem>(contentItem, "wrapper");
    int firstVisibleIndex = -1;
    for (int i=0; i<items.count(); i++) {
        QQuickItem *item = findItem<QQuickItem>(contentItem, "wrapper", i);
        if (item && delegateVisible(item)) {
            firstVisibleIndex = i;
            break;
        }
    }
    QVERIFY2(firstVisibleIndex >= 0, QTest::toString(firstVisibleIndex));

    // Confirm items positioned correctly and indexes correct
    QQuickText *name;
    QQuickText *number;
    for (int i = firstVisibleIndex; i < model.count() && i < items.count(); ++i) {
        QQuickItem *item = findItem<QQuickItem>(contentItem, "wrapper", i);
        QVERIFY2(item, QTest::toString(QString("Item %1 not found").arg(i)));
        qreal pos = i*20.0 + itemsOffsetAfterMove;
        if (verticalLayoutDirection == QQuickItemView::BottomToTop)
            pos = -item0->height() - pos;
        QTRY_COMPARE(item->y(), pos);
        name = findItem<QQuickText>(contentItem, "textName", i);
        QVERIFY(name != 0);
        QTRY_COMPARE(name->text(), model.name(i));
        number = findItem<QQuickText>(contentItem, "textNumber", i);
        QVERIFY(number != 0);
        QTRY_COMPARE(number->text(), model.number(i));
    }

    releaseView(window);
    delete testObject;
}

void tst_QQuickListView::removed_more_data()
{
    QTest::addColumn<qreal>("contentY");
    QTest::addColumn<int>("removeIndex");
    QTest::addColumn<int>("removeCount");
    QTest::addColumn<qreal>("itemsOffsetAfterMove");

    QTest::newRow("remove 1, before visible items")
            << 80.0     // show 4-19
            << 3 << 1
            << 20.0;   // visible items slide down by 1 item so that first visible does not move

    QTest::newRow("remove multiple, all before visible items")
            << 80.0
            << 1 << 3
            << 20.0 * 3;

    QTest::newRow("remove multiple, all before visible items, remove item 0")
            << 80.0
            << 0 << 4
            << 20.0 * 4;

    // remove 1,2,3 before the visible pos, 0 moves down to just before the visible pos,
    // items 4,5 are removed from view, item 6 slides up to original pos of item 4 (80px)
    QTest::newRow("remove multiple, mix of items from before and within visible items")
            << 80.0
            << 1 << 5
            << 20.0 * 3;    // adjust for the 3 items removed before the visible

    QTest::newRow("remove multiple, mix of items from before and within visible items, remove item 0")
            << 80.0
            << 0 << 6
            << 20.0 * 4;    // adjust for the 3 items removed before the visible


    QTest::newRow("remove 1, from start of visible, content at start")
            << 0.0
            << 0 << 1
            << 0.0;

    QTest::newRow("remove multiple, from start of visible, content at start")
            << 0.0
            << 0 << 3
            << 0.0;

    QTest::newRow("remove 1, from start of visible, content not at start")
            << 80.0     // show 4-19
            << 4 << 1
            << 0.0;

    QTest::newRow("remove multiple, from start of visible, content not at start")
            << 80.0     // show 4-19
            << 4 << 3
            << 0.0;


    QTest::newRow("remove 1, from middle of visible, content at start")
            << 0.0
            << 10 << 1
            << 0.0;

    QTest::newRow("remove multiple, from middle of visible, content at start")
            << 0.0
            << 10 << 5
            << 0.0;

    QTest::newRow("remove 1, from middle of visible, content not at start")
            << 80.0     // show 4-19
            << 10 << 1
            << 0.0;

    QTest::newRow("remove multiple, from middle of visible, content not at start")
            << 80.0     // show 4-19
            << 10 << 5
            << 0.0;


    QTest::newRow("remove 1, after visible, content at start")
            << 0.0
            << 16 << 1
            << 0.0;

    QTest::newRow("remove multiple, after visible, content at start")
            << 0.0
            << 16 << 5
            << 0.0;

    QTest::newRow("remove 1, after visible, content not at middle")
            << 80.0     // show 4-19
            << 16+4 << 1
            << 0.0;

    QTest::newRow("remove multiple, after visible, content not at start")
            << 80.0     // show 4-19
            << 16+4 << 5
            << 0.0;

    QTest::newRow("remove multiple, mix of items from within and after visible items")
            << 80.0
            << 18 << 5
            << 0.0;
}

template <class T>
void tst_QQuickListView::clear(const QUrl &source, QQuickItemView::VerticalLayoutDirection verticalLayoutDirection)
{
    QQuickView *window = createView();

    T model;
    for (int i = 0; i < 30; i++)
        model.addItem("Item" + QString::number(i), "");

    QQmlContext *ctxt = window->rootContext();
    ctxt->setContextProperty("testModel", &model);

    TestObject *testObject = new TestObject;
    ctxt->setContextProperty("testObject", testObject);

    window->setSource(source);
    window->show();
    QVERIFY(QTest::qWaitForWindowExposed(window));

    QQuickListView *listview = findItem<QQuickListView>(window->rootObject(), "list");
    QTRY_VERIFY(listview != 0);
    QQuickItem *contentItem = listview->contentItem();
    QTRY_VERIFY(contentItem != 0);

    listview->setVerticalLayoutDirection(verticalLayoutDirection);
    QTRY_COMPARE(QQuickItemPrivate::get(listview)->polishScheduled, false);

    model.clear();

    QTRY_COMPARE(findItems<QQuickListView>(contentItem, "wrapper").count(), 0);
    QTRY_COMPARE(listview->count(), 0);
    QTRY_VERIFY(!listview->currentItem());
    if (verticalLayoutDirection == QQuickItemView::TopToBottom)
        QTRY_COMPARE(listview->contentY(), 0.0);
    else
        QTRY_COMPARE(listview->contentY(), -listview->height());
    QCOMPARE(listview->currentIndex(), -1);

    QCOMPARE(listview->contentHeight(), 0.0);

    // confirm sanity when adding an item to cleared list
    model.addItem("New", "1");
    listview->forceLayout();
    QTRY_COMPARE(listview->count(), 1);
    QVERIFY(listview->currentItem() != 0);
    QCOMPARE(listview->currentIndex(), 0);

    delete window;
    delete testObject;
}

template <class T>
void tst_QQuickListView::moved(const QUrl &source, QQuickItemView::VerticalLayoutDirection verticalLayoutDirection)
{
    QFETCH(qreal, contentY);
    QFETCH(int, from);
    QFETCH(int, to);
    QFETCH(int, count);
    QFETCH(qreal, itemsOffsetAfterMove);

    QQuickText *name;
    QQuickText *number;
    QQuickView *window = getView();

    T model;
    for (int i = 0; i < 30; i++)
        model.addItem("Item" + QString::number(i), "");

    QQmlContext *ctxt = window->rootContext();
    ctxt->setContextProperty("testModel", &model);

    TestObject *testObject = new TestObject;
    ctxt->setContextProperty("testObject", testObject);

    window->setSource(source);
    window->show();
    QVERIFY(QTest::qWaitForWindowExposed(window));

    QQuickListView *listview = findItem<QQuickListView>(window->rootObject(), "list");
    QTRY_VERIFY(listview != 0);
    QQuickItem *contentItem = listview->contentItem();
    QTRY_VERIFY(contentItem != 0);

    // always need to wait for view to be painted before the first move()
    QTRY_COMPARE(QQuickItemPrivate::get(listview)->polishScheduled, false);

    bool waitForPolish = (contentY != 0);
    if (verticalLayoutDirection == QQuickItemView::BottomToTop) {
        listview->setVerticalLayoutDirection(verticalLayoutDirection);
        QTRY_COMPARE(QQuickItemPrivate::get(listview)->polishScheduled, false);
        contentY = -listview->height() - contentY;
    }
    listview->setContentY(contentY);
    if (waitForPolish)
        QTRY_COMPARE(QQuickItemPrivate::get(listview)->polishScheduled, false);

    model.moveItems(from, to, count);
    QTRY_COMPARE(QQuickItemPrivate::get(listview)->polishScheduled, false);

    QList<QQuickItem*> items = findItems<QQuickItem>(contentItem, "wrapper");
    int firstVisibleIndex = -1;
    for (int i=0; i<items.count(); i++) {
        QQuickItem *item = findItem<QQuickItem>(contentItem, "wrapper", i);
        if (item && delegateVisible(item)) {
            firstVisibleIndex = i;
            break;
        }
    }
    QVERIFY2(firstVisibleIndex >= 0, QTest::toString(firstVisibleIndex));

    // Confirm items positioned correctly and indexes correct
    for (int i = firstVisibleIndex; i < model.count() && i < items.count(); ++i) {
        QQuickItem *item = findItem<QQuickItem>(contentItem, "wrapper", i);
        QVERIFY2(item, QTest::toString(QString("Item %1 not found").arg(i)));
        qreal pos = i*20.0 + itemsOffsetAfterMove;
        if (verticalLayoutDirection == QQuickItemView::BottomToTop)
            pos = -item->height() - pos;
        QTRY_COMPARE(item->y(), pos);
        name = findItem<QQuickText>(contentItem, "textName", i);
        QVERIFY(name != 0);
        QTRY_COMPARE(name->text(), model.name(i));
        number = findItem<QQuickText>(contentItem, "textNumber", i);
        QVERIFY(number != 0);
        QTRY_COMPARE(number->text(), model.number(i));

        // current index should have been updated
        if (item == listview->currentItem())
            QTRY_COMPARE(listview->currentIndex(), i);
    }

    releaseView(window);
    delete testObject;
}

void tst_QQuickListView::moved_data()
{
    QTest::addColumn<qreal>("contentY");
    QTest::addColumn<int>("from");
    QTest::addColumn<int>("to");
    QTest::addColumn<int>("count");
    QTest::addColumn<qreal>("itemsOffsetAfterMove");

    // model starts with 30 items, each 20px high, in area 320px high
    // 16 items should be visible at a time
    // itemsOffsetAfterMove should be > 0 whenever items above the visible pos have moved

    QTest::newRow("move 1 forwards, within visible items")
            << 0.0
            << 1 << 4 << 1
            << 0.0;

    QTest::newRow("move 1 forwards, from non-visible -> visible")
            << 80.0     // show 4-19
            << 1 << 18 << 1
            << 20.0;    // removed 1 item above the first visible, so item 0 should drop down by 1 to minimize movement

    QTest::newRow("move 1 forwards, from non-visible -> visible (move first item)")
            << 80.0     // show 4-19
            << 0 << 4 << 1
            << 20.0;    // first item has moved to below item4, everything drops down by size of 1 item

    QTest::newRow("move 1 forwards, from visible -> non-visible")
            << 0.0
            << 1 << 16 << 1
            << 0.0;

    QTest::newRow("move 1 forwards, from visible -> non-visible (move first item)")
            << 0.0
            << 0 << 16 << 1
            << 0.0;


    QTest::newRow("move 1 backwards, within visible items")
            << 0.0
            << 4 << 1 << 1
            << 0.0;

    QTest::newRow("move 1 backwards, within visible items (to first index)")
            << 0.0
            << 4 << 0 << 1
            << 0.0;

    QTest::newRow("move 1 backwards, from non-visible -> visible")
            << 0.0
            << 20 << 4 << 1
            << 0.0;

    QTest::newRow("move 1 backwards, from non-visible -> visible (move last item)")
            << 0.0
            << 29 << 15 << 1
            << 0.0;

    QTest::newRow("move 1 backwards, from visible -> non-visible")
            << 80.0     // show 4-19
            << 16 << 1 << 1
            << -20.0;   // to minimize movement, item 0 moves to -20, and other items do not move

    QTest::newRow("move 1 backwards, from visible -> non-visible (move first item)")
            << 80.0     // show 4-19
            << 16 << 0 << 1
            << -20.0;   // to minimize movement, item 16 (now at 0) moves to -20, and other items do not move


    QTest::newRow("move multiple forwards, within visible items")
            << 0.0
            << 0 << 5 << 3
            << 0.0;

    QTest::newRow("move multiple forwards, before visible items")
            << 140.0     // show 7-22
            << 4 << 5 << 3      // 4,5,6 move to below 7
            << 20.0 * 3;      // 4,5,6 moved down

    QTest::newRow("move multiple forwards, from non-visible -> visible")
            << 80.0     // show 4-19
            << 1 << 5 << 3
            << 20.0 * 3;    // moving 3 from above the content y should adjust y positions accordingly

    QTest::newRow("move multiple forwards, from non-visible -> visible (move first item)")
            << 80.0     // show 4-19
            << 0 << 5 << 3
            << 20.0 * 3;        // moving 3 from above the content y should adjust y positions accordingly

    QTest::newRow("move multiple forwards, mix of non-visible/visible")
            << 40.0
            << 1 << 16 << 2
            << 20.0;    // item 1,2 are removed, item 3 is now first visible

    QTest::newRow("move multiple forwards, to bottom of view")
            << 0.0
            << 5 << 13 << 3
            << 0.0;

    QTest::newRow("move multiple forwards, to bottom of view, first->last")
            << 0.0
            << 0 << 13 << 3
            << 0.0;

    QTest::newRow("move multiple forwards, to bottom of view, content y not 0")
            << 80.0
            << 5+4 << 13+4 << 3
            << 0.0;

    QTest::newRow("move multiple forwards, from visible -> non-visible")
            << 0.0
            << 1 << 16 << 3
            << 0.0;

    QTest::newRow("move multiple forwards, from visible -> non-visible (move first item)")
            << 0.0
            << 0 << 16 << 3
            << 0.0;


    QTest::newRow("move multiple backwards, within visible items")
            << 0.0
            << 4 << 1 << 3
            << 0.0;

    QTest::newRow("move multiple backwards, within visible items (move first item)")
            << 0.0
            << 10 << 0 << 3
            << 0.0;

    QTest::newRow("move multiple backwards, from non-visible -> visible")
            << 0.0
            << 20 << 4 << 3
            << 0.0;

    QTest::newRow("move multiple backwards, from non-visible -> visible (move last item)")
            << 0.0
            << 27 << 10 << 3
            << 0.0;

    QTest::newRow("move multiple backwards, from visible -> non-visible")
            << 80.0     // show 4-19
            << 16 << 1 << 3
            << -20.0 * 3;   // to minimize movement, 0 moves by -60, and other items do not move

    QTest::newRow("move multiple backwards, from visible -> non-visible (move first item)")
            << 80.0     // show 4-19
            << 16 << 0 << 3
            << -20.0 * 3;   // to minimize movement, 16,17,18 move to above item 0, and other items do not move
}

void tst_QQuickListView::multipleChanges(bool condensed)
{
    QFETCH(int, startCount);
    QFETCH(QList<ListChange>, changes);
    QFETCH(int, newCount);
    QFETCH(int, newCurrentIndex);

    QQuickView *window = getView();

    QaimModel model;
    for (int i = 0; i < startCount; i++)
        model.addItem("Item" + QString::number(i), "");

    QQmlContext *ctxt = window->rootContext();
    ctxt->setContextProperty("testModel", &model);

    TestObject *testObject = new TestObject;
    ctxt->setContextProperty("testObject", testObject);

    window->setSource(testFileUrl("listviewtest.qml"));
    window->show();
    QVERIFY(QTest::qWaitForWindowExposed(window));

    QQuickListView *listview = findItem<QQuickListView>(window->rootObject(), "list");
    QTRY_VERIFY(listview != 0);
    QTRY_COMPARE(QQuickItemPrivate::get(listview)->polishScheduled, false);

    for (int i=0; i<changes.count(); i++) {
        switch (changes[i].type) {
            case ListChange::Inserted:
            {
                QList<QPair<QString, QString> > items;
                for (int j=changes[i].index; j<changes[i].index + changes[i].count; ++j)
                    items << qMakePair(QString("new item %1").arg(j), QString::number(j));
                model.insertItems(changes[i].index, items);
                break;
            }
            case ListChange::Removed:
                model.removeItems(changes[i].index, changes[i].count);
                break;
            case ListChange::Moved:
                model.moveItems(changes[i].index, changes[i].to, changes[i].count);
                break;
            case ListChange::SetCurrent:
                listview->setCurrentIndex(changes[i].index);
                break;
            case ListChange::SetContentY:
                listview->setContentY(changes[i].pos);
                break;
            default:
                continue;
        }
        if (!condensed) {
            QTRY_COMPARE(QQuickItemPrivate::get(listview)->polishScheduled, false);
        }
    }
    QTRY_COMPARE(QQuickItemPrivate::get(listview)->polishScheduled, false);

    QCOMPARE(listview->count(), newCount);
    QCOMPARE(listview->count(), model.count());
    QCOMPARE(listview->currentIndex(), newCurrentIndex);

    QQuickText *name;
    QQuickText *number;
    QQuickItem *contentItem = listview->contentItem();
    QTRY_VERIFY(contentItem != 0);
    int itemCount = findItems<QQuickItem>(contentItem, "wrapper").count();
    for (int i=0; i < model.count() && i < itemCount; ++i) {
        QQuickItem *item = findItem<QQuickItem>(contentItem, "wrapper", i);
        QVERIFY2(item, QTest::toString(QString("Item %1 not found").arg(i)));
        name = findItem<QQuickText>(contentItem, "textName", i);
        QVERIFY(name != 0);
        QTRY_COMPARE(name->text(), model.name(i));
        number = findItem<QQuickText>(contentItem, "textNumber", i);
        QVERIFY(number != 0);
        QTRY_COMPARE(number->text(), model.number(i));
    }

    delete testObject;
    releaseView(window);
}

void tst_QQuickListView::multipleChanges_data()
{
    QTest::addColumn<int>("startCount");
    QTest::addColumn<QList<ListChange> >("changes");
    QTest::addColumn<int>("newCount");
    QTest::addColumn<int>("newCurrentIndex");

    QList<ListChange> changes;

    for (int i=1; i<30; i++)
        changes << ListChange::remove(0);
    QTest::newRow("remove all but 1, first->last") << 30 << changes << 1 << 0;

    changes << ListChange::remove(0);
    QTest::newRow("remove all") << 30 << changes << 0 << -1;

    changes.clear();
    changes << ListChange::setCurrent(29);
    for (int i=29; i>0; i--)
        changes << ListChange::remove(i);
    QTest::newRow("remove last (current) -> first") << 30 << changes << 1 << 0;

    QTest::newRow("remove then insert at 0") << 10 << (QList<ListChange>()
            << ListChange::remove(0, 1)
            << ListChange::insert(0, 1)
            ) << 10 << 1;

    QTest::newRow("remove then insert at non-zero index") << 10 << (QList<ListChange>()
            << ListChange::setCurrent(2)
            << ListChange::remove(2, 1)
            << ListChange::insert(2, 1)
            ) << 10 << 3;

    QTest::newRow("remove current then insert below it") << 10 << (QList<ListChange>()
            << ListChange::setCurrent(1)
            << ListChange::remove(1, 3)
            << ListChange::insert(2, 2)
            ) << 9 << 1;

    QTest::newRow("remove current index then move it down") << 10 << (QList<ListChange>()
            << ListChange::setCurrent(2)
            << ListChange::remove(1, 3)
            << ListChange::move(1, 5, 1)
            ) << 7 << 5;

    QTest::newRow("remove current index then move it up") << 10 << (QList<ListChange>()
            << ListChange::setCurrent(5)
            << ListChange::remove(4, 3)
            << ListChange::move(4, 1, 1)
            ) << 7 << 1;


    QTest::newRow("insert multiple times") << 0 << (QList<ListChange>()
            << ListChange::insert(0, 2)
            << ListChange::insert(0, 4)
            << ListChange::insert(0, 6)
            ) << 12 << 10;

    QTest::newRow("insert multiple times with current index changes") << 0 << (QList<ListChange>()
            << ListChange::insert(0, 2)
            << ListChange::insert(0, 4)
            << ListChange::insert(0, 6)
            << ListChange::setCurrent(3)
            << ListChange::insert(3, 2)
            ) << 14 << 5;

    QTest::newRow("insert and remove all") << 0 << (QList<ListChange>()
            << ListChange::insert(0, 30)
            << ListChange::remove(0, 30)
            ) << 0 << -1;

    QTest::newRow("insert and remove current") << 30 << (QList<ListChange>()
            << ListChange::insert(1)
            << ListChange::setCurrent(1)
            << ListChange::remove(1)
            ) << 30 << 1;

    QTest::newRow("insert before 0, then remove cross section of new and old items") << 10 << (QList<ListChange>()
            << ListChange::insert(0, 10)
            << ListChange::remove(5, 10)
            ) << 10 << 5;

    QTest::newRow("insert multiple, then move new items to end") << 10 << (QList<ListChange>()
            << ListChange::insert(0, 3)
            << ListChange::move(0, 10, 3)
            ) << 13 << 0;

    QTest::newRow("insert multiple, then move new and some old items to end") << 10 << (QList<ListChange>()
            << ListChange::insert(0, 3)
            << ListChange::move(0, 8, 5)
            ) << 13 << 11;

    QTest::newRow("insert multiple at end, then move new and some old items to start") << 10 << (QList<ListChange>()
            << ListChange::setCurrent(9)
            << ListChange::insert(10, 3)
            << ListChange::move(8, 0, 5)
            ) << 13 << 1;


    QTest::newRow("move back and forth to same index") << 10 << (QList<ListChange>()
            << ListChange::setCurrent(1)
            << ListChange::move(1, 2, 2)
            << ListChange::move(2, 1, 2)
            ) << 10 << 1;

    QTest::newRow("move forwards then back") << 10 << (QList<ListChange>()
            << ListChange::setCurrent(2)
            << ListChange::move(1, 2, 3)
            << ListChange::move(3, 0, 5)
            ) << 10 << 0;

    QTest::newRow("move current, then remove it") << 10 << (QList<ListChange>()
            << ListChange::setCurrent(5)
            << ListChange::move(5, 0, 1)
            << ListChange::remove(0)
            ) << 9 << 0;

    QTest::newRow("move current, then insert before it") << 10 << (QList<ListChange>()
            << ListChange::setCurrent(5)
            << ListChange::move(5, 0, 1)
            << ListChange::insert(0)
            ) << 11 << 1;

    QTest::newRow("move multiple, then remove them") << 10 << (QList<ListChange>()
            << ListChange::setCurrent(1)
            << ListChange::move(5, 1, 3)
            << ListChange::remove(1, 3)
            ) << 7 << 1;

    QTest::newRow("move multiple, then insert before them") << 10 << (QList<ListChange>()
            << ListChange::setCurrent(5)
            << ListChange::move(5, 1, 3)
            << ListChange::insert(1, 5)
            ) << 15 << 6;

    QTest::newRow("move multiple, then insert after them") << 10 << (QList<ListChange>()
            << ListChange::setCurrent(3)
            << ListChange::move(0, 1, 2)
            << ListChange::insert(3, 5)
            ) << 15 << 8;

    QTest::newRow("clear current") << 0 << (QList<ListChange>()
            << ListChange::insert(0, 5)
            << ListChange::setCurrent(-1)
            << ListChange::remove(0, 5)
            << ListChange::insert(0, 5)
            ) << 5 << -1;

    QTest::newRow("remove, scroll") << 30 << (QList<ListChange>()
            << ListChange::remove(20, 5)
            << ListChange::setContentY(20)
            ) << 25 << 0;

    QTest::newRow("insert, scroll") << 10 << (QList<ListChange>()
            << ListChange::insert(9, 5)
            << ListChange::setContentY(20)
            ) << 15 << 0;

    QTest::newRow("move, scroll") << 20 << (QList<ListChange>()
            << ListChange::move(15, 8, 3)
            << ListChange::setContentY(0)
            ) << 20 << 0;

    QTest::newRow("clear, insert, scroll") << 30 << (QList<ListChange>()
            << ListChange::setContentY(20)
            << ListChange::remove(0, 30)
            << ListChange::insert(0, 2)
            << ListChange::setContentY(0)
            ) << 2 << 0;
}

void tst_QQuickListView::swapWithFirstItem()
{
    QQuickView *window = createView();

    QaimModel model;
    for (int i = 0; i < 30; i++)
        model.addItem("Item" + QString::number(i), "");

    QQmlContext *ctxt = window->rootContext();
    ctxt->setContextProperty("testModel", &model);

    TestObject *testObject = new TestObject;
    ctxt->setContextProperty("testObject", testObject);

    window->setSource(testFileUrl("listviewtest.qml"));
    window->show();
    QVERIFY(QTest::qWaitForWindowExposed(window));

    QQuickListView *listview = findItem<QQuickListView>(window->rootObject(), "list");
    QTRY_VERIFY(listview != 0);
    QTRY_COMPARE(QQuickItemPrivate::get(listview)->polishScheduled, false);

    // ensure content position is stable
    listview->setContentY(0);
    model.moveItem(1, 0);
    QTRY_COMPARE(listview->contentY(), qreal(0));

    delete testObject;
    delete window;
}

void tst_QQuickListView::enforceRange()
{
    QQuickView *window = createView();

    QaimModel model;
    for (int i = 0; i < 30; i++)
        model.addItem("Item" + QString::number(i), "");

    QQmlContext *ctxt = window->rootContext();
    ctxt->setContextProperty("testModel", &model);

    window->setSource(testFileUrl("listview-enforcerange.qml"));
    window->show();
    QVERIFY(QTest::qWaitForWindowExposed(window));

    QQuickListView *listview = findItem<QQuickListView>(window->rootObject(), "list");
    QTRY_VERIFY(listview != 0);

    QTRY_COMPARE(listview->preferredHighlightBegin(), 100.0);
    QTRY_COMPARE(listview->preferredHighlightEnd(), 100.0);
    QTRY_COMPARE(listview->highlightRangeMode(), QQuickListView::StrictlyEnforceRange);
    QTRY_COMPARE(QQuickItemPrivate::get(listview)->polishScheduled, false);

    QQuickItem *contentItem = listview->contentItem();
    QTRY_VERIFY(contentItem != 0);

    // view should be positioned at the top of the range.
    QQuickItem *item = findItem<QQuickItem>(contentItem, "wrapper", 0);
    QTRY_VERIFY(item);
    QTRY_COMPARE(listview->contentY(), -100.0);

    QQuickText *name = findItem<QQuickText>(contentItem, "textName", 0);
    QTRY_VERIFY(name != 0);
    QTRY_COMPARE(name->text(), model.name(0));
    QQuickText *number = findItem<QQuickText>(contentItem, "textNumber", 0);
    QTRY_VERIFY(number != 0);
    QTRY_COMPARE(number->text(), model.number(0));

    // Check currentIndex is updated when contentItem moves
    listview->setContentY(20);

    QTRY_COMPARE(listview->currentIndex(), 6);

    // change model
    QaimModel model2;
    for (int i = 0; i < 5; i++)
        model2.addItem("Item" + QString::number(i), "");

    ctxt->setContextProperty("testModel", &model2);
    QCOMPARE(listview->count(), 5);

    delete window;
}

void tst_QQuickListView::enforceRange_withoutHighlight()
{
    // QTBUG-20287
    // If no highlight is set but StrictlyEnforceRange is used, the content should still move
    // to the correct position (i.e. to the next/previous item, not next/previous section)
    // when moving up/down via incrementCurrentIndex() and decrementCurrentIndex()

    QQuickView *window = createView();

    QaimModel model;
    model.addItem("Item 0", "a");
    model.addItem("Item 1", "b");
    model.addItem("Item 2", "b");
    model.addItem("Item 3", "c");

    QQmlContext *ctxt = window->rootContext();
    ctxt->setContextProperty("testModel", &model);

    window->setSource(testFileUrl("listview-enforcerange-nohighlight.qml"));
    window->show();
    QVERIFY(QTest::qWaitForWindowExposed(window));

    QQuickListView *listview = findItem<QQuickListView>(window->rootObject(), "list");
    QTRY_VERIFY(listview != 0);
    QTRY_COMPARE(QQuickItemPrivate::get(listview)->polishScheduled, false);

    qreal expectedPos = -100.0;

    expectedPos += 10.0;    // scroll past 1st section's delegate (10px height)
    QTRY_COMPARE(listview->contentY(), expectedPos);

    expectedPos += 20 + 10;     // scroll past 1st section and section delegate of 2nd section
    QTest::keyClick(window, Qt::Key_Down);

    QTRY_COMPARE(listview->contentY(), expectedPos);

    expectedPos += 20;     // scroll past 1st item of 2nd section
    QTest::keyClick(window, Qt::Key_Down);
    QTRY_COMPARE(listview->contentY(), expectedPos);

    expectedPos += 20 + 10;     // scroll past 2nd item of 2nd section and section delegate of 3rd section
    QTest::keyClick(window, Qt::Key_Down);
    QTRY_COMPARE(listview->contentY(), expectedPos);

    delete window;
}

void tst_QQuickListView::spacing()
{
    QQuickView *window = createView();

    QaimModel model;
    for (int i = 0; i < 30; i++)
        model.addItem("Item" + QString::number(i), "");

    QQmlContext *ctxt = window->rootContext();
    ctxt->setContextProperty("testModel", &model);

    TestObject *testObject = new TestObject;
    ctxt->setContextProperty("testObject", testObject);

    window->setSource(testFileUrl("listviewtest.qml"));
    window->show();
    QVERIFY(QTest::qWaitForWindowExposed(window));

    QQuickListView *listview = findItem<QQuickListView>(window->rootObject(), "list");
    QTRY_VERIFY(listview != 0);

    QQuickItem *contentItem = listview->contentItem();
    QTRY_VERIFY(contentItem != 0);
    QTRY_COMPARE(QQuickItemPrivate::get(listview)->polishScheduled, false);

    // Confirm items positioned correctly
    int itemCount = findItems<QQuickItem>(contentItem, "wrapper").count();
    for (int i = 0; i < model.count() && i < itemCount; ++i) {
        QQuickItem *item = findItem<QQuickItem>(contentItem, "wrapper", i);
        if (!item) qWarning() << "Item" << i << "not found";
        QTRY_VERIFY(item);
        QTRY_COMPARE(item->y(), qreal(i*20));
    }

    listview->setSpacing(10);
    QTRY_COMPARE(listview->spacing(), qreal(10));

    // Confirm items positioned correctly
    QTRY_VERIFY(findItems<QQuickItem>(contentItem, "wrapper").count() == 11);
    for (int i = 0; i < 11; ++i) {
        QQuickItem *item = findItem<QQuickItem>(contentItem, "wrapper", i);
        if (!item) qWarning() << "Item" << i << "not found";
        QTRY_VERIFY(item);
        QTRY_COMPARE(item->y(), qreal(i*30));
    }

    listview->setSpacing(0);

    // Confirm items positioned correctly
    QTRY_VERIFY(findItems<QQuickItem>(contentItem, "wrapper").count() >= 16);
    for (int i = 0; i < 16; ++i) {
        QQuickItem *item = findItem<QQuickItem>(contentItem, "wrapper", i);
        if (!item) qWarning() << "Item" << i << "not found";
        QTRY_VERIFY(item);
        QTRY_COMPARE(item->y(), i*20.0);
    }

    delete window;
    delete testObject;
}

template <typename T>
void tst_QQuickListView::sections(const QUrl &source)
{
    QQuickView *window = createView();

    T model;
    for (int i = 0; i < 30; i++)
        model.addItem("Item" + QString::number(i), QString::number(i/5));

    QQmlContext *ctxt = window->rootContext();
    ctxt->setContextProperty("testModel", &model);

    window->setSource(source);
    window->show();
    QVERIFY(QTest::qWaitForWindowExposed(window));

    QQuickListView *listview = findItem<QQuickListView>(window->rootObject(), "list");
    QTRY_VERIFY(listview != 0);

    QQuickItem *contentItem = listview->contentItem();
    QTRY_VERIFY(contentItem != 0);

    QTRY_COMPARE(QQuickItemPrivate::get(listview)->polishScheduled, false);

    // Confirm items positioned correctly
    int itemCount = findItems<QQuickItem>(contentItem, "wrapper").count();
    for (int i = 0; i < model.count() && i < itemCount; ++i) {
        QQuickItem *item = findItem<QQuickItem>(contentItem, "wrapper", i);
        QVERIFY(item);
        QTRY_COMPARE(item->y(), qreal(i*20 + ((i+4)/5) * 20));
        QQuickText *next = findItem<QQuickText>(item, "nextSection");
        QCOMPARE(next->text().toInt(), (i+1)/5);
    }

    QVERIFY(!listview->property("sectionsInvalidOnCompletion").toBool());

    QSignalSpy currentSectionChangedSpy(listview, SIGNAL(currentSectionChanged()));

    // Remove section boundary
    model.removeItem(5);
    listview->forceLayout();
    QTRY_COMPARE(listview->count(), model.count());

    // New section header created
    QQuickItem *item = findItem<QQuickItem>(contentItem, "wrapper", 5);
    QTRY_VERIFY(item);
    QTRY_COMPARE(item->height(), 40.0);

    model.insertItem(3, "New Item", "0");
    listview->forceLayout();
    QTRY_COMPARE(listview->count(), model.count());

    // Section header moved
    item = findItem<QQuickItem>(contentItem, "wrapper", 5);
    QTRY_VERIFY(item);
    QTRY_COMPARE(item->height(), 20.0);

    item = findItem<QQuickItem>(contentItem, "wrapper", 6);
    QTRY_VERIFY(item);
    QTRY_COMPARE(item->height(), 40.0);

    // insert item which will become a section header
    model.insertItem(6, "Replace header", "1");
    listview->forceLayout();
    QTRY_COMPARE(listview->count(), model.count());

    item = findItem<QQuickItem>(contentItem, "wrapper", 6);
    QTRY_VERIFY(item);
    QTRY_COMPARE(item->height(), 40.0);

    item = findItem<QQuickItem>(contentItem, "wrapper", 7);
    QTRY_VERIFY(item);
    QTRY_COMPARE(item->height(), 20.0);

    QTRY_COMPARE(listview->currentSection(), QString("0"));

    listview->setContentY(140);
    QTRY_COMPARE(listview->currentSection(), QString("1"));

    QTRY_COMPARE(currentSectionChangedSpy.count(), 1);

    listview->setContentY(20);
    QTRY_COMPARE(listview->currentSection(), QString("0"));

    QTRY_COMPARE(currentSectionChangedSpy.count(), 2);

    item = findItem<QQuickItem>(contentItem, "wrapper", 1);
    QTRY_VERIFY(item);
    QTRY_COMPARE(item->height(), 20.0);

    // check that headers change when item changes
    listview->setContentY(0);
    QTRY_COMPARE(QQuickItemPrivate::get(listview)->polishScheduled, false);
    model.modifyItem(0, "changed", "2");
    QTRY_COMPARE(QQuickItemPrivate::get(listview)->polishScheduled, false);

    item = findItem<QQuickItem>(contentItem, "wrapper", 1);
    QTRY_VERIFY(item);
    QTRY_COMPARE(item->height(), 40.0);

    delete window;
}

void tst_QQuickListView::sectionsDelegate()
{
    QQuickView *window = createView();

    QaimModel model;
    for (int i = 0; i < 30; i++)
        model.addItem("Item" + QString::number(i), QString::number(i/5));

    QQmlContext *ctxt = window->rootContext();
    ctxt->setContextProperty("testModel", &model);

    window->setSource(testFileUrl("listview-sections_delegate.qml"));
    window->show();
    QVERIFY(QTest::qWaitForWindowExposed(window));

    QQuickListView *listview = findItem<QQuickListView>(window->rootObject(), "list");
    QTRY_VERIFY(listview != 0);

    QQuickItem *contentItem = listview->contentItem();
    QTRY_VERIFY(contentItem != 0);

    QTRY_COMPARE(QQuickItemPrivate::get(listview)->polishScheduled, false);

    // Confirm items positioned correctly
    int itemCount = findItems<QQuickItem>(contentItem, "wrapper").count();
    for (int i = 0; i < model.count() && i < itemCount; ++i) {
        QQuickItem *item = findItem<QQuickItem>(contentItem, "wrapper", i);
        QTRY_VERIFY(item);
        QTRY_COMPARE(item->y(), qreal(i*20 + ((i+5)/5) * 20));
        QQuickText *next = findItem<QQuickText>(item, "nextSection");
        QCOMPARE(next->text().toInt(), (i+1)/5);
    }

    for (int i = 0; i < 3; ++i) {
        QQuickItem *item = findItem<QQuickItem>(contentItem, "sect_" + QString::number(i));
        QVERIFY(item);
        QTRY_COMPARE(item->y(), qreal(i*20*6));
    }

    // change section
    model.modifyItem(0, "One", "aaa");
    model.modifyItem(1, "Two", "aaa");
    model.modifyItem(2, "Three", "aaa");
    model.modifyItem(3, "Four", "aaa");
    model.modifyItem(4, "Five", "aaa");
    QTRY_COMPARE(QQuickItemPrivate::get(listview)->polishScheduled, false);

    for (int i = 0; i < 3; ++i) {
        QQuickItem *item = findItem<QQuickItem>(contentItem,
                "sect_" + (i == 0 ? QString("aaa") : QString::number(i)));
        QVERIFY(item);
        QTRY_COMPARE(item->y(), qreal(i*20*6));
    }

    // remove section boundary
    model.removeItem(5);
    listview->forceLayout();
    QTRY_COMPARE(listview->count(), model.count());
    for (int i = 0; i < 3; ++i) {
        QQuickItem *item = findItem<QQuickItem>(contentItem,
                "sect_" + (i == 0 ? QString("aaa") : QString::number(i)));
        QVERIFY(item);
    }

    // QTBUG-17606
    QList<QQuickItem*> items = findItems<QQuickItem>(contentItem, "sect_1");
    QCOMPARE(items.count(), 1);

    // QTBUG-17759
    model.modifyItem(0, "One", "aaa");
    model.modifyItem(1, "One", "aaa");
    model.modifyItem(2, "One", "aaa");
    model.modifyItem(3, "Four", "aaa");
    model.modifyItem(4, "Four", "aaa");
    model.modifyItem(5, "Four", "aaa");
    model.modifyItem(6, "Five", "aaa");
    model.modifyItem(7, "Five", "aaa");
    model.modifyItem(8, "Five", "aaa");
    model.modifyItem(9, "Two", "aaa");
    model.modifyItem(10, "Two", "aaa");
    model.modifyItem(11, "Two", "aaa");
    QTRY_COMPARE(QQuickItemPrivate::get(listview)->polishScheduled, false);
    QTRY_COMPARE(findItems<QQuickItem>(contentItem, "sect_aaa").count(), 1);
    window->rootObject()->setProperty("sectionProperty", "name");
    // ensure view has settled.
    QTRY_COMPARE(findItems<QQuickItem>(contentItem, "sect_Four").count(), 1);
    for (int i = 0; i < 4; ++i) {
        QQuickItem *item = findItem<QQuickItem>(contentItem,
                "sect_" + model.name(i*3));
        QVERIFY(item);
        QTRY_COMPARE(item->y(), qreal(i*20*4));
    }

    delete window;
}

void tst_QQuickListView::sectionsDragOutsideBounds_data()
{
    QTest::addColumn<int>("distance");
    QTest::addColumn<int>("cacheBuffer");

    QTest::newRow("500, no cache buffer") << 500 << 0;
    QTest::newRow("1000, no cache buffer") << 1000 << 0;
    QTest::newRow("500, cache buffer") << 500 << 320;
    QTest::newRow("1000, cache buffer") << 1000 << 320;
}

void tst_QQuickListView::sectionsDragOutsideBounds()
{
    QFETCH(int, distance);
    QFETCH(int, cacheBuffer);

    QQuickView *window = getView();
    QQuickViewTestUtil::moveMouseAway(window);

    QaimModel model;
    for (int i = 0; i < 10; i++)
        model.addItem("Item" + QString::number(i), QString::number(i/5));

    QQmlContext *ctxt = window->rootContext();
    ctxt->setContextProperty("testModel", &model);

    window->setSource(testFileUrl("listview-sections_delegate.qml"));
    window->show();
    QVERIFY(QTest::qWaitForWindowExposed(window));

    QQuickListView *listview = findItem<QQuickListView>(window->rootObject(), "list");
    QTRY_VERIFY(listview != 0);
    listview->setCacheBuffer(cacheBuffer);

    QQuickItem *contentItem = listview->contentItem();
    QTRY_VERIFY(contentItem != 0);

    QTRY_COMPARE(QQuickItemPrivate::get(listview)->polishScheduled, false);

    // QTBUG-17769
    // Drag view up beyond bounds
    QTest::mousePress(window, Qt::LeftButton, 0, QPoint(20,20));
    QTest::mouseMove(window, QPoint(20,0));
    QTest::mouseMove(window, QPoint(20,-50));
    QTest::mouseMove(window, QPoint(20,-distance));
    QTest::mouseRelease(window, Qt::LeftButton, 0, QPoint(20,-distance));
    // view should settle back at 0
    QTRY_COMPARE(listview->contentY(), 0.0);

    QTest::mousePress(window, Qt::LeftButton, 0, QPoint(20,0));
    QTest::mouseMove(window, QPoint(20,20));
    QTest::mouseMove(window, QPoint(20,70));
    QTest::mouseMove(window, QPoint(20,distance));

    QTest::mouseRelease(window, Qt::LeftButton, 0, QPoint(20,distance));
    // view should settle back at 0
    QTRY_COMPARE(listview->contentY(), 0.0);

    releaseView(window);
}

void tst_QQuickListView::sectionsDelegate_headerVisibility()
{
    QSKIP("QTBUG-24395");

    QQuickView *window = createView();

    QaimModel model;
    for (int i = 0; i < 30; i++)
        model.addItem("Item" + QString::number(i), QString::number(i/5));

    window->rootContext()->setContextProperty("testModel", &model);
    window->setSource(testFileUrl("listview-sections_delegate.qml"));
    window->show();
    QVERIFY(QTest::qWaitForWindowExposed(window));
    window->requestActivate();
    QTest::qWaitForWindowActive(window);

    QQuickListView *listview = findItem<QQuickListView>(window->rootObject(), "list");
    QTRY_VERIFY(listview != 0);

    QQuickItem *contentItem = listview->contentItem();
    QTRY_VERIFY(contentItem != 0);
    QTRY_COMPARE(QQuickItemPrivate::get(listview)->polishScheduled, false);

    // ensure section header is maintained in view
    listview->setCurrentIndex(20);
    QTRY_COMPARE(QQuickItemPrivate::get(listview)->polishScheduled, false);
    QTRY_VERIFY(qFuzzyCompare(listview->contentY(), 200.0));
    QTRY_VERIFY(!listview->isMoving());
    listview->setCurrentIndex(0);
    QTRY_VERIFY(qFuzzyIsNull(listview->contentY()));

    delete window;
}

void tst_QQuickListView::sectionsPositioning()
{
    QQuickView *window = createView();

    QaimModel model;
    for (int i = 0; i < 30; i++)
        model.addItem("Item" + QString::number(i), QString::number(i/5));

    QQmlContext *ctxt = window->rootContext();
    ctxt->setContextProperty("testModel", &model);

    window->setSource(testFileUrl("listview-sections_delegate.qml"));
    window->show();
    QVERIFY(QTest::qWaitForWindowExposed(window));
    window->rootObject()->setProperty("sectionPositioning", QVariant(int(QQuickViewSection::InlineLabels | QQuickViewSection::CurrentLabelAtStart | QQuickViewSection::NextLabelAtEnd)));

    QQuickListView *listview = findItem<QQuickListView>(window->rootObject(), "list");
    QTRY_VERIFY(listview != 0);
    QQuickItem *contentItem = listview->contentItem();
    QTRY_VERIFY(contentItem != 0);
    QTRY_COMPARE(QQuickItemPrivate::get(listview)->polishScheduled, false);

    for (int i = 0; i < 3; ++i) {
        QQuickItem *item = findItem<QQuickItem>(contentItem, "sect_" + QString::number(i));
        QVERIFY(item);
        QTRY_COMPARE(item->y(), qreal(i*20*6));
    }

    QQuickItem *topItem = findVisibleChild(contentItem, "sect_0"); // section header
    QVERIFY(topItem);
    QCOMPARE(topItem->y(), 0.);

    QQuickItem *bottomItem = findVisibleChild(contentItem, "sect_3"); // section footer
    QVERIFY(bottomItem);
    QCOMPARE(bottomItem->y(), 300.);

    // move down a little and check that section header is at top
    listview->setContentY(10);
    QTRY_COMPARE(QQuickItemPrivate::get(listview)->polishScheduled, false);
    QCOMPARE(topItem->y(), 0.);

    // push the top header up
    listview->setContentY(110);
    QTRY_COMPARE(QQuickItemPrivate::get(listview)->polishScheduled, false);
    topItem = findVisibleChild(contentItem, "sect_0"); // section header
    QVERIFY(topItem);
    QCOMPARE(topItem->y(), 100.);

    QQuickItem *item = findVisibleChild(contentItem, "sect_1");
    QVERIFY(item);
    QCOMPARE(item->y(), 120.);

    bottomItem = findVisibleChild(contentItem, "sect_4"); // section footer
    QVERIFY(bottomItem);
    QCOMPARE(bottomItem->y(), 410.);

    // Move past section 0
    listview->setContentY(120);
    QTRY_COMPARE(QQuickItemPrivate::get(listview)->polishScheduled, false);
    topItem = findVisibleChild(contentItem, "sect_0"); // section header
    QVERIFY(!topItem);

    // Push section footer down
    listview->setContentY(70);
    QTRY_COMPARE(QQuickItemPrivate::get(listview)->polishScheduled, false);
    bottomItem = findVisibleChild(contentItem, "sect_4"); // section footer
    QVERIFY(bottomItem);
    QCOMPARE(bottomItem->y(), 380.);

    // Change current section, and verify case insensitive comparison
    listview->setContentY(10);
    model.modifyItem(0, "One", "aaa");
    model.modifyItem(1, "Two", "AAA");
    model.modifyItem(2, "Three", "aAa");
    model.modifyItem(3, "Four", "aaA");
    model.modifyItem(4, "Five", "Aaa");
    QTRY_COMPARE(QQuickItemPrivate::get(listview)->polishScheduled, false);

    QTRY_COMPARE(listview->currentSection(), QString("aaa"));

    for (int i = 0; i < 3; ++i) {
        QQuickItem *item = findItem<QQuickItem>(contentItem,
                "sect_" + (i == 0 ? QString("aaa") : QString::number(i)));
        QVERIFY(item);
        QTRY_COMPARE(item->y(), qreal(i*20*6));
    }

    QTRY_VERIFY(topItem = findVisibleChild(contentItem, "sect_aaa")); // section header
    QCOMPARE(topItem->y(), 10.);

    // remove section boundary
    listview->setContentY(120);
    QTRY_COMPARE(QQuickItemPrivate::get(listview)->polishScheduled, false);
    model.removeItem(5);
    listview->forceLayout();
    QTRY_COMPARE(listview->count(), model.count());
    for (int i = 1; i < 3; ++i) {
        QQuickItem *item = findVisibleChild(contentItem,
                "sect_" + QString::number(i));
        QVERIFY(item);
        QTRY_COMPARE(item->y(), qreal(i*20*6));
    }

    QVERIFY(topItem = findVisibleChild(contentItem, "sect_1"));
    QTRY_COMPARE(topItem->y(), 120.);

    // Change the next section
    listview->setContentY(0);
    QTRY_COMPARE(QQuickItemPrivate::get(listview)->polishScheduled, false);
    bottomItem = findVisibleChild(contentItem, "sect_3"); // section footer
    QVERIFY(bottomItem);
    QTRY_COMPARE(bottomItem->y(), 300.);

    model.modifyItem(14, "New", "new");
    QTRY_COMPARE(QQuickItemPrivate::get(listview)->polishScheduled, false);

    QTRY_VERIFY(bottomItem = findVisibleChild(contentItem, "sect_new")); // section footer
    QTRY_COMPARE(bottomItem->y(), 300.);

    // delegate size increase should push section footer down
    listview->setContentY(70);
    QTRY_COMPARE(QQuickItemPrivate::get(listview)->polishScheduled, false);
    QTRY_VERIFY(bottomItem = findVisibleChild(contentItem, "sect_3")); // section footer
    QTRY_COMPARE(bottomItem->y(), 370.);
    QQuickItem *inlineSection = findVisibleChild(contentItem, "sect_new");
    item = findItem<QQuickItem>(contentItem, "wrapper", 13);
    QVERIFY(item);
    item->setHeight(40.);
    QTRY_COMPARE(QQuickItemPrivate::get(listview)->polishScheduled, false);
    QTRY_COMPARE(bottomItem->y(), 380.);
    QCOMPARE(inlineSection->y(), 360.);
    item->setHeight(20.);

    // Turn sticky footer off
    listview->setContentY(20);
    window->rootObject()->setProperty("sectionPositioning", QVariant(int(QQuickViewSection::InlineLabels | QQuickViewSection::CurrentLabelAtStart)));
    QTRY_COMPARE(QQuickItemPrivate::get(listview)->polishScheduled, false);
    QTRY_VERIFY(item = findVisibleChild(contentItem, "sect_new")); // inline label restored
    QCOMPARE(item->y(), 340.);

    // Turn sticky header off
    listview->setContentY(30);
    window->rootObject()->setProperty("sectionPositioning", QVariant(int(QQuickViewSection::InlineLabels)));
    QTRY_COMPARE(QQuickItemPrivate::get(listview)->polishScheduled, false);
    QTRY_VERIFY(item = findVisibleChild(contentItem, "sect_aaa")); // inline label restored
    QCOMPARE(item->y(), 0.);

    // if an empty model is set the header/footer should be cleaned up
    window->rootObject()->setProperty("sectionPositioning", QVariant(int(QQuickViewSection::InlineLabels | QQuickViewSection::CurrentLabelAtStart | QQuickViewSection::NextLabelAtEnd)));
    QTRY_VERIFY(findVisibleChild(contentItem, "sect_aaa")); // section header
    QTRY_VERIFY(findVisibleChild(contentItem, "sect_new")); // section footer
    QaimModel model1;
    ctxt->setContextProperty("testModel", &model1);
    QTRY_VERIFY(!findVisibleChild(contentItem, "sect_aaa")); // section header
    QTRY_VERIFY(!findVisibleChild(contentItem, "sect_new")); // section footer

    // clear model - header/footer should be cleaned up
    ctxt->setContextProperty("testModel", &model);
    QTRY_VERIFY(findVisibleChild(contentItem, "sect_aaa")); // section header
    QTRY_VERIFY(findVisibleChild(contentItem, "sect_new")); // section footer
    model.clear();
    QTRY_VERIFY(!findVisibleChild(contentItem, "sect_aaa")); // section header
    QTRY_VERIFY(!findVisibleChild(contentItem, "sect_new")); // section footer

    delete window;
}

void tst_QQuickListView::sectionPropertyChange()
{
    QQuickView *window = createView();

    window->setSource(testFileUrl("sectionpropertychange.qml"));
    window->show();
    QVERIFY(QTest::qWaitForWindowExposed(window));

    QQuickListView *listview = findItem<QQuickListView>(window->rootObject(), "list");
    QTRY_VERIFY(listview != 0);

    QQuickItem *contentItem = listview->contentItem();
    QTRY_VERIFY(contentItem != 0);

    QTRY_COMPARE(QQuickItemPrivate::get(listview)->polishScheduled, false);

    // Confirm items positioned correctly
    for (int i = 0; i < 2; ++i) {
        QQuickItem *item = findItem<QQuickItem>(contentItem, "wrapper", i);
        QTRY_VERIFY(item);
        QTRY_COMPARE(item->y(), qreal(25. + i*75.));
    }

    QMetaObject::invokeMethod(window->rootObject(), "switchGroups");
    QTRY_COMPARE(QQuickItemPrivate::get(listview)->polishScheduled, false);

    // Confirm items positioned correctly
    for (int i = 0; i < 2; ++i) {
        QQuickItem *item = findItem<QQuickItem>(contentItem, "wrapper", i);
        QTRY_VERIFY(item);
        QTRY_COMPARE(item->y(), qreal(25. + i*75.));
    }

    QMetaObject::invokeMethod(window->rootObject(), "switchGroups");
    QTRY_COMPARE(QQuickItemPrivate::get(listview)->polishScheduled, false);

    // Confirm items positioned correctly
    for (int i = 0; i < 2; ++i) {
        QQuickItem *item = findItem<QQuickItem>(contentItem, "wrapper", i);
        QTRY_VERIFY(item);
        QTRY_COMPARE(item->y(), qreal(25. + i*75.));
    }

    QMetaObject::invokeMethod(window->rootObject(), "switchGrouped");
    QTRY_COMPARE(QQuickItemPrivate::get(listview)->polishScheduled, false);

    // Confirm items positioned correctly
    for (int i = 0; i < 2; ++i) {
        QQuickItem *item = findItem<QQuickItem>(contentItem, "wrapper", i);
        QTRY_VERIFY(item);
        QTRY_COMPARE(item->y(), qreal(25. + i*50.));
    }

    QMetaObject::invokeMethod(window->rootObject(), "switchGrouped");
    QTRY_COMPARE(QQuickItemPrivate::get(listview)->polishScheduled, false);

    // Confirm items positioned correctly
    for (int i = 0; i < 2; ++i) {
        QQuickItem *item = findItem<QQuickItem>(contentItem, "wrapper", i);
        QTRY_VERIFY(item);
        QTRY_COMPARE(item->y(), qreal(25. + i*75.));
    }

    delete window;
}

void tst_QQuickListView::sectionDelegateChange()
{
    QQuickView *window = createView();

    window->setSource(testFileUrl("sectiondelegatechange.qml"));
    window->show();
    QVERIFY(QTest::qWaitForWindowExposed(window));

    QQuickListView *listview = qobject_cast<QQuickListView *>(window->rootObject());
    QVERIFY(listview != 0);

    QQuickItem *contentItem = listview->contentItem();
    QVERIFY(contentItem != 0);

    QQUICK_VERIFY_POLISH(listview);

    QVERIFY(findItems<QQuickItem>(contentItem, "section1").count() > 0);
    QCOMPARE(findItems<QQuickItem>(contentItem, "section2").count(), 0);

    for (int i = 0; i < 3; ++i) {
        QQuickItem *item = findItem<QQuickItem>(contentItem, "item", i);
        QTRY_VERIFY(item);
        QTRY_COMPARE(item->y(), qreal(25. + i*50.));
    }

    QMetaObject::invokeMethod(window->rootObject(), "switchDelegates");
    QQUICK_VERIFY_POLISH(listview);

    QCOMPARE(findItems<QQuickItem>(contentItem, "section1").count(), 0);
    QVERIFY(findItems<QQuickItem>(contentItem, "section2").count() > 0);

    for (int i = 0; i < 3; ++i) {
        QQuickItem *item = findItem<QQuickItem>(contentItem, "item", i);
        QVERIFY(item);
        QTRY_COMPARE(item->y(), qreal(50. + i*75.));
    }

    delete window;
}

// QTBUG-43873
void tst_QQuickListView::sectionsItemInsertion()
{
    QQuickView *window = createView();

    QaimModel model;
    for (int i = 0; i < 30; i++)
        model.addItem("Item" + QString::number(i), QString::number(i/5));

    QQmlContext *ctxt = window->rootContext();
    ctxt->setContextProperty("testModel", &model);

    window->setSource(testFileUrl("listview-sections_delegate.qml"));
    window->show();
    QVERIFY(QTest::qWaitForWindowExposed(window));

    QQuickListView *listview = findItem<QQuickListView>(window->rootObject(), "list");
    QTRY_VERIFY(listview != 0);
    QQuickItem *contentItem = listview->contentItem();
    QTRY_VERIFY(contentItem != 0);
    QTRY_COMPARE(QQuickItemPrivate::get(listview)->polishScheduled, false);

    for (int i = 0; i < 3; ++i) {
        QQuickItem *item = findItem<QQuickItem>(contentItem, "sect_" + QString::number(i));
        QVERIFY(item);
        QTRY_COMPARE(item->y(), qreal(i*20*6));
    }

    QQuickItem *topItem = findVisibleChild(contentItem, "sect_0"); // section header
    QVERIFY(topItem);
    QCOMPARE(topItem->y(), 0.);

    // Insert a full screen of items at the beginning.
    for (int i = 0; i < 10; i++)
        model.insertItem(i, "Item" + QString::number(i), QLatin1String("A"));

    QTRY_COMPARE(QQuickItemPrivate::get(listview)->polishScheduled, false);

    int itemCount = findItems<QQuickItem>(contentItem, "wrapper").count();
    QVERIFY(itemCount > 10);

    // Verify that the new items are postioned correctly, and have the correct attached section properties
    for (int i = 0; i < 10 && i < itemCount; ++i) {
        QQuickItem *item = findItem<QQuickItem>(contentItem, "wrapper", i);
        QVERIFY(item);
        QTRY_COMPARE(item->y(), 20+i*20.0);
        QCOMPARE(item->property("section").toString(), QLatin1String("A"));
        QCOMPARE(item->property("nextSection").toString(), i < 9 ? QLatin1String("A") : QLatin1String("0"));
        QCOMPARE(item->property("prevSection").toString(), i > 0 ? QLatin1String("A") : QLatin1String(""));
    }
    // Verify that the exiting items are postioned correctly, and have the correct attached section properties
    for (int i = 10; i < 15 && i < itemCount; ++i) {
        QQuickItem *item = findItem<QQuickItem>(contentItem, "wrapper", i);
        QVERIFY(item);
        QTRY_COMPARE(item->y(), 40+i*20.0);
        QCOMPARE(item->property("section").toString(), QLatin1String("0"));
        QCOMPARE(item->property("nextSection").toString(), i < 14 ? QLatin1String("0") : QLatin1String("1"));
        QCOMPARE(item->property("prevSection").toString(), i > 10 ? QLatin1String("0") : QLatin1String("A"));
    }
}

void tst_QQuickListView::currentIndex_delayedItemCreation()
{
    QFETCH(bool, setCurrentToZero);

    QQuickView *window = getView();

    // test currentIndexChanged() is emitted even if currentIndex = 0 on start up
    // (since the currentItem will have changed and that shares the same index)
    window->rootContext()->setContextProperty("setCurrentToZero", setCurrentToZero);

    window->setSource(testFileUrl("fillModelOnComponentCompleted.qml"));
    qApp->processEvents();

    QQuickListView *listview = findItem<QQuickListView>(window->rootObject(), "list");
    QTRY_VERIFY(listview != 0);
    QQuickItem *contentItem = listview->contentItem();
    QTRY_VERIFY(contentItem != 0);

    QSignalSpy spy(listview, SIGNAL(currentItemChanged()));
    //QCOMPARE(listview->currentIndex(), 0);
    listview->forceLayout();
    QTRY_COMPARE(spy.count(), 1);

    releaseView(window);
}

void tst_QQuickListView::currentIndex_delayedItemCreation_data()
{
    QTest::addColumn<bool>("setCurrentToZero");

    QTest::newRow("set to 0") << true;
    QTest::newRow("don't set to 0") << false;
}

void tst_QQuickListView::currentIndex()
{
    QaimModel initModel;

    for (int i = 0; i < 30; i++)
        initModel.addItem("Item" + QString::number(i), QString::number(i));

    QQuickView *window = new QQuickView(0);
    window->setGeometry(0,0,240,320);

    QQmlContext *ctxt = window->rootContext();
    ctxt->setContextProperty("testModel", &initModel);
    ctxt->setContextProperty("testWrap", QVariant(false));

    QString filename(testFile("listview-initCurrent.qml"));
    window->setSource(QUrl::fromLocalFile(filename));
    window->show();
    QVERIFY(QTest::qWaitForWindowExposed(window));

    QQuickListView *listview = findItem<QQuickListView>(window->rootObject(), "list");
    QTRY_VERIFY(listview != 0);
    QQuickItem *contentItem = listview->contentItem();
    QTRY_VERIFY(contentItem != 0);
    QTRY_COMPARE(QQuickItemPrivate::get(listview)->polishScheduled, false);

    // currentIndex is initialized to 20
    // currentItem should be in view
    QCOMPARE(listview->currentIndex(), 20);
    QCOMPARE(listview->contentY(), 100.0);
    QCOMPARE(listview->currentItem(), findItem<QQuickItem>(contentItem, "wrapper", 20));
    QCOMPARE(listview->highlightItem()->y(), listview->currentItem()->y());

    // changing model should reset currentIndex to 0
    QaimModel model;
    for (int i = 0; i < 30; i++)
        model.addItem("Item" + QString::number(i), QString::number(i));
    ctxt->setContextProperty("testModel", &model);
    listview->forceLayout();

    QCOMPARE(listview->currentIndex(), 0);
    QCOMPARE(listview->currentItem(), findItem<QQuickItem>(contentItem, "wrapper", 0));

    // confirm that the velocity is updated
    listview->setCurrentIndex(20);
    QTRY_VERIFY(listview->verticalVelocity() != 0.0);
    listview->setCurrentIndex(0);
    QTRY_COMPARE(listview->verticalVelocity(), 0.0);

    // footer should become visible if it is out of view, and then current index is set to count-1
    window->rootObject()->setProperty("showFooter", true);
    QTRY_VERIFY(listview->footerItem());
    listview->setCurrentIndex(model.count()-2);
    QTRY_VERIFY(listview->footerItem()->y() > listview->contentY() + listview->height());
    listview->setCurrentIndex(model.count()-1);
    QTRY_COMPARE(listview->contentY() + listview->height(), (20.0 * model.count()) + listview->footerItem()->height());
    window->rootObject()->setProperty("showFooter", false);

    // header should become visible if it is out of view, and then current index is set to 0
    window->rootObject()->setProperty("showHeader", true);
    QTRY_VERIFY(listview->headerItem());
    listview->setCurrentIndex(1);
    QTRY_VERIFY(listview->headerItem()->y() + listview->headerItem()->height() < listview->contentY());
    listview->setCurrentIndex(0);
    QTRY_COMPARE(listview->contentY(), -listview->headerItem()->height());
    window->rootObject()->setProperty("showHeader", false);

    // turn off auto highlight
    listview->setHighlightFollowsCurrentItem(false);
    QVERIFY(!listview->highlightFollowsCurrentItem());

    QVERIFY(listview->highlightItem());
    qreal hlPos = listview->highlightItem()->y();

    listview->setCurrentIndex(4);
    QTRY_COMPARE(listview->highlightItem()->y(), hlPos);

    // insert item before currentIndex
    window->rootObject()->setProperty("currentItemChangedCount", QVariant(0));
    listview->setCurrentIndex(28);
    QTRY_COMPARE(window->rootObject()->property("currentItemChangedCount").toInt(), 1);
    model.insertItem(0, "Foo", "1111");
    QTRY_COMPARE(window->rootObject()->property("current").toInt(), 29);
    QCOMPARE(window->rootObject()->property("currentItemChangedCount").toInt(), 1);

    // check removing highlight by setting currentIndex to -1;
    listview->setCurrentIndex(-1);

    QCOMPARE(listview->currentIndex(), -1);
    QVERIFY(!listview->highlightItem());
    QVERIFY(!listview->currentItem());

    // moving currentItem out of view should make it invisible
    listview->setCurrentIndex(0);
    QTRY_VERIFY(delegateVisible(listview->currentItem()));
    listview->setContentY(200);
    QTRY_VERIFY(!delegateVisible(listview->currentItem()));

    // empty model should reset currentIndex to -1
    QaimModel emptyModel;
    ctxt->setContextProperty("testModel", &emptyModel);
    QCOMPARE(listview->currentIndex(), -1);

    delete window;
}

void tst_QQuickListView::noCurrentIndex()
{
    QaimModel model;
    for (int i = 0; i < 30; i++)
        model.addItem("Item" + QString::number(i), QString::number(i));

    QQuickView *window = new QQuickView(0);
    window->setGeometry(0,0,240,320);

    QQmlContext *ctxt = window->rootContext();
    ctxt->setContextProperty("testModel", &model);

    QString filename(testFile("listview-noCurrent.qml"));
    window->setSource(QUrl::fromLocalFile(filename));
    window->show();
    QVERIFY(QTest::qWaitForWindowExposed(window));

    QQuickListView *listview = findItem<QQuickListView>(window->rootObject(), "list");
    QTRY_VERIFY(listview != 0);
    QQuickItem *contentItem = listview->contentItem();
    QTRY_VERIFY(contentItem != 0);
    QTRY_COMPARE(QQuickItemPrivate::get(listview)->polishScheduled, false);

    // current index should be -1 at startup
    // and we should not have a currentItem or highlightItem
    QCOMPARE(listview->currentIndex(), -1);
    QCOMPARE(listview->contentY(), 0.0);
    QVERIFY(!listview->highlightItem());
    QVERIFY(!listview->currentItem());

    listview->setCurrentIndex(2);
    QCOMPARE(listview->currentIndex(), 2);
    QVERIFY(listview->highlightItem());
    QVERIFY(listview->currentItem());

    delete window;
}

void tst_QQuickListView::keyNavigation()
{
    QFETCH(QQuickListView::Orientation, orientation);
    QFETCH(Qt::LayoutDirection, layoutDirection);
    QFETCH(QQuickItemView::VerticalLayoutDirection, verticalLayoutDirection);
    QFETCH(Qt::Key, forwardsKey);
    QFETCH(Qt::Key, backwardsKey);
    QFETCH(QPointF, contentPosAtFirstItem);
    QFETCH(QPointF, contentPosAtLastItem);

    QaimModel model;
    for (int i = 0; i < 30; i++)
        model.addItem("Item" + QString::number(i), "");

    QQuickView *window = getView();
    TestObject *testObject = new TestObject;
    window->rootContext()->setContextProperty("testModel", &model);
    window->rootContext()->setContextProperty("testObject", testObject);
    window->setSource(testFileUrl("listviewtest.qml"));
    window->show();
    QTest::qWaitForWindowActive(window);

    QQuickListView *listview = findItem<QQuickListView>(window->rootObject(), "list");
    QTRY_VERIFY(listview != 0);

    listview->setOrientation(orientation);
    listview->setLayoutDirection(layoutDirection);
    listview->setVerticalLayoutDirection(verticalLayoutDirection);
    QTRY_COMPARE(QQuickItemPrivate::get(listview)->polishScheduled, false);

    window->requestActivate();
    QTest::qWaitForWindowActive(window);
    QTRY_COMPARE(qGuiApp->focusWindow(), window);

    QTest::keyClick(window, forwardsKey);
    QCOMPARE(listview->currentIndex(), 1);

    QTest::keyClick(window, backwardsKey);
    QCOMPARE(listview->currentIndex(), 0);

    // hold down a key to go forwards
    for (int i=0; i<model.count()-1; i++) {
        QTest::simulateEvent(window, true, forwardsKey, Qt::NoModifier, "", true);
        QCOMPARE(listview->currentIndex(), i+1);
    }
    QTest::keyRelease(window, forwardsKey);
    listview->forceLayout();
    QTRY_COMPARE(listview->currentIndex(), model.count()-1);
    QTRY_COMPARE(listview->contentX(), contentPosAtLastItem.x());
    QTRY_COMPARE(listview->contentY(), contentPosAtLastItem.y());

    // hold down a key to go backwards
    for (int i=model.count()-1; i > 0; i--) {
        QTest::simulateEvent(window, true, backwardsKey, Qt::NoModifier, "", true);
        QTRY_COMPARE(listview->currentIndex(), i-1);
    }
    QTest::keyRelease(window, backwardsKey);
    listview->forceLayout();
    QTRY_COMPARE(listview->currentIndex(), 0);
    QTRY_COMPARE(listview->contentX(), contentPosAtFirstItem.x());
    QTRY_COMPARE(listview->contentY(), contentPosAtFirstItem.y());

    // no wrap
    QVERIFY(!listview->isWrapEnabled());
    listview->incrementCurrentIndex();
    QCOMPARE(listview->currentIndex(), 1);
    listview->decrementCurrentIndex();
    QCOMPARE(listview->currentIndex(), 0);

    listview->decrementCurrentIndex();
    QCOMPARE(listview->currentIndex(), 0);

    // with wrap
    listview->setWrapEnabled(true);
    QVERIFY(listview->isWrapEnabled());

    listview->decrementCurrentIndex();
    QCOMPARE(listview->currentIndex(), model.count()-1);
    QTRY_COMPARE(listview->contentX(), contentPosAtLastItem.x());
    QTRY_COMPARE(listview->contentY(), contentPosAtLastItem.y());

    listview->incrementCurrentIndex();
    QCOMPARE(listview->currentIndex(), 0);
    QTRY_COMPARE(listview->contentX(), contentPosAtFirstItem.x());
    QTRY_COMPARE(listview->contentY(), contentPosAtFirstItem.y());

    releaseView(window);
    delete testObject;
}

void tst_QQuickListView::keyNavigation_data()
{
    QTest::addColumn<QQuickListView::Orientation>("orientation");
    QTest::addColumn<Qt::LayoutDirection>("layoutDirection");
    QTest::addColumn<QQuickItemView::VerticalLayoutDirection>("verticalLayoutDirection");
    QTest::addColumn<Qt::Key>("forwardsKey");
    QTest::addColumn<Qt::Key>("backwardsKey");
    QTest::addColumn<QPointF>("contentPosAtFirstItem");
    QTest::addColumn<QPointF>("contentPosAtLastItem");

    QTest::newRow("Vertical, TopToBottom")
            << QQuickListView::Vertical << Qt::LeftToRight << QQuickItemView::TopToBottom
            << Qt::Key_Down << Qt::Key_Up
            << QPointF(0, 0)
            << QPointF(0, 30*20 - 320);

    QTest::newRow("Vertical, BottomToTop")
            << QQuickListView::Vertical << Qt::LeftToRight << QQuickItemView::BottomToTop
            << Qt::Key_Up << Qt::Key_Down
            << QPointF(0, -320)
            << QPointF(0, -(30 * 20));

    QTest::newRow("Horizontal, LeftToRight")
            << QQuickListView::Horizontal << Qt::LeftToRight << QQuickItemView::TopToBottom
            << Qt::Key_Right << Qt::Key_Left
            << QPointF(0, 0)
            << QPointF(30*240 - 240, 0);

    QTest::newRow("Horizontal, RightToLeft")
            << QQuickListView::Horizontal << Qt::RightToLeft << QQuickItemView::TopToBottom
            << Qt::Key_Left << Qt::Key_Right
            << QPointF(-240, 0)
            << QPointF(-(30 * 240), 0);
}

void tst_QQuickListView::itemList()
{
    QQuickView *window = createView();
    window->setSource(testFileUrl("itemlist.qml"));
    window->show();
    QVERIFY(QTest::qWaitForWindowExposed(window));

    QQuickListView *listview = findItem<QQuickListView>(window->rootObject(), "view");
    QTRY_VERIFY(listview != 0);

    QQuickItem *contentItem = listview->contentItem();
    QTRY_VERIFY(contentItem != 0);

    QQmlObjectModel *model = window->rootObject()->findChild<QQmlObjectModel*>("itemModel");
    QTRY_VERIFY(model != 0);

    QTRY_COMPARE(model->count(), 3);
    QTRY_COMPARE(listview->currentIndex(), 0);

    QQuickItem *item = findItem<QQuickItem>(contentItem, "item1");
    QTRY_VERIFY(item);
    QTRY_COMPARE(item->x(), 0.0);
    QCOMPARE(item->height(), listview->height());

    QQuickText *text = findItem<QQuickText>(contentItem, "text1");
    QTRY_VERIFY(text);
    QTRY_COMPARE(text->text(), QLatin1String("index: 0"));

    listview->setCurrentIndex(2);

    item = findItem<QQuickItem>(contentItem, "item3");
    QTRY_VERIFY(item);
    QTRY_COMPARE(item->x(), 480.0);

    text = findItem<QQuickText>(contentItem, "text3");
    QTRY_VERIFY(text);
    QTRY_COMPARE(text->text(), QLatin1String("index: 2"));

    delete window;
}

void tst_QQuickListView::itemListFlicker()
{
    QQuickView *window = createView();
    window->setSource(testFileUrl("itemlist-flicker.qml"));
    window->show();
    QVERIFY(QTest::qWaitForWindowExposed(window));

    QQuickListView *listview = findItem<QQuickListView>(window->rootObject(), "view");
    QTRY_VERIFY(listview != 0);

    QQuickItem *contentItem = listview->contentItem();
    QTRY_VERIFY(contentItem != 0);

    QQmlObjectModel *model = window->rootObject()->findChild<QQmlObjectModel*>("itemModel");
    QTRY_VERIFY(model != 0);

    QTRY_COMPARE(model->count(), 3);
    QTRY_COMPARE(listview->currentIndex(), 0);

    QQuickItem *item;

    QVERIFY(item = findItem<QQuickItem>(contentItem, "item1"));
    QVERIFY(delegateVisible(item));
    QVERIFY(item = findItem<QQuickItem>(contentItem, "item2"));
    QVERIFY(delegateVisible(item));
    QVERIFY(item = findItem<QQuickItem>(contentItem, "item3"));
    QVERIFY(delegateVisible(item));

    listview->setCurrentIndex(1);

    QVERIFY(item = findItem<QQuickItem>(contentItem, "item1"));
    QVERIFY(delegateVisible(item));
    QVERIFY(item = findItem<QQuickItem>(contentItem, "item2"));
    QVERIFY(delegateVisible(item));
    QVERIFY(item = findItem<QQuickItem>(contentItem, "item3"));
    QVERIFY(delegateVisible(item));

    listview->setCurrentIndex(2);

    QVERIFY(item = findItem<QQuickItem>(contentItem, "item1"));
    QVERIFY(delegateVisible(item));
    QVERIFY(item = findItem<QQuickItem>(contentItem, "item2"));
    QVERIFY(delegateVisible(item));
    QVERIFY(item = findItem<QQuickItem>(contentItem, "item3"));
    QVERIFY(delegateVisible(item));

    delete window;
}

void tst_QQuickListView::cacheBuffer()
{
    QQuickView *window = createView();

    QaimModel model;
    for (int i = 0; i < 90; i++)
        model.addItem("Item" + QString::number(i), "");

    QQmlContext *ctxt = window->rootContext();
    ctxt->setContextProperty("testModel", &model);

    TestObject *testObject = new TestObject;
    ctxt->setContextProperty("testObject", testObject);

    window->setSource(testFileUrl("listviewtest.qml"));
    window->show();
    QVERIFY(QTest::qWaitForWindowExposed(window));

    QQuickListView *listview = findItem<QQuickListView>(window->rootObject(), "list");
    QTRY_VERIFY(listview != 0);

    QQuickItem *contentItem = listview->contentItem();
    QTRY_VERIFY(contentItem != 0);
    QTRY_VERIFY(listview->delegate() != 0);
    QTRY_VERIFY(listview->model() != 0);
    QTRY_VERIFY(listview->highlight() != 0);

    // Confirm items positioned correctly
    int itemCount = findItems<QQuickItem>(contentItem, "wrapper").count();
    for (int i = 0; i < model.count() && i < itemCount; ++i) {
        QQuickItem *item = findItem<QQuickItem>(contentItem, "wrapper", i);
        if (!item) qWarning() << "Item" << i << "not found";
        QTRY_VERIFY(item);
        QTRY_COMPARE(item->y(), qreal(i*20));
    }

    QQmlIncubationController controller;
    window->engine()->setIncubationController(&controller);

    testObject->setCacheBuffer(200);
    QTRY_COMPARE(listview->cacheBuffer(), 200);

    // items will be created one at a time
    for (int i = itemCount; i < qMin(itemCount+10,model.count()); ++i) {
        QVERIFY(findItem<QQuickItem>(listview, "wrapper", i) == 0);
        QQuickItem *item = 0;
        while (!item) {
            bool b = false;
            controller.incubateWhile(&b);
            item = findItem<QQuickItem>(listview, "wrapper", i);
        }
    }

    {
        bool b = true;
        controller.incubateWhile(&b);
    }

    int newItemCount = 0;
    newItemCount = findItems<QQuickItem>(contentItem, "wrapper").count();

    // Confirm items positioned correctly
    for (int i = 0; i < model.count() && i < newItemCount; ++i) {
        QQuickItem *item = findItem<QQuickItem>(contentItem, "wrapper", i);
        if (!item) qWarning() << "Item" << i << "not found";
        QTRY_VERIFY(item);
        QTRY_COMPARE(item->y(), qreal(i*20));
    }

    // move view and confirm items in view are visible immediately and outside are created async
    listview->setContentY(300);

    for (int i = 15; i < 32; ++i) {
        QQuickItem *item = findItem<QQuickItem>(contentItem, "wrapper", i);
        if (!item) qWarning() << "Item" << i << "not found";
        QVERIFY(item);
        QCOMPARE(item->y(), qreal(i*20));
    }

    QVERIFY(findItem<QQuickItem>(listview, "wrapper", 32) == 0);

    // ensure buffered items are created
    for (int i = 32; i < qMin(41,model.count()); ++i) {
        QQuickItem *item = 0;
        while (!item) {
            qGuiApp->processEvents(); // allow refill to happen
            bool b = false;
            controller.incubateWhile(&b);
            item = findItem<QQuickItem>(listview, "wrapper", i);
        }
    }

    {
        bool b = true;
        controller.incubateWhile(&b);
    }

    // negative cache buffer is ignored
    listview->setCacheBuffer(-1);
    QCOMPARE(listview->cacheBuffer(), 200);

    delete window;
    delete testObject;
}

void tst_QQuickListView::positionViewAtBeginningEnd()
{
    QQuickView *window = createView();

    QaimModel model;
    for (int i = 0; i < 40; i++)
        model.addItem("Item" + QString::number(i), "");

    QQmlContext *ctxt = window->rootContext();
    ctxt->setContextProperty("testModel", &model);

    TestObject *testObject = new TestObject;
    ctxt->setContextProperty("testObject", testObject);
    window->show();
    window->setSource(testFileUrl("listviewtest.qml"));
    QVERIFY(QTest::qWaitForWindowExposed(window));

    QQuickListView *listview = findItem<QQuickListView>(window->rootObject(), "list");
    QTRY_VERIFY(listview != 0);
    QQuickItem *contentItem = listview->contentItem();
    QTRY_VERIFY(contentItem != 0);
    QTRY_COMPARE(QQuickItemPrivate::get(listview)->polishScheduled, false);

    listview->setContentY(100);

    // positionAtBeginnging
    listview->positionViewAtBeginning();
    QTRY_COMPARE(listview->contentY(), 0.);

    listview->setContentY(80);
    window->rootObject()->setProperty("showHeader", true);
    listview->positionViewAtBeginning();
    QTRY_COMPARE(listview->contentY(), -30.);

    // positionAtEnd
    listview->positionViewAtEnd();
    QTRY_COMPARE(listview->contentY(), 480.); // 40*20 - 320

    listview->setContentY(80);
    window->rootObject()->setProperty("showFooter", true);
    listview->positionViewAtEnd();
    QTRY_COMPARE(listview->contentY(), 510.);

    // set current item to outside visible view, position at beginning
    // and ensure highlight moves to current item
    listview->setCurrentIndex(1);
    listview->positionViewAtBeginning();
    QTRY_COMPARE(listview->contentY(), -30.);
    QVERIFY(listview->highlightItem());
    QCOMPARE(listview->highlightItem()->y(), 20.);

    delete window;
    delete testObject;
}

void tst_QQuickListView::positionViewAtIndex()
{
    QFETCH(bool, enforceRange);
    QFETCH(qreal, initContentY);
    QFETCH(int, index);
    QFETCH(QQuickListView::PositionMode, mode);
    QFETCH(qreal, contentY);

    QQuickView *window = getView();

    QaimModel model;
    for (int i = 0; i < 40; i++)
        model.addItem("Item" + QString::number(i), "");

    QQmlContext *ctxt = window->rootContext();
    ctxt->setContextProperty("testModel", &model);

    TestObject *testObject = new TestObject;
    ctxt->setContextProperty("testObject", testObject);
    window->show();
    window->setSource(testFileUrl("listviewtest.qml"));
    QVERIFY(QTest::qWaitForWindowExposed(window));

    QQuickListView *listview = findItem<QQuickListView>(window->rootObject(), "list");
    QTRY_VERIFY(listview != 0);
    QQuickItem *contentItem = listview->contentItem();
    QTRY_VERIFY(contentItem != 0);
    QTRY_COMPARE(QQuickItemPrivate::get(listview)->polishScheduled, false);

    window->rootObject()->setProperty("enforceRange", enforceRange);
    QTRY_COMPARE(QQuickItemPrivate::get(listview)->polishScheduled, false);

    listview->setContentY(initContentY);

    listview->positionViewAtIndex(index, mode);
    QTRY_COMPARE(listview->contentY(), contentY);

    // Confirm items positioned correctly
    int itemCount = findItems<QQuickItem>(contentItem, "wrapper").count();
    for (int i = index; i < model.count() && i < itemCount-index-1; ++i) {
        QQuickItem *item = findItem<QQuickItem>(contentItem, "wrapper", i);
        if (!item) qWarning() << "Item" << i << "not found";
        QTRY_VERIFY(item);
        QTRY_COMPARE(item->y(), i*20.);
    }

    releaseView(window);
}

void tst_QQuickListView::positionViewAtIndex_data()
{
    QTest::addColumn<bool>("enforceRange");
    QTest::addColumn<qreal>("initContentY");
    QTest::addColumn<int>("index");
    QTest::addColumn<QQuickListView::PositionMode>("mode");
    QTest::addColumn<qreal>("contentY");

    QTest::newRow("no range, 3 at Beginning") << false << 0. << 3 << QQuickListView::Beginning << 60.;
    QTest::newRow("no range, 3 at End") << false << 0. << 3 << QQuickListView::End << 0.;
    QTest::newRow("no range, 22 at Beginning") << false << 0. << 22 << QQuickListView::Beginning << 440.;
    // Position on an item that would leave empty space if positioned at the top
    QTest::newRow("no range, 28 at Beginning") << false << 0. << 28 << QQuickListView::Beginning << 480.;
    // Position at End using last index
    QTest::newRow("no range, last at End") << false << 0. << 39 << QQuickListView::End << 480.;
    // Position at End
    QTest::newRow("no range, 20 at End") << false << 0. << 20 << QQuickListView::End << 100.;
    // Position in Center
    QTest::newRow("no range, 15 at Center") << false << 0. << 15 << QQuickListView::Center << 150.;
    // Ensure at least partially visible
    QTest::newRow("no range, 15 visible => Visible") << false << 150. << 15 << QQuickListView::Visible << 150.;
    QTest::newRow("no range, 15 partially visible => Visible") << false << 302. << 15 << QQuickListView::Visible << 302.;
    QTest::newRow("no range, 15 before visible => Visible") << false << 320. << 15 << QQuickListView::Visible << 300.;
    QTest::newRow("no range, 20 visible => Visible") << false << 85. << 20 << QQuickListView::Visible << 85.;
    QTest::newRow("no range, 20 before visible => Visible") << false << 75. << 20 << QQuickListView::Visible << 100.;
    QTest::newRow("no range, 20 after visible => Visible") << false << 480. << 20 << QQuickListView::Visible << 400.;
    // Ensure completely visible
    QTest::newRow("no range, 20 visible => Contain") << false << 120. << 20 << QQuickListView::Contain << 120.;
    QTest::newRow("no range, 15 partially visible => Contain") << false << 302. << 15 << QQuickListView::Contain << 300.;
    QTest::newRow("no range, 20 partially visible => Contain") << false << 85. << 20 << QQuickListView::Contain << 100.;

    QTest::newRow("strict range, 3 at End") << true << 0. << 3 << QQuickListView::End << -120.;
    QTest::newRow("strict range, 38 at Beginning") << true << 0. << 38 << QQuickListView::Beginning << 660.;
    QTest::newRow("strict range, 15 at Center") << true << 0. << 15 << QQuickListView::Center << 140.;
    QTest::newRow("strict range, 3 at SnapPosition") << true << 0. << 3 << QQuickListView::SnapPosition << -60.;
    QTest::newRow("strict range, 10 at SnapPosition") << true << 0. << 10 << QQuickListView::SnapPosition << 80.;
    QTest::newRow("strict range, 38 at SnapPosition") << true << 0. << 38 << QQuickListView::SnapPosition << 640.;
}

void tst_QQuickListView::resetModel()
{
    QQuickView *window = createView();

    QStringList strings;
    strings << "one" << "two" << "three";
    QStringListModel model(strings);

    QQmlContext *ctxt = window->rootContext();
    ctxt->setContextProperty("testModel", &model);

    window->setSource(testFileUrl("displaylist.qml"));
    window->show();
    QVERIFY(QTest::qWaitForWindowExposed(window));

    QQuickListView *listview = findItem<QQuickListView>(window->rootObject(), "list");
    QTRY_VERIFY(listview != 0);
    QQuickItem *contentItem = listview->contentItem();
    QTRY_VERIFY(contentItem != 0);
    QTRY_COMPARE(QQuickItemPrivate::get(listview)->polishScheduled, false);

    QTRY_COMPARE(listview->count(), model.rowCount());

    for (int i = 0; i < model.rowCount(); ++i) {
        QQuickText *display = findItem<QQuickText>(contentItem, "displayText", i);
        QTRY_VERIFY(display != 0);
        QTRY_COMPARE(display->text(), strings.at(i));
    }

    strings.clear();
    strings << "four" << "five" << "six" << "seven";
    model.setStringList(strings);

    listview->forceLayout();
    QTRY_COMPARE(listview->count(), model.rowCount());

    for (int i = 0; i < model.rowCount(); ++i) {
        QQuickText *display = findItem<QQuickText>(contentItem, "displayText", i);
        QTRY_VERIFY(display != 0);
        QTRY_COMPARE(display->text(), strings.at(i));
    }

    delete window;
}

void tst_QQuickListView::propertyChanges()
{
    QQuickView *window = createView();
    QTRY_VERIFY(window);
    window->setSource(testFileUrl("propertychangestest.qml"));

    QQuickListView *listView = window->rootObject()->findChild<QQuickListView*>("listView");
    QTRY_VERIFY(listView);

    QSignalSpy highlightFollowsCurrentItemSpy(listView, SIGNAL(highlightFollowsCurrentItemChanged()));
    QSignalSpy preferredHighlightBeginSpy(listView, SIGNAL(preferredHighlightBeginChanged()));
    QSignalSpy preferredHighlightEndSpy(listView, SIGNAL(preferredHighlightEndChanged()));
    QSignalSpy highlightRangeModeSpy(listView, SIGNAL(highlightRangeModeChanged()));
    QSignalSpy keyNavigationWrapsSpy(listView, SIGNAL(keyNavigationWrapsChanged()));
    QSignalSpy cacheBufferSpy(listView, SIGNAL(cacheBufferChanged()));
    QSignalSpy snapModeSpy(listView, SIGNAL(snapModeChanged()));

    QTRY_COMPARE(listView->highlightFollowsCurrentItem(), true);
    QTRY_COMPARE(listView->preferredHighlightBegin(), 0.0);
    QTRY_COMPARE(listView->preferredHighlightEnd(), 0.0);
    QTRY_COMPARE(listView->highlightRangeMode(), QQuickListView::ApplyRange);
    QTRY_COMPARE(listView->isWrapEnabled(), true);
    QTRY_COMPARE(listView->cacheBuffer(), 10);
    QTRY_COMPARE(listView->snapMode(), QQuickListView::SnapToItem);

    listView->setHighlightFollowsCurrentItem(false);
    listView->setPreferredHighlightBegin(1.0);
    listView->setPreferredHighlightEnd(1.0);
    listView->setHighlightRangeMode(QQuickListView::StrictlyEnforceRange);
    listView->setWrapEnabled(false);
    listView->setCacheBuffer(3);
    listView->setSnapMode(QQuickListView::SnapOneItem);

    QTRY_COMPARE(listView->highlightFollowsCurrentItem(), false);
    QTRY_COMPARE(listView->preferredHighlightBegin(), 1.0);
    QTRY_COMPARE(listView->preferredHighlightEnd(), 1.0);
    QTRY_COMPARE(listView->highlightRangeMode(), QQuickListView::StrictlyEnforceRange);
    QTRY_COMPARE(listView->isWrapEnabled(), false);
    QTRY_COMPARE(listView->cacheBuffer(), 3);
    QTRY_COMPARE(listView->snapMode(), QQuickListView::SnapOneItem);

    QTRY_COMPARE(highlightFollowsCurrentItemSpy.count(),1);
    QTRY_COMPARE(preferredHighlightBeginSpy.count(),1);
    QTRY_COMPARE(preferredHighlightEndSpy.count(),1);
    QTRY_COMPARE(highlightRangeModeSpy.count(),1);
    QTRY_COMPARE(keyNavigationWrapsSpy.count(),1);
    QTRY_COMPARE(cacheBufferSpy.count(),1);
    QTRY_COMPARE(snapModeSpy.count(),1);

    listView->setHighlightFollowsCurrentItem(false);
    listView->setPreferredHighlightBegin(1.0);
    listView->setPreferredHighlightEnd(1.0);
    listView->setHighlightRangeMode(QQuickListView::StrictlyEnforceRange);
    listView->setWrapEnabled(false);
    listView->setCacheBuffer(3);
    listView->setSnapMode(QQuickListView::SnapOneItem);

    QTRY_COMPARE(highlightFollowsCurrentItemSpy.count(),1);
    QTRY_COMPARE(preferredHighlightBeginSpy.count(),1);
    QTRY_COMPARE(preferredHighlightEndSpy.count(),1);
    QTRY_COMPARE(highlightRangeModeSpy.count(),1);
    QTRY_COMPARE(keyNavigationWrapsSpy.count(),1);
    QTRY_COMPARE(cacheBufferSpy.count(),1);
    QTRY_COMPARE(snapModeSpy.count(),1);

    delete window;
}

void tst_QQuickListView::componentChanges()
{
    QQuickView *window = createView();
    QTRY_VERIFY(window);
    window->setSource(testFileUrl("propertychangestest.qml"));

    QQuickListView *listView = window->rootObject()->findChild<QQuickListView*>("listView");
    QTRY_VERIFY(listView);

    QQmlComponent component(window->engine());
    component.setData("import QtQuick 2.0; Rectangle { color: \"blue\"; }", QUrl::fromLocalFile(""));

    QQmlComponent delegateComponent(window->engine());
    delegateComponent.setData("import QtQuick 2.0; Text { text: '<b>Name:</b> ' + name }", QUrl::fromLocalFile(""));

    QSignalSpy highlightSpy(listView, SIGNAL(highlightChanged()));
    QSignalSpy delegateSpy(listView, SIGNAL(delegateChanged()));
    QSignalSpy headerSpy(listView, SIGNAL(headerChanged()));
    QSignalSpy footerSpy(listView, SIGNAL(footerChanged()));

    listView->setHighlight(&component);
    listView->setHeader(&component);
    listView->setFooter(&component);
    listView->setDelegate(&delegateComponent);

    QTRY_COMPARE(listView->highlight(), &component);
    QTRY_COMPARE(listView->header(), &component);
    QTRY_COMPARE(listView->footer(), &component);
    QTRY_COMPARE(listView->delegate(), &delegateComponent);

    QTRY_COMPARE(highlightSpy.count(),1);
    QTRY_COMPARE(delegateSpy.count(),1);
    QTRY_COMPARE(headerSpy.count(),1);
    QTRY_COMPARE(footerSpy.count(),1);

    listView->setHighlight(&component);
    listView->setHeader(&component);
    listView->setFooter(&component);
    listView->setDelegate(&delegateComponent);

    QTRY_COMPARE(highlightSpy.count(),1);
    QTRY_COMPARE(delegateSpy.count(),1);
    QTRY_COMPARE(headerSpy.count(),1);
    QTRY_COMPARE(footerSpy.count(),1);

    delete window;
}

void tst_QQuickListView::modelChanges()
{
    QQuickView *window = createView();
    QTRY_VERIFY(window);
    window->setSource(testFileUrl("propertychangestest.qml"));

    QQuickListView *listView = window->rootObject()->findChild<QQuickListView*>("listView");
    QTRY_VERIFY(listView);

    QQmlListModel *alternateModel = window->rootObject()->findChild<QQmlListModel*>("alternateModel");
    QTRY_VERIFY(alternateModel);
    QVariant modelVariant = QVariant::fromValue<QObject *>(alternateModel);
    QSignalSpy modelSpy(listView, SIGNAL(modelChanged()));

    listView->setModel(modelVariant);
    QTRY_COMPARE(listView->model(), modelVariant);
    QTRY_COMPARE(modelSpy.count(),1);

    listView->setModel(modelVariant);
    QTRY_COMPARE(modelSpy.count(),1);

    listView->setModel(QVariant());
    QTRY_COMPARE(modelSpy.count(),2);

    delete window;
}

void tst_QQuickListView::QTBUG_9791()
{
    QQuickView *window = createView();
    window->setSource(testFileUrl("strictlyenforcerange.qml"));
    window->show();
    QVERIFY(QTest::qWaitForWindowExposed(window));

    QQuickListView *listview = qobject_cast<QQuickListView*>(window->rootObject());
    QTRY_VERIFY(listview != 0);

    QQuickItem *contentItem = listview->contentItem();
    QTRY_VERIFY(contentItem != 0);
    QTRY_VERIFY(listview->delegate() != 0);
    QTRY_VERIFY(listview->model() != 0);

    QMetaObject::invokeMethod(listview, "fillModel");
    qApp->processEvents();

    // Confirm items positioned correctly
    int itemCount = findItems<QQuickItem>(contentItem, "wrapper", false).count();
    QCOMPARE(itemCount, 3);

    for (int i = 0; i < itemCount; ++i) {
        QQuickItem *item = findItem<QQuickItem>(contentItem, "wrapper", i);
        if (!item) qWarning() << "Item" << i << "not found";
        QTRY_VERIFY(item);
        QTRY_COMPARE(item->x(), i*300.0);
    }

    // check that view is positioned correctly
    QTRY_COMPARE(listview->contentX(), 590.0);

    delete window;
}

void tst_QQuickListView::manualHighlight()
{
    QQuickView *window = new QQuickView(0);
    window->setGeometry(0,0,240,320);

    QString filename(testFile("manual-highlight.qml"));
    window->setSource(QUrl::fromLocalFile(filename));

    qApp->processEvents();

    QQuickListView *listview = findItem<QQuickListView>(window->rootObject(), "list");
    QTRY_VERIFY(listview != 0);

    QQuickItem *contentItem = listview->contentItem();
    QTRY_VERIFY(contentItem != 0);

    QTRY_COMPARE(listview->currentIndex(), 0);
    QTRY_COMPARE(listview->currentItem(), findItem<QQuickItem>(contentItem, "wrapper", 0));
    QTRY_COMPARE(listview->highlightItem()->y() - 5, listview->currentItem()->y());

    listview->setCurrentIndex(2);

    QTRY_COMPARE(listview->currentIndex(), 2);
    QTRY_COMPARE(listview->currentItem(), findItem<QQuickItem>(contentItem, "wrapper", 2));
    QTRY_COMPARE(listview->highlightItem()->y() - 5, listview->currentItem()->y());

    // QTBUG-15972
    listview->positionViewAtIndex(3, QQuickListView::Contain);

    QTRY_COMPARE(listview->currentIndex(), 2);
    QTRY_COMPARE(listview->currentItem(), findItem<QQuickItem>(contentItem, "wrapper", 2));
    QTRY_COMPARE(listview->highlightItem()->y() - 5, listview->currentItem()->y());

    delete window;
}

void tst_QQuickListView::QTBUG_11105()
{
    QQuickView *window = createView();

    QaimModel model;
    for (int i = 0; i < 30; i++)
        model.addItem("Item" + QString::number(i), "");

    QQmlContext *ctxt = window->rootContext();
    ctxt->setContextProperty("testModel", &model);

    TestObject *testObject = new TestObject;
    ctxt->setContextProperty("testObject", testObject);

    window->setSource(testFileUrl("listviewtest.qml"));
    window->show();
    QVERIFY(QTest::qWaitForWindowExposed(window));

    QQuickListView *listview = findItem<QQuickListView>(window->rootObject(), "list");
    QTRY_VERIFY(listview != 0);
    QQuickItem *contentItem = listview->contentItem();
    QTRY_VERIFY(contentItem != 0);
    QTRY_COMPARE(QQuickItemPrivate::get(listview)->polishScheduled, false);

    // Confirm items positioned correctly
    int itemCount = findItems<QQuickItem>(contentItem, "wrapper").count();
    for (int i = 0; i < model.count() && i < itemCount; ++i) {
        QQuickItem *item = findItem<QQuickItem>(contentItem, "wrapper", i);
        if (!item) qWarning() << "Item" << i << "not found";
        QTRY_VERIFY(item);
        QTRY_COMPARE(item->y(), qreal(i*20));
    }

    listview->positionViewAtIndex(20, QQuickListView::Beginning);
    QCOMPARE(listview->contentY(), 280.);

    QaimModel model2;
    for (int i = 0; i < 5; i++)
        model2.addItem("Item" + QString::number(i), "");

    ctxt->setContextProperty("testModel", &model2);

    itemCount = findItems<QQuickItem>(contentItem, "wrapper").count();
    QCOMPARE(itemCount, 5);

    delete window;
    delete testObject;
}

void tst_QQuickListView::initialZValues()
{
    QFETCH(QString, fileName);
    QQuickView *window = createView();
    window->setSource(testFileUrl(fileName));
    qApp->processEvents();

    QQuickListView *listview = findItem<QQuickListView>(window->rootObject(), "list");
    QTRY_VERIFY(listview != 0);
    QQuickItem *contentItem = listview->contentItem();
    QTRY_VERIFY(contentItem != 0);

    QVERIFY(listview->currentItem());
    QTRY_COMPARE(listview->currentItem()->z(), listview->property("itemZ").toReal());

    QVERIFY(listview->headerItem());
    QTRY_COMPARE(listview->headerItem()->z(), listview->property("headerZ").toReal());

    QVERIFY(listview->footerItem());
    QTRY_COMPARE(listview->footerItem()->z(), listview->property("footerZ").toReal());

    QVERIFY(listview->highlightItem());
    QTRY_COMPARE(listview->highlightItem()->z(), listview->property("highlightZ").toReal());

    QQuickText *sectionItem = 0;
    QTRY_VERIFY(sectionItem = findItem<QQuickText>(contentItem, "section"));
    QTRY_COMPARE(sectionItem->z(), listview->property("sectionZ").toReal());

    delete window;
}

void tst_QQuickListView::initialZValues_data()
{
    QTest::addColumn<QString>("fileName");
    QTest::newRow("defaults") << "defaultZValues.qml";
    QTest::newRow("constants") << "constantZValues.qml";
    QTest::newRow("bindings") << "boundZValues.qml";
}

void tst_QQuickListView::header()
{
    QFETCH(QQuickListView::Orientation, orientation);
    QFETCH(Qt::LayoutDirection, layoutDirection);
    QFETCH(QQuickItemView::VerticalLayoutDirection, verticalLayoutDirection);
    QFETCH(QPointF, initialHeaderPos);
    QFETCH(QPointF, changedHeaderPos);
    QFETCH(QPointF, initialContentPos);
    QFETCH(QPointF, changedContentPos);
    QFETCH(QPointF, firstDelegatePos);
    QFETCH(QPointF, resizeContentPos);

    QaimModel model;
    for (int i = 0; i < 30; i++)
        model.addItem("Item" + QString::number(i), "");

    QQuickView *window = getView();
    window->rootContext()->setContextProperty("testModel", &model);
    window->rootContext()->setContextProperty("initialViewWidth", 240);
    window->rootContext()->setContextProperty("initialViewHeight", 320);
    window->setSource(testFileUrl("header.qml"));
    window->show();
    QVERIFY(QTest::qWaitForWindowExposed(window));

    QQuickListView *listview = findItem<QQuickListView>(window->rootObject(), "list");
    QTRY_VERIFY(listview != 0);
    listview->setOrientation(orientation);
    listview->setLayoutDirection(layoutDirection);
    listview->setVerticalLayoutDirection(verticalLayoutDirection);
    QTRY_COMPARE(QQuickItemPrivate::get(listview)->polishScheduled, false);

    QQuickItem *contentItem = listview->contentItem();
    QTRY_VERIFY(contentItem != 0);

    QQuickText *header = 0;
    QTRY_VERIFY(header = findItem<QQuickText>(contentItem, "header"));
    QCOMPARE(header, listview->headerItem());

    QCOMPARE(header->width(), 100.);
    QCOMPARE(header->height(), 30.);
    QCOMPARE(header->position(), initialHeaderPos);
    QCOMPARE(QPointF(listview->contentX(), listview->contentY()), initialContentPos);

    if (orientation == QQuickListView::Vertical)
        QCOMPARE(listview->contentHeight(), model.count() * 30. + header->height());
    else
        QCOMPARE(listview->contentWidth(), model.count() * 240. + header->width());

    QQuickItem *item = findItem<QQuickItem>(contentItem, "wrapper", 0);
    QVERIFY(item);
    QCOMPARE(item->position(), firstDelegatePos);

    model.clear();
    listview->forceLayout();
    QTRY_COMPARE(listview->count(), model.count());
    QCOMPARE(header->position(), initialHeaderPos); // header should stay where it is
    if (orientation == QQuickListView::Vertical)
        QCOMPARE(listview->contentHeight(), header->height());
    else
        QCOMPARE(listview->contentWidth(), header->width());

    for (int i = 0; i < 30; i++)
        model.addItem("Item" + QString::number(i), "");

    QSignalSpy headerItemSpy(listview, SIGNAL(headerItemChanged()));
    QMetaObject::invokeMethod(window->rootObject(), "changeHeader");

    QCOMPARE(headerItemSpy.count(), 1);

    header = findItem<QQuickText>(contentItem, "header");
    QVERIFY(!header);
    header = findItem<QQuickText>(contentItem, "header2");
    QVERIFY(header);

    QCOMPARE(header, listview->headerItem());

    QCOMPARE(header->position(), changedHeaderPos);
    QCOMPARE(header->width(), 50.);
    QCOMPARE(header->height(), 20.);
    QTRY_COMPARE(QPointF(listview->contentX(), listview->contentY()), changedContentPos);

    item = findItem<QQuickItem>(contentItem, "wrapper", 0);
    QVERIFY(item);
    QCOMPARE(item->position(), firstDelegatePos);

    listview->positionViewAtBeginning();
    header->setHeight(10);
    header->setWidth(40);
    QTRY_COMPARE(QPointF(listview->contentX(), listview->contentY()), resizeContentPos);

    releaseView(window);


    // QTBUG-21207 header should become visible if view resizes from initial empty size

    window = getView();
    window->rootContext()->setContextProperty("testModel", &model);
    window->rootContext()->setContextProperty("initialViewWidth", 0.0);
    window->rootContext()->setContextProperty("initialViewHeight", 0.0);
    window->setSource(testFileUrl("header.qml"));
    window->show();
    QVERIFY(QTest::qWaitForWindowExposed(window));

    listview = findItem<QQuickListView>(window->rootObject(), "list");
    QTRY_VERIFY(listview != 0);
    listview->setOrientation(orientation);
    listview->setLayoutDirection(layoutDirection);
    listview->setVerticalLayoutDirection(verticalLayoutDirection);
    QTRY_COMPARE(QQuickItemPrivate::get(listview)->polishScheduled, false);

    listview->setWidth(240);
    listview->setHeight(320);
    QTRY_COMPARE(listview->headerItem()->position(), initialHeaderPos);
    QCOMPARE(QPointF(listview->contentX(), listview->contentY()), initialContentPos);

    releaseView(window);
}

void tst_QQuickListView::header_data()
{
    QTest::addColumn<QQuickListView::Orientation>("orientation");
    QTest::addColumn<Qt::LayoutDirection>("layoutDirection");
    QTest::addColumn<QQuickItemView::VerticalLayoutDirection>("verticalLayoutDirection");
    QTest::addColumn<QPointF>("initialHeaderPos");
    QTest::addColumn<QPointF>("changedHeaderPos");
    QTest::addColumn<QPointF>("initialContentPos");
    QTest::addColumn<QPointF>("changedContentPos");
    QTest::addColumn<QPointF>("firstDelegatePos");
    QTest::addColumn<QPointF>("resizeContentPos");

    // header1 = 100 x 30
    // header2 = 50 x 20
    // delegates = 240 x 30
    // view width = 240

    // header above items, top left
    QTest::newRow("vertical, left to right") << QQuickListView::Vertical << Qt::LeftToRight << QQuickItemView::TopToBottom
        << QPointF(0, -30)
        << QPointF(0, -20)
        << QPointF(0, -30)
        << QPointF(0, -20)
        << QPointF(0, 0)
        << QPointF(0, -10);

    // header above items, top right
    QTest::newRow("vertical, layout right to left") << QQuickListView::Vertical << Qt::RightToLeft << QQuickItemView::TopToBottom
        << QPointF(0, -30)
        << QPointF(0, -20)
        << QPointF(0, -30)
        << QPointF(0, -20)
        << QPointF(0, 0)
        << QPointF(0, -10);

    // header to left of items
    QTest::newRow("horizontal, layout left to right") << QQuickListView::Horizontal << Qt::LeftToRight << QQuickItemView::TopToBottom
        << QPointF(-100, 0)
        << QPointF(-50, 0)
        << QPointF(-100, 0)
        << QPointF(-50, 0)
        << QPointF(0, 0)
        << QPointF(-40, 0);

    // header to right of items
    QTest::newRow("horizontal, layout right to left") << QQuickListView::Horizontal << Qt::RightToLeft << QQuickItemView::TopToBottom
        << QPointF(0, 0)
        << QPointF(0, 0)
        << QPointF(-240 + 100, 0)
        << QPointF(-240 + 50, 0)
        << QPointF(-240, 0)
        << QPointF(-240 + 40, 0);

    // header below items
    QTest::newRow("vertical, bottom to top") << QQuickListView::Vertical << Qt::LeftToRight << QQuickItemView::BottomToTop
        << QPointF(0, 0)
        << QPointF(0, 0)
        << QPointF(0, -320 + 30)
        << QPointF(0, -320 + 20)
        << QPointF(0, -30)
        << QPointF(0, -320 + 10);
}

void tst_QQuickListView::header_delayItemCreation()
{
    QQuickView *window = createView();

    QaimModel model;

    window->rootContext()->setContextProperty("setCurrentToZero", QVariant(false));
    window->setSource(testFileUrl("fillModelOnComponentCompleted.qml"));
    qApp->processEvents();

    QQuickListView *listview = findItem<QQuickListView>(window->rootObject(), "list");
    QTRY_VERIFY(listview != 0);

    QQuickItem *contentItem = listview->contentItem();
    QTRY_VERIFY(contentItem != 0);

    QQuickText *header = findItem<QQuickText>(contentItem, "header");
    QVERIFY(header);
    QCOMPARE(header->y(), -header->height());

    QCOMPARE(listview->contentY(), -header->height());

    model.clear();
    QTRY_COMPARE(header->y(), -header->height());

    delete window;
}

void tst_QQuickListView::headerChangesViewport()
{
    QQuickView *window = getView();
    window->rootContext()->setContextProperty("headerHeight", 20);
    window->rootContext()->setContextProperty("headerWidth", 240);
    window->setSource(testFileUrl("headerchangesviewport.qml"));

    QQuickListView *listview = findItem<QQuickListView>(window->rootObject(), "list");
    QTRY_VERIFY(listview != 0);
    QTRY_COMPARE(QQuickItemPrivate::get(listview)->polishScheduled, false);

    QQuickItem *contentItem = listview->contentItem();
    QTRY_VERIFY(contentItem != 0);

    QQuickText *header = 0;
    QTRY_VERIFY(header = findItem<QQuickText>(contentItem, "header"));
    QCOMPARE(header, listview->headerItem());

    QCOMPARE(header->height(), 20.);
    QCOMPARE(listview->contentHeight(), 20.);

    // change height
    window->rootContext()->setContextProperty("headerHeight", 50);

    // verify that list content height updates also
    QCOMPARE(header->height(), 50.);
    QCOMPARE(listview->contentHeight(), 50.);
}

void tst_QQuickListView::footer()
{
    QFETCH(QQuickListView::Orientation, orientation);
    QFETCH(Qt::LayoutDirection, layoutDirection);
    QFETCH(QQuickItemView::VerticalLayoutDirection, verticalLayoutDirection);
    QFETCH(QPointF, initialFooterPos);
    QFETCH(QPointF, firstDelegatePos);
    QFETCH(QPointF, initialContentPos);
    QFETCH(QPointF, changedFooterPos);
    QFETCH(QPointF, changedContentPos);
    QFETCH(QPointF, resizeContentPos);

    QQuickView *window = getView();

    QaimModel model;
    for (int i = 0; i < 3; i++)
        model.addItem("Item" + QString::number(i), "");

    QQmlContext *ctxt = window->rootContext();
    ctxt->setContextProperty("testModel", &model);

    window->setSource(testFileUrl("footer.qml"));
    window->show();
    QVERIFY(QTest::qWaitForWindowExposed(window));

    QQuickListView *listview = findItem<QQuickListView>(window->rootObject(), "list");
    QTRY_VERIFY(listview != 0);
    listview->setOrientation(orientation);
    listview->setLayoutDirection(layoutDirection);
    listview->setVerticalLayoutDirection(verticalLayoutDirection);
    QTRY_COMPARE(QQuickItemPrivate::get(listview)->polishScheduled, false);

    QQuickItem *contentItem = listview->contentItem();
    QTRY_VERIFY(contentItem != 0);

    QQuickText *footer = findItem<QQuickText>(contentItem, "footer");
    QVERIFY(footer);

    QCOMPARE(footer, listview->footerItem());

    QCOMPARE(footer->position(), initialFooterPos);
    QCOMPARE(footer->width(), 100.);
    QCOMPARE(footer->height(), 30.);
    QCOMPARE(QPointF(listview->contentX(), listview->contentY()), initialContentPos);

    if (orientation == QQuickListView::Vertical)
        QCOMPARE(listview->contentHeight(), model.count() * 20. + footer->height());
    else
        QCOMPARE(listview->contentWidth(), model.count() * 40. + footer->width());

    QQuickItem *item = findItem<QQuickItem>(contentItem, "wrapper", 0);
    QVERIFY(item);
    QCOMPARE(item->position(), firstDelegatePos);

    // remove one item
    model.removeItem(1);

    if (orientation == QQuickListView::Vertical) {
        QTRY_COMPARE(footer->y(), verticalLayoutDirection == QQuickItemView::TopToBottom ?
                initialFooterPos.y() - 20 : initialFooterPos.y() + 20);  // delegate width = 40
    } else {
        QTRY_COMPARE(footer->x(), layoutDirection == Qt::LeftToRight ?
                initialFooterPos.x() - 40 : initialFooterPos.x() + 40);  // delegate width = 40
    }

    // remove all items
    model.clear();
    if (orientation == QQuickListView::Vertical)
        QTRY_COMPARE(listview->contentHeight(), footer->height());
    else
        QTRY_COMPARE(listview->contentWidth(), footer->width());

    QPointF posWhenNoItems(0, 0);
    if (orientation == QQuickListView::Horizontal && layoutDirection == Qt::RightToLeft)
        posWhenNoItems.setX(-100);
    else if (orientation == QQuickListView::Vertical && verticalLayoutDirection == QQuickItemView::BottomToTop)
        posWhenNoItems.setY(-30);
    QTRY_COMPARE(footer->position(), posWhenNoItems);

    // if header is present, it's at a negative pos, so the footer should not move
    window->rootObject()->setProperty("showHeader", true);
    QTRY_COMPARE(footer->position(), posWhenNoItems);
    window->rootObject()->setProperty("showHeader", false);

    // add 30 items
    for (int i = 0; i < 30; i++)
        model.addItem("Item" + QString::number(i), "");

    QSignalSpy footerItemSpy(listview, SIGNAL(footerItemChanged()));
    QMetaObject::invokeMethod(window->rootObject(), "changeFooter");

    QCOMPARE(footerItemSpy.count(), 1);

    footer = findItem<QQuickText>(contentItem, "footer");
    QVERIFY(!footer);
    footer = findItem<QQuickText>(contentItem, "footer2");
    QVERIFY(footer);

    QCOMPARE(footer, listview->footerItem());

    QCOMPARE(footer->position(), changedFooterPos);
    QCOMPARE(footer->width(), 50.);
    QCOMPARE(footer->height(), 20.);
    QTRY_COMPARE(QPointF(listview->contentX(), listview->contentY()), changedContentPos);

    item = findItem<QQuickItem>(contentItem, "wrapper", 0);
    QVERIFY(item);
    QCOMPARE(item->position(), firstDelegatePos);

    listview->positionViewAtEnd();
    footer->setHeight(10);
    footer->setWidth(40);
    QTRY_COMPARE(QPointF(listview->contentX(), listview->contentY()), resizeContentPos);

    releaseView(window);
}

void tst_QQuickListView::footer_data()
{
    QTest::addColumn<QQuickListView::Orientation>("orientation");
    QTest::addColumn<Qt::LayoutDirection>("layoutDirection");
    QTest::addColumn<QQuickItemView::VerticalLayoutDirection>("verticalLayoutDirection");
    QTest::addColumn<QPointF>("initialFooterPos");
    QTest::addColumn<QPointF>("changedFooterPos");
    QTest::addColumn<QPointF>("initialContentPos");
    QTest::addColumn<QPointF>("changedContentPos");
    QTest::addColumn<QPointF>("firstDelegatePos");
    QTest::addColumn<QPointF>("resizeContentPos");

    // footer1 = 100 x 30
    // footer2 = 50 x 20
    // delegates = 40 x 20
    // view width = 240
    // view height = 320

    // footer below items, bottom left
    QTest::newRow("vertical, layout left to right") << QQuickListView::Vertical << Qt::LeftToRight << QQuickItemView::TopToBottom
        << QPointF(0, 3 * 20)
        << QPointF(0, 30 * 20)  // added 30 items
        << QPointF(0, 0)
        << QPointF(0, 0)
        << QPointF(0, 0)
        << QPointF(0, 30 * 20 - 320 + 10);

    // footer below items, bottom right
    QTest::newRow("vertical, layout right to left") << QQuickListView::Vertical << Qt::RightToLeft << QQuickItemView::TopToBottom
        << QPointF(0, 3 * 20)
        << QPointF(0, 30 * 20)
        << QPointF(0, 0)
        << QPointF(0, 0)
        << QPointF(0, 0)
        << QPointF(0, 30 * 20 - 320 + 10);

    // footer to right of items
    QTest::newRow("horizontal, layout left to right") << QQuickListView::Horizontal << Qt::LeftToRight << QQuickItemView::TopToBottom
        << QPointF(40 * 3, 0)
        << QPointF(40 * 30, 0)
        << QPointF(0, 0)
        << QPointF(0, 0)
        << QPointF(0, 0)
        << QPointF(40 * 30 - 240 + 40, 0);

    // footer to left of items
    QTest::newRow("horizontal, layout right to left") << QQuickListView::Horizontal << Qt::RightToLeft << QQuickItemView::TopToBottom
        << QPointF(-(40 * 3) - 100, 0)
        << QPointF(-(40 * 30) - 50, 0)     // 50 = new footer width
        << QPointF(-240, 0)
        << QPointF(-240, 0)
        << QPointF(-40, 0)
        << QPointF(-(40 * 30) - 40, 0);

    // footer above items
    QTest::newRow("vertical, layout left to right") << QQuickListView::Vertical << Qt::LeftToRight << QQuickItemView::BottomToTop
        << QPointF(0, -(3 * 20) - 30)
        << QPointF(0, -(30 * 20) - 20)
        << QPointF(0, -320)
        << QPointF(0, -320)
        << QPointF(0, -20)
        << QPointF(0, -(30 * 20) - 10);
}

class LVAccessor : public QQuickListView
{
public:
    qreal minY() const { return minYExtent(); }
    qreal maxY() const { return maxYExtent(); }
    qreal minX() const { return minXExtent(); }
    qreal maxX() const { return maxXExtent(); }
};


void tst_QQuickListView::extents()
{
    QFETCH(QQuickListView::Orientation, orientation);
    QFETCH(Qt::LayoutDirection, layoutDirection);
    QFETCH(QQuickItemView::VerticalLayoutDirection, verticalLayoutDirection);
    QFETCH(QPointF, headerPos);
    QFETCH(QPointF, footerPos);
    QFETCH(QPointF, minPos);
    QFETCH(QPointF, maxPos);
    QFETCH(QPointF, origin_empty);
    QFETCH(QPointF, origin_short);
    QFETCH(QPointF, origin_long);

    QQuickView *window = getView();

    QaimModel model;
    QQmlContext *ctxt = window->rootContext();

    ctxt->setContextProperty("testModel", &model);
    window->setSource(testFileUrl("headerfooter.qml"));
    window->show();
    QVERIFY(QTest::qWaitForWindowExposed(window));

    QQuickListView *listview = qobject_cast<QQuickListView*>(window->rootObject());
    QTRY_VERIFY(listview != 0);
    listview->setOrientation(orientation);
    listview->setLayoutDirection(layoutDirection);
    listview->setVerticalLayoutDirection(verticalLayoutDirection);
    QTRY_COMPARE(QQuickItemPrivate::get(listview)->polishScheduled, false);

    QQuickItem *contentItem = listview->contentItem();
    QTRY_VERIFY(contentItem != 0);

    QQuickItem *header = findItem<QQuickItem>(contentItem, "header");
    QVERIFY(header);
    QCOMPARE(header->position(), headerPos);

    QQuickItem *footer = findItem<QQuickItem>(contentItem, "footer");
    QVERIFY(footer);
    QCOMPARE(footer->position(), footerPos);

    QCOMPARE(static_cast<LVAccessor*>(listview)->minX(), minPos.x());
    QCOMPARE(static_cast<LVAccessor*>(listview)->minY(), minPos.y());
    QCOMPARE(static_cast<LVAccessor*>(listview)->maxX(), maxPos.x());
    QCOMPARE(static_cast<LVAccessor*>(listview)->maxY(), maxPos.y());

    QCOMPARE(listview->originX(), origin_empty.x());
    QCOMPARE(listview->originY(), origin_empty.y());

    for (int i=0; i<3; i++)
        model.addItem("Item" + QString::number(i), "");
    listview->forceLayout();
    QTRY_COMPARE(listview->count(), model.count());
    QCOMPARE(listview->originX(), origin_short.x());
    QCOMPARE(listview->originY(), origin_short.y());

    for (int i=3; i<30; i++)
        model.addItem("Item" + QString::number(i), "");
    listview->forceLayout();
    QTRY_COMPARE(listview->count(), model.count());
    QCOMPARE(listview->originX(), origin_long.x());
    QCOMPARE(listview->originY(), origin_long.y());

    releaseView(window);
}

void tst_QQuickListView::extents_data()
{
    QTest::addColumn<QQuickListView::Orientation>("orientation");
    QTest::addColumn<Qt::LayoutDirection>("layoutDirection");
    QTest::addColumn<QQuickItemView::VerticalLayoutDirection>("verticalLayoutDirection");
    QTest::addColumn<QPointF>("headerPos");
    QTest::addColumn<QPointF>("footerPos");
    QTest::addColumn<QPointF>("minPos");
    QTest::addColumn<QPointF>("maxPos");
    QTest::addColumn<QPointF>("origin_empty");
    QTest::addColumn<QPointF>("origin_short");
    QTest::addColumn<QPointF>("origin_long");

    // header is 240x20 (or 20x320 in Horizontal orientation)
    // footer is 240x30 (or 30x320 in Horizontal orientation)

    QTest::newRow("Vertical, TopToBottom")
            << QQuickListView::Vertical << Qt::LeftToRight << QQuickItemView::TopToBottom
            << QPointF(0, -20) << QPointF(0, 0)
            << QPointF(0, 20) << QPointF(240, 20)
            << QPointF(0, -20) << QPointF(0, -20) << QPointF(0, -20);

    QTest::newRow("Vertical, BottomToTop")
            << QQuickListView::Vertical << Qt::LeftToRight << QQuickItemView::BottomToTop
            << QPointF(0, 0) << QPointF(0, -30)
            << QPointF(0, 320 - 20) << QPointF(240, 320 - 20)  // content flow is reversed
            << QPointF(0, -30) << QPointF(0, (-30.0 * 3) - 30) << QPointF(0, (-30.0 * 30) - 30);

    QTest::newRow("Horizontal, LeftToRight")
            << QQuickListView::Horizontal << Qt::LeftToRight << QQuickItemView::TopToBottom
            << QPointF(-20, 0) << QPointF(0, 0)
            << QPointF(20, 0) << QPointF(20, 320)
            << QPointF(-20, 0) << QPointF(-20, 0) << QPointF(-20, 0);

    QTest::newRow("Horizontal, RightToLeft")
            << QQuickListView::Horizontal << Qt::RightToLeft << QQuickItemView::TopToBottom
            << QPointF(0, 0) << QPointF(-30, 0)
            << QPointF(240 - 20, 0) << QPointF(240 - 20, 320)  // content flow is reversed
            << QPointF(-30, 0) << QPointF((-240.0 * 3) - 30, 0) << QPointF((-240.0 * 30) - 30, 0);
}

void tst_QQuickListView::resetModel_headerFooter()
{
    // Resetting a model shouldn't crash in views with header/footer

    QQuickView *window = createView();

    QaimModel model;
    for (int i = 0; i < 4; i++)
        model.addItem("Item" + QString::number(i), "");
    QQmlContext *ctxt = window->rootContext();
    ctxt->setContextProperty("testModel", &model);

    window->setSource(testFileUrl("headerfooter.qml"));
    qApp->processEvents();

    QQuickListView *listview = qobject_cast<QQuickListView*>(window->rootObject());
    QTRY_VERIFY(listview != 0);

    QQuickItem *contentItem = listview->contentItem();
    QTRY_VERIFY(contentItem != 0);

    QQuickItem *header = findItem<QQuickItem>(contentItem, "header");
    QVERIFY(header);
    QCOMPARE(header->y(), -header->height());

    QQuickItem *footer = findItem<QQuickItem>(contentItem, "footer");
    QVERIFY(footer);
    QCOMPARE(footer->y(), 30.*4);

    model.reset();

    // A reset should not force a new header or footer to be created.
    QQuickItem *newHeader = findItem<QQuickItem>(contentItem, "header");
    QCOMPARE(newHeader, header);
    QCOMPARE(header->y(), -header->height());

    QQuickItem *newFooter = findItem<QQuickItem>(contentItem, "footer");
    QCOMPARE(newFooter, footer);
    QCOMPARE(footer->y(), 30.*4);

    delete window;
}

void tst_QQuickListView::resizeView()
{
    QQuickView *window = createView();

    QaimModel model;
    for (int i = 0; i < 40; i++)
        model.addItem("Item" + QString::number(i), "");

    QQmlContext *ctxt = window->rootContext();
    ctxt->setContextProperty("testModel", &model);

    TestObject *testObject = new TestObject;
    ctxt->setContextProperty("testObject", testObject);

    window->setSource(testFileUrl("listviewtest.qml"));
    window->show();
    QVERIFY(QTest::qWaitForWindowExposed(window));

    QQuickListView *listview = findItem<QQuickListView>(window->rootObject(), "list");
    QTRY_VERIFY(listview != 0);
    QQuickItem *contentItem = listview->contentItem();
    QTRY_VERIFY(contentItem != 0);
    QTRY_COMPARE(QQuickItemPrivate::get(listview)->polishScheduled, false);

    // Confirm items positioned correctly
    int itemCount = findItems<QQuickItem>(contentItem, "wrapper").count();
    for (int i = 0; i < model.count() && i < itemCount; ++i) {
        QQuickItem *item = findItem<QQuickItem>(contentItem, "wrapper", i);
        if (!item) qWarning() << "Item" << i << "not found";
        QTRY_VERIFY(item);
        QTRY_COMPARE(item->y(), i*20.);
    }

    QVariant heightRatio;
    QMetaObject::invokeMethod(window->rootObject(), "heightRatio", Q_RETURN_ARG(QVariant, heightRatio));
    QCOMPARE(heightRatio.toReal(), 0.4);

    listview->setHeight(200);
    QTRY_COMPARE(QQuickItemPrivate::get(listview)->polishScheduled, false);

    QMetaObject::invokeMethod(window->rootObject(), "heightRatio", Q_RETURN_ARG(QVariant, heightRatio));
    QCOMPARE(heightRatio.toReal(), 0.25);

    // Ensure we handle -ve sizes
    listview->setHeight(-100);
    QTRY_COMPARE(findItems<QQuickItem>(contentItem, "wrapper", false).count(), 1);

    listview->setCacheBuffer(200);
    QTRY_COMPARE(findItems<QQuickItem>(contentItem, "wrapper", false).count(), 11);

    // ensure items in cache become visible
    listview->setHeight(200);
    QTRY_COMPARE(findItems<QQuickItem>(contentItem, "wrapper", false).count(), 21);

    itemCount = findItems<QQuickItem>(contentItem, "wrapper", false).count();
    for (int i = 0; i < model.count() && i < itemCount; ++i) {
        QQuickItem *item = findItem<QQuickItem>(contentItem, "wrapper", i);
        if (!item) qWarning() << "Item" << i << "not found";
        QTRY_VERIFY(item);
        QTRY_COMPARE(item->y(), i*20.);
        QCOMPARE(delegateVisible(item), i < 11); // inside view visible, outside not visible
    }

    // ensure items outside view become invisible
    listview->setHeight(100);
    QTRY_COMPARE(findItems<QQuickItem>(contentItem, "wrapper", false).count(), 16);

    itemCount = findItems<QQuickItem>(contentItem, "wrapper", false).count();
    for (int i = 0; i < model.count() && i < itemCount; ++i) {
        QQuickItem *item = findItem<QQuickItem>(contentItem, "wrapper", i);
        if (!item) qWarning() << "Item" << i << "not found";
        QTRY_VERIFY(item);
        QTRY_COMPARE(item->y(), i*20.);
        QCOMPARE(delegateVisible(item), i < 6); // inside view visible, outside not visible
    }

    delete window;
    delete testObject;
}

void tst_QQuickListView::resizeViewAndRepaint()
{
    QQuickView *window = createView();

    QaimModel model;
    for (int i = 0; i < 40; i++)
        model.addItem("Item" + QString::number(i), "");

    QQmlContext *ctxt = window->rootContext();
    ctxt->setContextProperty("testModel", &model);
    ctxt->setContextProperty("initialHeight", 100);

    window->setSource(testFileUrl("resizeview.qml"));
    window->show();
    QVERIFY(QTest::qWaitForWindowExposed(window));

    QQuickListView *listview = findItem<QQuickListView>(window->rootObject(), "list");
    QTRY_VERIFY(listview != 0);
    QQuickItem *contentItem = listview->contentItem();
    QTRY_VERIFY(contentItem != 0);
    QTRY_COMPARE(QQuickItemPrivate::get(listview)->polishScheduled, false);

    // item at index 10 should not be currently visible
    QVERIFY(!findItem<QQuickItem>(contentItem, "wrapper", 10));

    listview->setHeight(320);

    QTRY_VERIFY(findItem<QQuickItem>(contentItem, "wrapper", 10));

    listview->setHeight(100);
    QTRY_VERIFY(!findItem<QQuickItem>(contentItem, "wrapper", 10));

    delete window;
}

void tst_QQuickListView::sizeLessThan1()
{
    QQuickView *window = createView();

    QaimModel model;
    for (int i = 0; i < 30; i++)
        model.addItem("Item" + QString::number(i), "");

    QQmlContext *ctxt = window->rootContext();
    ctxt->setContextProperty("testModel", &model);

    TestObject *testObject = new TestObject;
    ctxt->setContextProperty("testObject", testObject);

    window->setSource(testFileUrl("sizelessthan1.qml"));
    window->show();
    QVERIFY(QTest::qWaitForWindowExposed(window));

    QQuickListView *listview = findItem<QQuickListView>(window->rootObject(), "list");
    QTRY_VERIFY(listview != 0);
    QQuickItem *contentItem = listview->contentItem();
    QTRY_VERIFY(contentItem != 0);
    QTRY_COMPARE(QQuickItemPrivate::get(listview)->polishScheduled, false);

    // Confirm items positioned correctly
    int itemCount = findItems<QQuickItem>(contentItem, "wrapper").count();
    for (int i = 0; i < model.count() && i < itemCount; ++i) {
        QQuickItem *item = findItem<QQuickItem>(contentItem, "wrapper", i);
        if (!item) qWarning() << "Item" << i << "not found";
        QTRY_VERIFY(item);
        QTRY_COMPARE(item->y(), i*0.5);
    }

    delete window;
    delete testObject;
}

void tst_QQuickListView::QTBUG_14821()
{
    QQuickView *window = createView();

    window->setSource(testFileUrl("qtbug14821.qml"));
    qApp->processEvents();

    QQuickListView *listview = qobject_cast<QQuickListView*>(window->rootObject());
    QVERIFY(listview != 0);

    QQuickItem *contentItem = listview->contentItem();
    QVERIFY(contentItem != 0);

    listview->decrementCurrentIndex();
    QCOMPARE(listview->currentIndex(), 99);

    listview->incrementCurrentIndex();
    QCOMPARE(listview->currentIndex(), 0);

    delete window;
}

void tst_QQuickListView::resizeDelegate()
{
    QQuickView *window = createView();

    QStringList strings;
    for (int i = 0; i < 30; ++i)
        strings << QString::number(i);
    QStringListModel model(strings);

    QQmlContext *ctxt = window->rootContext();
    ctxt->setContextProperty("testModel", &model);

    window->setSource(testFileUrl("displaylist.qml"));
    window->show();
    QVERIFY(QTest::qWaitForWindowExposed(window));

    QQuickListView *listview = findItem<QQuickListView>(window->rootObject(), "list");
    QVERIFY(listview != 0);
    QQuickItem *contentItem = listview->contentItem();
    QVERIFY(contentItem != 0);
    QTRY_COMPARE(QQuickItemPrivate::get(listview)->polishScheduled, false);

    QCOMPARE(listview->count(), model.rowCount());

    listview->setCurrentIndex(25);
    listview->setContentY(0);
    QTRY_COMPARE(QQuickItemPrivate::get(listview)->polishScheduled, false);

    for (int i = 0; i < 16; ++i) {
        QQuickItem *item = findItem<QQuickItem>(contentItem, "wrapper", i);
        QVERIFY(item != 0);
        QCOMPARE(item->y(), i*20.0);
    }

    QCOMPARE(listview->currentItem()->y(), 500.0);
    QTRY_COMPARE(listview->highlightItem()->y(), 500.0);

    window->rootObject()->setProperty("delegateHeight", 30);
    QTRY_COMPARE(QQuickItemPrivate::get(listview)->polishScheduled, false);

    for (int i = 0; i < 11; ++i) {
        QQuickItem *item = findItem<QQuickItem>(contentItem, "wrapper", i);
        QVERIFY(item != 0);
        QTRY_COMPARE(item->y(), i*30.0);
    }

    QTRY_COMPARE(listview->currentItem()->y(), 750.0);
    QTRY_COMPARE(listview->highlightItem()->y(), 750.0);

    listview->setCurrentIndex(1);
    listview->positionViewAtIndex(25, QQuickListView::Beginning);
    listview->positionViewAtIndex(5, QQuickListView::Beginning);
    QTRY_COMPARE(QQuickItemPrivate::get(listview)->polishScheduled, false);

    for (int i = 5; i < 16; ++i) {
        QQuickItem *item = findItem<QQuickItem>(contentItem, "wrapper", i);
        QVERIFY(item != 0);
        QCOMPARE(item->y(), i*30.0);
    }

    QTRY_COMPARE(listview->currentItem()->y(), 30.0);
    QTRY_COMPARE(listview->highlightItem()->y(), 30.0);

    window->rootObject()->setProperty("delegateHeight", 20);
    QTRY_COMPARE(QQuickItemPrivate::get(listview)->polishScheduled, false);

    for (int i = 5; i < 11; ++i) {
        QQuickItem *item = findItem<QQuickItem>(contentItem, "wrapper", i);
        QVERIFY(item != 0);
        QTRY_COMPARE(item->y(), 150 + (i-5)*20.0);
    }

    QTRY_COMPARE(listview->currentItem()->y(), 70.0);
    QTRY_COMPARE(listview->highlightItem()->y(), 70.0);

    delete window;
}

void tst_QQuickListView::resizeFirstDelegate()
{
    // QTBUG-20712: Content Y jumps constantly if first delegate height == 0
    // and other delegates have height > 0

    QQuickView *window = createView();

    // bug only occurs when all items in the model are visible
    QaimModel model;
    for (int i = 0; i < 10; i++)
        model.addItem("Item" + QString::number(i), "");

    QQmlContext *ctxt = window->rootContext();
    ctxt->setContextProperty("testModel", &model);

    TestObject *testObject = new TestObject;
    ctxt->setContextProperty("testObject", testObject);

    window->setSource(testFileUrl("listviewtest.qml"));
    window->show();
    QVERIFY(QTest::qWaitForWindowExposed(window));

    QQuickListView *listview = findItem<QQuickListView>(window->rootObject(), "list");
    QVERIFY(listview != 0);
    QQuickItem *contentItem = listview->contentItem();
    QVERIFY(contentItem != 0);
    QTRY_COMPARE(QQuickItemPrivate::get(listview)->polishScheduled, false);

    QQuickItem *item = 0;
    for (int i = 0; i < model.count(); ++i) {
        item = findItem<QQuickItem>(contentItem, "wrapper", i);
        QVERIFY(item != 0);
        QCOMPARE(item->y(), i*20.0);
    }

    item = findItem<QQuickItem>(contentItem, "wrapper", 0);
    item->setHeight(0);

    // check the content y has not jumped up and down
    QCOMPARE(listview->contentY(), 0.0);
    QSignalSpy spy(listview, SIGNAL(contentYChanged()));
    QTest::qWait(100);
    QCOMPARE(spy.count(), 0);

    for (int i = 1; i < model.count(); ++i) {
        item = findItem<QQuickItem>(contentItem, "wrapper", i);
        QVERIFY(item != 0);
        QTRY_COMPARE(item->y(), (i-1)*20.0);
    }


    // QTBUG-22014: refill doesn't clear items scrolling off the top of the
    // list if they follow a zero-sized delegate

    for (int i = 0; i < 10; i++)
        model.addItem("Item" + QString::number(i), "");
    listview->forceLayout();
    QTRY_COMPARE(listview->count(), model.count());

    item = findItem<QQuickItem>(contentItem, "wrapper", 1);
    QVERIFY(item);
    item->setHeight(0);

    listview->setCurrentIndex(19);
    qApp->processEvents();
    QTRY_COMPARE(QQuickItemPrivate::get(listview)->polishScheduled, false);

    // items 0-2 should have been deleted
    for (int i=0; i<3; i++) {
        QTRY_VERIFY(!findItem<QQuickItem>(contentItem, "wrapper", i));
    }

    delete testObject;
    delete window;
}

void tst_QQuickListView::repositionResizedDelegate()
{
    QFETCH(QQuickListView::Orientation, orientation);
    QFETCH(Qt::LayoutDirection, layoutDirection);
    QFETCH(QQuickItemView::VerticalLayoutDirection, verticalLayoutDirection);
    QFETCH(QPointF, contentPos_itemFirstHalfVisible);
    QFETCH(QPointF, contentPos_itemSecondHalfVisible);
    QFETCH(QRectF, origPositionerRect);
    QFETCH(QRectF, resizedPositionerRect);

    QQuickView *window = getView();
    QQmlContext *ctxt = window->rootContext();
    ctxt->setContextProperty("testHorizontal", orientation == QQuickListView::Horizontal);
    ctxt->setContextProperty("testRightToLeft", layoutDirection == Qt::RightToLeft);
    ctxt->setContextProperty("testBottomToTop", verticalLayoutDirection == QQuickListView::BottomToTop);
    window->setSource(testFileUrl("repositionResizedDelegate.qml"));
    window->show();
    QVERIFY(QTest::qWaitForWindowExposed(window));

    QQuickListView *listview = qobject_cast<QQuickListView*>(window->rootObject());
    QTRY_VERIFY(listview != 0);
    QTRY_COMPARE(QQuickItemPrivate::get(listview)->polishScheduled, false);

    QQuickItem *positioner = findItem<QQuickItem>(window->rootObject(), "positioner");
    QVERIFY(positioner);
    QTRY_COMPARE(positioner->boundingRect().size(), origPositionerRect.size());
    QTRY_COMPARE(positioner->position(), origPositionerRect.topLeft());
    QSignalSpy spy(listview, orientation == QQuickListView::Vertical ? SIGNAL(contentYChanged()) : SIGNAL(contentXChanged()));
    int prevSpyCount = 0;

    // When an item is resized while it is partially visible, it should resize in the
    // direction of the content flow. If a RightToLeft or BottomToTop layout is used,
    // the item should also be re-positioned so its end position stays the same.

    listview->setContentX(contentPos_itemFirstHalfVisible.x());
    listview->setContentY(contentPos_itemFirstHalfVisible.y());
    QTRY_COMPARE(QQuickItemPrivate::get(listview)->polishScheduled, false);
    prevSpyCount = spy.count();
    QVERIFY(QMetaObject::invokeMethod(window->rootObject(), "incrementRepeater"));
    QTRY_COMPARE(positioner->boundingRect().size(), resizedPositionerRect.size());
    QTRY_COMPARE(positioner->position(), resizedPositionerRect.topLeft());
    QCOMPARE(listview->contentX(), contentPos_itemFirstHalfVisible.x());
    QCOMPARE(listview->contentY(), contentPos_itemFirstHalfVisible.y());
    QCOMPARE(spy.count(), prevSpyCount);

    QVERIFY(QMetaObject::invokeMethod(window->rootObject(), "decrementRepeater"));
    QTRY_COMPARE(positioner->boundingRect().size(), origPositionerRect.size());
    QTRY_COMPARE(positioner->position(), origPositionerRect.topLeft());
    QCOMPARE(listview->contentX(), contentPos_itemFirstHalfVisible.x());
    QCOMPARE(listview->contentY(), contentPos_itemFirstHalfVisible.y());

    listview->setContentX(contentPos_itemSecondHalfVisible.x());
    listview->setContentY(contentPos_itemSecondHalfVisible.y());
    QTRY_COMPARE(QQuickItemPrivate::get(listview)->polishScheduled, false);
    prevSpyCount = spy.count();

    QVERIFY(QMetaObject::invokeMethod(window->rootObject(), "incrementRepeater"));
    positioner = findItem<QQuickItem>(window->rootObject(), "positioner");
    QTRY_COMPARE(positioner->boundingRect().size(), resizedPositionerRect.size());
    QTRY_COMPARE(positioner->position(), resizedPositionerRect.topLeft());
    QCOMPARE(listview->contentX(), contentPos_itemSecondHalfVisible.x());
    QCOMPARE(listview->contentY(), contentPos_itemSecondHalfVisible.y());
    qApp->processEvents();
    QCOMPARE(spy.count(), prevSpyCount);

    releaseView(window);
}

void tst_QQuickListView::repositionResizedDelegate_data()
{
    QTest::addColumn<QQuickListView::Orientation>("orientation");
    QTest::addColumn<Qt::LayoutDirection>("layoutDirection");
    QTest::addColumn<QQuickListView::VerticalLayoutDirection>("verticalLayoutDirection");
    QTest::addColumn<QPointF>("contentPos_itemFirstHalfVisible");
    QTest::addColumn<QPointF>("contentPos_itemSecondHalfVisible");
    QTest::addColumn<QRectF>("origPositionerRect");
    QTest::addColumn<QRectF>("resizedPositionerRect");

    QTest::newRow("vertical")
            << QQuickListView::Vertical << Qt::LeftToRight << QQuickItemView::TopToBottom
            << QPointF(0, 60) << QPointF(0, 200 + 60)
            << QRectF(0, 200, 120, 120)
            << QRectF(0, 200, 120, 120 * 2);

    QTest::newRow("vertical, BottomToTop")
            << QQuickListView::Vertical << Qt::LeftToRight << QQuickItemView::BottomToTop
            << QPointF(0, -200 - 60) << QPointF(0, -200 - 260)
            << QRectF(0, -200 - 120, 120, 120)
            << QRectF(0, -200 - 120*2, 120, 120 * 2);

    QTest::newRow("horizontal")
            << QQuickListView::Horizontal<< Qt::LeftToRight << QQuickItemView::TopToBottom
            << QPointF(60, 0) << QPointF(260, 0)
            << QRectF(200, 0, 120, 120)
            << QRectF(200, 0, 120 * 2, 120);

    QTest::newRow("horizontal, rtl")
            << QQuickListView::Horizontal << Qt::RightToLeft << QQuickItemView::TopToBottom
            << QPointF(-200 - 60, 0) << QPointF(-200 - 260, 0)
            << QRectF(-200 - 120, 0, 120, 120)
            << QRectF(-200 - 120 * 2, 0, 120 * 2, 120);
}

void tst_QQuickListView::QTBUG_16037()
{
    QQuickView *window = createView();
    window->show();

    window->setSource(testFileUrl("qtbug16037.qml"));
    QVERIFY(QTest::qWaitForWindowExposed(window));

    QQuickListView *listview = findItem<QQuickListView>(window->rootObject(), "listview");
    QTRY_VERIFY(listview != 0);

    QVERIFY(listview->contentHeight() <= 0.0);

    QMetaObject::invokeMethod(window->rootObject(), "setModel");

    QTRY_COMPARE(listview->contentHeight(), 80.0);

    delete window;
}

void tst_QQuickListView::indexAt_itemAt_data()
{
    QTest::addColumn<qreal>("x");
    QTest::addColumn<qreal>("y");
    QTest::addColumn<int>("index");

    QTest::newRow("Item 0 - 0, 0") << 0. << 0. << 0;
    QTest::newRow("Item 0 - 0, 19") << 0. << 19. << 0;
    QTest::newRow("Item 0 - 239, 19") << 239. << 19. << 0;
    QTest::newRow("Item 1 - 0, 20") << 0. << 20. << 1;
    QTest::newRow("No Item - 240, 20") << 240. << 20. << -1;
}

void tst_QQuickListView::indexAt_itemAt()
{
    QFETCH(qreal, x);
    QFETCH(qreal, y);
    QFETCH(int, index);

    QQuickView *window = getView();

    QaimModel model;
    for (int i = 0; i < 30; i++)
        model.addItem("Item" + QString::number(i), "");

    QQmlContext *ctxt = window->rootContext();
    ctxt->setContextProperty("testModel", &model);

    TestObject *testObject = new TestObject;
    ctxt->setContextProperty("testObject", testObject);

    window->setSource(testFileUrl("listviewtest.qml"));
    window->show();
    QVERIFY(QTest::qWaitForWindowExposed(window));

    QQuickListView *listview = findItem<QQuickListView>(window->rootObject(), "list");
    QTRY_VERIFY(listview != 0);

    QQuickItem *contentItem = listview->contentItem();
    QTRY_VERIFY(contentItem != 0);
    QTRY_COMPARE(QQuickItemPrivate::get(listview)->polishScheduled, false);

    QQuickItem *item = 0;
    if (index >= 0) {
        item = findItem<QQuickItem>(contentItem, "wrapper", index);
        QVERIFY(item);
    }
    QCOMPARE(listview->indexAt(x,y), index);
    QCOMPARE(listview->itemAt(x,y), item);

    releaseView(window);
    delete testObject;
}

void tst_QQuickListView::incrementalModel()
{
    QQuickView *window = createView();
    QSKIP("QTBUG-30716");

    IncrementalModel model;
    QQmlContext *ctxt = window->rootContext();
    ctxt->setContextProperty("testModel", &model);

    window->setSource(testFileUrl("displaylist.qml"));
    qApp->processEvents();

    QQuickListView *listview = findItem<QQuickListView>(window->rootObject(), "list");
    QTRY_VERIFY(listview != 0);
    listview->forceLayout();

    QQuickItem *contentItem = listview->contentItem();
    QTRY_VERIFY(contentItem != 0);

    listview->forceLayout();
    QTRY_COMPARE(listview->count(), 20);

    listview->positionViewAtIndex(10, QQuickListView::Beginning);

    listview->forceLayout();
    QTRY_COMPARE(listview->count(), 25);

    delete window;
}

void tst_QQuickListView::onAdd()
{
    QFETCH(int, initialItemCount);
    QFETCH(int, itemsToAdd);

    const int delegateHeight = 10;
    QaimModel model;

    // these initial items should not trigger ListView.onAdd
    for (int i=0; i<initialItemCount; i++)
        model.addItem("dummy value", "dummy value");

    QQuickView *window = createView();
    window->setGeometry(0,0,200, delegateHeight * (initialItemCount + itemsToAdd));
    QQmlContext *ctxt = window->rootContext();
    ctxt->setContextProperty("testModel", &model);
    ctxt->setContextProperty("delegateHeight", delegateHeight);
    window->setSource(testFileUrl("attachedSignals.qml"));

    QQuickListView* listview = qobject_cast<QQuickListView*>(window->rootObject());
    listview->setProperty("width", window->width());
    listview->setProperty("height", window->height());
    qApp->processEvents();

    QList<QPair<QString, QString> > items;
    for (int i=0; i<itemsToAdd; i++)
        items << qMakePair(QString("value %1").arg(i), QString::number(i));
    model.addItems(items);
    listview->forceLayout();
    QTRY_COMPARE(listview->property("count").toInt(), model.count());

    QVariantList result = listview->property("addedDelegates").toList();
    QCOMPARE(result.count(), items.count());
    for (int i=0; i<items.count(); i++)
        QCOMPARE(result[i].toString(), items[i].first);

    delete window;
}

void tst_QQuickListView::onAdd_data()
{
    QTest::addColumn<int>("initialItemCount");
    QTest::addColumn<int>("itemsToAdd");

    QTest::newRow("0, add 1") << 0 << 1;
    QTest::newRow("0, add 2") << 0 << 2;
    QTest::newRow("0, add 10") << 0 << 10;

    QTest::newRow("1, add 1") << 1 << 1;
    QTest::newRow("1, add 2") << 1 << 2;
    QTest::newRow("1, add 10") << 1 << 10;

    QTest::newRow("5, add 1") << 5 << 1;
    QTest::newRow("5, add 2") << 5 << 2;
    QTest::newRow("5, add 10") << 5 << 10;
}

void tst_QQuickListView::onRemove()
{
    QFETCH(int, initialItemCount);
    QFETCH(int, indexToRemove);
    QFETCH(int, removeCount);

    const int delegateHeight = 10;
    QaimModel model;
    for (int i=0; i<initialItemCount; i++)
        model.addItem(QString("value %1").arg(i), "dummy value");

    QQuickView *window = getView();
    QQmlContext *ctxt = window->rootContext();
    ctxt->setContextProperty("testModel", &model);
    ctxt->setContextProperty("delegateHeight", delegateHeight);
    window->setSource(testFileUrl("attachedSignals.qml"));

    QQuickListView *listview = qobject_cast<QQuickListView *>(window->rootObject());

    model.removeItems(indexToRemove, removeCount);
    listview->forceLayout();
    QTRY_COMPARE(listview->property("count").toInt(), model.count());

    QCOMPARE(listview->property("removedDelegateCount"), QVariant(removeCount));

    releaseView(window);
}

void tst_QQuickListView::onRemove_data()
{
    QTest::addColumn<int>("initialItemCount");
    QTest::addColumn<int>("indexToRemove");
    QTest::addColumn<int>("removeCount");

    QTest::newRow("remove first") << 1 << 0 << 1;
    QTest::newRow("two items, remove first") << 2 << 0 << 1;
    QTest::newRow("two items, remove last") << 2 << 1 << 1;
    QTest::newRow("two items, remove all") << 2 << 0 << 2;

    QTest::newRow("four items, remove first") << 4 << 0 << 1;
    QTest::newRow("four items, remove 0-2") << 4 << 0 << 2;
    QTest::newRow("four items, remove 1-3") << 4 << 1 << 2;
    QTest::newRow("four items, remove 2-4") << 4 << 2 << 2;
    QTest::newRow("four items, remove last") << 4 << 3 << 1;
    QTest::newRow("four items, remove all") << 4 << 0 << 4;

    QTest::newRow("ten items, remove 1-8") << 10 << 0 << 8;
    QTest::newRow("ten items, remove 2-7") << 10 << 2 << 5;
    QTest::newRow("ten items, remove 4-10") << 10 << 4 << 6;
}

void tst_QQuickListView::rightToLeft()
{
    QQuickView *window = createView();
    window->setGeometry(0,0,640,320);
    window->setSource(testFileUrl("rightToLeft.qml"));
    window->show();
    QVERIFY(QTest::qWaitForWindowExposed(window));

    QVERIFY(window->rootObject() != 0);
    QQuickListView *listview = findItem<QQuickListView>(window->rootObject(), "view");
    QTRY_VERIFY(listview != 0);

    QQuickItem *contentItem = listview->contentItem();
    QTRY_VERIFY(contentItem != 0);

    QTRY_COMPARE(QQuickItemPrivate::get(listview)->polishScheduled, false);

    QQmlObjectModel *model = window->rootObject()->findChild<QQmlObjectModel*>("itemModel");
    QTRY_VERIFY(model != 0);

    QTRY_COMPARE(model->count(), 3);
    QTRY_COMPARE(listview->currentIndex(), 0);

    // initial position at first item, right edge aligned
    QCOMPARE(listview->contentX(), -640.);

    QQuickItem *item = findItem<QQuickItem>(contentItem, "item1");
    QTRY_VERIFY(item);
    QTRY_COMPARE(item->x(), -100.0);
    QCOMPARE(item->height(), listview->height());

    QQuickText *text = findItem<QQuickText>(contentItem, "text1");
    QTRY_VERIFY(text);
    QTRY_COMPARE(text->text(), QLatin1String("index: 0"));

    listview->setCurrentIndex(2);

    item = findItem<QQuickItem>(contentItem, "item3");
    QTRY_VERIFY(item);
    QTRY_COMPARE(item->x(), -540.0);

    text = findItem<QQuickText>(contentItem, "text3");
    QTRY_VERIFY(text);
    QTRY_COMPARE(text->text(), QLatin1String("index: 2"));

    QCOMPARE(listview->contentX(), -640.);

    // Ensure resizing maintains position relative to right edge
    qobject_cast<QQuickItem*>(window->rootObject())->setWidth(600);
    QTRY_COMPARE(listview->contentX(), -600.);

    delete window;
}

void tst_QQuickListView::test_mirroring()
{
    QQuickView *windowA = createView();
    windowA->setSource(testFileUrl("rightToLeft.qml"));
    QQuickListView *listviewA = findItem<QQuickListView>(windowA->rootObject(), "view");
    QTRY_VERIFY(listviewA != 0);

    QQuickView *windowB = createView();
    windowB->setSource(testFileUrl("rightToLeft.qml"));
    QQuickListView *listviewB = findItem<QQuickListView>(windowB->rootObject(), "view");
    QTRY_VERIFY(listviewA != 0);
    qApp->processEvents();

    QList<QString> objectNames;
    objectNames << "item1" << "item2"; // << "item3"

    listviewA->setProperty("layoutDirection", Qt::LeftToRight);
    listviewB->setProperty("layoutDirection", Qt::RightToLeft);
    QCOMPARE(listviewA->layoutDirection(), listviewA->effectiveLayoutDirection());

    // LTR != RTL
    foreach (const QString objectName, objectNames)
        QVERIFY(findItem<QQuickItem>(listviewA, objectName)->x() != findItem<QQuickItem>(listviewB, objectName)->x());

    listviewA->setProperty("layoutDirection", Qt::LeftToRight);
    listviewB->setProperty("layoutDirection", Qt::LeftToRight);

    // LTR == LTR
    foreach (const QString objectName, objectNames)
        QCOMPARE(findItem<QQuickItem>(listviewA, objectName)->x(), findItem<QQuickItem>(listviewB, objectName)->x());

    QCOMPARE(listviewB->layoutDirection(), listviewB->effectiveLayoutDirection());
    QQuickItemPrivate::get(listviewB)->setLayoutMirror(true);
    QVERIFY(listviewB->layoutDirection() != listviewB->effectiveLayoutDirection());

    // LTR != LTR+mirror
    foreach (const QString objectName, objectNames)
        QVERIFY(findItem<QQuickItem>(listviewA, objectName)->x() != findItem<QQuickItem>(listviewB, objectName)->x());

    listviewA->setProperty("layoutDirection", Qt::RightToLeft);

    // RTL == LTR+mirror
    foreach (const QString objectName, objectNames)
        QCOMPARE(findItem<QQuickItem>(listviewA, objectName)->x(), findItem<QQuickItem>(listviewB, objectName)->x());

    listviewB->setProperty("layoutDirection", Qt::RightToLeft);

    // RTL != RTL+mirror
    foreach (const QString objectName, objectNames)
        QVERIFY(findItem<QQuickItem>(listviewA, objectName)->x() != findItem<QQuickItem>(listviewB, objectName)->x());

    listviewA->setProperty("layoutDirection", Qt::LeftToRight);

    // LTR == RTL+mirror
    foreach (const QString objectName, objectNames)
        QCOMPARE(findItem<QQuickItem>(listviewA, objectName)->x(), findItem<QQuickItem>(listviewB, objectName)->x());

    delete windowA;
    delete windowB;
}

void tst_QQuickListView::margins()
{
    QQuickView *window = createView();

    QaimModel model;
    for (int i = 0; i < 50; i++)
        model.addItem("Item" + QString::number(i), "");

    QQmlContext *ctxt = window->rootContext();
    ctxt->setContextProperty("testModel", &model);

    window->setSource(testFileUrl("margins.qml"));
    window->show();
    QVERIFY(QTest::qWaitForWindowExposed(window));

    QQuickListView *listview = findItem<QQuickListView>(window->rootObject(), "list");
    QTRY_VERIFY(listview != 0);
    QQuickItem *contentItem = listview->contentItem();
    QTRY_VERIFY(contentItem != 0);
    QTRY_COMPARE(QQuickItemPrivate::get(listview)->polishScheduled, false);

    QCOMPARE(listview->contentY(), -30.);
    QCOMPARE(listview->originY(), 0.);

    // check end bound
    listview->positionViewAtEnd();
    qreal pos = listview->contentY();
    listview->setContentY(pos + 80);
    QTRY_COMPARE(QQuickItemPrivate::get(listview)->polishScheduled, false);
    listview->returnToBounds();
    QTRY_COMPARE(listview->contentY(), pos + 50);

    // remove item before visible and check that top margin is maintained
    // and originY is updated
    listview->setContentY(100);
    model.removeItem(1);
    listview->forceLayout();
    QTRY_COMPARE(listview->count(), model.count());
    listview->setContentY(-50);
    QTRY_COMPARE(QQuickItemPrivate::get(listview)->polishScheduled, false);
    listview->returnToBounds();
    QCOMPARE(listview->originY(), 20.);
    QTRY_COMPARE(listview->contentY(), -10.);

    // reduce top margin
    listview->setTopMargin(20);
    QCOMPARE(listview->originY(), 20.);
    QTRY_COMPARE(listview->contentY(), 0.);

    // check end bound
    listview->positionViewAtEnd();
    pos = listview->contentY();
    listview->setContentY(pos + 80);
    listview->returnToBounds();
    QTRY_COMPARE(listview->contentY(), pos + 50);

    // reduce bottom margin
    pos = listview->contentY();
    listview->setBottomMargin(40);
    QCOMPARE(listview->originY(), 20.);
    QTRY_COMPARE(listview->contentY(), pos-10);

    delete window;
}

// QTBUG-24028
void tst_QQuickListView::marginsResize()
{
    QFETCH(QQuickListView::Orientation, orientation);
    QFETCH(Qt::LayoutDirection, layoutDirection);
    QFETCH(QQuickItemView::VerticalLayoutDirection, verticalLayoutDirection);
    QFETCH(qreal, start);
    QFETCH(qreal, end);

    QPoint flickStart(20, 20);
    QPoint flickEnd(20, 20);
    if (orientation == QQuickListView::Vertical)
        flickStart.ry() += (verticalLayoutDirection == QQuickItemView::TopToBottom) ? 180 : -180;
    else
        flickStart.rx() += (layoutDirection == Qt::LeftToRight) ? 180 : -180;

    QQuickView *window = getView();

    window->setSource(testFileUrl("margins2.qml"));
    QQuickViewTestUtil::moveMouseAway(window);
    window->show();
    QVERIFY(QTest::qWaitForWindowExposed(window));

    QQuickListView *listview = findItem<QQuickListView>(window->rootObject(), "listview");
    QTRY_VERIFY(listview != 0);

    listview->setOrientation(orientation);
    listview->setLayoutDirection(layoutDirection);
    listview->setVerticalLayoutDirection(verticalLayoutDirection);
    QTRY_COMPARE(QQuickItemPrivate::get(listview)->polishScheduled, false);

    // view is resized after componentCompleted - top margin should still be visible
    if (orientation == QQuickListView::Vertical)
        QCOMPARE(listview->contentY(), start);
    else
        QCOMPARE(listview->contentX(), start);

    // move to last index and ensure bottom margin is visible.
    listview->setCurrentIndex(19);
    if (orientation == QQuickListView::Vertical)
        QTRY_COMPARE(listview->contentY(), end);
    else
        QTRY_COMPARE(listview->contentX(), end);

    // flick past the end and check content pos still settles on correct extents
    flick(window, flickStart, flickEnd, 180);
    QTRY_VERIFY(!listview->isMoving());
    if (orientation == QQuickListView::Vertical)
        QTRY_COMPARE(listview->contentY(), end);
    else
        QTRY_COMPARE(listview->contentX(), end);

    // back to top - top margin should be visible.
    listview->setCurrentIndex(0);
    if (orientation == QQuickListView::Vertical)
        QTRY_COMPARE(listview->contentY(), start);
    else
        QTRY_COMPARE(listview->contentX(), start);

    // flick past the beginning and check content pos still settles on correct extents
    flick(window, flickEnd, flickStart, 180);
    QTRY_VERIFY(!listview->isMoving());
    if (orientation == QQuickListView::Vertical)
        QTRY_COMPARE(listview->contentY(), start);
    else
        QTRY_COMPARE(listview->contentX(), start);

    releaseView(window);
}

void tst_QQuickListView::marginsResize_data()
{
    QTest::addColumn<QQuickListView::Orientation>("orientation");
    QTest::addColumn<Qt::LayoutDirection>("layoutDirection");
    QTest::addColumn<QQuickListView::VerticalLayoutDirection>("verticalLayoutDirection");
    QTest::addColumn<qreal>("start");
    QTest::addColumn<qreal>("end");

    // in Right to Left mode, leftMargin still means leftMargin - it doesn't reverse to mean rightMargin

    QTest::newRow("vertical")
            << QQuickListView::Vertical << Qt::LeftToRight << QQuickItemView::TopToBottom
            << -40.0 << 1020.0;

    QTest::newRow("vertical, BottomToTop")
            << QQuickListView::Vertical << Qt::LeftToRight << QQuickItemView::BottomToTop
            << -180.0 << -1240.0;

    QTest::newRow("horizontal")
            << QQuickListView::Horizontal<< Qt::LeftToRight << QQuickItemView::TopToBottom
            << -40.0 << 1020.0;

    QTest::newRow("horizontal, rtl")
            << QQuickListView::Horizontal << Qt::RightToLeft << QQuickItemView::TopToBottom
            << -180.0 << -1240.0;
}

void tst_QQuickListView::snapToItem_data()
{
    QTest::addColumn<QQuickListView::Orientation>("orientation");
    QTest::addColumn<Qt::LayoutDirection>("layoutDirection");
    QTest::addColumn<QQuickItemView::VerticalLayoutDirection>("verticalLayoutDirection");
    QTest::addColumn<int>("highlightRangeMode");
    QTest::addColumn<QPoint>("flickStart");
    QTest::addColumn<QPoint>("flickEnd");
    QTest::addColumn<qreal>("snapAlignment");
    QTest::addColumn<qreal>("endExtent");
    QTest::addColumn<qreal>("startExtent");

    QTest::newRow("vertical, top to bottom")
        << QQuickListView::Vertical << Qt::LeftToRight << QQuickItemView::TopToBottom << int(QQuickItemView::NoHighlightRange)
        << QPoint(20, 200) << QPoint(20, 20) << 60.0 << 560.0 << 0.0;

    QTest::newRow("vertical, bottom to top")
        << QQuickListView::Vertical << Qt::LeftToRight << QQuickItemView::BottomToTop << int(QQuickItemView::NoHighlightRange)
        << QPoint(20, 20) << QPoint(20, 200) << -60.0 << -560.0 - 240.0 << -240.0;

    QTest::newRow("horizontal, left to right")
        << QQuickListView::Horizontal << Qt::LeftToRight << QQuickItemView::TopToBottom << int(QQuickItemView::NoHighlightRange)
        << QPoint(200, 20) << QPoint(20, 20) << 60.0 << 560.0 << 0.0;

    QTest::newRow("horizontal, right to left")
        << QQuickListView::Horizontal << Qt::RightToLeft << QQuickItemView::TopToBottom << int(QQuickItemView::NoHighlightRange)
        << QPoint(20, 20) << QPoint(200, 20) << -60.0 << -560.0 - 240.0 << -240.0;

    QTest::newRow("vertical, top to bottom, enforce range")
        << QQuickListView::Vertical << Qt::LeftToRight << QQuickItemView::TopToBottom << int(QQuickItemView::StrictlyEnforceRange)
        << QPoint(20, 200) << QPoint(20, 20) << 60.0 << 700.0 << -20.0;

    QTest::newRow("vertical, bottom to top, enforce range")
        << QQuickListView::Vertical << Qt::LeftToRight << QQuickItemView::BottomToTop << int(QQuickItemView::StrictlyEnforceRange)
        << QPoint(20, 20) << QPoint(20, 200) << -60.0 << -560.0 - 240.0 - 140.0 << -220.0;

    QTest::newRow("horizontal, left to right, enforce range")
        << QQuickListView::Horizontal << Qt::LeftToRight << QQuickItemView::TopToBottom << int(QQuickItemView::StrictlyEnforceRange)
        << QPoint(200, 20) << QPoint(20, 20) << 60.0 << 700.0 << -20.0;

    QTest::newRow("horizontal, right to left, enforce range")
        << QQuickListView::Horizontal << Qt::RightToLeft << QQuickItemView::TopToBottom << int(QQuickItemView::StrictlyEnforceRange)
        << QPoint(20, 20) << QPoint(200, 20) << -60.0 << -560.0 - 240.0 - 140.0 << -220.0;
}

void tst_QQuickListView::snapToItem()
{
    QFETCH(QQuickListView::Orientation, orientation);
    QFETCH(Qt::LayoutDirection, layoutDirection);
    QFETCH(QQuickItemView::VerticalLayoutDirection, verticalLayoutDirection);
    QFETCH(int, highlightRangeMode);
    QFETCH(QPoint, flickStart);
    QFETCH(QPoint, flickEnd);
    QFETCH(qreal, snapAlignment);
    QFETCH(qreal, endExtent);
    QFETCH(qreal, startExtent);

    QQuickView *window = getView();
    QQuickViewTestUtil::moveMouseAway(window);

    window->setSource(testFileUrl("snapToItem.qml"));
    window->show();
    QVERIFY(QTest::qWaitForWindowExposed(window));


    QQuickListView *listview = findItem<QQuickListView>(window->rootObject(), "list");
    QTRY_VERIFY(listview != 0);

    listview->setOrientation(orientation);
    listview->setLayoutDirection(layoutDirection);
    listview->setVerticalLayoutDirection(verticalLayoutDirection);
    listview->setHighlightRangeMode(QQuickItemView::HighlightRangeMode(highlightRangeMode));
    QTRY_COMPARE(QQuickItemPrivate::get(listview)->polishScheduled, false);

    QQuickItem *contentItem = listview->contentItem();
    QTRY_VERIFY(contentItem != 0);

    // confirm that a flick hits an item boundary
    flick(window, flickStart, flickEnd, 180);
    QTRY_VERIFY(listview->isMoving() == false); // wait until it stops
    if (orientation == QQuickListView::Vertical)
        QCOMPARE(qreal(fmod(listview->contentY(),80.0)), snapAlignment);
    else
        QCOMPARE(qreal(fmod(listview->contentX(),80.0)), snapAlignment);

    // flick to end
    do {
        flick(window, flickStart, flickEnd, 180);
        QTRY_VERIFY(listview->isMoving() == false); // wait until it stops
    } while (orientation == QQuickListView::Vertical
           ? verticalLayoutDirection == QQuickItemView::TopToBottom ? !listview->isAtYEnd() : !listview->isAtYBeginning()
           : layoutDirection == Qt::LeftToRight ? !listview->isAtXEnd() : !listview->isAtXBeginning());

    if (orientation == QQuickListView::Vertical)
        QCOMPARE(listview->contentY(), endExtent);
    else
        QCOMPARE(listview->contentX(), endExtent);

    // flick to start
    do {
        flick(window, flickEnd, flickStart, 180);
        QTRY_VERIFY(listview->isMoving() == false); // wait until it stops
    } while (orientation == QQuickListView::Vertical
           ? verticalLayoutDirection == QQuickItemView::TopToBottom ? !listview->isAtYBeginning() : !listview->isAtYEnd()
           : layoutDirection == Qt::LeftToRight ? !listview->isAtXBeginning() : !listview->isAtXEnd());

    if (orientation == QQuickListView::Vertical)
        QCOMPARE(listview->contentY(), startExtent);
    else
        QCOMPARE(listview->contentX(), startExtent);

    releaseView(window);
}

void tst_QQuickListView::snapOneItemResize_QTBUG_43555()
{
    QQuickView *window = createView();
    window->resize(QSize(100, 320));
    window->setResizeMode(QQuickView::SizeRootObjectToView);
    QQuickViewTestUtil::moveMouseAway(window);

    window->setSource(testFileUrl("snapOneItemResize.qml"));
    window->show();
    QVERIFY(QTest::qWaitForWindowExposed(window));

    QQuickListView *listview = qobject_cast<QQuickListView*>(window->rootObject());
    QTRY_VERIFY(listview != 0);

    QSignalSpy currentIndexSpy(listview, SIGNAL(currentIndexChanged()));

    QTRY_COMPARE(QQuickItemPrivate::get(listview)->polishScheduled, false);
    QTRY_COMPARE(listview->currentIndex(), 5);
    currentIndexSpy.clear();

    window->resize(QSize(400, 320));

    QTRY_COMPARE(int(listview->width()), 400);
    QTRY_COMPARE(QQuickItemPrivate::get(listview)->polishScheduled, false);

    QTRY_COMPARE(listview->currentIndex(), 5);
    QCOMPARE(currentIndexSpy.count(), 0);

    delete window;
}

void tst_QQuickListView::qAbstractItemModel_package_items()
{
    items<QaimModel>(testFileUrl("listviewtest-package.qml"));
}

void tst_QQuickListView::qAbstractItemModel_items()
{
    items<QaimModel>(testFileUrl("listviewtest.qml"));
}

void tst_QQuickListView::qAbstractItemModel_package_changed()
{
    changed<QaimModel>(testFileUrl("listviewtest-package.qml"));
}

void tst_QQuickListView::qAbstractItemModel_changed()
{
    changed<QaimModel>(testFileUrl("listviewtest.qml"));
}

void tst_QQuickListView::qAbstractItemModel_package_inserted()
{
    inserted<QaimModel>(testFileUrl("listviewtest-package.qml"));
}

void tst_QQuickListView::qAbstractItemModel_inserted()
{
    inserted<QaimModel>(testFileUrl("listviewtest.qml"));
}

void tst_QQuickListView::qAbstractItemModel_inserted_more()
{
    inserted_more<QaimModel>();
}

void tst_QQuickListView::qAbstractItemModel_inserted_more_data()
{
    inserted_more_data();
}

void tst_QQuickListView::qAbstractItemModel_inserted_more_bottomToTop()
{
    inserted_more<QaimModel>(QQuickItemView::BottomToTop);
}

void tst_QQuickListView::qAbstractItemModel_inserted_more_bottomToTop_data()
{
    inserted_more_data();
}

void tst_QQuickListView::qAbstractItemModel_package_removed()
{
    removed<QaimModel>(testFileUrl("listviewtest-package.qml"), false);
    removed<QaimModel>(testFileUrl("listviewtest-package.qml"), true);
}

void tst_QQuickListView::qAbstractItemModel_removed()
{
    removed<QaimModel>(testFileUrl("listviewtest.qml"), false);
    removed<QaimModel>(testFileUrl("listviewtest.qml"), true);
}

void tst_QQuickListView::qAbstractItemModel_removed_more()
{
    removed_more<QaimModel>(testFileUrl("listviewtest.qml"));
}

void tst_QQuickListView::qAbstractItemModel_removed_more_data()
{
    removed_more_data();
}

void tst_QQuickListView::qAbstractItemModel_removed_more_bottomToTop()
{
    removed_more<QaimModel>(testFileUrl("listviewtest.qml"), QQuickItemView::BottomToTop);
}

void tst_QQuickListView::qAbstractItemModel_removed_more_bottomToTop_data()
{
    removed_more_data();
}

void tst_QQuickListView::qAbstractItemModel_package_moved()
{
    moved<QaimModel>(testFileUrl("listviewtest-package.qml"));
}

void tst_QQuickListView::qAbstractItemModel_package_moved_data()
{
    moved_data();
}

void tst_QQuickListView::qAbstractItemModel_moved()
{
    moved<QaimModel>(testFileUrl("listviewtest.qml"));
}

void tst_QQuickListView::qAbstractItemModel_moved_data()
{
    moved_data();
}

void tst_QQuickListView::qAbstractItemModel_moved_bottomToTop()
{
    moved<QaimModel>(testFileUrl("listviewtest-package.qml"), QQuickItemView::BottomToTop);
}

void tst_QQuickListView::qAbstractItemModel_moved_bottomToTop_data()
{
    moved_data();
}

void tst_QQuickListView::qAbstractItemModel_package_clear()
{
    clear<QaimModel>(testFileUrl("listviewtest-package.qml"));
}

void tst_QQuickListView::qAbstractItemModel_clear()
{
    clear<QaimModel>(testFileUrl("listviewtest.qml"));
}

void tst_QQuickListView::qAbstractItemModel_clear_bottomToTop()
{
    clear<QaimModel>(testFileUrl("listviewtest.qml"), QQuickItemView::BottomToTop);
}

void tst_QQuickListView::qAbstractItemModel_package_sections()
{
    sections<QaimModel>(testFileUrl("listview-sections-package.qml"));
}

void tst_QQuickListView::qAbstractItemModel_sections()
{
    sections<QaimModel>(testFileUrl("listview-sections.qml"));
}

void tst_QQuickListView::creationContext()
{
    QQuickView window;
    window.setGeometry(0,0,240,320);
    window.setSource(testFileUrl("creationContext.qml"));
    qApp->processEvents();

    QQuickItem *rootItem = qobject_cast<QQuickItem *>(window.rootObject());
    QVERIFY(rootItem);
    QVERIFY(rootItem->property("count").toInt() > 0);

    QQuickItem *item;
    QVERIFY(item = findItem<QQuickItem>(rootItem, "listItem"));
    QCOMPARE(item->property("text").toString(), QString("Hello!"));
    QVERIFY(item = rootItem->findChild<QQuickItem *>("header"));
    QCOMPARE(item->property("text").toString(), QString("Hello!"));
    QVERIFY(item = rootItem->findChild<QQuickItem *>("footer"));
    QCOMPARE(item->property("text").toString(), QString("Hello!"));
    QVERIFY(item = rootItem->findChild<QQuickItem *>("section"));
    QCOMPARE(item->property("text").toString(), QString("Hello!"));
}

void tst_QQuickListView::QTBUG_21742()
{
    QQuickView window;
    window.setGeometry(0,0,200,200);
    window.setSource(testFileUrl("qtbug-21742.qml"));
    qApp->processEvents();

    QQuickItem *rootItem = qobject_cast<QQuickItem *>(window.rootObject());
    QVERIFY(rootItem);
    QCOMPARE(rootItem->property("count").toInt(), 1);
}

void tst_QQuickListView::asynchronous()
{
    QQuickView *window = createView();
    window->show();
    QQmlIncubationController controller;
    window->engine()->setIncubationController(&controller);

    window->setSource(testFileUrl("asyncloader.qml"));

    QQuickItem *rootObject = qobject_cast<QQuickItem*>(window->rootObject());
    QVERIFY(rootObject);

    QQuickListView *listview = 0;
    while (!listview) {
        bool b = false;
        controller.incubateWhile(&b);
        listview = rootObject->findChild<QQuickListView*>("view");
    }

    // items will be created one at a time
    for (int i = 0; i < 8; ++i) {
        QVERIFY(findItem<QQuickItem>(listview, "wrapper", i) == 0);
        QQuickItem *item = 0;
        while (!item) {
            bool b = false;
            controller.incubateWhile(&b);
            item = findItem<QQuickItem>(listview, "wrapper", i);
        }
    }

    {
        bool b = true;
        controller.incubateWhile(&b);
    }

    // verify positioning
    QQuickItem *contentItem = listview->contentItem();
    for (int i = 0; i < 8; ++i) {
        QQuickItem *item = findItem<QQuickItem>(contentItem, "wrapper", i);
        QTRY_COMPARE(item->y(), i*50.0);
    }

    delete window;
}

void tst_QQuickListView::snapOneItem_data()
{
    QTest::addColumn<QQuickListView::Orientation>("orientation");
    QTest::addColumn<Qt::LayoutDirection>("layoutDirection");
    QTest::addColumn<QQuickItemView::VerticalLayoutDirection>("verticalLayoutDirection");
    QTest::addColumn<int>("highlightRangeMode");
    QTest::addColumn<QPoint>("flickStart");
    QTest::addColumn<QPoint>("flickEnd");
    QTest::addColumn<qreal>("snapAlignment");
    QTest::addColumn<qreal>("endExtent");
    QTest::addColumn<qreal>("startExtent");

    QTest::newRow("vertical, top to bottom")
        << QQuickListView::Vertical << Qt::LeftToRight << QQuickItemView::TopToBottom << int(QQuickItemView::NoHighlightRange)
        << QPoint(20, 200) << QPoint(20, 20) << 180.0 << 560.0 << 0.0;

    QTest::newRow("vertical, bottom to top")
        << QQuickListView::Vertical << Qt::LeftToRight << QQuickItemView::BottomToTop << int(QQuickItemView::NoHighlightRange)
        << QPoint(20, 20) << QPoint(20, 200) << -420.0 << -560.0 - 240.0 << -240.0;

    QTest::newRow("horizontal, left to right")
        << QQuickListView::Horizontal << Qt::LeftToRight << QQuickItemView::TopToBottom << int(QQuickItemView::NoHighlightRange)
        << QPoint(200, 20) << QPoint(20, 20) << 180.0 << 560.0 << 0.0;

    QTest::newRow("horizontal, right to left")
        << QQuickListView::Horizontal << Qt::RightToLeft << QQuickItemView::TopToBottom << int(QQuickItemView::NoHighlightRange)
        << QPoint(20, 20) << QPoint(200, 20) << -420.0 << -560.0 - 240.0 << -240.0;

    QTest::newRow("vertical, top to bottom, enforce range")
        << QQuickListView::Vertical << Qt::LeftToRight << QQuickItemView::TopToBottom << int(QQuickItemView::StrictlyEnforceRange)
        << QPoint(20, 200) << QPoint(20, 20) << 180.0 << 580.0 << -20.0;

    QTest::newRow("vertical, bottom to top, enforce range")
        << QQuickListView::Vertical << Qt::LeftToRight << QQuickItemView::BottomToTop << int(QQuickItemView::StrictlyEnforceRange)
        << QPoint(20, 20) << QPoint(20, 200) << -420.0 << -580.0 - 240.0 << -220.0;

    QTest::newRow("horizontal, left to right, enforce range")
        << QQuickListView::Horizontal << Qt::LeftToRight << QQuickItemView::TopToBottom << int(QQuickItemView::StrictlyEnforceRange)
        << QPoint(200, 20) << QPoint(20, 20) << 180.0 << 580.0 << -20.0;

    QTest::newRow("horizontal, right to left, enforce range")
        << QQuickListView::Horizontal << Qt::RightToLeft << QQuickItemView::TopToBottom << int(QQuickItemView::StrictlyEnforceRange)
        << QPoint(20, 20) << QPoint(200, 20) << -420.0 << -580.0 - 240.0 << -220.0;
}

void tst_QQuickListView::snapOneItem()
{
    QFETCH(QQuickListView::Orientation, orientation);
    QFETCH(Qt::LayoutDirection, layoutDirection);
    QFETCH(QQuickItemView::VerticalLayoutDirection, verticalLayoutDirection);
    QFETCH(int, highlightRangeMode);
    QFETCH(QPoint, flickStart);
    QFETCH(QPoint, flickEnd);
    QFETCH(qreal, snapAlignment);
    QFETCH(qreal, endExtent);
    QFETCH(qreal, startExtent);

    QQuickView *window = getView();
    QQuickViewTestUtil::moveMouseAway(window);

    window->setSource(testFileUrl("snapOneItem.qml"));
    window->show();
    QVERIFY(QTest::qWaitForWindowExposed(window));


    QQuickListView *listview = findItem<QQuickListView>(window->rootObject(), "list");
    QTRY_VERIFY(listview != 0);

    listview->setOrientation(orientation);
    listview->setLayoutDirection(layoutDirection);
    listview->setVerticalLayoutDirection(verticalLayoutDirection);
    listview->setHighlightRangeMode(QQuickItemView::HighlightRangeMode(highlightRangeMode));
    QTRY_COMPARE(QQuickItemPrivate::get(listview)->polishScheduled, false);

    QQuickItem *contentItem = listview->contentItem();
    QTRY_VERIFY(contentItem != 0);

    QSignalSpy currentIndexSpy(listview, SIGNAL(currentIndexChanged()));

    // confirm that a flick hits the next item boundary
    flick(window, flickStart, flickEnd, 180);
    QTRY_VERIFY(listview->isMoving() == false); // wait until it stops
    if (orientation == QQuickListView::Vertical)
        QCOMPARE(listview->contentY(), snapAlignment);
    else
        QCOMPARE(listview->contentX(), snapAlignment);

    if (QQuickItemView::HighlightRangeMode(highlightRangeMode) == QQuickItemView::StrictlyEnforceRange) {
        QCOMPARE(listview->currentIndex(), 1);
        QCOMPARE(currentIndexSpy.count(), 1);
    }

    // flick to end
    do {
        flick(window, flickStart, flickEnd, 180);
        QTRY_VERIFY(listview->isMoving() == false); // wait until it stops
    } while (orientation == QQuickListView::Vertical
           ? verticalLayoutDirection == QQuickItemView::TopToBottom ? !listview->isAtYEnd() : !listview->isAtYBeginning()
           : layoutDirection == Qt::LeftToRight ? !listview->isAtXEnd() : !listview->isAtXBeginning());

    if (orientation == QQuickListView::Vertical)
        QCOMPARE(listview->contentY(), endExtent);
    else
        QCOMPARE(listview->contentX(), endExtent);

    if (QQuickItemView::HighlightRangeMode(highlightRangeMode) == QQuickItemView::StrictlyEnforceRange) {
        QCOMPARE(listview->currentIndex(), 3);
        QCOMPARE(currentIndexSpy.count(), 3);
    }

    // flick to start
    do {
        flick(window, flickEnd, flickStart, 180);
        QTRY_VERIFY(listview->isMoving() == false); // wait until it stops
    } while (orientation == QQuickListView::Vertical
           ? verticalLayoutDirection == QQuickItemView::TopToBottom ? !listview->isAtYBeginning() : !listview->isAtYEnd()
           : layoutDirection == Qt::LeftToRight ? !listview->isAtXBeginning() : !listview->isAtXEnd());

    if (orientation == QQuickListView::Vertical)
        QCOMPARE(listview->contentY(), startExtent);
    else
        QCOMPARE(listview->contentX(), startExtent);

    if (QQuickItemView::HighlightRangeMode(highlightRangeMode) == QQuickItemView::StrictlyEnforceRange) {
        QCOMPARE(listview->currentIndex(), 0);
        QCOMPARE(currentIndexSpy.count(), 6);
    }

    releaseView(window);
}

void tst_QQuickListView::snapOneItemCurrentIndexRemoveAnimation()
{
    QQuickView *window = createView();

    window->setSource(testFileUrl("snapOneItemCurrentIndexRemoveAnimation.qml"));
    window->show();
    QVERIFY(QTest::qWaitForWindowExposed(window));

    QQuickListView *listview = qobject_cast<QQuickListView*>(window->rootObject());
    QTRY_VERIFY(listview != 0);

    QTRY_COMPARE(QQuickItemPrivate::get(listview)->polishScheduled, false);
    QTRY_COMPARE(listview->currentIndex(), 0);
    QSignalSpy currentIndexSpy(listview, SIGNAL(currentIndexChanged()));

    QMetaObject::invokeMethod(window->rootObject(), "removeItemZero");
    QTRY_COMPARE(listview->property("transitionsRun").toInt(), 1);

    QTRY_COMPARE(QQuickItemPrivate::get(listview)->polishScheduled, false);

    QCOMPARE(listview->currentIndex(), 0);
    QCOMPARE(currentIndexSpy.count(), 0);

    delete window;
}

void tst_QQuickListView::attachedProperties_QTBUG_32836()
{
    QQuickView *window = createView();

    window->setSource(testFileUrl("attachedProperties.qml"));
    window->show();
    qApp->processEvents();

    QQuickListView *listview = qobject_cast<QQuickListView*>(window->rootObject());
    QVERIFY(listview != 0);

    QQuickItem *header = listview->headerItem();
    QVERIFY(header);
    QCOMPARE(header->width(), listview->width());

    QQuickItem *footer = listview->footerItem();
    QVERIFY(footer);
    QCOMPARE(footer->width(), listview->width());

    QQuickItem *highlight = listview->highlightItem();
    QVERIFY(highlight);
    QCOMPARE(highlight->width(), listview->width());

    QQuickItem *currentItem = listview->currentItem();
    QVERIFY(currentItem);
    QCOMPARE(currentItem->width(), listview->width());

    QQuickItem *sectionItem = findItem<QQuickItem>(window->rootObject(), "sectionItem");
    QVERIFY(sectionItem);
    QCOMPARE(sectionItem->width(), listview->width());

    delete window;
}

void tst_QQuickListView::unrequestedVisibility()
{
    QaimModel model;
    for (int i = 0; i < 30; i++)
        model.addItem("Item" + QString::number(i), QString::number(i));

    QQuickView *window = new QQuickView(0);
    window->setGeometry(0,0,240,320);

    QQmlContext *ctxt = window->rootContext();
    ctxt->setContextProperty("testModel", &model);
    ctxt->setContextProperty("testWrap", QVariant(false));

    window->setSource(testFileUrl("unrequestedItems.qml"));
    window->show();
    QVERIFY(QTest::qWaitForWindowExposed(window));


    QQuickListView *leftview = findItem<QQuickListView>(window->rootObject(), "leftList");
    QTRY_VERIFY(leftview != 0);

    QQuickListView *rightview = findItem<QQuickListView>(window->rootObject(), "rightList");
    QTRY_VERIFY(rightview != 0);

    QQuickItem *leftContent = leftview->contentItem();
    QTRY_VERIFY(leftContent != 0);

    QQuickItem *rightContent = rightview->contentItem();
    QTRY_VERIFY(rightContent != 0);

    rightview->setCurrentIndex(20);

    QTRY_COMPARE(leftview->contentY(), 0.0);
    QTRY_COMPARE(rightview->contentY(), 100.0);

    QQuickItem *item;

    QVERIFY(item = findItem<QQuickItem>(leftContent, "wrapper", 1));
    QCOMPARE(delegateVisible(item), true);
    QVERIFY(item = findItem<QQuickItem>(rightContent, "wrapper", 1));
    QCOMPARE(delegateVisible(item), false);

    QVERIFY(item = findItem<QQuickItem>(leftContent, "wrapper", 19));
    QCOMPARE(delegateVisible(item), false);
    QVERIFY(item = findItem<QQuickItem>(rightContent, "wrapper", 19));
    QCOMPARE(delegateVisible(item), true);

    QVERIFY(item = findItem<QQuickItem>(leftContent, "wrapper", 16));
    QCOMPARE(delegateVisible(item), true);
    QVERIFY(item = findItem<QQuickItem>(leftContent, "wrapper", 17));
    QCOMPARE(delegateVisible(item), false);
    QVERIFY(item = findItem<QQuickItem>(rightContent, "wrapper", 3));
    QCOMPARE(delegateVisible(item), false);
    QVERIFY(item = findItem<QQuickItem>(rightContent, "wrapper", 4));
    QCOMPARE(delegateVisible(item), true);

    rightview->setCurrentIndex(0);

    QTRY_COMPARE(leftview->contentY(), 0.0);
    QTRY_COMPARE(rightview->contentY(), 0.0);

    QVERIFY(item = findItem<QQuickItem>(leftContent, "wrapper", 1));
    QCOMPARE(delegateVisible(item), true);
    QVERIFY(item = findItem<QQuickItem>(rightContent, "wrapper", 1));
    QTRY_COMPARE(delegateVisible(item), true);

    QVERIFY(!findItem<QQuickItem>(leftContent, "wrapper", 19));
    QVERIFY(!findItem<QQuickItem>(rightContent, "wrapper", 19));

    leftview->setCurrentIndex(20);

    QTRY_COMPARE(leftview->contentY(), 100.0);
    QTRY_COMPARE(rightview->contentY(), 0.0);

    QVERIFY(item = findItem<QQuickItem>(leftContent, "wrapper", 1));
    QTRY_COMPARE(delegateVisible(item), false);
    QVERIFY(item = findItem<QQuickItem>(rightContent, "wrapper", 1));
    QCOMPARE(delegateVisible(item), true);

    QVERIFY(item = findItem<QQuickItem>(leftContent, "wrapper", 19));
    QCOMPARE(delegateVisible(item), true);
    QVERIFY(item = findItem<QQuickItem>(rightContent, "wrapper", 19));
    QCOMPARE(delegateVisible(item), false);

    QVERIFY(item = findItem<QQuickItem>(leftContent, "wrapper", 3));
    QCOMPARE(delegateVisible(item), false);
    QVERIFY(item = findItem<QQuickItem>(leftContent, "wrapper", 4));
    QCOMPARE(delegateVisible(item), true);
    QVERIFY(item = findItem<QQuickItem>(rightContent, "wrapper", 16));
    QCOMPARE(delegateVisible(item), true);
    QVERIFY(item = findItem<QQuickItem>(rightContent, "wrapper", 17));
    QCOMPARE(delegateVisible(item), false);

    model.moveItems(19, 1, 1);
    QTRY_COMPARE(QQuickItemPrivate::get(leftview)->polishScheduled, false);

    QTRY_VERIFY(item = findItem<QQuickItem>(leftContent, "wrapper", 1));
    QCOMPARE(delegateVisible(item), false);
    QVERIFY(item = findItem<QQuickItem>(rightContent, "wrapper", 1));
    QCOMPARE(delegateVisible(item), true);

    QVERIFY(item = findItem<QQuickItem>(leftContent, "wrapper", 19));
    QCOMPARE(delegateVisible(item), true);
    QVERIFY(item = findItem<QQuickItem>(rightContent, "wrapper", 19));
    QCOMPARE(delegateVisible(item), false);

    QVERIFY(item = findItem<QQuickItem>(leftContent, "wrapper", 4));
    QCOMPARE(delegateVisible(item), false);
    QVERIFY(item = findItem<QQuickItem>(leftContent, "wrapper", 5));
    QCOMPARE(delegateVisible(item), true);
    QVERIFY(item = findItem<QQuickItem>(rightContent, "wrapper", 16));
    QCOMPARE(delegateVisible(item), true);
    QVERIFY(item = findItem<QQuickItem>(rightContent, "wrapper", 17));
    QCOMPARE(delegateVisible(item), false);

    model.moveItems(3, 4, 1);
    QTRY_COMPARE(QQuickItemPrivate::get(leftview)->polishScheduled, false);

    QVERIFY(item = findItem<QQuickItem>(leftContent, "wrapper", 4));
    QCOMPARE(delegateVisible(item), false);
    QVERIFY(item = findItem<QQuickItem>(leftContent, "wrapper", 5));
    QCOMPARE(delegateVisible(item), true);
    QVERIFY(item = findItem<QQuickItem>(rightContent, "wrapper", 16));
    QCOMPARE(delegateVisible(item), true);
    QVERIFY(item = findItem<QQuickItem>(rightContent, "wrapper", 17));
    QCOMPARE(delegateVisible(item), false);

    model.moveItems(4, 3, 1);
    QTRY_COMPARE(QQuickItemPrivate::get(leftview)->polishScheduled, false);

    QVERIFY(item = findItem<QQuickItem>(leftContent, "wrapper", 4));
    QCOMPARE(delegateVisible(item), false);
    QVERIFY(item = findItem<QQuickItem>(leftContent, "wrapper", 5));
    QCOMPARE(delegateVisible(item), true);
    QVERIFY(item = findItem<QQuickItem>(rightContent, "wrapper", 16));
    QCOMPARE(delegateVisible(item), true);
    QVERIFY(item = findItem<QQuickItem>(rightContent, "wrapper", 17));
    QCOMPARE(delegateVisible(item), false);

    model.moveItems(16, 17, 1);
    QTRY_COMPARE(QQuickItemPrivate::get(leftview)->polishScheduled, false);

    QVERIFY(item = findItem<QQuickItem>(leftContent, "wrapper", 4));
    QCOMPARE(delegateVisible(item), false);
    QVERIFY(item = findItem<QQuickItem>(leftContent, "wrapper", 5));
    QCOMPARE(delegateVisible(item), true);
    QVERIFY(item = findItem<QQuickItem>(rightContent, "wrapper", 16));
    QCOMPARE(delegateVisible(item), true);
    QVERIFY(item = findItem<QQuickItem>(rightContent, "wrapper", 17));
    QCOMPARE(delegateVisible(item), false);

    model.moveItems(17, 16, 1);
    QTRY_COMPARE(QQuickItemPrivate::get(leftview)->polishScheduled, false);

    QVERIFY(item = findItem<QQuickItem>(leftContent, "wrapper", 4));
    QCOMPARE(delegateVisible(item), false);
    QVERIFY(item = findItem<QQuickItem>(leftContent, "wrapper", 5));
    QCOMPARE(delegateVisible(item), true);
    QVERIFY(item = findItem<QQuickItem>(rightContent, "wrapper", 16));
    QCOMPARE(delegateVisible(item), true);
    QVERIFY(item = findItem<QQuickItem>(rightContent, "wrapper", 17));
    QCOMPARE(delegateVisible(item), false);

    delete window;
}

void tst_QQuickListView::populateTransitions()
{
    QFETCH(bool, staticallyPopulate);
    QFETCH(bool, dynamicallyPopulate);
    QFETCH(bool, usePopulateTransition);

    QPointF transitionFrom(-50, -50);
    QPointF transitionVia(100, 100);
    QaimModel model_transitionFrom;
    QaimModel model_transitionVia;

    QaimModel model;
    if (staticallyPopulate) {
        for (int i = 0; i < 30; i++)
            model.addItem("item" + QString::number(i), "");
    }

    QQuickView *window = getView();
    window->rootContext()->setContextProperty("testModel", &model);
    window->rootContext()->setContextProperty("testObject", new TestObject(window->rootContext()));
    window->rootContext()->setContextProperty("usePopulateTransition", usePopulateTransition);
    window->rootContext()->setContextProperty("dynamicallyPopulate", dynamicallyPopulate);
    window->rootContext()->setContextProperty("transitionFrom", transitionFrom);
    window->rootContext()->setContextProperty("transitionVia", transitionVia);
    window->rootContext()->setContextProperty("model_transitionFrom", &model_transitionFrom);
    window->rootContext()->setContextProperty("model_transitionVia", &model_transitionVia);
    window->setSource(testFileUrl("populateTransitions.qml"));
    window->show();
    QVERIFY(QTest::qWaitForWindowExposed(window));

    QQuickListView *listview = findItem<QQuickListView>(window->rootObject(), "list");
    QVERIFY(listview);
    QQuickItem *contentItem = listview->contentItem();
    QVERIFY(contentItem);

    if (staticallyPopulate && usePopulateTransition) {
        QTRY_COMPARE(listview->property("countPopulateTransitions").toInt(), 16);
        QTRY_COMPARE(listview->property("countAddTransitions").toInt(), 0);
    } else if (dynamicallyPopulate) {
        QTRY_COMPARE(listview->property("countPopulateTransitions").toInt(), 0);
        QTRY_COMPARE(listview->property("countAddTransitions").toInt(), 16);
    } else {
        QTRY_COMPARE(QQuickItemPrivate::get(listview)->polishScheduled, false);
        QCOMPARE(listview->property("countPopulateTransitions").toInt(), 0);
        QCOMPARE(listview->property("countAddTransitions").toInt(), 0);
    }

    int itemCount = findItems<QQuickItem>(contentItem, "wrapper").count();
    for (int i=0; i < model.count() && i < itemCount; ++i) {
        QQuickItem *item = findItem<QQuickItem>(contentItem, "wrapper", i);
        QVERIFY2(item, QTest::toString(QString("Item %1 not found").arg(i)));
        QTRY_COMPARE(item->x(), 0.0);
        QTRY_COMPARE(item->y(), i*20.0);
        QQuickText *name = findItem<QQuickText>(contentItem, "textName", i);
        QVERIFY(name != 0);
        QTRY_COMPARE(name->text(), model.name(i));
    }

    listview->setProperty("countPopulateTransitions", 0);
    listview->setProperty("countAddTransitions", 0);

    // add an item and check this is done with add transition, not populate
    model.insertItem(0, "another item", "");
    QTRY_COMPARE(listview->property("countAddTransitions").toInt(), 1);
    QTRY_COMPARE(listview->property("countPopulateTransitions").toInt(), 0);

    // clear the model
    window->rootContext()->setContextProperty("testModel", QVariant());
    listview->forceLayout();
    QTRY_COMPARE(listview->count(), 0);
    QTRY_COMPARE(findItems<QQuickItem>(contentItem, "wrapper").count(), 0);
    listview->setProperty("countPopulateTransitions", 0);
    listview->setProperty("countAddTransitions", 0);

    // set to a valid model and check populate transition is run a second time
    model.clear();
    for (int i = 0; i < 30; i++)
        model.addItem("item" + QString::number(i), "");
    window->rootContext()->setContextProperty("testModel", &model);
    QTRY_COMPARE(listview->property("countPopulateTransitions").toInt(), usePopulateTransition ? 16 : 0);
    QTRY_COMPARE(listview->property("countAddTransitions").toInt(), 0);

    itemCount = findItems<QQuickItem>(contentItem, "wrapper").count();
    for (int i=0; i < model.count() && i < itemCount; ++i) {
        QQuickItem *item = findItem<QQuickItem>(contentItem, "wrapper", i);
        QVERIFY2(item, QTest::toString(QString("Item %1 not found").arg(i)));
        QTRY_COMPARE(item->x(), 0.0);
        QTRY_COMPARE(item->y(), i*20.0);
        QQuickText *name = findItem<QQuickText>(contentItem, "textName", i);
        QVERIFY(name != 0);
        QTRY_COMPARE(name->text(), model.name(i));
    }

    // reset model and check populate transition is run again
    listview->setProperty("countPopulateTransitions", 0);
    listview->setProperty("countAddTransitions", 0);
    model.reset();
    QTRY_COMPARE(listview->property("countPopulateTransitions").toInt(), usePopulateTransition ? 16 : 0);
    QTRY_COMPARE(listview->property("countAddTransitions").toInt(), 0);

    itemCount = findItems<QQuickItem>(contentItem, "wrapper").count();
    for (int i=0; i < model.count() && i < itemCount; ++i) {
        QQuickItem *item = findItem<QQuickItem>(contentItem, "wrapper", i);
        QVERIFY2(item, QTest::toString(QString("Item %1 not found").arg(i)));
        QTRY_COMPARE(item->x(), 0.0);
        QTRY_COMPARE(item->y(), i*20.0);
        QQuickText *name = findItem<QQuickText>(contentItem, "textName", i);
        QVERIFY(name != 0);
        QTRY_COMPARE(name->text(), model.name(i));
    }

    releaseView(window);
}

void tst_QQuickListView::populateTransitions_data()
{
    QTest::addColumn<bool>("staticallyPopulate");
    QTest::addColumn<bool>("dynamicallyPopulate");
    QTest::addColumn<bool>("usePopulateTransition");

    QTest::newRow("static") << true << false << true;
    QTest::newRow("static, no populate") << true << false << false;

    QTest::newRow("dynamic") << false << true << true;
    QTest::newRow("dynamic, no populate") << false << true << false;

    QTest::newRow("empty to start with") << false << false << true;
    QTest::newRow("empty to start with, no populate") << false << false << false;
}


/*
 * Tests if the first visible item is not repositioned if the same item
 * resized + changes position during a transition. The test does not test the
 * actual position while it is transitioning (since its timing sensitive), but
 * rather tests if the transition has reached its target state properly.
 **/
void tst_QQuickListView::sizeTransitions()
{
    QFETCH(bool, topToBottom);
    QQuickView *window = getView();
    QQmlContext *ctxt = window->rootContext();
    QaimModel model;
    ctxt->setContextProperty("testModel", &model);
    ctxt->setContextProperty("topToBottom", topToBottom);
    TestObject *testObject = new TestObject;
    ctxt->setContextProperty("testObject", &model);
    window->setSource(testFileUrl("sizeTransitions.qml"));
    window->show();
    QVERIFY(QTest::qWaitForWindowExposed(window));

    QQuickListView *listview = findItem<QQuickListView>(window->rootObject(), "list");
    QTRY_VERIFY(listview != 0);
    QTRY_COMPARE(QQuickItemPrivate::get(listview)->polishScheduled, false);

    // the following will start the transition
    model.addItem(QLatin1String("Test"), "");

    // This ensures early failure in case of failure (in which case
    // transitionFinished == true and scriptActionExecuted == false)
    QTRY_COMPARE(listview->property("scriptActionExecuted").toBool() ||
                 listview->property("transitionFinished").toBool(), true);
    QCOMPARE(listview->property("scriptActionExecuted").toBool(), true);
    QCOMPARE(listview->property("transitionFinished").toBool(), true);

    releaseView(window);
    delete testObject;
}

void tst_QQuickListView::sizeTransitions_data()
{
    QTest::addColumn<bool>("topToBottom");

    QTest::newRow("TopToBottom")
            << true;

    QTest::newRow("LeftToRight")
            << false;
}

void tst_QQuickListView::addTransitions()
{
    QFETCH(int, initialItemCount);
    QFETCH(bool, shouldAnimateTargets);
    QFETCH(qreal, contentY);
    QFETCH(int, insertionIndex);
    QFETCH(int, insertionCount);
    QFETCH(ListRange, expectedDisplacedIndexes);

    // added items should start here
    QPointF targetItems_transitionFrom(-50, -50);

    // displaced items should pass through this point
    QPointF displacedItems_transitionVia(100, 100);

    QaimModel model;
    for (int i = 0; i < initialItemCount; i++)
        model.addItem("Original item" + QString::number(i), "");
    QaimModel model_targetItems_transitionFrom;
    QaimModel model_displacedItems_transitionVia;

    QQuickView *window = getView();
    QQmlContext *ctxt = window->rootContext();
    TestObject *testObject = new TestObject;
    ctxt->setContextProperty("testModel", &model);
    ctxt->setContextProperty("model_targetItems_transitionFrom", &model_targetItems_transitionFrom);
    ctxt->setContextProperty("model_displacedItems_transitionVia", &model_displacedItems_transitionVia);
    ctxt->setContextProperty("targetItems_transitionFrom", targetItems_transitionFrom);
    ctxt->setContextProperty("displacedItems_transitionVia", displacedItems_transitionVia);
    ctxt->setContextProperty("testObject", testObject);
    window->setSource(testFileUrl("addTransitions.qml"));
    window->show();
    QVERIFY(QTest::qWaitForWindowExposed(window));

    QQuickListView *listview = findItem<QQuickListView>(window->rootObject(), "list");
    QTRY_VERIFY(listview != 0);
    QQuickItem *contentItem = listview->contentItem();
    QVERIFY(contentItem != 0);
    QTRY_COMPARE(QQuickItemPrivate::get(listview)->polishScheduled, false);

    if (contentY != 0) {
        listview->setContentY(contentY);
        QTRY_COMPARE(QQuickItemPrivate::get(listview)->polishScheduled, false);
    }

    QList<QPair<QString,QString> > expectedDisplacedValues = expectedDisplacedIndexes.getModelDataValues(model);

    // only target items that will become visible should be animated
    QList<QPair<QString, QString> > newData;
    QList<QPair<QString, QString> > expectedTargetData;
    QList<int> targetIndexes;
    if (shouldAnimateTargets) {
        for (int i=insertionIndex; i<insertionIndex+insertionCount; i++) {
            newData << qMakePair(QString("New item %1").arg(i), QString(""));

            if (i >= contentY / 20 && i < (contentY + listview->height()) / 20) {  // only grab visible items
                expectedTargetData << newData.last();
                targetIndexes << i;
            }
        }
        QVERIFY(expectedTargetData.count() > 0);
    }

    // start animation
    if (!newData.isEmpty()) {
        model.insertItems(insertionIndex, newData);
        QTRY_COMPARE(model.count(), listview->count());
        listview->forceLayout();
    }

    QList<QQuickItem *> targetItems = findItems<QQuickItem>(contentItem, "wrapper", targetIndexes);

    if (shouldAnimateTargets) {
        QTRY_COMPARE(listview->property("targetTransitionsDone").toInt(), expectedTargetData.count());
        QTRY_COMPARE(listview->property("displaceTransitionsDone").toInt(),
                     expectedDisplacedIndexes.isValid() ? expectedDisplacedIndexes.count() : 0);

        // check the target and displaced items were animated
        model_targetItems_transitionFrom.matchAgainst(expectedTargetData, "wasn't animated from target 'from' pos", "shouldn't have been animated from target 'from' pos");
        model_displacedItems_transitionVia.matchAgainst(expectedDisplacedValues, "wasn't animated with displaced anim", "shouldn't have been animated with displaced anim");

        // check attached properties
        matchItemsAndIndexes(listview->property("targetTrans_items").toMap(), model, targetIndexes);
        matchIndexLists(listview->property("targetTrans_targetIndexes").toList(), targetIndexes);
        matchItemLists(listview->property("targetTrans_targetItems").toList(), targetItems);
        if (expectedDisplacedIndexes.isValid()) {
            // adjust expectedDisplacedIndexes to their final values after the move
            QList<int> displacedIndexes = adjustIndexesForAddDisplaced(expectedDisplacedIndexes.indexes, insertionIndex, insertionCount);
            matchItemsAndIndexes(listview->property("displacedTrans_items").toMap(), model, displacedIndexes);
            matchIndexLists(listview->property("displacedTrans_targetIndexes").toList(), targetIndexes);
            matchItemLists(listview->property("displacedTrans_targetItems").toList(), targetItems);
        }

    } else {
        QTRY_COMPARE(model_targetItems_transitionFrom.count(), 0);
        QTRY_COMPARE(model_displacedItems_transitionVia.count(), 0);
    }

    QList<QQuickItem*> items = findItems<QQuickItem>(contentItem, "wrapper");
    int firstVisibleIndex = -1;
    int itemCount = items.count();
    for (int i=0; i<items.count(); i++) {
        if (items[i]->y() >= contentY) {
            QQmlExpression e(qmlContext(items[i]), items[i], "index");
            firstVisibleIndex = e.evaluate().toInt();
            break;
        }
    }
    QVERIFY2(firstVisibleIndex >= 0, QTest::toString(firstVisibleIndex));

    // verify all items moved to the correct final positions
    for (int i=firstVisibleIndex; i < model.count() && i < itemCount; ++i) {
        QQuickItem *item = findItem<QQuickItem>(contentItem, "wrapper", i);
        QVERIFY2(item, QTest::toString(QString("Item %1 not found").arg(i)));
        QTRY_COMPARE(item->y(), i*20.0);
        QQuickText *name = findItem<QQuickText>(contentItem, "textName", i);
        QVERIFY(name != 0);
        QTRY_COMPARE(name->text(), model.name(i));
    }

    releaseView(window);
    delete testObject;
}

void tst_QQuickListView::addTransitions_data()
{
    QTest::addColumn<int>("initialItemCount");
    QTest::addColumn<qreal>("contentY");
    QTest::addColumn<bool>("shouldAnimateTargets");
    QTest::addColumn<int>("insertionIndex");
    QTest::addColumn<int>("insertionCount");
    QTest::addColumn<ListRange>("expectedDisplacedIndexes");

    // if inserting before visible index, items should not appear or animate in, even if there are > 1 new items
    QTest::newRow("insert 1, just before start")
            << 30 << 20.0 << false
            << 0 << 1 << ListRange();
    QTest::newRow("insert 1, way before start")
            << 30 << 20.0 << false
            << 0 << 1 << ListRange();
    QTest::newRow("insert multiple, just before start")
            << 30 << 100.0 << false
            << 0 << 3 << ListRange();
    QTest::newRow("insert multiple, way before start")
            << 30 << 100.0 << false
            << 0 << 3 << ListRange();

    QTest::newRow("insert 1 at start")
            << 30 << 0.0 << true
            << 0 << 1 << ListRange(0, 15);
    QTest::newRow("insert multiple at start")
            << 30 << 0.0 << true
            << 0 << 3 << ListRange(0, 15);
    QTest::newRow("insert 1 at start, content y not 0")
            << 30 << 40.0 << true  // first visible is index 2, so translate the displaced indexes by 2
            << 2 << 1 << ListRange(0 + 2, 15 + 2);
    QTest::newRow("insert multiple at start, content y not 0")
            << 30 << 40.0 << true    // first visible is index 2
            << 2 << 3 << ListRange(0 + 2, 15 + 2);

    QTest::newRow("insert 1 at start, to empty list")
            << 0 << 0.0 << true
            << 0 << 1 << ListRange();
    QTest::newRow("insert multiple at start, to empty list")
            << 0 << 0.0 << true
            << 0 << 3 << ListRange();

    QTest::newRow("insert 1 at middle")
            << 30 << 0.0 << true
            << 5 << 1 << ListRange(5, 15);
    QTest::newRow("insert multiple at middle")
            << 30 << 0.0 << true
            << 5 << 3 << ListRange(5, 15);

    QTest::newRow("insert 1 at bottom")
            << 30 << 0.0 << true
            << 15 << 1 << ListRange(15, 15);
    QTest::newRow("insert multiple at bottom")
            << 30 << 0.0 << true
            << 15 << 3 << ListRange(15, 15);
    QTest::newRow("insert 1 at bottom, content y not 0")
            << 30 << 20.0 * 3 << true
            << 15 + 3 << 1 << ListRange(15 + 3, 15 + 3);
    QTest::newRow("insert multiple at bottom, content y not 0")
            << 30 << 20.0 * 3 << true
            << 15 + 3 << 3 << ListRange(15 + 3, 15 + 3);

    // items added after the last visible will not be animated in, since they
    // do not appear in the final view
    QTest::newRow("insert 1 after end")
            << 30 << 0.0 << false
            << 17 << 1 << ListRange();
    QTest::newRow("insert multiple after end")
            << 30 << 0.0 << false
            << 17 << 3 << ListRange();
}

void tst_QQuickListView::moveTransitions()
{
    QFETCH(int, initialItemCount);
    QFETCH(qreal, contentY);
    QFETCH(qreal, itemsOffsetAfterMove);
    QFETCH(int, moveFrom);
    QFETCH(int, moveTo);
    QFETCH(int, moveCount);
    QFETCH(ListRange, expectedDisplacedIndexes);

    // target and displaced items should pass through these points
    QPointF targetItems_transitionVia(-50, 50);
    QPointF displacedItems_transitionVia(100, 100);

    QaimModel model;
    for (int i = 0; i < initialItemCount; i++)
        model.addItem("Original item" + QString::number(i), "");
    QaimModel model_targetItems_transitionVia;
    QaimModel model_displacedItems_transitionVia;

    QQuickView *window = getView();
    QQmlContext *ctxt = window->rootContext();
    TestObject *testObject = new TestObject;
    ctxt->setContextProperty("testModel", &model);
    ctxt->setContextProperty("model_targetItems_transitionVia", &model_targetItems_transitionVia);
    ctxt->setContextProperty("model_displacedItems_transitionVia", &model_displacedItems_transitionVia);
    ctxt->setContextProperty("targetItems_transitionVia", targetItems_transitionVia);
    ctxt->setContextProperty("displacedItems_transitionVia", displacedItems_transitionVia);
    ctxt->setContextProperty("testObject", testObject);
    window->setSource(testFileUrl("moveTransitions.qml"));
    window->show();
    QVERIFY(QTest::qWaitForWindowExposed(window));

    QQuickListView *listview = findItem<QQuickListView>(window->rootObject(), "list");
    QTRY_VERIFY(listview != 0);
    QQuickItem *contentItem = listview->contentItem();
    QVERIFY(contentItem != 0);
    QQuickText *name;

    if (contentY != 0) {
        listview->setContentY(contentY);
        QTRY_COMPARE(QQuickItemPrivate::get(listview)->polishScheduled, false);
    }

    QList<QPair<QString,QString> > expectedDisplacedValues = expectedDisplacedIndexes.getModelDataValues(model);

    // Items moving to *or* from visible positions should be animated.
    // Otherwise, they should not be animated.
    QList<QPair<QString, QString> > expectedTargetData;
    QList<int> targetIndexes;
    for (int i=moveFrom; i<moveFrom+moveCount; i++) {
        int toIndex = moveTo + (i - moveFrom);
        if (i <= (contentY + listview->height()) / 20
                || toIndex < (contentY + listview->height()) / 20) {
            expectedTargetData << qMakePair(model.name(i), model.number(i));
            targetIndexes << i;
        }
    }
    // ViewTransition.index provides the indices that items are moving to, not from
    targetIndexes = adjustIndexesForMove(targetIndexes, moveFrom, moveTo, moveCount);

    // start animation
    model.moveItems(moveFrom, moveTo, moveCount);

    QTRY_COMPARE(listview->property("targetTransitionsDone").toInt(), expectedTargetData.count());
    QTRY_COMPARE(listview->property("displaceTransitionsDone").toInt(),
                 expectedDisplacedIndexes.isValid() ? expectedDisplacedIndexes.count() : 0);

    QList<QQuickItem *> targetItems = findItems<QQuickItem>(contentItem, "wrapper", targetIndexes);

    // check the target and displaced items were animated
    model_targetItems_transitionVia.matchAgainst(expectedTargetData, "wasn't animated from target 'from' pos", "shouldn't have been animated from target 'from' pos");
    model_displacedItems_transitionVia.matchAgainst(expectedDisplacedValues, "wasn't animated with displaced anim", "shouldn't have been animated with displaced anim");

    // check attached properties
    matchItemsAndIndexes(listview->property("targetTrans_items").toMap(), model, targetIndexes);
    matchIndexLists(listview->property("targetTrans_targetIndexes").toList(), targetIndexes);
    matchItemLists(listview->property("targetTrans_targetItems").toList(), targetItems);
    if (expectedDisplacedIndexes.isValid()) {
        // adjust expectedDisplacedIndexes to their final values after the move
        QList<int> displacedIndexes = adjustIndexesForMove(expectedDisplacedIndexes.indexes, moveFrom, moveTo, moveCount);
        matchItemsAndIndexes(listview->property("displacedTrans_items").toMap(), model, displacedIndexes);
        matchIndexLists(listview->property("displacedTrans_targetIndexes").toList(), targetIndexes);
        matchItemLists(listview->property("displacedTrans_targetItems").toList(), targetItems);
    }

    QList<QQuickItem*> items = findItems<QQuickItem>(contentItem, "wrapper");
    int firstVisibleIndex = -1;
    for (int i=0; i<items.count(); i++) {
        if (items[i]->y() >= contentY) {
            QQmlExpression e(qmlContext(items[i]), items[i], "index");
            firstVisibleIndex = e.evaluate().toInt();
            break;
        }
    }
    QVERIFY2(firstVisibleIndex >= 0, QTest::toString(firstVisibleIndex));

    // verify all items moved to the correct final positions
    int itemCount = findItems<QQuickItem>(contentItem, "wrapper").count();
    for (int i=firstVisibleIndex; i < model.count() && i < itemCount; ++i) {
        QQuickItem *item = findItem<QQuickItem>(contentItem, "wrapper", i);
        QVERIFY2(item, QTest::toString(QString("Item %1 not found").arg(i)));
        QTRY_COMPARE(item->y(), i*20.0 + itemsOffsetAfterMove);
        name = findItem<QQuickText>(contentItem, "textName", i);
        QVERIFY(name != 0);
        QTRY_COMPARE(name->text(), model.name(i));
    }

    releaseView(window);
    delete testObject;
}

void tst_QQuickListView::moveTransitions_data()
{
    QTest::addColumn<int>("initialItemCount");
    QTest::addColumn<qreal>("contentY");
    QTest::addColumn<qreal>("itemsOffsetAfterMove");
    QTest::addColumn<int>("moveFrom");
    QTest::addColumn<int>("moveTo");
    QTest::addColumn<int>("moveCount");
    QTest::addColumn<ListRange>("expectedDisplacedIndexes");

    // when removing from above the visible, all items shift down depending on how many
    // items have been removed from above the visible
    QTest::newRow("move from above view, outside visible items, move 1") << 30 << 4*20.0 << 20.0
            << 1 << 10 << 1 << ListRange(11, 15+4);
    QTest::newRow("move from above view, outside visible items, move 1 (first item)") << 30 << 4*20.0 << 20.0
            << 0 << 10 << 1 << ListRange(11, 15+4);
    QTest::newRow("move from above view, outside visible items, move multiple") << 30 << 4*20.0 << 2*20.0
            << 1 << 10 << 2 << ListRange(12, 15+4);
    QTest::newRow("move from above view, outside visible items, move multiple (first item)") << 30 << 4*20.0 << 3*20.0
            << 0 << 10 << 3 << ListRange(13, 15+4);
    QTest::newRow("move from above view, mix of visible/non-visible") << 30 << 4*20.0 << 3*20.0
            << 1 << 10 << 5 << ListRange(6, 14) + ListRange(15, 15+4);
    QTest::newRow("move from above view, mix of visible/non-visible (move first)") << 30 << 4*20.0 << 4*20.0
            << 0 << 10 << 5 << ListRange(5, 14) + ListRange(15, 15+4);

    QTest::newRow("move within view, move 1 down") << 30 << 0.0 << 0.0
            << 1 << 10 << 1 << ListRange(2, 10);
    QTest::newRow("move within view, move 1 down, move first item") << 30 << 0.0 << 0.0
            << 0 << 10 << 1 << ListRange(1, 10);
    QTest::newRow("move within view, move 1 down, move first item, contentY not 0") << 30 << 4*20.0 << 0.0
            << 0+4 << 10+4 << 1 << ListRange(1+4, 10+4);
    QTest::newRow("move within view, move 1 down, to last item") << 30 << 0.0 << 0.0
            << 10 << 15 << 1 << ListRange(11, 15);
    QTest::newRow("move within view, move first->last") << 30 << 0.0 << 0.0
            << 0 << 15 << 1 << ListRange(1, 15);

    QTest::newRow("move within view, move multiple down") << 30 << 0.0 << 0.0
            << 1 << 10 << 3 << ListRange(4, 12);
    QTest::newRow("move within view, move multiple down, move first item") << 30 << 0.0 << 0.0
            << 0 << 10 << 3 << ListRange(3, 12);
    QTest::newRow("move within view, move multiple down, move first item, contentY not 0") << 30 << 4*20.0 << 0.0
            << 0+4 << 10+4 << 3 << ListRange(3+4, 12+4);
    QTest::newRow("move within view, move multiple down, displace last item") << 30 << 0.0 << 0.0
            << 5 << 13 << 3 << ListRange(8, 15);
    QTest::newRow("move within view, move multiple down, move first->last") << 30 << 0.0 << 0.0
            << 0 << 13 << 3 << ListRange(3, 15);

    QTest::newRow("move within view, move 1 up") << 30 << 0.0 << 0.0
            << 10 << 1 << 1 << ListRange(1, 9);
    QTest::newRow("move within view, move 1 up, move to first index") << 30 << 0.0 << 0.0
            << 10 << 0 << 1 << ListRange(0, 9);
    QTest::newRow("move within view, move 1 up, move to first index, contentY not 0") << 30 << 4*20.0 << 0.0
            << 10+4 << 0+4 << 1 << ListRange(0+4, 9+4);
    QTest::newRow("move within view, move 1 up, move to first index, contentY not on item border") << 30 << 4*20.0 - 10 << 0.0
            << 10+4 << 0+4 << 1 << ListRange(0+4, 9+4);
    QTest::newRow("move within view, move 1 up, move last item") << 30 << 0.0 << 0.0
            << 15 << 10 << 1 << ListRange(10, 14);
    QTest::newRow("move within view, move 1 up, move last->first") << 30 << 0.0 << 0.0
            << 15 << 0 << 1 << ListRange(0, 14);

    QTest::newRow("move within view, move multiple up") << 30 << 0.0 << 0.0
            << 10 << 1 << 3 << ListRange(1, 9);
    QTest::newRow("move within view, move multiple up, move to first index") << 30 << 0.0 << 0.0
            << 10 << 0 << 3 << ListRange(0, 9);
    QTest::newRow("move within view, move multiple up, move to first index, contentY not 0") << 30 << 4*20.0 << 0.0
            << 10+4 << 0+4 << 3 << ListRange(0+4, 9+4);
    QTest::newRow("move within view, move multiple up, move last item") << 30 << 0.0 << 0.0
            << 13 << 5 << 3 << ListRange(5, 12);
    QTest::newRow("move within view, move multiple up, move last->first") << 30 << 0.0 << 0.0
            << 13 << 0 << 3 << ListRange(0, 12);

    QTest::newRow("move from below view, move 1 up, move to top") << 30 << 0.0 << 0.0
            << 20 << 0 << 1 << ListRange(0, 15);
    QTest::newRow("move from below view, move 1 up, move to top, contentY not 0") << 30 << 4*20.0 << 0.0
            << 25 << 4 << 1 << ListRange(0+4, 15+4);
    QTest::newRow("move from below view, move multiple up, move to top") << 30 << 0.0 << 0.0
            << 20 << 0 << 3 << ListRange(0, 15);
    QTest::newRow("move from below view, move multiple up, move to top, contentY not 0") << 30 << 4*20.0 << 0.0
            << 25 << 4 << 3 << ListRange(0+4, 15+4);

    QTest::newRow("move from below view, move 1 up, move to bottom") << 30 << 0.0 << 0.0
            << 20 << 15 << 1 << ListRange(15, 15);
    QTest::newRow("move from below view, move 1 up, move to bottom, contentY not 0") << 30 << 4*20.0 << 0.0
            << 25 << 15+4 << 1 << ListRange(15+4, 15+4);
    QTest::newRow("move from below view, move multiple up, move to bottom") << 30 << 0.0 << 0.0
            << 20 << 15 << 3 << ListRange(15, 15);
    QTest::newRow("move from below view, move multiple up, move to bottom, contentY not 0") << 30 << 4*20.0 << 0.0
            << 25 << 15+4 << 3 << ListRange(15+4, 15+4);
}

void tst_QQuickListView::removeTransitions()
{
    QFETCH(int, initialItemCount);
    QFETCH(bool, shouldAnimateTargets);
    QFETCH(qreal, contentY);
    QFETCH(int, removalIndex);
    QFETCH(int, removalCount);
    QFETCH(ListRange, expectedDisplacedIndexes);

    // added items should end here
    QPointF targetItems_transitionTo(-50, -50);

    // displaced items should pass through this points
    QPointF displacedItems_transitionVia(100, 100);

    QaimModel model;
    for (int i = 0; i < initialItemCount; i++)
        model.addItem("Original item" + QString::number(i), "");
    QaimModel model_targetItems_transitionTo;
    QaimModel model_displacedItems_transitionVia;

    QQuickView *window = getView();
    QQmlContext *ctxt = window->rootContext();
    TestObject *testObject = new TestObject;
    ctxt->setContextProperty("testModel", &model);
    ctxt->setContextProperty("model_targetItems_transitionTo", &model_targetItems_transitionTo);
    ctxt->setContextProperty("model_displacedItems_transitionVia", &model_displacedItems_transitionVia);
    ctxt->setContextProperty("targetItems_transitionTo", targetItems_transitionTo);
    ctxt->setContextProperty("displacedItems_transitionVia", displacedItems_transitionVia);
    ctxt->setContextProperty("testObject", testObject);
    window->setSource(testFileUrl("removeTransitions.qml"));
    window->show();
    QVERIFY(QTest::qWaitForWindowExposed(window));

    QQuickListView *listview = findItem<QQuickListView>(window->rootObject(), "list");
    QTRY_VERIFY(listview != 0);
    QQuickItem *contentItem = listview->contentItem();
    QVERIFY(contentItem != 0);
    QTRY_COMPARE(QQuickItemPrivate::get(listview)->polishScheduled, false);

    if (contentY != 0) {
        listview->setContentY(contentY);
        QTRY_COMPARE(QQuickItemPrivate::get(listview)->polishScheduled, false);
    }

    QList<QPair<QString,QString> > expectedDisplacedValues = expectedDisplacedIndexes.getModelDataValues(model);

    // only target items that are visible should be animated
    QList<QPair<QString, QString> > expectedTargetData;
    QList<int> targetIndexes;
    if (shouldAnimateTargets) {
        for (int i=removalIndex; i<removalIndex+removalCount; i++) {
            if (i >= contentY / 20 && i < (contentY + listview->height()) / 20) {
                expectedTargetData << qMakePair(model.name(i), model.number(i));
                targetIndexes << i;
            }
        }
        QVERIFY(expectedTargetData.count() > 0);
    }

    // calculate targetItems and expectedTargets before model changes
    QList<QQuickItem *> targetItems = findItems<QQuickItem>(contentItem, "wrapper", targetIndexes);
    QVariantMap expectedTargets;
    for (int i=0; i<targetIndexes.count(); i++)
        expectedTargets[model.name(targetIndexes[i])] = targetIndexes[i];

    // start animation
    model.removeItems(removalIndex, removalCount);
    QTRY_COMPARE(model.count(), listview->count());

    if (shouldAnimateTargets) {
        QTRY_COMPARE(listview->property("targetTransitionsDone").toInt(), expectedTargetData.count());
        QTRY_COMPARE(listview->property("displaceTransitionsDone").toInt(),
                     expectedDisplacedIndexes.isValid() ? expectedDisplacedIndexes.count() : 0);

        // check the target and displaced items were animated
        model_targetItems_transitionTo.matchAgainst(expectedTargetData, "wasn't animated to target 'to' pos", "shouldn't have been animated to target 'to' pos");
        model_displacedItems_transitionVia.matchAgainst(expectedDisplacedValues, "wasn't animated with displaced anim", "shouldn't have been animated with displaced anim");

        // check attached properties
        QCOMPARE(listview->property("targetTrans_items").toMap(), expectedTargets);
        matchIndexLists(listview->property("targetTrans_targetIndexes").toList(), targetIndexes);
        matchItemLists(listview->property("targetTrans_targetItems").toList(), targetItems);
        if (expectedDisplacedIndexes.isValid()) {
            // adjust expectedDisplacedIndexes to their final values after the move
            QList<int> displacedIndexes = adjustIndexesForRemoveDisplaced(expectedDisplacedIndexes.indexes, removalIndex, removalCount);
            matchItemsAndIndexes(listview->property("displacedTrans_items").toMap(), model, displacedIndexes);
            matchIndexLists(listview->property("displacedTrans_targetIndexes").toList(), targetIndexes);
            matchItemLists(listview->property("displacedTrans_targetItems").toList(), targetItems);
        }
    } else {
        QTRY_COMPARE(model_targetItems_transitionTo.count(), 0);
        QTRY_COMPARE(model_displacedItems_transitionVia.count(), 0);
    }

    QList<QQuickItem*> items = findItems<QQuickItem>(contentItem, "wrapper");
    int firstVisibleIndex = -1;
    int itemCount = items.count();

    for (int i=0; i<items.count(); i++) {
        QQmlExpression e(qmlContext(items[i]), items[i], "index");
        int index = e.evaluate().toInt();
        if (firstVisibleIndex < 0 && items[i]->y() >= contentY)
            firstVisibleIndex = index;
        if (index < 0)
            itemCount--;    // exclude deleted items
    }
    QVERIFY2(firstVisibleIndex >= 0, QTest::toString(firstVisibleIndex));

    // verify all items moved to the correct final positions
    for (int i=firstVisibleIndex; i < model.count() && i < itemCount; ++i) {
        QQuickItem *item = findItem<QQuickItem>(contentItem, "wrapper", i);
        QVERIFY2(item, QTest::toString(QString("Item %1 not found").arg(i)));
        QCOMPARE(item->x(), 0.0);
        QCOMPARE(item->y(), contentY + (i-firstVisibleIndex) * 20.0);
        QQuickText *name = findItem<QQuickText>(contentItem, "textName", i);
        QVERIFY(name != 0);
        QTRY_COMPARE(name->text(), model.name(i));
    }

    releaseView(window);
    delete testObject;
}

void tst_QQuickListView::removeTransitions_data()
{
    QTest::addColumn<int>("initialItemCount");
    QTest::addColumn<qreal>("contentY");
    QTest::addColumn<bool>("shouldAnimateTargets");
    QTest::addColumn<int>("removalIndex");
    QTest::addColumn<int>("removalCount");
    QTest::addColumn<ListRange>("expectedDisplacedIndexes");

    // All items that are visible following the remove operation should be animated.
    // Remove targets that are outside of the view should not be animated.

    QTest::newRow("remove 1 before start")
            << 30 << 20.0 * 3 << false
            << 2 << 1 << ListRange();
    QTest::newRow("remove multiple, all before start")
            << 30 << 20.0 * 3 << false
            << 0 << 3 << ListRange();
    QTest::newRow("remove mix of before and after start")
            << 30 << 20.0 * 3 << true
            << 2 << 3 << ListRange(5, 20);  // 5-20 are visible after the remove

    QTest::newRow("remove 1 from start")
            << 30 << 0.0 << true
            << 0 << 1 << ListRange(1, 16);  // 1-16 are visible after the remove
    QTest::newRow("remove multiple from start")
            << 30 << 0.0 << true
            << 0 << 3 << ListRange(3, 18);  // 3-18 are visible after the remove
    QTest::newRow("remove 1 from start, content y not 0")
            << 30 << 20.0 * 2 << true  // first visible is index 2, so translate the displaced indexes by 2
            << 2 << 1 << ListRange(1 + 2, 16 + 2);
    QTest::newRow("remove multiple from start, content y not 0")
            << 30 << 20.0 * 2 << true    // first visible is index 2
            << 2 << 3 << ListRange(3 + 2, 18 + 2);

    QTest::newRow("remove 1 from middle")
            << 30 << 0.0 << true
            << 5 << 1 << ListRange(6, 16);
    QTest::newRow("remove multiple from middle")
            << 30 << 0.0 << true
            << 5 << 3 << ListRange(8, 18);


    QTest::newRow("remove 1 from bottom")
            << 30 << 0.0 << true
            << 15 << 1 << ListRange(16, 16);

    // remove 15, 16, 17
    // 15 will animate as the target item, 16 & 17 won't be animated since they are outside
    // the view, and 18 will be animated as the displaced item to replace the last item
    QTest::newRow("remove multiple from bottom")
            << 30 << 0.0 << true
            << 15 << 3 << ListRange(18, 18);

    QTest::newRow("remove 1 from bottom, content y not 0")
            << 30 << 20.0 * 2 << true
            << 15 + 2 << 1 << ListRange(16 + 2, 16 + 2);
    QTest::newRow("remove multiple from bottom, content y not 0")
            << 30 << 20.0 * 2 << true
            << 15 + 2 << 3 << ListRange(18 + 2, 18 + 2);


    QTest::newRow("remove 1 after end")
            << 30 << 0.0 << false
            << 17 << 1 << ListRange();
    QTest::newRow("remove multiple after end")
            << 30 << 0.0 << false
            << 17 << 3 << ListRange();
}

void tst_QQuickListView::displacedTransitions()
{
    QFETCH(bool, useDisplaced);
    QFETCH(bool, displacedEnabled);
    QFETCH(bool, useAddDisplaced);
    QFETCH(bool, addDisplacedEnabled);
    QFETCH(bool, useMoveDisplaced);
    QFETCH(bool, moveDisplacedEnabled);
    QFETCH(bool, useRemoveDisplaced);
    QFETCH(bool, removeDisplacedEnabled);
    QFETCH(ListChange, change);
    QFETCH(ListRange, expectedDisplacedIndexes);

    QaimModel model;
    for (int i = 0; i < 30; i++)
        model.addItem("Original item" + QString::number(i), "");
    QaimModel model_displaced_transitionVia;
    QaimModel model_addDisplaced_transitionVia;
    QaimModel model_moveDisplaced_transitionVia;
    QaimModel model_removeDisplaced_transitionVia;

    QPointF displaced_transitionVia(-50, -100);
    QPointF addDisplaced_transitionVia(-150, 100);
    QPointF moveDisplaced_transitionVia(50, -100);
    QPointF removeDisplaced_transitionVia(150, 100);

    QQuickView *window = getView();
    QQmlContext *ctxt = window->rootContext();
    TestObject *testObject = new TestObject(window);
    ctxt->setContextProperty("testModel", &model);
    ctxt->setContextProperty("testObject", testObject);
    ctxt->setContextProperty("model_displaced_transitionVia", &model_displaced_transitionVia);
    ctxt->setContextProperty("model_addDisplaced_transitionVia", &model_addDisplaced_transitionVia);
    ctxt->setContextProperty("model_moveDisplaced_transitionVia", &model_moveDisplaced_transitionVia);
    ctxt->setContextProperty("model_removeDisplaced_transitionVia", &model_removeDisplaced_transitionVia);
    ctxt->setContextProperty("displaced_transitionVia", displaced_transitionVia);
    ctxt->setContextProperty("addDisplaced_transitionVia", addDisplaced_transitionVia);
    ctxt->setContextProperty("moveDisplaced_transitionVia", moveDisplaced_transitionVia);
    ctxt->setContextProperty("removeDisplaced_transitionVia", removeDisplaced_transitionVia);
    ctxt->setContextProperty("useDisplaced", useDisplaced);
    ctxt->setContextProperty("displacedEnabled", displacedEnabled);
    ctxt->setContextProperty("useAddDisplaced", useAddDisplaced);
    ctxt->setContextProperty("addDisplacedEnabled", addDisplacedEnabled);
    ctxt->setContextProperty("useMoveDisplaced", useMoveDisplaced);
    ctxt->setContextProperty("moveDisplacedEnabled", moveDisplacedEnabled);
    ctxt->setContextProperty("useRemoveDisplaced", useRemoveDisplaced);
    ctxt->setContextProperty("removeDisplacedEnabled", removeDisplacedEnabled);
    window->setSource(testFileUrl("displacedTransitions.qml"));
    window->show();
    QVERIFY(QTest::qWaitForWindowExposed(window));


    QQuickListView *listview = findItem<QQuickListView>(window->rootObject(), "list");
    QTRY_VERIFY(listview != 0);
    QQuickItem *contentItem = listview->contentItem();
    QVERIFY(contentItem != 0);
    QTRY_COMPARE(QQuickItemPrivate::get(listview)->polishScheduled, false);

    QList<QPair<QString,QString> > expectedDisplacedValues = expectedDisplacedIndexes.getModelDataValues(model);
    listview->setProperty("displaceTransitionsDone", false);

    switch (change.type) {
        case ListChange::Inserted:
        {
            QList<QPair<QString, QString> > targetItemData;
            for (int i=change.index; i<change.index + change.count; ++i)
                targetItemData << qMakePair(QString("new item %1").arg(i), QString::number(i));
            model.insertItems(change.index, targetItemData);
            QTRY_COMPARE(model.count(), listview->count());
            break;
        }
        case ListChange::Removed:
            model.removeItems(change.index, change.count);
            QTRY_COMPARE(model.count(), listview->count());
            break;
        case ListChange::Moved:
            model.moveItems(change.index, change.to, change.count);
            QTRY_COMPARE(QQuickItemPrivate::get(listview)->polishScheduled, false);
            break;
        case ListChange::SetCurrent:
        case ListChange::SetContentY:
        case ListChange::Polish:
            break;
    }
    listview->forceLayout();

    QVariantList resultTargetIndexes = listview->property("displacedTargetIndexes").toList();
    QVariantList resultTargetItems = listview->property("displacedTargetItems").toList();

    if ((useDisplaced && displacedEnabled)
            || (useAddDisplaced && addDisplacedEnabled)
            || (useMoveDisplaced && moveDisplacedEnabled)
            || (useRemoveDisplaced && removeDisplacedEnabled)) {
        QTRY_VERIFY(listview->property("displaceTransitionsDone").toBool());

        // check the correct number of target items and indexes were received
        QCOMPARE(resultTargetIndexes.count(), expectedDisplacedIndexes.count());
        for (int i=0; i<resultTargetIndexes.count(); i++)
            QCOMPARE(resultTargetIndexes[i].value<QList<int> >().count(), change.count);
        QCOMPARE(resultTargetItems.count(), expectedDisplacedIndexes.count());
        for (int i=0; i<resultTargetItems.count(); i++)
            QCOMPARE(resultTargetItems[i].toList().count(), change.count);
    } else {
        QCOMPARE(resultTargetIndexes.count(), 0);
        QCOMPARE(resultTargetItems.count(), 0);
    }

    if (change.type == ListChange::Inserted && useAddDisplaced && addDisplacedEnabled)
        model_addDisplaced_transitionVia.matchAgainst(expectedDisplacedValues, "wasn't animated with add displaced", "shouldn't have been animated with add displaced");
    else
        QCOMPARE(model_addDisplaced_transitionVia.count(), 0);
    if (change.type == ListChange::Moved && useMoveDisplaced && moveDisplacedEnabled)
        model_moveDisplaced_transitionVia.matchAgainst(expectedDisplacedValues, "wasn't animated with move displaced", "shouldn't have been animated with move displaced");
    else
        QCOMPARE(model_moveDisplaced_transitionVia.count(), 0);
    if (change.type == ListChange::Removed && useRemoveDisplaced && removeDisplacedEnabled)
        model_removeDisplaced_transitionVia.matchAgainst(expectedDisplacedValues, "wasn't animated with remove displaced", "shouldn't have been animated with remove displaced");
    else
        QCOMPARE(model_removeDisplaced_transitionVia.count(), 0);

    if (useDisplaced && displacedEnabled
            && ( (change.type == ListChange::Inserted && (!useAddDisplaced || !addDisplacedEnabled))
                 || (change.type == ListChange::Moved && (!useMoveDisplaced || !moveDisplacedEnabled))
                 || (change.type == ListChange::Removed && (!useRemoveDisplaced || !removeDisplacedEnabled))) ) {
        model_displaced_transitionVia.matchAgainst(expectedDisplacedValues, "wasn't animated with generic displaced", "shouldn't have been animated with generic displaced");
    } else {
        QCOMPARE(model_displaced_transitionVia.count(), 0);
    }

    // verify all items moved to the correct final positions
    QList<QQuickItem*> items = findItems<QQuickItem>(contentItem, "wrapper");
    for (int i=0; i < model.count() && i < items.count(); ++i) {
        QQuickItem *item = findItem<QQuickItem>(contentItem, "wrapper", i);
        QVERIFY2(item, QTest::toString(QString("Item %1 not found").arg(i)));
        QCOMPARE(item->x(), 0.0);
        QCOMPARE(item->y(), i * 20.0);
        QQuickText *name = findItem<QQuickText>(contentItem, "textName", i);
        QVERIFY(name != 0);
        QTRY_COMPARE(name->text(), model.name(i));
    }

    releaseView(window);
}

void tst_QQuickListView::displacedTransitions_data()
{
    QTest::addColumn<bool>("useDisplaced");
    QTest::addColumn<bool>("displacedEnabled");
    QTest::addColumn<bool>("useAddDisplaced");
    QTest::addColumn<bool>("addDisplacedEnabled");
    QTest::addColumn<bool>("useMoveDisplaced");
    QTest::addColumn<bool>("moveDisplacedEnabled");
    QTest::addColumn<bool>("useRemoveDisplaced");
    QTest::addColumn<bool>("removeDisplacedEnabled");
    QTest::addColumn<ListChange>("change");
    QTest::addColumn<ListRange>("expectedDisplacedIndexes");

    QTest::newRow("no displaced transitions at all")
            << false << false
            << false << false
            << false << false
            << false << false
            << ListChange::insert(0, 1) << ListRange(0, 15);

    QTest::newRow("just displaced")
            << true << true
            << false << false
            << false << false
            << false << false
            << ListChange::insert(0, 1) << ListRange(0, 15);

    QTest::newRow("just displaced (not enabled)")
            << true << false
            << false << false
            << false << false
            << false << false
            << ListChange::insert(0, 1) << ListRange(0, 15);

    QTest::newRow("displaced + addDisplaced")
            << true << true
            << true << true
            << false << false
            << false << false
            << ListChange::insert(0, 1) << ListRange(0, 15);

    QTest::newRow("displaced + addDisplaced (not enabled)")
            << true << true
            << true << false
            << false << false
            << false << false
            << ListChange::insert(0, 1) << ListRange(0, 15);

    QTest::newRow("displaced + moveDisplaced")
            << true << true
            << false << false
            << true << true
            << false << false
            << ListChange::move(0, 10, 1) << ListRange(1, 10);

    QTest::newRow("displaced + moveDisplaced (not enabled)")
            << true << true
            << false << false
            << true << false
            << false << false
            << ListChange::move(0, 10, 1) << ListRange(1, 10);

    QTest::newRow("displaced + removeDisplaced")
            << true << true
            << false << false
            << false << false
            << true << true
            << ListChange::remove(0, 1) << ListRange(1, 16);

    QTest::newRow("displaced + removeDisplaced (not enabled)")
            << true << true
            << false << false
            << false << false
            << true << false
            << ListChange::remove(0, 1) << ListRange(1, 16);


    QTest::newRow("displaced + add, should use generic displaced for a remove")
            << true << true
            << true << true
            << false << false
            << true << false
            << ListChange::remove(0, 1) << ListRange(1, 16);
}

void tst_QQuickListView::multipleTransitions()
{
    // Tests that if you interrupt a transition in progress with another action that
    // cancels the previous transition, the resulting items are still placed correctly.

    QFETCH(int, initialCount);
    QFETCH(qreal, contentY);
    QFETCH(QList<ListChange>, changes);
    QFETCH(bool, enableAddTransitions);
    QFETCH(bool, enableMoveTransitions);
    QFETCH(bool, enableRemoveTransitions);
    QFETCH(bool, rippleAddDisplaced);

    QPointF addTargets_transitionFrom(-50, -50);
    QPointF addDisplaced_transitionFrom(-50, 50);
    QPointF moveTargets_transitionFrom(50, -50);
    QPointF moveDisplaced_transitionFrom(50, 50);
    QPointF removeTargets_transitionTo(-100, 300);
    QPointF removeDisplaced_transitionFrom(100, 300);

    QaimModel model;
    for (int i = 0; i < initialCount; i++)
        model.addItem("Original item" + QString::number(i), "");

    QQuickView *window = getView();
    QQmlContext *ctxt = window->rootContext();
    TestObject *testObject = new TestObject;
    ctxt->setContextProperty("testModel", &model);
    ctxt->setContextProperty("testObject", testObject);
    ctxt->setContextProperty("addTargets_transitionFrom", addTargets_transitionFrom);
    ctxt->setContextProperty("addDisplaced_transitionFrom", addDisplaced_transitionFrom);
    ctxt->setContextProperty("moveTargets_transitionFrom", moveTargets_transitionFrom);
    ctxt->setContextProperty("moveDisplaced_transitionFrom", moveDisplaced_transitionFrom);
    ctxt->setContextProperty("removeTargets_transitionTo", removeTargets_transitionTo);
    ctxt->setContextProperty("removeDisplaced_transitionFrom", removeDisplaced_transitionFrom);
    ctxt->setContextProperty("enableAddTransitions", enableAddTransitions);
    ctxt->setContextProperty("enableMoveTransitions", enableMoveTransitions);
    ctxt->setContextProperty("enableRemoveTransitions", enableRemoveTransitions);
    ctxt->setContextProperty("rippleAddDisplaced", rippleAddDisplaced);
    window->setSource(testFileUrl("multipleTransitions.qml"));
    window->show();
    QVERIFY(QTest::qWaitForWindowExposed(window));

    QQuickListView *listview = findItem<QQuickListView>(window->rootObject(), "list");
    QTRY_VERIFY(listview != 0);
    QQuickItem *contentItem = listview->contentItem();
    QVERIFY(contentItem != 0);
    QTRY_COMPARE(QQuickItemPrivate::get(listview)->polishScheduled, false);

    if (contentY != 0) {
        listview->setContentY(contentY);
        QTRY_COMPARE(QQuickItemPrivate::get(listview)->polishScheduled, false);
    }

    int timeBetweenActions = window->rootObject()->property("timeBetweenActions").toInt();

    for (int i=0; i<changes.count(); i++) {
        switch (changes[i].type) {
            case ListChange::Inserted:
            {
                QList<QPair<QString, QString> > targetItems;
                for (int j=changes[i].index; j<changes[i].index + changes[i].count; ++j)
                    targetItems << qMakePair(QString("new item %1").arg(j), QString::number(j));
                model.insertItems(changes[i].index, targetItems);
                QTRY_COMPARE(model.count(), listview->count());
                if (i == changes.count() - 1) {
                    QTRY_VERIFY(!listview->property("runningAddTargets").toBool());
                    QTRY_VERIFY(!listview->property("runningAddDisplaced").toBool());
                } else {
                    QTest::qWait(timeBetweenActions);
                }
                break;
            }
            case ListChange::Removed:
                model.removeItems(changes[i].index, changes[i].count);
                QTRY_COMPARE(model.count(), listview->count());
                if (i == changes.count() - 1) {
                    QTRY_VERIFY(!listview->property("runningRemoveTargets").toBool());
                    QTRY_VERIFY(!listview->property("runningRemoveDisplaced").toBool());
                } else {
                    QTest::qWait(timeBetweenActions);
                }
                break;
            case ListChange::Moved:
                model.moveItems(changes[i].index, changes[i].to, changes[i].count);
                QTRY_COMPARE(QQuickItemPrivate::get(listview)->polishScheduled, false);
                if (i == changes.count() - 1) {
                    QTRY_VERIFY(!listview->property("runningMoveTargets").toBool());
                    QTRY_VERIFY(!listview->property("runningMoveDisplaced").toBool());
                } else {
                    QTest::qWait(timeBetweenActions);
                }
                break;
            case ListChange::SetCurrent:
                listview->setCurrentIndex(changes[i].index);
                break;
            case ListChange::SetContentY:
                listview->setContentY(changes[i].pos);
                QTRY_COMPARE(QQuickItemPrivate::get(listview)->polishScheduled, false);
                break;
            case ListChange::Polish:
                break;
        }
    }
    listview->forceLayout();
    QTest::qWait(200);
    QCOMPARE(listview->count(), model.count());

    // verify all items moved to the correct final positions
    QList<QQuickItem*> items = findItems<QQuickItem>(contentItem, "wrapper");
    for (int i=0; i < model.count() && i < items.count(); ++i) {
        QQuickItem *item = findItem<QQuickItem>(contentItem, "wrapper", i);
        QVERIFY2(item, QTest::toString(QString("Item %1 not found").arg(i)));
        QTRY_COMPARE(item->x(), 0.0);
        QTRY_COMPARE(item->y(), i*20.0);
        QQuickText *name = findItem<QQuickText>(contentItem, "textName", i);
        QVERIFY(name != 0);
        QTRY_COMPARE(name->text(), model.name(i));
    }

    releaseView(window);
    delete testObject;
}

void tst_QQuickListView::multipleTransitions_data()
{
    QTest::addColumn<int>("initialCount");
    QTest::addColumn<qreal>("contentY");
    QTest::addColumn<QList<ListChange> >("changes");
    QTest::addColumn<bool>("enableAddTransitions");
    QTest::addColumn<bool>("enableMoveTransitions");
    QTest::addColumn<bool>("enableRemoveTransitions");
    QTest::addColumn<bool>("rippleAddDisplaced");

    // the added item and displaced items should move to final dest correctly
    QTest::newRow("add item, then move it immediately") << 10 << 0.0 << (QList<ListChange>()
            << ListChange::insert(0, 1)
            << ListChange::move(0, 3, 1)
            )
            << true << true << true << false;

    // items affected by the add should change from move to add transition
    QTest::newRow("move, then insert item before the moved item") << 20 << 0.0 << (QList<ListChange>()
            << ListChange::move(1, 10, 3)
            << ListChange::insert(0, 1)
            )
            << true << true << true << false;

    // items should be placed correctly if you trigger a transition then refill for that index
    QTest::newRow("add at 0, flick down, flick back to top and add at 0 again") << 20 << 0.0 << (QList<ListChange>()
            << ListChange::insert(0, 1)
            << ListChange::setContentY(80.0)
            << ListChange::setContentY(0.0)
            << ListChange::insert(0, 1)
            )
            << true << true << true << false;

    QTest::newRow("insert then remove same index, with ripple effect on add displaced") << 20 << 0.0 << (QList<ListChange>()
            << ListChange::insert(1, 1)
            << ListChange::remove(1, 1)
            )
            << true << true << true << true;

    // if item is removed while undergoing a displaced transition, all other items should end up at their correct positions,
    // even if a remove-displace transition is not present to re-animate them
    QTest::newRow("insert then remove, with remove disabled") << 20 << 0.0 << (QList<ListChange>()
            << ListChange::insert(0, 1)
            << ListChange::remove(2, 1)
            )
            << true << true << false << false;

    // if last item is not flush with the edge of the view, it should still be refilled in correctly after a
    // remove has changed the position of where it will move to
    QTest::newRow("insert twice then remove, with remove disabled") << 20 << 0.0 << (QList<ListChange>()
            << ListChange::setContentY(-10.0)
            << ListChange::insert(0, 1)
            << ListChange::insert(0, 1)
            << ListChange::remove(2, 1)
            )
            << true << true << false << false;
}

void tst_QQuickListView::multipleDisplaced()
{
    // multiple move() operations should only restart displace transitions for items that
    // moved from previously set positions, and not those that have moved from their current
    // item positions (which may e.g. still be changing from easing bounces in the last transition)

    QaimModel model;
    for (int i = 0; i < 30; i++)
        model.addItem("Original item" + QString::number(i), "");

    QQuickView *window = getView();
    QQmlContext *ctxt = window->rootContext();
    ctxt->setContextProperty("testModel", &model);
    ctxt->setContextProperty("testObject", new TestObject(window));
    window->setSource(testFileUrl("multipleDisplaced.qml"));
    window->show();
    QVERIFY(QTest::qWaitForWindowExposed(window));

    QQuickListView *listview = findItem<QQuickListView>(window->rootObject(), "list");
    QTRY_VERIFY(listview != 0);
    QQuickItem *contentItem = listview->contentItem();
    QVERIFY(contentItem != 0);
    QTRY_COMPARE(QQuickItemPrivate::get(listview)->polishScheduled, false);

    model.moveItems(12, 8, 1);
    QTest::qWait(window->rootObject()->property("duration").toInt() / 2);
    model.moveItems(8, 3, 1);
    QTRY_VERIFY(listview->property("displaceTransitionsDone").toBool());

    QVariantMap transitionsStarted = listview->property("displaceTransitionsStarted").toMap();
    foreach (const QString &name, transitionsStarted.keys()) {
        QVERIFY2(transitionsStarted[name] == 1,
                 QTest::toString(QString("%1 was displaced %2 times").arg(name).arg(transitionsStarted[name].toInt())));
    }

    // verify all items moved to the correct final positions
    QList<QQuickItem*> items = findItems<QQuickItem>(contentItem, "wrapper");
    for (int i=0; i < model.count() && i < items.count(); ++i) {
        QQuickItem *item = findItem<QQuickItem>(contentItem, "wrapper", i);
        QVERIFY2(item, QTest::toString(QString("Item %1 not found").arg(i)));
        QTRY_COMPARE(item->x(), 0.0);
        QTRY_COMPARE(item->y(), i*20.0);
        QQuickText *name = findItem<QQuickText>(contentItem, "textName", i);
        QVERIFY(name != 0);
        QTRY_COMPARE(name->text(), model.name(i));
    }

    releaseView(window);
}

QList<int> tst_QQuickListView::toIntList(const QVariantList &list)
{
    QList<int> ret;
    bool ok = true;
    for (int i=0; i<list.count(); i++) {
        ret << list[i].toInt(&ok);
        if (!ok)
            qWarning() << "tst_QQuickListView::toIntList(): not a number:" << list[i];
    }

    return ret;
}

void tst_QQuickListView::matchIndexLists(const QVariantList &indexLists, const QList<int> &expectedIndexes)
{
    for (int i=0; i<indexLists.count(); i++) {
        QSet<int> current = indexLists[i].value<QList<int> >().toSet();
        if (current != expectedIndexes.toSet())
            qDebug() << "Cannot match actual targets" << current << "with expected" << expectedIndexes;
        QCOMPARE(current, expectedIndexes.toSet());
    }
}

void tst_QQuickListView::matchItemsAndIndexes(const QVariantMap &items, const QaimModel &model, const QList<int> &expectedIndexes)
{
    for (QVariantMap::const_iterator it = items.begin(); it != items.end(); ++it) {
        QCOMPARE(it.value().type(), QVariant::Int);
        QString name = it.key();
        int itemIndex = it.value().toInt();
        QVERIFY2(expectedIndexes.contains(itemIndex), QTest::toString(QString("Index %1 not found in expectedIndexes").arg(itemIndex)));
        if (model.name(itemIndex) != name)
            qDebug() << itemIndex;
        QCOMPARE(model.name(itemIndex), name);
    }
    QCOMPARE(items.count(), expectedIndexes.count());
}

void tst_QQuickListView::matchItemLists(const QVariantList &itemLists, const QList<QQuickItem *> &expectedItems)
{
    for (int i=0; i<itemLists.count(); i++) {
        QCOMPARE(itemLists[i].type(), QVariant::List);
        QVariantList current = itemLists[i].toList();
        for (int j=0; j<current.count(); j++) {
            QQuickItem *o = qobject_cast<QQuickItem*>(current[j].value<QObject*>());
            QVERIFY2(o, QTest::toString(QString("Invalid actual item at %1").arg(j)));
            QVERIFY2(expectedItems.contains(o), QTest::toString(QString("Cannot match item %1").arg(j)));
        }
        QCOMPARE(current.count(), expectedItems.count());
    }
}

void tst_QQuickListView::flickBeyondBounds()
{
    QQuickView *window = createView();
    QQuickViewTestUtil::moveMouseAway(window);

    window->setSource(testFileUrl("flickBeyondBoundsBug.qml"));
    window->show();
    QVERIFY(QTest::qWaitForWindowExposed(window));


    QQuickListView *listview = findItem<QQuickListView>(window->rootObject(), "list");
    QTRY_VERIFY(listview != 0);

    QQuickItem *contentItem = listview->contentItem();
    QTRY_VERIFY(contentItem != 0);
    QTRY_COMPARE(QQuickItemPrivate::get(listview)->polishScheduled, false);

    // Flick view up beyond bounds
    flick(window, QPoint(10, 10), QPoint(10, -2000), 180);
#ifdef Q_OS_MAC
    QSKIP("Disabled due to flaky behavior on CI system (QTBUG-44493)");
    QTRY_COMPARE(findItems<QQuickItem>(contentItem, "wrapper").count(), 0);
#endif

    // We're really testing that we don't get stuck in a loop,
    // but also confirm items positioned correctly.
    QTRY_COMPARE(findItems<QQuickItem>(contentItem, "wrapper").count(), 2);
    for (int i = 0; i < 2; ++i) {
        QQuickItem *item = findItem<QQuickItem>(contentItem, "wrapper", i);
        if (!item) qWarning() << "Item" << i << "not found";
        QTRY_VERIFY(item);
        QTRY_COMPARE(item->y(), qreal(i*45));
    }

    delete window;
}

void tst_QQuickListView::destroyItemOnCreation()
{
    QaimModel model;
    QQuickView *window = createView();
    window->rootContext()->setContextProperty("testModel", &model);

    window->setSource(testFileUrl("destroyItemOnCreation.qml"));
    window->show();
    QVERIFY(QTest::qWaitForWindowExposed(window));


    QQuickListView *listview = findItem<QQuickListView>(window->rootObject(), "list");
    QVERIFY(listview != 0);

    QQuickItem *contentItem = listview->contentItem();
    QVERIFY(contentItem != 0);
    QTRY_COMPARE(QQuickItemPrivate::get(listview)->polishScheduled, false);

    QCOMPARE(window->rootObject()->property("createdIndex").toInt(), -1);
    model.addItem("new item", "");
    QTRY_COMPARE(window->rootObject()->property("createdIndex").toInt(), 0);

    QTRY_COMPARE(findItems<QQuickItem>(contentItem, "wrapper").count(), 0);
    QCOMPARE(model.count(), 0);

    delete window;
}

void tst_QQuickListView::parentBinding()
{
    QQuickView *window = createView();

    QQmlTestMessageHandler messageHandler;

    window->setSource(testFileUrl("parentBinding.qml"));
    window->show();
    QTest::qWaitForWindowExposed(window);

    QQuickListView *listview = qobject_cast<QQuickListView*>(window->rootObject());
    QVERIFY(listview != 0);

    QQuickItem *contentItem = listview->contentItem();
    QVERIFY(contentItem != 0);
    QTRY_COMPARE(QQuickItemPrivate::get(listview)->polishScheduled, false);

    QQuickItem *item = findItem<QQuickItem>(contentItem, "wrapper", 0);
    QVERIFY(item);
    QCOMPARE(item->width(), listview->width());
    QCOMPARE(item->height(), listview->height()/12);

    // there should be no transient binding error
    QVERIFY2(messageHandler.messages().isEmpty(), qPrintable(messageHandler.messageString()));

    delete window;
}

void tst_QQuickListView::defaultHighlightMoveDuration()
{
    QQmlEngine engine;
    QQmlComponent component(&engine);
    component.setData("import QtQuick 2.0; ListView {}", QUrl::fromLocalFile(""));

    QObject *obj = component.create();
    QVERIFY(obj);

    QCOMPARE(obj->property("highlightMoveDuration").toInt(), -1);
}

void tst_QQuickListView::accessEmptyCurrentItem_QTBUG_30227()
{
    QQuickView *window = createView();
    window->setSource(testFileUrl("emptymodel.qml"));

    QQuickListView *listview = window->rootObject()->findChild<QQuickListView*>();
    QTRY_VERIFY(listview != 0);
    listview->forceLayout();

    QMetaObject::invokeMethod(window->rootObject(), "remove");
    QVERIFY(window->rootObject()->property("isCurrentItemNull").toBool());

    QMetaObject::invokeMethod(window->rootObject(), "add");
    QVERIFY(!window->rootObject()->property("isCurrentItemNull").toBool());
}

void tst_QQuickListView::delayedChanges_QTBUG_30555()
{
    QQuickView *window = createView();
    window->setSource(testFileUrl("delayedChanges.qml"));

    QQuickListView *listview = window->rootObject()->findChild<QQuickListView*>();
    QTRY_VERIFY(listview != 0);

    QCOMPARE(listview->count(), 10);

    //Takes two just like in the bug report
    QMetaObject::invokeMethod(window->rootObject(), "takeTwo");
    QTRY_COMPARE(listview->count(), 8);

    QMetaObject::invokeMethod(window->rootObject(), "takeTwo_sync");
    QCOMPARE(listview->count(), 6);

    delete window;
}

void tst_QQuickListView::outsideViewportChangeNotAffectingView()
{
    QQuickView *window = createView();
    QQuickViewTestUtil::moveMouseAway(window);
    window->setSource(testFileUrl("outsideViewportChangeNotAffectingView.qml"));

    QQuickListView *listview = window->rootObject()->findChild<QQuickListView*>();
    QTRY_VERIFY(listview != 0);

    window->show();
    QVERIFY(QTest::qWaitForWindowExposed(window));

    listview->setContentY(1250);

    QTRY_COMPARE(listview->indexAt(0, listview->contentY()), 4);
    QTRY_COMPARE(listview->itemAt(0, listview->contentY())->y(), 1200.);

    QMetaObject::invokeMethod(window->rootObject(), "resizeThirdItem", Q_ARG(QVariant, 290));
    QTRY_COMPARE(listview->indexAt(0, listview->contentY()), 4);
    QTRY_COMPARE(listview->itemAt(0, listview->contentY())->y(), 1200.);

    QMetaObject::invokeMethod(window->rootObject(), "resizeThirdItem", Q_ARG(QVariant, 300));
    QTRY_COMPARE(listview->indexAt(0, listview->contentY()), 4);
    QTRY_COMPARE(listview->itemAt(0, listview->contentY())->y(), 1200.);

    QMetaObject::invokeMethod(window->rootObject(), "resizeThirdItem", Q_ARG(QVariant, 310));
    QTRY_COMPARE(listview->indexAt(0, listview->contentY()), 4);
    QTRY_COMPARE(listview->itemAt(0, listview->contentY())->y(), 1200.);

    QMetaObject::invokeMethod(window->rootObject(), "resizeThirdItem", Q_ARG(QVariant, 400));
    QTRY_COMPARE(listview->indexAt(0, listview->contentY()), 4);
    QTRY_COMPARE(listview->itemAt(0, listview->contentY())->y(), 1200.);

    delete window;
}

void tst_QQuickListView::testProxyModelChangedAfterMove()
{
    QQuickView *window = createView();
    QQuickViewTestUtil::moveMouseAway(window);
    window->setSource(testFileUrl("proxytest.qml"));

    QQuickListView *listview = window->rootObject()->findChild<QQuickListView*>();
    QTRY_VERIFY(listview != 0);

    window->show();
    QVERIFY(QTest::qWaitForWindowExposed(window));

    QTRY_COMPARE(listview->count(), 3);

    delete window;
}

void tst_QQuickListView::typedModel()
{
    QQmlEngine engine;
    QQmlComponent component(&engine, testFileUrl("typedModel.qml"));

    QScopedPointer<QObject> object(component.create());

    QQuickListView *listview = qobject_cast<QQuickListView *>(object.data());
    QVERIFY(listview);

    QCOMPARE(listview->count(), 6);

    QQmlListModel *listModel = 0;

    listview->setModel(QVariant::fromValue(listModel));
    QCOMPARE(listview->count(), 0);
}

void tst_QQuickListView::displayMargin()
{
    QQuickView *window = createView();
    window->setSource(testFileUrl("displayMargin.qml"));
    window->show();
    QVERIFY(QTest::qWaitForWindowExposed(window));

    QQuickListView *listview = window->rootObject()->findChild<QQuickListView*>();
    QVERIFY(listview != 0);

    QQuickItem *content = listview->contentItem();
    QVERIFY(content != 0);

    QQuickItem *item0;
    QQuickItem *item14;

    QVERIFY(item0 = findItem<QQuickItem>(content, "delegate", 0));
    QCOMPARE(delegateVisible(item0), true);

    // the 14th item should be within the end margin
    QVERIFY(item14 = findItem<QQuickItem>(content, "delegate", 13));
    QCOMPARE(delegateVisible(item14), true);

    // the 15th item should be outside the end margin
    QVERIFY(findItem<QQuickItem>(content, "delegate", 14) == 0);

    // the first delegate should still be within the begin margin
    listview->positionViewAtIndex(3, QQuickListView::Beginning);
    QCOMPARE(delegateVisible(item0), true);

    // the first delegate should now be outside the begin margin
    listview->positionViewAtIndex(4, QQuickListView::Beginning);
    QCOMPARE(delegateVisible(item0), false);

    delete window;
}

void tst_QQuickListView::negativeDisplayMargin()
{
    QQuickItem *item;
    QQuickView *window = createView();
    window->setSource(testFileUrl("negativeDisplayMargin.qml"));
    window->show();
    QVERIFY(QTest::qWaitForWindowExposed(window));

    QQuickItem *listview = window->rootObject();
    QQuickListView *innerList = findItem<QQuickListView>(window->rootObject(), "innerList");
    QVERIFY(innerList != 0);

    QTRY_COMPARE(innerList->property("createdItems").toInt(), 11);
    QCOMPARE(innerList->property("destroyedItem").toInt(), 0);

    QQuickItem *content = innerList->contentItem();
    QVERIFY(content != 0);

    QVERIFY(item = findItem<QQuickItem>(content, "delegate", 0));
    QCOMPARE(delegateVisible(item), true);

    QVERIFY(item = findItem<QQuickItem>(content, "delegate", 7));
    QCOMPARE(delegateVisible(item), true);

    QVERIFY(item = findItem<QQuickItem>(content, "delegate", 8));
    QCOMPARE(delegateVisible(item), false);

    // Flick until contentY means that delegate8 should be visible
    listview->setProperty("contentY", 500);
    QVERIFY(item = findItem<QQuickItem>(content, "delegate", 8));
    QTRY_COMPARE(delegateVisible(item), true);

    listview->setProperty("contentY", 1000);
    QTRY_VERIFY(item = findItem<QQuickItem>(content, "delegate", 14));
    QTRY_COMPARE(delegateVisible(item), true);

    listview->setProperty("contentY", 0);
    QTRY_VERIFY(item = findItem<QQuickItem>(content, "delegate", 4));
    QTRY_COMPARE(delegateVisible(item), true);

    delete window;
}

void tst_QQuickListView::highlightItemGeometryChanges()
{
    QScopedPointer<QQuickView> window(createView());
    window->setSource(testFileUrl("HighlightResize.qml"));
    window->show();
    QVERIFY(QTest::qWaitForWindowExposed(window.data()));

    QQuickListView *listview = qobject_cast<QQuickListView *>(window->rootObject());
    QVERIFY(listview);

    QCOMPARE(listview->count(), 5);

    for (int i = 0; i < listview->count(); ++i) {
        listview->setCurrentIndex(i);
        QTRY_COMPARE(listview->highlightItem()->width(), qreal(100 + i * 20));
        QTRY_COMPARE(listview->highlightItem()->height(), qreal(100 + i * 10));
    }
}

void tst_QQuickListView::QTBUG_36481()
{
    QQmlEngine engine;
    QQmlComponent component(&engine, testFileUrl("headerCrash.qml"));

    // just testing that we don't crash when creating
    QScopedPointer<QObject> object(component.create());
}

void tst_QQuickListView::QTBUG_35920()
{
    QScopedPointer<QQuickView> window(createView());
    window->setSource(testFileUrl("qtbug35920.qml"));
    window->show();
    QVERIFY(QTest::qWaitForWindowExposed(window.data()));

    QQuickListView *listview = qobject_cast<QQuickListView *>(window->rootObject());
    QVERIFY(listview);

    QTest::mousePress(window.data(), Qt::LeftButton, 0, QPoint(10,0));
    for (int i = 0; i < 100; ++i) {
        QTest::mouseMove(window.data(), QPoint(10,i));
        if (listview->isMoving()) {
            // do not fixup() the position while in movement to avoid flicker
            const qreal contentY = listview->contentY();
            listview->setPreferredHighlightBegin(i);
            QCOMPARE(listview->contentY(), contentY);
            listview->resetPreferredHighlightBegin();
            QCOMPARE(listview->contentY(), contentY);

            listview->setPreferredHighlightEnd(i+10);
            QCOMPARE(listview->contentY(), contentY);
            listview->resetPreferredHighlightEnd();
            QCOMPARE(listview->contentY(), contentY);
        }
    }
    QTest::mouseRelease(window.data(), Qt::LeftButton, 0, QPoint(10,100));
}

Q_DECLARE_METATYPE(Qt::Orientation)

void tst_QQuickListView::stickyPositioning()
{
    QFETCH(QString, fileName);

    QFETCH(Qt::Orientation, orientation);
    QFETCH(Qt::LayoutDirection, layoutDirection);
    QFETCH(QQuickItemView::VerticalLayoutDirection, verticalLayoutDirection);

    QFETCH(int, positionIndex);
    QFETCH(QQuickItemView::PositionMode, positionMode);
    QFETCH(QList<QPointF>, movement);

    QFETCH(QPointF, headerPos);
    QFETCH(QPointF, footerPos);

    QQuickView *window = getView();

    QaimModel model;
    for (int i = 0; i < 20; i++)
        model.addItem(QString::number(i), QString::number(i/10));

    QQmlContext *ctxt = window->rootContext();
    ctxt->setContextProperty("testModel", &model);
    ctxt->setContextProperty("testOrientation", orientation);
    ctxt->setContextProperty("testLayoutDirection", layoutDirection);
    ctxt->setContextProperty("testVerticalLayoutDirection", verticalLayoutDirection);

    window->setSource(testFileUrl(fileName));
    window->show();
    QVERIFY(QTest::qWaitForWindowExposed(window));

    QQuickListView *listview = findItem<QQuickListView>(window->rootObject(), "list");
    QVERIFY(listview);

    QQuickItem *contentItem = listview->contentItem();
    QVERIFY(contentItem);

    listview->positionViewAtIndex(positionIndex, positionMode);

    foreach (const QPointF &offset, movement) {
        listview->setContentX(listview->contentX() + offset.x());
        listview->setContentY(listview->contentY() + offset.y());
    }

    if (listview->header()) {
        QQuickItem *headerItem = listview->headerItem();
        QVERIFY(headerItem);
        QPointF actualPos = listview->mapFromItem(contentItem, headerItem->position());
        QCOMPARE(actualPos, headerPos);
    }

    if (listview->footer()) {
        QQuickItem *footerItem = listview->footerItem();
        QVERIFY(footerItem);
        QPointF actualPos = listview->mapFromItem(contentItem, footerItem->position());
        QCOMPARE(actualPos, footerPos);
    }

    releaseView(window);
}

void tst_QQuickListView::stickyPositioning_data()
{
    qRegisterMetaType<Qt::Orientation>();
    qRegisterMetaType<Qt::LayoutDirection>();
    qRegisterMetaType<QQuickItemView::VerticalLayoutDirection>();
    qRegisterMetaType<QQuickItemView::PositionMode>();

    QTest::addColumn<QString>("fileName");

    QTest::addColumn<Qt::Orientation>("orientation");
    QTest::addColumn<Qt::LayoutDirection>("layoutDirection");
    QTest::addColumn<QQuickItemView::VerticalLayoutDirection>("verticalLayoutDirection");

    QTest::addColumn<int>("positionIndex");
    QTest::addColumn<QQuickItemView::PositionMode>("positionMode");
    QTest::addColumn<QList<QPointF> >("movement");

    QTest::addColumn<QPointF>("headerPos");
    QTest::addColumn<QPointF>("footerPos");

    // header at the top
    QTest::newRow("top header") << "stickyPositioning-header.qml"
            << Qt::Vertical << Qt::LeftToRight << QQuickListView::TopToBottom
            << 0 << QQuickItemView::Beginning << QList<QPointF>()
            << QPointF(0,0) << QPointF();

    QTest::newRow("top header: 1/2 up") << "stickyPositioning-header.qml"
            << Qt::Vertical << Qt::LeftToRight << QQuickListView::TopToBottom
            << 1 << QQuickItemView::Beginning << (QList<QPointF>() << QPointF(0,-5))
            << QPointF(0,-5) << QPointF();

    QTest::newRow("top header: up") << "stickyPositioning-header.qml"
            << Qt::Vertical << Qt::LeftToRight << QQuickListView::TopToBottom
            << 2 << QQuickItemView::Beginning << (QList<QPointF>() << QPointF(0,-15))
            << QPointF(0,0) << QPointF();

    QTest::newRow("top header: 1/2 down") << "stickyPositioning-header.qml"
            << Qt::Vertical << Qt::LeftToRight << QQuickListView::TopToBottom
            << 3 << QQuickItemView::Beginning << (QList<QPointF>() << QPointF(0,-15) << QPointF(0,5))
            << QPointF(0,-5) << QPointF();

    QTest::newRow("top header: down") << "stickyPositioning-header.qml"
            << Qt::Vertical << Qt::LeftToRight << QQuickListView::TopToBottom
            << 4 << QQuickItemView::Beginning << (QList<QPointF>() << QPointF(0,-15) << QPointF(0,10))
            << QPointF(0,-10) << QPointF();


    // footer at the top
    QTest::newRow("top footer") << "stickyPositioning-footer.qml"
            << Qt::Vertical << Qt::LeftToRight << QQuickListView::BottomToTop
            << 19 << QQuickItemView::End << QList<QPointF>()
            << QPointF() << QPointF(0,0);

    QTest::newRow("top footer: 1/2 up") << "stickyPositioning-footer.qml"
            << Qt::Vertical << Qt::LeftToRight << QQuickListView::BottomToTop
            << 18 << QQuickItemView::End << (QList<QPointF>() << QPointF(0,-5))
            << QPointF() << QPointF(0,-5);

    QTest::newRow("top footer: up") << "stickyPositioning-footer.qml"
            << Qt::Vertical << Qt::LeftToRight << QQuickListView::BottomToTop
            << 17 << QQuickItemView::End << (QList<QPointF>() << QPointF(0,-15))
            << QPointF() << QPointF(0,0);

    QTest::newRow("top footer: 1/2 down") << "stickyPositioning-footer.qml"
            << Qt::Vertical << Qt::LeftToRight << QQuickListView::BottomToTop
            << 16 << QQuickItemView::End << (QList<QPointF>() << QPointF(0,-15) << QPointF(0,5))
            << QPointF() << QPointF(0,-5);

    QTest::newRow("top footer: down") << "stickyPositioning-footer.qml"
            << Qt::Vertical << Qt::LeftToRight << QQuickListView::BottomToTop
            << 15 << QQuickItemView::End << (QList<QPointF>() << QPointF(0,-15) << QPointF(0,10))
            << QPointF() << QPointF(0,-10);


    // header at the bottom
    QTest::newRow("bottom header") << "stickyPositioning-header.qml"
            << Qt::Vertical << Qt::LeftToRight << QQuickListView::BottomToTop
            << 0 << QQuickItemView::Beginning << QList<QPointF>()
            << QPointF(0,90) << QPointF();

    QTest::newRow("bottom header: 1/2 down") << "stickyPositioning-header.qml"
            << Qt::Vertical << Qt::LeftToRight << QQuickListView::BottomToTop
            << 1 << QQuickItemView::Beginning << (QList<QPointF>() << QPointF(0,5))
            << QPointF(0,95) << QPointF();

    QTest::newRow("bottom header: down") << "stickyPositioning-header.qml"
            << Qt::Vertical << Qt::LeftToRight << QQuickListView::BottomToTop
            << 2 << QQuickItemView::Beginning << (QList<QPointF>() << QPointF(0,15))
            << QPointF(0,90) << QPointF();

    QTest::newRow("bottom header: 1/2 up") << "stickyPositioning-header.qml"
            << Qt::Vertical << Qt::LeftToRight << QQuickListView::BottomToTop
            << 3 << QQuickItemView::Beginning << (QList<QPointF>() << QPointF(0,15) << QPointF(0,-5))
            << QPointF(0,95) << QPointF();

    QTest::newRow("bottom header: up") << "stickyPositioning-header.qml"
            << Qt::Vertical << Qt::LeftToRight << QQuickListView::BottomToTop
            << 4 << QQuickItemView::Beginning << (QList<QPointF>() << QPointF(0,15) << QPointF(0,-10))
            << QPointF(0,100) << QPointF();


    // footer at the bottom
    QTest::newRow("bottom footer") << "stickyPositioning-footer.qml"
            << Qt::Vertical << Qt::LeftToRight << QQuickListView::TopToBottom
            << 19 << QQuickItemView::End << QList<QPointF>()
            << QPointF() << QPointF(0,90);

    QTest::newRow("bottom footer: 1/2 down") << "stickyPositioning-footer.qml"
            << Qt::Vertical << Qt::LeftToRight << QQuickListView::TopToBottom
            << 18 << QQuickItemView::End << (QList<QPointF>() << QPointF(0,5))
            << QPointF() << QPointF(0,95);

    QTest::newRow("bottom footer: down") << "stickyPositioning-footer.qml"
            << Qt::Vertical << Qt::LeftToRight << QQuickListView::TopToBottom
            << 17 << QQuickItemView::End << (QList<QPointF>() << QPointF(0,15))
            << QPointF() << QPointF(0,90);

    QTest::newRow("bottom footer: 1/2 up") << "stickyPositioning-footer.qml"
            << Qt::Vertical << Qt::LeftToRight << QQuickListView::TopToBottom
            << 16 << QQuickItemView::End << (QList<QPointF>() << QPointF(0,15) << QPointF(0,-5))
            << QPointF() << QPointF(0,95);

    QTest::newRow("bottom footer: up") << "stickyPositioning-footer.qml"
            << Qt::Vertical << Qt::LeftToRight << QQuickListView::TopToBottom
            << 15 << QQuickItemView::End << (QList<QPointF>() << QPointF(0,15) << QPointF(0,-10))
            << QPointF() << QPointF(0,100);


    // header at the top (& footer at the bottom)
    QTest::newRow("top header & bottom footer") << "stickyPositioning-both.qml"
            << Qt::Vertical << Qt::LeftToRight << QQuickListView::TopToBottom
            << 0 << QQuickItemView::Beginning << QList<QPointF>()
            << QPointF(0,0) << QPointF(0,100);

    QTest::newRow("top header & bottom footer: 1/2 up") << "stickyPositioning-both.qml"
            << Qt::Vertical << Qt::LeftToRight << QQuickListView::TopToBottom
            << 1 << QQuickItemView::Beginning << (QList<QPointF>() << QPointF(0,-5))
            << QPointF(0,-5) << QPointF(0,95);

    QTest::newRow("top header & bottom footer: up") << "stickyPositioning-both.qml"
            << Qt::Vertical << Qt::LeftToRight << QQuickListView::TopToBottom
            << 2 << QQuickItemView::Beginning << (QList<QPointF>() << QPointF(0,-15))
            << QPointF(0,0) << QPointF(0,100);

    QTest::newRow("top header & bottom footer: 1/2 down") << "stickyPositioning-both.qml"
            << Qt::Vertical << Qt::LeftToRight << QQuickListView::TopToBottom
            << 3 << QQuickItemView::Beginning << (QList<QPointF>() << QPointF(0,-15) << QPointF(0,5))
            << QPointF(0,-5) << QPointF(0,95);

    QTest::newRow("top header & bottom footer: down") << "stickyPositioning-both.qml"
            << Qt::Vertical << Qt::LeftToRight << QQuickListView::TopToBottom
            << 4 << QQuickItemView::Beginning << (QList<QPointF>() << QPointF(0,-15) << QPointF(0,10))
            << QPointF(0,-10) << QPointF(0,90);


    // footer at the bottom (& header at the top)
    QTest::newRow("bottom footer & top header") << "stickyPositioning-both.qml"
            << Qt::Vertical << Qt::LeftToRight << QQuickListView::TopToBottom
            << 1 << QQuickItemView::Beginning << QList<QPointF>()
            << QPointF(0,-10) << QPointF(0,90);

    QTest::newRow("bottom footer & top header: 1/2 down") << "stickyPositioning-both.qml"
            << Qt::Vertical << Qt::LeftToRight << QQuickListView::TopToBottom
            << 1 << QQuickItemView::Beginning << (QList<QPointF>() << QPointF(0,5))
            << QPointF(0,-10) << QPointF(0,90);

    QTest::newRow("bottom footer & top header: down") << "stickyPositioning-both.qml"
            << Qt::Vertical << Qt::LeftToRight << QQuickListView::TopToBottom
            << 2 << QQuickItemView::Beginning << (QList<QPointF>() << QPointF(0,15))
            << QPointF(0,-10) << QPointF(0,90);

    QTest::newRow("bottom footer & top header: 1/2 up") << "stickyPositioning-both.qml"
            << Qt::Vertical << Qt::LeftToRight << QQuickListView::TopToBottom
            << 3 << QQuickItemView::Beginning << (QList<QPointF>() << QPointF(0,15) << QPointF(0,-5))
            << QPointF(0,-5) << QPointF(0,95);

    QTest::newRow("bottom footer & top header: up") << "stickyPositioning-both.qml"
            << Qt::Vertical << Qt::LeftToRight << QQuickListView::TopToBottom
            << 4 << QQuickItemView::Beginning << (QList<QPointF>() << QPointF(0,15) << QPointF(0,-10))
            << QPointF(0,0) << QPointF(0,100);

    // header on the left
    QTest::newRow("left header") << "stickyPositioning-header.qml"
            << Qt::Horizontal << Qt::LeftToRight << QQuickListView::TopToBottom
            << 0 << QQuickItemView::Beginning << QList<QPointF>()
            << QPointF(0,0) << QPointF();

    QTest::newRow("left header: 1/2 left") << "stickyPositioning-header.qml"
            << Qt::Horizontal << Qt::LeftToRight << QQuickListView::TopToBottom
            << 1 << QQuickItemView::Beginning << (QList<QPointF>() << QPointF(-5,0))
            << QPointF(-5,0) << QPointF();

    QTest::newRow("left header: left") << "stickyPositioning-header.qml"
            << Qt::Horizontal << Qt::LeftToRight << QQuickListView::TopToBottom
            << 2 << QQuickItemView::Beginning << (QList<QPointF>() << QPointF(-15,0))
            << QPointF(0,0) << QPointF();

    QTest::newRow("left header: 1/2 right") << "stickyPositioning-header.qml"
            << Qt::Horizontal << Qt::LeftToRight << QQuickListView::TopToBottom
            << 3 << QQuickItemView::Beginning << (QList<QPointF>() << QPointF(-15,0) << QPointF(5,0))
            << QPointF(-5,0) << QPointF();

    QTest::newRow("left header: right") << "stickyPositioning-header.qml"
            << Qt::Horizontal << Qt::LeftToRight << QQuickListView::TopToBottom
            << 4 << QQuickItemView::Beginning << (QList<QPointF>() << QPointF(-15,0) << QPointF(10,0))
            << QPointF(-10,0) << QPointF();


    // footer on the left
    QTest::newRow("left footer") << "stickyPositioning-footer.qml"
            << Qt::Horizontal << Qt::RightToLeft << QQuickListView::TopToBottom
            << 19 << QQuickItemView::End << QList<QPointF>()
            << QPointF() << QPointF(0,0);

    QTest::newRow("left footer: 1/2 left") << "stickyPositioning-footer.qml"
            << Qt::Horizontal << Qt::RightToLeft << QQuickListView::TopToBottom
            << 18 << QQuickItemView::End << (QList<QPointF>() << QPointF(-5,0))
            << QPointF() << QPointF(-5,0);

    QTest::newRow("left footer: left") << "stickyPositioning-footer.qml"
            << Qt::Horizontal << Qt::RightToLeft << QQuickListView::TopToBottom
            << 17 << QQuickItemView::End << (QList<QPointF>() << QPointF(-15,0))
            << QPointF() << QPointF(0,0);

    QTest::newRow("left footer: 1/2 right") << "stickyPositioning-footer.qml"
            << Qt::Horizontal << Qt::RightToLeft << QQuickListView::TopToBottom
            << 16 << QQuickItemView::End << (QList<QPointF>() << QPointF(-15,0) << QPointF(5,0))
            << QPointF() << QPointF(-5,0);

    QTest::newRow("left footer: right") << "stickyPositioning-footer.qml"
            << Qt::Horizontal << Qt::RightToLeft << QQuickListView::TopToBottom
            << 15 << QQuickItemView::End << (QList<QPointF>() << QPointF(-15,0) << QPointF(10,0))
            << QPointF() << QPointF(-10,0);


    // header on the right
    QTest::newRow("right header") << "stickyPositioning-header.qml"
            << Qt::Horizontal << Qt::RightToLeft << QQuickListView::TopToBottom
            << 0 << QQuickItemView::Beginning << QList<QPointF>()
            << QPointF(90,0) << QPointF();

    QTest::newRow("right header: 1/2 right") << "stickyPositioning-header.qml"
            << Qt::Horizontal << Qt::RightToLeft << QQuickListView::TopToBottom
            << 1 << QQuickItemView::Beginning << (QList<QPointF>() << QPointF(5,0))
            << QPointF(95,0) << QPointF();

    QTest::newRow("right header: right") << "stickyPositioning-header.qml"
            << Qt::Horizontal << Qt::RightToLeft << QQuickListView::TopToBottom
            << 2 << QQuickItemView::Beginning << (QList<QPointF>() << QPointF(15,0))
            << QPointF(90,0) << QPointF();

    QTest::newRow("right header: 1/2 left") << "stickyPositioning-header.qml"
            << Qt::Horizontal << Qt::RightToLeft << QQuickListView::TopToBottom
            << 3 << QQuickItemView::Beginning << (QList<QPointF>() << QPointF(15,0) << QPointF(-5,0))
            << QPointF(95,0) << QPointF();

    QTest::newRow("right header: left") << "stickyPositioning-header.qml"
            << Qt::Horizontal << Qt::RightToLeft << QQuickListView::TopToBottom
            << 4 << QQuickItemView::Beginning << (QList<QPointF>() << QPointF(15,0) << QPointF(-10,0))
            << QPointF(100,0) << QPointF();


    // footer on the right
    QTest::newRow("right footer") << "stickyPositioning-footer.qml"
            << Qt::Horizontal << Qt::LeftToRight << QQuickListView::TopToBottom
            << 19 << QQuickItemView::End << QList<QPointF>()
            << QPointF() << QPointF(90,0);

    QTest::newRow("right footer: 1/2 right") << "stickyPositioning-footer.qml"
            << Qt::Horizontal << Qt::LeftToRight << QQuickListView::TopToBottom
            << 18 << QQuickItemView::End << (QList<QPointF>() << QPointF(5,0))
            << QPointF() << QPointF(95,0);

    QTest::newRow("right footer: right") << "stickyPositioning-footer.qml"
            << Qt::Horizontal << Qt::LeftToRight << QQuickListView::TopToBottom
            << 17 << QQuickItemView::End << (QList<QPointF>() << QPointF(15,0))
            << QPointF() << QPointF(90,0);

    QTest::newRow("right footer: 1/2 left") << "stickyPositioning-footer.qml"
            << Qt::Horizontal << Qt::LeftToRight << QQuickListView::TopToBottom
            << 16 << QQuickItemView::End << (QList<QPointF>() << QPointF(15,0) << QPointF(-5,0))
            << QPointF() << QPointF(95,0);

    QTest::newRow("right footer: left") << "stickyPositioning-footer.qml"
            << Qt::Horizontal << Qt::LeftToRight << QQuickListView::TopToBottom
            << 15 << QQuickItemView::End << (QList<QPointF>() << QPointF(15,0) << QPointF(-10,0))
            << QPointF() << QPointF(100,0);


    // header on the left (& footer on the right)
    QTest::newRow("left header & right footer") << "stickyPositioning-both.qml"
            << Qt::Horizontal << Qt::LeftToRight << QQuickListView::TopToBottom
            << 0 << QQuickItemView::Beginning << QList<QPointF>()
            << QPointF(0,0) << QPointF(100,0);

    QTest::newRow("left header & right footer: 1/2 left") << "stickyPositioning-both.qml"
            << Qt::Horizontal << Qt::LeftToRight << QQuickListView::TopToBottom
            << 1 << QQuickItemView::Beginning << (QList<QPointF>() << QPointF(-5,0))
            << QPointF(-5,0) << QPointF(95,0);

    QTest::newRow("left header & right footer: left") << "stickyPositioning-both.qml"
            << Qt::Horizontal << Qt::LeftToRight << QQuickListView::TopToBottom
            << 2 << QQuickItemView::Beginning << (QList<QPointF>() << QPointF(-15,0))
            << QPointF(0,0) << QPointF(100,0);

    QTest::newRow("left header & right footer: 1/2 right") << "stickyPositioning-both.qml"
            << Qt::Horizontal << Qt::LeftToRight << QQuickListView::TopToBottom
            << 3 << QQuickItemView::Beginning << (QList<QPointF>() << QPointF(-15,0) << QPointF(5,0))
            << QPointF(-5,0) << QPointF(95,0);

    QTest::newRow("left header & right footer: right") << "stickyPositioning-both.qml"
            << Qt::Horizontal << Qt::LeftToRight << QQuickListView::TopToBottom
            << 4 << QQuickItemView::Beginning << (QList<QPointF>() << QPointF(-15,0) << QPointF(10,0))
            << QPointF(-10,0) << QPointF(90,0);


    // footer on the right (& header on the left)
    QTest::newRow("right footer & left header") << "stickyPositioning-both.qml"
            << Qt::Horizontal << Qt::LeftToRight << QQuickListView::TopToBottom
            << 1 << QQuickItemView::Beginning << QList<QPointF>()
            << QPointF(-10,0) << QPointF(90,0);

    QTest::newRow("right footer & left header: 1/2 right") << "stickyPositioning-both.qml"
            << Qt::Horizontal << Qt::LeftToRight << QQuickListView::TopToBottom
            << 1 << QQuickItemView::Beginning << (QList<QPointF>() << QPointF(5,0))
            << QPointF(-10,0) << QPointF(90,0);

    QTest::newRow("right footer & left header: right") << "stickyPositioning-both.qml"
            << Qt::Horizontal << Qt::LeftToRight << QQuickListView::TopToBottom
            << 2 << QQuickItemView::Beginning << (QList<QPointF>() << QPointF(15,0))
            << QPointF(-10,0) << QPointF(90,0);

    QTest::newRow("right footer & left header: 1/2 left") << "stickyPositioning-both.qml"
            << Qt::Horizontal << Qt::LeftToRight << QQuickListView::TopToBottom
            << 3 << QQuickItemView::Beginning << (QList<QPointF>() << QPointF(15,0) << QPointF(-5,0))
            << QPointF(-5,0) << QPointF(95,0);

    QTest::newRow("right footer & left header: left") << "stickyPositioning-both.qml"
            << Qt::Horizontal << Qt::LeftToRight << QQuickListView::TopToBottom
            << 4 << QQuickItemView::Beginning << (QList<QPointF>() << QPointF(15,0) << QPointF(-10,0))
            << QPointF(0,0) << QPointF(100,0);
}

void tst_QQuickListView::roundingErrors()
{
    QFETCH(bool, pixelAligned);

    QScopedPointer<QQuickView> window(createView());
    window->setSource(testFileUrl("roundingErrors.qml"));
    window->show();
    QVERIFY(QTest::qWaitForWindowExposed(window.data()));

    QQuickListView *listview = qobject_cast<QQuickListView *>(window->rootObject());
    QVERIFY(listview);
    listview->setPixelAligned(pixelAligned);
    listview->positionViewAtIndex(20, QQuickListView::Beginning);

    QQuickItem *content = listview->contentItem();
    QVERIFY(content);

    const QPoint viewPos(150, 36);
    const QPointF contentPos = content->mapFromItem(listview, viewPos);

    QPointer<QQuickItem> item = listview->itemAt(contentPos.x(), contentPos.y());
    QVERIFY(item);

    // QTBUG-37339: drag an item and verify that it doesn't
    // get prematurely released due to rounding errors
    QTest::mousePress(window.data(), Qt::LeftButton, 0, viewPos);
    for (int i = 0; i < 150; i += 5) {
        QTest::mouseMove(window.data(), viewPos - QPoint(i, 0));
        QVERIFY(item);
    }
    QTest::mouseRelease(window.data(), Qt::LeftButton, 0, QPoint(0, 36));

    // maintain position relative to the right edge
    listview->setLayoutDirection(Qt::RightToLeft);
    const qreal contentX = listview->contentX();
    listview->setContentX(contentX + 0.2);
    QCOMPARE(listview->contentX(), pixelAligned ? qRound(contentX + 0.2) : contentX + 0.2);
    listview->setWidth(listview->width() - 0.2);
    QCOMPARE(listview->contentX(), pixelAligned ? qRound(contentX + 0.2) : contentX + 0.2);

    // maintain position relative to the bottom edge
    listview->setOrientation(QQuickListView::Vertical);
    listview->setVerticalLayoutDirection(QQuickListView::BottomToTop);
    const qreal contentY = listview->contentY();
    listview->setContentY(contentY + 0.2);
    QCOMPARE(listview->contentY(), pixelAligned ? qRound(contentY + 0.2) : contentY + 0.2);
    listview->setHeight(listview->height() - 0.2);
    QCOMPARE(listview->contentY(), pixelAligned ? qRound(contentY + 0.2) : contentY + 0.2);
}

void tst_QQuickListView::roundingErrors_data()
{
    QTest::addColumn<bool>("pixelAligned");
    QTest::newRow("pixelAligned=true") << true;
    QTest::newRow("pixelAligned=false") << false;
}

void tst_QQuickListView::QTBUG_38209()
{
    QScopedPointer<QQuickView> window(createView());
    window->setSource(testFileUrl("simplelistview.qml"));
    window->show();
    QVERIFY(QTest::qWaitForWindowExposed(window.data()));

    QQuickListView *listview = qobject_cast<QQuickListView *>(window->rootObject());
    QVERIFY(listview);

    // simulate mouse flick
    flick(window.data(), QPoint(200, 200), QPoint(200, 50), 100);
    QTRY_VERIFY(!listview->isMoving());
    qreal contentY = listview->contentY();

    // flick down
    listview->flick(0, 1000);

    // ensure we move more than just a couple pixels
    QTRY_VERIFY(contentY - listview->contentY() > qreal(100.0));
}

void tst_QQuickListView::programmaticFlickAtBounds()
{
    QSKIP("Disabled due to false negatives (QTBUG-41228)");

    QScopedPointer<QQuickView> window(createView());
    window->setSource(testFileUrl("simplelistview.qml"));
    window->show();
    QVERIFY(QTest::qWaitForWindowExposed(window.data()));

    QQuickListView *listview = qobject_cast<QQuickListView *>(window->rootObject());
    QVERIFY(listview);
    QSignalSpy spy(listview, SIGNAL(contentYChanged()));

    // flick down
    listview->flick(0, 1000);

    // verify that there is movement beyond bounds
    QVERIFY(spy.wait(100));

    // reset, and test with StopAtBounds
    listview->cancelFlick();
    listview->returnToBounds();
    QTRY_COMPARE(listview->contentY(), qreal(0.0));
    listview->setBoundsBehavior(QQuickFlickable::StopAtBounds);

    // flick down
    listview->flick(0, 1000);

    // verify that there is no movement beyond bounds
    QVERIFY(!spy.wait(100));
}

void tst_QQuickListView::programmaticFlickAtBounds2()
{
    QScopedPointer<QQuickView> window(createView());
    window->setSource(testFileUrl("programmaticFlickAtBounds2.qml"));
    window->show();
    QVERIFY(QTest::qWaitForWindowExposed(window.data()));

    QQuickListView *listview = qobject_cast<QQuickListView *>(window->rootObject());
    QVERIFY(listview);

    // move exactly one item
    qreal velocity = -qSqrt(2 * 50 * listview->flickDeceleration());

    // flick down
    listview->flick(0, velocity);

    QTRY_COMPARE(listview->contentY(), qreal(50.0));

    // flick down
    listview->flick(0, velocity);

    QTRY_COMPARE(listview->contentY(), qreal(100.0));
}

void tst_QQuickListView::layoutChange()
{
    RandomSortModel *model = new RandomSortModel;
    QSortFilterProxyModel *sortModel = new QSortFilterProxyModel;
    sortModel->setSourceModel(model);
    sortModel->setSortRole(Qt::UserRole);
    sortModel->setDynamicSortFilter(true);
    sortModel->sort(0);

    QScopedPointer<QQuickView> window(createView());
    window->rootContext()->setContextProperty("testModel", QVariant::fromValue(sortModel));
    window->setSource(testFileUrl("layoutChangeSort.qml"));
    window->show();
    QVERIFY(QTest::qWaitForWindowExposed(window.data()));

    QQuickListView *listview = window->rootObject()->findChild<QQuickListView *>("listView");
    QVERIFY(listview);

    for (int iter = 0; iter < 100; iter++) {
        for (int i = 0; i < sortModel->rowCount(); ++i) {
            QQuickItem *delegateItem = listview->itemAt(10, 10 + 2 * i * 20 + 20); // item + group
            QVERIFY(delegateItem);
            QQuickItem *delegateText = delegateItem->findChild<QQuickItem *>("delegateText");
            QVERIFY(delegateText);

            QCOMPARE(delegateText->property("text").toString(),
                     sortModel->index(i, 0, QModelIndex()).data().toString());
        }

        model->randomize();
        listview->forceLayout();
        QTest::qWait(5); // give view a chance to update
    }
}

void tst_QQuickListView::QTBUG_39492_data()
{
    QStandardItemModel *sourceModel = new QStandardItemModel(this);
    for (int i = 0; i < 5; ++i) {
        QStandardItem *item = new QStandardItem(QString::number(i));
        for (int j = 0; j < 5; ++j) {
            QStandardItem *subItem = new QStandardItem(QString("%1-%2").arg(i).arg(j));
            item->appendRow(subItem);
        }
        sourceModel->appendRow(item);
    }

    QSortFilterProxyModel *sortModel = new QSortFilterProxyModel(this);
    sortModel->setSourceModel(sourceModel);

    QTest::addColumn<QSortFilterProxyModel*>("model");
    QTest::addColumn<QPersistentModelIndex>("rootIndex");

    QTest::newRow("invalid rootIndex")
        << sortModel
        << QPersistentModelIndex();

    QTest::newRow("rootIndex 1")
        << sortModel
        << QPersistentModelIndex(sortModel->index(1, 0));

    QTest::newRow("rootIndex 3")
        << sortModel
        << QPersistentModelIndex(sortModel->index(3, 0));

    const QModelIndex rootIndex2 = sortModel->index(2, 0);
    QTest::newRow("rootIndex 2-1")
        << sortModel
        << QPersistentModelIndex(sortModel->index(1, 0, rootIndex2));
}

void tst_QQuickListView::QTBUG_39492()
{
    QFETCH(QSortFilterProxyModel*, model);
    QFETCH(QPersistentModelIndex, rootIndex);

    QQuickView *window = getView();
    window->rootContext()->setContextProperty("testModel", QVariant::fromValue(model));
    window->setSource(testFileUrl("qtbug39492.qml"));

    QQuickListView *listview = window->rootObject()->findChild<QQuickListView *>("listView");
    QVERIFY(listview);

    QQmlDelegateModel *delegateModel = window->rootObject()->findChild<QQmlDelegateModel *>("delegateModel");
    QVERIFY(delegateModel);

    delegateModel->setRootIndex(QVariant::fromValue(QModelIndex(rootIndex)));
    model->sort(0, Qt::AscendingOrder);
    listview->forceLayout();

    for (int i = 0; i < model->rowCount(rootIndex); ++i) {
        QQuickItem *delegateItem = listview->itemAt(10, 10 + i * 20);
        QVERIFY(delegateItem);
        QQuickItem *delegateText = delegateItem->findChild<QQuickItem *>("delegateText");
        QVERIFY(delegateText);
        QCOMPARE(delegateText->property("text").toString(),
                 model->index(i, 0, rootIndex).data().toString());
    }

    model->sort(0, Qt::DescendingOrder);
    listview->forceLayout();

    for (int i = 0; i < model->rowCount(rootIndex); ++i) {
        QQuickItem *delegateItem = listview->itemAt(10, 10 + i * 20);
        QVERIFY(delegateItem);
        QQuickItem *delegateText = delegateItem->findChild<QQuickItem *>("delegateText");
        QVERIFY(delegateText);
        QCOMPARE(delegateText->property("text").toString(),
                 model->index(i, 0, rootIndex).data().toString());
    }

    releaseView(window);
}

void tst_QQuickListView::jsArrayChange()
{
    QQmlEngine engine;
    QQmlComponent component(&engine);
    component.setData("import QtQuick 2.4; ListView {}", QUrl());

    QScopedPointer<QQuickListView> view(qobject_cast<QQuickListView *>(component.create()));
    QVERIFY(!view.isNull());

    QSignalSpy spy(view.data(), SIGNAL(modelChanged()));
    QVERIFY(spy.isValid());

    QJSValue array1 = engine.newArray(3);
    QJSValue array2 = engine.newArray(3);
    for (int i = 0; i < 3; ++i) {
        array1.setProperty(i, i);
        array2.setProperty(i, i);
    }

    view->setModel(QVariant::fromValue(array1));
    QCOMPARE(spy.count(), 1);

    // no change
    view->setModel(QVariant::fromValue(array2));
    QCOMPARE(spy.count(), 1);
}

static bool compareObjectModel(QQuickListView *listview, QQmlObjectModel *model)
{
    if (listview->count() != model->count())
        return false;
    for (int i = 0; i < listview->count(); ++i) {
        listview->setCurrentIndex(i);
        if (listview->currentItem() != model->get(i))
            return false;
    }
    return true;
}

void tst_QQuickListView::objectModel()
{
    QQmlEngine engine;
    QQmlComponent component(&engine, testFileUrl("objectmodel.qml"));

    QQuickListView *listview = qobject_cast<QQuickListView *>(component.create());
    QVERIFY(listview);

    QQmlObjectModel *model = listview->model().value<QQmlObjectModel *>();
    QVERIFY(model);

    listview->setCurrentIndex(0);
    QVERIFY(listview->currentItem());
    QCOMPARE(listview->currentItem()->property("color").toString(), QColor("red").name());

    listview->setCurrentIndex(1);
    QVERIFY(listview->currentItem());
    QCOMPARE(listview->currentItem()->property("color").toString(), QColor("green").name());

    listview->setCurrentIndex(2);
    QVERIFY(listview->currentItem());
    QCOMPARE(listview->currentItem()->property("color").toString(), QColor("blue").name());

    QQuickItem *item0 = new QQuickItem(listview);
    item0->setSize(QSizeF(20, 20));
    model->append(item0);
    QCOMPARE(model->count(), 4);
    QVERIFY(compareObjectModel(listview, model));

    QQuickItem *item1 = new QQuickItem(listview);
    item1->setSize(QSizeF(20, 20));
    model->insert(0, item1);
    QCOMPARE(model->count(), 5);
    QVERIFY(compareObjectModel(listview, model));

    model->move(1, 2, 3);
    QVERIFY(compareObjectModel(listview, model));

    model->remove(2, 2);
    QCOMPARE(model->count(), 3);
    QVERIFY(compareObjectModel(listview, model));

    model->clear();
    QCOMPARE(model->count(), 0);
    QCOMPARE(listview->count(), 0);

    delete listview;
}

void tst_QQuickListView::contentHeightWithDelayRemove_data()
{
    QTest::addColumn<bool>("useDelayRemove");
    QTest::addColumn<QByteArray>("removeFunc");
    QTest::addColumn<int>("countDelta");
    QTest::addColumn<qreal>("contentHeightDelta");

    QTest::newRow("remove without delayRemove")
            << false
            << QByteArray("takeOne")
            << -1
            << qreal(-1 * 100.0);

    QTest::newRow("remove with delayRemove")
            << true
            << QByteArray("takeOne")
            << -1
            << qreal(-1 * 100.0);

    QTest::newRow("remove with multiple delayRemove")
            << true
            << QByteArray("takeThree")
            << -3
            << qreal(-3 * 100.0);

    QTest::newRow("clear with delayRemove")
            << true
            << QByteArray("takeAll")
            << -5
            << qreal(-5 * 100.0);
}

void tst_QQuickListView::contentHeightWithDelayRemove()
{
    QFETCH(bool, useDelayRemove);
    QFETCH(QByteArray, removeFunc);
    QFETCH(int, countDelta);
    QFETCH(qreal, contentHeightDelta);

    QQuickView *window = createView();
    window->setSource(testFileUrl("contentHeightWithDelayRemove.qml"));
    window->show();
    QVERIFY(QTest::qWaitForWindowExposed(window));

    QQuickListView *listview = window->rootObject()->findChild<QQuickListView*>();
    QTRY_VERIFY(listview != 0);

    const int initialCount(listview->count());
    const int eventualCount(initialCount + countDelta);

    const qreal initialContentHeight(listview->contentHeight());
    const int eventualContentHeight(qRound(initialContentHeight + contentHeightDelta));

    listview->setProperty("useDelayRemove", useDelayRemove);
    QMetaObject::invokeMethod(window->rootObject(), removeFunc.constData());
    QTest::qWait(50);
    QCOMPARE(listview->count(), eventualCount);

    if (useDelayRemove) {
        QCOMPARE(qRound(listview->contentHeight()), qRound(initialContentHeight));
        QTRY_COMPARE(qRound(listview->contentHeight()), eventualContentHeight);
    } else {
        QCOMPARE(qRound(listview->contentHeight()), eventualContentHeight);
    }

    delete window;
}

void tst_QQuickListView::QTBUG_48044_currentItemNotVisibleAfterTransition()
{
    QQuickView *window = createView();
    window->setSource(testFileUrl("qtbug48044.qml"));
    window->show();
    QVERIFY(QTest::qWaitForWindowExposed(window));

    QQuickListView *listview = window->rootObject()->findChild<QQuickListView*>();
    QTRY_VERIFY(listview != 0);

    // Expand 2nd header
    listview->setProperty("transitionsDone", QVariant(false));
    QTest::mouseClick(window, Qt::LeftButton, Qt::NoModifier, QPoint(window->width() / 2, 75));
    QTRY_VERIFY(listview->property("transitionsDone").toBool());

    // Flick listview to the bottom
    flick(window, QPoint(window->width() / 2, 400), QPoint(window->width() / 2, 0), 100);
    QTRY_VERIFY(!listview->isMoving());

    // Expand 3rd header
    listview->setProperty("transitionsDone", QVariant(false));
    QTest::mouseClick(window, Qt::LeftButton, Qt::NoModifier, QPoint(window->width() / 2, window->height() - 25));
    QTRY_VERIFY(listview->property("transitionsDone").toBool());

    // Check current item is what we expect
    QCOMPARE(listview->currentIndex(), 2);
    QQuickItem *currentItem = listview->currentItem();
    QVERIFY(currentItem);
    QVERIFY(currentItem->isVisible());

    // This is the actual test
    QQuickItemPrivate *currentPriv = QQuickItemPrivate::get(currentItem);
    QVERIFY(!currentPriv->culled);
}

void tst_QQuickListView::keyNavigationEnabled()
{
    QScopedPointer<QQuickView> window(createView());
    window->setSource(testFileUrl("simplelistview.qml"));
    window->show();
    window->requestActivate();
    QVERIFY(QTest::qWaitForWindowActive(window.data()));

    QQuickListView *listView = qobject_cast<QQuickListView *>(window->rootObject());
    QVERIFY(listView);
    QCOMPARE(listView->isKeyNavigationEnabled(), true);

    listView->setFocus(true);
    QVERIFY(listView->hasActiveFocus());

    listView->setHighlightMoveDuration(0);

    // If keyNavigationEnabled is not explicitly set to true, respect the original behavior
    // of disabling both mouse and keyboard interaction.
    QSignalSpy enabledSpy(listView, SIGNAL(keyNavigationEnabledChanged()));
    listView->setInteractive(false);
    QCOMPARE(enabledSpy.count(), 1);
    QCOMPARE(listView->isKeyNavigationEnabled(), false);

    flick(window.data(), QPoint(200, 200), QPoint(200, 50), 100);
    QVERIFY(!listView->isMoving());
    QCOMPARE(listView->contentY(), 0.0);
    QCOMPARE(listView->currentIndex(), 0);

    QTest::keyClick(window.data(), Qt::Key_Down);
    QCOMPARE(listView->currentIndex(), 0);

    // Check that isKeyNavigationEnabled implicitly follows the value of interactive.
    listView->setInteractive(true);
    QCOMPARE(enabledSpy.count(), 2);
    QCOMPARE(listView->isKeyNavigationEnabled(), true);

    // Change it back again for the next check.
    listView->setInteractive(false);
    QCOMPARE(enabledSpy.count(), 3);
    QCOMPARE(listView->isKeyNavigationEnabled(), false);

    // Setting keyNavigationEnabled to true shouldn't enable mouse interaction.
    listView->setKeyNavigationEnabled(true);
    QCOMPARE(enabledSpy.count(), 4);
    flick(window.data(), QPoint(200, 200), QPoint(200, 50), 100);
    QVERIFY(!listView->isMoving());
    QCOMPARE(listView->contentY(), 0.0);
    QCOMPARE(listView->currentIndex(), 0);

    // Should now work.
    QTest::keyClick(window.data(), Qt::Key_Down);
    QCOMPARE(listView->currentIndex(), 1);
    // contentY won't change for one index change in a view this high.

    // Changing interactive now shouldn't result in keyNavigationEnabled changing,
    // since we broke the "binding".
    listView->setInteractive(true);
    QCOMPARE(enabledSpy.count(), 4);

    // Keyboard interaction shouldn't work now.
    listView->setKeyNavigationEnabled(false);
    QTest::keyClick(window.data(), Qt::Key_Down);
    QCOMPARE(listView->currentIndex(), 1);
}

static bool testVisibleItems(const QQuickItemViewPrivate *priv, bool *nonUnique, FxViewItem **failItem, int *expectedIdx)
{
    QHash<QQuickItem*, int> uniqueItems;

    int skip = 0;
    for (int i = 0; i < priv->visibleItems.count(); ++i) {
        FxViewItem *item = priv->visibleItems.at(i);
        if (!item) {
            *failItem = Q_NULLPTR;
            return false;
        }
#if 0
        qDebug() << "\t" << item->index
                 << item->item
                 << item->position()
                 << (!item->item || QQuickItemPrivate::get(item->item)->culled ? "hidden" : "visible");
#endif
        if (item->index == -1) {
            ++skip;
        } else if (item->index != priv->visibleIndex + i - skip) {
            *nonUnique = false;
            *failItem = item;
            *expectedIdx = priv->visibleIndex + i - skip;
            return false;
        } else if (uniqueItems.contains(item->item)) {
            *nonUnique = true;
            *failItem = item;
            *expectedIdx = uniqueItems.find(item->item).value();
            return false;
        }

        uniqueItems.insert(item->item, item->index);
    }

    return true;
}

class QTBUG_48870_Model : public QAbstractListModel
{
    Q_OBJECT

public:

    QTBUG_48870_Model()
        : QAbstractListModel()
        , m_rowCount(20)
    {
        QTimer *t = new QTimer(this);
        t->setInterval(500);
        t->start();

        qsrand(qHash(QDateTime::currentDateTime()));
        connect(t, &QTimer::timeout, this, &QTBUG_48870_Model::updateModel);
    }

    int rowCount(const QModelIndex &) const
    {
        return m_rowCount;
    }

    QVariant data(const QModelIndex &, int) const
    {
        return QVariant();
    }

public Q_SLOTS:
    void updateModel()
    {
        if (m_rowCount > 10) {
            for (int i = 0; i < 10; ++i) {
                int rnum = qrand() % m_rowCount;
                beginRemoveRows(QModelIndex(), rnum, rnum);
                m_rowCount--;
                endRemoveRows();
            }
        }
        if (m_rowCount < 20) {
            for (int i = 0; i < 10; ++i) {
                int rnum = qrand() % m_rowCount;
                beginInsertRows(QModelIndex(), rnum, rnum);
                m_rowCount++;
                endInsertRows();
            }
        }
    }

private:
    int m_rowCount;
};

void tst_QQuickListView::QTBUG_48870_fastModelUpdates()
{
    QTBUG_48870_Model model;

    QQuickView *window = createView();
    QVERIFY(window);
    QQmlContext *ctxt = window->rootContext();
    QVERIFY(ctxt);
    ctxt->setContextProperty("testModel", &model);

    window->setSource(testFileUrl("qtbug48870.qml"));
    window->show();
    QVERIFY(QTest::qWaitForWindowExposed(window));

    QQuickListView *listview = findItem<QQuickListView>(window->rootObject(), "list");
    QTRY_VERIFY(listview != 0);

    QQuickItemViewPrivate *priv = QQuickItemViewPrivate::get(listview);
    bool nonUnique;
    FxViewItem *item = Q_NULLPTR;
    int expectedIdx;
    QVERIFY(testVisibleItems(priv, &nonUnique, &item, &expectedIdx));

    for (int i = 0; i < 10; i++) {
        QTest::qWait(100);
        QVERIFY2(testVisibleItems(priv, &nonUnique, &item, &expectedIdx),
                 qPrintable(!item ? QString("Unexpected null item")
                            : nonUnique ? QString("Non-unique item at %1 and %2").arg(item->index).arg(expectedIdx)
                                        : QString("Found index %1, expected index is %3").arg(item->index).arg(expectedIdx)));
        if (i % 3 != 0) {
            if (i & 1)
                flick(window, QPoint(100, 200), QPoint(100, 0), 100);
            else
                flick(window, QPoint(100, 200), QPoint(100, 400), 100);
        }
    }

    delete window;
}

// infinite loop in overlay header positioning due to undesired rounding in QQuickFlickablePrivate::fixup()
void tst_QQuickListView::QTBUG_50105()
{
    QQmlEngine engine;
    QQmlComponent component(&engine);
    component.loadUrl(testFileUrl("qtbug50105.qml"));

    QScopedPointer<QQuickWindow> window(qobject_cast<QQuickWindow *>(component.create()));
    QVERIFY(window.data());
    QVERIFY(QTest::qWaitForWindowExposed(window.data()));
}

void tst_QQuickListView::QTBUG_50097_stickyHeader_positionViewAtIndex()
{
    QQuickView *window = createView();
    window->setSource(testFileUrl("qtbug50097.qml"));
    window->show();
    QVERIFY(QTest::qWaitForWindowExposed(window));

    QQuickListView *listview = qobject_cast<QQuickListView*>(window->rootObject());
    QVERIFY(listview != 0);
    QTRY_COMPARE(listview->contentY(), -100.0); // the header size, since the header is overlaid
    listview->setProperty("currentPage", 2);
    QTRY_COMPARE(listview->contentY(), 400.0); // a full page of items down, sans the original negative header position
    listview->setProperty("currentPage", 1);
    QTRY_COMPARE(listview->contentY(), -100.0); // back to the same position: header visible, items not under the header.
}

QTEST_MAIN(tst_QQuickListView)

#include "tst_qquicklistview.moc"<|MERGE_RESOLUTION|>--- conflicted
+++ resolved
@@ -248,11 +248,8 @@
     void QTBUG_48870_fastModelUpdates();
 
     void QTBUG_50105();
-<<<<<<< HEAD
     void keyNavigationEnabled();
-=======
     void QTBUG_50097_stickyHeader_positionViewAtIndex();
->>>>>>> b60a5dc9
 
 private:
     template <class T> void items(const QUrl &source);
