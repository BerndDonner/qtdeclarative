/****************************************************************************
**
** Copyright (C) 2013 Digia Plc and/or its subsidiary(-ies).
** Contact: http://www.qt-project.org/legal
**
** This file is part of the test suite of the Qt Toolkit.
**
** $QT_BEGIN_LICENSE:LGPL$
** Commercial License Usage
** Licensees holding valid commercial Qt licenses may use this file in
** accordance with the commercial license agreement provided with the
** Software or, alternatively, in accordance with the terms contained in
** a written agreement between you and Digia.  For licensing terms and
** conditions see http://qt.digia.com/licensing.  For further information
** use the contact form at http://qt.digia.com/contact-us.
**
** GNU Lesser General Public License Usage
** Alternatively, this file may be used under the terms of the GNU Lesser
** General Public License version 2.1 as published by the Free Software
** Foundation and appearing in the file LICENSE.LGPL included in the
** packaging of this file.  Please review the following information to
** ensure the GNU Lesser General Public License version 2.1 requirements
** will be met: http://www.gnu.org/licenses/old-licenses/lgpl-2.1.html.
**
** In addition, as a special exception, Digia gives you certain additional
** rights.  These rights are described in the Digia Qt LGPL Exception
** version 1.1, included in the file LGPL_EXCEPTION.txt in this package.
**
** GNU General Public License Usage
** Alternatively, this file may be used under the terms of the GNU
** General Public License version 3.0 as published by the Free Software
** Foundation and appearing in the file LICENSE.GPL included in the
** packaging of this file.  Please review the following information to
** ensure the GNU General Public License version 3.0 requirements will be
** met: http://www.gnu.org/copyleft/gpl.html.
**
**
** $QT_END_LICENSE$
**
****************************************************************************/

#include <QtTest/QtTest>
#include <QtCore/QStringListModel>
#include <QtCore/QSortFilterProxyModel>
#include <QtGui/QStandardItemModel>
#include <QtQuick/qquickview.h>
#include <QtQml/qqmlengine.h>
#include <QtQml/qqmlcontext.h>
#include <QtQml/qqmlexpression.h>
#include <QtQml/qqmlincubator.h>
#include <QtQuick/private/qquicklistview_p.h>
#include <QtQuick/private/qquicktext_p.h>
#include <QtQml/private/qqmlobjectmodel_p.h>
#include <QtQml/private/qqmllistmodel_p.h>
#include <QtQml/private/qqmldelegatemodel_p.h>
#include "../../shared/util.h"
#include "../shared/viewtestutil.h"
#include "../shared/visualtestutil.h"
#include "incrementalmodel.h"
#include "proxytestinnermodel.h"
#include "randomsortmodel.h"
#include <math.h>

Q_DECLARE_METATYPE(Qt::LayoutDirection)
Q_DECLARE_METATYPE(QQuickItemView::VerticalLayoutDirection)
Q_DECLARE_METATYPE(QQuickItemView::PositionMode)
Q_DECLARE_METATYPE(QQuickListView::Orientation)
Q_DECLARE_METATYPE(Qt::Key)
Q_DECLARE_METATYPE(QPersistentModelIndex)

using namespace QQuickViewTestUtil;
using namespace QQuickVisualTestUtil;

#define SHARE_VIEWS

class tst_QQuickListView : public QQmlDataTest
{
    Q_OBJECT
public:
    tst_QQuickListView();

private slots:
    void init();
    void cleanupTestCase();
    // Test QAbstractItemModel model types
    void qAbstractItemModel_package_items();
    void qAbstractItemModel_items();

    void qAbstractItemModel_package_changed();
    void qAbstractItemModel_changed();

    void qAbstractItemModel_package_inserted();
    void qAbstractItemModel_inserted();
    void qAbstractItemModel_inserted_more();
    void qAbstractItemModel_inserted_more_data();
    void qAbstractItemModel_inserted_more_bottomToTop();
    void qAbstractItemModel_inserted_more_bottomToTop_data();

    void qAbstractItemModel_package_removed();
    void qAbstractItemModel_removed();
    void qAbstractItemModel_removed_more();
    void qAbstractItemModel_removed_more_data();
    void qAbstractItemModel_removed_more_bottomToTop();
    void qAbstractItemModel_removed_more_bottomToTop_data();

    void qAbstractItemModel_package_moved();
    void qAbstractItemModel_package_moved_data();
    void qAbstractItemModel_moved();
    void qAbstractItemModel_moved_data();
    void qAbstractItemModel_moved_bottomToTop();
    void qAbstractItemModel_moved_bottomToTop_data();

    void multipleChanges_condensed() { multipleChanges(true); }
    void multipleChanges_condensed_data() { multipleChanges_data(); }
    void multipleChanges_uncondensed() { multipleChanges(false); }
    void multipleChanges_uncondensed_data() { multipleChanges_data(); }

    void qAbstractItemModel_package_clear();
    void qAbstractItemModel_clear();
    void qAbstractItemModel_clear_bottomToTop();

    void insertBeforeVisible();
    void insertBeforeVisible_data();
    void swapWithFirstItem();
    void itemList();
    void itemListFlicker();
    void currentIndex_delayedItemCreation();
    void currentIndex_delayedItemCreation_data();
    void currentIndex();
    void noCurrentIndex();
    void keyNavigation();
    void keyNavigation_data();
    void enforceRange();
    void enforceRange_withoutHighlight();
    void spacing();
    void qAbstractItemModel_package_sections();
    void qAbstractItemModel_sections();
    void sectionsPositioning();
    void sectionsDelegate();
    void sectionsDragOutsideBounds_data();
    void sectionsDragOutsideBounds();
    void sectionsDelegate_headerVisibility();
    void sectionPropertyChange();
    void sectionDelegateChange();
    void cacheBuffer();
    void positionViewAtBeginningEnd();
    void positionViewAtIndex();
    void positionViewAtIndex_data();
    void resetModel();
    void propertyChanges();
    void componentChanges();
    void modelChanges();
    void manualHighlight();
    void initialZValues();
    void initialZValues_data();
    void header();
    void header_data();
    void header_delayItemCreation();
    void headerChangesViewport();
    void footer();
    void footer_data();
    void extents();
    void extents_data();
    void resetModel_headerFooter();
    void resizeView();
    void resizeViewAndRepaint();
    void sizeLessThan1();
    void QTBUG_14821();
    void resizeDelegate();
    void resizeFirstDelegate();
    void repositionResizedDelegate();
    void repositionResizedDelegate_data();
    void QTBUG_16037();
    void indexAt_itemAt_data();
    void indexAt_itemAt();
    void incrementalModel();
    void onAdd();
    void onAdd_data();
    void onRemove();
    void onRemove_data();
    void attachedProperties_QTBUG_32836();
    void rightToLeft();
    void test_mirroring();
    void margins();
    void marginsResize();
    void marginsResize_data();
    void creationContext();
    void snapToItem_data();
    void snapToItem();
    void snapOneItem_data();
    void snapOneItem();

    void QTBUG_9791();
    void QTBUG_11105();
    void QTBUG_21742();

    void asynchronous();
    void unrequestedVisibility();

    void populateTransitions();
    void populateTransitions_data();
    void addTransitions();
    void addTransitions_data();
    void moveTransitions();
    void moveTransitions_data();
    void removeTransitions();
    void removeTransitions_data();
    void displacedTransitions();
    void displacedTransitions_data();
    void multipleTransitions();
    void multipleTransitions_data();
    void multipleDisplaced();

    void flickBeyondBounds();
    void destroyItemOnCreation();

    void parentBinding();
    void defaultHighlightMoveDuration();
    void accessEmptyCurrentItem_QTBUG_30227();
    void delayedChanges_QTBUG_30555();
    void outsideViewportChangeNotAffectingView();
    void testProxyModelChangedAfterMove();

    void typedModel();
    void displayMargin();
    void negativeDisplayMargin();

    void highlightItemGeometryChanges();

    void QTBUG_36481();
    void QTBUG_35920();

    void roundingErrors();
    void roundingErrors_data();

<<<<<<< HEAD
    void QTBUG_38209();
    void programmaticFlickAtBounds();

    void layoutChange();
=======
    void QTBUG_39492_data();
    void QTBUG_39492();
>>>>>>> 8e1b88e4

private:
    template <class T> void items(const QUrl &source);
    template <class T> void changed(const QUrl &source);
    template <class T> void inserted(const QUrl &source);
    template <class T> void inserted_more(QQuickItemView::VerticalLayoutDirection verticalLayoutDirection = QQuickItemView::TopToBottom);
    template <class T> void removed(const QUrl &source, bool animated);
    template <class T> void removed_more(const QUrl &source, QQuickItemView::VerticalLayoutDirection verticalLayoutDirection = QQuickItemView::TopToBottom);
    template <class T> void moved(const QUrl &source, QQuickItemView::VerticalLayoutDirection verticalLayoutDirection = QQuickItemView::TopToBottom);
    template <class T> void clear(const QUrl &source, QQuickItemView::VerticalLayoutDirection verticalLayoutDirection = QQuickItemView::TopToBottom);
    template <class T> void sections(const QUrl &source);

    void multipleChanges(bool condensed);
    void multipleChanges_data();

    QList<int> toIntList(const QVariantList &list);
    void matchIndexLists(const QVariantList &indexLists, const QList<int> &expectedIndexes);
    void matchItemsAndIndexes(const QVariantMap &items, const QaimModel &model, const QList<int> &expectedIndexes);
    void matchItemLists(const QVariantList &itemLists, const QList<QQuickItem *> &expectedItems);

    void inserted_more_data();
    void removed_more_data();
    void moved_data();

#ifdef SHARE_VIEWS
    QQuickView *getView() {
        if (m_view) {
            if (QString(QTest::currentTestFunction()) != testForView) {
                delete m_view;
                m_view = 0;
            } else {
                m_view->setSource(QUrl());
                return m_view;
            }
        }

        testForView = QTest::currentTestFunction();
        m_view = createView();
        return m_view;
    }
    void releaseView(QQuickView *view) {
        Q_ASSERT(view == m_view);
        m_view->setSource(QUrl());
    }
#else
    QQuickView *getView() {
        return createView();
    }
    void releaseView(QQuickView *view) {
        delete view;
    }
#endif

    QQuickView *m_view;
    QString testForView;
};

class TestObject : public QObject
{
    Q_OBJECT

    Q_PROPERTY(bool error READ error WRITE setError NOTIFY changedError)
    Q_PROPERTY(bool animate READ animate NOTIFY changedAnim)
    Q_PROPERTY(bool invalidHighlight READ invalidHighlight NOTIFY changedHl)
    Q_PROPERTY(int cacheBuffer READ cacheBuffer NOTIFY changedCacheBuffer)

public:
    TestObject(QObject *parent = 0)
        : QObject(parent), mError(true), mAnimate(false), mInvalidHighlight(false)
        , mCacheBuffer(0) {}

    bool error() const { return mError; }
    void setError(bool err) { mError = err; emit changedError(); }

    bool animate() const { return mAnimate; }
    void setAnimate(bool anim) { mAnimate = anim; emit changedAnim(); }

    bool invalidHighlight() const { return mInvalidHighlight; }
    void setInvalidHighlight(bool invalid) { mInvalidHighlight = invalid; emit changedHl(); }

    int cacheBuffer() const { return mCacheBuffer; }
    void setCacheBuffer(int buffer) { mCacheBuffer = buffer; emit changedCacheBuffer(); }

signals:
    void changedError();
    void changedAnim();
    void changedHl();
    void changedCacheBuffer();

public:
    bool mError;
    bool mAnimate;
    bool mInvalidHighlight;
    int mCacheBuffer;
};

tst_QQuickListView::tst_QQuickListView() : m_view(0)
{
}

void tst_QQuickListView::init()
{
#ifdef SHARE_VIEWS
    if (m_view && QString(QTest::currentTestFunction()) != testForView) {
        testForView = QString();
        delete m_view;
        m_view = 0;
    }
#endif
    qmlRegisterType<QAbstractItemModel>();
    qmlRegisterType<ProxyTestInnerModel>("Proxy", 1, 0, "ProxyTestInnerModel");
    qmlRegisterType<QSortFilterProxyModel>("Proxy", 1, 0, "QSortFilterProxyModel");
}

void tst_QQuickListView::cleanupTestCase()
{
#ifdef SHARE_VIEWS
    testForView = QString();
    delete m_view;
    m_view = 0;
#endif
}

template <class T>
void tst_QQuickListView::items(const QUrl &source)
{
    QQuickView *window = createView();

    T model;
    model.addItem("Fred", "12345");
    model.addItem("John", "2345");
    model.addItem("Bob", "54321");

    QQmlContext *ctxt = window->rootContext();
    ctxt->setContextProperty("testModel", &model);

    TestObject *testObject = new TestObject;
    ctxt->setContextProperty("testObject", testObject);

    window->setSource(source);
    qApp->processEvents();

    QQuickListView *listview = findItem<QQuickListView>(window->rootObject(), "list");
    QTRY_VERIFY(listview != 0);
    listview->forceLayout();

    QQuickItem *contentItem = listview->contentItem();
    QTRY_VERIFY(contentItem != 0);

    QMetaObject::invokeMethod(window->rootObject(), "checkProperties");
    QTRY_VERIFY(testObject->error() == false);

    QTRY_VERIFY(listview->highlightItem() != 0);
    QTRY_COMPARE(listview->count(), model.count());
    QTRY_COMPARE(window->rootObject()->property("count").toInt(), model.count());
    listview->forceLayout();
    QTRY_COMPARE(contentItem->childItems().count(), model.count()+1); // assumes all are visible, +1 for the (default) highlight item

    // current item should be first item
    QTRY_COMPARE(listview->currentItem(), findItem<QQuickItem>(contentItem, "wrapper", 0));

    for (int i = 0; i < model.count(); ++i) {
        QQuickText *name = findItem<QQuickText>(contentItem, "textName", i);
        QTRY_VERIFY(name != 0);
        QTRY_COMPARE(name->text(), model.name(i));
        QQuickText *number = findItem<QQuickText>(contentItem, "textNumber", i);
        QTRY_VERIFY(number != 0);
        QTRY_COMPARE(number->text(), model.number(i));
    }

    // switch to other delegate
    testObject->setAnimate(true);
    QMetaObject::invokeMethod(window->rootObject(), "checkProperties");
    QTRY_VERIFY(testObject->error() == false);
    QTRY_VERIFY(listview->currentItem());

    // set invalid highlight
    testObject->setInvalidHighlight(true);
    QMetaObject::invokeMethod(window->rootObject(), "checkProperties");
    QTRY_VERIFY(testObject->error() == false);
    QTRY_VERIFY(listview->currentItem());
    QTRY_VERIFY(listview->highlightItem() == 0);

    // back to normal highlight
    testObject->setInvalidHighlight(false);
    QMetaObject::invokeMethod(window->rootObject(), "checkProperties");
    QTRY_VERIFY(testObject->error() == false);
    QTRY_VERIFY(listview->currentItem());
    QTRY_VERIFY(listview->highlightItem() != 0);

    // set an empty model and confirm that items are destroyed
    T model2;
    ctxt->setContextProperty("testModel", &model2);

    // Force a layout, necessary if ListView is completed before VisualDataModel.
    listview->forceLayout();

    int itemCount = findItems<QQuickItem>(contentItem, "wrapper").count();
    QTRY_VERIFY(itemCount == 0);

    QTRY_COMPARE(listview->highlightResizeVelocity(), 1000.0);
    QTRY_COMPARE(listview->highlightMoveVelocity(), 100000.0);

    delete window;
    delete testObject;
}


template <class T>
void tst_QQuickListView::changed(const QUrl &source)
{
    QQuickView *window = createView();

    T model;
    model.addItem("Fred", "12345");
    model.addItem("John", "2345");
    model.addItem("Bob", "54321");

    QQmlContext *ctxt = window->rootContext();
    ctxt->setContextProperty("testModel", &model);

    TestObject *testObject = new TestObject;
    ctxt->setContextProperty("testObject", testObject);

    window->setSource(source);
    qApp->processEvents();

    QQuickListView *listview = findItem<QQuickListView>(window->rootObject(), "list");
    QTRY_VERIFY(listview != 0);
    listview->forceLayout();

    QQuickItem *contentItem = listview->contentItem();
    QTRY_VERIFY(contentItem != 0);

    // Force a layout, necessary if ListView is completed before VisualDataModel.
    listview->forceLayout();

    model.modifyItem(1, "Will", "9876");
    QQuickText *name = findItem<QQuickText>(contentItem, "textName", 1);
    QTRY_VERIFY(name != 0);
    QTRY_COMPARE(name->text(), model.name(1));
    QQuickText *number = findItem<QQuickText>(contentItem, "textNumber", 1);
    QTRY_VERIFY(number != 0);
    QTRY_COMPARE(number->text(), model.number(1));

    delete window;
    delete testObject;
}

template <class T>
void tst_QQuickListView::inserted(const QUrl &source)
{
    QQuickView *window = createView();
    window->show();
    QVERIFY(QTest::qWaitForWindowExposed(window));

    T model;
    model.addItem("Fred", "12345");
    model.addItem("John", "2345");
    model.addItem("Bob", "54321");

    QQmlContext *ctxt = window->rootContext();
    ctxt->setContextProperty("testModel", &model);

    TestObject *testObject = new TestObject;
    ctxt->setContextProperty("testObject", testObject);

    window->setSource(source);
    qApp->processEvents();

    QQuickListView *listview = findItem<QQuickListView>(window->rootObject(), "list");
    QTRY_VERIFY(listview != 0);

    QQuickItem *contentItem = listview->contentItem();
    QTRY_VERIFY(contentItem != 0);

    model.insertItem(1, "Will", "9876");

    QTRY_COMPARE(window->rootObject()->property("count").toInt(), model.count());
    QTRY_COMPARE(contentItem->childItems().count(), model.count()+1); // assumes all are visible, +1 for the (default) highlight item

    QQuickText *name = findItem<QQuickText>(contentItem, "textName", 1);
    QTRY_VERIFY(name != 0);
    QTRY_COMPARE(name->text(), model.name(1));
    QQuickText *number = findItem<QQuickText>(contentItem, "textNumber", 1);
    QTRY_VERIFY(number != 0);
    QTRY_COMPARE(number->text(), model.number(1));

    // Confirm items positioned correctly
    for (int i = 0; i < model.count(); ++i) {
        QQuickItem *item = findItem<QQuickItem>(contentItem, "wrapper", i);
        QTRY_COMPARE(item->y(), i*20.0);
    }

    model.insertItem(0, "Foo", "1111"); // zero index, and current item

    QTRY_COMPARE(window->rootObject()->property("count").toInt(), model.count());
    QTRY_COMPARE(contentItem->childItems().count(), model.count()+1); // assumes all are visible, +1 for the (default) highlight item

    name = findItem<QQuickText>(contentItem, "textName", 0);
    QTRY_VERIFY(name != 0);
    QTRY_COMPARE(name->text(), model.name(0));
    number = findItem<QQuickText>(contentItem, "textNumber", 0);
    QTRY_VERIFY(number != 0);
    QTRY_COMPARE(number->text(), model.number(0));

    QTRY_COMPARE(listview->currentIndex(), 1);

    // Confirm items positioned correctly
    for (int i = 0; i < model.count(); ++i) {
        QQuickItem *item = findItem<QQuickItem>(contentItem, "wrapper", i);
        QTRY_COMPARE(item->y(), i*20.0);
    }

    for (int i = model.count(); i < 30; ++i)
        model.insertItem(i, "Hello", QString::number(i));

    listview->setContentY(80);

    // Insert item outside visible area
    model.insertItem(1, "Hello", "1324");

    QTRY_VERIFY(listview->contentY() == 80);

    // Confirm items positioned correctly
    for (int i = 5; i < 5+15; ++i) {
        QQuickItem *item = findItem<QQuickItem>(contentItem, "wrapper", i);
        if (!item) qWarning() << "Item" << i << "not found";
        QTRY_VERIFY(item);
        QTRY_COMPARE(item->y(), i*20.0 - 20.0);
    }

//    QTRY_COMPARE(listview->contentItemHeight(), model.count() * 20.0);

    // QTBUG-19675
    model.clear();
    model.insertItem(0, "Hello", "1234");
    QTRY_COMPARE(window->rootObject()->property("count").toInt(), model.count());

    QQuickItem *item = findItem<QQuickItem>(contentItem, "wrapper", 0);
    QVERIFY(item);
    QCOMPARE(item->y(), 0.);
    QTRY_VERIFY(listview->contentY() == 0);

    delete window;
    delete testObject;
}

template <class T>
void tst_QQuickListView::inserted_more(QQuickItemView::VerticalLayoutDirection verticalLayoutDirection)
{
    QFETCH(qreal, contentY);
    QFETCH(int, insertIndex);
    QFETCH(int, insertCount);
    QFETCH(qreal, itemsOffsetAfterMove);

    T model;
    for (int i = 0; i < 30; i++)
        model.addItem("Item" + QString::number(i), "");

    QQuickView *window = getView();
    QQmlContext *ctxt = window->rootContext();
    ctxt->setContextProperty("testModel", &model);

    TestObject *testObject = new TestObject;
    ctxt->setContextProperty("testObject", testObject);

    window->setSource(testFileUrl("listviewtest.qml"));
    window->show();
    QVERIFY(QTest::qWaitForWindowExposed(window));

    QQuickListView *listview = findItem<QQuickListView>(window->rootObject(), "list");
    QTRY_VERIFY(listview != 0);
    QQuickItem *contentItem = listview->contentItem();
    QTRY_VERIFY(contentItem != 0);

    if (verticalLayoutDirection == QQuickItemView::BottomToTop) {
        listview->setVerticalLayoutDirection(verticalLayoutDirection);
        QTRY_COMPARE(QQuickItemPrivate::get(listview)->polishScheduled, false);
        contentY = -listview->height() - contentY;
    }
    listview->setContentY(contentY);

    QList<QPair<QString, QString> > newData;
    for (int i=0; i<insertCount; i++)
        newData << qMakePair(QString("value %1").arg(i), QString::number(i));
    model.insertItems(insertIndex, newData);

    //Wait for polish (updates list to the model changes)
    QTRY_COMPARE(QQuickItemPrivate::get(listview)->polishScheduled, false);

    QTRY_COMPARE(listview->property("count").toInt(), model.count());


    // check visibleItems.first() is in correct position
    QQuickItem *item0 = findItem<QQuickItem>(contentItem, "wrapper", 0);
    QVERIFY(item0);
    if (verticalLayoutDirection == QQuickItemView::BottomToTop)
        QCOMPARE(item0->y(), -item0->height() - itemsOffsetAfterMove);
    else
        QCOMPARE(item0->y(), itemsOffsetAfterMove);

    QList<QQuickItem*> items = findItems<QQuickItem>(contentItem, "wrapper");
    int firstVisibleIndex = -1;
    for (int i=0; i<items.count(); i++) {
        QQuickItem *item = findItem<QQuickItem>(contentItem, "wrapper", i);
        if (item && !QQuickItemPrivate::get(item)->culled) {
            firstVisibleIndex = i;
            break;
        }
    }
    QVERIFY2(firstVisibleIndex >= 0, QTest::toString(firstVisibleIndex));

    // Confirm items positioned correctly and indexes correct
    QQuickText *name;
    QQuickText *number;
    for (int i = firstVisibleIndex; i < model.count() && i < items.count(); ++i) {
        QQuickItem *item = findItem<QQuickItem>(contentItem, "wrapper", i);
        QVERIFY2(item, QTest::toString(QString("Item %1 not found").arg(i)));
        qreal pos = i*20.0 + itemsOffsetAfterMove;
        if (verticalLayoutDirection == QQuickItemView::BottomToTop)
            pos = -item0->height() - pos;
        QTRY_COMPARE(item->y(), pos);
        name = findItem<QQuickText>(contentItem, "textName", i);
        QVERIFY(name != 0);
        QTRY_COMPARE(name->text(), model.name(i));
        number = findItem<QQuickText>(contentItem, "textNumber", i);
        QVERIFY(number != 0);
        QTRY_COMPARE(number->text(), model.number(i));
    }

    releaseView(window);
    delete testObject;
}

void tst_QQuickListView::inserted_more_data()
{
    QTest::addColumn<qreal>("contentY");
    QTest::addColumn<int>("insertIndex");
    QTest::addColumn<int>("insertCount");
    QTest::addColumn<qreal>("itemsOffsetAfterMove");

    QTest::newRow("add 1, before visible items")
            << 80.0     // show 4-19
            << 3 << 1
            << -20.0;   // insert above first visible i.e. 0 is at -20, first visible should not move

    QTest::newRow("add multiple, before visible")
            << 80.0     // show 4-19
            << 3 << 3
            << -20.0 * 3;   // again first visible should not move

    QTest::newRow("add 1, at start of visible, content at start")
            << 0.0
            << 0 << 1
            << 0.0;

    QTest::newRow("add multiple, start of visible, content at start")
            << 0.0
            << 0 << 3
            << 0.0;

    QTest::newRow("add 1, at start of visible, content not at start")
            << 80.0     // show 4-19
            << 4 << 1
            << 0.0;

    QTest::newRow("add multiple, at start of visible, content not at start")
            << 80.0     // show 4-19
            << 4 << 3
            << 0.0;


    QTest::newRow("add 1, at end of visible, content at start")
            << 0.0
            << 15 << 1
            << 0.0;

    QTest::newRow("add 1, at end of visible, content at start")
            << 0.0
            << 15 << 3
            << 0.0;

    QTest::newRow("add 1, at end of visible, content not at start")
            << 80.0     // show 4-19
            << 19 << 1
            << 0.0;

    QTest::newRow("add multiple, at end of visible, content not at start")
            << 80.0     // show 4-19
            << 19 << 3
            << 0.0;


    QTest::newRow("add 1, after visible, content at start")
            << 0.0
            << 16 << 1
            << 0.0;

    QTest::newRow("add 1, after visible, content at start")
            << 0.0
            << 16 << 3
            << 0.0;

    QTest::newRow("add 1, after visible, content not at start")
            << 80.0     // show 4-19
            << 20 << 1
            << 0.0;

    QTest::newRow("add multiple, after visible, content not at start")
            << 80.0     // show 4-19
            << 20 << 3
            << 0.0;
}

void tst_QQuickListView::insertBeforeVisible()
{
    QFETCH(int, insertIndex);
    QFETCH(int, insertCount);
    QFETCH(int, removeIndex);
    QFETCH(int, removeCount);
    QFETCH(int, cacheBuffer);

    QQuickText *name;
    QQuickView *window = getView();

    QaimModel model;
    for (int i = 0; i < 30; i++)
        model.addItem("Item" + QString::number(i), "");

    QQmlContext *ctxt = window->rootContext();
    ctxt->setContextProperty("testModel", &model);

    TestObject *testObject = new TestObject;
    ctxt->setContextProperty("testObject", testObject);

    window->setSource(testFileUrl("listviewtest.qml"));
    window->show();
    QVERIFY(QTest::qWaitForWindowExposed(window));

    QQuickListView *listview = findItem<QQuickListView>(window->rootObject(), "list");
    QTRY_VERIFY(listview != 0);
    QQuickItem *contentItem = listview->contentItem();
    QTRY_VERIFY(contentItem != 0);

    listview->setCacheBuffer(cacheBuffer);
    QTRY_COMPARE(QQuickItemPrivate::get(listview)->polishScheduled, false);

    // trigger a refill (not just setting contentY) so that the visibleItems grid is updated
    int firstVisibleIndex = 20;     // move to an index where the top item is not visible
    listview->setContentY(firstVisibleIndex * 20.0);
    listview->setCurrentIndex(firstVisibleIndex);

    qApp->processEvents();
    QTRY_COMPARE(QQuickItemPrivate::get(listview)->polishScheduled, false);
    QTRY_COMPARE(listview->currentIndex(), firstVisibleIndex);
    QQuickItem *item = findItem<QQuickItem>(contentItem, "wrapper", firstVisibleIndex);
    QVERIFY(item);
    QCOMPARE(item->y(), listview->contentY());

    if (removeCount > 0)
        model.removeItems(removeIndex, removeCount);

    if (insertCount > 0) {
        QList<QPair<QString, QString> > newData;
        for (int i=0; i<insertCount; i++)
            newData << qMakePair(QString("value %1").arg(i), QString::number(i));
        model.insertItems(insertIndex, newData);
        QTRY_COMPARE(listview->property("count").toInt(), model.count());
    }

    // now, moving to the top of the view should position the inserted items correctly
    int itemsOffsetAfterMove = (removeCount - insertCount) * 20;
    listview->setCurrentIndex(0);
    QTRY_COMPARE(QQuickItemPrivate::get(listview)->polishScheduled, false);
    QTRY_COMPARE(listview->currentIndex(), 0);
    QTRY_COMPARE(listview->contentY(), 0.0 + itemsOffsetAfterMove);

    // Confirm items positioned correctly and indexes correct
    int itemCount = findItems<QQuickItem>(contentItem, "wrapper").count();
    for (int i = 0; i < model.count() && i < itemCount; ++i) {
        item = findItem<QQuickItem>(contentItem, "wrapper", i);
        QVERIFY2(item, QTest::toString(QString("Item %1 not found").arg(i)));
        QTRY_COMPARE(item->y(), i*20.0 + itemsOffsetAfterMove);
        name = findItem<QQuickText>(contentItem, "textName", i);
        QVERIFY(name != 0);
        QTRY_COMPARE(name->text(), model.name(i));
    }

    releaseView(window);
    delete testObject;
}

void tst_QQuickListView::insertBeforeVisible_data()
{
    QTest::addColumn<int>("insertIndex");
    QTest::addColumn<int>("insertCount");
    QTest::addColumn<int>("removeIndex");
    QTest::addColumn<int>("removeCount");
    QTest::addColumn<int>("cacheBuffer");

    QTest::newRow("insert 1 at 0, 0 buffer") << 0 << 1 << 0 << 0 << 0;
    QTest::newRow("insert 1 at 0, 100 buffer") << 0 << 1 << 0 << 0 << 100;
    QTest::newRow("insert 1 at 0, 500 buffer") << 0 << 1 << 0 << 0 << 500;

    QTest::newRow("insert 1 at 1, 0 buffer") << 1 << 1 << 0 << 0 << 0;
    QTest::newRow("insert 1 at 1, 100 buffer") << 1 << 1 << 0 << 0 << 100;
    QTest::newRow("insert 1 at 1, 500 buffer") << 1 << 1 << 0 << 0 << 500;

    QTest::newRow("insert multiple at 0, 0 buffer") << 0 << 3 << 0 << 0 << 0;
    QTest::newRow("insert multiple at 0, 100 buffer") << 0 << 3 << 0 << 0 << 100;
    QTest::newRow("insert multiple at 0, 500 buffer") << 0 << 3 << 0 << 0 << 500;

    QTest::newRow("insert multiple at 1, 0 buffer") << 1 << 3 << 0 << 0 << 0;
    QTest::newRow("insert multiple at 1, 100 buffer") << 1 << 3 << 0 << 0 << 100;
    QTest::newRow("insert multiple at 1, 500 buffer") << 1 << 3 << 0 << 0 << 500;

    QTest::newRow("remove 1 at 0, 0 buffer") << 0 << 0 << 0 << 1 << 0;
    QTest::newRow("remove 1 at 0, 100 buffer") << 0 << 0 << 0 << 1 << 100;
    QTest::newRow("remove 1 at 0, 500 buffer") << 0 << 0 << 0 << 1 << 500;

    QTest::newRow("remove 1 at 1, 0 buffer") << 0 << 0 << 1 << 1 << 0;
    QTest::newRow("remove 1 at 1, 100 buffer") << 0 << 0 << 1 << 1 << 100;
    QTest::newRow("remove 1 at 1, 500 buffer") << 0 << 0 << 1 << 1 << 500;

    QTest::newRow("remove multiple at 0, 0 buffer") << 0 << 0 << 0 << 3 << 0;
    QTest::newRow("remove multiple at 0, 100 buffer") << 0 << 0 << 0 << 3 << 100;
    QTest::newRow("remove multiple at 0, 500 buffer") << 0 << 0 << 0 << 3 << 500;

    QTest::newRow("remove multiple at 1, 0 buffer") << 0 << 0 << 1 << 3 << 0;
    QTest::newRow("remove multiple at 1, 100 buffer") << 0 << 0 << 1 << 3 << 100;
    QTest::newRow("remove multiple at 1, 500 buffer") << 0 << 0 << 1 << 3 << 500;
}

template <class T>
void tst_QQuickListView::removed(const QUrl &source, bool /* animated */)
{
    QQuickView *window = createView();

    T model;
    for (int i = 0; i < 50; i++)
        model.addItem("Item" + QString::number(i), "");

    QQmlContext *ctxt = window->rootContext();
    ctxt->setContextProperty("testModel", &model);

    TestObject *testObject = new TestObject;
    ctxt->setContextProperty("testObject", testObject);

    window->setSource(source);
    window->show();
    QVERIFY(QTest::qWaitForWindowExposed(window));

    QQuickListView *listview = findItem<QQuickListView>(window->rootObject(), "list");
    QTRY_VERIFY(listview != 0);
    QQuickItem *contentItem = listview->contentItem();
    QTRY_VERIFY(contentItem != 0);
    QTRY_COMPARE(QQuickItemPrivate::get(listview)->polishScheduled, false);

    model.removeItem(1);
    QTRY_COMPARE(window->rootObject()->property("count").toInt(), model.count());

    QQuickText *name = findItem<QQuickText>(contentItem, "textName", 1);
    QTRY_VERIFY(name != 0);
    QTRY_COMPARE(name->text(), model.name(1));
    QQuickText *number = findItem<QQuickText>(contentItem, "textNumber", 1);
    QTRY_VERIFY(number != 0);
    QTRY_COMPARE(number->text(), model.number(1));

    // Confirm items positioned correctly
    int itemCount = findItems<QQuickItem>(contentItem, "wrapper").count();
    for (int i = 0; i < model.count() && i < itemCount; ++i) {
        QQuickItem *item = findItem<QQuickItem>(contentItem, "wrapper", i);
        if (!item) qWarning() << "Item" << i << "not found";
        QTRY_VERIFY(item);
        QTRY_VERIFY(item->y() == i*20);
    }

    // Remove first item (which is the current item);
    model.removeItem(0);
    QTRY_COMPARE(window->rootObject()->property("count").toInt(), model.count());

    name = findItem<QQuickText>(contentItem, "textName", 0);
    QTRY_VERIFY(name != 0);
    QTRY_COMPARE(name->text(), model.name(0));
    number = findItem<QQuickText>(contentItem, "textNumber", 0);
    QTRY_VERIFY(number != 0);
    QTRY_COMPARE(number->text(), model.number(0));

    // Confirm items positioned correctly
    itemCount = findItems<QQuickItem>(contentItem, "wrapper").count();
    for (int i = 0; i < model.count() && i < itemCount; ++i) {
        QQuickItem *item = findItem<QQuickItem>(contentItem, "wrapper", i);
        if (!item) qWarning() << "Item" << i << "not found";
        QTRY_VERIFY(item);
        QTRY_COMPARE(item->y(),i*20.0);
    }

    // Remove items not visible
    model.removeItem(18);
    QTRY_COMPARE(window->rootObject()->property("count").toInt(), model.count());

    // Confirm items positioned correctly
    itemCount = findItems<QQuickItem>(contentItem, "wrapper").count();
    for (int i = 0; i < model.count() && i < itemCount; ++i) {
        QQuickItem *item = findItem<QQuickItem>(contentItem, "wrapper", i);
        if (!item) qWarning() << "Item" << i << "not found";
        QTRY_VERIFY(item);
        QTRY_COMPARE(item->y(),i*20.0);
    }

    // Remove items before visible
    listview->setContentY(80);
    listview->setCurrentIndex(10);

    model.removeItem(1); // post: top item will be at 20
    QTRY_COMPARE(window->rootObject()->property("count").toInt(), model.count());

    // Confirm items positioned correctly
    for (int i = 2; i < 18; ++i) {
        QQuickItem *item = findItem<QQuickItem>(contentItem, "wrapper", i);
        if (!item) qWarning() << "Item" << i << "not found";
        QTRY_VERIFY(item);
        QTRY_COMPARE(item->y(),20+i*20.0);
    }

    // Remove current index
    QTRY_VERIFY(listview->currentIndex() == 9);
    QQuickItem *oldCurrent = listview->currentItem();
    model.removeItem(9);

    QTRY_COMPARE(listview->currentIndex(), 9);
    QTRY_VERIFY(listview->currentItem() != oldCurrent);

    listview->setContentY(20); // That's the top now
    // let transitions settle.
    QTRY_COMPARE(QQuickItemPrivate::get(listview)->polishScheduled, false);

    // Confirm items positioned correctly
    itemCount = findItems<QQuickItem>(contentItem, "wrapper").count();
    for (int i = 0; i < model.count() && i < itemCount; ++i) {
        QQuickItem *item = findItem<QQuickItem>(contentItem, "wrapper", i);
        if (!item) qWarning() << "Item" << i << "not found";
        QTRY_VERIFY(item);
        QTRY_COMPARE(item->y(),20+i*20.0);
    }

    // remove current item beyond visible items.
    listview->setCurrentIndex(20);
    listview->setContentY(40);
    QTRY_COMPARE(QQuickItemPrivate::get(listview)->polishScheduled, false);

    model.removeItem(20);
    QTRY_COMPARE(listview->currentIndex(), 20);
    QTRY_VERIFY(listview->currentItem() != 0);

    // remove item before current, but visible
    listview->setCurrentIndex(8);
    QTRY_COMPARE(QQuickItemPrivate::get(listview)->polishScheduled, false);
    oldCurrent = listview->currentItem();
    model.removeItem(6);

    QTRY_COMPARE(listview->currentIndex(), 7);
    QTRY_VERIFY(listview->currentItem() == oldCurrent);

    listview->setContentY(80);
    QTRY_COMPARE(QQuickItemPrivate::get(listview)->polishScheduled, false);

    // remove all visible items
    model.removeItems(1, 18);
    QTRY_COMPARE(listview->count() , model.count());

    // Confirm items positioned correctly
    itemCount = findItems<QQuickItem>(contentItem, "wrapper").count();
    for (int i = 0; i < model.count() && i < itemCount-1; ++i) {
        QQuickItem *item = findItem<QQuickItem>(contentItem, "wrapper", i+1);
        if (!item) qWarning() << "Item" << i+1 << "not found";
        QTRY_VERIFY(item);
        QTRY_COMPARE(item->y(),80+i*20.0);
    }

    model.removeItems(1, 17);
    QTRY_COMPARE(listview->count() , model.count());

    model.removeItems(2, 1);
    QTRY_COMPARE(listview->count() , model.count());

    model.addItem("New", "1");
    QTRY_COMPARE(listview->count() , model.count());

    QTRY_VERIFY(name = findItem<QQuickText>(contentItem, "textName", model.count()-1));
    QCOMPARE(name->text(), QString("New"));

    // Add some more items so that we don't run out
    model.clear();
    for (int i = 0; i < 50; i++)
        model.addItem("Item" + QString::number(i), "");

    // QTBUG-QTBUG-20575
    listview->setCurrentIndex(0);
    listview->setContentY(30);
    model.removeItem(0);
    QTRY_VERIFY(name = findItem<QQuickText>(contentItem, "textName", 0));

    // QTBUG-19198 move to end and remove all visible items one at a time.
    listview->positionViewAtEnd();
    for (int i = 0; i < 18; ++i)
        model.removeItems(model.count() - 1, 1);
    QTRY_VERIFY(findItems<QQuickItem>(contentItem, "wrapper").count() > 16);

    delete window;
    delete testObject;
}

template <class T>
void tst_QQuickListView::removed_more(const QUrl &source, QQuickItemView::VerticalLayoutDirection verticalLayoutDirection)
{
    QFETCH(qreal, contentY);
    QFETCH(int, removeIndex);
    QFETCH(int, removeCount);
    QFETCH(qreal, itemsOffsetAfterMove);

    QQuickView *window = getView();

    T model;
    for (int i = 0; i < 30; i++)
        model.addItem("Item" + QString::number(i), "");

    QQmlContext *ctxt = window->rootContext();
    ctxt->setContextProperty("testModel", &model);

    TestObject *testObject = new TestObject;
    ctxt->setContextProperty("testObject", testObject);

    window->setSource(source);
    window->show();
    QVERIFY(QTest::qWaitForWindowExposed(window));

    QQuickListView *listview = findItem<QQuickListView>(window->rootObject(), "list");
    QTRY_VERIFY(listview != 0);
    QQuickItem *contentItem = listview->contentItem();
    QTRY_VERIFY(contentItem != 0);

    if (verticalLayoutDirection == QQuickItemView::BottomToTop) {
        listview->setVerticalLayoutDirection(verticalLayoutDirection);
        QTRY_COMPARE(QQuickItemPrivate::get(listview)->polishScheduled, false);
        contentY = -listview->height() - contentY;
    }
    listview->setContentY(contentY);

    model.removeItems(removeIndex, removeCount);
    //Wait for polish (updates list to the model changes)
    QTRY_COMPARE(QQuickItemPrivate::get(listview)->polishScheduled, false);

    QTRY_COMPARE(listview->property("count").toInt(), model.count());

    // check visibleItems.first() is in correct position
    QQuickItem *item0 = findItem<QQuickItem>(contentItem, "wrapper", 0);
    QVERIFY(item0);
    QVERIFY(item0);
    if (verticalLayoutDirection == QQuickItemView::BottomToTop)
        QCOMPARE(item0->y(), -item0->height() - itemsOffsetAfterMove);
    else
        QCOMPARE(item0->y(), itemsOffsetAfterMove);

    QList<QQuickItem*> items = findItems<QQuickItem>(contentItem, "wrapper");
    int firstVisibleIndex = -1;
    for (int i=0; i<items.count(); i++) {
        QQuickItem *item = findItem<QQuickItem>(contentItem, "wrapper", i);
        if (item && delegateVisible(item)) {
            firstVisibleIndex = i;
            break;
        }
    }
    QVERIFY2(firstVisibleIndex >= 0, QTest::toString(firstVisibleIndex));

    // Confirm items positioned correctly and indexes correct
    QQuickText *name;
    QQuickText *number;
    for (int i = firstVisibleIndex; i < model.count() && i < items.count(); ++i) {
        QQuickItem *item = findItem<QQuickItem>(contentItem, "wrapper", i);
        QVERIFY2(item, QTest::toString(QString("Item %1 not found").arg(i)));
        qreal pos = i*20.0 + itemsOffsetAfterMove;
        if (verticalLayoutDirection == QQuickItemView::BottomToTop)
            pos = -item0->height() - pos;
        QTRY_COMPARE(item->y(), pos);
        name = findItem<QQuickText>(contentItem, "textName", i);
        QVERIFY(name != 0);
        QTRY_COMPARE(name->text(), model.name(i));
        number = findItem<QQuickText>(contentItem, "textNumber", i);
        QVERIFY(number != 0);
        QTRY_COMPARE(number->text(), model.number(i));
    }

    releaseView(window);
    delete testObject;
}

void tst_QQuickListView::removed_more_data()
{
    QTest::addColumn<qreal>("contentY");
    QTest::addColumn<int>("removeIndex");
    QTest::addColumn<int>("removeCount");
    QTest::addColumn<qreal>("itemsOffsetAfterMove");

    QTest::newRow("remove 1, before visible items")
            << 80.0     // show 4-19
            << 3 << 1
            << 20.0;   // visible items slide down by 1 item so that first visible does not move

    QTest::newRow("remove multiple, all before visible items")
            << 80.0
            << 1 << 3
            << 20.0 * 3;

    QTest::newRow("remove multiple, all before visible items, remove item 0")
            << 80.0
            << 0 << 4
            << 20.0 * 4;

    // remove 1,2,3 before the visible pos, 0 moves down to just before the visible pos,
    // items 4,5 are removed from view, item 6 slides up to original pos of item 4 (80px)
    QTest::newRow("remove multiple, mix of items from before and within visible items")
            << 80.0
            << 1 << 5
            << 20.0 * 3;    // adjust for the 3 items removed before the visible

    QTest::newRow("remove multiple, mix of items from before and within visible items, remove item 0")
            << 80.0
            << 0 << 6
            << 20.0 * 4;    // adjust for the 3 items removed before the visible


    QTest::newRow("remove 1, from start of visible, content at start")
            << 0.0
            << 0 << 1
            << 0.0;

    QTest::newRow("remove multiple, from start of visible, content at start")
            << 0.0
            << 0 << 3
            << 0.0;

    QTest::newRow("remove 1, from start of visible, content not at start")
            << 80.0     // show 4-19
            << 4 << 1
            << 0.0;

    QTest::newRow("remove multiple, from start of visible, content not at start")
            << 80.0     // show 4-19
            << 4 << 3
            << 0.0;


    QTest::newRow("remove 1, from middle of visible, content at start")
            << 0.0
            << 10 << 1
            << 0.0;

    QTest::newRow("remove multiple, from middle of visible, content at start")
            << 0.0
            << 10 << 5
            << 0.0;

    QTest::newRow("remove 1, from middle of visible, content not at start")
            << 80.0     // show 4-19
            << 10 << 1
            << 0.0;

    QTest::newRow("remove multiple, from middle of visible, content not at start")
            << 80.0     // show 4-19
            << 10 << 5
            << 0.0;


    QTest::newRow("remove 1, after visible, content at start")
            << 0.0
            << 16 << 1
            << 0.0;

    QTest::newRow("remove multiple, after visible, content at start")
            << 0.0
            << 16 << 5
            << 0.0;

    QTest::newRow("remove 1, after visible, content not at middle")
            << 80.0     // show 4-19
            << 16+4 << 1
            << 0.0;

    QTest::newRow("remove multiple, after visible, content not at start")
            << 80.0     // show 4-19
            << 16+4 << 5
            << 0.0;

    QTest::newRow("remove multiple, mix of items from within and after visible items")
            << 80.0
            << 18 << 5
            << 0.0;
}

template <class T>
void tst_QQuickListView::clear(const QUrl &source, QQuickItemView::VerticalLayoutDirection verticalLayoutDirection)
{
    QQuickView *window = createView();

    T model;
    for (int i = 0; i < 30; i++)
        model.addItem("Item" + QString::number(i), "");

    QQmlContext *ctxt = window->rootContext();
    ctxt->setContextProperty("testModel", &model);

    TestObject *testObject = new TestObject;
    ctxt->setContextProperty("testObject", testObject);

    window->setSource(source);
    window->show();
    QVERIFY(QTest::qWaitForWindowExposed(window));

    QQuickListView *listview = findItem<QQuickListView>(window->rootObject(), "list");
    QTRY_VERIFY(listview != 0);
    QQuickItem *contentItem = listview->contentItem();
    QTRY_VERIFY(contentItem != 0);

    listview->setVerticalLayoutDirection(verticalLayoutDirection);
    QTRY_COMPARE(QQuickItemPrivate::get(listview)->polishScheduled, false);

    model.clear();

    QTRY_COMPARE(findItems<QQuickListView>(contentItem, "wrapper").count(), 0);
    QTRY_VERIFY(listview->count() == 0);
    QTRY_VERIFY(listview->currentItem() == 0);
    if (verticalLayoutDirection == QQuickItemView::TopToBottom)
        QTRY_COMPARE(listview->contentY(), 0.0);
    else
        QTRY_COMPARE(listview->contentY(), -listview->height());
    QVERIFY(listview->currentIndex() == -1);

    QCOMPARE(listview->contentHeight(), 0.0);

    // confirm sanity when adding an item to cleared list
    model.addItem("New", "1");
    listview->forceLayout();
    QTRY_VERIFY(listview->count() == 1);
    QVERIFY(listview->currentItem() != 0);
    QVERIFY(listview->currentIndex() == 0);

    delete window;
    delete testObject;
}

template <class T>
void tst_QQuickListView::moved(const QUrl &source, QQuickItemView::VerticalLayoutDirection verticalLayoutDirection)
{
    QFETCH(qreal, contentY);
    QFETCH(int, from);
    QFETCH(int, to);
    QFETCH(int, count);
    QFETCH(qreal, itemsOffsetAfterMove);

    QQuickText *name;
    QQuickText *number;
    QQuickView *window = getView();

    T model;
    for (int i = 0; i < 30; i++)
        model.addItem("Item" + QString::number(i), "");

    QQmlContext *ctxt = window->rootContext();
    ctxt->setContextProperty("testModel", &model);

    TestObject *testObject = new TestObject;
    ctxt->setContextProperty("testObject", testObject);

    window->setSource(source);
    window->show();
    QVERIFY(QTest::qWaitForWindowExposed(window));

    QQuickListView *listview = findItem<QQuickListView>(window->rootObject(), "list");
    QTRY_VERIFY(listview != 0);
    QQuickItem *contentItem = listview->contentItem();
    QTRY_VERIFY(contentItem != 0);

    // always need to wait for view to be painted before the first move()
    QTRY_COMPARE(QQuickItemPrivate::get(listview)->polishScheduled, false);

    bool waitForPolish = (contentY != 0);
    if (verticalLayoutDirection == QQuickItemView::BottomToTop) {
        listview->setVerticalLayoutDirection(verticalLayoutDirection);
        QTRY_COMPARE(QQuickItemPrivate::get(listview)->polishScheduled, false);
        contentY = -listview->height() - contentY;
    }
    listview->setContentY(contentY);
    if (waitForPolish)
        QTRY_COMPARE(QQuickItemPrivate::get(listview)->polishScheduled, false);

    model.moveItems(from, to, count);
    QTRY_COMPARE(QQuickItemPrivate::get(listview)->polishScheduled, false);

    QList<QQuickItem*> items = findItems<QQuickItem>(contentItem, "wrapper");
    int firstVisibleIndex = -1;
    for (int i=0; i<items.count(); i++) {
        QQuickItem *item = findItem<QQuickItem>(contentItem, "wrapper", i);
        if (item && delegateVisible(item)) {
            firstVisibleIndex = i;
            break;
        }
    }
    QVERIFY2(firstVisibleIndex >= 0, QTest::toString(firstVisibleIndex));

    // Confirm items positioned correctly and indexes correct
    for (int i = firstVisibleIndex; i < model.count() && i < items.count(); ++i) {
        QQuickItem *item = findItem<QQuickItem>(contentItem, "wrapper", i);
        QVERIFY2(item, QTest::toString(QString("Item %1 not found").arg(i)));
        qreal pos = i*20.0 + itemsOffsetAfterMove;
        if (verticalLayoutDirection == QQuickItemView::BottomToTop)
            pos = -item->height() - pos;
        QTRY_COMPARE(item->y(), pos);
        name = findItem<QQuickText>(contentItem, "textName", i);
        QVERIFY(name != 0);
        QTRY_COMPARE(name->text(), model.name(i));
        number = findItem<QQuickText>(contentItem, "textNumber", i);
        QVERIFY(number != 0);
        QTRY_COMPARE(number->text(), model.number(i));

        // current index should have been updated
        if (item == listview->currentItem())
            QTRY_COMPARE(listview->currentIndex(), i);
    }

    releaseView(window);
    delete testObject;
}

void tst_QQuickListView::moved_data()
{
    QTest::addColumn<qreal>("contentY");
    QTest::addColumn<int>("from");
    QTest::addColumn<int>("to");
    QTest::addColumn<int>("count");
    QTest::addColumn<qreal>("itemsOffsetAfterMove");

    // model starts with 30 items, each 20px high, in area 320px high
    // 16 items should be visible at a time
    // itemsOffsetAfterMove should be > 0 whenever items above the visible pos have moved

    QTest::newRow("move 1 forwards, within visible items")
            << 0.0
            << 1 << 4 << 1
            << 0.0;

    QTest::newRow("move 1 forwards, from non-visible -> visible")
            << 80.0     // show 4-19
            << 1 << 18 << 1
            << 20.0;    // removed 1 item above the first visible, so item 0 should drop down by 1 to minimize movement

    QTest::newRow("move 1 forwards, from non-visible -> visible (move first item)")
            << 80.0     // show 4-19
            << 0 << 4 << 1
            << 20.0;    // first item has moved to below item4, everything drops down by size of 1 item

    QTest::newRow("move 1 forwards, from visible -> non-visible")
            << 0.0
            << 1 << 16 << 1
            << 0.0;

    QTest::newRow("move 1 forwards, from visible -> non-visible (move first item)")
            << 0.0
            << 0 << 16 << 1
            << 0.0;


    QTest::newRow("move 1 backwards, within visible items")
            << 0.0
            << 4 << 1 << 1
            << 0.0;

    QTest::newRow("move 1 backwards, within visible items (to first index)")
            << 0.0
            << 4 << 0 << 1
            << 0.0;

    QTest::newRow("move 1 backwards, from non-visible -> visible")
            << 0.0
            << 20 << 4 << 1
            << 0.0;

    QTest::newRow("move 1 backwards, from non-visible -> visible (move last item)")
            << 0.0
            << 29 << 15 << 1
            << 0.0;

    QTest::newRow("move 1 backwards, from visible -> non-visible")
            << 80.0     // show 4-19
            << 16 << 1 << 1
            << -20.0;   // to minimize movement, item 0 moves to -20, and other items do not move

    QTest::newRow("move 1 backwards, from visible -> non-visible (move first item)")
            << 80.0     // show 4-19
            << 16 << 0 << 1
            << -20.0;   // to minimize movement, item 16 (now at 0) moves to -20, and other items do not move


    QTest::newRow("move multiple forwards, within visible items")
            << 0.0
            << 0 << 5 << 3
            << 0.0;

    QTest::newRow("move multiple forwards, before visible items")
            << 140.0     // show 7-22
            << 4 << 5 << 3      // 4,5,6 move to below 7
            << 20.0 * 3;      // 4,5,6 moved down

    QTest::newRow("move multiple forwards, from non-visible -> visible")
            << 80.0     // show 4-19
            << 1 << 5 << 3
            << 20.0 * 3;    // moving 3 from above the content y should adjust y positions accordingly

    QTest::newRow("move multiple forwards, from non-visible -> visible (move first item)")
            << 80.0     // show 4-19
            << 0 << 5 << 3
            << 20.0 * 3;        // moving 3 from above the content y should adjust y positions accordingly

    QTest::newRow("move multiple forwards, mix of non-visible/visible")
            << 40.0
            << 1 << 16 << 2
            << 20.0;    // item 1,2 are removed, item 3 is now first visible

    QTest::newRow("move multiple forwards, to bottom of view")
            << 0.0
            << 5 << 13 << 3
            << 0.0;

    QTest::newRow("move multiple forwards, to bottom of view, first->last")
            << 0.0
            << 0 << 13 << 3
            << 0.0;

    QTest::newRow("move multiple forwards, to bottom of view, content y not 0")
            << 80.0
            << 5+4 << 13+4 << 3
            << 0.0;

    QTest::newRow("move multiple forwards, from visible -> non-visible")
            << 0.0
            << 1 << 16 << 3
            << 0.0;

    QTest::newRow("move multiple forwards, from visible -> non-visible (move first item)")
            << 0.0
            << 0 << 16 << 3
            << 0.0;


    QTest::newRow("move multiple backwards, within visible items")
            << 0.0
            << 4 << 1 << 3
            << 0.0;

    QTest::newRow("move multiple backwards, within visible items (move first item)")
            << 0.0
            << 10 << 0 << 3
            << 0.0;

    QTest::newRow("move multiple backwards, from non-visible -> visible")
            << 0.0
            << 20 << 4 << 3
            << 0.0;

    QTest::newRow("move multiple backwards, from non-visible -> visible (move last item)")
            << 0.0
            << 27 << 10 << 3
            << 0.0;

    QTest::newRow("move multiple backwards, from visible -> non-visible")
            << 80.0     // show 4-19
            << 16 << 1 << 3
            << -20.0 * 3;   // to minimize movement, 0 moves by -60, and other items do not move

    QTest::newRow("move multiple backwards, from visible -> non-visible (move first item)")
            << 80.0     // show 4-19
            << 16 << 0 << 3
            << -20.0 * 3;   // to minimize movement, 16,17,18 move to above item 0, and other items do not move
}

void tst_QQuickListView::multipleChanges(bool condensed)
{
    QFETCH(int, startCount);
    QFETCH(QList<ListChange>, changes);
    QFETCH(int, newCount);
    QFETCH(int, newCurrentIndex);

    QQuickView *window = getView();

    QaimModel model;
    for (int i = 0; i < startCount; i++)
        model.addItem("Item" + QString::number(i), "");

    QQmlContext *ctxt = window->rootContext();
    ctxt->setContextProperty("testModel", &model);

    TestObject *testObject = new TestObject;
    ctxt->setContextProperty("testObject", testObject);

    window->setSource(testFileUrl("listviewtest.qml"));
    window->show();
    QVERIFY(QTest::qWaitForWindowExposed(window));

    QQuickListView *listview = findItem<QQuickListView>(window->rootObject(), "list");
    QTRY_VERIFY(listview != 0);
    QTRY_COMPARE(QQuickItemPrivate::get(listview)->polishScheduled, false);

    for (int i=0; i<changes.count(); i++) {
        switch (changes[i].type) {
            case ListChange::Inserted:
            {
                QList<QPair<QString, QString> > items;
                for (int j=changes[i].index; j<changes[i].index + changes[i].count; ++j)
                    items << qMakePair(QString("new item %1").arg(j), QString::number(j));
                model.insertItems(changes[i].index, items);
                break;
            }
            case ListChange::Removed:
                model.removeItems(changes[i].index, changes[i].count);
                break;
            case ListChange::Moved:
                model.moveItems(changes[i].index, changes[i].to, changes[i].count);
                break;
            case ListChange::SetCurrent:
                listview->setCurrentIndex(changes[i].index);
                break;
            case ListChange::SetContentY:
                listview->setContentY(changes[i].pos);
                break;
            default:
                continue;
        }
        if (!condensed) {
            QTRY_COMPARE(QQuickItemPrivate::get(listview)->polishScheduled, false);
        }
    }
    QTRY_COMPARE(QQuickItemPrivate::get(listview)->polishScheduled, false);

    QCOMPARE(listview->count(), newCount);
    QCOMPARE(listview->count(), model.count());
    QCOMPARE(listview->currentIndex(), newCurrentIndex);

    QQuickText *name;
    QQuickText *number;
    QQuickItem *contentItem = listview->contentItem();
    QTRY_VERIFY(contentItem != 0);
    int itemCount = findItems<QQuickItem>(contentItem, "wrapper").count();
    for (int i=0; i < model.count() && i < itemCount; ++i) {
        QQuickItem *item = findItem<QQuickItem>(contentItem, "wrapper", i);
        QVERIFY2(item, QTest::toString(QString("Item %1 not found").arg(i)));
        name = findItem<QQuickText>(contentItem, "textName", i);
        QVERIFY(name != 0);
        QTRY_COMPARE(name->text(), model.name(i));
        number = findItem<QQuickText>(contentItem, "textNumber", i);
        QVERIFY(number != 0);
        QTRY_COMPARE(number->text(), model.number(i));
    }

    delete testObject;
    releaseView(window);
}

void tst_QQuickListView::multipleChanges_data()
{
    QTest::addColumn<int>("startCount");
    QTest::addColumn<QList<ListChange> >("changes");
    QTest::addColumn<int>("newCount");
    QTest::addColumn<int>("newCurrentIndex");

    QList<ListChange> changes;

    for (int i=1; i<30; i++)
        changes << ListChange::remove(0);
    QTest::newRow("remove all but 1, first->last") << 30 << changes << 1 << 0;

    changes << ListChange::remove(0);
    QTest::newRow("remove all") << 30 << changes << 0 << -1;

    changes.clear();
    changes << ListChange::setCurrent(29);
    for (int i=29; i>0; i--)
        changes << ListChange::remove(i);
    QTest::newRow("remove last (current) -> first") << 30 << changes << 1 << 0;

    QTest::newRow("remove then insert at 0") << 10 << (QList<ListChange>()
            << ListChange::remove(0, 1)
            << ListChange::insert(0, 1)
            ) << 10 << 1;

    QTest::newRow("remove then insert at non-zero index") << 10 << (QList<ListChange>()
            << ListChange::setCurrent(2)
            << ListChange::remove(2, 1)
            << ListChange::insert(2, 1)
            ) << 10 << 3;

    QTest::newRow("remove current then insert below it") << 10 << (QList<ListChange>()
            << ListChange::setCurrent(1)
            << ListChange::remove(1, 3)
            << ListChange::insert(2, 2)
            ) << 9 << 1;

    QTest::newRow("remove current index then move it down") << 10 << (QList<ListChange>()
            << ListChange::setCurrent(2)
            << ListChange::remove(1, 3)
            << ListChange::move(1, 5, 1)
            ) << 7 << 5;

    QTest::newRow("remove current index then move it up") << 10 << (QList<ListChange>()
            << ListChange::setCurrent(5)
            << ListChange::remove(4, 3)
            << ListChange::move(4, 1, 1)
            ) << 7 << 1;


    QTest::newRow("insert multiple times") << 0 << (QList<ListChange>()
            << ListChange::insert(0, 2)
            << ListChange::insert(0, 4)
            << ListChange::insert(0, 6)
            ) << 12 << 10;

    QTest::newRow("insert multiple times with current index changes") << 0 << (QList<ListChange>()
            << ListChange::insert(0, 2)
            << ListChange::insert(0, 4)
            << ListChange::insert(0, 6)
            << ListChange::setCurrent(3)
            << ListChange::insert(3, 2)
            ) << 14 << 5;

    QTest::newRow("insert and remove all") << 0 << (QList<ListChange>()
            << ListChange::insert(0, 30)
            << ListChange::remove(0, 30)
            ) << 0 << -1;

    QTest::newRow("insert and remove current") << 30 << (QList<ListChange>()
            << ListChange::insert(1)
            << ListChange::setCurrent(1)
            << ListChange::remove(1)
            ) << 30 << 1;

    QTest::newRow("insert before 0, then remove cross section of new and old items") << 10 << (QList<ListChange>()
            << ListChange::insert(0, 10)
            << ListChange::remove(5, 10)
            ) << 10 << 5;

    QTest::newRow("insert multiple, then move new items to end") << 10 << (QList<ListChange>()
            << ListChange::insert(0, 3)
            << ListChange::move(0, 10, 3)
            ) << 13 << 0;

    QTest::newRow("insert multiple, then move new and some old items to end") << 10 << (QList<ListChange>()
            << ListChange::insert(0, 3)
            << ListChange::move(0, 8, 5)
            ) << 13 << 11;

    QTest::newRow("insert multiple at end, then move new and some old items to start") << 10 << (QList<ListChange>()
            << ListChange::setCurrent(9)
            << ListChange::insert(10, 3)
            << ListChange::move(8, 0, 5)
            ) << 13 << 1;


    QTest::newRow("move back and forth to same index") << 10 << (QList<ListChange>()
            << ListChange::setCurrent(1)
            << ListChange::move(1, 2, 2)
            << ListChange::move(2, 1, 2)
            ) << 10 << 1;

    QTest::newRow("move forwards then back") << 10 << (QList<ListChange>()
            << ListChange::setCurrent(2)
            << ListChange::move(1, 2, 3)
            << ListChange::move(3, 0, 5)
            ) << 10 << 0;

    QTest::newRow("move current, then remove it") << 10 << (QList<ListChange>()
            << ListChange::setCurrent(5)
            << ListChange::move(5, 0, 1)
            << ListChange::remove(0)
            ) << 9 << 0;

    QTest::newRow("move current, then insert before it") << 10 << (QList<ListChange>()
            << ListChange::setCurrent(5)
            << ListChange::move(5, 0, 1)
            << ListChange::insert(0)
            ) << 11 << 1;

    QTest::newRow("move multiple, then remove them") << 10 << (QList<ListChange>()
            << ListChange::setCurrent(1)
            << ListChange::move(5, 1, 3)
            << ListChange::remove(1, 3)
            ) << 7 << 1;

    QTest::newRow("move multiple, then insert before them") << 10 << (QList<ListChange>()
            << ListChange::setCurrent(5)
            << ListChange::move(5, 1, 3)
            << ListChange::insert(1, 5)
            ) << 15 << 6;

    QTest::newRow("move multiple, then insert after them") << 10 << (QList<ListChange>()
            << ListChange::setCurrent(3)
            << ListChange::move(0, 1, 2)
            << ListChange::insert(3, 5)
            ) << 15 << 8;

    QTest::newRow("clear current") << 0 << (QList<ListChange>()
            << ListChange::insert(0, 5)
            << ListChange::setCurrent(-1)
            << ListChange::remove(0, 5)
            << ListChange::insert(0, 5)
            ) << 5 << -1;

    QTest::newRow("remove, scroll") << 30 << (QList<ListChange>()
            << ListChange::remove(20, 5)
            << ListChange::setContentY(20)
            ) << 25 << 0;

    QTest::newRow("insert, scroll") << 10 << (QList<ListChange>()
            << ListChange::insert(9, 5)
            << ListChange::setContentY(20)
            ) << 15 << 0;

    QTest::newRow("move, scroll") << 20 << (QList<ListChange>()
            << ListChange::move(15, 8, 3)
            << ListChange::setContentY(0)
            ) << 20 << 0;

    QTest::newRow("clear, insert, scroll") << 30 << (QList<ListChange>()
            << ListChange::setContentY(20)
            << ListChange::remove(0, 30)
            << ListChange::insert(0, 2)
            << ListChange::setContentY(0)
            ) << 2 << 0;
}

void tst_QQuickListView::swapWithFirstItem()
{
    QQuickView *window = createView();

    QaimModel model;
    for (int i = 0; i < 30; i++)
        model.addItem("Item" + QString::number(i), "");

    QQmlContext *ctxt = window->rootContext();
    ctxt->setContextProperty("testModel", &model);

    TestObject *testObject = new TestObject;
    ctxt->setContextProperty("testObject", testObject);

    window->setSource(testFileUrl("listviewtest.qml"));
    window->show();
    QVERIFY(QTest::qWaitForWindowExposed(window));

    QQuickListView *listview = findItem<QQuickListView>(window->rootObject(), "list");
    QTRY_VERIFY(listview != 0);
    QTRY_COMPARE(QQuickItemPrivate::get(listview)->polishScheduled, false);

    // ensure content position is stable
    listview->setContentY(0);
    model.moveItem(1, 0);
    QTRY_VERIFY(listview->contentY() == 0);

    delete testObject;
    delete window;
}

void tst_QQuickListView::enforceRange()
{
    QQuickView *window = createView();

    QaimModel model;
    for (int i = 0; i < 30; i++)
        model.addItem("Item" + QString::number(i), "");

    QQmlContext *ctxt = window->rootContext();
    ctxt->setContextProperty("testModel", &model);

    window->setSource(testFileUrl("listview-enforcerange.qml"));
    window->show();
    QVERIFY(QTest::qWaitForWindowExposed(window));

    QQuickListView *listview = findItem<QQuickListView>(window->rootObject(), "list");
    QTRY_VERIFY(listview != 0);

    QTRY_COMPARE(listview->preferredHighlightBegin(), 100.0);
    QTRY_COMPARE(listview->preferredHighlightEnd(), 100.0);
    QTRY_COMPARE(listview->highlightRangeMode(), QQuickListView::StrictlyEnforceRange);
    QTRY_COMPARE(QQuickItemPrivate::get(listview)->polishScheduled, false);

    QQuickItem *contentItem = listview->contentItem();
    QTRY_VERIFY(contentItem != 0);

    // view should be positioned at the top of the range.
    QQuickItem *item = findItem<QQuickItem>(contentItem, "wrapper", 0);
    QTRY_VERIFY(item);
    QTRY_COMPARE(listview->contentY(), -100.0);

    QQuickText *name = findItem<QQuickText>(contentItem, "textName", 0);
    QTRY_VERIFY(name != 0);
    QTRY_COMPARE(name->text(), model.name(0));
    QQuickText *number = findItem<QQuickText>(contentItem, "textNumber", 0);
    QTRY_VERIFY(number != 0);
    QTRY_COMPARE(number->text(), model.number(0));

    // Check currentIndex is updated when contentItem moves
    listview->setContentY(20);

    QTRY_COMPARE(listview->currentIndex(), 6);

    // change model
    QaimModel model2;
    for (int i = 0; i < 5; i++)
        model2.addItem("Item" + QString::number(i), "");

    ctxt->setContextProperty("testModel", &model2);
    QCOMPARE(listview->count(), 5);

    delete window;
}

void tst_QQuickListView::enforceRange_withoutHighlight()
{
    // QTBUG-20287
    // If no highlight is set but StrictlyEnforceRange is used, the content should still move
    // to the correct position (i.e. to the next/previous item, not next/previous section)
    // when moving up/down via incrementCurrentIndex() and decrementCurrentIndex()

    QQuickView *window = createView();

    QaimModel model;
    model.addItem("Item 0", "a");
    model.addItem("Item 1", "b");
    model.addItem("Item 2", "b");
    model.addItem("Item 3", "c");

    QQmlContext *ctxt = window->rootContext();
    ctxt->setContextProperty("testModel", &model);

    window->setSource(testFileUrl("listview-enforcerange-nohighlight.qml"));
    window->show();
    QVERIFY(QTest::qWaitForWindowExposed(window));

    QQuickListView *listview = findItem<QQuickListView>(window->rootObject(), "list");
    QTRY_VERIFY(listview != 0);
    QTRY_COMPARE(QQuickItemPrivate::get(listview)->polishScheduled, false);

    qreal expectedPos = -100.0;

    expectedPos += 10.0;    // scroll past 1st section's delegate (10px height)
    QTRY_COMPARE(listview->contentY(), expectedPos);

    expectedPos += 20 + 10;     // scroll past 1st section and section delegate of 2nd section
    QTest::keyClick(window, Qt::Key_Down);

    QTRY_COMPARE(listview->contentY(), expectedPos);

    expectedPos += 20;     // scroll past 1st item of 2nd section
    QTest::keyClick(window, Qt::Key_Down);
    QTRY_COMPARE(listview->contentY(), expectedPos);

    expectedPos += 20 + 10;     // scroll past 2nd item of 2nd section and section delegate of 3rd section
    QTest::keyClick(window, Qt::Key_Down);
    QTRY_COMPARE(listview->contentY(), expectedPos);

    delete window;
}

void tst_QQuickListView::spacing()
{
    QQuickView *window = createView();

    QaimModel model;
    for (int i = 0; i < 30; i++)
        model.addItem("Item" + QString::number(i), "");

    QQmlContext *ctxt = window->rootContext();
    ctxt->setContextProperty("testModel", &model);

    TestObject *testObject = new TestObject;
    ctxt->setContextProperty("testObject", testObject);

    window->setSource(testFileUrl("listviewtest.qml"));
    window->show();
    QVERIFY(QTest::qWaitForWindowExposed(window));

    QQuickListView *listview = findItem<QQuickListView>(window->rootObject(), "list");
    QTRY_VERIFY(listview != 0);

    QQuickItem *contentItem = listview->contentItem();
    QTRY_VERIFY(contentItem != 0);
    QTRY_COMPARE(QQuickItemPrivate::get(listview)->polishScheduled, false);

    // Confirm items positioned correctly
    int itemCount = findItems<QQuickItem>(contentItem, "wrapper").count();
    for (int i = 0; i < model.count() && i < itemCount; ++i) {
        QQuickItem *item = findItem<QQuickItem>(contentItem, "wrapper", i);
        if (!item) qWarning() << "Item" << i << "not found";
        QTRY_VERIFY(item);
        QTRY_VERIFY(item->y() == i*20);
    }

    listview->setSpacing(10);
    QTRY_VERIFY(listview->spacing() == 10);

    // Confirm items positioned correctly
    QTRY_VERIFY(findItems<QQuickItem>(contentItem, "wrapper").count() == 11);
    for (int i = 0; i < 11; ++i) {
        QQuickItem *item = findItem<QQuickItem>(contentItem, "wrapper", i);
        if (!item) qWarning() << "Item" << i << "not found";
        QTRY_VERIFY(item);
        QTRY_VERIFY(item->y() == i*30);
    }

    listview->setSpacing(0);

    // Confirm items positioned correctly
    QTRY_VERIFY(findItems<QQuickItem>(contentItem, "wrapper").count() >= 16);
    for (int i = 0; i < 16; ++i) {
        QQuickItem *item = findItem<QQuickItem>(contentItem, "wrapper", i);
        if (!item) qWarning() << "Item" << i << "not found";
        QTRY_VERIFY(item);
        QTRY_COMPARE(item->y(), i*20.0);
    }

    delete window;
    delete testObject;
}

template <typename T>
void tst_QQuickListView::sections(const QUrl &source)
{
    QQuickView *window = createView();

    T model;
    for (int i = 0; i < 30; i++)
        model.addItem("Item" + QString::number(i), QString::number(i/5));

    QQmlContext *ctxt = window->rootContext();
    ctxt->setContextProperty("testModel", &model);

    window->setSource(source);
    window->show();
    QVERIFY(QTest::qWaitForWindowExposed(window));

    QQuickListView *listview = findItem<QQuickListView>(window->rootObject(), "list");
    QTRY_VERIFY(listview != 0);

    QQuickItem *contentItem = listview->contentItem();
    QTRY_VERIFY(contentItem != 0);

    QTRY_COMPARE(QQuickItemPrivate::get(listview)->polishScheduled, false);

    // Confirm items positioned correctly
    int itemCount = findItems<QQuickItem>(contentItem, "wrapper").count();
    for (int i = 0; i < model.count() && i < itemCount; ++i) {
        QQuickItem *item = findItem<QQuickItem>(contentItem, "wrapper", i);
        QVERIFY(item);
        QTRY_COMPARE(item->y(), qreal(i*20 + ((i+4)/5) * 20));
        QQuickText *next = findItem<QQuickText>(item, "nextSection");
        QCOMPARE(next->text().toInt(), (i+1)/5);
    }

    QVERIFY(!listview->property("sectionsInvalidOnCompletion").toBool());

    QSignalSpy currentSectionChangedSpy(listview, SIGNAL(currentSectionChanged()));

    // Remove section boundary
    model.removeItem(5);
    listview->forceLayout();
    QTRY_COMPARE(listview->count(), model.count());

    // New section header created
    QQuickItem *item = findItem<QQuickItem>(contentItem, "wrapper", 5);
    QTRY_VERIFY(item);
    QTRY_COMPARE(item->height(), 40.0);

    model.insertItem(3, "New Item", "0");
    listview->forceLayout();
    QTRY_COMPARE(listview->count(), model.count());

    // Section header moved
    item = findItem<QQuickItem>(contentItem, "wrapper", 5);
    QTRY_VERIFY(item);
    QTRY_COMPARE(item->height(), 20.0);

    item = findItem<QQuickItem>(contentItem, "wrapper", 6);
    QTRY_VERIFY(item);
    QTRY_COMPARE(item->height(), 40.0);

    // insert item which will become a section header
    model.insertItem(6, "Replace header", "1");
    listview->forceLayout();
    QTRY_COMPARE(listview->count(), model.count());

    item = findItem<QQuickItem>(contentItem, "wrapper", 6);
    QTRY_VERIFY(item);
    QTRY_COMPARE(item->height(), 40.0);

    item = findItem<QQuickItem>(contentItem, "wrapper", 7);
    QTRY_VERIFY(item);
    QTRY_COMPARE(item->height(), 20.0);

    QTRY_COMPARE(listview->currentSection(), QString("0"));

    listview->setContentY(140);
    QTRY_COMPARE(listview->currentSection(), QString("1"));

    QTRY_COMPARE(currentSectionChangedSpy.count(), 1);

    listview->setContentY(20);
    QTRY_COMPARE(listview->currentSection(), QString("0"));

    QTRY_COMPARE(currentSectionChangedSpy.count(), 2);

    item = findItem<QQuickItem>(contentItem, "wrapper", 1);
    QTRY_VERIFY(item);
    QTRY_COMPARE(item->height(), 20.0);

    // check that headers change when item changes
    listview->setContentY(0);
    QTRY_COMPARE(QQuickItemPrivate::get(listview)->polishScheduled, false);
    model.modifyItem(0, "changed", "2");
    QTRY_COMPARE(QQuickItemPrivate::get(listview)->polishScheduled, false);

    item = findItem<QQuickItem>(contentItem, "wrapper", 1);
    QTRY_VERIFY(item);
    QTRY_COMPARE(item->height(), 40.0);

    delete window;
}

void tst_QQuickListView::sectionsDelegate()
{
    QQuickView *window = createView();

    QaimModel model;
    for (int i = 0; i < 30; i++)
        model.addItem("Item" + QString::number(i), QString::number(i/5));

    QQmlContext *ctxt = window->rootContext();
    ctxt->setContextProperty("testModel", &model);

    window->setSource(testFileUrl("listview-sections_delegate.qml"));
    window->show();
    QVERIFY(QTest::qWaitForWindowExposed(window));

    QQuickListView *listview = findItem<QQuickListView>(window->rootObject(), "list");
    QTRY_VERIFY(listview != 0);

    QQuickItem *contentItem = listview->contentItem();
    QTRY_VERIFY(contentItem != 0);

    QTRY_COMPARE(QQuickItemPrivate::get(listview)->polishScheduled, false);

    // Confirm items positioned correctly
    int itemCount = findItems<QQuickItem>(contentItem, "wrapper").count();
    for (int i = 0; i < model.count() && i < itemCount; ++i) {
        QQuickItem *item = findItem<QQuickItem>(contentItem, "wrapper", i);
        QTRY_VERIFY(item);
        QTRY_COMPARE(item->y(), qreal(i*20 + ((i+5)/5) * 20));
        QQuickText *next = findItem<QQuickText>(item, "nextSection");
        QCOMPARE(next->text().toInt(), (i+1)/5);
    }

    for (int i = 0; i < 3; ++i) {
        QQuickItem *item = findItem<QQuickItem>(contentItem, "sect_" + QString::number(i));
        QVERIFY(item);
        QTRY_COMPARE(item->y(), qreal(i*20*6));
    }

    // change section
    model.modifyItem(0, "One", "aaa");
    model.modifyItem(1, "Two", "aaa");
    model.modifyItem(2, "Three", "aaa");
    model.modifyItem(3, "Four", "aaa");
    model.modifyItem(4, "Five", "aaa");
    QTRY_COMPARE(QQuickItemPrivate::get(listview)->polishScheduled, false);

    for (int i = 0; i < 3; ++i) {
        QQuickItem *item = findItem<QQuickItem>(contentItem,
                "sect_" + (i == 0 ? QString("aaa") : QString::number(i)));
        QVERIFY(item);
        QTRY_COMPARE(item->y(), qreal(i*20*6));
    }

    // remove section boundary
    model.removeItem(5);
    listview->forceLayout();
    QTRY_COMPARE(listview->count(), model.count());
    for (int i = 0; i < 3; ++i) {
        QQuickItem *item = findItem<QQuickItem>(contentItem,
                "sect_" + (i == 0 ? QString("aaa") : QString::number(i)));
        QVERIFY(item);
    }

    // QTBUG-17606
    QList<QQuickItem*> items = findItems<QQuickItem>(contentItem, "sect_1");
    QCOMPARE(items.count(), 1);

    // QTBUG-17759
    model.modifyItem(0, "One", "aaa");
    model.modifyItem(1, "One", "aaa");
    model.modifyItem(2, "One", "aaa");
    model.modifyItem(3, "Four", "aaa");
    model.modifyItem(4, "Four", "aaa");
    model.modifyItem(5, "Four", "aaa");
    model.modifyItem(6, "Five", "aaa");
    model.modifyItem(7, "Five", "aaa");
    model.modifyItem(8, "Five", "aaa");
    model.modifyItem(9, "Two", "aaa");
    model.modifyItem(10, "Two", "aaa");
    model.modifyItem(11, "Two", "aaa");
    QTRY_COMPARE(QQuickItemPrivate::get(listview)->polishScheduled, false);
    QTRY_COMPARE(findItems<QQuickItem>(contentItem, "sect_aaa").count(), 1);
    window->rootObject()->setProperty("sectionProperty", "name");
    // ensure view has settled.
    QTRY_COMPARE(findItems<QQuickItem>(contentItem, "sect_Four").count(), 1);
    for (int i = 0; i < 4; ++i) {
        QQuickItem *item = findItem<QQuickItem>(contentItem,
                "sect_" + model.name(i*3));
        QVERIFY(item);
        QTRY_COMPARE(item->y(), qreal(i*20*4));
    }

    delete window;
}

void tst_QQuickListView::sectionsDragOutsideBounds_data()
{
    QTest::addColumn<int>("distance");
    QTest::addColumn<int>("cacheBuffer");

    QTest::newRow("500, no cache buffer") << 500 << 0;
    QTest::newRow("1000, no cache buffer") << 1000 << 0;
    QTest::newRow("500, cache buffer") << 500 << 320;
    QTest::newRow("1000, cache buffer") << 1000 << 320;
}

void tst_QQuickListView::sectionsDragOutsideBounds()
{
    QFETCH(int, distance);
    QFETCH(int, cacheBuffer);

    QQuickView *window = getView();
    QQuickViewTestUtil::moveMouseAway(window);

    QaimModel model;
    for (int i = 0; i < 10; i++)
        model.addItem("Item" + QString::number(i), QString::number(i/5));

    QQmlContext *ctxt = window->rootContext();
    ctxt->setContextProperty("testModel", &model);

    window->setSource(testFileUrl("listview-sections_delegate.qml"));
    window->show();
    QVERIFY(QTest::qWaitForWindowExposed(window));

    QQuickListView *listview = findItem<QQuickListView>(window->rootObject(), "list");
    QTRY_VERIFY(listview != 0);
    listview->setCacheBuffer(cacheBuffer);

    QQuickItem *contentItem = listview->contentItem();
    QTRY_VERIFY(contentItem != 0);

    QTRY_COMPARE(QQuickItemPrivate::get(listview)->polishScheduled, false);

    // QTBUG-17769
    // Drag view up beyond bounds
    QTest::mousePress(window, Qt::LeftButton, 0, QPoint(20,20));
    QTest::mouseMove(window, QPoint(20,0));
    QTest::mouseMove(window, QPoint(20,-50));
    QTest::mouseMove(window, QPoint(20,-distance));
    QTest::mouseRelease(window, Qt::LeftButton, 0, QPoint(20,-distance));
    // view should settle back at 0
    QTRY_COMPARE(listview->contentY(), 0.0);

    QTest::mousePress(window, Qt::LeftButton, 0, QPoint(20,0));
    QTest::mouseMove(window, QPoint(20,20));
    QTest::mouseMove(window, QPoint(20,70));
    QTest::mouseMove(window, QPoint(20,distance));

    QTest::mouseRelease(window, Qt::LeftButton, 0, QPoint(20,distance));
    // view should settle back at 0
    QTRY_COMPARE(listview->contentY(), 0.0);

    releaseView(window);
}

void tst_QQuickListView::sectionsDelegate_headerVisibility()
{
    QSKIP("QTBUG-24395");

    QQuickView *window = createView();

    QaimModel model;
    for (int i = 0; i < 30; i++)
        model.addItem("Item" + QString::number(i), QString::number(i/5));

    window->rootContext()->setContextProperty("testModel", &model);
    window->setSource(testFileUrl("listview-sections_delegate.qml"));
    window->show();
    QVERIFY(QTest::qWaitForWindowExposed(window));
    window->requestActivate();
    QTest::qWaitForWindowActive(window);

    QQuickListView *listview = findItem<QQuickListView>(window->rootObject(), "list");
    QTRY_VERIFY(listview != 0);

    QQuickItem *contentItem = listview->contentItem();
    QTRY_VERIFY(contentItem != 0);
    QTRY_COMPARE(QQuickItemPrivate::get(listview)->polishScheduled, false);

    // ensure section header is maintained in view
    listview->setCurrentIndex(20);
    QTRY_COMPARE(QQuickItemPrivate::get(listview)->polishScheduled, false);
    QTRY_VERIFY(qFuzzyCompare(listview->contentY(), 200.0));
    QTRY_VERIFY(listview->isMoving() == false);
    listview->setCurrentIndex(0);
    QTRY_VERIFY(qFuzzyIsNull(listview->contentY()));

    delete window;
}

void tst_QQuickListView::sectionsPositioning()
{
    QQuickView *window = createView();

    QaimModel model;
    for (int i = 0; i < 30; i++)
        model.addItem("Item" + QString::number(i), QString::number(i/5));

    QQmlContext *ctxt = window->rootContext();
    ctxt->setContextProperty("testModel", &model);

    window->setSource(testFileUrl("listview-sections_delegate.qml"));
    window->show();
    QVERIFY(QTest::qWaitForWindowExposed(window));
    window->rootObject()->setProperty("sectionPositioning", QVariant(int(QQuickViewSection::InlineLabels | QQuickViewSection::CurrentLabelAtStart | QQuickViewSection::NextLabelAtEnd)));

    QQuickListView *listview = findItem<QQuickListView>(window->rootObject(), "list");
    QTRY_VERIFY(listview != 0);
    QQuickItem *contentItem = listview->contentItem();
    QTRY_VERIFY(contentItem != 0);
    QTRY_COMPARE(QQuickItemPrivate::get(listview)->polishScheduled, false);

    for (int i = 0; i < 3; ++i) {
        QQuickItem *item = findItem<QQuickItem>(contentItem, "sect_" + QString::number(i));
        QVERIFY(item);
        QTRY_COMPARE(item->y(), qreal(i*20*6));
    }

    QQuickItem *topItem = findVisibleChild(contentItem, "sect_0"); // section header
    QVERIFY(topItem);
    QCOMPARE(topItem->y(), 0.);

    QQuickItem *bottomItem = findVisibleChild(contentItem, "sect_3"); // section footer
    QVERIFY(bottomItem);
    QCOMPARE(bottomItem->y(), 300.);

    // move down a little and check that section header is at top
    listview->setContentY(10);
    QTRY_COMPARE(QQuickItemPrivate::get(listview)->polishScheduled, false);
    QCOMPARE(topItem->y(), 0.);

    // push the top header up
    listview->setContentY(110);
    QTRY_COMPARE(QQuickItemPrivate::get(listview)->polishScheduled, false);
    topItem = findVisibleChild(contentItem, "sect_0"); // section header
    QVERIFY(topItem);
    QCOMPARE(topItem->y(), 100.);

    QQuickItem *item = findVisibleChild(contentItem, "sect_1");
    QVERIFY(item);
    QCOMPARE(item->y(), 120.);

    bottomItem = findVisibleChild(contentItem, "sect_4"); // section footer
    QVERIFY(bottomItem);
    QCOMPARE(bottomItem->y(), 410.);

    // Move past section 0
    listview->setContentY(120);
    QTRY_COMPARE(QQuickItemPrivate::get(listview)->polishScheduled, false);
    topItem = findVisibleChild(contentItem, "sect_0"); // section header
    QVERIFY(!topItem);

    // Push section footer down
    listview->setContentY(70);
    QTRY_COMPARE(QQuickItemPrivate::get(listview)->polishScheduled, false);
    bottomItem = findVisibleChild(contentItem, "sect_4"); // section footer
    QVERIFY(bottomItem);
    QCOMPARE(bottomItem->y(), 380.);

    // Change current section, and verify case insensitive comparison
    listview->setContentY(10);
    model.modifyItem(0, "One", "aaa");
    model.modifyItem(1, "Two", "AAA");
    model.modifyItem(2, "Three", "aAa");
    model.modifyItem(3, "Four", "aaA");
    model.modifyItem(4, "Five", "Aaa");
    QTRY_COMPARE(QQuickItemPrivate::get(listview)->polishScheduled, false);

    QTRY_COMPARE(listview->currentSection(), QString("aaa"));

    for (int i = 0; i < 3; ++i) {
        QQuickItem *item = findItem<QQuickItem>(contentItem,
                "sect_" + (i == 0 ? QString("aaa") : QString::number(i)));
        QVERIFY(item);
        QTRY_COMPARE(item->y(), qreal(i*20*6));
    }

    QTRY_VERIFY(topItem = findVisibleChild(contentItem, "sect_aaa")); // section header
    QCOMPARE(topItem->y(), 10.);

    // remove section boundary
    listview->setContentY(120);
    QTRY_COMPARE(QQuickItemPrivate::get(listview)->polishScheduled, false);
    model.removeItem(5);
    listview->forceLayout();
    QTRY_COMPARE(listview->count(), model.count());
    for (int i = 1; i < 3; ++i) {
        QQuickItem *item = findVisibleChild(contentItem,
                "sect_" + QString::number(i));
        QVERIFY(item);
        QTRY_COMPARE(item->y(), qreal(i*20*6));
    }

    QVERIFY(topItem = findVisibleChild(contentItem, "sect_1"));
    QTRY_COMPARE(topItem->y(), 120.);

    // Change the next section
    listview->setContentY(0);
    QTRY_COMPARE(QQuickItemPrivate::get(listview)->polishScheduled, false);
    bottomItem = findVisibleChild(contentItem, "sect_3"); // section footer
    QVERIFY(bottomItem);
    QTRY_COMPARE(bottomItem->y(), 300.);

    model.modifyItem(14, "New", "new");
    QTRY_COMPARE(QQuickItemPrivate::get(listview)->polishScheduled, false);

    QTRY_VERIFY(bottomItem = findVisibleChild(contentItem, "sect_new")); // section footer
    QTRY_COMPARE(bottomItem->y(), 300.);

    // delegate size increase should push section footer down
    listview->setContentY(70);
    QTRY_COMPARE(QQuickItemPrivate::get(listview)->polishScheduled, false);
    QTRY_VERIFY(bottomItem = findVisibleChild(contentItem, "sect_3")); // section footer
    QTRY_COMPARE(bottomItem->y(), 370.);
    QQuickItem *inlineSection = findVisibleChild(contentItem, "sect_new");
    item = findItem<QQuickItem>(contentItem, "wrapper", 13);
    QVERIFY(item);
    item->setHeight(40.);
    QTRY_COMPARE(QQuickItemPrivate::get(listview)->polishScheduled, false);
    QTRY_COMPARE(bottomItem->y(), 380.);
    QCOMPARE(inlineSection->y(), 360.);
    item->setHeight(20.);

    // Turn sticky footer off
    listview->setContentY(20);
    window->rootObject()->setProperty("sectionPositioning", QVariant(int(QQuickViewSection::InlineLabels | QQuickViewSection::CurrentLabelAtStart)));
    QTRY_COMPARE(QQuickItemPrivate::get(listview)->polishScheduled, false);
    QTRY_VERIFY(item = findVisibleChild(contentItem, "sect_new")); // inline label restored
    QCOMPARE(item->y(), 340.);

    // Turn sticky header off
    listview->setContentY(30);
    window->rootObject()->setProperty("sectionPositioning", QVariant(int(QQuickViewSection::InlineLabels)));
    QTRY_COMPARE(QQuickItemPrivate::get(listview)->polishScheduled, false);
    QTRY_VERIFY(item = findVisibleChild(contentItem, "sect_aaa")); // inline label restored
    QCOMPARE(item->y(), 0.);

    // if an empty model is set the header/footer should be cleaned up
    window->rootObject()->setProperty("sectionPositioning", QVariant(int(QQuickViewSection::InlineLabels | QQuickViewSection::CurrentLabelAtStart | QQuickViewSection::NextLabelAtEnd)));
    QTRY_VERIFY(findVisibleChild(contentItem, "sect_aaa")); // section header
    QTRY_VERIFY(findVisibleChild(contentItem, "sect_new")); // section footer
    QaimModel model1;
    ctxt->setContextProperty("testModel", &model1);
    QTRY_VERIFY(!findVisibleChild(contentItem, "sect_aaa")); // section header
    QTRY_VERIFY(!findVisibleChild(contentItem, "sect_new")); // section footer

    // clear model - header/footer should be cleaned up
    ctxt->setContextProperty("testModel", &model);
    QTRY_VERIFY(findVisibleChild(contentItem, "sect_aaa")); // section header
    QTRY_VERIFY(findVisibleChild(contentItem, "sect_new")); // section footer
    model.clear();
    QTRY_VERIFY(!findVisibleChild(contentItem, "sect_aaa")); // section header
    QTRY_VERIFY(!findVisibleChild(contentItem, "sect_new")); // section footer

    delete window;
}

void tst_QQuickListView::sectionPropertyChange()
{
    QQuickView *window = createView();

    window->setSource(testFileUrl("sectionpropertychange.qml"));
    window->show();
    QVERIFY(QTest::qWaitForWindowExposed(window));

    QQuickListView *listview = findItem<QQuickListView>(window->rootObject(), "list");
    QTRY_VERIFY(listview != 0);

    QQuickItem *contentItem = listview->contentItem();
    QTRY_VERIFY(contentItem != 0);

    QTRY_COMPARE(QQuickItemPrivate::get(listview)->polishScheduled, false);

    // Confirm items positioned correctly
    for (int i = 0; i < 2; ++i) {
        QQuickItem *item = findItem<QQuickItem>(contentItem, "wrapper", i);
        QTRY_VERIFY(item);
        QTRY_COMPARE(item->y(), qreal(25. + i*75.));
    }

    QMetaObject::invokeMethod(window->rootObject(), "switchGroups");
    QTRY_COMPARE(QQuickItemPrivate::get(listview)->polishScheduled, false);

    // Confirm items positioned correctly
    for (int i = 0; i < 2; ++i) {
        QQuickItem *item = findItem<QQuickItem>(contentItem, "wrapper", i);
        QTRY_VERIFY(item);
        QTRY_COMPARE(item->y(), qreal(25. + i*75.));
    }

    QMetaObject::invokeMethod(window->rootObject(), "switchGroups");
    QTRY_COMPARE(QQuickItemPrivate::get(listview)->polishScheduled, false);

    // Confirm items positioned correctly
    for (int i = 0; i < 2; ++i) {
        QQuickItem *item = findItem<QQuickItem>(contentItem, "wrapper", i);
        QTRY_VERIFY(item);
        QTRY_COMPARE(item->y(), qreal(25. + i*75.));
    }

    QMetaObject::invokeMethod(window->rootObject(), "switchGrouped");
    QTRY_COMPARE(QQuickItemPrivate::get(listview)->polishScheduled, false);

    // Confirm items positioned correctly
    for (int i = 0; i < 2; ++i) {
        QQuickItem *item = findItem<QQuickItem>(contentItem, "wrapper", i);
        QTRY_VERIFY(item);
        QTRY_COMPARE(item->y(), qreal(25. + i*50.));
    }

    QMetaObject::invokeMethod(window->rootObject(), "switchGrouped");
    QTRY_COMPARE(QQuickItemPrivate::get(listview)->polishScheduled, false);

    // Confirm items positioned correctly
    for (int i = 0; i < 2; ++i) {
        QQuickItem *item = findItem<QQuickItem>(contentItem, "wrapper", i);
        QTRY_VERIFY(item);
        QTRY_COMPARE(item->y(), qreal(25. + i*75.));
    }

    delete window;
}

void tst_QQuickListView::sectionDelegateChange()
{
    QQuickView *window = createView();

    window->setSource(testFileUrl("sectiondelegatechange.qml"));
    window->show();
    QVERIFY(QTest::qWaitForWindowExposed(window));

    QQuickListView *listview = qobject_cast<QQuickListView *>(window->rootObject());
    QVERIFY(listview != 0);

    QQuickItem *contentItem = listview->contentItem();
    QVERIFY(contentItem != 0);

    QQUICK_VERIFY_POLISH(listview);

    QVERIFY(findItems<QQuickItem>(contentItem, "section1").count() > 0);
    QCOMPARE(findItems<QQuickItem>(contentItem, "section2").count(), 0);

    for (int i = 0; i < 3; ++i) {
        QQuickItem *item = findItem<QQuickItem>(contentItem, "item", i);
        QTRY_VERIFY(item);
        QTRY_COMPARE(item->y(), qreal(25. + i*50.));
    }

    QMetaObject::invokeMethod(window->rootObject(), "switchDelegates");
    QQUICK_VERIFY_POLISH(listview);

    QCOMPARE(findItems<QQuickItem>(contentItem, "section1").count(), 0);
    QVERIFY(findItems<QQuickItem>(contentItem, "section2").count() > 0);

    for (int i = 0; i < 3; ++i) {
        QQuickItem *item = findItem<QQuickItem>(contentItem, "item", i);
        QVERIFY(item);
        QTRY_COMPARE(item->y(), qreal(50. + i*75.));
    }

    delete window;
}

void tst_QQuickListView::currentIndex_delayedItemCreation()
{
    QFETCH(bool, setCurrentToZero);

    QQuickView *window = getView();

    // test currentIndexChanged() is emitted even if currentIndex = 0 on start up
    // (since the currentItem will have changed and that shares the same index)
    window->rootContext()->setContextProperty("setCurrentToZero", setCurrentToZero);

    window->setSource(testFileUrl("fillModelOnComponentCompleted.qml"));
    qApp->processEvents();

    QQuickListView *listview = findItem<QQuickListView>(window->rootObject(), "list");
    QTRY_VERIFY(listview != 0);
    QQuickItem *contentItem = listview->contentItem();
    QTRY_VERIFY(contentItem != 0);

    QSignalSpy spy(listview, SIGNAL(currentItemChanged()));
    //QCOMPARE(listview->currentIndex(), 0);
    listview->forceLayout();
    QTRY_COMPARE(spy.count(), 1);

    releaseView(window);
}

void tst_QQuickListView::currentIndex_delayedItemCreation_data()
{
    QTest::addColumn<bool>("setCurrentToZero");

    QTest::newRow("set to 0") << true;
    QTest::newRow("don't set to 0") << false;
}

void tst_QQuickListView::currentIndex()
{
    QaimModel initModel;

    for (int i = 0; i < 30; i++)
        initModel.addItem("Item" + QString::number(i), QString::number(i));

    QQuickView *window = new QQuickView(0);
    window->setGeometry(0,0,240,320);

    QQmlContext *ctxt = window->rootContext();
    ctxt->setContextProperty("testModel", &initModel);
    ctxt->setContextProperty("testWrap", QVariant(false));

    QString filename(testFile("listview-initCurrent.qml"));
    window->setSource(QUrl::fromLocalFile(filename));
    window->show();
    QVERIFY(QTest::qWaitForWindowExposed(window));

    QQuickListView *listview = findItem<QQuickListView>(window->rootObject(), "list");
    QTRY_VERIFY(listview != 0);
    QQuickItem *contentItem = listview->contentItem();
    QTRY_VERIFY(contentItem != 0);
    QTRY_COMPARE(QQuickItemPrivate::get(listview)->polishScheduled, false);

    // currentIndex is initialized to 20
    // currentItem should be in view
    QCOMPARE(listview->currentIndex(), 20);
    QCOMPARE(listview->contentY(), 100.0);
    QCOMPARE(listview->currentItem(), findItem<QQuickItem>(contentItem, "wrapper", 20));
    QCOMPARE(listview->highlightItem()->y(), listview->currentItem()->y());

    // changing model should reset currentIndex to 0
    QaimModel model;
    for (int i = 0; i < 30; i++)
        model.addItem("Item" + QString::number(i), QString::number(i));
    ctxt->setContextProperty("testModel", &model);
    listview->forceLayout();

    QCOMPARE(listview->currentIndex(), 0);
    QCOMPARE(listview->currentItem(), findItem<QQuickItem>(contentItem, "wrapper", 0));

    // confirm that the velocity is updated
    listview->setCurrentIndex(20);
    QTRY_VERIFY(listview->verticalVelocity() != 0.0);
    listview->setCurrentIndex(0);
    QTRY_VERIFY(listview->verticalVelocity() == 0.0);

    // footer should become visible if it is out of view, and then current index is set to count-1
    window->rootObject()->setProperty("showFooter", true);
    QTRY_VERIFY(listview->footerItem());
    listview->setCurrentIndex(model.count()-2);
    QTRY_VERIFY(listview->footerItem()->y() > listview->contentY() + listview->height());
    listview->setCurrentIndex(model.count()-1);
    QTRY_COMPARE(listview->contentY() + listview->height(), (20.0 * model.count()) + listview->footerItem()->height());
    window->rootObject()->setProperty("showFooter", false);

    // header should become visible if it is out of view, and then current index is set to 0
    window->rootObject()->setProperty("showHeader", true);
    QTRY_VERIFY(listview->headerItem());
    listview->setCurrentIndex(1);
    QTRY_VERIFY(listview->headerItem()->y() + listview->headerItem()->height() < listview->contentY());
    listview->setCurrentIndex(0);
    QTRY_COMPARE(listview->contentY(), -listview->headerItem()->height());
    window->rootObject()->setProperty("showHeader", false);

    // turn off auto highlight
    listview->setHighlightFollowsCurrentItem(false);
    QVERIFY(listview->highlightFollowsCurrentItem() == false);

    QVERIFY(listview->highlightItem());
    qreal hlPos = listview->highlightItem()->y();

    listview->setCurrentIndex(4);
    QTRY_COMPARE(listview->highlightItem()->y(), hlPos);

    // insert item before currentIndex
    listview->setCurrentIndex(28);
    model.insertItem(0, "Foo", "1111");
    QTRY_COMPARE(window->rootObject()->property("current").toInt(), 29);

    // check removing highlight by setting currentIndex to -1;
    listview->setCurrentIndex(-1);

    QCOMPARE(listview->currentIndex(), -1);
    QVERIFY(!listview->highlightItem());
    QVERIFY(!listview->currentItem());

    // moving currentItem out of view should make it invisible
    listview->setCurrentIndex(0);
    QTRY_VERIFY(delegateVisible(listview->currentItem()));
    listview->setContentY(200);
    QTRY_VERIFY(!delegateVisible(listview->currentItem()));

    // empty model should reset currentIndex to -1
    QaimModel emptyModel;
    ctxt->setContextProperty("testModel", &emptyModel);
    QCOMPARE(listview->currentIndex(), -1);

    delete window;
}

void tst_QQuickListView::noCurrentIndex()
{
    QaimModel model;
    for (int i = 0; i < 30; i++)
        model.addItem("Item" + QString::number(i), QString::number(i));

    QQuickView *window = new QQuickView(0);
    window->setGeometry(0,0,240,320);

    QQmlContext *ctxt = window->rootContext();
    ctxt->setContextProperty("testModel", &model);

    QString filename(testFile("listview-noCurrent.qml"));
    window->setSource(QUrl::fromLocalFile(filename));
    window->show();
    QVERIFY(QTest::qWaitForWindowExposed(window));

    QQuickListView *listview = findItem<QQuickListView>(window->rootObject(), "list");
    QTRY_VERIFY(listview != 0);
    QQuickItem *contentItem = listview->contentItem();
    QTRY_VERIFY(contentItem != 0);
    QTRY_COMPARE(QQuickItemPrivate::get(listview)->polishScheduled, false);

    // current index should be -1 at startup
    // and we should not have a currentItem or highlightItem
    QCOMPARE(listview->currentIndex(), -1);
    QCOMPARE(listview->contentY(), 0.0);
    QVERIFY(!listview->highlightItem());
    QVERIFY(!listview->currentItem());

    listview->setCurrentIndex(2);
    QCOMPARE(listview->currentIndex(), 2);
    QVERIFY(listview->highlightItem());
    QVERIFY(listview->currentItem());

    delete window;
}

void tst_QQuickListView::keyNavigation()
{
    QFETCH(QQuickListView::Orientation, orientation);
    QFETCH(Qt::LayoutDirection, layoutDirection);
    QFETCH(QQuickItemView::VerticalLayoutDirection, verticalLayoutDirection);
    QFETCH(Qt::Key, forwardsKey);
    QFETCH(Qt::Key, backwardsKey);
    QFETCH(QPointF, contentPosAtFirstItem);
    QFETCH(QPointF, contentPosAtLastItem);

    QaimModel model;
    for (int i = 0; i < 30; i++)
        model.addItem("Item" + QString::number(i), "");

    QQuickView *window = getView();
    TestObject *testObject = new TestObject;
    window->rootContext()->setContextProperty("testModel", &model);
    window->rootContext()->setContextProperty("testObject", testObject);
    window->setSource(testFileUrl("listviewtest.qml"));
    window->show();
    QTest::qWaitForWindowActive(window);

    QQuickListView *listview = findItem<QQuickListView>(window->rootObject(), "list");
    QTRY_VERIFY(listview != 0);

    listview->setOrientation(orientation);
    listview->setLayoutDirection(layoutDirection);
    listview->setVerticalLayoutDirection(verticalLayoutDirection);
    QTRY_COMPARE(QQuickItemPrivate::get(listview)->polishScheduled, false);

    window->requestActivate();
    QTest::qWaitForWindowActive(window);
    QTRY_VERIFY(qGuiApp->focusWindow() == window);

    QTest::keyClick(window, forwardsKey);
    QCOMPARE(listview->currentIndex(), 1);

    QTest::keyClick(window, backwardsKey);
    QCOMPARE(listview->currentIndex(), 0);

    // hold down a key to go forwards
    for (int i=0; i<model.count()-1; i++) {
        QTest::simulateEvent(window, true, forwardsKey, Qt::NoModifier, "", true);
        QCOMPARE(listview->currentIndex(), i+1);
    }
    QTest::keyRelease(window, forwardsKey);
    listview->forceLayout();
    QTRY_COMPARE(listview->currentIndex(), model.count()-1);
    QTRY_COMPARE(listview->contentX(), contentPosAtLastItem.x());
    QTRY_COMPARE(listview->contentY(), contentPosAtLastItem.y());

    // hold down a key to go backwards
    for (int i=model.count()-1; i > 0; i--) {
        QTest::simulateEvent(window, true, backwardsKey, Qt::NoModifier, "", true);
        QTRY_COMPARE(listview->currentIndex(), i-1);
    }
    QTest::keyRelease(window, backwardsKey);
    listview->forceLayout();
    QTRY_COMPARE(listview->currentIndex(), 0);
    QTRY_COMPARE(listview->contentX(), contentPosAtFirstItem.x());
    QTRY_COMPARE(listview->contentY(), contentPosAtFirstItem.y());

    // no wrap
    QVERIFY(!listview->isWrapEnabled());
    listview->incrementCurrentIndex();
    QCOMPARE(listview->currentIndex(), 1);
    listview->decrementCurrentIndex();
    QCOMPARE(listview->currentIndex(), 0);

    listview->decrementCurrentIndex();
    QCOMPARE(listview->currentIndex(), 0);

    // with wrap
    listview->setWrapEnabled(true);
    QVERIFY(listview->isWrapEnabled());

    listview->decrementCurrentIndex();
    QCOMPARE(listview->currentIndex(), model.count()-1);
    QTRY_COMPARE(listview->contentX(), contentPosAtLastItem.x());
    QTRY_COMPARE(listview->contentY(), contentPosAtLastItem.y());

    listview->incrementCurrentIndex();
    QCOMPARE(listview->currentIndex(), 0);
    QTRY_COMPARE(listview->contentX(), contentPosAtFirstItem.x());
    QTRY_COMPARE(listview->contentY(), contentPosAtFirstItem.y());

    releaseView(window);
    delete testObject;
}

void tst_QQuickListView::keyNavigation_data()
{
    QTest::addColumn<QQuickListView::Orientation>("orientation");
    QTest::addColumn<Qt::LayoutDirection>("layoutDirection");
    QTest::addColumn<QQuickItemView::VerticalLayoutDirection>("verticalLayoutDirection");
    QTest::addColumn<Qt::Key>("forwardsKey");
    QTest::addColumn<Qt::Key>("backwardsKey");
    QTest::addColumn<QPointF>("contentPosAtFirstItem");
    QTest::addColumn<QPointF>("contentPosAtLastItem");

    QTest::newRow("Vertical, TopToBottom")
            << QQuickListView::Vertical << Qt::LeftToRight << QQuickItemView::TopToBottom
            << Qt::Key_Down << Qt::Key_Up
            << QPointF(0, 0)
            << QPointF(0, 30*20 - 320);

    QTest::newRow("Vertical, BottomToTop")
            << QQuickListView::Vertical << Qt::LeftToRight << QQuickItemView::BottomToTop
            << Qt::Key_Up << Qt::Key_Down
            << QPointF(0, -320)
            << QPointF(0, -(30 * 20));

    QTest::newRow("Horizontal, LeftToRight")
            << QQuickListView::Horizontal << Qt::LeftToRight << QQuickItemView::TopToBottom
            << Qt::Key_Right << Qt::Key_Left
            << QPointF(0, 0)
            << QPointF(30*240 - 240, 0);

    QTest::newRow("Horizontal, RightToLeft")
            << QQuickListView::Horizontal << Qt::RightToLeft << QQuickItemView::TopToBottom
            << Qt::Key_Left << Qt::Key_Right
            << QPointF(-240, 0)
            << QPointF(-(30 * 240), 0);
}

void tst_QQuickListView::itemList()
{
    QQuickView *window = createView();
    window->setSource(testFileUrl("itemlist.qml"));
    window->show();
    QVERIFY(QTest::qWaitForWindowExposed(window));

    QQuickListView *listview = findItem<QQuickListView>(window->rootObject(), "view");
    QTRY_VERIFY(listview != 0);

    QQuickItem *contentItem = listview->contentItem();
    QTRY_VERIFY(contentItem != 0);

    QQmlObjectModel *model = window->rootObject()->findChild<QQmlObjectModel*>("itemModel");
    QTRY_VERIFY(model != 0);

    QTRY_VERIFY(model->count() == 3);
    QTRY_COMPARE(listview->currentIndex(), 0);

    QQuickItem *item = findItem<QQuickItem>(contentItem, "item1");
    QTRY_VERIFY(item);
    QTRY_COMPARE(item->x(), 0.0);
    QCOMPARE(item->height(), listview->height());

    QQuickText *text = findItem<QQuickText>(contentItem, "text1");
    QTRY_VERIFY(text);
    QTRY_COMPARE(text->text(), QLatin1String("index: 0"));

    listview->setCurrentIndex(2);

    item = findItem<QQuickItem>(contentItem, "item3");
    QTRY_VERIFY(item);
    QTRY_COMPARE(item->x(), 480.0);

    text = findItem<QQuickText>(contentItem, "text3");
    QTRY_VERIFY(text);
    QTRY_COMPARE(text->text(), QLatin1String("index: 2"));

    delete window;
}

void tst_QQuickListView::itemListFlicker()
{
    QQuickView *window = createView();
    window->setSource(testFileUrl("itemlist-flicker.qml"));
    window->show();
    QVERIFY(QTest::qWaitForWindowExposed(window));

    QQuickListView *listview = findItem<QQuickListView>(window->rootObject(), "view");
    QTRY_VERIFY(listview != 0);

    QQuickItem *contentItem = listview->contentItem();
    QTRY_VERIFY(contentItem != 0);

    QQmlObjectModel *model = window->rootObject()->findChild<QQmlObjectModel*>("itemModel");
    QTRY_VERIFY(model != 0);

    QTRY_VERIFY(model->count() == 3);
    QTRY_COMPARE(listview->currentIndex(), 0);

    QQuickItem *item;

    QVERIFY(item = findItem<QQuickItem>(contentItem, "item1"));
    QVERIFY(delegateVisible(item));
    QVERIFY(item = findItem<QQuickItem>(contentItem, "item2"));
    QVERIFY(delegateVisible(item));
    QVERIFY(item = findItem<QQuickItem>(contentItem, "item3"));
    QVERIFY(delegateVisible(item));

    listview->setCurrentIndex(1);

    QVERIFY(item = findItem<QQuickItem>(contentItem, "item1"));
    QVERIFY(delegateVisible(item));
    QVERIFY(item = findItem<QQuickItem>(contentItem, "item2"));
    QVERIFY(delegateVisible(item));
    QVERIFY(item = findItem<QQuickItem>(contentItem, "item3"));
    QVERIFY(delegateVisible(item));

    listview->setCurrentIndex(2);

    QVERIFY(item = findItem<QQuickItem>(contentItem, "item1"));
    QVERIFY(delegateVisible(item));
    QVERIFY(item = findItem<QQuickItem>(contentItem, "item2"));
    QVERIFY(delegateVisible(item));
    QVERIFY(item = findItem<QQuickItem>(contentItem, "item3"));
    QVERIFY(delegateVisible(item));

    delete window;
}

void tst_QQuickListView::cacheBuffer()
{
    QQuickView *window = createView();

    QaimModel model;
    for (int i = 0; i < 90; i++)
        model.addItem("Item" + QString::number(i), "");

    QQmlContext *ctxt = window->rootContext();
    ctxt->setContextProperty("testModel", &model);

    TestObject *testObject = new TestObject;
    ctxt->setContextProperty("testObject", testObject);

    window->setSource(testFileUrl("listviewtest.qml"));
    window->show();
    QVERIFY(QTest::qWaitForWindowExposed(window));

    QQuickListView *listview = findItem<QQuickListView>(window->rootObject(), "list");
    QTRY_VERIFY(listview != 0);

    QQuickItem *contentItem = listview->contentItem();
    QTRY_VERIFY(contentItem != 0);
    QTRY_VERIFY(listview->delegate() != 0);
    QTRY_VERIFY(listview->model() != 0);
    QTRY_VERIFY(listview->highlight() != 0);

    // Confirm items positioned correctly
    int itemCount = findItems<QQuickItem>(contentItem, "wrapper").count();
    for (int i = 0; i < model.count() && i < itemCount; ++i) {
        QQuickItem *item = findItem<QQuickItem>(contentItem, "wrapper", i);
        if (!item) qWarning() << "Item" << i << "not found";
        QTRY_VERIFY(item);
        QTRY_VERIFY(item->y() == i*20);
    }

    QQmlIncubationController controller;
    window->engine()->setIncubationController(&controller);

    testObject->setCacheBuffer(200);
    QTRY_VERIFY(listview->cacheBuffer() == 200);

    // items will be created one at a time
    for (int i = itemCount; i < qMin(itemCount+10,model.count()); ++i) {
        QVERIFY(findItem<QQuickItem>(listview, "wrapper", i) == 0);
        QQuickItem *item = 0;
        while (!item) {
            bool b = false;
            controller.incubateWhile(&b);
            item = findItem<QQuickItem>(listview, "wrapper", i);
        }
    }

    {
        bool b = true;
        controller.incubateWhile(&b);
    }

    int newItemCount = 0;
    newItemCount = findItems<QQuickItem>(contentItem, "wrapper").count();

    // Confirm items positioned correctly
    for (int i = 0; i < model.count() && i < newItemCount; ++i) {
        QQuickItem *item = findItem<QQuickItem>(contentItem, "wrapper", i);
        if (!item) qWarning() << "Item" << i << "not found";
        QTRY_VERIFY(item);
        QTRY_VERIFY(item->y() == i*20);
    }

    // move view and confirm items in view are visible immediately and outside are created async
    listview->setContentY(300);

    for (int i = 15; i < 32; ++i) {
        QQuickItem *item = findItem<QQuickItem>(contentItem, "wrapper", i);
        if (!item) qWarning() << "Item" << i << "not found";
        QVERIFY(item);
        QVERIFY(item->y() == i*20);
    }

    QVERIFY(findItem<QQuickItem>(listview, "wrapper", 32) == 0);

    // ensure buffered items are created
    for (int i = 32; i < qMin(41,model.count()); ++i) {
        QQuickItem *item = 0;
        while (!item) {
            qGuiApp->processEvents(); // allow refill to happen
            bool b = false;
            controller.incubateWhile(&b);
            item = findItem<QQuickItem>(listview, "wrapper", i);
        }
    }

    {
        bool b = true;
        controller.incubateWhile(&b);
    }

    // negative cache buffer is ignored
    listview->setCacheBuffer(-1);
    QCOMPARE(listview->cacheBuffer(), 200);

    delete window;
    delete testObject;
}

void tst_QQuickListView::positionViewAtBeginningEnd()
{
    QQuickView *window = createView();

    QaimModel model;
    for (int i = 0; i < 40; i++)
        model.addItem("Item" + QString::number(i), "");

    QQmlContext *ctxt = window->rootContext();
    ctxt->setContextProperty("testModel", &model);

    TestObject *testObject = new TestObject;
    ctxt->setContextProperty("testObject", testObject);
    window->show();
    window->setSource(testFileUrl("listviewtest.qml"));
    QVERIFY(QTest::qWaitForWindowExposed(window));

    QQuickListView *listview = findItem<QQuickListView>(window->rootObject(), "list");
    QTRY_VERIFY(listview != 0);
    QQuickItem *contentItem = listview->contentItem();
    QTRY_VERIFY(contentItem != 0);
    QTRY_COMPARE(QQuickItemPrivate::get(listview)->polishScheduled, false);

    listview->setContentY(100);

    // positionAtBeginnging
    listview->positionViewAtBeginning();
    QTRY_COMPARE(listview->contentY(), 0.);

    listview->setContentY(80);
    window->rootObject()->setProperty("showHeader", true);
    listview->positionViewAtBeginning();
    QTRY_COMPARE(listview->contentY(), -30.);

    // positionAtEnd
    listview->positionViewAtEnd();
    QTRY_COMPARE(listview->contentY(), 480.); // 40*20 - 320

    listview->setContentY(80);
    window->rootObject()->setProperty("showFooter", true);
    listview->positionViewAtEnd();
    QTRY_COMPARE(listview->contentY(), 510.);

    // set current item to outside visible view, position at beginning
    // and ensure highlight moves to current item
    listview->setCurrentIndex(1);
    listview->positionViewAtBeginning();
    QTRY_COMPARE(listview->contentY(), -30.);
    QVERIFY(listview->highlightItem());
    QCOMPARE(listview->highlightItem()->y(), 20.);

    delete window;
    delete testObject;
}

void tst_QQuickListView::positionViewAtIndex()
{
    QFETCH(bool, enforceRange);
    QFETCH(qreal, initContentY);
    QFETCH(int, index);
    QFETCH(QQuickListView::PositionMode, mode);
    QFETCH(qreal, contentY);

    QQuickView *window = getView();

    QaimModel model;
    for (int i = 0; i < 40; i++)
        model.addItem("Item" + QString::number(i), "");

    QQmlContext *ctxt = window->rootContext();
    ctxt->setContextProperty("testModel", &model);

    TestObject *testObject = new TestObject;
    ctxt->setContextProperty("testObject", testObject);
    window->show();
    window->setSource(testFileUrl("listviewtest.qml"));
    QVERIFY(QTest::qWaitForWindowExposed(window));

    QQuickListView *listview = findItem<QQuickListView>(window->rootObject(), "list");
    QTRY_VERIFY(listview != 0);
    QQuickItem *contentItem = listview->contentItem();
    QTRY_VERIFY(contentItem != 0);
    QTRY_COMPARE(QQuickItemPrivate::get(listview)->polishScheduled, false);

    window->rootObject()->setProperty("enforceRange", enforceRange);
    QTRY_COMPARE(QQuickItemPrivate::get(listview)->polishScheduled, false);

    listview->setContentY(initContentY);

    listview->positionViewAtIndex(index, mode);
    QTRY_COMPARE(listview->contentY(), contentY);

    // Confirm items positioned correctly
    int itemCount = findItems<QQuickItem>(contentItem, "wrapper").count();
    for (int i = index; i < model.count() && i < itemCount-index-1; ++i) {
        QQuickItem *item = findItem<QQuickItem>(contentItem, "wrapper", i);
        if (!item) qWarning() << "Item" << i << "not found";
        QTRY_VERIFY(item);
        QTRY_COMPARE(item->y(), i*20.);
    }

    releaseView(window);
}

void tst_QQuickListView::positionViewAtIndex_data()
{
    QTest::addColumn<bool>("enforceRange");
    QTest::addColumn<qreal>("initContentY");
    QTest::addColumn<int>("index");
    QTest::addColumn<QQuickListView::PositionMode>("mode");
    QTest::addColumn<qreal>("contentY");

    QTest::newRow("no range, 3 at Beginning") << false << 0. << 3 << QQuickListView::Beginning << 60.;
    QTest::newRow("no range, 3 at End") << false << 0. << 3 << QQuickListView::End << 0.;
    QTest::newRow("no range, 22 at Beginning") << false << 0. << 22 << QQuickListView::Beginning << 440.;
    // Position on an item that would leave empty space if positioned at the top
    QTest::newRow("no range, 28 at Beginning") << false << 0. << 28 << QQuickListView::Beginning << 480.;
    // Position at End using last index
    QTest::newRow("no range, last at End") << false << 0. << 39 << QQuickListView::End << 480.;
    // Position at End
    QTest::newRow("no range, 20 at End") << false << 0. << 20 << QQuickListView::End << 100.;
    // Position in Center
    QTest::newRow("no range, 15 at Center") << false << 0. << 15 << QQuickListView::Center << 150.;
    // Ensure at least partially visible
    QTest::newRow("no range, 15 visible => Visible") << false << 150. << 15 << QQuickListView::Visible << 150.;
    QTest::newRow("no range, 15 partially visible => Visible") << false << 302. << 15 << QQuickListView::Visible << 302.;
    QTest::newRow("no range, 15 before visible => Visible") << false << 320. << 15 << QQuickListView::Visible << 300.;
    QTest::newRow("no range, 20 visible => Visible") << false << 85. << 20 << QQuickListView::Visible << 85.;
    QTest::newRow("no range, 20 before visible => Visible") << false << 75. << 20 << QQuickListView::Visible << 100.;
    QTest::newRow("no range, 20 after visible => Visible") << false << 480. << 20 << QQuickListView::Visible << 400.;
    // Ensure completely visible
    QTest::newRow("no range, 20 visible => Contain") << false << 120. << 20 << QQuickListView::Contain << 120.;
    QTest::newRow("no range, 15 partially visible => Contain") << false << 302. << 15 << QQuickListView::Contain << 300.;
    QTest::newRow("no range, 20 partially visible => Contain") << false << 85. << 20 << QQuickListView::Contain << 100.;

    QTest::newRow("strict range, 3 at End") << true << 0. << 3 << QQuickListView::End << -120.;
    QTest::newRow("strict range, 38 at Beginning") << true << 0. << 38 << QQuickListView::Beginning << 660.;
    QTest::newRow("strict range, 15 at Center") << true << 0. << 15 << QQuickListView::Center << 140.;
    QTest::newRow("strict range, 3 at SnapPosition") << true << 0. << 3 << QQuickListView::SnapPosition << -60.;
    QTest::newRow("strict range, 10 at SnapPosition") << true << 0. << 10 << QQuickListView::SnapPosition << 80.;
    QTest::newRow("strict range, 38 at SnapPosition") << true << 0. << 38 << QQuickListView::SnapPosition << 640.;
}

void tst_QQuickListView::resetModel()
{
    QQuickView *window = createView();

    QStringList strings;
    strings << "one" << "two" << "three";
    QStringListModel model(strings);

    QQmlContext *ctxt = window->rootContext();
    ctxt->setContextProperty("testModel", &model);

    window->setSource(testFileUrl("displaylist.qml"));
    window->show();
    QVERIFY(QTest::qWaitForWindowExposed(window));

    QQuickListView *listview = findItem<QQuickListView>(window->rootObject(), "list");
    QTRY_VERIFY(listview != 0);
    QQuickItem *contentItem = listview->contentItem();
    QTRY_VERIFY(contentItem != 0);
    QTRY_COMPARE(QQuickItemPrivate::get(listview)->polishScheduled, false);

    QTRY_COMPARE(listview->count(), model.rowCount());

    for (int i = 0; i < model.rowCount(); ++i) {
        QQuickText *display = findItem<QQuickText>(contentItem, "displayText", i);
        QTRY_VERIFY(display != 0);
        QTRY_COMPARE(display->text(), strings.at(i));
    }

    strings.clear();
    strings << "four" << "five" << "six" << "seven";
    model.setStringList(strings);

    listview->forceLayout();
    QTRY_COMPARE(listview->count(), model.rowCount());

    for (int i = 0; i < model.rowCount(); ++i) {
        QQuickText *display = findItem<QQuickText>(contentItem, "displayText", i);
        QTRY_VERIFY(display != 0);
        QTRY_COMPARE(display->text(), strings.at(i));
    }

    delete window;
}

void tst_QQuickListView::propertyChanges()
{
    QQuickView *window = createView();
    QTRY_VERIFY(window);
    window->setSource(testFileUrl("propertychangestest.qml"));

    QQuickListView *listView = window->rootObject()->findChild<QQuickListView*>("listView");
    QTRY_VERIFY(listView);

    QSignalSpy highlightFollowsCurrentItemSpy(listView, SIGNAL(highlightFollowsCurrentItemChanged()));
    QSignalSpy preferredHighlightBeginSpy(listView, SIGNAL(preferredHighlightBeginChanged()));
    QSignalSpy preferredHighlightEndSpy(listView, SIGNAL(preferredHighlightEndChanged()));
    QSignalSpy highlightRangeModeSpy(listView, SIGNAL(highlightRangeModeChanged()));
    QSignalSpy keyNavigationWrapsSpy(listView, SIGNAL(keyNavigationWrapsChanged()));
    QSignalSpy cacheBufferSpy(listView, SIGNAL(cacheBufferChanged()));
    QSignalSpy snapModeSpy(listView, SIGNAL(snapModeChanged()));

    QTRY_COMPARE(listView->highlightFollowsCurrentItem(), true);
    QTRY_COMPARE(listView->preferredHighlightBegin(), 0.0);
    QTRY_COMPARE(listView->preferredHighlightEnd(), 0.0);
    QTRY_COMPARE(listView->highlightRangeMode(), QQuickListView::ApplyRange);
    QTRY_COMPARE(listView->isWrapEnabled(), true);
    QTRY_COMPARE(listView->cacheBuffer(), 10);
    QTRY_COMPARE(listView->snapMode(), QQuickListView::SnapToItem);

    listView->setHighlightFollowsCurrentItem(false);
    listView->setPreferredHighlightBegin(1.0);
    listView->setPreferredHighlightEnd(1.0);
    listView->setHighlightRangeMode(QQuickListView::StrictlyEnforceRange);
    listView->setWrapEnabled(false);
    listView->setCacheBuffer(3);
    listView->setSnapMode(QQuickListView::SnapOneItem);

    QTRY_COMPARE(listView->highlightFollowsCurrentItem(), false);
    QTRY_COMPARE(listView->preferredHighlightBegin(), 1.0);
    QTRY_COMPARE(listView->preferredHighlightEnd(), 1.0);
    QTRY_COMPARE(listView->highlightRangeMode(), QQuickListView::StrictlyEnforceRange);
    QTRY_COMPARE(listView->isWrapEnabled(), false);
    QTRY_COMPARE(listView->cacheBuffer(), 3);
    QTRY_COMPARE(listView->snapMode(), QQuickListView::SnapOneItem);

    QTRY_COMPARE(highlightFollowsCurrentItemSpy.count(),1);
    QTRY_COMPARE(preferredHighlightBeginSpy.count(),1);
    QTRY_COMPARE(preferredHighlightEndSpy.count(),1);
    QTRY_COMPARE(highlightRangeModeSpy.count(),1);
    QTRY_COMPARE(keyNavigationWrapsSpy.count(),1);
    QTRY_COMPARE(cacheBufferSpy.count(),1);
    QTRY_COMPARE(snapModeSpy.count(),1);

    listView->setHighlightFollowsCurrentItem(false);
    listView->setPreferredHighlightBegin(1.0);
    listView->setPreferredHighlightEnd(1.0);
    listView->setHighlightRangeMode(QQuickListView::StrictlyEnforceRange);
    listView->setWrapEnabled(false);
    listView->setCacheBuffer(3);
    listView->setSnapMode(QQuickListView::SnapOneItem);

    QTRY_COMPARE(highlightFollowsCurrentItemSpy.count(),1);
    QTRY_COMPARE(preferredHighlightBeginSpy.count(),1);
    QTRY_COMPARE(preferredHighlightEndSpy.count(),1);
    QTRY_COMPARE(highlightRangeModeSpy.count(),1);
    QTRY_COMPARE(keyNavigationWrapsSpy.count(),1);
    QTRY_COMPARE(cacheBufferSpy.count(),1);
    QTRY_COMPARE(snapModeSpy.count(),1);

    delete window;
}

void tst_QQuickListView::componentChanges()
{
    QQuickView *window = createView();
    QTRY_VERIFY(window);
    window->setSource(testFileUrl("propertychangestest.qml"));

    QQuickListView *listView = window->rootObject()->findChild<QQuickListView*>("listView");
    QTRY_VERIFY(listView);

    QQmlComponent component(window->engine());
    component.setData("import QtQuick 2.0; Rectangle { color: \"blue\"; }", QUrl::fromLocalFile(""));

    QQmlComponent delegateComponent(window->engine());
    delegateComponent.setData("import QtQuick 2.0; Text { text: '<b>Name:</b> ' + name }", QUrl::fromLocalFile(""));

    QSignalSpy highlightSpy(listView, SIGNAL(highlightChanged()));
    QSignalSpy delegateSpy(listView, SIGNAL(delegateChanged()));
    QSignalSpy headerSpy(listView, SIGNAL(headerChanged()));
    QSignalSpy footerSpy(listView, SIGNAL(footerChanged()));

    listView->setHighlight(&component);
    listView->setHeader(&component);
    listView->setFooter(&component);
    listView->setDelegate(&delegateComponent);

    QTRY_COMPARE(listView->highlight(), &component);
    QTRY_COMPARE(listView->header(), &component);
    QTRY_COMPARE(listView->footer(), &component);
    QTRY_COMPARE(listView->delegate(), &delegateComponent);

    QTRY_COMPARE(highlightSpy.count(),1);
    QTRY_COMPARE(delegateSpy.count(),1);
    QTRY_COMPARE(headerSpy.count(),1);
    QTRY_COMPARE(footerSpy.count(),1);

    listView->setHighlight(&component);
    listView->setHeader(&component);
    listView->setFooter(&component);
    listView->setDelegate(&delegateComponent);

    QTRY_COMPARE(highlightSpy.count(),1);
    QTRY_COMPARE(delegateSpy.count(),1);
    QTRY_COMPARE(headerSpy.count(),1);
    QTRY_COMPARE(footerSpy.count(),1);

    delete window;
}

void tst_QQuickListView::modelChanges()
{
    QQuickView *window = createView();
    QTRY_VERIFY(window);
    window->setSource(testFileUrl("propertychangestest.qml"));

    QQuickListView *listView = window->rootObject()->findChild<QQuickListView*>("listView");
    QTRY_VERIFY(listView);

    QQmlListModel *alternateModel = window->rootObject()->findChild<QQmlListModel*>("alternateModel");
    QTRY_VERIFY(alternateModel);
    QVariant modelVariant = QVariant::fromValue<QObject *>(alternateModel);
    QSignalSpy modelSpy(listView, SIGNAL(modelChanged()));

    listView->setModel(modelVariant);
    QTRY_COMPARE(listView->model(), modelVariant);
    QTRY_COMPARE(modelSpy.count(),1);

    listView->setModel(modelVariant);
    QTRY_COMPARE(modelSpy.count(),1);

    listView->setModel(QVariant());
    QTRY_COMPARE(modelSpy.count(),2);

    delete window;
}

void tst_QQuickListView::QTBUG_9791()
{
    QQuickView *window = createView();
    window->setSource(testFileUrl("strictlyenforcerange.qml"));
    window->show();
    QVERIFY(QTest::qWaitForWindowExposed(window));

    QQuickListView *listview = qobject_cast<QQuickListView*>(window->rootObject());
    QTRY_VERIFY(listview != 0);

    QQuickItem *contentItem = listview->contentItem();
    QTRY_VERIFY(contentItem != 0);
    QTRY_VERIFY(listview->delegate() != 0);
    QTRY_VERIFY(listview->model() != 0);

    QMetaObject::invokeMethod(listview, "fillModel");
    qApp->processEvents();

    // Confirm items positioned correctly
    int itemCount = findItems<QQuickItem>(contentItem, "wrapper", false).count();
    QCOMPARE(itemCount, 3);

    for (int i = 0; i < itemCount; ++i) {
        QQuickItem *item = findItem<QQuickItem>(contentItem, "wrapper", i);
        if (!item) qWarning() << "Item" << i << "not found";
        QTRY_VERIFY(item);
        QTRY_COMPARE(item->x(), i*300.0);
    }

    // check that view is positioned correctly
    QTRY_COMPARE(listview->contentX(), 590.0);

    delete window;
}

void tst_QQuickListView::manualHighlight()
{
    QQuickView *window = new QQuickView(0);
    window->setGeometry(0,0,240,320);

    QString filename(testFile("manual-highlight.qml"));
    window->setSource(QUrl::fromLocalFile(filename));

    qApp->processEvents();

    QQuickListView *listview = findItem<QQuickListView>(window->rootObject(), "list");
    QTRY_VERIFY(listview != 0);

    QQuickItem *contentItem = listview->contentItem();
    QTRY_VERIFY(contentItem != 0);

    QTRY_COMPARE(listview->currentIndex(), 0);
    QTRY_COMPARE(listview->currentItem(), findItem<QQuickItem>(contentItem, "wrapper", 0));
    QTRY_COMPARE(listview->highlightItem()->y() - 5, listview->currentItem()->y());

    listview->setCurrentIndex(2);

    QTRY_COMPARE(listview->currentIndex(), 2);
    QTRY_COMPARE(listview->currentItem(), findItem<QQuickItem>(contentItem, "wrapper", 2));
    QTRY_COMPARE(listview->highlightItem()->y() - 5, listview->currentItem()->y());

    // QTBUG-15972
    listview->positionViewAtIndex(3, QQuickListView::Contain);

    QTRY_COMPARE(listview->currentIndex(), 2);
    QTRY_COMPARE(listview->currentItem(), findItem<QQuickItem>(contentItem, "wrapper", 2));
    QTRY_COMPARE(listview->highlightItem()->y() - 5, listview->currentItem()->y());

    delete window;
}

void tst_QQuickListView::QTBUG_11105()
{
    QQuickView *window = createView();

    QaimModel model;
    for (int i = 0; i < 30; i++)
        model.addItem("Item" + QString::number(i), "");

    QQmlContext *ctxt = window->rootContext();
    ctxt->setContextProperty("testModel", &model);

    TestObject *testObject = new TestObject;
    ctxt->setContextProperty("testObject", testObject);

    window->setSource(testFileUrl("listviewtest.qml"));
    window->show();
    QVERIFY(QTest::qWaitForWindowExposed(window));

    QQuickListView *listview = findItem<QQuickListView>(window->rootObject(), "list");
    QTRY_VERIFY(listview != 0);
    QQuickItem *contentItem = listview->contentItem();
    QTRY_VERIFY(contentItem != 0);
    QTRY_COMPARE(QQuickItemPrivate::get(listview)->polishScheduled, false);

    // Confirm items positioned correctly
    int itemCount = findItems<QQuickItem>(contentItem, "wrapper").count();
    for (int i = 0; i < model.count() && i < itemCount; ++i) {
        QQuickItem *item = findItem<QQuickItem>(contentItem, "wrapper", i);
        if (!item) qWarning() << "Item" << i << "not found";
        QTRY_VERIFY(item);
        QTRY_VERIFY(item->y() == i*20);
    }

    listview->positionViewAtIndex(20, QQuickListView::Beginning);
    QCOMPARE(listview->contentY(), 280.);

    QaimModel model2;
    for (int i = 0; i < 5; i++)
        model2.addItem("Item" + QString::number(i), "");

    ctxt->setContextProperty("testModel", &model2);

    itemCount = findItems<QQuickItem>(contentItem, "wrapper").count();
    QCOMPARE(itemCount, 5);

    delete window;
    delete testObject;
}

void tst_QQuickListView::initialZValues()
{
    QFETCH(QString, fileName);
    QQuickView *window = createView();
    window->setSource(testFileUrl(fileName));
    qApp->processEvents();

    QQuickListView *listview = findItem<QQuickListView>(window->rootObject(), "list");
    QTRY_VERIFY(listview != 0);
    QQuickItem *contentItem = listview->contentItem();
    QTRY_VERIFY(contentItem != 0);

    QVERIFY(listview->currentItem());
    QTRY_COMPARE(listview->currentItem()->z(), listview->property("itemZ").toReal());

    QVERIFY(listview->headerItem());
    QTRY_COMPARE(listview->headerItem()->z(), listview->property("headerZ").toReal());

    QVERIFY(listview->footerItem());
    QTRY_COMPARE(listview->footerItem()->z(), listview->property("footerZ").toReal());

    QVERIFY(listview->highlightItem());
    QTRY_COMPARE(listview->highlightItem()->z(), listview->property("highlightZ").toReal());

    QQuickText *sectionItem = 0;
    QTRY_VERIFY(sectionItem = findItem<QQuickText>(contentItem, "section"));
    QTRY_COMPARE(sectionItem->z(), listview->property("sectionZ").toReal());

    delete window;
}

void tst_QQuickListView::initialZValues_data()
{
    QTest::addColumn<QString>("fileName");
    QTest::newRow("defaults") << "defaultZValues.qml";
    QTest::newRow("constants") << "constantZValues.qml";
    QTest::newRow("bindings") << "boundZValues.qml";
}

void tst_QQuickListView::header()
{
    QFETCH(QQuickListView::Orientation, orientation);
    QFETCH(Qt::LayoutDirection, layoutDirection);
    QFETCH(QQuickItemView::VerticalLayoutDirection, verticalLayoutDirection);
    QFETCH(QPointF, initialHeaderPos);
    QFETCH(QPointF, changedHeaderPos);
    QFETCH(QPointF, initialContentPos);
    QFETCH(QPointF, changedContentPos);
    QFETCH(QPointF, firstDelegatePos);
    QFETCH(QPointF, resizeContentPos);

    QaimModel model;
    for (int i = 0; i < 30; i++)
        model.addItem("Item" + QString::number(i), "");

    QQuickView *window = getView();
    window->rootContext()->setContextProperty("testModel", &model);
    window->rootContext()->setContextProperty("initialViewWidth", 240);
    window->rootContext()->setContextProperty("initialViewHeight", 320);
    window->setSource(testFileUrl("header.qml"));
    window->show();
    QVERIFY(QTest::qWaitForWindowExposed(window));

    QQuickListView *listview = findItem<QQuickListView>(window->rootObject(), "list");
    QTRY_VERIFY(listview != 0);
    listview->setOrientation(orientation);
    listview->setLayoutDirection(layoutDirection);
    listview->setVerticalLayoutDirection(verticalLayoutDirection);
    QTRY_COMPARE(QQuickItemPrivate::get(listview)->polishScheduled, false);

    QQuickItem *contentItem = listview->contentItem();
    QTRY_VERIFY(contentItem != 0);

    QQuickText *header = 0;
    QTRY_VERIFY(header = findItem<QQuickText>(contentItem, "header"));
    QVERIFY(header == listview->headerItem());

    QCOMPARE(header->width(), 100.);
    QCOMPARE(header->height(), 30.);
    QCOMPARE(header->position(), initialHeaderPos);
    QCOMPARE(QPointF(listview->contentX(), listview->contentY()), initialContentPos);

    if (orientation == QQuickListView::Vertical)
        QCOMPARE(listview->contentHeight(), model.count() * 30. + header->height());
    else
        QCOMPARE(listview->contentWidth(), model.count() * 240. + header->width());

    QQuickItem *item = findItem<QQuickItem>(contentItem, "wrapper", 0);
    QVERIFY(item);
    QCOMPARE(item->position(), firstDelegatePos);

    model.clear();
    listview->forceLayout();
    QTRY_COMPARE(listview->count(), model.count());
    QCOMPARE(header->position(), initialHeaderPos); // header should stay where it is
    if (orientation == QQuickListView::Vertical)
        QCOMPARE(listview->contentHeight(), header->height());
    else
        QCOMPARE(listview->contentWidth(), header->width());

    for (int i = 0; i < 30; i++)
        model.addItem("Item" + QString::number(i), "");

    QSignalSpy headerItemSpy(listview, SIGNAL(headerItemChanged()));
    QMetaObject::invokeMethod(window->rootObject(), "changeHeader");

    QCOMPARE(headerItemSpy.count(), 1);

    header = findItem<QQuickText>(contentItem, "header");
    QVERIFY(!header);
    header = findItem<QQuickText>(contentItem, "header2");
    QVERIFY(header);

    QVERIFY(header == listview->headerItem());

    QCOMPARE(header->position(), changedHeaderPos);
    QCOMPARE(header->width(), 50.);
    QCOMPARE(header->height(), 20.);
    QTRY_COMPARE(QPointF(listview->contentX(), listview->contentY()), changedContentPos);

    item = findItem<QQuickItem>(contentItem, "wrapper", 0);
    QVERIFY(item);
    QCOMPARE(item->position(), firstDelegatePos);

    listview->positionViewAtBeginning();
    header->setHeight(10);
    header->setWidth(40);
    QTRY_COMPARE(QPointF(listview->contentX(), listview->contentY()), resizeContentPos);

    releaseView(window);


    // QTBUG-21207 header should become visible if view resizes from initial empty size

    window = getView();
    window->rootContext()->setContextProperty("testModel", &model);
    window->rootContext()->setContextProperty("initialViewWidth", 0.0);
    window->rootContext()->setContextProperty("initialViewHeight", 0.0);
    window->setSource(testFileUrl("header.qml"));
    window->show();
    QVERIFY(QTest::qWaitForWindowExposed(window));

    listview = findItem<QQuickListView>(window->rootObject(), "list");
    QTRY_VERIFY(listview != 0);
    listview->setOrientation(orientation);
    listview->setLayoutDirection(layoutDirection);
    listview->setVerticalLayoutDirection(verticalLayoutDirection);
    QTRY_COMPARE(QQuickItemPrivate::get(listview)->polishScheduled, false);

    listview->setWidth(240);
    listview->setHeight(320);
    QTRY_COMPARE(listview->headerItem()->position(), initialHeaderPos);
    QCOMPARE(QPointF(listview->contentX(), listview->contentY()), initialContentPos);

    releaseView(window);
}

void tst_QQuickListView::header_data()
{
    QTest::addColumn<QQuickListView::Orientation>("orientation");
    QTest::addColumn<Qt::LayoutDirection>("layoutDirection");
    QTest::addColumn<QQuickItemView::VerticalLayoutDirection>("verticalLayoutDirection");
    QTest::addColumn<QPointF>("initialHeaderPos");
    QTest::addColumn<QPointF>("changedHeaderPos");
    QTest::addColumn<QPointF>("initialContentPos");
    QTest::addColumn<QPointF>("changedContentPos");
    QTest::addColumn<QPointF>("firstDelegatePos");
    QTest::addColumn<QPointF>("resizeContentPos");

    // header1 = 100 x 30
    // header2 = 50 x 20
    // delegates = 240 x 30
    // view width = 240

    // header above items, top left
    QTest::newRow("vertical, left to right") << QQuickListView::Vertical << Qt::LeftToRight << QQuickItemView::TopToBottom
        << QPointF(0, -30)
        << QPointF(0, -20)
        << QPointF(0, -30)
        << QPointF(0, -20)
        << QPointF(0, 0)
        << QPointF(0, -10);

    // header above items, top right
    QTest::newRow("vertical, layout right to left") << QQuickListView::Vertical << Qt::RightToLeft << QQuickItemView::TopToBottom
        << QPointF(0, -30)
        << QPointF(0, -20)
        << QPointF(0, -30)
        << QPointF(0, -20)
        << QPointF(0, 0)
        << QPointF(0, -10);

    // header to left of items
    QTest::newRow("horizontal, layout left to right") << QQuickListView::Horizontal << Qt::LeftToRight << QQuickItemView::TopToBottom
        << QPointF(-100, 0)
        << QPointF(-50, 0)
        << QPointF(-100, 0)
        << QPointF(-50, 0)
        << QPointF(0, 0)
        << QPointF(-40, 0);

    // header to right of items
    QTest::newRow("horizontal, layout right to left") << QQuickListView::Horizontal << Qt::RightToLeft << QQuickItemView::TopToBottom
        << QPointF(0, 0)
        << QPointF(0, 0)
        << QPointF(-240 + 100, 0)
        << QPointF(-240 + 50, 0)
        << QPointF(-240, 0)
        << QPointF(-240 + 40, 0);

    // header below items
    QTest::newRow("vertical, bottom to top") << QQuickListView::Vertical << Qt::LeftToRight << QQuickItemView::BottomToTop
        << QPointF(0, 0)
        << QPointF(0, 0)
        << QPointF(0, -320 + 30)
        << QPointF(0, -320 + 20)
        << QPointF(0, -30)
        << QPointF(0, -320 + 10);
}

void tst_QQuickListView::header_delayItemCreation()
{
    QQuickView *window = createView();

    QaimModel model;

    window->rootContext()->setContextProperty("setCurrentToZero", QVariant(false));
    window->setSource(testFileUrl("fillModelOnComponentCompleted.qml"));
    qApp->processEvents();

    QQuickListView *listview = findItem<QQuickListView>(window->rootObject(), "list");
    QTRY_VERIFY(listview != 0);

    QQuickItem *contentItem = listview->contentItem();
    QTRY_VERIFY(contentItem != 0);

    QQuickText *header = findItem<QQuickText>(contentItem, "header");
    QVERIFY(header);
    QCOMPARE(header->y(), -header->height());

    QCOMPARE(listview->contentY(), -header->height());

    model.clear();
    QTRY_COMPARE(header->y(), -header->height());

    delete window;
}

void tst_QQuickListView::headerChangesViewport()
{
    QQuickView *window = getView();
    window->rootContext()->setContextProperty("headerHeight", 20);
    window->rootContext()->setContextProperty("headerWidth", 240);
    window->setSource(testFileUrl("headerchangesviewport.qml"));

    QQuickListView *listview = findItem<QQuickListView>(window->rootObject(), "list");
    QTRY_VERIFY(listview != 0);
    QTRY_COMPARE(QQuickItemPrivate::get(listview)->polishScheduled, false);

    QQuickItem *contentItem = listview->contentItem();
    QTRY_VERIFY(contentItem != 0);

    QQuickText *header = 0;
    QTRY_VERIFY(header = findItem<QQuickText>(contentItem, "header"));
    QVERIFY(header == listview->headerItem());

    QCOMPARE(header->height(), 20.);
    QCOMPARE(listview->contentHeight(), 20.);

    // change height
    window->rootContext()->setContextProperty("headerHeight", 50);

    // verify that list content height updates also
    QCOMPARE(header->height(), 50.);
    QCOMPARE(listview->contentHeight(), 50.);
}

void tst_QQuickListView::footer()
{
    QFETCH(QQuickListView::Orientation, orientation);
    QFETCH(Qt::LayoutDirection, layoutDirection);
    QFETCH(QQuickItemView::VerticalLayoutDirection, verticalLayoutDirection);
    QFETCH(QPointF, initialFooterPos);
    QFETCH(QPointF, firstDelegatePos);
    QFETCH(QPointF, initialContentPos);
    QFETCH(QPointF, changedFooterPos);
    QFETCH(QPointF, changedContentPos);
    QFETCH(QPointF, resizeContentPos);

    QQuickView *window = getView();

    QaimModel model;
    for (int i = 0; i < 3; i++)
        model.addItem("Item" + QString::number(i), "");

    QQmlContext *ctxt = window->rootContext();
    ctxt->setContextProperty("testModel", &model);

    window->setSource(testFileUrl("footer.qml"));
    window->show();
    QVERIFY(QTest::qWaitForWindowExposed(window));

    QQuickListView *listview = findItem<QQuickListView>(window->rootObject(), "list");
    QTRY_VERIFY(listview != 0);
    listview->setOrientation(orientation);
    listview->setLayoutDirection(layoutDirection);
    listview->setVerticalLayoutDirection(verticalLayoutDirection);
    QTRY_COMPARE(QQuickItemPrivate::get(listview)->polishScheduled, false);

    QQuickItem *contentItem = listview->contentItem();
    QTRY_VERIFY(contentItem != 0);

    QQuickText *footer = findItem<QQuickText>(contentItem, "footer");
    QVERIFY(footer);

    QVERIFY(footer == listview->footerItem());

    QCOMPARE(footer->position(), initialFooterPos);
    QCOMPARE(footer->width(), 100.);
    QCOMPARE(footer->height(), 30.);
    QCOMPARE(QPointF(listview->contentX(), listview->contentY()), initialContentPos);

    if (orientation == QQuickListView::Vertical)
        QCOMPARE(listview->contentHeight(), model.count() * 20. + footer->height());
    else
        QCOMPARE(listview->contentWidth(), model.count() * 40. + footer->width());

    QQuickItem *item = findItem<QQuickItem>(contentItem, "wrapper", 0);
    QVERIFY(item);
    QCOMPARE(item->position(), firstDelegatePos);

    // remove one item
    model.removeItem(1);

    if (orientation == QQuickListView::Vertical) {
        QTRY_COMPARE(footer->y(), verticalLayoutDirection == QQuickItemView::TopToBottom ?
                initialFooterPos.y() - 20 : initialFooterPos.y() + 20);  // delegate width = 40
    } else {
        QTRY_COMPARE(footer->x(), layoutDirection == Qt::LeftToRight ?
                initialFooterPos.x() - 40 : initialFooterPos.x() + 40);  // delegate width = 40
    }

    // remove all items
    model.clear();
    if (orientation == QQuickListView::Vertical)
        QTRY_COMPARE(listview->contentHeight(), footer->height());
    else
        QTRY_COMPARE(listview->contentWidth(), footer->width());

    QPointF posWhenNoItems(0, 0);
    if (orientation == QQuickListView::Horizontal && layoutDirection == Qt::RightToLeft)
        posWhenNoItems.setX(-100);
    else if (orientation == QQuickListView::Vertical && verticalLayoutDirection == QQuickItemView::BottomToTop)
        posWhenNoItems.setY(-30);
    QTRY_COMPARE(footer->position(), posWhenNoItems);

    // if header is present, it's at a negative pos, so the footer should not move
    window->rootObject()->setProperty("showHeader", true);
    QTRY_COMPARE(footer->position(), posWhenNoItems);
    window->rootObject()->setProperty("showHeader", false);

    // add 30 items
    for (int i = 0; i < 30; i++)
        model.addItem("Item" + QString::number(i), "");

    QSignalSpy footerItemSpy(listview, SIGNAL(footerItemChanged()));
    QMetaObject::invokeMethod(window->rootObject(), "changeFooter");

    QCOMPARE(footerItemSpy.count(), 1);

    footer = findItem<QQuickText>(contentItem, "footer");
    QVERIFY(!footer);
    footer = findItem<QQuickText>(contentItem, "footer2");
    QVERIFY(footer);

    QVERIFY(footer == listview->footerItem());

    QCOMPARE(footer->position(), changedFooterPos);
    QCOMPARE(footer->width(), 50.);
    QCOMPARE(footer->height(), 20.);
    QTRY_COMPARE(QPointF(listview->contentX(), listview->contentY()), changedContentPos);

    item = findItem<QQuickItem>(contentItem, "wrapper", 0);
    QVERIFY(item);
    QCOMPARE(item->position(), firstDelegatePos);

    listview->positionViewAtEnd();
    footer->setHeight(10);
    footer->setWidth(40);
    QTRY_COMPARE(QPointF(listview->contentX(), listview->contentY()), resizeContentPos);

    releaseView(window);
}

void tst_QQuickListView::footer_data()
{
    QTest::addColumn<QQuickListView::Orientation>("orientation");
    QTest::addColumn<Qt::LayoutDirection>("layoutDirection");
    QTest::addColumn<QQuickItemView::VerticalLayoutDirection>("verticalLayoutDirection");
    QTest::addColumn<QPointF>("initialFooterPos");
    QTest::addColumn<QPointF>("changedFooterPos");
    QTest::addColumn<QPointF>("initialContentPos");
    QTest::addColumn<QPointF>("changedContentPos");
    QTest::addColumn<QPointF>("firstDelegatePos");
    QTest::addColumn<QPointF>("resizeContentPos");

    // footer1 = 100 x 30
    // footer2 = 50 x 20
    // delegates = 40 x 20
    // view width = 240
    // view height = 320

    // footer below items, bottom left
    QTest::newRow("vertical, layout left to right") << QQuickListView::Vertical << Qt::LeftToRight << QQuickItemView::TopToBottom
        << QPointF(0, 3 * 20)
        << QPointF(0, 30 * 20)  // added 30 items
        << QPointF(0, 0)
        << QPointF(0, 0)
        << QPointF(0, 0)
        << QPointF(0, 30 * 20 - 320 + 10);

    // footer below items, bottom right
    QTest::newRow("vertical, layout right to left") << QQuickListView::Vertical << Qt::RightToLeft << QQuickItemView::TopToBottom
        << QPointF(0, 3 * 20)
        << QPointF(0, 30 * 20)
        << QPointF(0, 0)
        << QPointF(0, 0)
        << QPointF(0, 0)
        << QPointF(0, 30 * 20 - 320 + 10);

    // footer to right of items
    QTest::newRow("horizontal, layout left to right") << QQuickListView::Horizontal << Qt::LeftToRight << QQuickItemView::TopToBottom
        << QPointF(40 * 3, 0)
        << QPointF(40 * 30, 0)
        << QPointF(0, 0)
        << QPointF(0, 0)
        << QPointF(0, 0)
        << QPointF(40 * 30 - 240 + 40, 0);

    // footer to left of items
    QTest::newRow("horizontal, layout right to left") << QQuickListView::Horizontal << Qt::RightToLeft << QQuickItemView::TopToBottom
        << QPointF(-(40 * 3) - 100, 0)
        << QPointF(-(40 * 30) - 50, 0)     // 50 = new footer width
        << QPointF(-240, 0)
        << QPointF(-240, 0)
        << QPointF(-40, 0)
        << QPointF(-(40 * 30) - 40, 0);

    // footer above items
    QTest::newRow("vertical, layout left to right") << QQuickListView::Vertical << Qt::LeftToRight << QQuickItemView::BottomToTop
        << QPointF(0, -(3 * 20) - 30)
        << QPointF(0, -(30 * 20) - 20)
        << QPointF(0, -320)
        << QPointF(0, -320)
        << QPointF(0, -20)
        << QPointF(0, -(30 * 20) - 10);
}

class LVAccessor : public QQuickListView
{
public:
    qreal minY() const { return minYExtent(); }
    qreal maxY() const { return maxYExtent(); }
    qreal minX() const { return minXExtent(); }
    qreal maxX() const { return maxXExtent(); }
};


void tst_QQuickListView::extents()
{
    QFETCH(QQuickListView::Orientation, orientation);
    QFETCH(Qt::LayoutDirection, layoutDirection);
    QFETCH(QQuickItemView::VerticalLayoutDirection, verticalLayoutDirection);
    QFETCH(QPointF, headerPos);
    QFETCH(QPointF, footerPos);
    QFETCH(QPointF, minPos);
    QFETCH(QPointF, maxPos);
    QFETCH(QPointF, origin_empty);
    QFETCH(QPointF, origin_short);
    QFETCH(QPointF, origin_long);

    QQuickView *window = getView();

    QaimModel model;
    QQmlContext *ctxt = window->rootContext();

    ctxt->setContextProperty("testModel", &model);
    window->setSource(testFileUrl("headerfooter.qml"));
    window->show();
    QVERIFY(QTest::qWaitForWindowExposed(window));

    QQuickListView *listview = qobject_cast<QQuickListView*>(window->rootObject());
    QTRY_VERIFY(listview != 0);
    listview->setOrientation(orientation);
    listview->setLayoutDirection(layoutDirection);
    listview->setVerticalLayoutDirection(verticalLayoutDirection);
    QTRY_COMPARE(QQuickItemPrivate::get(listview)->polishScheduled, false);

    QQuickItem *contentItem = listview->contentItem();
    QTRY_VERIFY(contentItem != 0);

    QQuickItem *header = findItem<QQuickItem>(contentItem, "header");
    QVERIFY(header);
    QCOMPARE(header->position(), headerPos);

    QQuickItem *footer = findItem<QQuickItem>(contentItem, "footer");
    QVERIFY(footer);
    QCOMPARE(footer->position(), footerPos);

    QCOMPARE(static_cast<LVAccessor*>(listview)->minX(), minPos.x());
    QCOMPARE(static_cast<LVAccessor*>(listview)->minY(), minPos.y());
    QCOMPARE(static_cast<LVAccessor*>(listview)->maxX(), maxPos.x());
    QCOMPARE(static_cast<LVAccessor*>(listview)->maxY(), maxPos.y());

    QCOMPARE(listview->originX(), origin_empty.x());
    QCOMPARE(listview->originY(), origin_empty.y());

    for (int i=0; i<3; i++)
        model.addItem("Item" + QString::number(i), "");
    listview->forceLayout();
    QTRY_COMPARE(listview->count(), model.count());
    QCOMPARE(listview->originX(), origin_short.x());
    QCOMPARE(listview->originY(), origin_short.y());

    for (int i=3; i<30; i++)
        model.addItem("Item" + QString::number(i), "");
    listview->forceLayout();
    QTRY_COMPARE(listview->count(), model.count());
    QCOMPARE(listview->originX(), origin_long.x());
    QCOMPARE(listview->originY(), origin_long.y());

    releaseView(window);
}

void tst_QQuickListView::extents_data()
{
    QTest::addColumn<QQuickListView::Orientation>("orientation");
    QTest::addColumn<Qt::LayoutDirection>("layoutDirection");
    QTest::addColumn<QQuickItemView::VerticalLayoutDirection>("verticalLayoutDirection");
    QTest::addColumn<QPointF>("headerPos");
    QTest::addColumn<QPointF>("footerPos");
    QTest::addColumn<QPointF>("minPos");
    QTest::addColumn<QPointF>("maxPos");
    QTest::addColumn<QPointF>("origin_empty");
    QTest::addColumn<QPointF>("origin_short");
    QTest::addColumn<QPointF>("origin_long");

    // header is 240x20 (or 20x320 in Horizontal orientation)
    // footer is 240x30 (or 30x320 in Horizontal orientation)

    QTest::newRow("Vertical, TopToBottom")
            << QQuickListView::Vertical << Qt::LeftToRight << QQuickItemView::TopToBottom
            << QPointF(0, -20) << QPointF(0, 0)
            << QPointF(0, 20) << QPointF(240, 20)
            << QPointF(0, -20) << QPointF(0, -20) << QPointF(0, -20);

    QTest::newRow("Vertical, BottomToTop")
            << QQuickListView::Vertical << Qt::LeftToRight << QQuickItemView::BottomToTop
            << QPointF(0, 0) << QPointF(0, -30)
            << QPointF(0, 320 - 20) << QPointF(240, 320 - 20)  // content flow is reversed
            << QPointF(0, -30) << QPointF(0, (-30.0 * 3) - 30) << QPointF(0, (-30.0 * 30) - 30);

    QTest::newRow("Horizontal, LeftToRight")
            << QQuickListView::Horizontal << Qt::LeftToRight << QQuickItemView::TopToBottom
            << QPointF(-20, 0) << QPointF(0, 0)
            << QPointF(20, 0) << QPointF(20, 320)
            << QPointF(-20, 0) << QPointF(-20, 0) << QPointF(-20, 0);

    QTest::newRow("Horizontal, RightToLeft")
            << QQuickListView::Horizontal << Qt::RightToLeft << QQuickItemView::TopToBottom
            << QPointF(0, 0) << QPointF(-30, 0)
            << QPointF(240 - 20, 0) << QPointF(240 - 20, 320)  // content flow is reversed
            << QPointF(-30, 0) << QPointF((-240.0 * 3) - 30, 0) << QPointF((-240.0 * 30) - 30, 0);
}

void tst_QQuickListView::resetModel_headerFooter()
{
    // Resetting a model shouldn't crash in views with header/footer

    QQuickView *window = createView();

    QaimModel model;
    for (int i = 0; i < 4; i++)
        model.addItem("Item" + QString::number(i), "");
    QQmlContext *ctxt = window->rootContext();
    ctxt->setContextProperty("testModel", &model);

    window->setSource(testFileUrl("headerfooter.qml"));
    qApp->processEvents();

    QQuickListView *listview = qobject_cast<QQuickListView*>(window->rootObject());
    QTRY_VERIFY(listview != 0);

    QQuickItem *contentItem = listview->contentItem();
    QTRY_VERIFY(contentItem != 0);

    QQuickItem *header = findItem<QQuickItem>(contentItem, "header");
    QVERIFY(header);
    QCOMPARE(header->y(), -header->height());

    QQuickItem *footer = findItem<QQuickItem>(contentItem, "footer");
    QVERIFY(footer);
    QCOMPARE(footer->y(), 30.*4);

    model.reset();

    // A reset should not force a new header or footer to be created.
    QQuickItem *newHeader = findItem<QQuickItem>(contentItem, "header");
    QVERIFY(newHeader == header);
    QCOMPARE(header->y(), -header->height());

    QQuickItem *newFooter = findItem<QQuickItem>(contentItem, "footer");
    QVERIFY(newFooter == footer);
    QCOMPARE(footer->y(), 30.*4);

    delete window;
}

void tst_QQuickListView::resizeView()
{
    QQuickView *window = createView();

    QaimModel model;
    for (int i = 0; i < 40; i++)
        model.addItem("Item" + QString::number(i), "");

    QQmlContext *ctxt = window->rootContext();
    ctxt->setContextProperty("testModel", &model);

    TestObject *testObject = new TestObject;
    ctxt->setContextProperty("testObject", testObject);

    window->setSource(testFileUrl("listviewtest.qml"));
    window->show();
    QVERIFY(QTest::qWaitForWindowExposed(window));

    QQuickListView *listview = findItem<QQuickListView>(window->rootObject(), "list");
    QTRY_VERIFY(listview != 0);
    QQuickItem *contentItem = listview->contentItem();
    QTRY_VERIFY(contentItem != 0);
    QTRY_COMPARE(QQuickItemPrivate::get(listview)->polishScheduled, false);

    // Confirm items positioned correctly
    int itemCount = findItems<QQuickItem>(contentItem, "wrapper").count();
    for (int i = 0; i < model.count() && i < itemCount; ++i) {
        QQuickItem *item = findItem<QQuickItem>(contentItem, "wrapper", i);
        if (!item) qWarning() << "Item" << i << "not found";
        QTRY_VERIFY(item);
        QTRY_COMPARE(item->y(), i*20.);
    }

    QVariant heightRatio;
    QMetaObject::invokeMethod(window->rootObject(), "heightRatio", Q_RETURN_ARG(QVariant, heightRatio));
    QCOMPARE(heightRatio.toReal(), 0.4);

    listview->setHeight(200);
    QTRY_COMPARE(QQuickItemPrivate::get(listview)->polishScheduled, false);

    QMetaObject::invokeMethod(window->rootObject(), "heightRatio", Q_RETURN_ARG(QVariant, heightRatio));
    QCOMPARE(heightRatio.toReal(), 0.25);

    // Ensure we handle -ve sizes
    listview->setHeight(-100);
    QTRY_COMPARE(findItems<QQuickItem>(contentItem, "wrapper", false).count(), 1);

    listview->setCacheBuffer(200);
    QTRY_COMPARE(findItems<QQuickItem>(contentItem, "wrapper", false).count(), 11);

    // ensure items in cache become visible
    listview->setHeight(200);
    QTRY_COMPARE(findItems<QQuickItem>(contentItem, "wrapper", false).count(), 21);

    itemCount = findItems<QQuickItem>(contentItem, "wrapper", false).count();
    for (int i = 0; i < model.count() && i < itemCount; ++i) {
        QQuickItem *item = findItem<QQuickItem>(contentItem, "wrapper", i);
        if (!item) qWarning() << "Item" << i << "not found";
        QTRY_VERIFY(item);
        QTRY_COMPARE(item->y(), i*20.);
        QCOMPARE(delegateVisible(item), i < 11); // inside view visible, outside not visible
    }

    // ensure items outside view become invisible
    listview->setHeight(100);
    QTRY_COMPARE(findItems<QQuickItem>(contentItem, "wrapper", false).count(), 16);

    itemCount = findItems<QQuickItem>(contentItem, "wrapper", false).count();
    for (int i = 0; i < model.count() && i < itemCount; ++i) {
        QQuickItem *item = findItem<QQuickItem>(contentItem, "wrapper", i);
        if (!item) qWarning() << "Item" << i << "not found";
        QTRY_VERIFY(item);
        QTRY_COMPARE(item->y(), i*20.);
        QCOMPARE(delegateVisible(item), i < 6); // inside view visible, outside not visible
    }

    delete window;
    delete testObject;
}

void tst_QQuickListView::resizeViewAndRepaint()
{
    QQuickView *window = createView();

    QaimModel model;
    for (int i = 0; i < 40; i++)
        model.addItem("Item" + QString::number(i), "");

    QQmlContext *ctxt = window->rootContext();
    ctxt->setContextProperty("testModel", &model);
    ctxt->setContextProperty("initialHeight", 100);

    window->setSource(testFileUrl("resizeview.qml"));
    window->show();
    QVERIFY(QTest::qWaitForWindowExposed(window));

    QQuickListView *listview = findItem<QQuickListView>(window->rootObject(), "list");
    QTRY_VERIFY(listview != 0);
    QQuickItem *contentItem = listview->contentItem();
    QTRY_VERIFY(contentItem != 0);
    QTRY_COMPARE(QQuickItemPrivate::get(listview)->polishScheduled, false);

    // item at index 10 should not be currently visible
    QVERIFY(!findItem<QQuickItem>(contentItem, "wrapper", 10));

    listview->setHeight(320);

    QTRY_VERIFY(findItem<QQuickItem>(contentItem, "wrapper", 10));

    listview->setHeight(100);
    QTRY_VERIFY(!findItem<QQuickItem>(contentItem, "wrapper", 10));

    delete window;
}

void tst_QQuickListView::sizeLessThan1()
{
    QQuickView *window = createView();

    QaimModel model;
    for (int i = 0; i < 30; i++)
        model.addItem("Item" + QString::number(i), "");

    QQmlContext *ctxt = window->rootContext();
    ctxt->setContextProperty("testModel", &model);

    TestObject *testObject = new TestObject;
    ctxt->setContextProperty("testObject", testObject);

    window->setSource(testFileUrl("sizelessthan1.qml"));
    window->show();
    QVERIFY(QTest::qWaitForWindowExposed(window));

    QQuickListView *listview = findItem<QQuickListView>(window->rootObject(), "list");
    QTRY_VERIFY(listview != 0);
    QQuickItem *contentItem = listview->contentItem();
    QTRY_VERIFY(contentItem != 0);
    QTRY_COMPARE(QQuickItemPrivate::get(listview)->polishScheduled, false);

    // Confirm items positioned correctly
    int itemCount = findItems<QQuickItem>(contentItem, "wrapper").count();
    for (int i = 0; i < model.count() && i < itemCount; ++i) {
        QQuickItem *item = findItem<QQuickItem>(contentItem, "wrapper", i);
        if (!item) qWarning() << "Item" << i << "not found";
        QTRY_VERIFY(item);
        QTRY_COMPARE(item->y(), i*0.5);
    }

    delete window;
    delete testObject;
}

void tst_QQuickListView::QTBUG_14821()
{
    QQuickView *window = createView();

    window->setSource(testFileUrl("qtbug14821.qml"));
    qApp->processEvents();

    QQuickListView *listview = qobject_cast<QQuickListView*>(window->rootObject());
    QVERIFY(listview != 0);

    QQuickItem *contentItem = listview->contentItem();
    QVERIFY(contentItem != 0);

    listview->decrementCurrentIndex();
    QCOMPARE(listview->currentIndex(), 99);

    listview->incrementCurrentIndex();
    QCOMPARE(listview->currentIndex(), 0);

    delete window;
}

void tst_QQuickListView::resizeDelegate()
{
    QQuickView *window = createView();

    QStringList strings;
    for (int i = 0; i < 30; ++i)
        strings << QString::number(i);
    QStringListModel model(strings);

    QQmlContext *ctxt = window->rootContext();
    ctxt->setContextProperty("testModel", &model);

    window->setSource(testFileUrl("displaylist.qml"));
    window->show();
    QVERIFY(QTest::qWaitForWindowExposed(window));

    QQuickListView *listview = findItem<QQuickListView>(window->rootObject(), "list");
    QVERIFY(listview != 0);
    QQuickItem *contentItem = listview->contentItem();
    QVERIFY(contentItem != 0);
    QTRY_COMPARE(QQuickItemPrivate::get(listview)->polishScheduled, false);

    QCOMPARE(listview->count(), model.rowCount());

    listview->setCurrentIndex(25);
    listview->setContentY(0);
    QTRY_COMPARE(QQuickItemPrivate::get(listview)->polishScheduled, false);

    for (int i = 0; i < 16; ++i) {
        QQuickItem *item = findItem<QQuickItem>(contentItem, "wrapper", i);
        QVERIFY(item != 0);
        QCOMPARE(item->y(), i*20.0);
    }

    QCOMPARE(listview->currentItem()->y(), 500.0);
    QTRY_COMPARE(listview->highlightItem()->y(), 500.0);

    window->rootObject()->setProperty("delegateHeight", 30);
    QTRY_COMPARE(QQuickItemPrivate::get(listview)->polishScheduled, false);

    for (int i = 0; i < 11; ++i) {
        QQuickItem *item = findItem<QQuickItem>(contentItem, "wrapper", i);
        QVERIFY(item != 0);
        QTRY_COMPARE(item->y(), i*30.0);
    }

    QTRY_COMPARE(listview->currentItem()->y(), 750.0);
    QTRY_COMPARE(listview->highlightItem()->y(), 750.0);

    listview->setCurrentIndex(1);
    listview->positionViewAtIndex(25, QQuickListView::Beginning);
    listview->positionViewAtIndex(5, QQuickListView::Beginning);
    QTRY_COMPARE(QQuickItemPrivate::get(listview)->polishScheduled, false);

    for (int i = 5; i < 16; ++i) {
        QQuickItem *item = findItem<QQuickItem>(contentItem, "wrapper", i);
        QVERIFY(item != 0);
        QCOMPARE(item->y(), i*30.0);
    }

    QTRY_COMPARE(listview->currentItem()->y(), 30.0);
    QTRY_COMPARE(listview->highlightItem()->y(), 30.0);

    window->rootObject()->setProperty("delegateHeight", 20);
    QTRY_COMPARE(QQuickItemPrivate::get(listview)->polishScheduled, false);

    for (int i = 5; i < 11; ++i) {
        QQuickItem *item = findItem<QQuickItem>(contentItem, "wrapper", i);
        QVERIFY(item != 0);
        QTRY_COMPARE(item->y(), 150 + (i-5)*20.0);
    }

    QTRY_COMPARE(listview->currentItem()->y(), 70.0);
    QTRY_COMPARE(listview->highlightItem()->y(), 70.0);

    delete window;
}

void tst_QQuickListView::resizeFirstDelegate()
{
    // QTBUG-20712: Content Y jumps constantly if first delegate height == 0
    // and other delegates have height > 0

    QQuickView *window = createView();

    // bug only occurs when all items in the model are visible
    QaimModel model;
    for (int i = 0; i < 10; i++)
        model.addItem("Item" + QString::number(i), "");

    QQmlContext *ctxt = window->rootContext();
    ctxt->setContextProperty("testModel", &model);

    TestObject *testObject = new TestObject;
    ctxt->setContextProperty("testObject", testObject);

    window->setSource(testFileUrl("listviewtest.qml"));
    window->show();
    QVERIFY(QTest::qWaitForWindowExposed(window));

    QQuickListView *listview = findItem<QQuickListView>(window->rootObject(), "list");
    QVERIFY(listview != 0);
    QQuickItem *contentItem = listview->contentItem();
    QVERIFY(contentItem != 0);
    QTRY_COMPARE(QQuickItemPrivate::get(listview)->polishScheduled, false);

    QQuickItem *item = 0;
    for (int i = 0; i < model.count(); ++i) {
        item = findItem<QQuickItem>(contentItem, "wrapper", i);
        QVERIFY(item != 0);
        QCOMPARE(item->y(), i*20.0);
    }

    item = findItem<QQuickItem>(contentItem, "wrapper", 0);
    item->setHeight(0);

    // check the content y has not jumped up and down
    QCOMPARE(listview->contentY(), 0.0);
    QSignalSpy spy(listview, SIGNAL(contentYChanged()));
    QTest::qWait(100);
    QCOMPARE(spy.count(), 0);

    for (int i = 1; i < model.count(); ++i) {
        item = findItem<QQuickItem>(contentItem, "wrapper", i);
        QVERIFY(item != 0);
        QTRY_COMPARE(item->y(), (i-1)*20.0);
    }


    // QTBUG-22014: refill doesn't clear items scrolling off the top of the
    // list if they follow a zero-sized delegate

    for (int i = 0; i < 10; i++)
        model.addItem("Item" + QString::number(i), "");
    listview->forceLayout();
    QTRY_COMPARE(listview->count(), model.count());

    item = findItem<QQuickItem>(contentItem, "wrapper", 1);
    QVERIFY(item);
    item->setHeight(0);

    listview->setCurrentIndex(19);
    qApp->processEvents();
    QTRY_COMPARE(QQuickItemPrivate::get(listview)->polishScheduled, false);

    // items 0-2 should have been deleted
    for (int i=0; i<3; i++) {
        QTRY_VERIFY(!findItem<QQuickItem>(contentItem, "wrapper", i));
    }

    delete testObject;
    delete window;
}

void tst_QQuickListView::repositionResizedDelegate()
{
    QFETCH(QQuickListView::Orientation, orientation);
    QFETCH(Qt::LayoutDirection, layoutDirection);
    QFETCH(QQuickItemView::VerticalLayoutDirection, verticalLayoutDirection);
    QFETCH(QPointF, contentPos_itemFirstHalfVisible);
    QFETCH(QPointF, contentPos_itemSecondHalfVisible);
    QFETCH(QRectF, origPositionerRect);
    QFETCH(QRectF, resizedPositionerRect);

    QQuickView *window = getView();
    QQmlContext *ctxt = window->rootContext();
    ctxt->setContextProperty("testHorizontal", orientation == QQuickListView::Horizontal);
    ctxt->setContextProperty("testRightToLeft", layoutDirection == Qt::RightToLeft);
    ctxt->setContextProperty("testBottomToTop", verticalLayoutDirection == QQuickListView::BottomToTop);
    window->setSource(testFileUrl("repositionResizedDelegate.qml"));
    window->show();
    QVERIFY(QTest::qWaitForWindowExposed(window));

    QQuickListView *listview = qobject_cast<QQuickListView*>(window->rootObject());
    QTRY_VERIFY(listview != 0);
    QTRY_COMPARE(QQuickItemPrivate::get(listview)->polishScheduled, false);

    QQuickItem *positioner = findItem<QQuickItem>(window->rootObject(), "positioner");
    QVERIFY(positioner);
    QTRY_COMPARE(positioner->boundingRect().size(), origPositionerRect.size());
    QTRY_COMPARE(positioner->position(), origPositionerRect.topLeft());
    QSignalSpy spy(listview, orientation == QQuickListView::Vertical ? SIGNAL(contentYChanged()) : SIGNAL(contentXChanged()));
    int prevSpyCount = 0;

    // When an item is resized while it is partially visible, it should resize in the
    // direction of the content flow. If a RightToLeft or BottomToTop layout is used,
    // the item should also be re-positioned so its end position stays the same.

    listview->setContentX(contentPos_itemFirstHalfVisible.x());
    listview->setContentY(contentPos_itemFirstHalfVisible.y());
    QTRY_COMPARE(QQuickItemPrivate::get(listview)->polishScheduled, false);
    prevSpyCount = spy.count();
    QVERIFY(QMetaObject::invokeMethod(window->rootObject(), "incrementRepeater"));
    QTRY_COMPARE(positioner->boundingRect().size(), resizedPositionerRect.size());
    QTRY_COMPARE(positioner->position(), resizedPositionerRect.topLeft());
    QCOMPARE(listview->contentX(), contentPos_itemFirstHalfVisible.x());
    QCOMPARE(listview->contentY(), contentPos_itemFirstHalfVisible.y());
    QCOMPARE(spy.count(), prevSpyCount);

    QVERIFY(QMetaObject::invokeMethod(window->rootObject(), "decrementRepeater"));
    QTRY_COMPARE(positioner->boundingRect().size(), origPositionerRect.size());
    QTRY_COMPARE(positioner->position(), origPositionerRect.topLeft());
    QCOMPARE(listview->contentX(), contentPos_itemFirstHalfVisible.x());
    QCOMPARE(listview->contentY(), contentPos_itemFirstHalfVisible.y());

    listview->setContentX(contentPos_itemSecondHalfVisible.x());
    listview->setContentY(contentPos_itemSecondHalfVisible.y());
    QTRY_COMPARE(QQuickItemPrivate::get(listview)->polishScheduled, false);
    prevSpyCount = spy.count();

    QVERIFY(QMetaObject::invokeMethod(window->rootObject(), "incrementRepeater"));
    positioner = findItem<QQuickItem>(window->rootObject(), "positioner");
    QTRY_COMPARE(positioner->boundingRect().size(), resizedPositionerRect.size());
    QTRY_COMPARE(positioner->position(), resizedPositionerRect.topLeft());
    QCOMPARE(listview->contentX(), contentPos_itemSecondHalfVisible.x());
    QCOMPARE(listview->contentY(), contentPos_itemSecondHalfVisible.y());
    qApp->processEvents();
    QCOMPARE(spy.count(), prevSpyCount);

    releaseView(window);
}

void tst_QQuickListView::repositionResizedDelegate_data()
{
    QTest::addColumn<QQuickListView::Orientation>("orientation");
    QTest::addColumn<Qt::LayoutDirection>("layoutDirection");
    QTest::addColumn<QQuickListView::VerticalLayoutDirection>("verticalLayoutDirection");
    QTest::addColumn<QPointF>("contentPos_itemFirstHalfVisible");
    QTest::addColumn<QPointF>("contentPos_itemSecondHalfVisible");
    QTest::addColumn<QRectF>("origPositionerRect");
    QTest::addColumn<QRectF>("resizedPositionerRect");

    QTest::newRow("vertical")
            << QQuickListView::Vertical << Qt::LeftToRight << QQuickItemView::TopToBottom
            << QPointF(0, 60) << QPointF(0, 200 + 60)
            << QRectF(0, 200, 120, 120)
            << QRectF(0, 200, 120, 120 * 2);

    QTest::newRow("vertical, BottomToTop")
            << QQuickListView::Vertical << Qt::LeftToRight << QQuickItemView::BottomToTop
            << QPointF(0, -200 - 60) << QPointF(0, -200 - 260)
            << QRectF(0, -200 - 120, 120, 120)
            << QRectF(0, -200 - 120*2, 120, 120 * 2);

    QTest::newRow("horizontal")
            << QQuickListView::Horizontal<< Qt::LeftToRight << QQuickItemView::TopToBottom
            << QPointF(60, 0) << QPointF(260, 0)
            << QRectF(200, 0, 120, 120)
            << QRectF(200, 0, 120 * 2, 120);

    QTest::newRow("horizontal, rtl")
            << QQuickListView::Horizontal << Qt::RightToLeft << QQuickItemView::TopToBottom
            << QPointF(-200 - 60, 0) << QPointF(-200 - 260, 0)
            << QRectF(-200 - 120, 0, 120, 120)
            << QRectF(-200 - 120 * 2, 0, 120 * 2, 120);
}

void tst_QQuickListView::QTBUG_16037()
{
    QQuickView *window = createView();
    window->show();

    window->setSource(testFileUrl("qtbug16037.qml"));
    QVERIFY(QTest::qWaitForWindowExposed(window));

    QQuickListView *listview = findItem<QQuickListView>(window->rootObject(), "listview");
    QTRY_VERIFY(listview != 0);

    QVERIFY(listview->contentHeight() <= 0.0);

    QMetaObject::invokeMethod(window->rootObject(), "setModel");

    QTRY_COMPARE(listview->contentHeight(), 80.0);

    delete window;
}

void tst_QQuickListView::indexAt_itemAt_data()
{
    QTest::addColumn<qreal>("x");
    QTest::addColumn<qreal>("y");
    QTest::addColumn<int>("index");

    QTest::newRow("Item 0 - 0, 0") << 0. << 0. << 0;
    QTest::newRow("Item 0 - 0, 19") << 0. << 19. << 0;
    QTest::newRow("Item 0 - 239, 19") << 239. << 19. << 0;
    QTest::newRow("Item 1 - 0, 20") << 0. << 20. << 1;
    QTest::newRow("No Item - 240, 20") << 240. << 20. << -1;
}

void tst_QQuickListView::indexAt_itemAt()
{
    QFETCH(qreal, x);
    QFETCH(qreal, y);
    QFETCH(int, index);

    QQuickView *window = getView();

    QaimModel model;
    for (int i = 0; i < 30; i++)
        model.addItem("Item" + QString::number(i), "");

    QQmlContext *ctxt = window->rootContext();
    ctxt->setContextProperty("testModel", &model);

    TestObject *testObject = new TestObject;
    ctxt->setContextProperty("testObject", testObject);

    window->setSource(testFileUrl("listviewtest.qml"));
    window->show();
    QVERIFY(QTest::qWaitForWindowExposed(window));

    QQuickListView *listview = findItem<QQuickListView>(window->rootObject(), "list");
    QTRY_VERIFY(listview != 0);

    QQuickItem *contentItem = listview->contentItem();
    QTRY_VERIFY(contentItem != 0);
    QTRY_COMPARE(QQuickItemPrivate::get(listview)->polishScheduled, false);

    QQuickItem *item = 0;
    if (index >= 0) {
        item = findItem<QQuickItem>(contentItem, "wrapper", index);
        QVERIFY(item);
    }
    QCOMPARE(listview->indexAt(x,y), index);
    QVERIFY(listview->itemAt(x,y) == item);

    releaseView(window);
    delete testObject;
}

void tst_QQuickListView::incrementalModel()
{
    QQuickView *window = createView();
    QSKIP("QTBUG-30716");

    IncrementalModel model;
    QQmlContext *ctxt = window->rootContext();
    ctxt->setContextProperty("testModel", &model);

    window->setSource(testFileUrl("displaylist.qml"));
    qApp->processEvents();

    QQuickListView *listview = findItem<QQuickListView>(window->rootObject(), "list");
    QTRY_VERIFY(listview != 0);
    listview->forceLayout();

    QQuickItem *contentItem = listview->contentItem();
    QTRY_VERIFY(contentItem != 0);

    listview->forceLayout();
    QTRY_COMPARE(listview->count(), 20);

    listview->positionViewAtIndex(10, QQuickListView::Beginning);

    listview->forceLayout();
    QTRY_COMPARE(listview->count(), 25);

    delete window;
}

void tst_QQuickListView::onAdd()
{
    QFETCH(int, initialItemCount);
    QFETCH(int, itemsToAdd);

    const int delegateHeight = 10;
    QaimModel model;

    // these initial items should not trigger ListView.onAdd
    for (int i=0; i<initialItemCount; i++)
        model.addItem("dummy value", "dummy value");

    QQuickView *window = createView();
    window->setGeometry(0,0,200, delegateHeight * (initialItemCount + itemsToAdd));
    QQmlContext *ctxt = window->rootContext();
    ctxt->setContextProperty("testModel", &model);
    ctxt->setContextProperty("delegateHeight", delegateHeight);
    window->setSource(testFileUrl("attachedSignals.qml"));

    QQuickListView* listview = qobject_cast<QQuickListView*>(window->rootObject());
    listview->setProperty("width", window->width());
    listview->setProperty("height", window->height());
    qApp->processEvents();

    QList<QPair<QString, QString> > items;
    for (int i=0; i<itemsToAdd; i++)
        items << qMakePair(QString("value %1").arg(i), QString::number(i));
    model.addItems(items);
    listview->forceLayout();
    QTRY_COMPARE(listview->property("count").toInt(), model.count());

    QVariantList result = listview->property("addedDelegates").toList();
    QCOMPARE(result.count(), items.count());
    for (int i=0; i<items.count(); i++)
        QCOMPARE(result[i].toString(), items[i].first);

    delete window;
}

void tst_QQuickListView::onAdd_data()
{
    QTest::addColumn<int>("initialItemCount");
    QTest::addColumn<int>("itemsToAdd");

    QTest::newRow("0, add 1") << 0 << 1;
    QTest::newRow("0, add 2") << 0 << 2;
    QTest::newRow("0, add 10") << 0 << 10;

    QTest::newRow("1, add 1") << 1 << 1;
    QTest::newRow("1, add 2") << 1 << 2;
    QTest::newRow("1, add 10") << 1 << 10;

    QTest::newRow("5, add 1") << 5 << 1;
    QTest::newRow("5, add 2") << 5 << 2;
    QTest::newRow("5, add 10") << 5 << 10;
}

void tst_QQuickListView::onRemove()
{
    QFETCH(int, initialItemCount);
    QFETCH(int, indexToRemove);
    QFETCH(int, removeCount);

    const int delegateHeight = 10;
    QaimModel model;
    for (int i=0; i<initialItemCount; i++)
        model.addItem(QString("value %1").arg(i), "dummy value");

    QQuickView *window = getView();
    QQmlContext *ctxt = window->rootContext();
    ctxt->setContextProperty("testModel", &model);
    ctxt->setContextProperty("delegateHeight", delegateHeight);
    window->setSource(testFileUrl("attachedSignals.qml"));

    QQuickListView *listview = qobject_cast<QQuickListView *>(window->rootObject());

    model.removeItems(indexToRemove, removeCount);
    listview->forceLayout();
    QTRY_COMPARE(listview->property("count").toInt(), model.count());

    QCOMPARE(listview->property("removedDelegateCount"), QVariant(removeCount));

    releaseView(window);
}

void tst_QQuickListView::onRemove_data()
{
    QTest::addColumn<int>("initialItemCount");
    QTest::addColumn<int>("indexToRemove");
    QTest::addColumn<int>("removeCount");

    QTest::newRow("remove first") << 1 << 0 << 1;
    QTest::newRow("two items, remove first") << 2 << 0 << 1;
    QTest::newRow("two items, remove last") << 2 << 1 << 1;
    QTest::newRow("two items, remove all") << 2 << 0 << 2;

    QTest::newRow("four items, remove first") << 4 << 0 << 1;
    QTest::newRow("four items, remove 0-2") << 4 << 0 << 2;
    QTest::newRow("four items, remove 1-3") << 4 << 1 << 2;
    QTest::newRow("four items, remove 2-4") << 4 << 2 << 2;
    QTest::newRow("four items, remove last") << 4 << 3 << 1;
    QTest::newRow("four items, remove all") << 4 << 0 << 4;

    QTest::newRow("ten items, remove 1-8") << 10 << 0 << 8;
    QTest::newRow("ten items, remove 2-7") << 10 << 2 << 5;
    QTest::newRow("ten items, remove 4-10") << 10 << 4 << 6;
}

void tst_QQuickListView::rightToLeft()
{
    QQuickView *window = createView();
    window->setGeometry(0,0,640,320);
    window->setSource(testFileUrl("rightToLeft.qml"));
    window->show();
    QVERIFY(QTest::qWaitForWindowExposed(window));

    QVERIFY(window->rootObject() != 0);
    QQuickListView *listview = findItem<QQuickListView>(window->rootObject(), "view");
    QTRY_VERIFY(listview != 0);

    QQuickItem *contentItem = listview->contentItem();
    QTRY_VERIFY(contentItem != 0);

    QTRY_COMPARE(QQuickItemPrivate::get(listview)->polishScheduled, false);

    QQmlObjectModel *model = window->rootObject()->findChild<QQmlObjectModel*>("itemModel");
    QTRY_VERIFY(model != 0);

    QTRY_VERIFY(model->count() == 3);
    QTRY_COMPARE(listview->currentIndex(), 0);

    // initial position at first item, right edge aligned
    QCOMPARE(listview->contentX(), -640.);

    QQuickItem *item = findItem<QQuickItem>(contentItem, "item1");
    QTRY_VERIFY(item);
    QTRY_COMPARE(item->x(), -100.0);
    QCOMPARE(item->height(), listview->height());

    QQuickText *text = findItem<QQuickText>(contentItem, "text1");
    QTRY_VERIFY(text);
    QTRY_COMPARE(text->text(), QLatin1String("index: 0"));

    listview->setCurrentIndex(2);

    item = findItem<QQuickItem>(contentItem, "item3");
    QTRY_VERIFY(item);
    QTRY_COMPARE(item->x(), -540.0);

    text = findItem<QQuickText>(contentItem, "text3");
    QTRY_VERIFY(text);
    QTRY_COMPARE(text->text(), QLatin1String("index: 2"));

    QCOMPARE(listview->contentX(), -640.);

    // Ensure resizing maintains position relative to right edge
    qobject_cast<QQuickItem*>(window->rootObject())->setWidth(600);
    QTRY_COMPARE(listview->contentX(), -600.);

    delete window;
}

void tst_QQuickListView::test_mirroring()
{
    QQuickView *windowA = createView();
    windowA->setSource(testFileUrl("rightToLeft.qml"));
    QQuickListView *listviewA = findItem<QQuickListView>(windowA->rootObject(), "view");
    QTRY_VERIFY(listviewA != 0);

    QQuickView *windowB = createView();
    windowB->setSource(testFileUrl("rightToLeft.qml"));
    QQuickListView *listviewB = findItem<QQuickListView>(windowB->rootObject(), "view");
    QTRY_VERIFY(listviewA != 0);
    qApp->processEvents();

    QList<QString> objectNames;
    objectNames << "item1" << "item2"; // << "item3"

    listviewA->setProperty("layoutDirection", Qt::LeftToRight);
    listviewB->setProperty("layoutDirection", Qt::RightToLeft);
    QCOMPARE(listviewA->layoutDirection(), listviewA->effectiveLayoutDirection());

    // LTR != RTL
    foreach (const QString objectName, objectNames)
        QVERIFY(findItem<QQuickItem>(listviewA, objectName)->x() != findItem<QQuickItem>(listviewB, objectName)->x());

    listviewA->setProperty("layoutDirection", Qt::LeftToRight);
    listviewB->setProperty("layoutDirection", Qt::LeftToRight);

    // LTR == LTR
    foreach (const QString objectName, objectNames)
        QCOMPARE(findItem<QQuickItem>(listviewA, objectName)->x(), findItem<QQuickItem>(listviewB, objectName)->x());

    QVERIFY(listviewB->layoutDirection() == listviewB->effectiveLayoutDirection());
    QQuickItemPrivate::get(listviewB)->setLayoutMirror(true);
    QVERIFY(listviewB->layoutDirection() != listviewB->effectiveLayoutDirection());

    // LTR != LTR+mirror
    foreach (const QString objectName, objectNames)
        QVERIFY(findItem<QQuickItem>(listviewA, objectName)->x() != findItem<QQuickItem>(listviewB, objectName)->x());

    listviewA->setProperty("layoutDirection", Qt::RightToLeft);

    // RTL == LTR+mirror
    foreach (const QString objectName, objectNames)
        QCOMPARE(findItem<QQuickItem>(listviewA, objectName)->x(), findItem<QQuickItem>(listviewB, objectName)->x());

    listviewB->setProperty("layoutDirection", Qt::RightToLeft);

    // RTL != RTL+mirror
    foreach (const QString objectName, objectNames)
        QVERIFY(findItem<QQuickItem>(listviewA, objectName)->x() != findItem<QQuickItem>(listviewB, objectName)->x());

    listviewA->setProperty("layoutDirection", Qt::LeftToRight);

    // LTR == RTL+mirror
    foreach (const QString objectName, objectNames)
        QCOMPARE(findItem<QQuickItem>(listviewA, objectName)->x(), findItem<QQuickItem>(listviewB, objectName)->x());

    delete windowA;
    delete windowB;
}

void tst_QQuickListView::margins()
{
    QQuickView *window = createView();

    QaimModel model;
    for (int i = 0; i < 50; i++)
        model.addItem("Item" + QString::number(i), "");

    QQmlContext *ctxt = window->rootContext();
    ctxt->setContextProperty("testModel", &model);

    window->setSource(testFileUrl("margins.qml"));
    window->show();
    QVERIFY(QTest::qWaitForWindowExposed(window));

    QQuickListView *listview = findItem<QQuickListView>(window->rootObject(), "list");
    QTRY_VERIFY(listview != 0);
    QQuickItem *contentItem = listview->contentItem();
    QTRY_VERIFY(contentItem != 0);
    QTRY_COMPARE(QQuickItemPrivate::get(listview)->polishScheduled, false);

    QCOMPARE(listview->contentY(), -30.);
    QCOMPARE(listview->originY(), 0.);

    // check end bound
    listview->positionViewAtEnd();
    qreal pos = listview->contentY();
    listview->setContentY(pos + 80);
    QTRY_COMPARE(QQuickItemPrivate::get(listview)->polishScheduled, false);
    listview->returnToBounds();
    QTRY_COMPARE(listview->contentY(), pos + 50);

    // remove item before visible and check that top margin is maintained
    // and originY is updated
    listview->setContentY(100);
    model.removeItem(1);
    listview->forceLayout();
    QTRY_COMPARE(listview->count(), model.count());
    listview->setContentY(-50);
    QTRY_COMPARE(QQuickItemPrivate::get(listview)->polishScheduled, false);
    listview->returnToBounds();
    QCOMPARE(listview->originY(), 20.);
    QTRY_COMPARE(listview->contentY(), -10.);

    // reduce top margin
    listview->setTopMargin(20);
    QCOMPARE(listview->originY(), 20.);
    QTRY_COMPARE(listview->contentY(), 0.);

    // check end bound
    listview->positionViewAtEnd();
    pos = listview->contentY();
    listview->setContentY(pos + 80);
    listview->returnToBounds();
    QTRY_COMPARE(listview->contentY(), pos + 50);

    // reduce bottom margin
    pos = listview->contentY();
    listview->setBottomMargin(40);
    QCOMPARE(listview->originY(), 20.);
    QTRY_COMPARE(listview->contentY(), pos-10);

    delete window;
}

// QTBUG-24028
void tst_QQuickListView::marginsResize()
{
    QFETCH(QQuickListView::Orientation, orientation);
    QFETCH(Qt::LayoutDirection, layoutDirection);
    QFETCH(QQuickItemView::VerticalLayoutDirection, verticalLayoutDirection);
    QFETCH(qreal, start);
    QFETCH(qreal, end);

    QPoint flickStart(20, 20);
    QPoint flickEnd(20, 20);
    if (orientation == QQuickListView::Vertical)
        flickStart.ry() += (verticalLayoutDirection == QQuickItemView::TopToBottom) ? 180 : -180;
    else
        flickStart.rx() += (layoutDirection == Qt::LeftToRight) ? 180 : -180;

    QQuickView *window = getView();

    window->setSource(testFileUrl("margins2.qml"));
    QQuickViewTestUtil::moveMouseAway(window);
    window->show();
    QVERIFY(QTest::qWaitForWindowExposed(window));

    QQuickListView *listview = findItem<QQuickListView>(window->rootObject(), "listview");
    QTRY_VERIFY(listview != 0);

    listview->setOrientation(orientation);
    listview->setLayoutDirection(layoutDirection);
    listview->setVerticalLayoutDirection(verticalLayoutDirection);
    QTRY_COMPARE(QQuickItemPrivate::get(listview)->polishScheduled, false);

    // view is resized after componentCompleted - top margin should still be visible
    if (orientation == QQuickListView::Vertical)
        QCOMPARE(listview->contentY(), start);
    else
        QCOMPARE(listview->contentX(), start);

    // move to last index and ensure bottom margin is visible.
    listview->setCurrentIndex(19);
    if (orientation == QQuickListView::Vertical)
        QTRY_COMPARE(listview->contentY(), end);
    else
        QTRY_COMPARE(listview->contentX(), end);

    // flick past the end and check content pos still settles on correct extents
    flick(window, flickStart, flickEnd, 180);
    QTRY_VERIFY(listview->isMoving() == false);
    if (orientation == QQuickListView::Vertical)
        QTRY_COMPARE(listview->contentY(), end);
    else
        QTRY_COMPARE(listview->contentX(), end);

    // back to top - top margin should be visible.
    listview->setCurrentIndex(0);
    if (orientation == QQuickListView::Vertical)
        QTRY_COMPARE(listview->contentY(), start);
    else
        QTRY_COMPARE(listview->contentX(), start);

    // flick past the beginning and check content pos still settles on correct extents
    flick(window, flickEnd, flickStart, 180);
    QTRY_VERIFY(listview->isMoving() == false);
    if (orientation == QQuickListView::Vertical)
        QTRY_COMPARE(listview->contentY(), start);
    else
        QTRY_COMPARE(listview->contentX(), start);

    releaseView(window);
}

void tst_QQuickListView::marginsResize_data()
{
    QTest::addColumn<QQuickListView::Orientation>("orientation");
    QTest::addColumn<Qt::LayoutDirection>("layoutDirection");
    QTest::addColumn<QQuickListView::VerticalLayoutDirection>("verticalLayoutDirection");
    QTest::addColumn<qreal>("start");
    QTest::addColumn<qreal>("end");

    // in Right to Left mode, leftMargin still means leftMargin - it doesn't reverse to mean rightMargin

    QTest::newRow("vertical")
            << QQuickListView::Vertical << Qt::LeftToRight << QQuickItemView::TopToBottom
            << -40.0 << 1020.0;

    QTest::newRow("vertical, BottomToTop")
            << QQuickListView::Vertical << Qt::LeftToRight << QQuickItemView::BottomToTop
            << -180.0 << -1240.0;

    QTest::newRow("horizontal")
            << QQuickListView::Horizontal<< Qt::LeftToRight << QQuickItemView::TopToBottom
            << -40.0 << 1020.0;

    QTest::newRow("horizontal, rtl")
            << QQuickListView::Horizontal << Qt::RightToLeft << QQuickItemView::TopToBottom
            << -180.0 << -1240.0;
}

void tst_QQuickListView::snapToItem_data()
{
    QTest::addColumn<QQuickListView::Orientation>("orientation");
    QTest::addColumn<Qt::LayoutDirection>("layoutDirection");
    QTest::addColumn<QQuickItemView::VerticalLayoutDirection>("verticalLayoutDirection");
    QTest::addColumn<int>("highlightRangeMode");
    QTest::addColumn<QPoint>("flickStart");
    QTest::addColumn<QPoint>("flickEnd");
    QTest::addColumn<qreal>("snapAlignment");
    QTest::addColumn<qreal>("endExtent");
    QTest::addColumn<qreal>("startExtent");

    QTest::newRow("vertical, top to bottom")
        << QQuickListView::Vertical << Qt::LeftToRight << QQuickItemView::TopToBottom << int(QQuickItemView::NoHighlightRange)
        << QPoint(20, 200) << QPoint(20, 20) << 60.0 << 560.0 << 0.0;

    QTest::newRow("vertical, bottom to top")
        << QQuickListView::Vertical << Qt::LeftToRight << QQuickItemView::BottomToTop << int(QQuickItemView::NoHighlightRange)
        << QPoint(20, 20) << QPoint(20, 200) << -60.0 << -560.0 - 240.0 << -240.0;

    QTest::newRow("horizontal, left to right")
        << QQuickListView::Horizontal << Qt::LeftToRight << QQuickItemView::TopToBottom << int(QQuickItemView::NoHighlightRange)
        << QPoint(200, 20) << QPoint(20, 20) << 60.0 << 560.0 << 0.0;

    QTest::newRow("horizontal, right to left")
        << QQuickListView::Horizontal << Qt::RightToLeft << QQuickItemView::TopToBottom << int(QQuickItemView::NoHighlightRange)
        << QPoint(20, 20) << QPoint(200, 20) << -60.0 << -560.0 - 240.0 << -240.0;

    QTest::newRow("vertical, top to bottom, enforce range")
        << QQuickListView::Vertical << Qt::LeftToRight << QQuickItemView::TopToBottom << int(QQuickItemView::StrictlyEnforceRange)
        << QPoint(20, 200) << QPoint(20, 20) << 60.0 << 700.0 << -20.0;

    QTest::newRow("vertical, bottom to top, enforce range")
        << QQuickListView::Vertical << Qt::LeftToRight << QQuickItemView::BottomToTop << int(QQuickItemView::StrictlyEnforceRange)
        << QPoint(20, 20) << QPoint(20, 200) << -60.0 << -560.0 - 240.0 - 140.0 << -220.0;

    QTest::newRow("horizontal, left to right, enforce range")
        << QQuickListView::Horizontal << Qt::LeftToRight << QQuickItemView::TopToBottom << int(QQuickItemView::StrictlyEnforceRange)
        << QPoint(200, 20) << QPoint(20, 20) << 60.0 << 700.0 << -20.0;

    QTest::newRow("horizontal, right to left, enforce range")
        << QQuickListView::Horizontal << Qt::RightToLeft << QQuickItemView::TopToBottom << int(QQuickItemView::StrictlyEnforceRange)
        << QPoint(20, 20) << QPoint(200, 20) << -60.0 << -560.0 - 240.0 - 140.0 << -220.0;
}

void tst_QQuickListView::snapToItem()
{
    QFETCH(QQuickListView::Orientation, orientation);
    QFETCH(Qt::LayoutDirection, layoutDirection);
    QFETCH(QQuickItemView::VerticalLayoutDirection, verticalLayoutDirection);
    QFETCH(int, highlightRangeMode);
    QFETCH(QPoint, flickStart);
    QFETCH(QPoint, flickEnd);
    QFETCH(qreal, snapAlignment);
    QFETCH(qreal, endExtent);
    QFETCH(qreal, startExtent);

    QQuickView *window = getView();
    QQuickViewTestUtil::moveMouseAway(window);

    window->setSource(testFileUrl("snapToItem.qml"));
    window->show();
    QVERIFY(QTest::qWaitForWindowExposed(window));


    QQuickListView *listview = findItem<QQuickListView>(window->rootObject(), "list");
    QTRY_VERIFY(listview != 0);

    listview->setOrientation(orientation);
    listview->setLayoutDirection(layoutDirection);
    listview->setVerticalLayoutDirection(verticalLayoutDirection);
    listview->setHighlightRangeMode(QQuickItemView::HighlightRangeMode(highlightRangeMode));
    QTRY_COMPARE(QQuickItemPrivate::get(listview)->polishScheduled, false);

    QQuickItem *contentItem = listview->contentItem();
    QTRY_VERIFY(contentItem != 0);

    // confirm that a flick hits an item boundary
    flick(window, flickStart, flickEnd, 180);
    QTRY_VERIFY(listview->isMoving() == false); // wait until it stops
    if (orientation == QQuickListView::Vertical)
        QCOMPARE(qreal(fmod(listview->contentY(),80.0)), snapAlignment);
    else
        QCOMPARE(qreal(fmod(listview->contentX(),80.0)), snapAlignment);

    // flick to end
    do {
        flick(window, flickStart, flickEnd, 180);
        QTRY_VERIFY(listview->isMoving() == false); // wait until it stops
    } while (orientation == QQuickListView::Vertical
           ? verticalLayoutDirection == QQuickItemView::TopToBottom ? !listview->isAtYEnd() : !listview->isAtYBeginning()
           : layoutDirection == Qt::LeftToRight ? !listview->isAtXEnd() : !listview->isAtXBeginning());

    if (orientation == QQuickListView::Vertical)
        QCOMPARE(listview->contentY(), endExtent);
    else
        QCOMPARE(listview->contentX(), endExtent);

    // flick to start
    do {
        flick(window, flickEnd, flickStart, 180);
        QTRY_VERIFY(listview->isMoving() == false); // wait until it stops
    } while (orientation == QQuickListView::Vertical
           ? verticalLayoutDirection == QQuickItemView::TopToBottom ? !listview->isAtYBeginning() : !listview->isAtYEnd()
           : layoutDirection == Qt::LeftToRight ? !listview->isAtXBeginning() : !listview->isAtXEnd());

    if (orientation == QQuickListView::Vertical)
        QCOMPARE(listview->contentY(), startExtent);
    else
        QCOMPARE(listview->contentX(), startExtent);

    releaseView(window);
}

void tst_QQuickListView::qAbstractItemModel_package_items()
{
    items<QaimModel>(testFileUrl("listviewtest-package.qml"));
}

void tst_QQuickListView::qAbstractItemModel_items()
{
    items<QaimModel>(testFileUrl("listviewtest.qml"));
}

void tst_QQuickListView::qAbstractItemModel_package_changed()
{
    changed<QaimModel>(testFileUrl("listviewtest-package.qml"));
}

void tst_QQuickListView::qAbstractItemModel_changed()
{
    changed<QaimModel>(testFileUrl("listviewtest.qml"));
}

void tst_QQuickListView::qAbstractItemModel_package_inserted()
{
    inserted<QaimModel>(testFileUrl("listviewtest-package.qml"));
}

void tst_QQuickListView::qAbstractItemModel_inserted()
{
    inserted<QaimModel>(testFileUrl("listviewtest.qml"));
}

void tst_QQuickListView::qAbstractItemModel_inserted_more()
{
    inserted_more<QaimModel>();
}

void tst_QQuickListView::qAbstractItemModel_inserted_more_data()
{
    inserted_more_data();
}

void tst_QQuickListView::qAbstractItemModel_inserted_more_bottomToTop()
{
    inserted_more<QaimModel>(QQuickItemView::BottomToTop);
}

void tst_QQuickListView::qAbstractItemModel_inserted_more_bottomToTop_data()
{
    inserted_more_data();
}

void tst_QQuickListView::qAbstractItemModel_package_removed()
{
    removed<QaimModel>(testFileUrl("listviewtest-package.qml"), false);
    removed<QaimModel>(testFileUrl("listviewtest-package.qml"), true);
}

void tst_QQuickListView::qAbstractItemModel_removed()
{
    removed<QaimModel>(testFileUrl("listviewtest.qml"), false);
    removed<QaimModel>(testFileUrl("listviewtest.qml"), true);
}

void tst_QQuickListView::qAbstractItemModel_removed_more()
{
    removed_more<QaimModel>(testFileUrl("listviewtest.qml"));
}

void tst_QQuickListView::qAbstractItemModel_removed_more_data()
{
    removed_more_data();
}

void tst_QQuickListView::qAbstractItemModel_removed_more_bottomToTop()
{
    removed_more<QaimModel>(testFileUrl("listviewtest.qml"), QQuickItemView::BottomToTop);
}

void tst_QQuickListView::qAbstractItemModel_removed_more_bottomToTop_data()
{
    removed_more_data();
}

void tst_QQuickListView::qAbstractItemModel_package_moved()
{
    moved<QaimModel>(testFileUrl("listviewtest-package.qml"));
}

void tst_QQuickListView::qAbstractItemModel_package_moved_data()
{
    moved_data();
}

void tst_QQuickListView::qAbstractItemModel_moved()
{
    moved<QaimModel>(testFileUrl("listviewtest.qml"));
}

void tst_QQuickListView::qAbstractItemModel_moved_data()
{
    moved_data();
}

void tst_QQuickListView::qAbstractItemModel_moved_bottomToTop()
{
    moved<QaimModel>(testFileUrl("listviewtest-package.qml"), QQuickItemView::BottomToTop);
}

void tst_QQuickListView::qAbstractItemModel_moved_bottomToTop_data()
{
    moved_data();
}

void tst_QQuickListView::qAbstractItemModel_package_clear()
{
    clear<QaimModel>(testFileUrl("listviewtest-package.qml"));
}

void tst_QQuickListView::qAbstractItemModel_clear()
{
    clear<QaimModel>(testFileUrl("listviewtest.qml"));
}

void tst_QQuickListView::qAbstractItemModel_clear_bottomToTop()
{
    clear<QaimModel>(testFileUrl("listviewtest.qml"), QQuickItemView::BottomToTop);
}

void tst_QQuickListView::qAbstractItemModel_package_sections()
{
    sections<QaimModel>(testFileUrl("listview-sections-package.qml"));
}

void tst_QQuickListView::qAbstractItemModel_sections()
{
    sections<QaimModel>(testFileUrl("listview-sections.qml"));
}

void tst_QQuickListView::creationContext()
{
    QQuickView window;
    window.setGeometry(0,0,240,320);
    window.setSource(testFileUrl("creationContext.qml"));
    qApp->processEvents();

    QQuickItem *rootItem = qobject_cast<QQuickItem *>(window.rootObject());
    QVERIFY(rootItem);
    QVERIFY(rootItem->property("count").toInt() > 0);

    QQuickItem *item;
    QVERIFY(item = findItem<QQuickItem>(rootItem, "listItem"));
    QCOMPARE(item->property("text").toString(), QString("Hello!"));
    QVERIFY(item = rootItem->findChild<QQuickItem *>("header"));
    QCOMPARE(item->property("text").toString(), QString("Hello!"));
    QVERIFY(item = rootItem->findChild<QQuickItem *>("footer"));
    QCOMPARE(item->property("text").toString(), QString("Hello!"));
    QVERIFY(item = rootItem->findChild<QQuickItem *>("section"));
    QCOMPARE(item->property("text").toString(), QString("Hello!"));
}

void tst_QQuickListView::QTBUG_21742()
{
    QQuickView window;
    window.setGeometry(0,0,200,200);
    window.setSource(testFileUrl("qtbug-21742.qml"));
    qApp->processEvents();

    QQuickItem *rootItem = qobject_cast<QQuickItem *>(window.rootObject());
    QVERIFY(rootItem);
    QCOMPARE(rootItem->property("count").toInt(), 1);
}

void tst_QQuickListView::asynchronous()
{
    QQuickView *window = createView();
    window->show();
    QQmlIncubationController controller;
    window->engine()->setIncubationController(&controller);

    window->setSource(testFileUrl("asyncloader.qml"));

    QQuickItem *rootObject = qobject_cast<QQuickItem*>(window->rootObject());
    QVERIFY(rootObject);

    QQuickListView *listview = 0;
    while (!listview) {
        bool b = false;
        controller.incubateWhile(&b);
        listview = rootObject->findChild<QQuickListView*>("view");
    }

    // items will be created one at a time
    for (int i = 0; i < 8; ++i) {
        QVERIFY(findItem<QQuickItem>(listview, "wrapper", i) == 0);
        QQuickItem *item = 0;
        while (!item) {
            bool b = false;
            controller.incubateWhile(&b);
            item = findItem<QQuickItem>(listview, "wrapper", i);
        }
    }

    {
        bool b = true;
        controller.incubateWhile(&b);
    }

    // verify positioning
    QQuickItem *contentItem = listview->contentItem();
    for (int i = 0; i < 8; ++i) {
        QQuickItem *item = findItem<QQuickItem>(contentItem, "wrapper", i);
        QTRY_COMPARE(item->y(), i*50.0);
    }

    delete window;
}

void tst_QQuickListView::snapOneItem_data()
{
    QTest::addColumn<QQuickListView::Orientation>("orientation");
    QTest::addColumn<Qt::LayoutDirection>("layoutDirection");
    QTest::addColumn<QQuickItemView::VerticalLayoutDirection>("verticalLayoutDirection");
    QTest::addColumn<int>("highlightRangeMode");
    QTest::addColumn<QPoint>("flickStart");
    QTest::addColumn<QPoint>("flickEnd");
    QTest::addColumn<qreal>("snapAlignment");
    QTest::addColumn<qreal>("endExtent");
    QTest::addColumn<qreal>("startExtent");

    QTest::newRow("vertical, top to bottom")
        << QQuickListView::Vertical << Qt::LeftToRight << QQuickItemView::TopToBottom << int(QQuickItemView::NoHighlightRange)
        << QPoint(20, 200) << QPoint(20, 20) << 180.0 << 560.0 << 0.0;

    QTest::newRow("vertical, bottom to top")
        << QQuickListView::Vertical << Qt::LeftToRight << QQuickItemView::BottomToTop << int(QQuickItemView::NoHighlightRange)
        << QPoint(20, 20) << QPoint(20, 200) << -420.0 << -560.0 - 240.0 << -240.0;

    QTest::newRow("horizontal, left to right")
        << QQuickListView::Horizontal << Qt::LeftToRight << QQuickItemView::TopToBottom << int(QQuickItemView::NoHighlightRange)
        << QPoint(200, 20) << QPoint(20, 20) << 180.0 << 560.0 << 0.0;

    QTest::newRow("horizontal, right to left")
        << QQuickListView::Horizontal << Qt::RightToLeft << QQuickItemView::TopToBottom << int(QQuickItemView::NoHighlightRange)
        << QPoint(20, 20) << QPoint(200, 20) << -420.0 << -560.0 - 240.0 << -240.0;

    QTest::newRow("vertical, top to bottom, enforce range")
        << QQuickListView::Vertical << Qt::LeftToRight << QQuickItemView::TopToBottom << int(QQuickItemView::StrictlyEnforceRange)
        << QPoint(20, 200) << QPoint(20, 20) << 180.0 << 580.0 << -20.0;

    QTest::newRow("vertical, bottom to top, enforce range")
        << QQuickListView::Vertical << Qt::LeftToRight << QQuickItemView::BottomToTop << int(QQuickItemView::StrictlyEnforceRange)
        << QPoint(20, 20) << QPoint(20, 200) << -420.0 << -580.0 - 240.0 << -220.0;

    QTest::newRow("horizontal, left to right, enforce range")
        << QQuickListView::Horizontal << Qt::LeftToRight << QQuickItemView::TopToBottom << int(QQuickItemView::StrictlyEnforceRange)
        << QPoint(200, 20) << QPoint(20, 20) << 180.0 << 580.0 << -20.0;

    QTest::newRow("horizontal, right to left, enforce range")
        << QQuickListView::Horizontal << Qt::RightToLeft << QQuickItemView::TopToBottom << int(QQuickItemView::StrictlyEnforceRange)
        << QPoint(20, 20) << QPoint(200, 20) << -420.0 << -580.0 - 240.0 << -220.0;
}

void tst_QQuickListView::snapOneItem()
{
    QFETCH(QQuickListView::Orientation, orientation);
    QFETCH(Qt::LayoutDirection, layoutDirection);
    QFETCH(QQuickItemView::VerticalLayoutDirection, verticalLayoutDirection);
    QFETCH(int, highlightRangeMode);
    QFETCH(QPoint, flickStart);
    QFETCH(QPoint, flickEnd);
    QFETCH(qreal, snapAlignment);
    QFETCH(qreal, endExtent);
    QFETCH(qreal, startExtent);

    QQuickView *window = getView();
    QQuickViewTestUtil::moveMouseAway(window);

    window->setSource(testFileUrl("snapOneItem.qml"));
    window->show();
    QVERIFY(QTest::qWaitForWindowExposed(window));


    QQuickListView *listview = findItem<QQuickListView>(window->rootObject(), "list");
    QTRY_VERIFY(listview != 0);

    listview->setOrientation(orientation);
    listview->setLayoutDirection(layoutDirection);
    listview->setVerticalLayoutDirection(verticalLayoutDirection);
    listview->setHighlightRangeMode(QQuickItemView::HighlightRangeMode(highlightRangeMode));
    QTRY_COMPARE(QQuickItemPrivate::get(listview)->polishScheduled, false);

    QQuickItem *contentItem = listview->contentItem();
    QTRY_VERIFY(contentItem != 0);

    QSignalSpy currentIndexSpy(listview, SIGNAL(currentIndexChanged()));

    // confirm that a flick hits the next item boundary
    flick(window, flickStart, flickEnd, 180);
    QTRY_VERIFY(listview->isMoving() == false); // wait until it stops
    if (orientation == QQuickListView::Vertical)
        QCOMPARE(listview->contentY(), snapAlignment);
    else
        QCOMPARE(listview->contentX(), snapAlignment);

    if (QQuickItemView::HighlightRangeMode(highlightRangeMode) == QQuickItemView::StrictlyEnforceRange) {
        QCOMPARE(listview->currentIndex(), 1);
        QCOMPARE(currentIndexSpy.count(), 1);
    }

    // flick to end
    do {
        flick(window, flickStart, flickEnd, 180);
        QTRY_VERIFY(listview->isMoving() == false); // wait until it stops
    } while (orientation == QQuickListView::Vertical
           ? verticalLayoutDirection == QQuickItemView::TopToBottom ? !listview->isAtYEnd() : !listview->isAtYBeginning()
           : layoutDirection == Qt::LeftToRight ? !listview->isAtXEnd() : !listview->isAtXBeginning());

    if (orientation == QQuickListView::Vertical)
        QCOMPARE(listview->contentY(), endExtent);
    else
        QCOMPARE(listview->contentX(), endExtent);

    if (QQuickItemView::HighlightRangeMode(highlightRangeMode) == QQuickItemView::StrictlyEnforceRange) {
        QCOMPARE(listview->currentIndex(), 3);
        QCOMPARE(currentIndexSpy.count(), 3);
    }

    // flick to start
    do {
        flick(window, flickEnd, flickStart, 180);
        QTRY_VERIFY(listview->isMoving() == false); // wait until it stops
    } while (orientation == QQuickListView::Vertical
           ? verticalLayoutDirection == QQuickItemView::TopToBottom ? !listview->isAtYBeginning() : !listview->isAtYEnd()
           : layoutDirection == Qt::LeftToRight ? !listview->isAtXBeginning() : !listview->isAtXEnd());

    if (orientation == QQuickListView::Vertical)
        QCOMPARE(listview->contentY(), startExtent);
    else
        QCOMPARE(listview->contentX(), startExtent);

    if (QQuickItemView::HighlightRangeMode(highlightRangeMode) == QQuickItemView::StrictlyEnforceRange) {
        QCOMPARE(listview->currentIndex(), 0);
        QCOMPARE(currentIndexSpy.count(), 6);
    }

    releaseView(window);
}

void tst_QQuickListView::attachedProperties_QTBUG_32836()
{
    QQuickView *window = createView();

    window->setSource(testFileUrl("attachedProperties.qml"));
    window->show();
    qApp->processEvents();

    QQuickListView *listview = qobject_cast<QQuickListView*>(window->rootObject());
    QVERIFY(listview != 0);

    QQuickItem *header = listview->headerItem();
    QVERIFY(header);
    QCOMPARE(header->width(), listview->width());

    QQuickItem *footer = listview->footerItem();
    QVERIFY(footer);
    QCOMPARE(footer->width(), listview->width());

    QQuickItem *highlight = listview->highlightItem();
    QVERIFY(highlight);
    QCOMPARE(highlight->width(), listview->width());

    QQuickItem *currentItem = listview->currentItem();
    QVERIFY(currentItem);
    QCOMPARE(currentItem->width(), listview->width());

    QQuickItem *sectionItem = findItem<QQuickItem>(window->rootObject(), "sectionItem");
    QVERIFY(sectionItem);
    QCOMPARE(sectionItem->width(), listview->width());

    delete window;
}

void tst_QQuickListView::unrequestedVisibility()
{
    QaimModel model;
    for (int i = 0; i < 30; i++)
        model.addItem("Item" + QString::number(i), QString::number(i));

    QQuickView *window = new QQuickView(0);
    window->setGeometry(0,0,240,320);

    QQmlContext *ctxt = window->rootContext();
    ctxt->setContextProperty("testModel", &model);
    ctxt->setContextProperty("testWrap", QVariant(false));

    window->setSource(testFileUrl("unrequestedItems.qml"));
    window->show();
    QVERIFY(QTest::qWaitForWindowExposed(window));


    QQuickListView *leftview = findItem<QQuickListView>(window->rootObject(), "leftList");
    QTRY_VERIFY(leftview != 0);

    QQuickListView *rightview = findItem<QQuickListView>(window->rootObject(), "rightList");
    QTRY_VERIFY(rightview != 0);

    QQuickItem *leftContent = leftview->contentItem();
    QTRY_VERIFY(leftContent != 0);

    QQuickItem *rightContent = rightview->contentItem();
    QTRY_VERIFY(rightContent != 0);

    rightview->setCurrentIndex(20);

    QTRY_COMPARE(leftview->contentY(), 0.0);
    QTRY_COMPARE(rightview->contentY(), 100.0);

    QQuickItem *item;

    QVERIFY(item = findItem<QQuickItem>(leftContent, "wrapper", 1));
    QCOMPARE(delegateVisible(item), true);
    QVERIFY(item = findItem<QQuickItem>(rightContent, "wrapper", 1));
    QCOMPARE(delegateVisible(item), false);

    QVERIFY(item = findItem<QQuickItem>(leftContent, "wrapper", 19));
    QCOMPARE(delegateVisible(item), false);
    QVERIFY(item = findItem<QQuickItem>(rightContent, "wrapper", 19));
    QCOMPARE(delegateVisible(item), true);

    QVERIFY(item = findItem<QQuickItem>(leftContent, "wrapper", 16));
    QCOMPARE(delegateVisible(item), true);
    QVERIFY(item = findItem<QQuickItem>(leftContent, "wrapper", 17));
    QCOMPARE(delegateVisible(item), false);
    QVERIFY(item = findItem<QQuickItem>(rightContent, "wrapper", 3));
    QCOMPARE(delegateVisible(item), false);
    QVERIFY(item = findItem<QQuickItem>(rightContent, "wrapper", 4));
    QCOMPARE(delegateVisible(item), true);

    rightview->setCurrentIndex(0);

    QTRY_COMPARE(leftview->contentY(), 0.0);
    QTRY_COMPARE(rightview->contentY(), 0.0);

    QVERIFY(item = findItem<QQuickItem>(leftContent, "wrapper", 1));
    QCOMPARE(delegateVisible(item), true);
    QVERIFY(item = findItem<QQuickItem>(rightContent, "wrapper", 1));
    QTRY_COMPARE(delegateVisible(item), true);

    QVERIFY(!findItem<QQuickItem>(leftContent, "wrapper", 19));
    QVERIFY(!findItem<QQuickItem>(rightContent, "wrapper", 19));

    leftview->setCurrentIndex(20);

    QTRY_COMPARE(leftview->contentY(), 100.0);
    QTRY_COMPARE(rightview->contentY(), 0.0);

    QVERIFY(item = findItem<QQuickItem>(leftContent, "wrapper", 1));
    QTRY_COMPARE(delegateVisible(item), false);
    QVERIFY(item = findItem<QQuickItem>(rightContent, "wrapper", 1));
    QCOMPARE(delegateVisible(item), true);

    QVERIFY(item = findItem<QQuickItem>(leftContent, "wrapper", 19));
    QCOMPARE(delegateVisible(item), true);
    QVERIFY(item = findItem<QQuickItem>(rightContent, "wrapper", 19));
    QCOMPARE(delegateVisible(item), false);

    QVERIFY(item = findItem<QQuickItem>(leftContent, "wrapper", 3));
    QCOMPARE(delegateVisible(item), false);
    QVERIFY(item = findItem<QQuickItem>(leftContent, "wrapper", 4));
    QCOMPARE(delegateVisible(item), true);
    QVERIFY(item = findItem<QQuickItem>(rightContent, "wrapper", 16));
    QCOMPARE(delegateVisible(item), true);
    QVERIFY(item = findItem<QQuickItem>(rightContent, "wrapper", 17));
    QCOMPARE(delegateVisible(item), false);

    model.moveItems(19, 1, 1);
    QTRY_COMPARE(QQuickItemPrivate::get(leftview)->polishScheduled, false);

    QTRY_VERIFY(item = findItem<QQuickItem>(leftContent, "wrapper", 1));
    QCOMPARE(delegateVisible(item), false);
    QVERIFY(item = findItem<QQuickItem>(rightContent, "wrapper", 1));
    QCOMPARE(delegateVisible(item), true);

    QVERIFY(item = findItem<QQuickItem>(leftContent, "wrapper", 19));
    QCOMPARE(delegateVisible(item), true);
    QVERIFY(item = findItem<QQuickItem>(rightContent, "wrapper", 19));
    QCOMPARE(delegateVisible(item), false);

    QVERIFY(item = findItem<QQuickItem>(leftContent, "wrapper", 4));
    QCOMPARE(delegateVisible(item), false);
    QVERIFY(item = findItem<QQuickItem>(leftContent, "wrapper", 5));
    QCOMPARE(delegateVisible(item), true);
    QVERIFY(item = findItem<QQuickItem>(rightContent, "wrapper", 16));
    QCOMPARE(delegateVisible(item), true);
    QVERIFY(item = findItem<QQuickItem>(rightContent, "wrapper", 17));
    QCOMPARE(delegateVisible(item), false);

    model.moveItems(3, 4, 1);
    QTRY_COMPARE(QQuickItemPrivate::get(leftview)->polishScheduled, false);

    QVERIFY(item = findItem<QQuickItem>(leftContent, "wrapper", 4));
    QCOMPARE(delegateVisible(item), false);
    QVERIFY(item = findItem<QQuickItem>(leftContent, "wrapper", 5));
    QCOMPARE(delegateVisible(item), true);
    QVERIFY(item = findItem<QQuickItem>(rightContent, "wrapper", 16));
    QCOMPARE(delegateVisible(item), true);
    QVERIFY(item = findItem<QQuickItem>(rightContent, "wrapper", 17));
    QCOMPARE(delegateVisible(item), false);

    model.moveItems(4, 3, 1);
    QTRY_COMPARE(QQuickItemPrivate::get(leftview)->polishScheduled, false);

    QVERIFY(item = findItem<QQuickItem>(leftContent, "wrapper", 4));
    QCOMPARE(delegateVisible(item), false);
    QVERIFY(item = findItem<QQuickItem>(leftContent, "wrapper", 5));
    QCOMPARE(delegateVisible(item), true);
    QVERIFY(item = findItem<QQuickItem>(rightContent, "wrapper", 16));
    QCOMPARE(delegateVisible(item), true);
    QVERIFY(item = findItem<QQuickItem>(rightContent, "wrapper", 17));
    QCOMPARE(delegateVisible(item), false);

    model.moveItems(16, 17, 1);
    QTRY_COMPARE(QQuickItemPrivate::get(leftview)->polishScheduled, false);

    QVERIFY(item = findItem<QQuickItem>(leftContent, "wrapper", 4));
    QCOMPARE(delegateVisible(item), false);
    QVERIFY(item = findItem<QQuickItem>(leftContent, "wrapper", 5));
    QCOMPARE(delegateVisible(item), true);
    QVERIFY(item = findItem<QQuickItem>(rightContent, "wrapper", 16));
    QCOMPARE(delegateVisible(item), true);
    QVERIFY(item = findItem<QQuickItem>(rightContent, "wrapper", 17));
    QCOMPARE(delegateVisible(item), false);

    model.moveItems(17, 16, 1);
    QTRY_COMPARE(QQuickItemPrivate::get(leftview)->polishScheduled, false);

    QVERIFY(item = findItem<QQuickItem>(leftContent, "wrapper", 4));
    QCOMPARE(delegateVisible(item), false);
    QVERIFY(item = findItem<QQuickItem>(leftContent, "wrapper", 5));
    QCOMPARE(delegateVisible(item), true);
    QVERIFY(item = findItem<QQuickItem>(rightContent, "wrapper", 16));
    QCOMPARE(delegateVisible(item), true);
    QVERIFY(item = findItem<QQuickItem>(rightContent, "wrapper", 17));
    QCOMPARE(delegateVisible(item), false);

    delete window;
}

void tst_QQuickListView::populateTransitions()
{
    QFETCH(bool, staticallyPopulate);
    QFETCH(bool, dynamicallyPopulate);
    QFETCH(bool, usePopulateTransition);

    QPointF transitionFrom(-50, -50);
    QPointF transitionVia(100, 100);
    QaimModel model_transitionFrom;
    QaimModel model_transitionVia;

    QaimModel model;
    if (staticallyPopulate) {
        for (int i = 0; i < 30; i++)
            model.addItem("item" + QString::number(i), "");
    }

    QQuickView *window = getView();
    window->rootContext()->setContextProperty("testModel", &model);
    window->rootContext()->setContextProperty("testObject", new TestObject(window->rootContext()));
    window->rootContext()->setContextProperty("usePopulateTransition", usePopulateTransition);
    window->rootContext()->setContextProperty("dynamicallyPopulate", dynamicallyPopulate);
    window->rootContext()->setContextProperty("transitionFrom", transitionFrom);
    window->rootContext()->setContextProperty("transitionVia", transitionVia);
    window->rootContext()->setContextProperty("model_transitionFrom", &model_transitionFrom);
    window->rootContext()->setContextProperty("model_transitionVia", &model_transitionVia);
    window->setSource(testFileUrl("populateTransitions.qml"));
    window->show();
    QVERIFY(QTest::qWaitForWindowExposed(window));

    QQuickListView *listview = findItem<QQuickListView>(window->rootObject(), "list");
    QVERIFY(listview);
    QQuickItem *contentItem = listview->contentItem();
    QVERIFY(contentItem);

    if (staticallyPopulate && usePopulateTransition) {
        QTRY_COMPARE(listview->property("countPopulateTransitions").toInt(), 16);
        QTRY_COMPARE(listview->property("countAddTransitions").toInt(), 0);
    } else if (dynamicallyPopulate) {
        QTRY_COMPARE(listview->property("countPopulateTransitions").toInt(), 0);
        QTRY_COMPARE(listview->property("countAddTransitions").toInt(), 16);
    } else {
        QTRY_COMPARE(QQuickItemPrivate::get(listview)->polishScheduled, false);
        QCOMPARE(listview->property("countPopulateTransitions").toInt(), 0);
        QCOMPARE(listview->property("countAddTransitions").toInt(), 0);
    }

    int itemCount = findItems<QQuickItem>(contentItem, "wrapper").count();
    for (int i=0; i < model.count() && i < itemCount; ++i) {
        QQuickItem *item = findItem<QQuickItem>(contentItem, "wrapper", i);
        QVERIFY2(item, QTest::toString(QString("Item %1 not found").arg(i)));
        QTRY_COMPARE(item->x(), 0.0);
        QTRY_COMPARE(item->y(), i*20.0);
        QQuickText *name = findItem<QQuickText>(contentItem, "textName", i);
        QVERIFY(name != 0);
        QTRY_COMPARE(name->text(), model.name(i));
    }

    listview->setProperty("countPopulateTransitions", 0);
    listview->setProperty("countAddTransitions", 0);

    // add an item and check this is done with add transition, not populate
    model.insertItem(0, "another item", "");
    QTRY_COMPARE(listview->property("countAddTransitions").toInt(), 1);
    QTRY_COMPARE(listview->property("countPopulateTransitions").toInt(), 0);

    // clear the model
    window->rootContext()->setContextProperty("testModel", QVariant());
    listview->forceLayout();
    QTRY_COMPARE(listview->count(), 0);
    QTRY_COMPARE(findItems<QQuickItem>(contentItem, "wrapper").count(), 0);
    listview->setProperty("countPopulateTransitions", 0);
    listview->setProperty("countAddTransitions", 0);

    // set to a valid model and check populate transition is run a second time
    model.clear();
    for (int i = 0; i < 30; i++)
        model.addItem("item" + QString::number(i), "");
    window->rootContext()->setContextProperty("testModel", &model);
    QTRY_COMPARE(listview->property("countPopulateTransitions").toInt(), usePopulateTransition ? 16 : 0);
    QTRY_COMPARE(listview->property("countAddTransitions").toInt(), 0);

    itemCount = findItems<QQuickItem>(contentItem, "wrapper").count();
    for (int i=0; i < model.count() && i < itemCount; ++i) {
        QQuickItem *item = findItem<QQuickItem>(contentItem, "wrapper", i);
        QVERIFY2(item, QTest::toString(QString("Item %1 not found").arg(i)));
        QTRY_COMPARE(item->x(), 0.0);
        QTRY_COMPARE(item->y(), i*20.0);
        QQuickText *name = findItem<QQuickText>(contentItem, "textName", i);
        QVERIFY(name != 0);
        QTRY_COMPARE(name->text(), model.name(i));
    }

    // reset model and check populate transition is run again
    listview->setProperty("countPopulateTransitions", 0);
    listview->setProperty("countAddTransitions", 0);
    model.reset();
    QTRY_COMPARE(listview->property("countPopulateTransitions").toInt(), usePopulateTransition ? 16 : 0);
    QTRY_COMPARE(listview->property("countAddTransitions").toInt(), 0);

    itemCount = findItems<QQuickItem>(contentItem, "wrapper").count();
    for (int i=0; i < model.count() && i < itemCount; ++i) {
        QQuickItem *item = findItem<QQuickItem>(contentItem, "wrapper", i);
        QVERIFY2(item, QTest::toString(QString("Item %1 not found").arg(i)));
        QTRY_COMPARE(item->x(), 0.0);
        QTRY_COMPARE(item->y(), i*20.0);
        QQuickText *name = findItem<QQuickText>(contentItem, "textName", i);
        QVERIFY(name != 0);
        QTRY_COMPARE(name->text(), model.name(i));
    }

    releaseView(window);
}

void tst_QQuickListView::populateTransitions_data()
{
    QTest::addColumn<bool>("staticallyPopulate");
    QTest::addColumn<bool>("dynamicallyPopulate");
    QTest::addColumn<bool>("usePopulateTransition");

    QTest::newRow("static") << true << false << true;
    QTest::newRow("static, no populate") << true << false << false;

    QTest::newRow("dynamic") << false << true << true;
    QTest::newRow("dynamic, no populate") << false << true << false;

    QTest::newRow("empty to start with") << false << false << true;
    QTest::newRow("empty to start with, no populate") << false << false << false;
}

void tst_QQuickListView::addTransitions()
{
    QFETCH(int, initialItemCount);
    QFETCH(bool, shouldAnimateTargets);
    QFETCH(qreal, contentY);
    QFETCH(int, insertionIndex);
    QFETCH(int, insertionCount);
    QFETCH(ListRange, expectedDisplacedIndexes);

    // added items should start here
    QPointF targetItems_transitionFrom(-50, -50);

    // displaced items should pass through this point
    QPointF displacedItems_transitionVia(100, 100);

    QaimModel model;
    for (int i = 0; i < initialItemCount; i++)
        model.addItem("Original item" + QString::number(i), "");
    QaimModel model_targetItems_transitionFrom;
    QaimModel model_displacedItems_transitionVia;

    QQuickView *window = getView();
    QQmlContext *ctxt = window->rootContext();
    TestObject *testObject = new TestObject;
    ctxt->setContextProperty("testModel", &model);
    ctxt->setContextProperty("model_targetItems_transitionFrom", &model_targetItems_transitionFrom);
    ctxt->setContextProperty("model_displacedItems_transitionVia", &model_displacedItems_transitionVia);
    ctxt->setContextProperty("targetItems_transitionFrom", targetItems_transitionFrom);
    ctxt->setContextProperty("displacedItems_transitionVia", displacedItems_transitionVia);
    ctxt->setContextProperty("testObject", testObject);
    window->setSource(testFileUrl("addTransitions.qml"));
    window->show();
    QVERIFY(QTest::qWaitForWindowExposed(window));

    QQuickListView *listview = findItem<QQuickListView>(window->rootObject(), "list");
    QTRY_VERIFY(listview != 0);
    QQuickItem *contentItem = listview->contentItem();
    QVERIFY(contentItem != 0);
    QTRY_COMPARE(QQuickItemPrivate::get(listview)->polishScheduled, false);

    if (contentY != 0) {
        listview->setContentY(contentY);
        QTRY_COMPARE(QQuickItemPrivate::get(listview)->polishScheduled, false);
    }

    QList<QPair<QString,QString> > expectedDisplacedValues = expectedDisplacedIndexes.getModelDataValues(model);

    // only target items that will become visible should be animated
    QList<QPair<QString, QString> > newData;
    QList<QPair<QString, QString> > expectedTargetData;
    QList<int> targetIndexes;
    if (shouldAnimateTargets) {
        for (int i=insertionIndex; i<insertionIndex+insertionCount; i++) {
            newData << qMakePair(QString("New item %1").arg(i), QString(""));

            if (i >= contentY / 20 && i < (contentY + listview->height()) / 20) {  // only grab visible items
                expectedTargetData << newData.last();
                targetIndexes << i;
            }
        }
        QVERIFY(expectedTargetData.count() > 0);
    }

    // start animation
    if (!newData.isEmpty()) {
        model.insertItems(insertionIndex, newData);
        QTRY_COMPARE(model.count(), listview->count());
        listview->forceLayout();
    }

    QList<QQuickItem *> targetItems = findItems<QQuickItem>(contentItem, "wrapper", targetIndexes);

    if (shouldAnimateTargets) {
        QTRY_COMPARE(listview->property("targetTransitionsDone").toInt(), expectedTargetData.count());
        QTRY_COMPARE(listview->property("displaceTransitionsDone").toInt(),
                     expectedDisplacedIndexes.isValid() ? expectedDisplacedIndexes.count() : 0);

        // check the target and displaced items were animated
        model_targetItems_transitionFrom.matchAgainst(expectedTargetData, "wasn't animated from target 'from' pos", "shouldn't have been animated from target 'from' pos");
        model_displacedItems_transitionVia.matchAgainst(expectedDisplacedValues, "wasn't animated with displaced anim", "shouldn't have been animated with displaced anim");

        // check attached properties
        matchItemsAndIndexes(listview->property("targetTrans_items").toMap(), model, targetIndexes);
        matchIndexLists(listview->property("targetTrans_targetIndexes").toList(), targetIndexes);
        matchItemLists(listview->property("targetTrans_targetItems").toList(), targetItems);
        if (expectedDisplacedIndexes.isValid()) {
            // adjust expectedDisplacedIndexes to their final values after the move
            QList<int> displacedIndexes = adjustIndexesForAddDisplaced(expectedDisplacedIndexes.indexes, insertionIndex, insertionCount);
            matchItemsAndIndexes(listview->property("displacedTrans_items").toMap(), model, displacedIndexes);
            matchIndexLists(listview->property("displacedTrans_targetIndexes").toList(), targetIndexes);
            matchItemLists(listview->property("displacedTrans_targetItems").toList(), targetItems);
        }

    } else {
        QTRY_COMPARE(model_targetItems_transitionFrom.count(), 0);
        QTRY_COMPARE(model_displacedItems_transitionVia.count(), 0);
    }

    QList<QQuickItem*> items = findItems<QQuickItem>(contentItem, "wrapper");
    int firstVisibleIndex = -1;
    int itemCount = items.count();
    for (int i=0; i<items.count(); i++) {
        if (items[i]->y() >= contentY) {
            QQmlExpression e(qmlContext(items[i]), items[i], "index");
            firstVisibleIndex = e.evaluate().toInt();
            break;
        }
    }
    QVERIFY2(firstVisibleIndex >= 0, QTest::toString(firstVisibleIndex));

    // verify all items moved to the correct final positions
    for (int i=firstVisibleIndex; i < model.count() && i < itemCount; ++i) {
        QQuickItem *item = findItem<QQuickItem>(contentItem, "wrapper", i);
        QVERIFY2(item, QTest::toString(QString("Item %1 not found").arg(i)));
        QTRY_COMPARE(item->y(), i*20.0);
        QQuickText *name = findItem<QQuickText>(contentItem, "textName", i);
        QVERIFY(name != 0);
        QTRY_COMPARE(name->text(), model.name(i));
    }

    releaseView(window);
    delete testObject;
}

void tst_QQuickListView::addTransitions_data()
{
    QTest::addColumn<int>("initialItemCount");
    QTest::addColumn<qreal>("contentY");
    QTest::addColumn<bool>("shouldAnimateTargets");
    QTest::addColumn<int>("insertionIndex");
    QTest::addColumn<int>("insertionCount");
    QTest::addColumn<ListRange>("expectedDisplacedIndexes");

    // if inserting before visible index, items should not appear or animate in, even if there are > 1 new items
    QTest::newRow("insert 1, just before start")
            << 30 << 20.0 << false
            << 0 << 1 << ListRange();
    QTest::newRow("insert 1, way before start")
            << 30 << 20.0 << false
            << 0 << 1 << ListRange();
    QTest::newRow("insert multiple, just before start")
            << 30 << 100.0 << false
            << 0 << 3 << ListRange();
    QTest::newRow("insert multiple, way before start")
            << 30 << 100.0 << false
            << 0 << 3 << ListRange();

    QTest::newRow("insert 1 at start")
            << 30 << 0.0 << true
            << 0 << 1 << ListRange(0, 15);
    QTest::newRow("insert multiple at start")
            << 30 << 0.0 << true
            << 0 << 3 << ListRange(0, 15);
    QTest::newRow("insert 1 at start, content y not 0")
            << 30 << 40.0 << true  // first visible is index 2, so translate the displaced indexes by 2
            << 2 << 1 << ListRange(0 + 2, 15 + 2);
    QTest::newRow("insert multiple at start, content y not 0")
            << 30 << 40.0 << true    // first visible is index 2
            << 2 << 3 << ListRange(0 + 2, 15 + 2);

    QTest::newRow("insert 1 at start, to empty list")
            << 0 << 0.0 << true
            << 0 << 1 << ListRange();
    QTest::newRow("insert multiple at start, to empty list")
            << 0 << 0.0 << true
            << 0 << 3 << ListRange();

    QTest::newRow("insert 1 at middle")
            << 30 << 0.0 << true
            << 5 << 1 << ListRange(5, 15);
    QTest::newRow("insert multiple at middle")
            << 30 << 0.0 << true
            << 5 << 3 << ListRange(5, 15);

    QTest::newRow("insert 1 at bottom")
            << 30 << 0.0 << true
            << 15 << 1 << ListRange(15, 15);
    QTest::newRow("insert multiple at bottom")
            << 30 << 0.0 << true
            << 15 << 3 << ListRange(15, 15);
    QTest::newRow("insert 1 at bottom, content y not 0")
            << 30 << 20.0 * 3 << true
            << 15 + 3 << 1 << ListRange(15 + 3, 15 + 3);
    QTest::newRow("insert multiple at bottom, content y not 0")
            << 30 << 20.0 * 3 << true
            << 15 + 3 << 3 << ListRange(15 + 3, 15 + 3);

    // items added after the last visible will not be animated in, since they
    // do not appear in the final view
    QTest::newRow("insert 1 after end")
            << 30 << 0.0 << false
            << 17 << 1 << ListRange();
    QTest::newRow("insert multiple after end")
            << 30 << 0.0 << false
            << 17 << 3 << ListRange();
}

void tst_QQuickListView::moveTransitions()
{
    QFETCH(int, initialItemCount);
    QFETCH(qreal, contentY);
    QFETCH(qreal, itemsOffsetAfterMove);
    QFETCH(int, moveFrom);
    QFETCH(int, moveTo);
    QFETCH(int, moveCount);
    QFETCH(ListRange, expectedDisplacedIndexes);

    // target and displaced items should pass through these points
    QPointF targetItems_transitionVia(-50, 50);
    QPointF displacedItems_transitionVia(100, 100);

    QaimModel model;
    for (int i = 0; i < initialItemCount; i++)
        model.addItem("Original item" + QString::number(i), "");
    QaimModel model_targetItems_transitionVia;
    QaimModel model_displacedItems_transitionVia;

    QQuickView *window = getView();
    QQmlContext *ctxt = window->rootContext();
    TestObject *testObject = new TestObject;
    ctxt->setContextProperty("testModel", &model);
    ctxt->setContextProperty("model_targetItems_transitionVia", &model_targetItems_transitionVia);
    ctxt->setContextProperty("model_displacedItems_transitionVia", &model_displacedItems_transitionVia);
    ctxt->setContextProperty("targetItems_transitionVia", targetItems_transitionVia);
    ctxt->setContextProperty("displacedItems_transitionVia", displacedItems_transitionVia);
    ctxt->setContextProperty("testObject", testObject);
    window->setSource(testFileUrl("moveTransitions.qml"));
    window->show();
    QVERIFY(QTest::qWaitForWindowExposed(window));

    QQuickListView *listview = findItem<QQuickListView>(window->rootObject(), "list");
    QTRY_VERIFY(listview != 0);
    QQuickItem *contentItem = listview->contentItem();
    QVERIFY(contentItem != 0);
    QQuickText *name;

    if (contentY != 0) {
        listview->setContentY(contentY);
        QTRY_COMPARE(QQuickItemPrivate::get(listview)->polishScheduled, false);
    }

    QList<QPair<QString,QString> > expectedDisplacedValues = expectedDisplacedIndexes.getModelDataValues(model);

    // Items moving to *or* from visible positions should be animated.
    // Otherwise, they should not be animated.
    QList<QPair<QString, QString> > expectedTargetData;
    QList<int> targetIndexes;
    for (int i=moveFrom; i<moveFrom+moveCount; i++) {
        int toIndex = moveTo + (i - moveFrom);
        if (i <= (contentY + listview->height()) / 20
                || toIndex < (contentY + listview->height()) / 20) {
            expectedTargetData << qMakePair(model.name(i), model.number(i));
            targetIndexes << i;
        }
    }
    // ViewTransition.index provides the indices that items are moving to, not from
    targetIndexes = adjustIndexesForMove(targetIndexes, moveFrom, moveTo, moveCount);

    // start animation
    model.moveItems(moveFrom, moveTo, moveCount);

    QTRY_COMPARE(listview->property("targetTransitionsDone").toInt(), expectedTargetData.count());
    QTRY_COMPARE(listview->property("displaceTransitionsDone").toInt(),
                 expectedDisplacedIndexes.isValid() ? expectedDisplacedIndexes.count() : 0);

    QList<QQuickItem *> targetItems = findItems<QQuickItem>(contentItem, "wrapper", targetIndexes);

    // check the target and displaced items were animated
    model_targetItems_transitionVia.matchAgainst(expectedTargetData, "wasn't animated from target 'from' pos", "shouldn't have been animated from target 'from' pos");
    model_displacedItems_transitionVia.matchAgainst(expectedDisplacedValues, "wasn't animated with displaced anim", "shouldn't have been animated with displaced anim");

    // check attached properties
    matchItemsAndIndexes(listview->property("targetTrans_items").toMap(), model, targetIndexes);
    matchIndexLists(listview->property("targetTrans_targetIndexes").toList(), targetIndexes);
    matchItemLists(listview->property("targetTrans_targetItems").toList(), targetItems);
    if (expectedDisplacedIndexes.isValid()) {
        // adjust expectedDisplacedIndexes to their final values after the move
        QList<int> displacedIndexes = adjustIndexesForMove(expectedDisplacedIndexes.indexes, moveFrom, moveTo, moveCount);
        matchItemsAndIndexes(listview->property("displacedTrans_items").toMap(), model, displacedIndexes);
        matchIndexLists(listview->property("displacedTrans_targetIndexes").toList(), targetIndexes);
        matchItemLists(listview->property("displacedTrans_targetItems").toList(), targetItems);
    }

    QList<QQuickItem*> items = findItems<QQuickItem>(contentItem, "wrapper");
    int firstVisibleIndex = -1;
    for (int i=0; i<items.count(); i++) {
        if (items[i]->y() >= contentY) {
            QQmlExpression e(qmlContext(items[i]), items[i], "index");
            firstVisibleIndex = e.evaluate().toInt();
            break;
        }
    }
    QVERIFY2(firstVisibleIndex >= 0, QTest::toString(firstVisibleIndex));

    // verify all items moved to the correct final positions
    int itemCount = findItems<QQuickItem>(contentItem, "wrapper").count();
    for (int i=firstVisibleIndex; i < model.count() && i < itemCount; ++i) {
        QQuickItem *item = findItem<QQuickItem>(contentItem, "wrapper", i);
        QVERIFY2(item, QTest::toString(QString("Item %1 not found").arg(i)));
        QTRY_COMPARE(item->y(), i*20.0 + itemsOffsetAfterMove);
        name = findItem<QQuickText>(contentItem, "textName", i);
        QVERIFY(name != 0);
        QTRY_COMPARE(name->text(), model.name(i));
    }

    releaseView(window);
    delete testObject;
}

void tst_QQuickListView::moveTransitions_data()
{
    QTest::addColumn<int>("initialItemCount");
    QTest::addColumn<qreal>("contentY");
    QTest::addColumn<qreal>("itemsOffsetAfterMove");
    QTest::addColumn<int>("moveFrom");
    QTest::addColumn<int>("moveTo");
    QTest::addColumn<int>("moveCount");
    QTest::addColumn<ListRange>("expectedDisplacedIndexes");

    // when removing from above the visible, all items shift down depending on how many
    // items have been removed from above the visible
    QTest::newRow("move from above view, outside visible items, move 1") << 30 << 4*20.0 << 20.0
            << 1 << 10 << 1 << ListRange(11, 15+4);
    QTest::newRow("move from above view, outside visible items, move 1 (first item)") << 30 << 4*20.0 << 20.0
            << 0 << 10 << 1 << ListRange(11, 15+4);
    QTest::newRow("move from above view, outside visible items, move multiple") << 30 << 4*20.0 << 2*20.0
            << 1 << 10 << 2 << ListRange(12, 15+4);
    QTest::newRow("move from above view, outside visible items, move multiple (first item)") << 30 << 4*20.0 << 3*20.0
            << 0 << 10 << 3 << ListRange(13, 15+4);
    QTest::newRow("move from above view, mix of visible/non-visible") << 30 << 4*20.0 << 3*20.0
            << 1 << 10 << 5 << ListRange(6, 14) + ListRange(15, 15+4);
    QTest::newRow("move from above view, mix of visible/non-visible (move first)") << 30 << 4*20.0 << 4*20.0
            << 0 << 10 << 5 << ListRange(5, 14) + ListRange(15, 15+4);

    QTest::newRow("move within view, move 1 down") << 30 << 0.0 << 0.0
            << 1 << 10 << 1 << ListRange(2, 10);
    QTest::newRow("move within view, move 1 down, move first item") << 30 << 0.0 << 0.0
            << 0 << 10 << 1 << ListRange(1, 10);
    QTest::newRow("move within view, move 1 down, move first item, contentY not 0") << 30 << 4*20.0 << 0.0
            << 0+4 << 10+4 << 1 << ListRange(1+4, 10+4);
    QTest::newRow("move within view, move 1 down, to last item") << 30 << 0.0 << 0.0
            << 10 << 15 << 1 << ListRange(11, 15);
    QTest::newRow("move within view, move first->last") << 30 << 0.0 << 0.0
            << 0 << 15 << 1 << ListRange(1, 15);

    QTest::newRow("move within view, move multiple down") << 30 << 0.0 << 0.0
            << 1 << 10 << 3 << ListRange(4, 12);
    QTest::newRow("move within view, move multiple down, move first item") << 30 << 0.0 << 0.0
            << 0 << 10 << 3 << ListRange(3, 12);
    QTest::newRow("move within view, move multiple down, move first item, contentY not 0") << 30 << 4*20.0 << 0.0
            << 0+4 << 10+4 << 3 << ListRange(3+4, 12+4);
    QTest::newRow("move within view, move multiple down, displace last item") << 30 << 0.0 << 0.0
            << 5 << 13 << 3 << ListRange(8, 15);
    QTest::newRow("move within view, move multiple down, move first->last") << 30 << 0.0 << 0.0
            << 0 << 13 << 3 << ListRange(3, 15);

    QTest::newRow("move within view, move 1 up") << 30 << 0.0 << 0.0
            << 10 << 1 << 1 << ListRange(1, 9);
    QTest::newRow("move within view, move 1 up, move to first index") << 30 << 0.0 << 0.0
            << 10 << 0 << 1 << ListRange(0, 9);
    QTest::newRow("move within view, move 1 up, move to first index, contentY not 0") << 30 << 4*20.0 << 0.0
            << 10+4 << 0+4 << 1 << ListRange(0+4, 9+4);
    QTest::newRow("move within view, move 1 up, move to first index, contentY not on item border") << 30 << 4*20.0 - 10 << 0.0
            << 10+4 << 0+4 << 1 << ListRange(0+4, 9+4);
    QTest::newRow("move within view, move 1 up, move last item") << 30 << 0.0 << 0.0
            << 15 << 10 << 1 << ListRange(10, 14);
    QTest::newRow("move within view, move 1 up, move last->first") << 30 << 0.0 << 0.0
            << 15 << 0 << 1 << ListRange(0, 14);

    QTest::newRow("move within view, move multiple up") << 30 << 0.0 << 0.0
            << 10 << 1 << 3 << ListRange(1, 9);
    QTest::newRow("move within view, move multiple up, move to first index") << 30 << 0.0 << 0.0
            << 10 << 0 << 3 << ListRange(0, 9);
    QTest::newRow("move within view, move multiple up, move to first index, contentY not 0") << 30 << 4*20.0 << 0.0
            << 10+4 << 0+4 << 3 << ListRange(0+4, 9+4);
    QTest::newRow("move within view, move multiple up, move last item") << 30 << 0.0 << 0.0
            << 13 << 5 << 3 << ListRange(5, 12);
    QTest::newRow("move within view, move multiple up, move last->first") << 30 << 0.0 << 0.0
            << 13 << 0 << 3 << ListRange(0, 12);

    QTest::newRow("move from below view, move 1 up, move to top") << 30 << 0.0 << 0.0
            << 20 << 0 << 1 << ListRange(0, 15);
    QTest::newRow("move from below view, move 1 up, move to top, contentY not 0") << 30 << 4*20.0 << 0.0
            << 25 << 4 << 1 << ListRange(0+4, 15+4);
    QTest::newRow("move from below view, move multiple up, move to top") << 30 << 0.0 << 0.0
            << 20 << 0 << 3 << ListRange(0, 15);
    QTest::newRow("move from below view, move multiple up, move to top, contentY not 0") << 30 << 4*20.0 << 0.0
            << 25 << 4 << 3 << ListRange(0+4, 15+4);

    QTest::newRow("move from below view, move 1 up, move to bottom") << 30 << 0.0 << 0.0
            << 20 << 15 << 1 << ListRange(15, 15);
    QTest::newRow("move from below view, move 1 up, move to bottom, contentY not 0") << 30 << 4*20.0 << 0.0
            << 25 << 15+4 << 1 << ListRange(15+4, 15+4);
    QTest::newRow("move from below view, move multiple up, move to bottom") << 30 << 0.0 << 0.0
            << 20 << 15 << 3 << ListRange(15, 15);
    QTest::newRow("move from below view, move multiple up, move to bottom, contentY not 0") << 30 << 4*20.0 << 0.0
            << 25 << 15+4 << 3 << ListRange(15+4, 15+4);
}

void tst_QQuickListView::removeTransitions()
{
    QFETCH(int, initialItemCount);
    QFETCH(bool, shouldAnimateTargets);
    QFETCH(qreal, contentY);
    QFETCH(int, removalIndex);
    QFETCH(int, removalCount);
    QFETCH(ListRange, expectedDisplacedIndexes);

    // added items should end here
    QPointF targetItems_transitionTo(-50, -50);

    // displaced items should pass through this points
    QPointF displacedItems_transitionVia(100, 100);

    QaimModel model;
    for (int i = 0; i < initialItemCount; i++)
        model.addItem("Original item" + QString::number(i), "");
    QaimModel model_targetItems_transitionTo;
    QaimModel model_displacedItems_transitionVia;

    QQuickView *window = getView();
    QQmlContext *ctxt = window->rootContext();
    TestObject *testObject = new TestObject;
    ctxt->setContextProperty("testModel", &model);
    ctxt->setContextProperty("model_targetItems_transitionTo", &model_targetItems_transitionTo);
    ctxt->setContextProperty("model_displacedItems_transitionVia", &model_displacedItems_transitionVia);
    ctxt->setContextProperty("targetItems_transitionTo", targetItems_transitionTo);
    ctxt->setContextProperty("displacedItems_transitionVia", displacedItems_transitionVia);
    ctxt->setContextProperty("testObject", testObject);
    window->setSource(testFileUrl("removeTransitions.qml"));
    window->show();
    QVERIFY(QTest::qWaitForWindowExposed(window));

    QQuickListView *listview = findItem<QQuickListView>(window->rootObject(), "list");
    QTRY_VERIFY(listview != 0);
    QQuickItem *contentItem = listview->contentItem();
    QVERIFY(contentItem != 0);
    QTRY_COMPARE(QQuickItemPrivate::get(listview)->polishScheduled, false);

    if (contentY != 0) {
        listview->setContentY(contentY);
        QTRY_COMPARE(QQuickItemPrivate::get(listview)->polishScheduled, false);
    }

    QList<QPair<QString,QString> > expectedDisplacedValues = expectedDisplacedIndexes.getModelDataValues(model);

    // only target items that are visible should be animated
    QList<QPair<QString, QString> > expectedTargetData;
    QList<int> targetIndexes;
    if (shouldAnimateTargets) {
        for (int i=removalIndex; i<removalIndex+removalCount; i++) {
            if (i >= contentY / 20 && i < (contentY + listview->height()) / 20) {
                expectedTargetData << qMakePair(model.name(i), model.number(i));
                targetIndexes << i;
            }
        }
        QVERIFY(expectedTargetData.count() > 0);
    }

    // calculate targetItems and expectedTargets before model changes
    QList<QQuickItem *> targetItems = findItems<QQuickItem>(contentItem, "wrapper", targetIndexes);
    QVariantMap expectedTargets;
    for (int i=0; i<targetIndexes.count(); i++)
        expectedTargets[model.name(targetIndexes[i])] = targetIndexes[i];

    // start animation
    model.removeItems(removalIndex, removalCount);
    QTRY_COMPARE(model.count(), listview->count());

    if (shouldAnimateTargets) {
        QTRY_COMPARE(listview->property("targetTransitionsDone").toInt(), expectedTargetData.count());
        QTRY_COMPARE(listview->property("displaceTransitionsDone").toInt(),
                     expectedDisplacedIndexes.isValid() ? expectedDisplacedIndexes.count() : 0);

        // check the target and displaced items were animated
        model_targetItems_transitionTo.matchAgainst(expectedTargetData, "wasn't animated to target 'to' pos", "shouldn't have been animated to target 'to' pos");
        model_displacedItems_transitionVia.matchAgainst(expectedDisplacedValues, "wasn't animated with displaced anim", "shouldn't have been animated with displaced anim");

        // check attached properties
        QCOMPARE(listview->property("targetTrans_items").toMap(), expectedTargets);
        matchIndexLists(listview->property("targetTrans_targetIndexes").toList(), targetIndexes);
        matchItemLists(listview->property("targetTrans_targetItems").toList(), targetItems);
        if (expectedDisplacedIndexes.isValid()) {
            // adjust expectedDisplacedIndexes to their final values after the move
            QList<int> displacedIndexes = adjustIndexesForRemoveDisplaced(expectedDisplacedIndexes.indexes, removalIndex, removalCount);
            matchItemsAndIndexes(listview->property("displacedTrans_items").toMap(), model, displacedIndexes);
            matchIndexLists(listview->property("displacedTrans_targetIndexes").toList(), targetIndexes);
            matchItemLists(listview->property("displacedTrans_targetItems").toList(), targetItems);
        }
    } else {
        QTRY_COMPARE(model_targetItems_transitionTo.count(), 0);
        QTRY_COMPARE(model_displacedItems_transitionVia.count(), 0);
    }

    QList<QQuickItem*> items = findItems<QQuickItem>(contentItem, "wrapper");
    int firstVisibleIndex = -1;
    int itemCount = items.count();

    for (int i=0; i<items.count(); i++) {
        QQmlExpression e(qmlContext(items[i]), items[i], "index");
        int index = e.evaluate().toInt();
        if (firstVisibleIndex < 0 && items[i]->y() >= contentY)
            firstVisibleIndex = index;
        if (index < 0)
            itemCount--;    // exclude deleted items
    }
    QVERIFY2(firstVisibleIndex >= 0, QTest::toString(firstVisibleIndex));

    // verify all items moved to the correct final positions
    for (int i=firstVisibleIndex; i < model.count() && i < itemCount; ++i) {
        QQuickItem *item = findItem<QQuickItem>(contentItem, "wrapper", i);
        QVERIFY2(item, QTest::toString(QString("Item %1 not found").arg(i)));
        QCOMPARE(item->x(), 0.0);
        QCOMPARE(item->y(), contentY + (i-firstVisibleIndex) * 20.0);
        QQuickText *name = findItem<QQuickText>(contentItem, "textName", i);
        QVERIFY(name != 0);
        QTRY_COMPARE(name->text(), model.name(i));
    }

    releaseView(window);
    delete testObject;
}

void tst_QQuickListView::removeTransitions_data()
{
    QTest::addColumn<int>("initialItemCount");
    QTest::addColumn<qreal>("contentY");
    QTest::addColumn<bool>("shouldAnimateTargets");
    QTest::addColumn<int>("removalIndex");
    QTest::addColumn<int>("removalCount");
    QTest::addColumn<ListRange>("expectedDisplacedIndexes");

    // All items that are visible following the remove operation should be animated.
    // Remove targets that are outside of the view should not be animated.

    QTest::newRow("remove 1 before start")
            << 30 << 20.0 * 3 << false
            << 2 << 1 << ListRange();
    QTest::newRow("remove multiple, all before start")
            << 30 << 20.0 * 3 << false
            << 0 << 3 << ListRange();
    QTest::newRow("remove mix of before and after start")
            << 30 << 20.0 * 3 << true
            << 2 << 3 << ListRange(5, 20);  // 5-20 are visible after the remove

    QTest::newRow("remove 1 from start")
            << 30 << 0.0 << true
            << 0 << 1 << ListRange(1, 16);  // 1-16 are visible after the remove
    QTest::newRow("remove multiple from start")
            << 30 << 0.0 << true
            << 0 << 3 << ListRange(3, 18);  // 3-18 are visible after the remove
    QTest::newRow("remove 1 from start, content y not 0")
            << 30 << 20.0 * 2 << true  // first visible is index 2, so translate the displaced indexes by 2
            << 2 << 1 << ListRange(1 + 2, 16 + 2);
    QTest::newRow("remove multiple from start, content y not 0")
            << 30 << 20.0 * 2 << true    // first visible is index 2
            << 2 << 3 << ListRange(3 + 2, 18 + 2);

    QTest::newRow("remove 1 from middle")
            << 30 << 0.0 << true
            << 5 << 1 << ListRange(6, 16);
    QTest::newRow("remove multiple from middle")
            << 30 << 0.0 << true
            << 5 << 3 << ListRange(8, 18);


    QTest::newRow("remove 1 from bottom")
            << 30 << 0.0 << true
            << 15 << 1 << ListRange(16, 16);

    // remove 15, 16, 17
    // 15 will animate as the target item, 16 & 17 won't be animated since they are outside
    // the view, and 18 will be animated as the displaced item to replace the last item
    QTest::newRow("remove multiple from bottom")
            << 30 << 0.0 << true
            << 15 << 3 << ListRange(18, 18);

    QTest::newRow("remove 1 from bottom, content y not 0")
            << 30 << 20.0 * 2 << true
            << 15 + 2 << 1 << ListRange(16 + 2, 16 + 2);
    QTest::newRow("remove multiple from bottom, content y not 0")
            << 30 << 20.0 * 2 << true
            << 15 + 2 << 3 << ListRange(18 + 2, 18 + 2);


    QTest::newRow("remove 1 after end")
            << 30 << 0.0 << false
            << 17 << 1 << ListRange();
    QTest::newRow("remove multiple after end")
            << 30 << 0.0 << false
            << 17 << 3 << ListRange();
}

void tst_QQuickListView::displacedTransitions()
{
    QFETCH(bool, useDisplaced);
    QFETCH(bool, displacedEnabled);
    QFETCH(bool, useAddDisplaced);
    QFETCH(bool, addDisplacedEnabled);
    QFETCH(bool, useMoveDisplaced);
    QFETCH(bool, moveDisplacedEnabled);
    QFETCH(bool, useRemoveDisplaced);
    QFETCH(bool, removeDisplacedEnabled);
    QFETCH(ListChange, change);
    QFETCH(ListRange, expectedDisplacedIndexes);

    QaimModel model;
    for (int i = 0; i < 30; i++)
        model.addItem("Original item" + QString::number(i), "");
    QaimModel model_displaced_transitionVia;
    QaimModel model_addDisplaced_transitionVia;
    QaimModel model_moveDisplaced_transitionVia;
    QaimModel model_removeDisplaced_transitionVia;

    QPointF displaced_transitionVia(-50, -100);
    QPointF addDisplaced_transitionVia(-150, 100);
    QPointF moveDisplaced_transitionVia(50, -100);
    QPointF removeDisplaced_transitionVia(150, 100);

    QQuickView *window = getView();
    QQmlContext *ctxt = window->rootContext();
    TestObject *testObject = new TestObject(window);
    ctxt->setContextProperty("testModel", &model);
    ctxt->setContextProperty("testObject", testObject);
    ctxt->setContextProperty("model_displaced_transitionVia", &model_displaced_transitionVia);
    ctxt->setContextProperty("model_addDisplaced_transitionVia", &model_addDisplaced_transitionVia);
    ctxt->setContextProperty("model_moveDisplaced_transitionVia", &model_moveDisplaced_transitionVia);
    ctxt->setContextProperty("model_removeDisplaced_transitionVia", &model_removeDisplaced_transitionVia);
    ctxt->setContextProperty("displaced_transitionVia", displaced_transitionVia);
    ctxt->setContextProperty("addDisplaced_transitionVia", addDisplaced_transitionVia);
    ctxt->setContextProperty("moveDisplaced_transitionVia", moveDisplaced_transitionVia);
    ctxt->setContextProperty("removeDisplaced_transitionVia", removeDisplaced_transitionVia);
    ctxt->setContextProperty("useDisplaced", useDisplaced);
    ctxt->setContextProperty("displacedEnabled", displacedEnabled);
    ctxt->setContextProperty("useAddDisplaced", useAddDisplaced);
    ctxt->setContextProperty("addDisplacedEnabled", addDisplacedEnabled);
    ctxt->setContextProperty("useMoveDisplaced", useMoveDisplaced);
    ctxt->setContextProperty("moveDisplacedEnabled", moveDisplacedEnabled);
    ctxt->setContextProperty("useRemoveDisplaced", useRemoveDisplaced);
    ctxt->setContextProperty("removeDisplacedEnabled", removeDisplacedEnabled);
    window->setSource(testFileUrl("displacedTransitions.qml"));
    window->show();
    QVERIFY(QTest::qWaitForWindowExposed(window));


    QQuickListView *listview = findItem<QQuickListView>(window->rootObject(), "list");
    QTRY_VERIFY(listview != 0);
    QQuickItem *contentItem = listview->contentItem();
    QVERIFY(contentItem != 0);
    QTRY_COMPARE(QQuickItemPrivate::get(listview)->polishScheduled, false);

    QList<QPair<QString,QString> > expectedDisplacedValues = expectedDisplacedIndexes.getModelDataValues(model);
    listview->setProperty("displaceTransitionsDone", false);

    switch (change.type) {
        case ListChange::Inserted:
        {
            QList<QPair<QString, QString> > targetItemData;
            for (int i=change.index; i<change.index + change.count; ++i)
                targetItemData << qMakePair(QString("new item %1").arg(i), QString::number(i));
            model.insertItems(change.index, targetItemData);
            QTRY_COMPARE(model.count(), listview->count());
            break;
        }
        case ListChange::Removed:
            model.removeItems(change.index, change.count);
            QTRY_COMPARE(model.count(), listview->count());
            break;
        case ListChange::Moved:
            model.moveItems(change.index, change.to, change.count);
            QTRY_COMPARE(QQuickItemPrivate::get(listview)->polishScheduled, false);
            break;
        case ListChange::SetCurrent:
        case ListChange::SetContentY:
        case ListChange::Polish:
            break;
    }
    listview->forceLayout();

    QVariantList resultTargetIndexes = listview->property("displacedTargetIndexes").toList();
    QVariantList resultTargetItems = listview->property("displacedTargetItems").toList();

    if ((useDisplaced && displacedEnabled)
            || (useAddDisplaced && addDisplacedEnabled)
            || (useMoveDisplaced && moveDisplacedEnabled)
            || (useRemoveDisplaced && removeDisplacedEnabled)) {
        QTRY_VERIFY(listview->property("displaceTransitionsDone").toBool());

        // check the correct number of target items and indexes were received
        QCOMPARE(resultTargetIndexes.count(), expectedDisplacedIndexes.count());
        for (int i=0; i<resultTargetIndexes.count(); i++)
            QCOMPARE(resultTargetIndexes[i].value<QList<int> >().count(), change.count);
        QCOMPARE(resultTargetItems.count(), expectedDisplacedIndexes.count());
        for (int i=0; i<resultTargetItems.count(); i++)
            QCOMPARE(resultTargetItems[i].toList().count(), change.count);
    } else {
        QCOMPARE(resultTargetIndexes.count(), 0);
        QCOMPARE(resultTargetItems.count(), 0);
    }

    if (change.type == ListChange::Inserted && useAddDisplaced && addDisplacedEnabled)
        model_addDisplaced_transitionVia.matchAgainst(expectedDisplacedValues, "wasn't animated with add displaced", "shouldn't have been animated with add displaced");
    else
        QCOMPARE(model_addDisplaced_transitionVia.count(), 0);
    if (change.type == ListChange::Moved && useMoveDisplaced && moveDisplacedEnabled)
        model_moveDisplaced_transitionVia.matchAgainst(expectedDisplacedValues, "wasn't animated with move displaced", "shouldn't have been animated with move displaced");
    else
        QCOMPARE(model_moveDisplaced_transitionVia.count(), 0);
    if (change.type == ListChange::Removed && useRemoveDisplaced && removeDisplacedEnabled)
        model_removeDisplaced_transitionVia.matchAgainst(expectedDisplacedValues, "wasn't animated with remove displaced", "shouldn't have been animated with remove displaced");
    else
        QCOMPARE(model_removeDisplaced_transitionVia.count(), 0);

    if (useDisplaced && displacedEnabled
            && ( (change.type == ListChange::Inserted && (!useAddDisplaced || !addDisplacedEnabled))
                 || (change.type == ListChange::Moved && (!useMoveDisplaced || !moveDisplacedEnabled))
                 || (change.type == ListChange::Removed && (!useRemoveDisplaced || !removeDisplacedEnabled))) ) {
        model_displaced_transitionVia.matchAgainst(expectedDisplacedValues, "wasn't animated with generic displaced", "shouldn't have been animated with generic displaced");
    } else {
        QCOMPARE(model_displaced_transitionVia.count(), 0);
    }

    // verify all items moved to the correct final positions
    QList<QQuickItem*> items = findItems<QQuickItem>(contentItem, "wrapper");
    for (int i=0; i < model.count() && i < items.count(); ++i) {
        QQuickItem *item = findItem<QQuickItem>(contentItem, "wrapper", i);
        QVERIFY2(item, QTest::toString(QString("Item %1 not found").arg(i)));
        QCOMPARE(item->x(), 0.0);
        QCOMPARE(item->y(), i * 20.0);
        QQuickText *name = findItem<QQuickText>(contentItem, "textName", i);
        QVERIFY(name != 0);
        QTRY_COMPARE(name->text(), model.name(i));
    }

    releaseView(window);
}

void tst_QQuickListView::displacedTransitions_data()
{
    QTest::addColumn<bool>("useDisplaced");
    QTest::addColumn<bool>("displacedEnabled");
    QTest::addColumn<bool>("useAddDisplaced");
    QTest::addColumn<bool>("addDisplacedEnabled");
    QTest::addColumn<bool>("useMoveDisplaced");
    QTest::addColumn<bool>("moveDisplacedEnabled");
    QTest::addColumn<bool>("useRemoveDisplaced");
    QTest::addColumn<bool>("removeDisplacedEnabled");
    QTest::addColumn<ListChange>("change");
    QTest::addColumn<ListRange>("expectedDisplacedIndexes");

    QTest::newRow("no displaced transitions at all")
            << false << false
            << false << false
            << false << false
            << false << false
            << ListChange::insert(0, 1) << ListRange(0, 15);

    QTest::newRow("just displaced")
            << true << true
            << false << false
            << false << false
            << false << false
            << ListChange::insert(0, 1) << ListRange(0, 15);

    QTest::newRow("just displaced (not enabled)")
            << true << false
            << false << false
            << false << false
            << false << false
            << ListChange::insert(0, 1) << ListRange(0, 15);

    QTest::newRow("displaced + addDisplaced")
            << true << true
            << true << true
            << false << false
            << false << false
            << ListChange::insert(0, 1) << ListRange(0, 15);

    QTest::newRow("displaced + addDisplaced (not enabled)")
            << true << true
            << true << false
            << false << false
            << false << false
            << ListChange::insert(0, 1) << ListRange(0, 15);

    QTest::newRow("displaced + moveDisplaced")
            << true << true
            << false << false
            << true << true
            << false << false
            << ListChange::move(0, 10, 1) << ListRange(1, 10);

    QTest::newRow("displaced + moveDisplaced (not enabled)")
            << true << true
            << false << false
            << true << false
            << false << false
            << ListChange::move(0, 10, 1) << ListRange(1, 10);

    QTest::newRow("displaced + removeDisplaced")
            << true << true
            << false << false
            << false << false
            << true << true
            << ListChange::remove(0, 1) << ListRange(1, 16);

    QTest::newRow("displaced + removeDisplaced (not enabled)")
            << true << true
            << false << false
            << false << false
            << true << false
            << ListChange::remove(0, 1) << ListRange(1, 16);


    QTest::newRow("displaced + add, should use generic displaced for a remove")
            << true << true
            << true << true
            << false << false
            << true << false
            << ListChange::remove(0, 1) << ListRange(1, 16);
}

void tst_QQuickListView::multipleTransitions()
{
    // Tests that if you interrupt a transition in progress with another action that
    // cancels the previous transition, the resulting items are still placed correctly.

    QFETCH(int, initialCount);
    QFETCH(qreal, contentY);
    QFETCH(QList<ListChange>, changes);
    QFETCH(bool, enableAddTransitions);
    QFETCH(bool, enableMoveTransitions);
    QFETCH(bool, enableRemoveTransitions);
    QFETCH(bool, rippleAddDisplaced);

    QPointF addTargets_transitionFrom(-50, -50);
    QPointF addDisplaced_transitionFrom(-50, 50);
    QPointF moveTargets_transitionFrom(50, -50);
    QPointF moveDisplaced_transitionFrom(50, 50);
    QPointF removeTargets_transitionTo(-100, 300);
    QPointF removeDisplaced_transitionFrom(100, 300);

    QaimModel model;
    for (int i = 0; i < initialCount; i++)
        model.addItem("Original item" + QString::number(i), "");

    QQuickView *window = getView();
    QQmlContext *ctxt = window->rootContext();
    TestObject *testObject = new TestObject;
    ctxt->setContextProperty("testModel", &model);
    ctxt->setContextProperty("testObject", testObject);
    ctxt->setContextProperty("addTargets_transitionFrom", addTargets_transitionFrom);
    ctxt->setContextProperty("addDisplaced_transitionFrom", addDisplaced_transitionFrom);
    ctxt->setContextProperty("moveTargets_transitionFrom", moveTargets_transitionFrom);
    ctxt->setContextProperty("moveDisplaced_transitionFrom", moveDisplaced_transitionFrom);
    ctxt->setContextProperty("removeTargets_transitionTo", removeTargets_transitionTo);
    ctxt->setContextProperty("removeDisplaced_transitionFrom", removeDisplaced_transitionFrom);
    ctxt->setContextProperty("enableAddTransitions", enableAddTransitions);
    ctxt->setContextProperty("enableMoveTransitions", enableMoveTransitions);
    ctxt->setContextProperty("enableRemoveTransitions", enableRemoveTransitions);
    ctxt->setContextProperty("rippleAddDisplaced", rippleAddDisplaced);
    window->setSource(testFileUrl("multipleTransitions.qml"));
    window->show();
    QVERIFY(QTest::qWaitForWindowExposed(window));

    QQuickListView *listview = findItem<QQuickListView>(window->rootObject(), "list");
    QTRY_VERIFY(listview != 0);
    QQuickItem *contentItem = listview->contentItem();
    QVERIFY(contentItem != 0);
    QTRY_COMPARE(QQuickItemPrivate::get(listview)->polishScheduled, false);

    if (contentY != 0) {
        listview->setContentY(contentY);
        QTRY_COMPARE(QQuickItemPrivate::get(listview)->polishScheduled, false);
    }

    int timeBetweenActions = window->rootObject()->property("timeBetweenActions").toInt();

    for (int i=0; i<changes.count(); i++) {
        switch (changes[i].type) {
            case ListChange::Inserted:
            {
                QList<QPair<QString, QString> > targetItems;
                for (int j=changes[i].index; j<changes[i].index + changes[i].count; ++j)
                    targetItems << qMakePair(QString("new item %1").arg(j), QString::number(j));
                model.insertItems(changes[i].index, targetItems);
                QTRY_COMPARE(model.count(), listview->count());
                if (i == changes.count() - 1) {
                    QTRY_VERIFY(!listview->property("runningAddTargets").toBool());
                    QTRY_VERIFY(!listview->property("runningAddDisplaced").toBool());
                } else {
                    QTest::qWait(timeBetweenActions);
                }
                break;
            }
            case ListChange::Removed:
                model.removeItems(changes[i].index, changes[i].count);
                QTRY_COMPARE(model.count(), listview->count());
                if (i == changes.count() - 1) {
                    QTRY_VERIFY(!listview->property("runningRemoveTargets").toBool());
                    QTRY_VERIFY(!listview->property("runningRemoveDisplaced").toBool());
                } else {
                    QTest::qWait(timeBetweenActions);
                }
                break;
            case ListChange::Moved:
                model.moveItems(changes[i].index, changes[i].to, changes[i].count);
                QTRY_COMPARE(QQuickItemPrivate::get(listview)->polishScheduled, false);
                if (i == changes.count() - 1) {
                    QTRY_VERIFY(!listview->property("runningMoveTargets").toBool());
                    QTRY_VERIFY(!listview->property("runningMoveDisplaced").toBool());
                } else {
                    QTest::qWait(timeBetweenActions);
                }
                break;
            case ListChange::SetCurrent:
                listview->setCurrentIndex(changes[i].index);
                break;
            case ListChange::SetContentY:
                listview->setContentY(changes[i].pos);
                QTRY_COMPARE(QQuickItemPrivate::get(listview)->polishScheduled, false);
                break;
            case ListChange::Polish:
                break;
        }
    }
    listview->forceLayout();
    QTest::qWait(200);
    QCOMPARE(listview->count(), model.count());

    // verify all items moved to the correct final positions
    QList<QQuickItem*> items = findItems<QQuickItem>(contentItem, "wrapper");
    for (int i=0; i < model.count() && i < items.count(); ++i) {
        QQuickItem *item = findItem<QQuickItem>(contentItem, "wrapper", i);
        QVERIFY2(item, QTest::toString(QString("Item %1 not found").arg(i)));
        QTRY_COMPARE(item->x(), 0.0);
        QTRY_COMPARE(item->y(), i*20.0);
        QQuickText *name = findItem<QQuickText>(contentItem, "textName", i);
        QVERIFY(name != 0);
        QTRY_COMPARE(name->text(), model.name(i));
    }

    releaseView(window);
    delete testObject;
}

void tst_QQuickListView::multipleTransitions_data()
{
    QTest::addColumn<int>("initialCount");
    QTest::addColumn<qreal>("contentY");
    QTest::addColumn<QList<ListChange> >("changes");
    QTest::addColumn<bool>("enableAddTransitions");
    QTest::addColumn<bool>("enableMoveTransitions");
    QTest::addColumn<bool>("enableRemoveTransitions");
    QTest::addColumn<bool>("rippleAddDisplaced");

    // the added item and displaced items should move to final dest correctly
    QTest::newRow("add item, then move it immediately") << 10 << 0.0 << (QList<ListChange>()
            << ListChange::insert(0, 1)
            << ListChange::move(0, 3, 1)
            )
            << true << true << true << false;

    // items affected by the add should change from move to add transition
    QTest::newRow("move, then insert item before the moved item") << 20 << 0.0 << (QList<ListChange>()
            << ListChange::move(1, 10, 3)
            << ListChange::insert(0, 1)
            )
            << true << true << true << false;

    // items should be placed correctly if you trigger a transition then refill for that index
    QTest::newRow("add at 0, flick down, flick back to top and add at 0 again") << 20 << 0.0 << (QList<ListChange>()
            << ListChange::insert(0, 1)
            << ListChange::setContentY(80.0)
            << ListChange::setContentY(0.0)
            << ListChange::insert(0, 1)
            )
            << true << true << true << false;

    QTest::newRow("insert then remove same index, with ripple effect on add displaced") << 20 << 0.0 << (QList<ListChange>()
            << ListChange::insert(1, 1)
            << ListChange::remove(1, 1)
            )
            << true << true << true << true;

    // if item is removed while undergoing a displaced transition, all other items should end up at their correct positions,
    // even if a remove-displace transition is not present to re-animate them
    QTest::newRow("insert then remove, with remove disabled") << 20 << 0.0 << (QList<ListChange>()
            << ListChange::insert(0, 1)
            << ListChange::remove(2, 1)
            )
            << true << true << false << false;

    // if last item is not flush with the edge of the view, it should still be refilled in correctly after a
    // remove has changed the position of where it will move to
    QTest::newRow("insert twice then remove, with remove disabled") << 20 << 0.0 << (QList<ListChange>()
            << ListChange::setContentY(-10.0)
            << ListChange::insert(0, 1)
            << ListChange::insert(0, 1)
            << ListChange::remove(2, 1)
            )
            << true << true << false << false;
}

void tst_QQuickListView::multipleDisplaced()
{
    // multiple move() operations should only restart displace transitions for items that
    // moved from previously set positions, and not those that have moved from their current
    // item positions (which may e.g. still be changing from easing bounces in the last transition)

    QaimModel model;
    for (int i = 0; i < 30; i++)
        model.addItem("Original item" + QString::number(i), "");

    QQuickView *window = getView();
    QQmlContext *ctxt = window->rootContext();
    ctxt->setContextProperty("testModel", &model);
    ctxt->setContextProperty("testObject", new TestObject(window));
    window->setSource(testFileUrl("multipleDisplaced.qml"));
    window->show();
    QVERIFY(QTest::qWaitForWindowExposed(window));

    QQuickListView *listview = findItem<QQuickListView>(window->rootObject(), "list");
    QTRY_VERIFY(listview != 0);
    QQuickItem *contentItem = listview->contentItem();
    QVERIFY(contentItem != 0);
    QTRY_COMPARE(QQuickItemPrivate::get(listview)->polishScheduled, false);

    model.moveItems(12, 8, 1);
    QTest::qWait(window->rootObject()->property("duration").toInt() / 2);
    model.moveItems(8, 3, 1);
    QTRY_VERIFY(listview->property("displaceTransitionsDone").toBool());

    QVariantMap transitionsStarted = listview->property("displaceTransitionsStarted").toMap();
    foreach (const QString &name, transitionsStarted.keys()) {
        QVERIFY2(transitionsStarted[name] == 1,
                 QTest::toString(QString("%1 was displaced %2 times").arg(name).arg(transitionsStarted[name].toInt())));
    }

    // verify all items moved to the correct final positions
    QList<QQuickItem*> items = findItems<QQuickItem>(contentItem, "wrapper");
    for (int i=0; i < model.count() && i < items.count(); ++i) {
        QQuickItem *item = findItem<QQuickItem>(contentItem, "wrapper", i);
        QVERIFY2(item, QTest::toString(QString("Item %1 not found").arg(i)));
        QTRY_COMPARE(item->x(), 0.0);
        QTRY_COMPARE(item->y(), i*20.0);
        QQuickText *name = findItem<QQuickText>(contentItem, "textName", i);
        QVERIFY(name != 0);
        QTRY_COMPARE(name->text(), model.name(i));
    }

    releaseView(window);
}

QList<int> tst_QQuickListView::toIntList(const QVariantList &list)
{
    QList<int> ret;
    bool ok = true;
    for (int i=0; i<list.count(); i++) {
        ret << list[i].toInt(&ok);
        if (!ok)
            qWarning() << "tst_QQuickListView::toIntList(): not a number:" << list[i];
    }

    return ret;
}

void tst_QQuickListView::matchIndexLists(const QVariantList &indexLists, const QList<int> &expectedIndexes)
{
    for (int i=0; i<indexLists.count(); i++) {
        QSet<int> current = indexLists[i].value<QList<int> >().toSet();
        if (current != expectedIndexes.toSet())
            qDebug() << "Cannot match actual targets" << current << "with expected" << expectedIndexes;
        QCOMPARE(current, expectedIndexes.toSet());
    }
}

void tst_QQuickListView::matchItemsAndIndexes(const QVariantMap &items, const QaimModel &model, const QList<int> &expectedIndexes)
{
    for (QVariantMap::const_iterator it = items.begin(); it != items.end(); ++it) {
        QVERIFY(it.value().type() == QVariant::Int);
        QString name = it.key();
        int itemIndex = it.value().toInt();
        QVERIFY2(expectedIndexes.contains(itemIndex), QTest::toString(QString("Index %1 not found in expectedIndexes").arg(itemIndex)));
        if (model.name(itemIndex) != name)
            qDebug() << itemIndex;
        QCOMPARE(model.name(itemIndex), name);
    }
    QCOMPARE(items.count(), expectedIndexes.count());
}

void tst_QQuickListView::matchItemLists(const QVariantList &itemLists, const QList<QQuickItem *> &expectedItems)
{
    for (int i=0; i<itemLists.count(); i++) {
        QVERIFY(itemLists[i].type() == QVariant::List);
        QVariantList current = itemLists[i].toList();
        for (int j=0; j<current.count(); j++) {
            QQuickItem *o = qobject_cast<QQuickItem*>(current[j].value<QObject*>());
            QVERIFY2(o, QTest::toString(QString("Invalid actual item at %1").arg(j)));
            QVERIFY2(expectedItems.contains(o), QTest::toString(QString("Cannot match item %1").arg(j)));
        }
        QCOMPARE(current.count(), expectedItems.count());
    }
}

void tst_QQuickListView::flickBeyondBounds()
{
    QQuickView *window = createView();
    QQuickViewTestUtil::moveMouseAway(window);

    window->setSource(testFileUrl("flickBeyondBoundsBug.qml"));
    window->show();
    QVERIFY(QTest::qWaitForWindowExposed(window));


    QQuickListView *listview = findItem<QQuickListView>(window->rootObject(), "list");
    QTRY_VERIFY(listview != 0);

    QQuickItem *contentItem = listview->contentItem();
    QTRY_VERIFY(contentItem != 0);
    QTRY_COMPARE(QQuickItemPrivate::get(listview)->polishScheduled, false);

    // Flick view up beyond bounds
    flick(window, QPoint(10, 10), QPoint(10, -1000), 180);
    QTRY_VERIFY(findItems<QQuickItem>(contentItem, "wrapper").count() == 0);

    // We're really testing that we don't get stuck in a loop,
    // but also confirm items positioned correctly.
    QTRY_COMPARE(findItems<QQuickItem>(contentItem, "wrapper").count(), 2);
    for (int i = 0; i < 2; ++i) {
        QQuickItem *item = findItem<QQuickItem>(contentItem, "wrapper", i);
        if (!item) qWarning() << "Item" << i << "not found";
        QTRY_VERIFY(item);
        QTRY_VERIFY(item->y() == i*45);
    }

    delete window;
}

void tst_QQuickListView::destroyItemOnCreation()
{
    QaimModel model;
    QQuickView *window = createView();
    window->rootContext()->setContextProperty("testModel", &model);

    window->setSource(testFileUrl("destroyItemOnCreation.qml"));
    window->show();
    QVERIFY(QTest::qWaitForWindowExposed(window));


    QQuickListView *listview = findItem<QQuickListView>(window->rootObject(), "list");
    QVERIFY(listview != 0);

    QQuickItem *contentItem = listview->contentItem();
    QVERIFY(contentItem != 0);
    QTRY_COMPARE(QQuickItemPrivate::get(listview)->polishScheduled, false);

    QCOMPARE(window->rootObject()->property("createdIndex").toInt(), -1);
    model.addItem("new item", "");
    QTRY_COMPARE(window->rootObject()->property("createdIndex").toInt(), 0);

    QTRY_COMPARE(findItems<QQuickItem>(contentItem, "wrapper").count(), 0);
    QCOMPARE(model.count(), 0);

    delete window;
}

void tst_QQuickListView::parentBinding()
{
    QQuickView *window = createView();

    QQmlTestMessageHandler messageHandler;

    window->setSource(testFileUrl("parentBinding.qml"));
    window->show();
    QTest::qWaitForWindowExposed(window);

    QQuickListView *listview = qobject_cast<QQuickListView*>(window->rootObject());
    QVERIFY(listview != 0);

    QQuickItem *contentItem = listview->contentItem();
    QVERIFY(contentItem != 0);
    QTRY_COMPARE(QQuickItemPrivate::get(listview)->polishScheduled, false);

    QQuickItem *item = findItem<QQuickItem>(contentItem, "wrapper", 0);
    QVERIFY(item);
    QCOMPARE(item->width(), listview->width());
    QCOMPARE(item->height(), listview->height()/12);

    // there should be no transient binding error
    QVERIFY2(messageHandler.messages().isEmpty(), qPrintable(messageHandler.messageString()));

    delete window;
}

void tst_QQuickListView::defaultHighlightMoveDuration()
{
    QQmlEngine engine;
    QQmlComponent component(&engine);
    component.setData("import QtQuick 2.0; ListView {}", QUrl::fromLocalFile(""));

    QObject *obj = component.create();
    QVERIFY(obj);

    QCOMPARE(obj->property("highlightMoveDuration").toInt(), -1);
}

void tst_QQuickListView::accessEmptyCurrentItem_QTBUG_30227()
{
    QQuickView *window = createView();
    window->setSource(testFileUrl("emptymodel.qml"));

    QQuickListView *listview = window->rootObject()->findChild<QQuickListView*>();
    QTRY_VERIFY(listview != 0);
    listview->forceLayout();

    QMetaObject::invokeMethod(window->rootObject(), "remove");
    QVERIFY(window->rootObject()->property("isCurrentItemNull").toBool());

    QMetaObject::invokeMethod(window->rootObject(), "add");
    QVERIFY(!window->rootObject()->property("isCurrentItemNull").toBool());
}

void tst_QQuickListView::delayedChanges_QTBUG_30555()
{
    QQuickView *window = createView();
    window->setSource(testFileUrl("delayedChanges.qml"));

    QQuickListView *listview = window->rootObject()->findChild<QQuickListView*>();
    QTRY_VERIFY(listview != 0);

    QCOMPARE(listview->count(), 10);

    //Takes two just like in the bug report
    QMetaObject::invokeMethod(window->rootObject(), "takeTwo");
    QTRY_COMPARE(listview->count(), 8);

    QMetaObject::invokeMethod(window->rootObject(), "takeTwo_sync");
    QCOMPARE(listview->count(), 6);

    delete window;
}

void tst_QQuickListView::outsideViewportChangeNotAffectingView()
{
    QQuickView *window = createView();
    QQuickViewTestUtil::moveMouseAway(window);
    window->setSource(testFileUrl("outsideViewportChangeNotAffectingView.qml"));

    QQuickListView *listview = window->rootObject()->findChild<QQuickListView*>();
    QTRY_VERIFY(listview != 0);

    window->show();
    QVERIFY(QTest::qWaitForWindowExposed(window));

    listview->setContentY(1250);

    QTRY_COMPARE(listview->indexAt(0, listview->contentY()), 4);
    QTRY_COMPARE(listview->itemAt(0, listview->contentY())->y(), 1200.);

    QMetaObject::invokeMethod(window->rootObject(), "resizeThirdItem", Q_ARG(QVariant, 290));
    QTRY_COMPARE(listview->indexAt(0, listview->contentY()), 4);
    QTRY_COMPARE(listview->itemAt(0, listview->contentY())->y(), 1200.);

    QMetaObject::invokeMethod(window->rootObject(), "resizeThirdItem", Q_ARG(QVariant, 300));
    QTRY_COMPARE(listview->indexAt(0, listview->contentY()), 4);
    QTRY_COMPARE(listview->itemAt(0, listview->contentY())->y(), 1200.);

    QMetaObject::invokeMethod(window->rootObject(), "resizeThirdItem", Q_ARG(QVariant, 310));
    QTRY_COMPARE(listview->indexAt(0, listview->contentY()), 4);
    QTRY_COMPARE(listview->itemAt(0, listview->contentY())->y(), 1200.);

    QMetaObject::invokeMethod(window->rootObject(), "resizeThirdItem", Q_ARG(QVariant, 400));
    QTRY_COMPARE(listview->indexAt(0, listview->contentY()), 4);
    QTRY_COMPARE(listview->itemAt(0, listview->contentY())->y(), 1200.);

    delete window;
}

void tst_QQuickListView::testProxyModelChangedAfterMove()
{
    QQuickView *window = createView();
    QQuickViewTestUtil::moveMouseAway(window);
    window->setSource(testFileUrl("proxytest.qml"));

    QQuickListView *listview = window->rootObject()->findChild<QQuickListView*>();
    QTRY_VERIFY(listview != 0);

    window->show();
    QVERIFY(QTest::qWaitForWindowExposed(window));

    QTRY_COMPARE(listview->count(), 3);

    delete window;
}

void tst_QQuickListView::typedModel()
{
    QQmlEngine engine;
    QQmlComponent component(&engine, testFileUrl("typedModel.qml"));

    QScopedPointer<QObject> object(component.create());

    QQuickListView *listview = qobject_cast<QQuickListView *>(object.data());
    QVERIFY(listview);

    QCOMPARE(listview->count(), 6);

    QQmlListModel *listModel = 0;

    listview->setModel(QVariant::fromValue(listModel));
    QCOMPARE(listview->count(), 0);
}

void tst_QQuickListView::displayMargin()
{
    QQuickView *window = createView();
    window->setSource(testFileUrl("displayMargin.qml"));
    window->show();
    QVERIFY(QTest::qWaitForWindowExposed(window));

    QQuickListView *listview = window->rootObject()->findChild<QQuickListView*>();
    QVERIFY(listview != 0);

    QQuickItem *content = listview->contentItem();
    QVERIFY(content != 0);

    QQuickItem *item0;
    QQuickItem *item14;

    QVERIFY(item0 = findItem<QQuickItem>(content, "delegate", 0));
    QCOMPARE(delegateVisible(item0), true);

    // the 14th item should be within the end margin
    QVERIFY(item14 = findItem<QQuickItem>(content, "delegate", 13));
    QCOMPARE(delegateVisible(item14), true);

    // the 15th item should be outside the end margin
    QVERIFY(findItem<QQuickItem>(content, "delegate", 14) == 0);

    // the first delegate should still be within the begin margin
    listview->positionViewAtIndex(3, QQuickListView::Beginning);
    QCOMPARE(delegateVisible(item0), true);

    // the first delegate should now be outside the begin margin
    listview->positionViewAtIndex(4, QQuickListView::Beginning);
    QCOMPARE(delegateVisible(item0), false);

    delete window;
}

void tst_QQuickListView::negativeDisplayMargin()
{
    QQuickItem *item;
    QQuickView *window = createView();
    window->setSource(testFileUrl("negativeDisplayMargin.qml"));
    window->show();
    QVERIFY(QTest::qWaitForWindowExposed(window));

    QQuickItem *listview = window->rootObject();
    QQuickListView *innerList = findItem<QQuickListView>(window->rootObject(), "innerList");
    QVERIFY(innerList != 0);

    QTRY_COMPARE(innerList->property("createdItems").toInt(), 11);
    QCOMPARE(innerList->property("destroyedItem").toInt(), 0);

    QQuickItem *content = innerList->contentItem();
    QVERIFY(content != 0);

    QVERIFY(item = findItem<QQuickItem>(content, "delegate", 0));
    QCOMPARE(delegateVisible(item), true);

    QVERIFY(item = findItem<QQuickItem>(content, "delegate", 7));
    QCOMPARE(delegateVisible(item), true);

    QVERIFY(item = findItem<QQuickItem>(content, "delegate", 8));
    QCOMPARE(delegateVisible(item), false);

    // Flick until contentY means that delegate8 should be visible
    listview->setProperty("contentY", 500);
    QVERIFY(item = findItem<QQuickItem>(content, "delegate", 8));
    QTRY_COMPARE(delegateVisible(item), true);

    listview->setProperty("contentY", 1000);
    QTRY_VERIFY(item = findItem<QQuickItem>(content, "delegate", 14));
    QTRY_COMPARE(delegateVisible(item), true);

    listview->setProperty("contentY", 0);
    QTRY_VERIFY(item = findItem<QQuickItem>(content, "delegate", 4));
    QTRY_COMPARE(delegateVisible(item), true);

    delete window;
}

void tst_QQuickListView::highlightItemGeometryChanges()
{
    QScopedPointer<QQuickView> window(createView());
    window->setSource(testFileUrl("HighlightResize.qml"));
    window->show();
    QVERIFY(QTest::qWaitForWindowExposed(window.data()));

    QQuickListView *listview = qobject_cast<QQuickListView *>(window->rootObject());
    QVERIFY(listview);

    QCOMPARE(listview->count(), 5);

    for (int i = 0; i < listview->count(); ++i) {
        listview->setCurrentIndex(i);
        QTRY_COMPARE(listview->highlightItem()->width(), qreal(100 + i * 20));
        QTRY_COMPARE(listview->highlightItem()->height(), qreal(100 + i * 10));
    }
}

void tst_QQuickListView::QTBUG_36481()
{
    QQmlEngine engine;
    QQmlComponent component(&engine, testFileUrl("headerCrash.qml"));

    // just testing that we don't crash when creating
    QScopedPointer<QObject> object(component.create());
}

void tst_QQuickListView::QTBUG_35920()
{
    QScopedPointer<QQuickView> window(createView());
    window->setSource(testFileUrl("qtbug35920.qml"));
    window->show();
    QVERIFY(QTest::qWaitForWindowExposed(window.data()));

    QQuickListView *listview = qobject_cast<QQuickListView *>(window->rootObject());
    QVERIFY(listview);

    QTest::mousePress(window.data(), Qt::LeftButton, 0, QPoint(10,0));
    for (int i = 0; i < 100; ++i) {
        QTest::mouseMove(window.data(), QPoint(10,i));
        if (listview->isMoving()) {
            // do not fixup() the position while in movement to avoid flicker
            const qreal contentY = listview->contentY();
            listview->setPreferredHighlightBegin(i);
            QCOMPARE(listview->contentY(), contentY);
            listview->resetPreferredHighlightBegin();
            QCOMPARE(listview->contentY(), contentY);

            listview->setPreferredHighlightEnd(i+10);
            QCOMPARE(listview->contentY(), contentY);
            listview->resetPreferredHighlightEnd();
            QCOMPARE(listview->contentY(), contentY);
        }
    }
    QTest::mouseRelease(window.data(), Qt::LeftButton, 0, QPoint(10,100));
}

void tst_QQuickListView::roundingErrors()
{
    QFETCH(bool, pixelAligned);

    QScopedPointer<QQuickView> window(createView());
    window->setSource(testFileUrl("roundingErrors.qml"));
    window->show();
    QVERIFY(QTest::qWaitForWindowExposed(window.data()));

    QQuickListView *listview = qobject_cast<QQuickListView *>(window->rootObject());
    QVERIFY(listview);
    listview->setPixelAligned(pixelAligned);
    listview->positionViewAtIndex(20, QQuickListView::Beginning);

    QQuickItem *content = listview->contentItem();
    QVERIFY(content);

    const QPoint viewPos(150, 36);
    const QPointF contentPos = content->mapFromItem(listview, viewPos);

    QPointer<QQuickItem> item = listview->itemAt(contentPos.x(), contentPos.y());
    QVERIFY(item);

    // QTBUG-37339: drag an item and verify that it doesn't
    // get prematurely released due to rounding errors
    QTest::mousePress(window.data(), Qt::LeftButton, 0, viewPos);
    for (int i = 0; i < 150; i += 5) {
        QTest::mouseMove(window.data(), viewPos - QPoint(i, 0));
        QVERIFY(item);
    }
    QTest::mouseRelease(window.data(), Qt::LeftButton, 0, QPoint(0, 36));

    // maintain position relative to the right edge
    listview->setLayoutDirection(Qt::RightToLeft);
    const qreal contentX = listview->contentX();
    listview->setContentX(contentX + 0.2);
    QCOMPARE(listview->contentX(), pixelAligned ? qRound(contentX + 0.2) : contentX + 0.2);
    listview->setWidth(listview->width() - 0.2);
    QCOMPARE(listview->contentX(), pixelAligned ? qRound(contentX + 0.2) : contentX + 0.2);

    // maintain position relative to the bottom edge
    listview->setOrientation(QQuickListView::Vertical);
    listview->setVerticalLayoutDirection(QQuickListView::BottomToTop);
    const qreal contentY = listview->contentY();
    listview->setContentY(contentY + 0.2);
    QCOMPARE(listview->contentY(), pixelAligned ? qRound(contentY + 0.2) : contentY + 0.2);
    listview->setHeight(listview->height() - 0.2);
    QCOMPARE(listview->contentY(), pixelAligned ? qRound(contentY + 0.2) : contentY + 0.2);
}

void tst_QQuickListView::roundingErrors_data()
{
    QTest::addColumn<bool>("pixelAligned");
    QTest::newRow("pixelAligned=true") << true;
    QTest::newRow("pixelAligned=false") << false;
}

<<<<<<< HEAD
void tst_QQuickListView::QTBUG_38209()
{
    QScopedPointer<QQuickView> window(createView());
    window->setSource(testFileUrl("simplelistview.qml"));
    window->show();
    QVERIFY(QTest::qWaitForWindowExposed(window.data()));

    QQuickListView *listview = qobject_cast<QQuickListView *>(window->rootObject());
    QVERIFY(listview);

    // simulate mouse flick
    flick(window.data(), QPoint(200, 200), QPoint(200, 50), 100);
    QTRY_VERIFY(listview->isMoving() == false);
    qreal contentY = listview->contentY();

    // flick down
    listview->flick(0, 1000);

    // ensure we move more than just a couple pixels
    QTRY_VERIFY(contentY - listview->contentY() > qreal(100.0));
}

void tst_QQuickListView::programmaticFlickAtBounds()
{
    QScopedPointer<QQuickView> window(createView());
    window->setSource(testFileUrl("simplelistview.qml"));
    window->show();
    QVERIFY(QTest::qWaitForWindowExposed(window.data()));

    QQuickListView *listview = qobject_cast<QQuickListView *>(window->rootObject());
    QVERIFY(listview);
    QSignalSpy spy(listview, SIGNAL(contentYChanged()));

    // flick down
    listview->flick(0, 1000);

    // verify that there is movement beyond bounds
    QVERIFY(spy.wait(100));

    // reset, and test with StopAtBounds
    listview->cancelFlick();
    listview->returnToBounds();
    QTRY_COMPARE(listview->contentY(), qreal(0.0));
    listview->setBoundsBehavior(QQuickFlickable::StopAtBounds);

    // flick down
    listview->flick(0, 1000);

    // verify that there is no movement beyond bounds
    QVERIFY(!spy.wait(100));
}

void tst_QQuickListView::layoutChange()
{
    RandomSortModel *model = new RandomSortModel;
    QSortFilterProxyModel *sortModel = new QSortFilterProxyModel;
    sortModel->setSourceModel(model);
    sortModel->setSortRole(Qt::UserRole);
    sortModel->setDynamicSortFilter(true);
    sortModel->sort(0);

    QScopedPointer<QQuickView> window(createView());
    window->rootContext()->setContextProperty("testModel", QVariant::fromValue(sortModel));
    window->setSource(testFileUrl("layoutChangeSort.qml"));
    window->show();
    QVERIFY(QTest::qWaitForWindowExposed(window.data()));

    QQuickListView *listview = window->rootObject()->findChild<QQuickListView *>("listView");
    QVERIFY(listview);

    for (int iter = 0; iter < 100; iter++) {
        for (int i = 0; i < sortModel->rowCount(); ++i) {
            QQuickItem *delegateItem = listview->itemAt(10, 10 + 2 * i * 20 + 20); // item + group
            QVERIFY(delegateItem);
            QQuickItem *delegateText = delegateItem->findChild<QQuickItem *>("delegateText");
            QVERIFY(delegateText);

            QCOMPARE(delegateText->property("text").toString(),
                     sortModel->index(i, 0, QModelIndex()).data().toString());
        }

        model->randomize();
        listview->forceLayout();
        QTest::qWait(5); // give view a chance to update
    }
}

QTEST_MAIN(tst_QQuickListView)
=======
void tst_QQuickListView::QTBUG_39492_data()
{
    QStandardItemModel *sourceModel = new QStandardItemModel(this);
    for (int i = 0; i < 5; ++i) {
        QStandardItem *item = new QStandardItem(QString::number(i));
        for (int j = 0; j < 5; ++j) {
            QStandardItem *subItem = new QStandardItem(QString("%1-%2").arg(i).arg(j));
            item->appendRow(subItem);
        }
        sourceModel->appendRow(item);
    }

    QSortFilterProxyModel *sortModel = new QSortFilterProxyModel(this);
    sortModel->setSourceModel(sourceModel);

    QTest::addColumn<QSortFilterProxyModel*>("model");
    QTest::addColumn<QPersistentModelIndex>("rootIndex");

    QTest::newRow("invalid rootIndex")
        << sortModel
        << QPersistentModelIndex();

    QTest::newRow("rootIndex 1")
        << sortModel
        << QPersistentModelIndex(sortModel->index(1, 0));

    QTest::newRow("rootIndex 3")
        << sortModel
        << QPersistentModelIndex(sortModel->index(3, 0));

    const QModelIndex rootIndex2 = sortModel->index(2, 0);
    QTest::newRow("rootIndex 2-1")
        << sortModel
        << QPersistentModelIndex(sortModel->index(1, 0, rootIndex2));
}

void tst_QQuickListView::QTBUG_39492()
{
    QFETCH(QSortFilterProxyModel*, model);
    QFETCH(QPersistentModelIndex, rootIndex);

    QQuickView *window = getView();
    window->rootContext()->setContextProperty("testModel", QVariant::fromValue(model));
    window->setSource(testFileUrl("qtbug39492.qml"));
>>>>>>> 8e1b88e4

    QQuickListView *listview = window->rootObject()->findChild<QQuickListView *>("listView");
    QVERIFY(listview);

    QQmlDelegateModel *delegateModel = window->rootObject()->findChild<QQmlDelegateModel *>("delegateModel");
    QVERIFY(delegateModel);

    delegateModel->setRootIndex(QVariant::fromValue(QModelIndex(rootIndex)));
    model->sort(0, Qt::AscendingOrder);
    listview->forceLayout();

    for (int i = 0; i < model->rowCount(rootIndex); ++i) {
        QQuickItem *delegateItem = listview->itemAt(10, 10 + i * 20);
        QVERIFY(delegateItem);
        QQuickItem *delegateText = delegateItem->findChild<QQuickItem *>("delegateText");
        QVERIFY(delegateText);
        QCOMPARE(delegateText->property("text").toString(),
                 model->index(i, 0, rootIndex).data().toString());
    }

    model->sort(0, Qt::DescendingOrder);
    listview->forceLayout();

    for (int i = 0; i < model->rowCount(rootIndex); ++i) {
        QQuickItem *delegateItem = listview->itemAt(10, 10 + i * 20);
        QVERIFY(delegateItem);
        QQuickItem *delegateText = delegateItem->findChild<QQuickItem *>("delegateText");
        QVERIFY(delegateText);
        QCOMPARE(delegateText->property("text").toString(),
                 model->index(i, 0, rootIndex).data().toString());
    }

    releaseView(window);
}

QTEST_MAIN(tst_QQuickListView)

#include "tst_qquicklistview.moc"<|MERGE_RESOLUTION|>--- conflicted
+++ resolved
@@ -233,15 +233,13 @@
     void roundingErrors();
     void roundingErrors_data();
 
-<<<<<<< HEAD
     void QTBUG_38209();
     void programmaticFlickAtBounds();
 
     void layoutChange();
-=======
+
     void QTBUG_39492_data();
     void QTBUG_39492();
->>>>>>> 8e1b88e4
 
 private:
     template <class T> void items(const QUrl &source);
@@ -7325,7 +7323,6 @@
     QTest::newRow("pixelAligned=false") << false;
 }
 
-<<<<<<< HEAD
 void tst_QQuickListView::QTBUG_38209()
 {
     QScopedPointer<QQuickView> window(createView());
@@ -7413,8 +7410,6 @@
     }
 }
 
-QTEST_MAIN(tst_QQuickListView)
-=======
 void tst_QQuickListView::QTBUG_39492_data()
 {
     QStandardItemModel *sourceModel = new QStandardItemModel(this);
@@ -7459,7 +7454,6 @@
     QQuickView *window = getView();
     window->rootContext()->setContextProperty("testModel", QVariant::fromValue(model));
     window->setSource(testFileUrl("qtbug39492.qml"));
->>>>>>> 8e1b88e4
 
     QQuickListView *listview = window->rootObject()->findChild<QQuickListView *>("listView");
     QVERIFY(listview);
