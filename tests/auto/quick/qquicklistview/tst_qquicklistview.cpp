/****************************************************************************
**
** Copyright (C) 2018 The Qt Company Ltd.
** Contact: https://www.qt.io/licensing/
**
** This file is part of the test suite of the Qt Toolkit.
**
** $QT_BEGIN_LICENSE:GPL-EXCEPT$
** Commercial License Usage
** Licensees holding valid commercial Qt licenses may use this file in
** accordance with the commercial license agreement provided with the
** Software or, alternatively, in accordance with the terms contained in
** a written agreement between you and The Qt Company. For licensing terms
** and conditions see https://www.qt.io/terms-conditions. For further
** information use the contact form at https://www.qt.io/contact-us.
**
** GNU General Public License Usage
** Alternatively, this file may be used under the terms of the GNU
** General Public License version 3 as published by the Free Software
** Foundation with exceptions as appearing in the file LICENSE.GPL3-EXCEPT
** included in the packaging of this file. Please review the following
** information to ensure the GNU General Public License requirements will
** be met: https://www.gnu.org/licenses/gpl-3.0.html.
**
** $QT_END_LICENSE$
**
****************************************************************************/

#include <QtTest/QtTest>
#include <QtCore/QStringListModel>
#include <QtCore/QSortFilterProxyModel>
#include <QtGui/QStandardItemModel>
#include <QtQuick/qquickview.h>
#include <QtQuickTest/QtQuickTest>
#include <QtQml/qqmlengine.h>
#include <QtQml/qqmlcontext.h>
#include <QtQml/qqmlexpression.h>
#include <QtQml/qqmlincubator.h>
#include <QtQuick/private/qquickitemview_p_p.h>
#include <QtQuick/private/qquicklistview_p.h>
#include <QtQuick/private/qquickmousearea_p.h>
#include <QtQuick/private/qquicktext_p.h>
#include <QtQmlModels/private/qqmlobjectmodel_p.h>
#include <QtQmlModels/private/qqmllistmodel_p.h>
#include <QtQmlModels/private/qqmldelegatemodel_p.h>
#include "../../shared/util.h"
#include "../shared/viewtestutil.h"
#include "../shared/visualtestutil.h"
#include "incrementalmodel.h"
#include "proxytestinnermodel.h"
#include "randomsortmodel.h"
#include "reusemodel.h"
#include <math.h>

Q_DECLARE_METATYPE(Qt::LayoutDirection)
Q_DECLARE_METATYPE(QQuickItemView::VerticalLayoutDirection)
Q_DECLARE_METATYPE(QQuickItemView::PositionMode)
Q_DECLARE_METATYPE(QQuickListView::Orientation)
Q_DECLARE_METATYPE(QQuickFlickable::FlickableDirection)
Q_DECLARE_METATYPE(Qt::Key)

using namespace QQuickViewTestUtil;
using namespace QQuickVisualTestUtil;

#define SHARE_VIEWS

class tst_QQuickListView : public QQmlDataTest
{
    Q_OBJECT
public:
    tst_QQuickListView();

private slots:
    void init();
    void cleanupTestCase();
    // Test QAbstractItemModel model types
    void qAbstractItemModel_package_items();
    void qAbstractItemModel_items();

    void qAbstractItemModel_package_changed();
    void qAbstractItemModel_changed();

    void qAbstractItemModel_package_inserted();
    void qAbstractItemModel_inserted();
    void qAbstractItemModel_inserted_more();
    void qAbstractItemModel_inserted_more_data();
    void qAbstractItemModel_inserted_more_bottomToTop();
    void qAbstractItemModel_inserted_more_bottomToTop_data();

    void qAbstractItemModel_package_removed();
    void qAbstractItemModel_removed();
    void qAbstractItemModel_removed_more();
    void qAbstractItemModel_removed_more_data();
    void qAbstractItemModel_removed_more_bottomToTop();
    void qAbstractItemModel_removed_more_bottomToTop_data();

    void qAbstractItemModel_package_moved();
    void qAbstractItemModel_package_moved_data();
    void qAbstractItemModel_moved();
    void qAbstractItemModel_moved_data();
    void qAbstractItemModel_moved_bottomToTop();
    void qAbstractItemModel_moved_bottomToTop_data();

    void multipleChanges_condensed() { multipleChanges(true); }
    void multipleChanges_condensed_data() { multipleChanges_data(); }
    void multipleChanges_uncondensed() { multipleChanges(false); }
    void multipleChanges_uncondensed_data() { multipleChanges_data(); }

    void qAbstractItemModel_package_clear();
    void qAbstractItemModel_clear();
    void qAbstractItemModel_clear_bottomToTop();

    void insertBeforeVisible();
    void insertBeforeVisible_data();
    void swapWithFirstItem();
    void itemList();
    void itemListFlicker();
    void currentIndex_delayedItemCreation();
    void currentIndex_delayedItemCreation_data();
    void currentIndex();
    void noCurrentIndex();
    void keyNavigation();
    void keyNavigation_data();
    void checkCountForMultiColumnModels();
    void enforceRange();
    void enforceRange_withoutHighlight();
    void spacing();
    void qAbstractItemModel_package_sections();
    void qAbstractItemModel_sections();
    void sectionsPositioning();
    void sectionsDelegate_data();
    void sectionsDelegate();
    void sectionsDragOutsideBounds_data();
    void sectionsDragOutsideBounds();
    void sectionsDelegate_headerVisibility();
    void sectionPropertyChange();
    void sectionDelegateChange();
    void sectionsItemInsertion();
    void sectionsSnap_data();
    void sectionsSnap();
    void cacheBuffer();
    void positionViewAtBeginningEnd();
    void positionViewAtIndex();
    void positionViewAtIndex_data();
    void resetModel();
    void propertyChanges();
    void componentChanges();
    void modelChanges();
    void manualHighlight();
    void initialZValues();
    void initialZValues_data();
    void header();
    void header_data();
    void header_delayItemCreation();
    void headerChangesViewport();
    void footer();
    void footer_data();
    void footer2();
    void extents();
    void extents_data();
    void resetModel_headerFooter();
    void resizeView();
    void resizeViewAndRepaint();
    void sizeLessThan1();
    void QTBUG_14821();
    void resizeDelegate();
    void resizeFirstDelegate();
    void repositionResizedDelegate();
    void repositionResizedDelegate_data();
    void QTBUG_16037();
    void indexAt_itemAt_data();
    void indexAt_itemAt();
    void itemAtIndex();
    void incrementalModel();
    void onAdd();
    void onAdd_data();
    void onRemove();
    void onRemove_data();
    void attachedProperties_QTBUG_32836();
    void rightToLeft();
    void test_mirroring();
    void margins();
    void marginsResize();
    void marginsResize_data();
    void creationContext();
    void snapToItem_data();
    void snapToItem();
    void snapToItemWithSpacing_QTBUG_59852();
    void snapOneItemResize_QTBUG_43555();
    void snapOneItem_data();
    void snapOneItem();
    void snapOneItemCurrentIndexRemoveAnimation();
    void snapOneItemWrongDirection();

    void QTBUG_9791();
    void QTBUG_33568();
    void QTBUG_11105();
    void QTBUG_21742();

    void asynchronous();
    void unrequestedVisibility();

    void populateTransitions();
    void populateTransitions_data();
    void sizeTransitions();
    void sizeTransitions_data();

    void addTransitions();
    void addTransitions_data();
    void moveTransitions();
    void moveTransitions_data();
    void removeTransitions();
    void removeTransitions_data();
    void displacedTransitions();
    void displacedTransitions_data();
    void multipleTransitions();
    void multipleTransitions_data();
    void multipleDisplaced();

    void flickBeyondBounds();
    void flickBothDirections();
    void flickBothDirections_data();
    void destroyItemOnCreation();

    void parentBinding();
    void defaultHighlightMoveDuration();
    void accessEmptyCurrentItem_QTBUG_30227();
    void delayedChanges_QTBUG_30555();
    void outsideViewportChangeNotAffectingView();
    void testProxyModelChangedAfterMove();

    void typedModel();
    void displayMargin();
    void negativeDisplayMargin();

    void highlightItemGeometryChanges();

    void QTBUG_36481();
    void QTBUG_35920();

    void stickyPositioning();
    void stickyPositioning_data();

    void roundingErrors();
    void roundingErrors_data();

    void QTBUG_38209();
    void programmaticFlickAtBounds();
    void programmaticFlickAtBounds2();
    void programmaticFlickAtBounds3();

    void layoutChange();

    void QTBUG_39492_data();
    void QTBUG_39492();

    void jsArrayChange();
    void objectModel();

    void contentHeightWithDelayRemove();
    void contentHeightWithDelayRemove_data();

    void QTBUG_48044_currentItemNotVisibleAfterTransition();
    void QTBUG_48870_fastModelUpdates();

    void QTBUG_50105();
    void keyNavigationEnabled();
    void QTBUG_61269_appendDuringScrollDown();
    void QTBUG_61269_appendDuringScrollDown_data();
    void QTBUG_50097_stickyHeader_positionViewAtIndex();
    void QTBUG_63974_stickyHeader_positionViewAtIndex_Contain();
    void QTBUG_66163_setModelViewPortSizeChange();
    void itemFiltered();
    void releaseItems();

    void QTBUG_34576_velocityZero();
    void QTBUG_61537_modelChangesAsync();

    void useDelegateChooserWithoutDefault();

    void addOnCompleted();
    void setPositionOnLayout();
    void touchCancel();
    void resizeAfterComponentComplete();
<<<<<<< HEAD
    void dragOverFloatingHeaderOrFooter();

    void delegateWithRequiredProperties();

    void reuse_reuseIsOffByDefault();
    void reuse_checkThatItemsAreReused();
=======
    void moveObjectModelItemToAnotherObjectModel();
>>>>>>> e2af7c3b

private:
    template <class T> void items(const QUrl &source);
    template <class T> void changed(const QUrl &source);
    template <class T> void inserted(const QUrl &source);
    template <class T> void inserted_more(QQuickItemView::VerticalLayoutDirection verticalLayoutDirection = QQuickItemView::TopToBottom);
    template <class T> void removed(const QUrl &source, bool animated);
    template <class T> void removed_more(const QUrl &source, QQuickItemView::VerticalLayoutDirection verticalLayoutDirection = QQuickItemView::TopToBottom);
    template <class T> void moved(const QUrl &source, QQuickItemView::VerticalLayoutDirection verticalLayoutDirection = QQuickItemView::TopToBottom);
    template <class T> void clear(const QUrl &source, QQuickItemView::VerticalLayoutDirection verticalLayoutDirection = QQuickItemView::TopToBottom);
    template <class T> void sections(const QUrl &source);

    void multipleChanges(bool condensed);
    void multipleChanges_data();

    QList<int> toIntList(const QVariantList &list);
    void matchIndexLists(const QVariantList &indexLists, const QList<int> &expectedIndexes);
    void matchItemsAndIndexes(const QVariantMap &items, const QaimModel &model, const QList<int> &expectedIndexes);
    void matchItemLists(const QVariantList &itemLists, const QList<QQuickItem *> &expectedItems);

    void inserted_more_data();
    void removed_more_data();
    void moved_data();

#ifdef SHARE_VIEWS
    QQuickView *getView() {
        if (m_view) {
            if (QString(QTest::currentTestFunction()) != testForView) {
                delete m_view;
                m_view = nullptr;
            } else {
                m_view->setSource(QUrl());
                return m_view;
            }
        }

        testForView = QTest::currentTestFunction();
        m_view = createView();
        return m_view;
    }
    void releaseView(QQuickView *view) {
        Q_ASSERT(view == m_view);
        m_view->setSource(QUrl());
    }
#else
    QQuickView *getView() {
        return createView();
    }
    void releaseView(QQuickView *view) {
        delete view;
    }
#endif

    QQuickView *m_view;
    QString testForView;
    QTouchDevice *touchDevice = QTest::createTouchDevice();
};

class TestObject : public QObject
{
    Q_OBJECT

    Q_PROPERTY(bool error READ error WRITE setError NOTIFY changedError)
    Q_PROPERTY(bool animate READ animate NOTIFY changedAnim)
    Q_PROPERTY(bool invalidHighlight READ invalidHighlight NOTIFY changedHl)
    Q_PROPERTY(int cacheBuffer READ cacheBuffer NOTIFY changedCacheBuffer)

public:
    TestObject(QObject *parent = nullptr)
        : QObject(parent), mError(true), mAnimate(false), mInvalidHighlight(false)
        , mCacheBuffer(0) {}

    bool error() const { return mError; }
    void setError(bool err) { mError = err; emit changedError(); }

    bool animate() const { return mAnimate; }
    void setAnimate(bool anim) { mAnimate = anim; emit changedAnim(); }

    bool invalidHighlight() const { return mInvalidHighlight; }
    void setInvalidHighlight(bool invalid) { mInvalidHighlight = invalid; emit changedHl(); }

    int cacheBuffer() const { return mCacheBuffer; }
    void setCacheBuffer(int buffer) { mCacheBuffer = buffer; emit changedCacheBuffer(); }

signals:
    void changedError();
    void changedAnim();
    void changedHl();
    void changedCacheBuffer();

public:
    bool mError;
    bool mAnimate;
    bool mInvalidHighlight;
    int mCacheBuffer;
};

tst_QQuickListView::tst_QQuickListView() : m_view(nullptr)
{
}

void tst_QQuickListView::init()
{
#ifdef SHARE_VIEWS
    if (m_view && QString(QTest::currentTestFunction()) != testForView) {
        testForView = QString();
        delete m_view;
        m_view = nullptr;
    }
#endif
    qmlRegisterAnonymousType<QAbstractItemModel>("Proxy", 1);
    qmlRegisterType<ProxyTestInnerModel>("Proxy", 1, 0, "ProxyTestInnerModel");
    qmlRegisterType<QSortFilterProxyModel>("Proxy", 1, 0, "QSortFilterProxyModel");
}

void tst_QQuickListView::cleanupTestCase()
{
#ifdef SHARE_VIEWS
    testForView = QString();
    delete m_view;
    m_view = nullptr;
#endif
}

template <class T>
void tst_QQuickListView::items(const QUrl &source)
{
    QScopedPointer<QQuickView> window(createView());

    T model;
    model.addItem("Fred", "12345");
    model.addItem("John", "2345");
    model.addItem("Bob", "54321");

    QQmlContext *ctxt = window->rootContext();
    ctxt->setContextProperty("testModel", &model);

    TestObject *testObject = new TestObject;
    ctxt->setContextProperty("testObject", testObject);

    window->setSource(source);
    qApp->processEvents();

    QQuickListView *listview = findItem<QQuickListView>(window->rootObject(), "list");
    QTRY_VERIFY(listview != nullptr);
    listview->forceLayout();

    QQuickItem *contentItem = listview->contentItem();
    QTRY_VERIFY(contentItem != nullptr);

    QMetaObject::invokeMethod(window->rootObject(), "checkProperties");
    QTRY_VERIFY(!testObject->error());

    QTRY_VERIFY(listview->highlightItem() != nullptr);
    QTRY_COMPARE(listview->count(), model.count());
    QTRY_COMPARE(window->rootObject()->property("count").toInt(), model.count());
    listview->forceLayout();
    QTRY_COMPARE(contentItem->childItems().count(), model.count()+1); // assumes all are visible, +1 for the (default) highlight item

    // current item should be first item
    QTRY_COMPARE(listview->currentItem(), findItem<QQuickItem>(contentItem, "wrapper", 0));

    for (int i = 0; i < model.count(); ++i) {
        QQuickText *name = findItem<QQuickText>(contentItem, "textName", i);
        QTRY_VERIFY(name != nullptr);
        QTRY_COMPARE(name->text(), model.name(i));
        QQuickText *number = findItem<QQuickText>(contentItem, "textNumber", i);
        QTRY_VERIFY(number != nullptr);
        QTRY_COMPARE(number->text(), model.number(i));
    }

    // switch to other delegate
    testObject->setAnimate(true);
    QMetaObject::invokeMethod(window->rootObject(), "checkProperties");
    QTRY_VERIFY(!testObject->error());
    QTRY_VERIFY(listview->currentItem());

    // set invalid highlight
    testObject->setInvalidHighlight(true);
    QMetaObject::invokeMethod(window->rootObject(), "checkProperties");
    QTRY_VERIFY(!testObject->error());
    QTRY_VERIFY(listview->currentItem());
    QTRY_VERIFY(!listview->highlightItem());

    // back to normal highlight
    testObject->setInvalidHighlight(false);
    QMetaObject::invokeMethod(window->rootObject(), "checkProperties");
    QTRY_VERIFY(!testObject->error());
    QTRY_VERIFY(listview->currentItem());
    QTRY_VERIFY(listview->highlightItem() != nullptr);

    // set an empty model and confirm that items are destroyed
    T model2;
    ctxt->setContextProperty("testModel", &model2);

    // Force a layout, necessary if ListView is completed before DelegateModel.
    listview->forceLayout();

    QTRY_VERIFY(findItems<QQuickItem>(contentItem, "wrapper").isEmpty());

    QTRY_COMPARE(listview->highlightResizeVelocity(), 1000.0);
    QTRY_COMPARE(listview->highlightMoveVelocity(), 100000.0);

    delete testObject;
}


template <class T>
void tst_QQuickListView::changed(const QUrl &source)
{
    QScopedPointer<QQuickView> window(createView());

    T model;
    model.addItem("Fred", "12345");
    model.addItem("John", "2345");
    model.addItem("Bob", "54321");

    QQmlContext *ctxt = window->rootContext();
    ctxt->setContextProperty("testModel", &model);

    TestObject *testObject = new TestObject;
    ctxt->setContextProperty("testObject", testObject);

    window->setSource(source);
    qApp->processEvents();

    QQuickListView *listview = findItem<QQuickListView>(window->rootObject(), "list");
    QTRY_VERIFY(listview != nullptr);
    listview->forceLayout();

    QQuickItem *contentItem = listview->contentItem();
    QTRY_VERIFY(contentItem != nullptr);

    // Force a layout, necessary if ListView is completed before DelegateModel.
    listview->forceLayout();

    model.modifyItem(1, "Will", "9876");
    QQuickText *name = findItem<QQuickText>(contentItem, "textName", 1);
    QTRY_VERIFY(name != nullptr);
    QTRY_COMPARE(name->text(), model.name(1));
    QQuickText *number = findItem<QQuickText>(contentItem, "textNumber", 1);
    QTRY_VERIFY(number != nullptr);
    QTRY_COMPARE(number->text(), model.number(1));

    delete testObject;
}

template <class T>
void tst_QQuickListView::inserted(const QUrl &source)
{
    QScopedPointer<QQuickView> window(createView());
    window->show();
    QVERIFY(QTest::qWaitForWindowExposed(window.data()));

    T model;
    model.addItem("Fred", "12345");
    model.addItem("John", "2345");
    model.addItem("Bob", "54321");

    QQmlContext *ctxt = window->rootContext();
    ctxt->setContextProperty("testModel", &model);

    TestObject *testObject = new TestObject;
    ctxt->setContextProperty("testObject", testObject);

    window->setSource(source);
    qApp->processEvents();

    QQuickListView *listview = findItem<QQuickListView>(window->rootObject(), "list");
    QTRY_VERIFY(listview != nullptr);

    QQuickItem *contentItem = listview->contentItem();
    QTRY_VERIFY(contentItem != nullptr);

    model.insertItem(1, "Will", "9876");

    QTRY_COMPARE(window->rootObject()->property("count").toInt(), model.count());
    QTRY_COMPARE(contentItem->childItems().count(), model.count()+1); // assumes all are visible, +1 for the (default) highlight item

    QQuickText *name = findItem<QQuickText>(contentItem, "textName", 1);
    QTRY_VERIFY(name != nullptr);
    QTRY_COMPARE(name->text(), model.name(1));
    QQuickText *number = findItem<QQuickText>(contentItem, "textNumber", 1);
    QTRY_VERIFY(number != nullptr);
    QTRY_COMPARE(number->text(), model.number(1));

    // Confirm items positioned correctly
    for (int i = 0; i < model.count(); ++i) {
        QQuickItem *item = findItem<QQuickItem>(contentItem, "wrapper", i);
        QTRY_COMPARE(item->y(), i*20.0);
    }

    model.insertItem(0, "Foo", "1111"); // zero index, and current item

    QTRY_COMPARE(window->rootObject()->property("count").toInt(), model.count());
    QTRY_COMPARE(contentItem->childItems().count(), model.count()+1); // assumes all are visible, +1 for the (default) highlight item

    name = findItem<QQuickText>(contentItem, "textName", 0);
    QTRY_VERIFY(name != nullptr);
    QTRY_COMPARE(name->text(), model.name(0));
    number = findItem<QQuickText>(contentItem, "textNumber", 0);
    QTRY_VERIFY(number != nullptr);
    QTRY_COMPARE(number->text(), model.number(0));

    QTRY_COMPARE(listview->currentIndex(), 1);

    // Confirm items positioned correctly
    for (int i = 0; i < model.count(); ++i) {
        QQuickItem *item = findItem<QQuickItem>(contentItem, "wrapper", i);
        QTRY_COMPARE(item->y(), i*20.0);
    }

    for (int i = model.count(); i < 30; ++i)
        model.insertItem(i, "Hello", QString::number(i));

    listview->setContentY(80);

    // Insert item outside visible area
    model.insertItem(1, "Hello", "1324");

    QTRY_COMPARE(listview->contentY(), qreal(80));

    // Confirm items positioned correctly
    for (int i = 5; i < 5+15; ++i) {
        QQuickItem *item = findItem<QQuickItem>(contentItem, "wrapper", i);
        if (!item) qWarning() << "Item" << i << "not found";
        QTRY_VERIFY(item);
        QTRY_COMPARE(item->y(), i*20.0 - 20.0);
    }

//    QTRY_COMPARE(listview->contentItemHeight(), model.count() * 20.0);

    // QTBUG-19675
    model.clear();
    model.insertItem(0, "Hello", "1234");
    QTRY_COMPARE(window->rootObject()->property("count").toInt(), model.count());

    QQuickItem *item = findItem<QQuickItem>(contentItem, "wrapper", 0);
    QVERIFY(item);
    QTRY_COMPARE(item->y() - listview->contentY(), 0.);

    delete testObject;
}

template <class T>
void tst_QQuickListView::inserted_more(QQuickItemView::VerticalLayoutDirection verticalLayoutDirection)
{
    QFETCH(qreal, contentY);
    QFETCH(int, insertIndex);
    QFETCH(int, insertCount);
    QFETCH(qreal, itemsOffsetAfterMove);

    T model;
    for (int i = 0; i < 30; i++)
        model.addItem("Item" + QString::number(i), "");

    QQuickView *window = getView();
    QQmlContext *ctxt = window->rootContext();
    ctxt->setContextProperty("testModel", &model);

    TestObject *testObject = new TestObject;
    ctxt->setContextProperty("testObject", testObject);

    window->setSource(testFileUrl("listviewtest.qml"));
    window->show();
    QVERIFY(QTest::qWaitForWindowExposed(window));

    QQuickListView *listview = findItem<QQuickListView>(window->rootObject(), "list");
    QTRY_VERIFY(listview != nullptr);
    QQuickItem *contentItem = listview->contentItem();
    QTRY_VERIFY(contentItem != nullptr);

    if (verticalLayoutDirection == QQuickItemView::BottomToTop) {
        listview->setVerticalLayoutDirection(verticalLayoutDirection);
        QVERIFY(QQuickTest::qWaitForItemPolished(listview));
        contentY = -listview->height() - contentY;
    }
    listview->setContentY(contentY);

    QQuickItemViewPrivate::get(listview)->layout();

    QList<QPair<QString, QString> > newData;
    for (int i=0; i<insertCount; i++)
        newData << qMakePair(QString("value %1").arg(i), QString::number(i));
    model.insertItems(insertIndex, newData);

    //Wait for polish (updates list to the model changes)
    QVERIFY(QQuickTest::qWaitForItemPolished(listview));

    QTRY_COMPARE(listview->property("count").toInt(), model.count());

    // FIXME This is NOT checking anything about visibleItems.first()
#if 0
    // check visibleItems.first() is in correct position
    QQuickItem *item0 = findItem<QQuickItem>(contentItem, "wrapper", 0);
    QVERIFY(item0);
    if (verticalLayoutDirection == QQuickItemView::BottomToTop)
        QCOMPARE(item0->y(), -item0->height() - itemsOffsetAfterMove);
    else
        QCOMPARE(item0->y(), itemsOffsetAfterMove);
#endif

    QList<FxViewItem *> visibleItems = QQuickItemViewPrivate::get(listview)->visibleItems;
    for (QList<FxViewItem *>::const_iterator itemIt = visibleItems.begin(); itemIt != visibleItems.end(); ++itemIt) {
        FxViewItem *item = *itemIt;
        if (item->item->position().y() >= 0 && item->item->position().y() < listview->height()) {
            QVERIFY(!QQuickItemPrivate::get(item->item)->culled);
        }
    }

    QList<QQuickItem*> items = findItems<QQuickItem>(contentItem, "wrapper");
    int firstVisibleIndex = -1;
    for (int i=0; i<items.count(); i++) {
        QQuickItem *item = findItem<QQuickItem>(contentItem, "wrapper", i);
        if (item && !QQuickItemPrivate::get(item)->culled) {
            firstVisibleIndex = i;
            break;
        }
    }
    QVERIFY2(firstVisibleIndex >= 0, QTest::toString(firstVisibleIndex));

    // Confirm items positioned correctly and indexes correct
    QQuickText *name;
    QQuickText *number;
    const qreal visibleFromPos = listview->contentY() - listview->displayMarginBeginning() - listview->cacheBuffer();
    const qreal visibleToPos = listview->contentY() + listview->height() + listview->displayMarginEnd() + listview->cacheBuffer();
    for (int i = firstVisibleIndex; i < model.count() && i < items.count(); ++i) {
        QQuickItem *item = findItem<QQuickItem>(contentItem, "wrapper", i);
        QVERIFY2(item, QTest::toString(QString("Item %1 not found").arg(i)));
        qreal pos = i*20.0 + itemsOffsetAfterMove;
        if (verticalLayoutDirection == QQuickItemView::BottomToTop)
            pos = -item->height() - pos;
        // Items outside the visible area (including cache buffer) should be skipped
        if (pos > visibleToPos || pos < visibleFromPos) {
            QTRY_VERIFY2(QQuickItemPrivate::get(item)->culled || item->y() < visibleFromPos || item->y() > visibleToPos,
                     QTest::toString(QString("index %5, y %1, from %2, to %3, expected pos %4, culled %6").
                                     arg(item->y()).arg(visibleFromPos).arg(visibleToPos).arg(pos).arg(i).arg(bool(QQuickItemPrivate::get(item)->culled))));
            continue;
        }
        QTRY_COMPARE(item->y(), pos);
        name = findItem<QQuickText>(contentItem, "textName", i);
        QVERIFY(name != nullptr);
        QTRY_COMPARE(name->text(), model.name(i));
        number = findItem<QQuickText>(contentItem, "textNumber", i);
        QVERIFY(number != nullptr);
        QTRY_COMPARE(number->text(), model.number(i));
    }

    releaseView(window);
    delete testObject;
}

void tst_QQuickListView::inserted_more_data()
{
    QTest::addColumn<qreal>("contentY");
    QTest::addColumn<int>("insertIndex");
    QTest::addColumn<int>("insertCount");
    QTest::addColumn<qreal>("itemsOffsetAfterMove");

    QTest::newRow("add 1, before visible items")
            << 80.0     // show 4-19
            << 3 << 1
            << -20.0;   // insert above first visible i.e. 0 is at -20, first visible should not move

    QTest::newRow("add multiple, before visible")
            << 80.0     // show 4-19
            << 3 << 3
            << -20.0 * 3;   // again first visible should not move

    QTest::newRow("add 1, at start of visible, content at start")
            << 0.0
            << 0 << 1
            << 0.0;

    QTest::newRow("add multiple, start of visible, content at start")
            << 0.0
            << 0 << 3
            << 0.0;

    QTest::newRow("add 1, at start of visible, content not at start")
            << 80.0     // show 4-19
            << 4 << 1
            << 0.0;

    QTest::newRow("add multiple, at start of visible, content not at start")
            << 80.0     // show 4-19
            << 4 << 3
            << 0.0;


    QTest::newRow("add 1, at end of visible, content at start")
            << 0.0
            << 15 << 1
            << 0.0;

    QTest::newRow("add multiple, at end of visible, content at start")
            << 0.0
            << 15 << 3
            << 0.0;

    QTest::newRow("add 1, at end of visible, content not at start")
            << 80.0     // show 4-19
            << 19 << 1
            << 0.0;

    QTest::newRow("add multiple, at end of visible, content not at start")
            << 80.0     // show 4-19
            << 19 << 3
            << 0.0;


    QTest::newRow("add 1, after visible, content at start")
            << 0.0
            << 16 << 1
            << 0.0;

    QTest::newRow("add multiple, after visible, content at start")
            << 0.0
            << 16 << 3
            << 0.0;

    QTest::newRow("add 1, after visible, content not at start")
            << 80.0     // show 4-19
            << 20 << 1
            << 0.0;

    QTest::newRow("add multiple, after visible, content not at start")
            << 80.0     // show 4-19
            << 20 << 3
            << 0.0;

    QTest::newRow("add multiple, within visible, content at start")
            << 0.0
            << 2 << 50
            << 0.0;
}

void tst_QQuickListView::insertBeforeVisible()
{
    QFETCH(int, insertIndex);
    QFETCH(int, insertCount);
    QFETCH(int, removeIndex);
    QFETCH(int, removeCount);
    QFETCH(int, cacheBuffer);

    QQuickText *name;
    QQuickView *window = getView();

    QaimModel model;
    for (int i = 0; i < 30; i++)
        model.addItem("Item" + QString::number(i), "");

    QQmlContext *ctxt = window->rootContext();
    ctxt->setContextProperty("testModel", &model);

    TestObject *testObject = new TestObject;
    ctxt->setContextProperty("testObject", testObject);

    window->setSource(testFileUrl("listviewtest.qml"));
    window->show();
    QVERIFY(QTest::qWaitForWindowExposed(window));

    QQuickListView *listview = findItem<QQuickListView>(window->rootObject(), "list");
    QTRY_VERIFY(listview != nullptr);
    QQuickItem *contentItem = listview->contentItem();
    QTRY_VERIFY(contentItem != nullptr);

    listview->setCacheBuffer(cacheBuffer);
    QVERIFY(QQuickTest::qWaitForItemPolished(listview));

    // trigger a refill (not just setting contentY) so that the visibleItems grid is updated
    int firstVisibleIndex = 20;     // move to an index where the top item is not visible
    listview->setContentY(firstVisibleIndex * 20.0);
    listview->setCurrentIndex(firstVisibleIndex);

    qApp->processEvents();
    QVERIFY(QQuickTest::qWaitForItemPolished(listview));
    QTRY_COMPARE(listview->currentIndex(), firstVisibleIndex);
    QQuickItem *item = findItem<QQuickItem>(contentItem, "wrapper", firstVisibleIndex);
    QVERIFY(item);
    QCOMPARE(item->y(), listview->contentY());

    if (removeCount > 0)
        model.removeItems(removeIndex, removeCount);

    if (insertCount > 0) {
        QList<QPair<QString, QString> > newData;
        for (int i=0; i<insertCount; i++)
            newData << qMakePair(QString("value %1").arg(i), QString::number(i));
        model.insertItems(insertIndex, newData);
        QTRY_COMPARE(listview->property("count").toInt(), model.count());
    }

    // now, moving to the top of the view should position the inserted items correctly
    int itemsOffsetAfterMove = (removeCount - insertCount) * 20;
    listview->setCurrentIndex(0);
    QVERIFY(QQuickTest::qWaitForItemPolished(listview));
    QTRY_COMPARE(listview->currentIndex(), 0);
    QTRY_COMPARE(listview->contentY(), 0.0 + itemsOffsetAfterMove);

    // Confirm items positioned correctly and indexes correct
    int itemCount = findItems<QQuickItem>(contentItem, "wrapper").count();
    for (int i = 0; i < model.count() && i < itemCount; ++i) {
        item = findItem<QQuickItem>(contentItem, "wrapper", i);
        QVERIFY2(item, QTest::toString(QString("Item %1 not found").arg(i)));
        QTRY_COMPARE(item->y(), i*20.0 + itemsOffsetAfterMove);
        name = findItem<QQuickText>(contentItem, "textName", i);
        QVERIFY(name != nullptr);
        QTRY_COMPARE(name->text(), model.name(i));
    }

    releaseView(window);
    delete testObject;
}

void tst_QQuickListView::insertBeforeVisible_data()
{
    QTest::addColumn<int>("insertIndex");
    QTest::addColumn<int>("insertCount");
    QTest::addColumn<int>("removeIndex");
    QTest::addColumn<int>("removeCount");
    QTest::addColumn<int>("cacheBuffer");

    QTest::newRow("insert 1 at 0, 0 buffer") << 0 << 1 << 0 << 0 << 0;
    QTest::newRow("insert 1 at 0, 100 buffer") << 0 << 1 << 0 << 0 << 100;
    QTest::newRow("insert 1 at 0, 500 buffer") << 0 << 1 << 0 << 0 << 500;

    QTest::newRow("insert 1 at 1, 0 buffer") << 1 << 1 << 0 << 0 << 0;
    QTest::newRow("insert 1 at 1, 100 buffer") << 1 << 1 << 0 << 0 << 100;
    QTest::newRow("insert 1 at 1, 500 buffer") << 1 << 1 << 0 << 0 << 500;

    QTest::newRow("insert multiple at 0, 0 buffer") << 0 << 3 << 0 << 0 << 0;
    QTest::newRow("insert multiple at 0, 100 buffer") << 0 << 3 << 0 << 0 << 100;
    QTest::newRow("insert multiple at 0, 500 buffer") << 0 << 3 << 0 << 0 << 500;

    QTest::newRow("insert multiple at 1, 0 buffer") << 1 << 3 << 0 << 0 << 0;
    QTest::newRow("insert multiple at 1, 100 buffer") << 1 << 3 << 0 << 0 << 100;
    QTest::newRow("insert multiple at 1, 500 buffer") << 1 << 3 << 0 << 0 << 500;

    QTest::newRow("remove 1 at 0, 0 buffer") << 0 << 0 << 0 << 1 << 0;
    QTest::newRow("remove 1 at 0, 100 buffer") << 0 << 0 << 0 << 1 << 100;
    QTest::newRow("remove 1 at 0, 500 buffer") << 0 << 0 << 0 << 1 << 500;

    QTest::newRow("remove 1 at 1, 0 buffer") << 0 << 0 << 1 << 1 << 0;
    QTest::newRow("remove 1 at 1, 100 buffer") << 0 << 0 << 1 << 1 << 100;
    QTest::newRow("remove 1 at 1, 500 buffer") << 0 << 0 << 1 << 1 << 500;

    QTest::newRow("remove multiple at 0, 0 buffer") << 0 << 0 << 0 << 3 << 0;
    QTest::newRow("remove multiple at 0, 100 buffer") << 0 << 0 << 0 << 3 << 100;
    QTest::newRow("remove multiple at 0, 500 buffer") << 0 << 0 << 0 << 3 << 500;

    QTest::newRow("remove multiple at 1, 0 buffer") << 0 << 0 << 1 << 3 << 0;
    QTest::newRow("remove multiple at 1, 100 buffer") << 0 << 0 << 1 << 3 << 100;
    QTest::newRow("remove multiple at 1, 500 buffer") << 0 << 0 << 1 << 3 << 500;
}

template <class T>
void tst_QQuickListView::removed(const QUrl &source, bool /* animated */)
{
    QScopedPointer<QQuickView> window(createView());

    T model;
    for (int i = 0; i < 50; i++)
        model.addItem("Item" + QString::number(i), "");

    QQmlContext *ctxt = window->rootContext();
    ctxt->setContextProperty("testModel", &model);

    TestObject *testObject = new TestObject;
    ctxt->setContextProperty("testObject", testObject);

    window->setSource(source);
    window->show();
    QVERIFY(QTest::qWaitForWindowExposed(window.data()));

    QQuickListView *listview = findItem<QQuickListView>(window->rootObject(), "list");
    QTRY_VERIFY(listview != nullptr);
    QQuickItem *contentItem = listview->contentItem();
    QTRY_VERIFY(contentItem != nullptr);
    QVERIFY(QQuickTest::qWaitForItemPolished(listview));

    model.removeItem(1);
    QTRY_COMPARE(window->rootObject()->property("count").toInt(), model.count());

    QQuickText *name = findItem<QQuickText>(contentItem, "textName", 1);
    QTRY_VERIFY(name != nullptr);
    QTRY_COMPARE(name->text(), model.name(1));
    QQuickText *number = findItem<QQuickText>(contentItem, "textNumber", 1);
    QTRY_VERIFY(number != nullptr);
    QTRY_COMPARE(number->text(), model.number(1));

    // Confirm items positioned correctly
    int itemCount = findItems<QQuickItem>(contentItem, "wrapper").count();
    for (int i = 0; i < model.count() && i < itemCount; ++i) {
        QQuickItem *item = findItem<QQuickItem>(contentItem, "wrapper", i);
        if (!item) qWarning() << "Item" << i << "not found";
        QTRY_VERIFY(item);
        QTRY_COMPARE(item->y(), qreal(i*20));
    }

    // Remove first item (which is the current item);
    model.removeItem(0);
    QTRY_COMPARE(window->rootObject()->property("count").toInt(), model.count());

    name = findItem<QQuickText>(contentItem, "textName", 0);
    QTRY_VERIFY(name != nullptr);
    QTRY_COMPARE(name->text(), model.name(0));
    number = findItem<QQuickText>(contentItem, "textNumber", 0);
    QTRY_VERIFY(number != nullptr);
    QTRY_COMPARE(number->text(), model.number(0));

    // Confirm items positioned correctly
    itemCount = findItems<QQuickItem>(contentItem, "wrapper").count();
    for (int i = 0; i < model.count() && i < itemCount; ++i) {
        QQuickItem *item = findItem<QQuickItem>(contentItem, "wrapper", i);
        if (!item) qWarning() << "Item" << i << "not found";
        QTRY_VERIFY(item);
        QTRY_COMPARE(item->y(),i*20.0);
    }

    // Remove items not visible
    model.removeItem(18);
    QTRY_COMPARE(window->rootObject()->property("count").toInt(), model.count());

    // Confirm items positioned correctly
    itemCount = findItems<QQuickItem>(contentItem, "wrapper").count();
    for (int i = 0; i < model.count() && i < itemCount; ++i) {
        QQuickItem *item = findItem<QQuickItem>(contentItem, "wrapper", i);
        if (!item) qWarning() << "Item" << i << "not found";
        QTRY_VERIFY(item);
        QTRY_COMPARE(item->y(),i*20.0);
    }

    // Remove items before visible
    listview->setContentY(80);
    listview->setCurrentIndex(10);

    model.removeItem(1); // post: top item will be at 20
    QTRY_COMPARE(window->rootObject()->property("count").toInt(), model.count());

    // Confirm items positioned correctly
    for (int i = 2; i < 18; ++i) {
        QQuickItem *item = findItem<QQuickItem>(contentItem, "wrapper", i);
        if (!item) qWarning() << "Item" << i << "not found";
        QTRY_VERIFY(item);
        QTRY_COMPARE(item->y(),20+i*20.0);
    }

    // Remove current index
    QTRY_COMPARE(listview->currentIndex(), 9);
    QQuickItem *oldCurrent = listview->currentItem();
    model.removeItem(9);

    QTRY_COMPARE(listview->currentIndex(), 9);
    QTRY_VERIFY(listview->currentItem() != oldCurrent);

    listview->setContentY(20); // That's the top now
    // let transitions settle.
    QVERIFY(QQuickTest::qWaitForItemPolished(listview));

    // Confirm items positioned correctly
    itemCount = findItems<QQuickItem>(contentItem, "wrapper").count();
    for (int i = 0; i < model.count() && i < itemCount; ++i) {
        QQuickItem *item = findItem<QQuickItem>(contentItem, "wrapper", i);
        if (!item) qWarning() << "Item" << i << "not found";
        QTRY_VERIFY(item);
        QTRY_COMPARE(item->y(),20+i*20.0);
    }

    // remove current item beyond visible items.
    listview->setCurrentIndex(20);
    listview->setContentY(40);
    QVERIFY(QQuickTest::qWaitForItemPolished(listview));

    model.removeItem(20);
    QTRY_COMPARE(listview->currentIndex(), 20);
    QTRY_VERIFY(listview->currentItem() != nullptr);

    // remove item before current, but visible
    listview->setCurrentIndex(8);
    QVERIFY(QQuickTest::qWaitForItemPolished(listview));
    oldCurrent = listview->currentItem();
    model.removeItem(6);

    QTRY_COMPARE(listview->currentIndex(), 7);
    QTRY_COMPARE(listview->currentItem(), oldCurrent);

    listview->setContentY(80);
    QVERIFY(QQuickTest::qWaitForItemPolished(listview));

    // remove all visible items
    model.removeItems(1, 18);
    QTRY_COMPARE(listview->count() , model.count());

    // Confirm items positioned correctly
    itemCount = findItems<QQuickItem>(contentItem, "wrapper").count();
    for (int i = 0; i < model.count() && i < itemCount-1; ++i) {
        QQuickItem *item = findItem<QQuickItem>(contentItem, "wrapper", i+1);
        if (!item) qWarning() << "Item" << i+1 << "not found";
        QTRY_VERIFY(item);
        QTRY_COMPARE(item->y(),80+i*20.0);
    }

    model.removeItems(1, 17);
    QTRY_COMPARE(listview->count() , model.count());

    model.removeItems(2, 1);
    QTRY_COMPARE(listview->count() , model.count());

    model.addItem("New", "1");
    QTRY_COMPARE(listview->count() , model.count());

    QTRY_VERIFY(name = findItem<QQuickText>(contentItem, "textName", model.count()-1));
    QCOMPARE(name->text(), QString("New"));

    // Add some more items so that we don't run out
    model.clear();
    for (int i = 0; i < 50; i++)
        model.addItem("Item" + QString::number(i), "");

    // QTBUG-QTBUG-20575
    listview->setCurrentIndex(0);
    listview->setContentY(30);
    model.removeItem(0);
    QTRY_VERIFY(name = findItem<QQuickText>(contentItem, "textName", 0));

    // QTBUG-19198 move to end and remove all visible items one at a time.
    listview->positionViewAtEnd();
    for (int i = 0; i < 18; ++i)
        model.removeItems(model.count() - 1, 1);
    QTRY_VERIFY(findItems<QQuickItem>(contentItem, "wrapper").count() > 16);

    delete testObject;
}

template <class T>
void tst_QQuickListView::removed_more(const QUrl &source, QQuickItemView::VerticalLayoutDirection verticalLayoutDirection)
{
    QFETCH(qreal, contentY);
    QFETCH(int, removeIndex);
    QFETCH(int, removeCount);
    QFETCH(qreal, itemsOffsetAfterMove);

    QQuickView *window = getView();

    T model;
    for (int i = 0; i < 30; i++)
        model.addItem("Item" + QString::number(i), "");

    QQmlContext *ctxt = window->rootContext();
    ctxt->setContextProperty("testModel", &model);

    TestObject *testObject = new TestObject;
    ctxt->setContextProperty("testObject", testObject);

    window->setSource(source);
    window->show();
    QVERIFY(QTest::qWaitForWindowExposed(window));

    QQuickListView *listview = findItem<QQuickListView>(window->rootObject(), "list");
    QTRY_VERIFY(listview != nullptr);
    QQuickItem *contentItem = listview->contentItem();
    QTRY_VERIFY(contentItem != nullptr);

    if (verticalLayoutDirection == QQuickItemView::BottomToTop) {
        listview->setVerticalLayoutDirection(verticalLayoutDirection);
        QVERIFY(QQuickTest::qWaitForItemPolished(listview));
        contentY = -listview->height() - contentY;
    }
    listview->setContentY(contentY);

    model.removeItems(removeIndex, removeCount);
    //Wait for polish (updates list to the model changes)
    QVERIFY(QQuickTest::qWaitForItemPolished(listview));

    QTRY_COMPARE(listview->property("count").toInt(), model.count());

    // check visibleItems.first() is in correct position
    QQuickItem *item0 = findItem<QQuickItem>(contentItem, "wrapper", 0);
    QVERIFY(item0);
    QVERIFY(item0);
    if (verticalLayoutDirection == QQuickItemView::BottomToTop)
        QCOMPARE(item0->y(), -item0->height() - itemsOffsetAfterMove);
    else
        QCOMPARE(item0->y(), itemsOffsetAfterMove);

    QList<QQuickItem*> items = findItems<QQuickItem>(contentItem, "wrapper");
    int firstVisibleIndex = -1;
    for (int i=0; i<items.count(); i++) {
        QQuickItem *item = findItem<QQuickItem>(contentItem, "wrapper", i);
        if (item && delegateVisible(item)) {
            firstVisibleIndex = i;
            break;
        }
    }
    QVERIFY2(firstVisibleIndex >= 0, QTest::toString(firstVisibleIndex));

    // Confirm items positioned correctly and indexes correct
    QQuickText *name;
    QQuickText *number;
    for (int i = firstVisibleIndex; i < model.count() && i < items.count(); ++i) {
        QQuickItem *item = findItem<QQuickItem>(contentItem, "wrapper", i);
        QVERIFY2(item, QTest::toString(QString("Item %1 not found").arg(i)));
        qreal pos = i*20.0 + itemsOffsetAfterMove;
        if (verticalLayoutDirection == QQuickItemView::BottomToTop)
            pos = -item0->height() - pos;
        QTRY_COMPARE(item->y(), pos);
        name = findItem<QQuickText>(contentItem, "textName", i);
        QVERIFY(name != nullptr);
        QTRY_COMPARE(name->text(), model.name(i));
        number = findItem<QQuickText>(contentItem, "textNumber", i);
        QVERIFY(number != nullptr);
        QTRY_COMPARE(number->text(), model.number(i));
    }

    releaseView(window);
    delete testObject;
}

void tst_QQuickListView::removed_more_data()
{
    QTest::addColumn<qreal>("contentY");
    QTest::addColumn<int>("removeIndex");
    QTest::addColumn<int>("removeCount");
    QTest::addColumn<qreal>("itemsOffsetAfterMove");

    QTest::newRow("remove 1, before visible items")
            << 80.0     // show 4-19
            << 3 << 1
            << 20.0;   // visible items slide down by 1 item so that first visible does not move

    QTest::newRow("remove multiple, all before visible items")
            << 80.0
            << 1 << 3
            << 20.0 * 3;

    QTest::newRow("remove multiple, all before visible items, remove item 0")
            << 80.0
            << 0 << 4
            << 20.0 * 4;

    // remove 1,2,3 before the visible pos, 0 moves down to just before the visible pos,
    // items 4,5 are removed from view, item 6 slides up to original pos of item 4 (80px)
    QTest::newRow("remove multiple, mix of items from before and within visible items")
            << 80.0
            << 1 << 5
            << 20.0 * 3;    // adjust for the 3 items removed before the visible

    QTest::newRow("remove multiple, mix of items from before and within visible items, remove item 0")
            << 80.0
            << 0 << 6
            << 20.0 * 4;    // adjust for the 3 items removed before the visible


    QTest::newRow("remove 1, from start of visible, content at start")
            << 0.0
            << 0 << 1
            << 0.0;

    QTest::newRow("remove multiple, from start of visible, content at start")
            << 0.0
            << 0 << 3
            << 0.0;

    QTest::newRow("remove 1, from start of visible, content not at start")
            << 80.0     // show 4-19
            << 4 << 1
            << 0.0;

    QTest::newRow("remove multiple, from start of visible, content not at start")
            << 80.0     // show 4-19
            << 4 << 3
            << 0.0;


    QTest::newRow("remove 1, from middle of visible, content at start")
            << 0.0
            << 10 << 1
            << 0.0;

    QTest::newRow("remove multiple, from middle of visible, content at start")
            << 0.0
            << 10 << 5
            << 0.0;

    QTest::newRow("remove 1, from middle of visible, content not at start")
            << 80.0     // show 4-19
            << 10 << 1
            << 0.0;

    QTest::newRow("remove multiple, from middle of visible, content not at start")
            << 80.0     // show 4-19
            << 10 << 5
            << 0.0;


    QTest::newRow("remove 1, after visible, content at start")
            << 0.0
            << 16 << 1
            << 0.0;

    QTest::newRow("remove multiple, after visible, content at start")
            << 0.0
            << 16 << 5
            << 0.0;

    QTest::newRow("remove 1, after visible, content not at middle")
            << 80.0     // show 4-19
            << 16+4 << 1
            << 0.0;

    QTest::newRow("remove multiple, after visible, content not at start")
            << 80.0     // show 4-19
            << 16+4 << 5
            << 0.0;

    QTest::newRow("remove multiple, mix of items from within and after visible items")
            << 80.0
            << 18 << 5
            << 0.0;
}

template <class T>
void tst_QQuickListView::clear(const QUrl &source, QQuickItemView::VerticalLayoutDirection verticalLayoutDirection)
{
    QScopedPointer<QQuickView> window(createView());

    T model;
    for (int i = 0; i < 30; i++)
        model.addItem("Item" + QString::number(i), "");

    QQmlContext *ctxt = window->rootContext();
    ctxt->setContextProperty("testModel", &model);

    TestObject *testObject = new TestObject;
    ctxt->setContextProperty("testObject", testObject);

    window->setSource(source);
    window->show();
    QVERIFY(QTest::qWaitForWindowExposed(window.data()));

    QQuickListView *listview = findItem<QQuickListView>(window->rootObject(), "list");
    QTRY_VERIFY(listview != nullptr);
    QQuickItem *contentItem = listview->contentItem();
    QTRY_VERIFY(contentItem != nullptr);

    listview->setVerticalLayoutDirection(verticalLayoutDirection);
    QVERIFY(QQuickTest::qWaitForItemPolished(listview));

    model.clear();

    QTRY_COMPARE(findItems<QQuickListView>(contentItem, "wrapper").count(), 0);
    QTRY_COMPARE(listview->count(), 0);
    QTRY_VERIFY(!listview->currentItem());
    if (verticalLayoutDirection == QQuickItemView::TopToBottom)
        QTRY_COMPARE(listview->contentY(), 0.0);
    else
        QTRY_COMPARE(listview->contentY(), -listview->height());
    QCOMPARE(listview->currentIndex(), -1);

    QCOMPARE(listview->contentHeight(), 0.0);

    // confirm sanity when adding an item to cleared list
    model.addItem("New", "1");
    listview->forceLayout();
    QTRY_COMPARE(listview->count(), 1);
    QVERIFY(listview->currentItem() != nullptr);
    QCOMPARE(listview->currentIndex(), 0);

    delete testObject;
}

template <class T>
void tst_QQuickListView::moved(const QUrl &source, QQuickItemView::VerticalLayoutDirection verticalLayoutDirection)
{
    QFETCH(qreal, contentY);
    QFETCH(int, from);
    QFETCH(int, to);
    QFETCH(int, count);
    QFETCH(qreal, itemsOffsetAfterMove);

    QQuickText *name;
    QQuickText *number;
    QQuickView *window = getView();

    T model;
    for (int i = 0; i < 30; i++)
        model.addItem("Item" + QString::number(i), "");

    QQmlContext *ctxt = window->rootContext();
    ctxt->setContextProperty("testModel", &model);

    TestObject *testObject = new TestObject;
    ctxt->setContextProperty("testObject", testObject);

    window->setSource(source);
    window->show();
    QVERIFY(QTest::qWaitForWindowExposed(window));

    QQuickListView *listview = findItem<QQuickListView>(window->rootObject(), "list");
    QTRY_VERIFY(listview != nullptr);
    QQuickItem *contentItem = listview->contentItem();
    QTRY_VERIFY(contentItem != nullptr);

    // always need to wait for view to be painted before the first move()
    QVERIFY(QQuickTest::qWaitForItemPolished(listview));

    bool waitForPolish = (contentY != 0);
    if (verticalLayoutDirection == QQuickItemView::BottomToTop) {
        listview->setVerticalLayoutDirection(verticalLayoutDirection);
        QVERIFY(QQuickTest::qWaitForItemPolished(listview));
        contentY = -listview->height() - contentY;
    }
    listview->setContentY(contentY);
    if (waitForPolish)
        QVERIFY(QQuickTest::qWaitForItemPolished(listview));

    model.moveItems(from, to, count);
    QVERIFY(QQuickTest::qWaitForItemPolished(listview));

    QList<QQuickItem*> items = findItems<QQuickItem>(contentItem, "wrapper");
    int firstVisibleIndex = -1;
    for (int i=0; i<items.count(); i++) {
        QQuickItem *item = findItem<QQuickItem>(contentItem, "wrapper", i);
        if (item && delegateVisible(item)) {
            firstVisibleIndex = i;
            break;
        }
    }
    QVERIFY2(firstVisibleIndex >= 0, QTest::toString(firstVisibleIndex));

    // Confirm items positioned correctly and indexes correct
    for (int i = firstVisibleIndex; i < model.count() && i < items.count(); ++i) {
        QQuickItem *item = findItem<QQuickItem>(contentItem, "wrapper", i);
        QVERIFY2(item, QTest::toString(QString("Item %1 not found").arg(i)));
        qreal pos = i*20.0 + itemsOffsetAfterMove;
        if (verticalLayoutDirection == QQuickItemView::BottomToTop)
            pos = -item->height() - pos;
        QTRY_COMPARE(item->y(), pos);
        name = findItem<QQuickText>(contentItem, "textName", i);
        QVERIFY(name != nullptr);
        QTRY_COMPARE(name->text(), model.name(i));
        number = findItem<QQuickText>(contentItem, "textNumber", i);
        QVERIFY(number != nullptr);
        QTRY_COMPARE(number->text(), model.number(i));

        // current index should have been updated
        if (item == listview->currentItem())
            QTRY_COMPARE(listview->currentIndex(), i);
    }

    releaseView(window);
    delete testObject;
}

void tst_QQuickListView::moved_data()
{
    QTest::addColumn<qreal>("contentY");
    QTest::addColumn<int>("from");
    QTest::addColumn<int>("to");
    QTest::addColumn<int>("count");
    QTest::addColumn<qreal>("itemsOffsetAfterMove");

    // model starts with 30 items, each 20px high, in area 320px high
    // 16 items should be visible at a time
    // itemsOffsetAfterMove should be > 0 whenever items above the visible pos have moved

    QTest::newRow("move 1 forwards, within visible items")
            << 0.0
            << 1 << 4 << 1
            << 0.0;

    QTest::newRow("move 1 forwards, from non-visible -> visible")
            << 80.0     // show 4-19
            << 1 << 18 << 1
            << 20.0;    // removed 1 item above the first visible, so item 0 should drop down by 1 to minimize movement

    QTest::newRow("move 1 forwards, from non-visible -> visible (move first item)")
            << 80.0     // show 4-19
            << 0 << 4 << 1
            << 20.0;    // first item has moved to below item4, everything drops down by size of 1 item

    QTest::newRow("move 1 forwards, from visible -> non-visible")
            << 0.0
            << 1 << 16 << 1
            << 0.0;

    QTest::newRow("move 1 forwards, from visible -> non-visible (move first item)")
            << 0.0
            << 0 << 16 << 1
            << 0.0;


    QTest::newRow("move 1 backwards, within visible items")
            << 0.0
            << 4 << 1 << 1
            << 0.0;

    QTest::newRow("move 1 backwards, within visible items (to first index)")
            << 0.0
            << 4 << 0 << 1
            << 0.0;

    QTest::newRow("move 1 backwards, from non-visible -> visible")
            << 0.0
            << 20 << 4 << 1
            << 0.0;

    QTest::newRow("move 1 backwards, from non-visible -> visible (move last item)")
            << 0.0
            << 29 << 15 << 1
            << 0.0;

    QTest::newRow("move 1 backwards, from visible -> non-visible")
            << 80.0     // show 4-19
            << 16 << 1 << 1
            << -20.0;   // to minimize movement, item 0 moves to -20, and other items do not move

    QTest::newRow("move 1 backwards, from visible -> non-visible (move first item)")
            << 80.0     // show 4-19
            << 16 << 0 << 1
            << -20.0;   // to minimize movement, item 16 (now at 0) moves to -20, and other items do not move


    QTest::newRow("move multiple forwards, within visible items")
            << 0.0
            << 0 << 5 << 3
            << 0.0;

    QTest::newRow("move multiple forwards, before visible items")
            << 140.0     // show 7-22
            << 4 << 5 << 3      // 4,5,6 move to below 7
            << 20.0 * 3;      // 4,5,6 moved down

    QTest::newRow("move multiple forwards, from non-visible -> visible")
            << 80.0     // show 4-19
            << 1 << 5 << 3
            << 20.0 * 3;    // moving 3 from above the content y should adjust y positions accordingly

    QTest::newRow("move multiple forwards, from non-visible -> visible (move first item)")
            << 80.0     // show 4-19
            << 0 << 5 << 3
            << 20.0 * 3;        // moving 3 from above the content y should adjust y positions accordingly

    QTest::newRow("move multiple forwards, mix of non-visible/visible")
            << 40.0
            << 1 << 16 << 2
            << 20.0;    // item 1,2 are removed, item 3 is now first visible

    QTest::newRow("move multiple forwards, to bottom of view")
            << 0.0
            << 5 << 13 << 3
            << 0.0;

    QTest::newRow("move multiple forwards, to bottom of view, first->last")
            << 0.0
            << 0 << 13 << 3
            << 0.0;

    QTest::newRow("move multiple forwards, to bottom of view, content y not 0")
            << 80.0
            << 5+4 << 13+4 << 3
            << 0.0;

    QTest::newRow("move multiple forwards, from visible -> non-visible")
            << 0.0
            << 1 << 16 << 3
            << 0.0;

    QTest::newRow("move multiple forwards, from visible -> non-visible (move first item)")
            << 0.0
            << 0 << 16 << 3
            << 0.0;


    QTest::newRow("move multiple backwards, within visible items")
            << 0.0
            << 4 << 1 << 3
            << 0.0;

    QTest::newRow("move multiple backwards, within visible items (move first item)")
            << 0.0
            << 10 << 0 << 3
            << 0.0;

    QTest::newRow("move multiple backwards, from non-visible -> visible")
            << 0.0
            << 20 << 4 << 3
            << 0.0;

    QTest::newRow("move multiple backwards, from non-visible -> visible (move last item)")
            << 0.0
            << 27 << 10 << 3
            << 0.0;

    QTest::newRow("move multiple backwards, from visible -> non-visible")
            << 80.0     // show 4-19
            << 16 << 1 << 3
            << -20.0 * 3;   // to minimize movement, 0 moves by -60, and other items do not move

    QTest::newRow("move multiple backwards, from visible -> non-visible (move first item)")
            << 80.0     // show 4-19
            << 16 << 0 << 3
            << -20.0 * 3;   // to minimize movement, 16,17,18 move to above item 0, and other items do not move
}

void tst_QQuickListView::multipleChanges(bool condensed)
{
    QFETCH(int, startCount);
    QFETCH(QList<ListChange>, changes);
    QFETCH(int, newCount);
    QFETCH(int, newCurrentIndex);

    QQuickView *window = getView();

    QaimModel model;
    for (int i = 0; i < startCount; i++)
        model.addItem("Item" + QString::number(i), "");

    QQmlContext *ctxt = window->rootContext();
    ctxt->setContextProperty("testModel", &model);

    TestObject *testObject = new TestObject;
    ctxt->setContextProperty("testObject", testObject);

    window->setSource(testFileUrl("listviewtest.qml"));
    window->show();
    QVERIFY(QTest::qWaitForWindowExposed(window));

    QQuickListView *listview = findItem<QQuickListView>(window->rootObject(), "list");
    QTRY_VERIFY(listview != nullptr);
    QVERIFY(QQuickTest::qWaitForItemPolished(listview));

    for (int i=0; i<changes.count(); i++) {
        switch (changes[i].type) {
            case ListChange::Inserted:
            {
                QList<QPair<QString, QString> > items;
                for (int j=changes[i].index; j<changes[i].index + changes[i].count; ++j)
                    items << qMakePair(QString("new item %1").arg(j), QString::number(j));
                model.insertItems(changes[i].index, items);
                break;
            }
            case ListChange::Removed:
                model.removeItems(changes[i].index, changes[i].count);
                break;
            case ListChange::Moved:
                model.moveItems(changes[i].index, changes[i].to, changes[i].count);
                break;
            case ListChange::SetCurrent:
                listview->setCurrentIndex(changes[i].index);
                break;
            case ListChange::SetContentY:
                listview->setContentY(changes[i].pos);
                break;
            default:
                continue;
        }
        if (!condensed) {
            QVERIFY(QQuickTest::qWaitForItemPolished(listview));
        }
    }
    QVERIFY(QQuickTest::qWaitForItemPolished(listview));

    QCOMPARE(listview->count(), newCount);
    QCOMPARE(listview->count(), model.count());
    QCOMPARE(listview->currentIndex(), newCurrentIndex);

    QQuickText *name;
    QQuickText *number;
    QQuickItem *contentItem = listview->contentItem();
    QTRY_VERIFY(contentItem != nullptr);
    int itemCount = findItems<QQuickItem>(contentItem, "wrapper").count();
    for (int i=0; i < model.count() && i < itemCount; ++i) {
        QQuickItem *item = findItem<QQuickItem>(contentItem, "wrapper", i);
        QVERIFY2(item, QTest::toString(QString("Item %1 not found").arg(i)));
        name = findItem<QQuickText>(contentItem, "textName", i);
        QVERIFY(name != nullptr);
        QTRY_COMPARE(name->text(), model.name(i));
        number = findItem<QQuickText>(contentItem, "textNumber", i);
        QVERIFY(number != nullptr);
        QTRY_COMPARE(number->text(), model.number(i));
    }

    delete testObject;
    releaseView(window);
}

void tst_QQuickListView::multipleChanges_data()
{
    QTest::addColumn<int>("startCount");
    QTest::addColumn<QList<ListChange> >("changes");
    QTest::addColumn<int>("newCount");
    QTest::addColumn<int>("newCurrentIndex");

    QList<ListChange> changes;

    for (int i=1; i<30; i++)
        changes << ListChange::remove(0);
    QTest::newRow("remove all but 1, first->last") << 30 << changes << 1 << 0;

    changes << ListChange::remove(0);
    QTest::newRow("remove all") << 30 << changes << 0 << -1;

    changes.clear();
    changes << ListChange::setCurrent(29);
    for (int i=29; i>0; i--)
        changes << ListChange::remove(i);
    QTest::newRow("remove last (current) -> first") << 30 << changes << 1 << 0;

    QTest::newRow("remove then insert at 0") << 10 << (QList<ListChange>()
            << ListChange::remove(0, 1)
            << ListChange::insert(0, 1)
            ) << 10 << 1;

    QTest::newRow("remove then insert at non-zero index") << 10 << (QList<ListChange>()
            << ListChange::setCurrent(2)
            << ListChange::remove(2, 1)
            << ListChange::insert(2, 1)
            ) << 10 << 3;

    QTest::newRow("remove current then insert below it") << 10 << (QList<ListChange>()
            << ListChange::setCurrent(1)
            << ListChange::remove(1, 3)
            << ListChange::insert(2, 2)
            ) << 9 << 1;

    QTest::newRow("remove current index then move it down") << 10 << (QList<ListChange>()
            << ListChange::setCurrent(2)
            << ListChange::remove(1, 3)
            << ListChange::move(1, 5, 1)
            ) << 7 << 5;

    QTest::newRow("remove current index then move it up") << 10 << (QList<ListChange>()
            << ListChange::setCurrent(5)
            << ListChange::remove(4, 3)
            << ListChange::move(4, 1, 1)
            ) << 7 << 1;


    QTest::newRow("insert multiple times") << 0 << (QList<ListChange>()
            << ListChange::insert(0, 2)
            << ListChange::insert(0, 4)
            << ListChange::insert(0, 6)
            ) << 12 << 10;

    QTest::newRow("insert multiple times with current index changes") << 0 << (QList<ListChange>()
            << ListChange::insert(0, 2)
            << ListChange::insert(0, 4)
            << ListChange::insert(0, 6)
            << ListChange::setCurrent(3)
            << ListChange::insert(3, 2)
            ) << 14 << 5;

    QTest::newRow("insert and remove all") << 0 << (QList<ListChange>()
            << ListChange::insert(0, 30)
            << ListChange::remove(0, 30)
            ) << 0 << -1;

    QTest::newRow("insert and remove current") << 30 << (QList<ListChange>()
            << ListChange::insert(1)
            << ListChange::setCurrent(1)
            << ListChange::remove(1)
            ) << 30 << 1;

    QTest::newRow("insert before 0, then remove cross section of new and old items") << 10 << (QList<ListChange>()
            << ListChange::insert(0, 10)
            << ListChange::remove(5, 10)
            ) << 10 << 5;

    QTest::newRow("insert multiple, then move new items to end") << 10 << (QList<ListChange>()
            << ListChange::insert(0, 3)
            << ListChange::move(0, 10, 3)
            ) << 13 << 0;

    QTest::newRow("insert multiple, then move new and some old items to end") << 10 << (QList<ListChange>()
            << ListChange::insert(0, 3)
            << ListChange::move(0, 8, 5)
            ) << 13 << 11;

    QTest::newRow("insert multiple at end, then move new and some old items to start") << 10 << (QList<ListChange>()
            << ListChange::setCurrent(9)
            << ListChange::insert(10, 3)
            << ListChange::move(8, 0, 5)
            ) << 13 << 1;


    QTest::newRow("move back and forth to same index") << 10 << (QList<ListChange>()
            << ListChange::setCurrent(1)
            << ListChange::move(1, 2, 2)
            << ListChange::move(2, 1, 2)
            ) << 10 << 1;

    QTest::newRow("move forwards then back") << 10 << (QList<ListChange>()
            << ListChange::setCurrent(2)
            << ListChange::move(1, 2, 3)
            << ListChange::move(3, 0, 5)
            ) << 10 << 0;

    QTest::newRow("move current, then remove it") << 10 << (QList<ListChange>()
            << ListChange::setCurrent(5)
            << ListChange::move(5, 0, 1)
            << ListChange::remove(0)
            ) << 9 << 0;

    QTest::newRow("move current, then insert before it") << 10 << (QList<ListChange>()
            << ListChange::setCurrent(5)
            << ListChange::move(5, 0, 1)
            << ListChange::insert(0)
            ) << 11 << 1;

    QTest::newRow("move multiple, then remove them") << 10 << (QList<ListChange>()
            << ListChange::setCurrent(1)
            << ListChange::move(5, 1, 3)
            << ListChange::remove(1, 3)
            ) << 7 << 1;

    QTest::newRow("move multiple, then insert before them") << 10 << (QList<ListChange>()
            << ListChange::setCurrent(5)
            << ListChange::move(5, 1, 3)
            << ListChange::insert(1, 5)
            ) << 15 << 6;

    QTest::newRow("move multiple, then insert after them") << 10 << (QList<ListChange>()
            << ListChange::setCurrent(3)
            << ListChange::move(0, 1, 2)
            << ListChange::insert(3, 5)
            ) << 15 << 8;

    QTest::newRow("clear current") << 0 << (QList<ListChange>()
            << ListChange::insert(0, 5)
            << ListChange::setCurrent(-1)
            << ListChange::remove(0, 5)
            << ListChange::insert(0, 5)
            ) << 5 << -1;

    QTest::newRow("remove, scroll") << 30 << (QList<ListChange>()
            << ListChange::remove(20, 5)
            << ListChange::setContentY(20)
            ) << 25 << 0;

    QTest::newRow("insert, scroll") << 10 << (QList<ListChange>()
            << ListChange::insert(9, 5)
            << ListChange::setContentY(20)
            ) << 15 << 0;

    QTest::newRow("move, scroll") << 20 << (QList<ListChange>()
            << ListChange::move(15, 8, 3)
            << ListChange::setContentY(0)
            ) << 20 << 0;

    QTest::newRow("clear, insert, scroll") << 30 << (QList<ListChange>()
            << ListChange::setContentY(20)
            << ListChange::remove(0, 30)
            << ListChange::insert(0, 2)
            << ListChange::setContentY(0)
            ) << 2 << 0;
}

void tst_QQuickListView::swapWithFirstItem()
{
    QScopedPointer<QQuickView> window(createView());

    QaimModel model;
    for (int i = 0; i < 30; i++)
        model.addItem("Item" + QString::number(i), "");

    QQmlContext *ctxt = window->rootContext();
    ctxt->setContextProperty("testModel", &model);

    TestObject *testObject = new TestObject;
    ctxt->setContextProperty("testObject", testObject);

    window->setSource(testFileUrl("listviewtest.qml"));
    window->show();
    QVERIFY(QTest::qWaitForWindowExposed(window.data()));

    QQuickListView *listview = findItem<QQuickListView>(window->rootObject(), "list");
    QTRY_VERIFY(listview != nullptr);
    QVERIFY(QQuickTest::qWaitForItemPolished(listview));

    // ensure content position is stable
    listview->setContentY(0);
    model.moveItem(1, 0);
    QTRY_COMPARE(listview->contentY(), qreal(0));

    delete testObject;
}

void tst_QQuickListView::checkCountForMultiColumnModels()
{
    // Check that a list view will only load items for the first
    // column, even if the model reports that it got several columns.
    // We test this since QQmlDelegateModel has been changed to
    // also understand multi-column models, but this should not affect ListView.
    QScopedPointer<QQuickView> window(createView());

    const int rowCount = 10;
    const int columnCount = 10;

    QaimModel model;
    model.columns = columnCount;
    for (int i = 0; i < rowCount; i++)
        model.addItem("Item" + QString::number(i), "");

    QQmlContext *ctxt = window->rootContext();
    ctxt->setContextProperty("testModel", &model);

    QScopedPointer<TestObject> testObject(new TestObject);
    ctxt->setContextProperty("testObject", testObject.data());

    window->setSource(testFileUrl("listviewtest.qml"));
    window->show();
    QVERIFY(QTest::qWaitForWindowExposed(window.data()));

    QQuickListView *listview = findItem<QQuickListView>(window->rootObject(), "list");
    QTRY_VERIFY(listview != nullptr);

    QCOMPARE(listview->count(), rowCount);
}

void tst_QQuickListView::enforceRange()
{
    QScopedPointer<QQuickView> window(createView());

    QaimModel model;
    for (int i = 0; i < 30; i++)
        model.addItem("Item" + QString::number(i), "");

    QQmlContext *ctxt = window->rootContext();
    ctxt->setContextProperty("testModel", &model);

    window->setSource(testFileUrl("listview-enforcerange.qml"));
    window->show();
    QVERIFY(QTest::qWaitForWindowExposed(window.data()));

    QQuickListView *listview = findItem<QQuickListView>(window->rootObject(), "list");
    QTRY_VERIFY(listview != nullptr);

    QTRY_COMPARE(listview->preferredHighlightBegin(), 100.0);
    QTRY_COMPARE(listview->preferredHighlightEnd(), 100.0);
    QTRY_COMPARE(listview->highlightRangeMode(), QQuickListView::StrictlyEnforceRange);
    QVERIFY(QQuickTest::qWaitForItemPolished(listview));

    QQuickItem *contentItem = listview->contentItem();
    QTRY_VERIFY(contentItem != nullptr);

    // view should be positioned at the top of the range.
    QQuickItem *item = findItem<QQuickItem>(contentItem, "wrapper", 0);
    QTRY_VERIFY(item);
    QTRY_COMPARE(listview->contentY(), -100.0);

    QQuickText *name = findItem<QQuickText>(contentItem, "textName", 0);
    QTRY_VERIFY(name != nullptr);
    QTRY_COMPARE(name->text(), model.name(0));
    QQuickText *number = findItem<QQuickText>(contentItem, "textNumber", 0);
    QTRY_VERIFY(number != nullptr);
    QTRY_COMPARE(number->text(), model.number(0));

    // Check currentIndex is updated when contentItem moves
    listview->setContentY(20);

    QTRY_COMPARE(listview->currentIndex(), 6);

    // Test for [QTBUG-77418] {
        // explicit set current index
        listview->setCurrentIndex(5);
        QTRY_COMPARE(listview->contentY(), 0);

        // then check if contentY changes if the highlight range is changed
        listview->setPreferredHighlightBegin(80);
        listview->setPreferredHighlightEnd(80);
        QTRY_COMPARE(listview->contentY(), 20);

        // verify that current index does not change with no highlight
        listview->setHighlightRangeMode(QQuickListView::NoHighlightRange);
        listview->setContentY(100);
        QTRY_COMPARE(listview->currentIndex(), 5);

        // explicit set current index, contentY should not change now
        listview->setCurrentIndex(6);
        QTRY_COMPARE(listview->contentY(), 100);
        QTest::qWait(50);   // This was needed in order to reproduce a failure for the following test

        // verify that contentY changes if we turn on highlight again
        listview->setHighlightRangeMode(QQuickListView::StrictlyEnforceRange);
        QTRY_COMPARE(listview->contentY(), 40);
    // } Test for [QTBUG-77418]

    // change model
    QaimModel model2;
    for (int i = 0; i < 5; i++)
        model2.addItem("Item" + QString::number(i), "");

    ctxt->setContextProperty("testModel", &model2);
    QCOMPARE(listview->count(), 5);
}

void tst_QQuickListView::enforceRange_withoutHighlight()
{
    // QTBUG-20287
    // If no highlight is set but StrictlyEnforceRange is used, the content should still move
    // to the correct position (i.e. to the next/previous item, not next/previous section)
    // when moving up/down via incrementCurrentIndex() and decrementCurrentIndex()

    QScopedPointer<QQuickView> window(createView());

    QaimModel model;
    model.addItem("Item 0", "a");
    model.addItem("Item 1", "b");
    model.addItem("Item 2", "b");
    model.addItem("Item 3", "c");

    QQmlContext *ctxt = window->rootContext();
    ctxt->setContextProperty("testModel", &model);

    window->setSource(testFileUrl("listview-enforcerange-nohighlight.qml"));
    window->show();
    QVERIFY(QTest::qWaitForWindowExposed(window.data()));

    QQuickListView *listview = findItem<QQuickListView>(window->rootObject(), "list");
    QTRY_VERIFY(listview != nullptr);
    QVERIFY(QQuickTest::qWaitForItemPolished(listview));

    qreal expectedPos = -100.0;

    expectedPos += 10.0;    // scroll past 1st section's delegate (10px height)
    QTRY_COMPARE(listview->contentY(), expectedPos);

    expectedPos += 20 + 10;     // scroll past 1st section and section delegate of 2nd section
    QTest::keyClick(window.data(), Qt::Key_Down);

    QTRY_COMPARE(listview->contentY(), expectedPos);

    expectedPos += 20;     // scroll past 1st item of 2nd section
    QTest::keyClick(window.data(), Qt::Key_Down);
    QTRY_COMPARE(listview->contentY(), expectedPos);

    expectedPos += 20 + 10;     // scroll past 2nd item of 2nd section and section delegate of 3rd section
    QTest::keyClick(window.data(), Qt::Key_Down);
    QTRY_COMPARE(listview->contentY(), expectedPos);
}

void tst_QQuickListView::spacing()
{
    QScopedPointer<QQuickView> window(createView());

    QaimModel model;
    for (int i = 0; i < 30; i++)
        model.addItem("Item" + QString::number(i), "");

    QQmlContext *ctxt = window->rootContext();
    ctxt->setContextProperty("testModel", &model);

    TestObject *testObject = new TestObject;
    ctxt->setContextProperty("testObject", testObject);

    window->setSource(testFileUrl("listviewtest.qml"));
    window->show();
    QVERIFY(QTest::qWaitForWindowExposed(window.data()));

    QQuickListView *listview = findItem<QQuickListView>(window->rootObject(), "list");
    QTRY_VERIFY(listview != nullptr);

    QQuickItem *contentItem = listview->contentItem();
    QTRY_VERIFY(contentItem != nullptr);
    QVERIFY(QQuickTest::qWaitForItemPolished(listview));

    // Confirm items positioned correctly
    int itemCount = findItems<QQuickItem>(contentItem, "wrapper").count();
    for (int i = 0; i < model.count() && i < itemCount; ++i) {
        QQuickItem *item = findItem<QQuickItem>(contentItem, "wrapper", i);
        if (!item) qWarning() << "Item" << i << "not found";
        QTRY_VERIFY(item);
        QTRY_COMPARE(item->y(), qreal(i*20));
    }

    listview->setSpacing(10);
    QTRY_COMPARE(listview->spacing(), qreal(10));

    // Confirm items positioned correctly
    QTRY_VERIFY(findItems<QQuickItem>(contentItem, "wrapper").count() == 11);
    for (int i = 0; i < 11; ++i) {
        QQuickItem *item = findItem<QQuickItem>(contentItem, "wrapper", i);
        if (!item) qWarning() << "Item" << i << "not found";
        QTRY_VERIFY(item);
        QTRY_COMPARE(item->y(), qreal(i*30));
    }

    listview->setSpacing(0);

    // Confirm items positioned correctly
    QTRY_VERIFY(findItems<QQuickItem>(contentItem, "wrapper").count() >= 16);
    for (int i = 0; i < 16; ++i) {
        QQuickItem *item = findItem<QQuickItem>(contentItem, "wrapper", i);
        if (!item) qWarning() << "Item" << i << "not found";
        QTRY_VERIFY(item);
        QTRY_COMPARE(item->y(), i*20.0);
    }

    delete testObject;
}

template <typename T>
void tst_QQuickListView::sections(const QUrl &source)
{
    QScopedPointer<QQuickView> window(createView());

    T model;
    for (int i = 0; i < 30; i++)
        model.addItem("Item" + QString::number(i), QString::number(i/5));

    QQmlContext *ctxt = window->rootContext();
    ctxt->setContextProperty("testModel", &model);

    window->setSource(source);
    window->show();
    QVERIFY(QTest::qWaitForWindowExposed(window.data()));

    QQuickListView *listview = findItem<QQuickListView>(window->rootObject(), "list");
    QTRY_VERIFY(listview != nullptr);

    QQuickItem *contentItem = listview->contentItem();
    QTRY_VERIFY(contentItem != nullptr);

    QVERIFY(QQuickTest::qWaitForItemPolished(listview));

    // Confirm items positioned correctly
    int itemCount = findItems<QQuickItem>(contentItem, "wrapper").count();
    for (int i = 0; i < model.count() && i < itemCount; ++i) {
        QQuickItem *item = findItem<QQuickItem>(contentItem, "wrapper", i);
        QVERIFY(item);
        QTRY_COMPARE(item->y(), qreal(i*20 + ((i+4)/5) * 20));
        QQuickText *next = findItem<QQuickText>(item, "nextSection");
        QCOMPARE(next->text().toInt(), (i+1)/5);
    }

    QVERIFY(!listview->property("sectionsInvalidOnCompletion").toBool());

    QSignalSpy currentSectionChangedSpy(listview, SIGNAL(currentSectionChanged()));

    // Remove section boundary
    model.removeItem(5);
    listview->forceLayout();
    QTRY_COMPARE(listview->count(), model.count());

    // New section header created
    QQuickItem *item = findItem<QQuickItem>(contentItem, "wrapper", 5);
    QTRY_VERIFY(item);
    QTRY_COMPARE(item->height(), 40.0);

    model.insertItem(3, "New Item", "0");
    listview->forceLayout();
    QTRY_COMPARE(listview->count(), model.count());

    // Section header moved
    item = findItem<QQuickItem>(contentItem, "wrapper", 5);
    QTRY_VERIFY(item);
    QTRY_COMPARE(item->height(), 20.0);

    item = findItem<QQuickItem>(contentItem, "wrapper", 6);
    QTRY_VERIFY(item);
    QTRY_COMPARE(item->height(), 40.0);

    // insert item which will become a section header
    model.insertItem(6, "Replace header", "1");
    listview->forceLayout();
    QTRY_COMPARE(listview->count(), model.count());

    item = findItem<QQuickItem>(contentItem, "wrapper", 6);
    QTRY_VERIFY(item);
    QTRY_COMPARE(item->height(), 40.0);

    item = findItem<QQuickItem>(contentItem, "wrapper", 7);
    QTRY_VERIFY(item);
    QTRY_COMPARE(item->height(), 20.0);

    QTRY_COMPARE(listview->currentSection(), QString("0"));

    listview->setContentY(140);
    QTRY_COMPARE(listview->currentSection(), QString("1"));

    QTRY_COMPARE(currentSectionChangedSpy.count(), 1);

    listview->setContentY(20);
    QTRY_COMPARE(listview->currentSection(), QString("0"));

    QTRY_COMPARE(currentSectionChangedSpy.count(), 2);

    item = findItem<QQuickItem>(contentItem, "wrapper", 1);
    QTRY_VERIFY(item);
    QTRY_COMPARE(item->height(), 20.0);

    // check that headers change when item changes
    listview->setContentY(0);
    QVERIFY(QQuickTest::qWaitForItemPolished(listview));
    model.modifyItem(0, "changed", "2");
    QVERIFY(QQuickTest::qWaitForItemPolished(listview));

    item = findItem<QQuickItem>(contentItem, "wrapper", 1);
    QTRY_VERIFY(item);
    QTRY_COMPARE(item->height(), 40.0);
}

void tst_QQuickListView::sectionsDelegate_data()
{
    QTest::addColumn<QUrl>("path");
    QTest::addRow("implicit") << testFileUrl("listview-sections_delegate.qml");
    QTest::addRow("required") << testFileUrl("listview-sections_delegate_required.qml");
}

void tst_QQuickListView::sectionsDelegate()
{
    QFETCH(QUrl, path);

    QScopedPointer<QQuickView> window(createView());

    QaimModel model;
    for (int i = 0; i < 30; i++)
        model.addItem("Item" + QString::number(i), QString::number(i/5));

    QQmlContext *ctxt = window->rootContext();
    ctxt->setContextProperty("testModel", &model);

    window->setSource(path);
    window->show();
    QVERIFY(QTest::qWaitForWindowExposed(window.data()));

    QQuickListView *listview = findItem<QQuickListView>(window->rootObject(), "list");
    QTRY_VERIFY(listview != nullptr);

    QQuickItem *contentItem = listview->contentItem();
    QTRY_VERIFY(contentItem != nullptr);

    QVERIFY(QQuickTest::qWaitForItemPolished(listview));

    // Confirm items positioned correctly
    int itemCount = findItems<QQuickItem>(contentItem, "wrapper").count();
    for (int i = 0; i < model.count() && i < itemCount; ++i) {
        QQuickItem *item = findItem<QQuickItem>(contentItem, "wrapper", i);
        QTRY_VERIFY(item);
        QTRY_COMPARE(item->y(), qreal(i*20 + ((i+5)/5) * 20));
        QQuickText *next = findItem<QQuickText>(item, "nextSection");
        QCOMPARE(next->text().toInt(), (i+1)/5);
    }

    for (int i = 0; i < 3; ++i) {
        QQuickItem *item = findItem<QQuickItem>(contentItem, "sect_" + QString::number(i));
        QVERIFY(item);
        QTRY_COMPARE(item->y(), qreal(i*20*6));
    }

    // change section
    model.modifyItem(0, "One", "aaa");
    model.modifyItem(1, "Two", "aaa");
    model.modifyItem(2, "Three", "aaa");
    model.modifyItem(3, "Four", "aaa");
    model.modifyItem(4, "Five", "aaa");
    QVERIFY(QQuickTest::qWaitForItemPolished(listview));

    for (int i = 0; i < 3; ++i) {
        QQuickItem *item = findItem<QQuickItem>(contentItem,
                "sect_" + (i == 0 ? QString("aaa") : QString::number(i)));
        QVERIFY(item);
        QTRY_COMPARE(item->y(), qreal(i*20*6));
    }

    // remove section boundary
    model.removeItem(5);
    listview->forceLayout();
    QTRY_COMPARE(listview->count(), model.count());
    for (int i = 0; i < 3; ++i) {
        QQuickItem *item = findItem<QQuickItem>(contentItem,
                "sect_" + (i == 0 ? QString("aaa") : QString::number(i)));
        QVERIFY(item);
    }

    // QTBUG-17606
    QList<QQuickItem*> items = findItems<QQuickItem>(contentItem, "sect_1");
    QCOMPARE(items.count(), 1);

    // QTBUG-17759
    model.modifyItem(0, "One", "aaa");
    model.modifyItem(1, "One", "aaa");
    model.modifyItem(2, "One", "aaa");
    model.modifyItem(3, "Four", "aaa");
    model.modifyItem(4, "Four", "aaa");
    model.modifyItem(5, "Four", "aaa");
    model.modifyItem(6, "Five", "aaa");
    model.modifyItem(7, "Five", "aaa");
    model.modifyItem(8, "Five", "aaa");
    model.modifyItem(9, "Two", "aaa");
    model.modifyItem(10, "Two", "aaa");
    model.modifyItem(11, "Two", "aaa");
    QVERIFY(QQuickTest::qWaitForItemPolished(listview));
    QTRY_COMPARE(findItems<QQuickItem>(contentItem, "sect_aaa").count(), 1);
    window->rootObject()->setProperty("sectionProperty", "name");
    // ensure view has settled.
    QTRY_COMPARE(findItems<QQuickItem>(contentItem, "sect_Four").count(), 1);
    for (int i = 0; i < 4; ++i) {
        QQuickItem *item = findItem<QQuickItem>(contentItem,
                "sect_" + model.name(i*3));
        QVERIFY(item);
        QTRY_COMPARE(item->y(), qreal(i*20*4));
    }
}

void tst_QQuickListView::sectionsDragOutsideBounds_data()
{
    QTest::addColumn<int>("distance");
    QTest::addColumn<int>("cacheBuffer");

    QTest::newRow("500, no cache buffer") << 500 << 0;
    QTest::newRow("1000, no cache buffer") << 1000 << 0;
    QTest::newRow("500, cache buffer") << 500 << 320;
    QTest::newRow("1000, cache buffer") << 1000 << 320;
}

void tst_QQuickListView::sectionsDragOutsideBounds()
{
    QFETCH(int, distance);
    QFETCH(int, cacheBuffer);

    QQuickView *window = getView();
    QQuickViewTestUtil::moveMouseAway(window);

    QaimModel model;
    for (int i = 0; i < 10; i++)
        model.addItem("Item" + QString::number(i), QString::number(i/5));

    QQmlContext *ctxt = window->rootContext();
    ctxt->setContextProperty("testModel", &model);

    window->setSource(testFileUrl("listview-sections_delegate.qml"));
    window->show();
    QVERIFY(QTest::qWaitForWindowExposed(window));

    QQuickListView *listview = findItem<QQuickListView>(window->rootObject(), "list");
    QTRY_VERIFY(listview != nullptr);
    listview->setCacheBuffer(cacheBuffer);

    QQuickItem *contentItem = listview->contentItem();
    QTRY_VERIFY(contentItem != nullptr);

    QVERIFY(QQuickTest::qWaitForItemPolished(listview));

    // QTBUG-17769
    // Drag view up beyond bounds
    QTest::mousePress(window, Qt::LeftButton, Qt::NoModifier, QPoint(20,20));
    QTest::mouseMove(window, QPoint(20,0));
    QTest::mouseMove(window, QPoint(20,-50));
    QTest::mouseMove(window, QPoint(20,-distance));
    QTest::mouseRelease(window, Qt::LeftButton, Qt::NoModifier, QPoint(20,-distance));
    // view should settle back at 0
    QTRY_COMPARE(listview->contentY(), 0.0);

    QTest::mousePress(window, Qt::LeftButton, Qt::NoModifier, QPoint(20,0));
    QTest::mouseMove(window, QPoint(20,20));
    QTest::mouseMove(window, QPoint(20,70));
    QTest::mouseMove(window, QPoint(20,distance));

    QTest::mouseRelease(window, Qt::LeftButton, Qt::NoModifier, QPoint(20,distance));
    // view should settle back at 0
    QTRY_COMPARE(listview->contentY(), 0.0);

    releaseView(window);
}

void tst_QQuickListView::sectionsDelegate_headerVisibility()
{
    QSKIP("QTBUG-24395");

    QScopedPointer<QQuickView> window(createView());

    QaimModel model;
    for (int i = 0; i < 30; i++)
        model.addItem("Item" + QString::number(i), QString::number(i/5));

    window->rootContext()->setContextProperty("testModel", &model);
    window->setSource(testFileUrl("listview-sections_delegate.qml"));
    window->show();
    QVERIFY(QTest::qWaitForWindowExposed(window.data()));
    window->requestActivate();
    QVERIFY(QTest::qWaitForWindowActive(window.data()));

    QQuickListView *listview = findItem<QQuickListView>(window->rootObject(), "list");
    QTRY_VERIFY(listview != nullptr);

    QQuickItem *contentItem = listview->contentItem();
    QTRY_VERIFY(contentItem != nullptr);
    QVERIFY(QQuickTest::qWaitForItemPolished(listview));

    // ensure section header is maintained in view
    listview->setCurrentIndex(20);
    QVERIFY(QQuickTest::qWaitForItemPolished(listview));
    QTRY_VERIFY(qFuzzyCompare(listview->contentY(), 200.0));
    QTRY_VERIFY(!listview->isMoving());
    listview->setCurrentIndex(0);
    QTRY_VERIFY(qFuzzyIsNull(listview->contentY()));
}

void tst_QQuickListView::sectionsPositioning()
{
    QScopedPointer<QQuickView> window(createView());

    QaimModel model;
    for (int i = 0; i < 30; i++)
        model.addItem("Item" + QString::number(i), QString::number(i/5));

    QQmlContext *ctxt = window->rootContext();
    ctxt->setContextProperty("testModel", &model);

    window->setSource(testFileUrl("listview-sections_delegate.qml"));
    window->show();
    QVERIFY(QTest::qWaitForWindowExposed(window.data()));
    window->rootObject()->setProperty("sectionPositioning", QVariant(int(QQuickViewSection::InlineLabels | QQuickViewSection::CurrentLabelAtStart | QQuickViewSection::NextLabelAtEnd)));

    QQuickListView *listview = findItem<QQuickListView>(window->rootObject(), "list");
    QTRY_VERIFY(listview != nullptr);
    QQuickItem *contentItem = listview->contentItem();
    QTRY_VERIFY(contentItem != nullptr);
    QVERIFY(QQuickTest::qWaitForItemPolished(listview));

    for (int i = 0; i < 3; ++i) {
        QQuickItem *item = findItem<QQuickItem>(contentItem, "sect_" + QString::number(i));
        QVERIFY(item);
        QTRY_COMPARE(item->y(), qreal(i*20*6));
    }

    QQuickItem *topItem = findVisibleChild(contentItem, "sect_0"); // section header
    QVERIFY(topItem);
    QCOMPARE(topItem->y(), 0.);

    QQuickItem *bottomItem = findVisibleChild(contentItem, "sect_3"); // section footer
    QVERIFY(bottomItem);
    QCOMPARE(bottomItem->y(), 300.);

    // move down a little and check that section header is at top
    listview->setContentY(10);
    QVERIFY(QQuickTest::qWaitForItemPolished(listview));
    QCOMPARE(topItem->y(), 0.);

    // push the top header up
    listview->setContentY(110);
    QVERIFY(QQuickTest::qWaitForItemPolished(listview));
    topItem = findVisibleChild(contentItem, "sect_0"); // section header
    QVERIFY(topItem);
    QCOMPARE(topItem->y(), 100.);

    QQuickItem *item = findVisibleChild(contentItem, "sect_1");
    QVERIFY(item);
    QCOMPARE(item->y(), 120.);

    bottomItem = findVisibleChild(contentItem, "sect_4"); // section footer
    QVERIFY(bottomItem);
    QCOMPARE(bottomItem->y(), 410.);

    // Move past section 0
    listview->setContentY(120);
    QVERIFY(QQuickTest::qWaitForItemPolished(listview));
    topItem = findVisibleChild(contentItem, "sect_0"); // section header
    QVERIFY(!topItem);

    // Push section footer down
    listview->setContentY(70);
    QVERIFY(QQuickTest::qWaitForItemPolished(listview));
    bottomItem = findVisibleChild(contentItem, "sect_4"); // section footer
    QVERIFY(bottomItem);
    QCOMPARE(bottomItem->y(), 380.);

    // Change current section, and verify case insensitive comparison
    listview->setContentY(10);
    model.modifyItem(0, "One", "aaa");
    model.modifyItem(1, "Two", "AAA");
    model.modifyItem(2, "Three", "aAa");
    model.modifyItem(3, "Four", "aaA");
    model.modifyItem(4, "Five", "Aaa");
    QVERIFY(QQuickTest::qWaitForItemPolished(listview));

    QTRY_COMPARE(listview->currentSection(), QString("aaa"));

    for (int i = 0; i < 3; ++i) {
        QQuickItem *item = findItem<QQuickItem>(contentItem,
                "sect_" + (i == 0 ? QString("aaa") : QString::number(i)));
        QVERIFY(item);
        QTRY_COMPARE(item->y(), qreal(i*20*6));
    }

    QTRY_VERIFY((topItem = findVisibleChild(contentItem, "sect_aaa"))); // section header
    QCOMPARE(topItem->y(), 10.);

    // remove section boundary
    listview->setContentY(120);
    QVERIFY(QQuickTest::qWaitForItemPolished(listview));
    model.removeItem(5);
    listview->forceLayout();
    QTRY_COMPARE(listview->count(), model.count());
    for (int i = 1; i < 3; ++i) {
        QQuickItem *item = findVisibleChild(contentItem,
                "sect_" + QString::number(i));
        QVERIFY(item);
        QTRY_COMPARE(item->y(), qreal(i*20*6));
    }

    topItem = findVisibleChild(contentItem, "sect_1");
    QVERIFY(topItem);
    QTRY_COMPARE(topItem->y(), 120.);

    // Change the next section
    listview->setContentY(0);
    QVERIFY(QQuickTest::qWaitForItemPolished(listview));
    bottomItem = findVisibleChild(contentItem, "sect_3"); // section footer
    QVERIFY(bottomItem);
    QTRY_COMPARE(bottomItem->y(), 300.);

    model.modifyItem(14, "New", "new");
    QVERIFY(QQuickTest::qWaitForItemPolished(listview));

    QTRY_VERIFY(bottomItem = findVisibleChild(contentItem, "sect_new")); // section footer
    QTRY_COMPARE(bottomItem->y(), 300.);

    // delegate size increase should push section footer down
    listview->setContentY(70);
    QVERIFY(QQuickTest::qWaitForItemPolished(listview));
    QTRY_VERIFY(bottomItem = findVisibleChild(contentItem, "sect_3")); // section footer
    QTRY_COMPARE(bottomItem->y(), 370.);
    QQuickItem *inlineSection = findVisibleChild(contentItem, "sect_new");
    item = findItem<QQuickItem>(contentItem, "wrapper", 13);
    QVERIFY(item);
    item->setHeight(40.);
    QVERIFY(QQuickTest::qWaitForItemPolished(listview));
    QTRY_COMPARE(bottomItem->y(), 380.);
    QCOMPARE(inlineSection->y(), 360.);
    item->setHeight(20.);

    // Turn sticky footer off
    listview->setContentY(20);
    window->rootObject()->setProperty("sectionPositioning", QVariant(int(QQuickViewSection::InlineLabels | QQuickViewSection::CurrentLabelAtStart)));
    QVERIFY(QQuickTest::qWaitForItemPolished(listview));
    QTRY_VERIFY(item = findVisibleChild(contentItem, "sect_new")); // inline label restored
    QCOMPARE(item->y(), 340.);

    // Turn sticky header off
    listview->setContentY(30);
    window->rootObject()->setProperty("sectionPositioning", QVariant(int(QQuickViewSection::InlineLabels)));
    QVERIFY(QQuickTest::qWaitForItemPolished(listview));
    QTRY_VERIFY(item = findVisibleChild(contentItem, "sect_aaa")); // inline label restored
    QCOMPARE(item->y(), 0.);

    // if an empty model is set the header/footer should be cleaned up
    window->rootObject()->setProperty("sectionPositioning", QVariant(int(QQuickViewSection::InlineLabels | QQuickViewSection::CurrentLabelAtStart | QQuickViewSection::NextLabelAtEnd)));
    QTRY_VERIFY(findVisibleChild(contentItem, "sect_aaa")); // section header
    QTRY_VERIFY(findVisibleChild(contentItem, "sect_new")); // section footer
    QaimModel model1;
    ctxt->setContextProperty("testModel", &model1);
    QTRY_VERIFY(!findVisibleChild(contentItem, "sect_aaa")); // section header
    QTRY_VERIFY(!findVisibleChild(contentItem, "sect_new")); // section footer

    // clear model - header/footer should be cleaned up
    ctxt->setContextProperty("testModel", &model);
    QTRY_VERIFY(findVisibleChild(contentItem, "sect_aaa")); // section header
    QTRY_VERIFY(findVisibleChild(contentItem, "sect_new")); // section footer
    model.clear();
    QTRY_VERIFY(!findVisibleChild(contentItem, "sect_aaa")); // section header
    QTRY_VERIFY(!findVisibleChild(contentItem, "sect_new")); // section footer
}

void tst_QQuickListView::sectionPropertyChange()
{
    QScopedPointer<QQuickView> window(createView());

    window->setSource(testFileUrl("sectionpropertychange.qml"));
    window->show();
    QVERIFY(QTest::qWaitForWindowExposed(window.data()));

    QQuickListView *listview = findItem<QQuickListView>(window->rootObject(), "list");
    QTRY_VERIFY(listview != nullptr);

    QQuickItem *contentItem = listview->contentItem();
    QTRY_VERIFY(contentItem != nullptr);

    QVERIFY(QQuickTest::qWaitForItemPolished(listview));

    // Confirm items positioned correctly
    for (int i = 0; i < 2; ++i) {
        QQuickItem *item = findItem<QQuickItem>(contentItem, "wrapper", i);
        QTRY_VERIFY(item);
        QTRY_COMPARE(item->y(), qreal(25. + i*75.));
    }

    QMetaObject::invokeMethod(window->rootObject(), "switchGroups");
    QVERIFY(QQuickTest::qWaitForItemPolished(listview));

    // Confirm items positioned correctly
    for (int i = 0; i < 2; ++i) {
        QQuickItem *item = findItem<QQuickItem>(contentItem, "wrapper", i);
        QTRY_VERIFY(item);
        QTRY_COMPARE(item->y(), qreal(25. + i*75.));
    }

    QMetaObject::invokeMethod(window->rootObject(), "switchGroups");
    QVERIFY(QQuickTest::qWaitForItemPolished(listview));

    // Confirm items positioned correctly
    for (int i = 0; i < 2; ++i) {
        QQuickItem *item = findItem<QQuickItem>(contentItem, "wrapper", i);
        QTRY_VERIFY(item);
        QTRY_COMPARE(item->y(), qreal(25. + i*75.));
    }

    QMetaObject::invokeMethod(window->rootObject(), "switchGrouped");
    QVERIFY(QQuickTest::qWaitForItemPolished(listview));

    // Confirm items positioned correctly
    for (int i = 0; i < 2; ++i) {
        QQuickItem *item = findItem<QQuickItem>(contentItem, "wrapper", i);
        QTRY_VERIFY(item);
        QTRY_COMPARE(item->y(), qreal(25. + i*50.));
    }

    QMetaObject::invokeMethod(window->rootObject(), "switchGrouped");
    QVERIFY(QQuickTest::qWaitForItemPolished(listview));

    // Confirm items positioned correctly
    for (int i = 0; i < 2; ++i) {
        QQuickItem *item = findItem<QQuickItem>(contentItem, "wrapper", i);
        QTRY_VERIFY(item);
        QTRY_COMPARE(item->y(), qreal(25. + i*75.));
    }
}

void tst_QQuickListView::sectionDelegateChange()
{
    QScopedPointer<QQuickView> window(createView());

    window->setSource(testFileUrl("sectiondelegatechange.qml"));
    window->show();
    QVERIFY(QTest::qWaitForWindowExposed(window.data()));

    QQuickListView *listview = qobject_cast<QQuickListView *>(window->rootObject());
    QVERIFY(listview != nullptr);

    QQuickItem *contentItem = listview->contentItem();
    QVERIFY(contentItem != nullptr);

    QQuickTest::qWaitForItemPolished(listview);

    QVERIFY(findItems<QQuickItem>(contentItem, "section1").count() > 0);
    QCOMPARE(findItems<QQuickItem>(contentItem, "section2").count(), 0);

    for (int i = 0; i < 3; ++i) {
        QQuickItem *item = findItem<QQuickItem>(contentItem, "item", i);
        QTRY_VERIFY(item);
        QTRY_COMPARE(item->y(), qreal(25. + i*50.));
    }

    QMetaObject::invokeMethod(window->rootObject(), "switchDelegates");
    QQuickTest::qWaitForItemPolished(listview);

    QCOMPARE(findItems<QQuickItem>(contentItem, "section1").count(), 0);
    QVERIFY(findItems<QQuickItem>(contentItem, "section2").count() > 0);

    for (int i = 0; i < 3; ++i) {
        QQuickItem *item = findItem<QQuickItem>(contentItem, "item", i);
        QVERIFY(item);
        QTRY_COMPARE(item->y(), qreal(50. + i*75.));
    }
}

// QTBUG-43873
void tst_QQuickListView::sectionsItemInsertion()
{
    QScopedPointer<QQuickView> window(createView());

    QaimModel model;
    for (int i = 0; i < 30; i++)
        model.addItem("Item" + QString::number(i), QString::number(i/5));

    QQmlContext *ctxt = window->rootContext();
    ctxt->setContextProperty("testModel", &model);

    window->setSource(testFileUrl("listview-sections_delegate.qml"));
    window->show();
    QVERIFY(QTest::qWaitForWindowExposed(window.data()));

    QQuickListView *listview = findItem<QQuickListView>(window->rootObject(), "list");
    QTRY_VERIFY(listview != nullptr);
    QQuickItem *contentItem = listview->contentItem();
    QTRY_VERIFY(contentItem != nullptr);
    QVERIFY(QQuickTest::qWaitForItemPolished(listview));

    for (int i = 0; i < 3; ++i) {
        QQuickItem *item = findItem<QQuickItem>(contentItem, "sect_" + QString::number(i));
        QVERIFY(item);
        QTRY_COMPARE(item->y(), qreal(i*20*6));
    }

    QQuickItem *topItem = findVisibleChild(contentItem, "sect_0"); // section header
    QVERIFY(topItem);
    QCOMPARE(topItem->y(), 0.);

    // Insert a full screen of items at the beginning.
    for (int i = 0; i < 10; i++)
        model.insertItem(i, "Item" + QString::number(i), QLatin1String("A"));

    QVERIFY(QQuickTest::qWaitForItemPolished(listview));

    int itemCount = findItems<QQuickItem>(contentItem, "wrapper").count();
    QVERIFY(itemCount > 10);

    // Verify that the new items are postioned correctly, and have the correct attached section properties
    for (int i = 0; i < 10 && i < itemCount; ++i) {
        QQuickItem *item = findItem<QQuickItem>(contentItem, "wrapper", i);
        QVERIFY(item);
        QTRY_COMPARE(item->y(), 20+i*20.0);
        QCOMPARE(item->property("section").toString(), QLatin1String("A"));
        QCOMPARE(item->property("nextSection").toString(), i < 9 ? QLatin1String("A") : QLatin1String("0"));
        QCOMPARE(item->property("prevSection").toString(), i > 0 ? QLatin1String("A") : QLatin1String(""));
    }
    // Verify that the exiting items are postioned correctly, and have the correct attached section properties
    for (int i = 10; i < 15 && i < itemCount; ++i) {
        QQuickItem *item = findItem<QQuickItem>(contentItem, "wrapper", i);
        QVERIFY(item);
        QTRY_COMPARE(item->y(), 40+i*20.0);
        QCOMPARE(item->property("section").toString(), QLatin1String("0"));
        QCOMPARE(item->property("nextSection").toString(), i < 14 ? QLatin1String("0") : QLatin1String("1"));
        QCOMPARE(item->property("prevSection").toString(), i > 10 ? QLatin1String("0") : QLatin1String("A"));
    }
}

void tst_QQuickListView::sectionsSnap_data()
{
    QTest::addColumn<QQuickListView::SnapMode>("snapMode");
    QTest::addColumn<QPoint>("point");
    QTest::addColumn<int>("duration");

    QTest::newRow("drag") << QQuickListView::NoSnap << QPoint(100, 45) << 500;
    QTest::newRow("flick") << QQuickListView::SnapOneItem << QPoint(100, 60) << 100;
}

void tst_QQuickListView::sectionsSnap()
{
    QFETCH(QQuickListView::SnapMode, snapMode);
    QFETCH(QPoint, point);
    QFETCH(int, duration);

    QScopedPointer<QQuickView> window(createView());
    window->setSource(testFileUrl("sectionSnapping.qml"));
    window->show();
    QVERIFY(QTest::qWaitForWindowExposed(window.data()));

    QQuickListView *listview = qobject_cast<QQuickListView*>(window->rootObject());
    QTRY_VERIFY(listview != nullptr);
    listview->setSnapMode(snapMode);

    QTRY_COMPARE(QQuickItemPrivate::get(listview)->polishScheduled, false);
    QTRY_COMPARE(listview->currentIndex(), 0);
    QCOMPARE(listview->contentY(), qreal(-50));

    // move down
    flick(window.data(), QPoint(100, 100), point, duration);
    QTRY_VERIFY(!listview->isMovingVertically());
    QCOMPARE(listview->contentY(), qreal(0));

    flick(window.data(), QPoint(100, 100), point, duration);
    QTRY_VERIFY(!listview->isMovingVertically());
    QCOMPARE(listview->contentY(), qreal(50));

    flick(window.data(), QPoint(100, 100), point, duration);
    QTRY_VERIFY(!listview->isMovingVertically());
    QCOMPARE(listview->contentY(), qreal(150));

    // move back up
    flick(window.data(), point, QPoint(100, 100), duration);
    QTRY_VERIFY(!listview->isMovingVertically());
    QCOMPARE(listview->contentY(), qreal(50));

    flick(window.data(), point, QPoint(100, 100), duration);
    QTRY_VERIFY(!listview->isMovingVertically());
    QCOMPARE(listview->contentY(), qreal(0));

    flick(window.data(), point, QPoint(100, 100), duration);
    QTRY_VERIFY(!listview->isMovingVertically());
    QCOMPARE(listview->contentY(), qreal(-50));
}

void tst_QQuickListView::currentIndex_delayedItemCreation()
{
    QFETCH(bool, setCurrentToZero);

    QQuickView *window = getView();

    // test currentIndexChanged() is emitted even if currentIndex = 0 on start up
    // (since the currentItem will have changed and that shares the same index)
    window->rootContext()->setContextProperty("setCurrentToZero", setCurrentToZero);

    window->setSource(testFileUrl("fillModelOnComponentCompleted.qml"));
    qApp->processEvents();

    QQuickListView *listview = findItem<QQuickListView>(window->rootObject(), "list");
    QTRY_VERIFY(listview != nullptr);
    QQuickItem *contentItem = listview->contentItem();
    QTRY_VERIFY(contentItem != nullptr);

    QSignalSpy spy(listview, SIGNAL(currentItemChanged()));
    //QCOMPARE(listview->currentIndex(), 0);
    listview->forceLayout();
    QTRY_COMPARE(spy.count(), 1);

    releaseView(window);
}

void tst_QQuickListView::currentIndex_delayedItemCreation_data()
{
    QTest::addColumn<bool>("setCurrentToZero");

    QTest::newRow("set to 0") << true;
    QTest::newRow("don't set to 0") << false;
}

void tst_QQuickListView::currentIndex()
{
    QaimModel initModel;

    for (int i = 0; i < 30; i++)
        initModel.addItem("Item" + QString::number(i), QString::number(i));

    QQuickView *window = new QQuickView(nullptr);
    window->setGeometry(0,0,240,320);

    QQmlContext *ctxt = window->rootContext();
    ctxt->setContextProperty("testModel", &initModel);
    ctxt->setContextProperty("testWrap", QVariant(false));

    QString filename(testFile("listview-initCurrent.qml"));
    window->setSource(QUrl::fromLocalFile(filename));
    window->show();
    QVERIFY(QTest::qWaitForWindowExposed(window));

    QQuickListView *listview = findItem<QQuickListView>(window->rootObject(), "list");
    QTRY_VERIFY(listview != nullptr);
    QQuickItem *contentItem = listview->contentItem();
    QTRY_VERIFY(contentItem != nullptr);
    QVERIFY(QQuickTest::qWaitForItemPolished(listview));

    // currentIndex is initialized to 20
    // currentItem should be in view
    QCOMPARE(listview->currentIndex(), 20);
    QCOMPARE(listview->contentY(), 100.0);
    QCOMPARE(listview->currentItem(), findItem<QQuickItem>(contentItem, "wrapper", 20));
    QCOMPARE(listview->highlightItem()->y(), listview->currentItem()->y());

    // changing model should reset currentIndex to 0
    QaimModel model;
    for (int i = 0; i < 30; i++)
        model.addItem("Item" + QString::number(i), QString::number(i));
    ctxt->setContextProperty("testModel", &model);
    listview->forceLayout();

    QCOMPARE(listview->currentIndex(), 0);
    QCOMPARE(listview->currentItem(), findItem<QQuickItem>(contentItem, "wrapper", 0));

    // confirm that the velocity is updated
    listview->setCurrentIndex(20);
    QTRY_VERIFY(listview->verticalVelocity() != 0.0);
    listview->setCurrentIndex(0);
    QTRY_COMPARE(listview->verticalVelocity(), 0.0);

    // footer should become visible if it is out of view, and then current index is set to count-1
    window->rootObject()->setProperty("showFooter", true);
    QTRY_VERIFY(listview->footerItem());
    listview->setCurrentIndex(model.count()-2);
    QTRY_VERIFY(listview->footerItem()->y() > listview->contentY() + listview->height());
    listview->setCurrentIndex(model.count()-1);
    QTRY_COMPARE(listview->contentY() + listview->height(), (20.0 * model.count()) + listview->footerItem()->height());
    window->rootObject()->setProperty("showFooter", false);

    // header should become visible if it is out of view, and then current index is set to 0
    window->rootObject()->setProperty("showHeader", true);
    QTRY_VERIFY(listview->headerItem());
    listview->setCurrentIndex(1);
    QTRY_VERIFY(listview->headerItem()->y() + listview->headerItem()->height() < listview->contentY());
    listview->setCurrentIndex(0);
    QTRY_COMPARE(listview->contentY(), -listview->headerItem()->height());
    window->rootObject()->setProperty("showHeader", false);

    // turn off auto highlight
    listview->setHighlightFollowsCurrentItem(false);
    QVERIFY(!listview->highlightFollowsCurrentItem());

    QVERIFY(listview->highlightItem());
    qreal hlPos = listview->highlightItem()->y();

    listview->setCurrentIndex(4);
    QTRY_COMPARE(listview->highlightItem()->y(), hlPos);

    // insert item before currentIndex
    window->rootObject()->setProperty("currentItemChangedCount", QVariant(0));
    listview->setCurrentIndex(28);
    QTRY_COMPARE(window->rootObject()->property("currentItemChangedCount").toInt(), 1);
    model.insertItem(0, "Foo", "1111");
    QTRY_COMPARE(window->rootObject()->property("current").toInt(), 29);
    QCOMPARE(window->rootObject()->property("currentItemChangedCount").toInt(), 1);

    // check removing highlight by setting currentIndex to -1;
    listview->setCurrentIndex(-1);

    QCOMPARE(listview->currentIndex(), -1);
    QVERIFY(!listview->highlightItem());
    QVERIFY(!listview->currentItem());

    // moving currentItem out of view should make it invisible
    listview->setCurrentIndex(0);
    QTRY_VERIFY(delegateVisible(listview->currentItem()));
    listview->setContentY(200);
    QTRY_VERIFY(!delegateVisible(listview->currentItem()));

    // empty model should reset currentIndex to -1
    QaimModel emptyModel;
    ctxt->setContextProperty("testModel", &emptyModel);
    QCOMPARE(listview->currentIndex(), -1);

    delete window;
}

void tst_QQuickListView::noCurrentIndex()
{
    QaimModel model;
    for (int i = 0; i < 30; i++)
        model.addItem("Item" + QString::number(i), QString::number(i));

    QQuickView *window = new QQuickView(nullptr);
    window->setGeometry(0,0,240,320);

    QQmlContext *ctxt = window->rootContext();
    ctxt->setContextProperty("testModel", &model);

    QString filename(testFile("listview-noCurrent.qml"));
    window->setSource(QUrl::fromLocalFile(filename));
    window->show();
    QVERIFY(QTest::qWaitForWindowExposed(window));

    QQuickListView *listview = findItem<QQuickListView>(window->rootObject(), "list");
    QTRY_VERIFY(listview != nullptr);
    QQuickItem *contentItem = listview->contentItem();
    QTRY_VERIFY(contentItem != nullptr);
    QVERIFY(QQuickTest::qWaitForItemPolished(listview));

    // current index should be -1 at startup
    // and we should not have a currentItem or highlightItem
    QCOMPARE(listview->currentIndex(), -1);
    QCOMPARE(listview->contentY(), 0.0);
    QVERIFY(!listview->highlightItem());
    QVERIFY(!listview->currentItem());

    listview->setCurrentIndex(2);
    QCOMPARE(listview->currentIndex(), 2);
    QVERIFY(listview->highlightItem());
    QVERIFY(listview->currentItem());

    delete window;
}

void tst_QQuickListView::keyNavigation()
{
    QFETCH(QQuickListView::Orientation, orientation);
    QFETCH(Qt::LayoutDirection, layoutDirection);
    QFETCH(QQuickItemView::VerticalLayoutDirection, verticalLayoutDirection);
    QFETCH(Qt::Key, forwardsKey);
    QFETCH(Qt::Key, backwardsKey);
    QFETCH(QPointF, contentPosAtFirstItem);
    QFETCH(QPointF, contentPosAtLastItem);

    QaimModel model;
    for (int i = 0; i < 30; i++)
        model.addItem("Item" + QString::number(i), "");

    QQuickView *window = getView();
    TestObject *testObject = new TestObject;
    window->rootContext()->setContextProperty("testModel", &model);
    window->rootContext()->setContextProperty("testObject", testObject);
    window->setSource(testFileUrl("listviewtest.qml"));
    window->show();
    QVERIFY(QTest::qWaitForWindowActive(window));

    QQuickListView *listview = findItem<QQuickListView>(window->rootObject(), "list");
    QTRY_VERIFY(listview != nullptr);

    listview->setOrientation(orientation);
    listview->setLayoutDirection(layoutDirection);
    listview->setVerticalLayoutDirection(verticalLayoutDirection);
    QVERIFY(QQuickTest::qWaitForItemPolished(listview));

    window->requestActivate();
    QVERIFY(QTest::qWaitForWindowActive(window));
    QTRY_COMPARE(qGuiApp->focusWindow(), window);

    QTest::keyClick(window, forwardsKey);
    QCOMPARE(listview->currentIndex(), 1);

    QTest::keyClick(window, backwardsKey);
    QCOMPARE(listview->currentIndex(), 0);

    // hold down a key to go forwards
    for (int i=0; i<model.count()-1; i++) {
        QTest::simulateEvent(window, true, forwardsKey, Qt::NoModifier, "", true);
        QCOMPARE(listview->currentIndex(), i+1);
    }
    QTest::keyRelease(window, forwardsKey);
    listview->forceLayout();
    QTRY_COMPARE(listview->currentIndex(), model.count()-1);
    QTRY_COMPARE(listview->contentX(), contentPosAtLastItem.x());
    QTRY_COMPARE(listview->contentY(), contentPosAtLastItem.y());

    // hold down a key to go backwards
    for (int i=model.count()-1; i > 0; i--) {
        QTest::simulateEvent(window, true, backwardsKey, Qt::NoModifier, "", true);
        QTRY_COMPARE(listview->currentIndex(), i-1);
    }
    QTest::keyRelease(window, backwardsKey);
    listview->forceLayout();
    QTRY_COMPARE(listview->currentIndex(), 0);
    QTRY_COMPARE(listview->contentX(), contentPosAtFirstItem.x());
    QTRY_COMPARE(listview->contentY(), contentPosAtFirstItem.y());

    // no wrap
    QVERIFY(!listview->isWrapEnabled());
    listview->incrementCurrentIndex();
    QCOMPARE(listview->currentIndex(), 1);
    listview->decrementCurrentIndex();
    QCOMPARE(listview->currentIndex(), 0);

    listview->decrementCurrentIndex();
    QCOMPARE(listview->currentIndex(), 0);

    // with wrap
    listview->setWrapEnabled(true);
    QVERIFY(listview->isWrapEnabled());

    listview->decrementCurrentIndex();
    QCOMPARE(listview->currentIndex(), model.count()-1);
    QTRY_COMPARE(listview->contentX(), contentPosAtLastItem.x());
    QTRY_COMPARE(listview->contentY(), contentPosAtLastItem.y());

    listview->incrementCurrentIndex();
    QCOMPARE(listview->currentIndex(), 0);
    QTRY_COMPARE(listview->contentX(), contentPosAtFirstItem.x());
    QTRY_COMPARE(listview->contentY(), contentPosAtFirstItem.y());

    releaseView(window);
    delete testObject;
}

void tst_QQuickListView::keyNavigation_data()
{
    QTest::addColumn<QQuickListView::Orientation>("orientation");
    QTest::addColumn<Qt::LayoutDirection>("layoutDirection");
    QTest::addColumn<QQuickItemView::VerticalLayoutDirection>("verticalLayoutDirection");
    QTest::addColumn<Qt::Key>("forwardsKey");
    QTest::addColumn<Qt::Key>("backwardsKey");
    QTest::addColumn<QPointF>("contentPosAtFirstItem");
    QTest::addColumn<QPointF>("contentPosAtLastItem");

    QTest::newRow("Vertical, TopToBottom")
            << QQuickListView::Vertical << Qt::LeftToRight << QQuickItemView::TopToBottom
            << Qt::Key_Down << Qt::Key_Up
            << QPointF(0, 0)
            << QPointF(0, 30*20 - 320);

    QTest::newRow("Vertical, BottomToTop")
            << QQuickListView::Vertical << Qt::LeftToRight << QQuickItemView::BottomToTop
            << Qt::Key_Up << Qt::Key_Down
            << QPointF(0, -320)
            << QPointF(0, -(30 * 20));

    QTest::newRow("Horizontal, LeftToRight")
            << QQuickListView::Horizontal << Qt::LeftToRight << QQuickItemView::TopToBottom
            << Qt::Key_Right << Qt::Key_Left
            << QPointF(0, 0)
            << QPointF(30*240 - 240, 0);

    QTest::newRow("Horizontal, RightToLeft")
            << QQuickListView::Horizontal << Qt::RightToLeft << QQuickItemView::TopToBottom
            << Qt::Key_Left << Qt::Key_Right
            << QPointF(-240, 0)
            << QPointF(-(30 * 240), 0);
}

void tst_QQuickListView::itemList()
{
    QScopedPointer<QQuickView> window(createView());
    window->setSource(testFileUrl("itemlist.qml"));
    window->show();
    QVERIFY(QTest::qWaitForWindowExposed(window.data()));

    QQuickListView *listview = findItem<QQuickListView>(window->rootObject(), "view");
    QTRY_VERIFY(listview != nullptr);

    QQuickItem *contentItem = listview->contentItem();
    QTRY_VERIFY(contentItem != nullptr);

    QQmlObjectModel *model = window->rootObject()->findChild<QQmlObjectModel*>("itemModel");
    QTRY_VERIFY(model != nullptr);

    QTRY_COMPARE(model->count(), 3);
    QTRY_COMPARE(listview->currentIndex(), 0);

    QQuickItem *item = findItem<QQuickItem>(contentItem, "item1");
    QTRY_VERIFY(item);
    QTRY_COMPARE(item->x(), 0.0);
    QCOMPARE(item->height(), listview->height());

    QQuickText *text = findItem<QQuickText>(contentItem, "text1");
    QTRY_VERIFY(text);
    QTRY_COMPARE(text->text(), QLatin1String("index: 0"));

    listview->setCurrentIndex(2);

    item = findItem<QQuickItem>(contentItem, "item3");
    QTRY_VERIFY(item);
    QTRY_COMPARE(item->x(), 480.0);

    text = findItem<QQuickText>(contentItem, "text3");
    QTRY_VERIFY(text);
    QTRY_COMPARE(text->text(), QLatin1String("index: 2"));
}

void tst_QQuickListView::itemListFlicker()
{
    QScopedPointer<QQuickView> window(createView());
    window->setSource(testFileUrl("itemlist-flicker.qml"));
    window->show();
    QVERIFY(QTest::qWaitForWindowExposed(window.data()));

    QQuickListView *listview = findItem<QQuickListView>(window->rootObject(), "view");
    QTRY_VERIFY(listview != nullptr);

    QQuickItem *contentItem = listview->contentItem();
    QTRY_VERIFY(contentItem != nullptr);

    QQmlObjectModel *model = window->rootObject()->findChild<QQmlObjectModel*>("itemModel");
    QTRY_VERIFY(model != nullptr);

    QTRY_COMPARE(model->count(), 3);
    QTRY_COMPARE(listview->currentIndex(), 0);

    QQuickItem *item = findItem<QQuickItem>(contentItem, "item1");
    QVERIFY(item);
    QVERIFY(delegateVisible(item));
    item = findItem<QQuickItem>(contentItem, "item2");
    QVERIFY(item);
    QVERIFY(delegateVisible(item));
    item = findItem<QQuickItem>(contentItem, "item3");
    QVERIFY(item);
    QVERIFY(delegateVisible(item));

    listview->setCurrentIndex(1);

    item = findItem<QQuickItem>(contentItem, "item1");
    QVERIFY(item);
    QVERIFY(delegateVisible(item));
    item = findItem<QQuickItem>(contentItem, "item2");
    QVERIFY(item);
    QVERIFY(delegateVisible(item));
    item = findItem<QQuickItem>(contentItem, "item3");
    QVERIFY(item);
    QVERIFY(delegateVisible(item));

    listview->setCurrentIndex(2);

    item = findItem<QQuickItem>(contentItem, "item1");
    QVERIFY(item);
    QVERIFY(delegateVisible(item));
    item = findItem<QQuickItem>(contentItem, "item2");
    QVERIFY(item);
    QVERIFY(delegateVisible(item));
    item = findItem<QQuickItem>(contentItem, "item3");
    QVERIFY(item);
    QVERIFY(delegateVisible(item));
}

void tst_QQuickListView::cacheBuffer()
{
    QScopedPointer<QQuickView> window(createView());

    QaimModel model;
    for (int i = 0; i < 90; i++)
        model.addItem("Item" + QString::number(i), "");

    QQmlContext *ctxt = window->rootContext();
    ctxt->setContextProperty("testModel", &model);

    TestObject *testObject = new TestObject;
    ctxt->setContextProperty("testObject", testObject);

    window->setSource(testFileUrl("listviewtest.qml"));
    window->show();
    QVERIFY(QTest::qWaitForWindowExposed(window.data()));

    QQuickListView *listview = findItem<QQuickListView>(window->rootObject(), "list");
    QTRY_VERIFY(listview != nullptr);

    QQuickItem *contentItem = listview->contentItem();
    QTRY_VERIFY(contentItem != nullptr);
    QTRY_VERIFY(listview->delegate() != nullptr);
    QTRY_VERIFY(listview->model() != 0);
    QTRY_VERIFY(listview->highlight() != nullptr);

    // Confirm items positioned correctly
    int itemCount = findItems<QQuickItem>(contentItem, "wrapper").count();
    for (int i = 0; i < model.count() && i < itemCount; ++i) {
        QQuickItem *item = findItem<QQuickItem>(contentItem, "wrapper", i);
        if (!item) qWarning() << "Item" << i << "not found";
        QTRY_VERIFY(item);
        QTRY_COMPARE(item->y(), qreal(i*20));
    }

    QQmlIncubationController controller;
    window->engine()->setIncubationController(&controller);

    testObject->setCacheBuffer(200);
    QTRY_COMPARE(listview->cacheBuffer(), 200);

    // items will be created one at a time
    for (int i = itemCount; i < qMin(itemCount+10,model.count()); ++i) {
        QVERIFY(findItem<QQuickItem>(listview, "wrapper", i) == nullptr);
        QQuickItem *item = nullptr;
        while (!item) {
            bool b = false;
            controller.incubateWhile(&b);
            item = findItem<QQuickItem>(listview, "wrapper", i);
        }
    }

    {
        bool b = true;
        controller.incubateWhile(&b);
    }

    int newItemCount = 0;
    newItemCount = findItems<QQuickItem>(contentItem, "wrapper").count();

    // Confirm items positioned correctly
    for (int i = 0; i < model.count() && i < newItemCount; ++i) {
        QQuickItem *item = findItem<QQuickItem>(contentItem, "wrapper", i);
        if (!item) qWarning() << "Item" << i << "not found";
        QTRY_VERIFY(item);
        QTRY_COMPARE(item->y(), qreal(i*20));
    }

    // move view and confirm items in view are visible immediately and outside are created async
    listview->setContentY(300);

    for (int i = 15; i < 32; ++i) {
        QQuickItem *item = findItem<QQuickItem>(contentItem, "wrapper", i);
        if (!item) qWarning() << "Item" << i << "not found";
        QVERIFY(item);
        QCOMPARE(item->y(), qreal(i*20));
    }

    QVERIFY(findItem<QQuickItem>(listview, "wrapper", 32) == nullptr);

    // ensure buffered items are created
    for (int i = 32; i < qMin(41,model.count()); ++i) {
        QQuickItem *item = nullptr;
        while (!item) {
            qGuiApp->processEvents(); // allow refill to happen
            bool b = false;
            controller.incubateWhile(&b);
            item = findItem<QQuickItem>(listview, "wrapper", i);
        }
    }

    {
        bool b = true;
        controller.incubateWhile(&b);
    }

    // negative cache buffer is ignored
    listview->setCacheBuffer(-1);
    QCOMPARE(listview->cacheBuffer(), 200);

    delete testObject;
}

void tst_QQuickListView::positionViewAtBeginningEnd()
{
    QScopedPointer<QQuickView> window(createView());

    QaimModel model;
    for (int i = 0; i < 40; i++)
        model.addItem("Item" + QString::number(i), "");

    QQmlContext *ctxt = window->rootContext();
    ctxt->setContextProperty("testModel", &model);

    TestObject *testObject = new TestObject;
    ctxt->setContextProperty("testObject", testObject);
    window->show();
    window->setSource(testFileUrl("listviewtest.qml"));
    QVERIFY(QTest::qWaitForWindowExposed(window.data()));

    QQuickListView *listview = findItem<QQuickListView>(window->rootObject(), "list");
    QTRY_VERIFY(listview != nullptr);
    QQuickItem *contentItem = listview->contentItem();
    QTRY_VERIFY(contentItem != nullptr);
    QVERIFY(QQuickTest::qWaitForItemPolished(listview));

    listview->setContentY(100);

    // positionAtBeginnging
    listview->positionViewAtBeginning();
    QTRY_COMPARE(listview->contentY(), 0.);

    listview->setContentY(80);
    window->rootObject()->setProperty("showHeader", true);
    listview->positionViewAtBeginning();
    QTRY_COMPARE(listview->contentY(), -30.);

    // positionAtEnd
    listview->positionViewAtEnd();
    QTRY_COMPARE(listview->contentY(), 480.); // 40*20 - 320

    listview->setContentY(80);
    window->rootObject()->setProperty("showFooter", true);
    listview->positionViewAtEnd();
    QTRY_COMPARE(listview->contentY(), 510.);

    // set current item to outside visible view, position at beginning
    // and ensure highlight moves to current item
    listview->setCurrentIndex(1);
    listview->positionViewAtBeginning();
    QTRY_COMPARE(listview->contentY(), -30.);
    QVERIFY(listview->highlightItem());
    QCOMPARE(listview->highlightItem()->y(), 20.);

    delete testObject;
}

void tst_QQuickListView::positionViewAtIndex()
{
    QFETCH(bool, enforceRange);
    QFETCH(qreal, initContentY);
    QFETCH(int, index);
    QFETCH(QQuickListView::PositionMode, mode);
    QFETCH(qreal, contentY);

    QQuickView *window = getView();

    QaimModel model;
    for (int i = 0; i < 40; i++)
        model.addItem("Item" + QString::number(i), "");

    QQmlContext *ctxt = window->rootContext();
    ctxt->setContextProperty("testModel", &model);

    TestObject *testObject = new TestObject;
    ctxt->setContextProperty("testObject", testObject);
    window->show();
    window->setSource(testFileUrl("listviewtest.qml"));
    QVERIFY(QTest::qWaitForWindowExposed(window));

    QQuickListView *listview = findItem<QQuickListView>(window->rootObject(), "list");
    QTRY_VERIFY(listview != nullptr);
    QQuickItem *contentItem = listview->contentItem();
    QTRY_VERIFY(contentItem != nullptr);
    QVERIFY(QQuickTest::qWaitForItemPolished(listview));

    window->rootObject()->setProperty("enforceRange", enforceRange);
    QVERIFY(QQuickTest::qWaitForItemPolished(listview));

    listview->setContentY(initContentY);

    listview->positionViewAtIndex(index, mode);
    QTRY_COMPARE(listview->contentY(), contentY);

    // Confirm items positioned correctly
    int itemCount = findItems<QQuickItem>(contentItem, "wrapper").count();
    for (int i = index; i < model.count() && i < itemCount-index-1; ++i) {
        QQuickItem *item = findItem<QQuickItem>(contentItem, "wrapper", i);
        if (!item) qWarning() << "Item" << i << "not found";
        QTRY_VERIFY(item);
        QTRY_COMPARE(item->y(), i*20.);
    }

    releaseView(window);
}

void tst_QQuickListView::positionViewAtIndex_data()
{
    QTest::addColumn<bool>("enforceRange");
    QTest::addColumn<qreal>("initContentY");
    QTest::addColumn<int>("index");
    QTest::addColumn<QQuickListView::PositionMode>("mode");
    QTest::addColumn<qreal>("contentY");

    QTest::newRow("no range, 3 at Beginning") << false << 0. << 3 << QQuickListView::Beginning << 60.;
    QTest::newRow("no range, 3 at End") << false << 0. << 3 << QQuickListView::End << 0.;
    QTest::newRow("no range, 22 at Beginning") << false << 0. << 22 << QQuickListView::Beginning << 440.;
    // Position on an item that would leave empty space if positioned at the top
    QTest::newRow("no range, 28 at Beginning") << false << 0. << 28 << QQuickListView::Beginning << 480.;
    // Position at End using last index
    QTest::newRow("no range, last at End") << false << 0. << 39 << QQuickListView::End << 480.;
    // Position at End
    QTest::newRow("no range, 20 at End") << false << 0. << 20 << QQuickListView::End << 100.;
    // Position in Center
    QTest::newRow("no range, 15 at Center") << false << 0. << 15 << QQuickListView::Center << 150.;
    // Ensure at least partially visible
    QTest::newRow("no range, 15 visible => Visible") << false << 150. << 15 << QQuickListView::Visible << 150.;
    QTest::newRow("no range, 15 partially visible => Visible") << false << 302. << 15 << QQuickListView::Visible << 302.;
    QTest::newRow("no range, 15 before visible => Visible") << false << 320. << 15 << QQuickListView::Visible << 300.;
    QTest::newRow("no range, 20 visible => Visible") << false << 85. << 20 << QQuickListView::Visible << 85.;
    QTest::newRow("no range, 20 before visible => Visible") << false << 75. << 20 << QQuickListView::Visible << 100.;
    QTest::newRow("no range, 20 after visible => Visible") << false << 480. << 20 << QQuickListView::Visible << 400.;
    // Ensure completely visible
    QTest::newRow("no range, 20 visible => Contain") << false << 120. << 20 << QQuickListView::Contain << 120.;
    QTest::newRow("no range, 15 partially visible => Contain") << false << 302. << 15 << QQuickListView::Contain << 300.;
    QTest::newRow("no range, 20 partially visible => Contain") << false << 85. << 20 << QQuickListView::Contain << 100.;

    QTest::newRow("strict range, 3 at End") << true << 0. << 3 << QQuickListView::End << -120.;
    QTest::newRow("strict range, 38 at Beginning") << true << 0. << 38 << QQuickListView::Beginning << 660.;
    QTest::newRow("strict range, 15 at Center") << true << 0. << 15 << QQuickListView::Center << 140.;
    QTest::newRow("strict range, 3 at SnapPosition") << true << 0. << 3 << QQuickListView::SnapPosition << -60.;
    QTest::newRow("strict range, 10 at SnapPosition") << true << 0. << 10 << QQuickListView::SnapPosition << 80.;
    QTest::newRow("strict range, 38 at SnapPosition") << true << 0. << 38 << QQuickListView::SnapPosition << 640.;
}

void tst_QQuickListView::resetModel()
{
    QScopedPointer<QQuickView> window(createView());

    QStringList strings;
    strings << "one" << "two" << "three";
    QStringListModel model(strings);

    QQmlContext *ctxt = window->rootContext();
    ctxt->setContextProperty("testModel", &model);

    window->setSource(testFileUrl("displaylist.qml"));
    window->show();
    QVERIFY(QTest::qWaitForWindowExposed(window.data()));

    QQuickListView *listview = findItem<QQuickListView>(window->rootObject(), "list");
    QTRY_VERIFY(listview != nullptr);
    QQuickItem *contentItem = listview->contentItem();
    QTRY_VERIFY(contentItem != nullptr);
    QVERIFY(QQuickTest::qWaitForItemPolished(listview));

    QTRY_COMPARE(listview->count(), model.rowCount());

    for (int i = 0; i < model.rowCount(); ++i) {
        QQuickText *display = findItem<QQuickText>(contentItem, "displayText", i);
        QTRY_VERIFY(display != nullptr);
        QTRY_COMPARE(display->text(), strings.at(i));
    }

    strings.clear();
    strings << "four" << "five" << "six" << "seven";
    model.setStringList(strings);

    listview->forceLayout();
    QTRY_COMPARE(listview->count(), model.rowCount());

    for (int i = 0; i < model.rowCount(); ++i) {
        QQuickText *display = findItem<QQuickText>(contentItem, "displayText", i);
        QTRY_VERIFY(display != nullptr);
        QTRY_COMPARE(display->text(), strings.at(i));
    }
}

void tst_QQuickListView::propertyChanges()
{
    QScopedPointer<QQuickView> window(createView());
    window->setSource(testFileUrl("propertychangestest.qml"));

    QQuickListView *listView = window->rootObject()->findChild<QQuickListView*>("listView");
    QTRY_VERIFY(listView);

    QSignalSpy highlightFollowsCurrentItemSpy(listView, SIGNAL(highlightFollowsCurrentItemChanged()));
    QSignalSpy preferredHighlightBeginSpy(listView, SIGNAL(preferredHighlightBeginChanged()));
    QSignalSpy preferredHighlightEndSpy(listView, SIGNAL(preferredHighlightEndChanged()));
    QSignalSpy highlightRangeModeSpy(listView, SIGNAL(highlightRangeModeChanged()));
    QSignalSpy keyNavigationWrapsSpy(listView, SIGNAL(keyNavigationWrapsChanged()));
    QSignalSpy cacheBufferSpy(listView, SIGNAL(cacheBufferChanged()));
    QSignalSpy snapModeSpy(listView, SIGNAL(snapModeChanged()));

    QTRY_COMPARE(listView->highlightFollowsCurrentItem(), true);
    QTRY_COMPARE(listView->preferredHighlightBegin(), 0.0);
    QTRY_COMPARE(listView->preferredHighlightEnd(), 0.0);
    QTRY_COMPARE(listView->highlightRangeMode(), QQuickListView::ApplyRange);
    QTRY_COMPARE(listView->isWrapEnabled(), true);
    QTRY_COMPARE(listView->cacheBuffer(), 10);
    QTRY_COMPARE(listView->snapMode(), QQuickListView::SnapToItem);

    listView->setHighlightFollowsCurrentItem(false);
    listView->setPreferredHighlightBegin(1.0);
    listView->setPreferredHighlightEnd(1.0);
    listView->setHighlightRangeMode(QQuickListView::StrictlyEnforceRange);
    listView->setWrapEnabled(false);
    listView->setCacheBuffer(3);
    listView->setSnapMode(QQuickListView::SnapOneItem);

    QTRY_COMPARE(listView->highlightFollowsCurrentItem(), false);
    QTRY_COMPARE(listView->preferredHighlightBegin(), 1.0);
    QTRY_COMPARE(listView->preferredHighlightEnd(), 1.0);
    QTRY_COMPARE(listView->highlightRangeMode(), QQuickListView::StrictlyEnforceRange);
    QTRY_COMPARE(listView->isWrapEnabled(), false);
    QTRY_COMPARE(listView->cacheBuffer(), 3);
    QTRY_COMPARE(listView->snapMode(), QQuickListView::SnapOneItem);

    QTRY_COMPARE(highlightFollowsCurrentItemSpy.count(),1);
    QTRY_COMPARE(preferredHighlightBeginSpy.count(),1);
    QTRY_COMPARE(preferredHighlightEndSpy.count(),1);
    QTRY_COMPARE(highlightRangeModeSpy.count(),1);
    QTRY_COMPARE(keyNavigationWrapsSpy.count(),1);
    QTRY_COMPARE(cacheBufferSpy.count(),1);
    QTRY_COMPARE(snapModeSpy.count(),1);

    listView->setHighlightFollowsCurrentItem(false);
    listView->setPreferredHighlightBegin(1.0);
    listView->setPreferredHighlightEnd(1.0);
    listView->setHighlightRangeMode(QQuickListView::StrictlyEnforceRange);
    listView->setWrapEnabled(false);
    listView->setCacheBuffer(3);
    listView->setSnapMode(QQuickListView::SnapOneItem);

    QTRY_COMPARE(highlightFollowsCurrentItemSpy.count(),1);
    QTRY_COMPARE(preferredHighlightBeginSpy.count(),1);
    QTRY_COMPARE(preferredHighlightEndSpy.count(),1);
    QTRY_COMPARE(highlightRangeModeSpy.count(),1);
    QTRY_COMPARE(keyNavigationWrapsSpy.count(),1);
    QTRY_COMPARE(cacheBufferSpy.count(),1);
    QTRY_COMPARE(snapModeSpy.count(),1);
}

void tst_QQuickListView::componentChanges()
{
    QScopedPointer<QQuickView> window(createView());
    window->setSource(testFileUrl("propertychangestest.qml"));

    QQuickListView *listView = window->rootObject()->findChild<QQuickListView*>("listView");
    QTRY_VERIFY(listView);

    QQmlComponent component(window->engine());
    component.setData("import QtQuick 2.0; Rectangle { color: \"blue\"; }", QUrl::fromLocalFile(""));

    QQmlComponent delegateComponent(window->engine());
    delegateComponent.setData("import QtQuick 2.0; Text { text: '<b>Name:</b> ' + name }", QUrl::fromLocalFile(""));

    QSignalSpy highlightSpy(listView, SIGNAL(highlightChanged()));
    QSignalSpy delegateSpy(listView, SIGNAL(delegateChanged()));
    QSignalSpy headerSpy(listView, SIGNAL(headerChanged()));
    QSignalSpy footerSpy(listView, SIGNAL(footerChanged()));

    listView->setHighlight(&component);
    listView->setHeader(&component);
    listView->setFooter(&component);
    listView->setDelegate(&delegateComponent);

    QTRY_COMPARE(listView->highlight(), &component);
    QTRY_COMPARE(listView->header(), &component);
    QTRY_COMPARE(listView->footer(), &component);
    QTRY_COMPARE(listView->delegate(), &delegateComponent);

    QTRY_COMPARE(highlightSpy.count(),1);
    QTRY_COMPARE(delegateSpy.count(),1);
    QTRY_COMPARE(headerSpy.count(),1);
    QTRY_COMPARE(footerSpy.count(),1);

    listView->setHighlight(&component);
    listView->setHeader(&component);
    listView->setFooter(&component);
    listView->setDelegate(&delegateComponent);

    QTRY_COMPARE(highlightSpy.count(),1);
    QTRY_COMPARE(delegateSpy.count(),1);
    QTRY_COMPARE(headerSpy.count(),1);
    QTRY_COMPARE(footerSpy.count(),1);
}

void tst_QQuickListView::modelChanges()
{
    QScopedPointer<QQuickView> window(createView());
    window->setSource(testFileUrl("propertychangestest.qml"));

    QQuickListView *listView = window->rootObject()->findChild<QQuickListView*>("listView");
    QTRY_VERIFY(listView);

    QQmlListModel *alternateModel = window->rootObject()->findChild<QQmlListModel*>("alternateModel");
    QTRY_VERIFY(alternateModel);
    QVariant modelVariant = QVariant::fromValue<QObject *>(alternateModel);
    QSignalSpy modelSpy(listView, SIGNAL(modelChanged()));

    listView->setModel(modelVariant);
    QTRY_COMPARE(listView->model(), modelVariant);
    QTRY_COMPARE(modelSpy.count(),1);

    listView->setModel(modelVariant);
    QTRY_COMPARE(modelSpy.count(),1);

    listView->setModel(QVariant());
    QTRY_COMPARE(modelSpy.count(),2);
}

void tst_QQuickListView::QTBUG_9791()
{
    QScopedPointer<QQuickView> window(createView());
    window->setSource(testFileUrl("strictlyenforcerange.qml"));
    window->show();
    QVERIFY(QTest::qWaitForWindowExposed(window.data()));

    QQuickListView *listview = qobject_cast<QQuickListView*>(window->rootObject());
    QTRY_VERIFY(listview != nullptr);

    QQuickItem *contentItem = listview->contentItem();
    QTRY_VERIFY(contentItem != nullptr);
    QTRY_VERIFY(listview->delegate() != nullptr);
    QTRY_VERIFY(listview->model() != 0);

    QMetaObject::invokeMethod(listview, "fillModel");
    qApp->processEvents();

    // Confirm items positioned correctly
    int itemCount = findItems<QQuickItem>(contentItem, "wrapper", false).count();
    QCOMPARE(itemCount, 3);

    for (int i = 0; i < itemCount; ++i) {
        QQuickItem *item = findItem<QQuickItem>(contentItem, "wrapper", i);
        if (!item) qWarning() << "Item" << i << "not found";
        QTRY_VERIFY(item);
        QTRY_COMPARE(item->x(), i*300.0);
    }

    // check that view is positioned correctly
    QTRY_COMPARE(listview->contentX(), 590.0);
}

void tst_QQuickListView::QTBUG_33568()
{
    QScopedPointer<QQuickView> window(createView());
    window->setSource(testFileUrl("strictlyenforcerange-resize.qml"));
    window->show();
    QVERIFY(QTest::qWaitForWindowExposed(window.data()));

    QQuickListView *listview = qobject_cast<QQuickListView*>(window->rootObject());
    QVERIFY(listview != nullptr);

    // we want to verify that the change animates smoothly, rather than jumping into place
    QSignalSpy spy(listview, SIGNAL(contentYChanged()));

    listview->incrementCurrentIndex();
    QTRY_COMPARE(listview->contentY(), -100.0);
    QVERIFY(spy.count() > 1);

    spy.clear();
    listview->incrementCurrentIndex();
    QTRY_COMPARE(listview->contentY(), -50.0);
    QVERIFY(spy.count() > 1);
}

void tst_QQuickListView::manualHighlight()
{
    QQuickView *window = new QQuickView(nullptr);
    window->setGeometry(0,0,240,320);

    QString filename(testFile("manual-highlight.qml"));
    window->setSource(QUrl::fromLocalFile(filename));

    qApp->processEvents();

    QQuickListView *listview = findItem<QQuickListView>(window->rootObject(), "list");
    QTRY_VERIFY(listview != nullptr);

    QQuickItem *contentItem = listview->contentItem();
    QTRY_VERIFY(contentItem != nullptr);

    QTRY_COMPARE(listview->currentIndex(), 0);
    QTRY_COMPARE(listview->currentItem(), findItem<QQuickItem>(contentItem, "wrapper", 0));
    QTRY_COMPARE(listview->highlightItem()->y() - 5, listview->currentItem()->y());

    listview->setCurrentIndex(2);

    QTRY_COMPARE(listview->currentIndex(), 2);
    QTRY_COMPARE(listview->currentItem(), findItem<QQuickItem>(contentItem, "wrapper", 2));
    QTRY_COMPARE(listview->highlightItem()->y() - 5, listview->currentItem()->y());

    // QTBUG-15972
    listview->positionViewAtIndex(3, QQuickListView::Contain);

    QTRY_COMPARE(listview->currentIndex(), 2);
    QTRY_COMPARE(listview->currentItem(), findItem<QQuickItem>(contentItem, "wrapper", 2));
    QTRY_COMPARE(listview->highlightItem()->y() - 5, listview->currentItem()->y());

    delete window;
}

void tst_QQuickListView::QTBUG_11105()
{
    QScopedPointer<QQuickView> window(createView());
    QaimModel model;
    for (int i = 0; i < 30; i++)
        model.addItem("Item" + QString::number(i), "");

    QQmlContext *ctxt = window->rootContext();
    ctxt->setContextProperty("testModel", &model);

    TestObject *testObject = new TestObject;
    ctxt->setContextProperty("testObject", testObject);

    window->setSource(testFileUrl("listviewtest.qml"));
    window->show();
    QVERIFY(QTest::qWaitForWindowExposed(window.data()));

    QQuickListView *listview = findItem<QQuickListView>(window->rootObject(), "list");
    QTRY_VERIFY(listview != nullptr);
    QQuickItem *contentItem = listview->contentItem();
    QTRY_VERIFY(contentItem != nullptr);
    QVERIFY(QQuickTest::qWaitForItemPolished(listview));

    // Confirm items positioned correctly
    int itemCount = findItems<QQuickItem>(contentItem, "wrapper").count();
    for (int i = 0; i < model.count() && i < itemCount; ++i) {
        QQuickItem *item = findItem<QQuickItem>(contentItem, "wrapper", i);
        if (!item) qWarning() << "Item" << i << "not found";
        QTRY_VERIFY(item);
        QTRY_COMPARE(item->y(), qreal(i*20));
    }

    listview->positionViewAtIndex(20, QQuickListView::Beginning);
    QCOMPARE(listview->contentY(), 280.);

    QaimModel model2;
    for (int i = 0; i < 5; i++)
        model2.addItem("Item" + QString::number(i), "");

    ctxt->setContextProperty("testModel", &model2);

    itemCount = findItems<QQuickItem>(contentItem, "wrapper").count();
    QCOMPARE(itemCount, 5);

    delete testObject;
}

void tst_QQuickListView::initialZValues()
{
    QFETCH(QString, fileName);
    QScopedPointer<QQuickView> window(createView());
    window->setSource(testFileUrl(fileName));
    qApp->processEvents();

    QQuickListView *listview = findItem<QQuickListView>(window->rootObject(), "list");
    QTRY_VERIFY(listview != nullptr);
    QQuickItem *contentItem = listview->contentItem();
    QTRY_VERIFY(contentItem != nullptr);

    QVERIFY(listview->currentItem());
    QTRY_COMPARE(listview->currentItem()->z(), listview->property("itemZ").toReal());

    QVERIFY(listview->headerItem());
    QTRY_COMPARE(listview->headerItem()->z(), listview->property("headerZ").toReal());

    QVERIFY(listview->footerItem());
    QTRY_COMPARE(listview->footerItem()->z(), listview->property("footerZ").toReal());

    QVERIFY(listview->highlightItem());
    QTRY_COMPARE(listview->highlightItem()->z(), listview->property("highlightZ").toReal());

    QQuickText *sectionItem = nullptr;
    QTRY_VERIFY(sectionItem = findItem<QQuickText>(contentItem, "section"));
    QTRY_COMPARE(sectionItem->z(), listview->property("sectionZ").toReal());
}

void tst_QQuickListView::initialZValues_data()
{
    QTest::addColumn<QString>("fileName");
    QTest::newRow("defaults") << "defaultZValues.qml";
    QTest::newRow("constants") << "constantZValues.qml";
    QTest::newRow("bindings") << "boundZValues.qml";
}

void tst_QQuickListView::header()
{
    QFETCH(QQuickListView::Orientation, orientation);
    QFETCH(Qt::LayoutDirection, layoutDirection);
    QFETCH(QQuickItemView::VerticalLayoutDirection, verticalLayoutDirection);
    QFETCH(QPointF, initialHeaderPos);
    QFETCH(QPointF, changedHeaderPos);
    QFETCH(QPointF, initialContentPos);
    QFETCH(QPointF, changedContentPos);
    QFETCH(QPointF, firstDelegatePos);
    QFETCH(QPointF, resizeContentPos);

    QaimModel model;
    for (int i = 0; i < 30; i++)
        model.addItem("Item" + QString::number(i), "");

    QQuickView *window = getView();
    window->rootContext()->setContextProperty("testModel", &model);
    window->rootContext()->setContextProperty("initialViewWidth", 240);
    window->rootContext()->setContextProperty("initialViewHeight", 320);
    window->setSource(testFileUrl("header.qml"));
    window->show();
    QVERIFY(QTest::qWaitForWindowExposed(window));

    QQuickListView *listview = findItem<QQuickListView>(window->rootObject(), "list");
    QTRY_VERIFY(listview != nullptr);
    listview->setOrientation(orientation);
    listview->setLayoutDirection(layoutDirection);
    listview->setVerticalLayoutDirection(verticalLayoutDirection);
    QVERIFY(QQuickTest::qWaitForItemPolished(listview));

    QQuickItem *contentItem = listview->contentItem();
    QTRY_VERIFY(contentItem != nullptr);

    QQuickText *header = nullptr;
    QTRY_VERIFY(header = findItem<QQuickText>(contentItem, "header"));
    QCOMPARE(header, listview->headerItem());

    QCOMPARE(header->width(), 100.);
    QCOMPARE(header->height(), 30.);
    QCOMPARE(header->position(), initialHeaderPos);
    QCOMPARE(QPointF(listview->contentX(), listview->contentY()), initialContentPos);

    if (orientation == QQuickListView::Vertical)
        QCOMPARE(listview->contentHeight(), model.count() * 30. + header->height());
    else
        QCOMPARE(listview->contentWidth(), model.count() * 240. + header->width());

    QQuickItem *item = findItem<QQuickItem>(contentItem, "wrapper", 0);
    QVERIFY(item);
    QCOMPARE(item->position(), firstDelegatePos);

    model.clear();
    listview->forceLayout();
    QTRY_COMPARE(listview->count(), model.count());
    QCOMPARE(header->position(), initialHeaderPos); // header should stay where it is
    if (orientation == QQuickListView::Vertical)
        QCOMPARE(listview->contentHeight(), header->height());
    else
        QCOMPARE(listview->contentWidth(), header->width());

    for (int i = 0; i < 30; i++)
        model.addItem("Item" + QString::number(i), "");

    QSignalSpy headerItemSpy(listview, SIGNAL(headerItemChanged()));
    QMetaObject::invokeMethod(window->rootObject(), "changeHeader");

    QCOMPARE(headerItemSpy.count(), 1);

    header = findItem<QQuickText>(contentItem, "header");
    QVERIFY(!header);
    header = findItem<QQuickText>(contentItem, "header2");
    QVERIFY(header);

    QCOMPARE(header, listview->headerItem());

    QCOMPARE(header->position(), changedHeaderPos);
    QCOMPARE(header->width(), 50.);
    QCOMPARE(header->height(), 20.);
    QTRY_COMPARE(QPointF(listview->contentX(), listview->contentY()), changedContentPos);

    item = findItem<QQuickItem>(contentItem, "wrapper", 0);
    QVERIFY(item);
    QCOMPARE(item->position(), firstDelegatePos);

    listview->positionViewAtBeginning();
    header->setHeight(10);
    header->setWidth(40);
    QTRY_COMPARE(QPointF(listview->contentX(), listview->contentY()), resizeContentPos);

    releaseView(window);


    // QTBUG-21207 header should become visible if view resizes from initial empty size

    window = getView();
    window->rootContext()->setContextProperty("testModel", &model);
    window->rootContext()->setContextProperty("initialViewWidth", 0.0);
    window->rootContext()->setContextProperty("initialViewHeight", 0.0);
    window->setSource(testFileUrl("header.qml"));
    window->show();
    QVERIFY(QTest::qWaitForWindowExposed(window));

    listview = findItem<QQuickListView>(window->rootObject(), "list");
    QTRY_VERIFY(listview != nullptr);
    listview->setOrientation(orientation);
    listview->setLayoutDirection(layoutDirection);
    listview->setVerticalLayoutDirection(verticalLayoutDirection);
    QVERIFY(QQuickTest::qWaitForItemPolished(listview));

    listview->setWidth(240);
    listview->setHeight(320);
    QTRY_COMPARE(listview->headerItem()->position(), initialHeaderPos);
    QCOMPARE(QPointF(listview->contentX(), listview->contentY()), initialContentPos);

    releaseView(window);
}

void tst_QQuickListView::header_data()
{
    QTest::addColumn<QQuickListView::Orientation>("orientation");
    QTest::addColumn<Qt::LayoutDirection>("layoutDirection");
    QTest::addColumn<QQuickItemView::VerticalLayoutDirection>("verticalLayoutDirection");
    QTest::addColumn<QPointF>("initialHeaderPos");
    QTest::addColumn<QPointF>("changedHeaderPos");
    QTest::addColumn<QPointF>("initialContentPos");
    QTest::addColumn<QPointF>("changedContentPos");
    QTest::addColumn<QPointF>("firstDelegatePos");
    QTest::addColumn<QPointF>("resizeContentPos");

    // header1 = 100 x 30
    // header2 = 50 x 20
    // delegates = 240 x 30
    // view width = 240

    // header above items, top left
    QTest::newRow("vertical, left to right") << QQuickListView::Vertical << Qt::LeftToRight << QQuickItemView::TopToBottom
        << QPointF(0, -30)
        << QPointF(0, -20)
        << QPointF(0, -30)
        << QPointF(0, -20)
        << QPointF(0, 0)
        << QPointF(0, -10);

    // header above items, top right
    QTest::newRow("vertical, layout right to left") << QQuickListView::Vertical << Qt::RightToLeft << QQuickItemView::TopToBottom
        << QPointF(0, -30)
        << QPointF(0, -20)
        << QPointF(0, -30)
        << QPointF(0, -20)
        << QPointF(0, 0)
        << QPointF(0, -10);

    // header to left of items
    QTest::newRow("horizontal, layout left to right") << QQuickListView::Horizontal << Qt::LeftToRight << QQuickItemView::TopToBottom
        << QPointF(-100, 0)
        << QPointF(-50, 0)
        << QPointF(-100, 0)
        << QPointF(-50, 0)
        << QPointF(0, 0)
        << QPointF(-40, 0);

    // header to right of items
    QTest::newRow("horizontal, layout right to left") << QQuickListView::Horizontal << Qt::RightToLeft << QQuickItemView::TopToBottom
        << QPointF(0, 0)
        << QPointF(0, 0)
        << QPointF(-240 + 100, 0)
        << QPointF(-240 + 50, 0)
        << QPointF(-240, 0)
        << QPointF(-240 + 40, 0);

    // header below items
    QTest::newRow("vertical, bottom to top") << QQuickListView::Vertical << Qt::LeftToRight << QQuickItemView::BottomToTop
        << QPointF(0, 0)
        << QPointF(0, 0)
        << QPointF(0, -320 + 30)
        << QPointF(0, -320 + 20)
        << QPointF(0, -30)
        << QPointF(0, -320 + 10);
}

void tst_QQuickListView::header_delayItemCreation()
{
    QScopedPointer<QQuickView> window(createView());
    QaimModel model;

    window->rootContext()->setContextProperty("setCurrentToZero", QVariant(false));
    window->setSource(testFileUrl("fillModelOnComponentCompleted.qml"));
    qApp->processEvents();

    QQuickListView *listview = findItem<QQuickListView>(window->rootObject(), "list");
    QTRY_VERIFY(listview != nullptr);

    QQuickItem *contentItem = listview->contentItem();
    QTRY_VERIFY(contentItem != nullptr);

    QQuickText *header = findItem<QQuickText>(contentItem, "header");
    QVERIFY(header);
    QCOMPARE(header->y(), -header->height());

    QCOMPARE(listview->contentY(), -header->height());

    model.clear();
    QTRY_COMPARE(header->y(), -header->height());
}

void tst_QQuickListView::headerChangesViewport()
{
    QQuickView *window = getView();
    window->rootContext()->setContextProperty("headerHeight", 20);
    window->rootContext()->setContextProperty("headerWidth", 240);
    window->setSource(testFileUrl("headerchangesviewport.qml"));

    QQuickListView *listview = findItem<QQuickListView>(window->rootObject(), "list");
    QTRY_VERIFY(listview != nullptr);
    QVERIFY(QQuickTest::qWaitForItemPolished(listview));

    QQuickItem *contentItem = listview->contentItem();
    QTRY_VERIFY(contentItem != nullptr);

    QQuickText *header = nullptr;
    QTRY_VERIFY(header = findItem<QQuickText>(contentItem, "header"));
    QCOMPARE(header, listview->headerItem());

    QCOMPARE(header->height(), 20.);
    QCOMPARE(listview->contentHeight(), 20.);

    // change height
    window->rootContext()->setContextProperty("headerHeight", 50);

    // verify that list content height updates also
    QCOMPARE(header->height(), 50.);
    QCOMPARE(listview->contentHeight(), 50.);
}

void tst_QQuickListView::footer()
{
    QFETCH(QQuickListView::Orientation, orientation);
    QFETCH(Qt::LayoutDirection, layoutDirection);
    QFETCH(QQuickItemView::VerticalLayoutDirection, verticalLayoutDirection);
    QFETCH(QPointF, initialFooterPos);
    QFETCH(QPointF, firstDelegatePos);
    QFETCH(QPointF, initialContentPos);
    QFETCH(QPointF, changedFooterPos);
    QFETCH(QPointF, changedContentPos);
    QFETCH(QPointF, resizeContentPos);

    QQuickView *window = getView();

    QaimModel model;
    for (int i = 0; i < 3; i++)
        model.addItem("Item" + QString::number(i), "");

    QQmlContext *ctxt = window->rootContext();
    ctxt->setContextProperty("testModel", &model);

    window->setSource(testFileUrl("footer.qml"));
    window->show();
    QVERIFY(QTest::qWaitForWindowExposed(window));

    QQuickListView *listview = findItem<QQuickListView>(window->rootObject(), "list");
    QTRY_VERIFY(listview != nullptr);
    listview->setOrientation(orientation);
    listview->setLayoutDirection(layoutDirection);
    listview->setVerticalLayoutDirection(verticalLayoutDirection);
    QVERIFY(QQuickTest::qWaitForItemPolished(listview));

    QQuickItem *contentItem = listview->contentItem();
    QTRY_VERIFY(contentItem != nullptr);

    QQuickText *footer = findItem<QQuickText>(contentItem, "footer");
    QVERIFY(footer);

    QCOMPARE(footer, listview->footerItem());

    QCOMPARE(footer->position(), initialFooterPos);
    QCOMPARE(footer->width(), 100.);
    QCOMPARE(footer->height(), 30.);
    QCOMPARE(QPointF(listview->contentX(), listview->contentY()), initialContentPos);

    if (orientation == QQuickListView::Vertical)
        QCOMPARE(listview->contentHeight(), model.count() * 20. + footer->height());
    else
        QCOMPARE(listview->contentWidth(), model.count() * 40. + footer->width());

    QQuickItem *item = findItem<QQuickItem>(contentItem, "wrapper", 0);
    QVERIFY(item);
    QCOMPARE(item->position(), firstDelegatePos);

    // remove one item
    model.removeItem(1);

    if (orientation == QQuickListView::Vertical) {
        QTRY_COMPARE(footer->y(), verticalLayoutDirection == QQuickItemView::TopToBottom ?
                initialFooterPos.y() - 20 : initialFooterPos.y() + 20);  // delegate width = 40
    } else {
        QTRY_COMPARE(footer->x(), layoutDirection == Qt::LeftToRight ?
                initialFooterPos.x() - 40 : initialFooterPos.x() + 40);  // delegate width = 40
    }

    // remove all items
    model.clear();
    if (orientation == QQuickListView::Vertical)
        QTRY_COMPARE(listview->contentHeight(), footer->height());
    else
        QTRY_COMPARE(listview->contentWidth(), footer->width());

    QPointF posWhenNoItems(0, 0);
    if (orientation == QQuickListView::Horizontal && layoutDirection == Qt::RightToLeft)
        posWhenNoItems.setX(-100);
    else if (orientation == QQuickListView::Vertical && verticalLayoutDirection == QQuickItemView::BottomToTop)
        posWhenNoItems.setY(-30);
    QTRY_COMPARE(footer->position(), posWhenNoItems);

    // if header is present, it's at a negative pos, so the footer should not move
    window->rootObject()->setProperty("showHeader", true);
    QTRY_COMPARE(footer->position(), posWhenNoItems);
    window->rootObject()->setProperty("showHeader", false);

    // add 30 items
    for (int i = 0; i < 30; i++)
        model.addItem("Item" + QString::number(i), "");

    QSignalSpy footerItemSpy(listview, SIGNAL(footerItemChanged()));
    QMetaObject::invokeMethod(window->rootObject(), "changeFooter");

    QCOMPARE(footerItemSpy.count(), 1);

    footer = findItem<QQuickText>(contentItem, "footer");
    QVERIFY(!footer);
    footer = findItem<QQuickText>(contentItem, "footer2");
    QVERIFY(footer);

    QCOMPARE(footer, listview->footerItem());

    QCOMPARE(footer->position(), changedFooterPos);
    QCOMPARE(footer->width(), 50.);
    QCOMPARE(footer->height(), 20.);
    QTRY_COMPARE(QPointF(listview->contentX(), listview->contentY()), changedContentPos);

    item = findItem<QQuickItem>(contentItem, "wrapper", 0);
    QVERIFY(item);
    QCOMPARE(item->position(), firstDelegatePos);

    listview->positionViewAtEnd();
    footer->setHeight(10);
    footer->setWidth(40);
    QTRY_COMPARE(QPointF(listview->contentX(), listview->contentY()), resizeContentPos);

    releaseView(window);
}

void tst_QQuickListView::footer_data()
{
    QTest::addColumn<QQuickListView::Orientation>("orientation");
    QTest::addColumn<Qt::LayoutDirection>("layoutDirection");
    QTest::addColumn<QQuickItemView::VerticalLayoutDirection>("verticalLayoutDirection");
    QTest::addColumn<QPointF>("initialFooterPos");
    QTest::addColumn<QPointF>("changedFooterPos");
    QTest::addColumn<QPointF>("initialContentPos");
    QTest::addColumn<QPointF>("changedContentPos");
    QTest::addColumn<QPointF>("firstDelegatePos");
    QTest::addColumn<QPointF>("resizeContentPos");

    // footer1 = 100 x 30
    // footer2 = 50 x 20
    // delegates = 40 x 20
    // view width = 240
    // view height = 320

    // footer below items, bottom left
    QTest::newRow("vertical, layout left to right") << QQuickListView::Vertical << Qt::LeftToRight << QQuickItemView::TopToBottom
        << QPointF(0, 3 * 20)
        << QPointF(0, 30 * 20)  // added 30 items
        << QPointF(0, 0)
        << QPointF(0, 0)
        << QPointF(0, 0)
        << QPointF(0, 30 * 20 - 320 + 10);

    // footer below items, bottom right
    QTest::newRow("vertical, layout right to left") << QQuickListView::Vertical << Qt::RightToLeft << QQuickItemView::TopToBottom
        << QPointF(0, 3 * 20)
        << QPointF(0, 30 * 20)
        << QPointF(0, 0)
        << QPointF(0, 0)
        << QPointF(0, 0)
        << QPointF(0, 30 * 20 - 320 + 10);

    // footer to right of items
    QTest::newRow("horizontal, layout left to right") << QQuickListView::Horizontal << Qt::LeftToRight << QQuickItemView::TopToBottom
        << QPointF(40 * 3, 0)
        << QPointF(40 * 30, 0)
        << QPointF(0, 0)
        << QPointF(0, 0)
        << QPointF(0, 0)
        << QPointF(40 * 30 - 240 + 40, 0);

    // footer to left of items
    QTest::newRow("horizontal, layout right to left") << QQuickListView::Horizontal << Qt::RightToLeft << QQuickItemView::TopToBottom
        << QPointF(-(40 * 3) - 100, 0)
        << QPointF(-(40 * 30) - 50, 0)     // 50 = new footer width
        << QPointF(-240, 0)
        << QPointF(-240, 0)
        << QPointF(-40, 0)
        << QPointF(-(40 * 30) - 40, 0);

    // footer above items
    QTest::newRow("vertical, layout left to right") << QQuickListView::Vertical << Qt::LeftToRight << QQuickItemView::BottomToTop
        << QPointF(0, -(3 * 20) - 30)
        << QPointF(0, -(30 * 20) - 20)
        << QPointF(0, -320)
        << QPointF(0, -320)
        << QPointF(0, -20)
        << QPointF(0, -(30 * 20) - 10);
}

void tst_QQuickListView::footer2() // QTBUG-31677
{
    QQuickView *window = getView();
    window->setSource(testFileUrl("footer2.qml"));
    window->show();
    QVERIFY(QTest::qWaitForWindowExposed(window));

    QQuickListView *listview = findItem<QQuickListView>(window->rootObject(), "list");
    QTRY_VERIFY(listview != nullptr);

    QQuickItem *footer = listview->footerItem();
    QVERIFY(footer != nullptr);
    QTRY_COMPARE(footer->y(), 0.0);
}

class LVAccessor : public QQuickListView
{
public:
    qreal minY() const { return minYExtent(); }
    qreal maxY() const { return maxYExtent(); }
    qreal minX() const { return minXExtent(); }
    qreal maxX() const { return maxXExtent(); }
};


void tst_QQuickListView::extents()
{
    QFETCH(QQuickListView::Orientation, orientation);
    QFETCH(Qt::LayoutDirection, layoutDirection);
    QFETCH(QQuickItemView::VerticalLayoutDirection, verticalLayoutDirection);
    QFETCH(QPointF, headerPos);
    QFETCH(QPointF, footerPos);
    QFETCH(QPointF, minPos);
    QFETCH(QPointF, maxPos);
    QFETCH(QPointF, origin_empty);
    QFETCH(QPointF, origin_short);
    QFETCH(QPointF, origin_long);

    QQuickView *window = getView();

    QaimModel model;
    QQmlContext *ctxt = window->rootContext();

    ctxt->setContextProperty("testModel", &model);
    window->setSource(testFileUrl("headerfooter.qml"));
    window->show();
    QVERIFY(QTest::qWaitForWindowExposed(window));

    QQuickListView *listview = qobject_cast<QQuickListView*>(window->rootObject());
    QTRY_VERIFY(listview != nullptr);
    listview->setOrientation(orientation);
    listview->setLayoutDirection(layoutDirection);
    listview->setVerticalLayoutDirection(verticalLayoutDirection);
    QVERIFY(QQuickTest::qWaitForItemPolished(listview));

    QQuickItem *contentItem = listview->contentItem();
    QTRY_VERIFY(contentItem != nullptr);

    QQuickItem *header = findItem<QQuickItem>(contentItem, "header");
    QVERIFY(header);
    QCOMPARE(header->position(), headerPos);

    QQuickItem *footer = findItem<QQuickItem>(contentItem, "footer");
    QVERIFY(footer);
    QCOMPARE(footer->position(), footerPos);

    QCOMPARE(static_cast<LVAccessor*>(listview)->minX(), minPos.x());
    QCOMPARE(static_cast<LVAccessor*>(listview)->minY(), minPos.y());
    QCOMPARE(static_cast<LVAccessor*>(listview)->maxX(), maxPos.x());
    QCOMPARE(static_cast<LVAccessor*>(listview)->maxY(), maxPos.y());

    QCOMPARE(listview->originX(), origin_empty.x());
    QCOMPARE(listview->originY(), origin_empty.y());

    for (int i=0; i<3; i++)
        model.addItem("Item" + QString::number(i), "");
    listview->forceLayout();
    QTRY_COMPARE(listview->count(), model.count());
    QCOMPARE(listview->originX(), origin_short.x());
    QCOMPARE(listview->originY(), origin_short.y());

    for (int i=3; i<30; i++)
        model.addItem("Item" + QString::number(i), "");
    listview->forceLayout();
    QTRY_COMPARE(listview->count(), model.count());
    QCOMPARE(listview->originX(), origin_long.x());
    QCOMPARE(listview->originY(), origin_long.y());

    releaseView(window);
}

void tst_QQuickListView::extents_data()
{
    QTest::addColumn<QQuickListView::Orientation>("orientation");
    QTest::addColumn<Qt::LayoutDirection>("layoutDirection");
    QTest::addColumn<QQuickItemView::VerticalLayoutDirection>("verticalLayoutDirection");
    QTest::addColumn<QPointF>("headerPos");
    QTest::addColumn<QPointF>("footerPos");
    QTest::addColumn<QPointF>("minPos");
    QTest::addColumn<QPointF>("maxPos");
    QTest::addColumn<QPointF>("origin_empty");
    QTest::addColumn<QPointF>("origin_short");
    QTest::addColumn<QPointF>("origin_long");

    // header is 240x20 (or 20x320 in Horizontal orientation)
    // footer is 240x30 (or 30x320 in Horizontal orientation)

    QTest::newRow("Vertical, TopToBottom")
            << QQuickListView::Vertical << Qt::LeftToRight << QQuickItemView::TopToBottom
            << QPointF(0, -20) << QPointF(0, 0)
            << QPointF(0, 20) << QPointF(240, 20)
            << QPointF(0, -20) << QPointF(0, -20) << QPointF(0, -20);

    QTest::newRow("Vertical, BottomToTop")
            << QQuickListView::Vertical << Qt::LeftToRight << QQuickItemView::BottomToTop
            << QPointF(0, 0) << QPointF(0, -30)
            << QPointF(0, 320 - 20) << QPointF(240, 320 - 20)  // content flow is reversed
            << QPointF(0, -30) << QPointF(0, (-30.0 * 3) - 30) << QPointF(0, (-30.0 * 30) - 30);

    QTest::newRow("Horizontal, LeftToRight")
            << QQuickListView::Horizontal << Qt::LeftToRight << QQuickItemView::TopToBottom
            << QPointF(-20, 0) << QPointF(0, 0)
            << QPointF(20, 0) << QPointF(20, 320)
            << QPointF(-20, 0) << QPointF(-20, 0) << QPointF(-20, 0);

    QTest::newRow("Horizontal, RightToLeft")
            << QQuickListView::Horizontal << Qt::RightToLeft << QQuickItemView::TopToBottom
            << QPointF(0, 0) << QPointF(-30, 0)
            << QPointF(240 - 20, 0) << QPointF(240 - 20, 320)  // content flow is reversed
            << QPointF(-30, 0) << QPointF((-240.0 * 3) - 30, 0) << QPointF((-240.0 * 30) - 30, 0);
}

void tst_QQuickListView::resetModel_headerFooter()
{
    // Resetting a model shouldn't crash in views with header/footer
    QScopedPointer<QQuickView> window(createView());

    QaimModel model;
    for (int i = 0; i < 4; i++)
        model.addItem("Item" + QString::number(i), "");
    QQmlContext *ctxt = window->rootContext();
    ctxt->setContextProperty("testModel", &model);

    window->setSource(testFileUrl("headerfooter.qml"));
    qApp->processEvents();

    QQuickListView *listview = qobject_cast<QQuickListView*>(window->rootObject());
    QTRY_VERIFY(listview != nullptr);

    QQuickItem *contentItem = listview->contentItem();
    QTRY_VERIFY(contentItem != nullptr);

    QQuickItem *header = findItem<QQuickItem>(contentItem, "header");
    QVERIFY(header);
    QCOMPARE(header->y(), -header->height());

    QQuickItem *footer = findItem<QQuickItem>(contentItem, "footer");
    QVERIFY(footer);
    QCOMPARE(footer->y(), 30.*4);

    model.reset();

    // A reset should not force a new header or footer to be created.
    QQuickItem *newHeader = findItem<QQuickItem>(contentItem, "header");
    QCOMPARE(newHeader, header);
    QCOMPARE(header->y(), -header->height());

    QQuickItem *newFooter = findItem<QQuickItem>(contentItem, "footer");
    QCOMPARE(newFooter, footer);
    QCOMPARE(footer->y(), 30.*4);
}

void tst_QQuickListView::resizeView()
{
    QScopedPointer<QQuickView> window(createView());
    QaimModel model;
    for (int i = 0; i < 40; i++)
        model.addItem("Item" + QString::number(i), "");

    QQmlContext *ctxt = window->rootContext();
    ctxt->setContextProperty("testModel", &model);

    TestObject *testObject = new TestObject;
    ctxt->setContextProperty("testObject", testObject);

    window->setSource(testFileUrl("listviewtest.qml"));
    window->show();
    QVERIFY(QTest::qWaitForWindowExposed(window.data()));

    QQuickListView *listview = findItem<QQuickListView>(window->rootObject(), "list");
    QTRY_VERIFY(listview != nullptr);
    QQuickItem *contentItem = listview->contentItem();
    QTRY_VERIFY(contentItem != nullptr);
    QVERIFY(QQuickTest::qWaitForItemPolished(listview));

    // Confirm items positioned correctly
    int itemCount = findItems<QQuickItem>(contentItem, "wrapper").count();
    for (int i = 0; i < model.count() && i < itemCount; ++i) {
        QQuickItem *item = findItem<QQuickItem>(contentItem, "wrapper", i);
        if (!item) qWarning() << "Item" << i << "not found";
        QTRY_VERIFY(item);
        QTRY_COMPARE(item->y(), i*20.);
    }

    QVariant heightRatio;
    QMetaObject::invokeMethod(window->rootObject(), "heightRatio", Q_RETURN_ARG(QVariant, heightRatio));
    QCOMPARE(heightRatio.toReal(), 0.4);

    listview->setHeight(200);
    QVERIFY(QQuickTest::qWaitForItemPolished(listview));

    QMetaObject::invokeMethod(window->rootObject(), "heightRatio", Q_RETURN_ARG(QVariant, heightRatio));
    QCOMPARE(heightRatio.toReal(), 0.25);

    // Ensure we handle -ve sizes
    listview->setHeight(-100);
    QTRY_COMPARE(findItems<QQuickItem>(contentItem, "wrapper", false).count(), 1);

    listview->setCacheBuffer(200);
    QTRY_COMPARE(findItems<QQuickItem>(contentItem, "wrapper", false).count(), 11);

    // ensure items in cache become visible
    listview->setHeight(200);
    QTRY_COMPARE(findItems<QQuickItem>(contentItem, "wrapper", false).count(), 21);

    itemCount = findItems<QQuickItem>(contentItem, "wrapper", false).count();
    for (int i = 0; i < model.count() && i < itemCount; ++i) {
        QQuickItem *item = findItem<QQuickItem>(contentItem, "wrapper", i);
        if (!item) qWarning() << "Item" << i << "not found";
        QTRY_VERIFY(item);
        QTRY_COMPARE(item->y(), i*20.);
        QCOMPARE(delegateVisible(item), i < 11); // inside view visible, outside not visible
    }

    // ensure items outside view become invisible
    listview->setHeight(100);
    QTRY_COMPARE(findItems<QQuickItem>(contentItem, "wrapper", false).count(), 16);

    itemCount = findItems<QQuickItem>(contentItem, "wrapper", false).count();
    for (int i = 0; i < model.count() && i < itemCount; ++i) {
        QQuickItem *item = findItem<QQuickItem>(contentItem, "wrapper", i);
        if (!item) qWarning() << "Item" << i << "not found";
        QTRY_VERIFY(item);
        QTRY_COMPARE(item->y(), i*20.);
        QCOMPARE(delegateVisible(item), i < 6); // inside view visible, outside not visible
    }

    delete testObject;
}

void tst_QQuickListView::resizeViewAndRepaint()
{
    QScopedPointer<QQuickView> window(createView());

    QaimModel model;
    for (int i = 0; i < 40; i++)
        model.addItem("Item" + QString::number(i), "");

    QQmlContext *ctxt = window->rootContext();
    ctxt->setContextProperty("testModel", &model);
    ctxt->setContextProperty("initialHeight", 100);

    window->setSource(testFileUrl("resizeview.qml"));
    window->show();
    QVERIFY(QTest::qWaitForWindowExposed(window.data()));

    QQuickListView *listview = findItem<QQuickListView>(window->rootObject(), "list");
    QTRY_VERIFY(listview != nullptr);
    QQuickItem *contentItem = listview->contentItem();
    QTRY_VERIFY(contentItem != nullptr);
    QVERIFY(QQuickTest::qWaitForItemPolished(listview));

    // item at index 10 should not be currently visible
    QVERIFY(!findItem<QQuickItem>(contentItem, "wrapper", 10));

    listview->setHeight(320);

    QTRY_VERIFY(findItem<QQuickItem>(contentItem, "wrapper", 10));

    listview->setHeight(100);
    QTRY_VERIFY(!findItem<QQuickItem>(contentItem, "wrapper", 10));
}

void tst_QQuickListView::sizeLessThan1()
{
    QScopedPointer<QQuickView> window(createView());

    QaimModel model;
    for (int i = 0; i < 30; i++)
        model.addItem("Item" + QString::number(i), "");

    QQmlContext *ctxt = window->rootContext();
    ctxt->setContextProperty("testModel", &model);

    TestObject *testObject = new TestObject;
    ctxt->setContextProperty("testObject", testObject);

    window->setSource(testFileUrl("sizelessthan1.qml"));
    window->show();
    QVERIFY(QTest::qWaitForWindowExposed(window.data()));

    QQuickListView *listview = findItem<QQuickListView>(window->rootObject(), "list");
    QTRY_VERIFY(listview != nullptr);
    QQuickItem *contentItem = listview->contentItem();
    QTRY_VERIFY(contentItem != nullptr);
    QVERIFY(QQuickTest::qWaitForItemPolished(listview));

    // Confirm items positioned correctly
    int itemCount = findItems<QQuickItem>(contentItem, "wrapper").count();
    for (int i = 0; i < model.count() && i < itemCount; ++i) {
        QQuickItem *item = findItem<QQuickItem>(contentItem, "wrapper", i);
        if (!item) qWarning() << "Item" << i << "not found";
        QTRY_VERIFY(item);
        QTRY_COMPARE(item->y(), i*0.5);
    }

    delete testObject;
}

void tst_QQuickListView::QTBUG_14821()
{
    QScopedPointer<QQuickView> window(createView());
    window->setSource(testFileUrl("qtbug14821.qml"));
    qApp->processEvents();

    QQuickListView *listview = qobject_cast<QQuickListView*>(window->rootObject());
    QVERIFY(listview != nullptr);

    QQuickItem *contentItem = listview->contentItem();
    QVERIFY(contentItem != nullptr);

    listview->decrementCurrentIndex();
    QCOMPARE(listview->currentIndex(), 99);

    listview->incrementCurrentIndex();
    QCOMPARE(listview->currentIndex(), 0);
}

void tst_QQuickListView::resizeDelegate()
{
    QScopedPointer<QQuickView> window(createView());
    QStringList strings;
    for (int i = 0; i < 30; ++i)
        strings << QString::number(i);
    QStringListModel model(strings);

    QQmlContext *ctxt = window->rootContext();
    ctxt->setContextProperty("testModel", &model);

    window->setSource(testFileUrl("displaylist.qml"));
    window->show();
    QVERIFY(QTest::qWaitForWindowExposed(window.data()));

    QQuickListView *listview = findItem<QQuickListView>(window->rootObject(), "list");
    QVERIFY(listview != nullptr);
    QQuickItem *contentItem = listview->contentItem();
    QVERIFY(contentItem != nullptr);
    QVERIFY(QQuickTest::qWaitForItemPolished(listview));

    QCOMPARE(listview->count(), model.rowCount());

    listview->setCurrentIndex(25);
    listview->setContentY(0);
    QVERIFY(QQuickTest::qWaitForItemPolished(listview));

    for (int i = 0; i < 16; ++i) {
        QQuickItem *item = findItem<QQuickItem>(contentItem, "wrapper", i);
        QVERIFY(item != nullptr);
        QCOMPARE(item->y(), i*20.0);
    }

    QCOMPARE(listview->currentItem()->y(), 500.0);
    QTRY_COMPARE(listview->highlightItem()->y(), 500.0);

    window->rootObject()->setProperty("delegateHeight", 30);
    QVERIFY(QQuickTest::qWaitForItemPolished(listview));

    for (int i = 0; i < 11; ++i) {
        QQuickItem *item = findItem<QQuickItem>(contentItem, "wrapper", i);
        QVERIFY(item != nullptr);
        QTRY_COMPARE(item->y(), i*30.0);
    }

    QTRY_COMPARE(listview->currentItem()->y(), 750.0);
    QTRY_COMPARE(listview->highlightItem()->y(), 750.0);

    listview->setCurrentIndex(1);
    listview->positionViewAtIndex(25, QQuickListView::Beginning);
    listview->positionViewAtIndex(5, QQuickListView::Beginning);
    QVERIFY(QQuickTest::qWaitForItemPolished(listview));

    for (int i = 5; i < 16; ++i) {
        QQuickItem *item = findItem<QQuickItem>(contentItem, "wrapper", i);
        QVERIFY(item != nullptr);
        QCOMPARE(item->y(), i*30.0);
    }

    QTRY_COMPARE(listview->currentItem()->y(), 30.0);
    QTRY_COMPARE(listview->highlightItem()->y(), 30.0);

    window->rootObject()->setProperty("delegateHeight", 20);
    QVERIFY(QQuickTest::qWaitForItemPolished(listview));

    for (int i = 5; i < 11; ++i) {
        QQuickItem *item = findItem<QQuickItem>(contentItem, "wrapper", i);
        QVERIFY(item != nullptr);
        QTRY_COMPARE(item->y(), 150 + (i-5)*20.0);
    }

    QTRY_COMPARE(listview->currentItem()->y(), 70.0);
    QTRY_COMPARE(listview->highlightItem()->y(), 70.0);
}

void tst_QQuickListView::resizeFirstDelegate()
{
    // QTBUG-20712: Content Y jumps constantly if first delegate height == 0
    // and other delegates have height > 0
    QScopedPointer<QQuickView> window(createView());

    // bug only occurs when all items in the model are visible
    QaimModel model;
    for (int i = 0; i < 10; i++)
        model.addItem("Item" + QString::number(i), "");

    QQmlContext *ctxt = window->rootContext();
    ctxt->setContextProperty("testModel", &model);

    TestObject *testObject = new TestObject;
    ctxt->setContextProperty("testObject", testObject);

    window->setSource(testFileUrl("listviewtest.qml"));
    window->show();
    QVERIFY(QTest::qWaitForWindowExposed(window.data()));

    QQuickListView *listview = findItem<QQuickListView>(window->rootObject(), "list");
    QVERIFY(listview != nullptr);
    QQuickItem *contentItem = listview->contentItem();
    QVERIFY(contentItem != nullptr);
    QVERIFY(QQuickTest::qWaitForItemPolished(listview));

    QQuickItem *item = nullptr;
    for (int i = 0; i < model.count(); ++i) {
        item = findItem<QQuickItem>(contentItem, "wrapper", i);
        QVERIFY(item != nullptr);
        QCOMPARE(item->y(), i*20.0);
    }

    item = findItem<QQuickItem>(contentItem, "wrapper", 0);
    item->setHeight(0);

    // check the content y has not jumped up and down
    QCOMPARE(listview->contentY(), 0.0);
    QSignalSpy spy(listview, SIGNAL(contentYChanged()));
    QTest::qWait(100);
    QCOMPARE(spy.count(), 0);

    for (int i = 1; i < model.count(); ++i) {
        item = findItem<QQuickItem>(contentItem, "wrapper", i);
        QVERIFY(item != nullptr);
        QTRY_COMPARE(item->y(), (i-1)*20.0);
    }


    // QTBUG-22014: refill doesn't clear items scrolling off the top of the
    // list if they follow a zero-sized delegate

    for (int i = 0; i < 10; i++)
        model.addItem("Item" + QString::number(i), "");
    listview->forceLayout();
    QTRY_COMPARE(listview->count(), model.count());

    item = findItem<QQuickItem>(contentItem, "wrapper", 1);
    QVERIFY(item);
    item->setHeight(0);

    listview->setCurrentIndex(19);
    qApp->processEvents();
    QVERIFY(QQuickTest::qWaitForItemPolished(listview));

    // items 0-2 should have been deleted
    for (int i=0; i<3; i++) {
        QTRY_VERIFY(!findItem<QQuickItem>(contentItem, "wrapper", i));
    }

    delete testObject;
}

void tst_QQuickListView::repositionResizedDelegate()
{
    QFETCH(QQuickListView::Orientation, orientation);
    QFETCH(Qt::LayoutDirection, layoutDirection);
    QFETCH(QQuickItemView::VerticalLayoutDirection, verticalLayoutDirection);
    QFETCH(QPointF, contentPos_itemFirstHalfVisible);
    QFETCH(QPointF, contentPos_itemSecondHalfVisible);
    QFETCH(QRectF, origPositionerRect);
    QFETCH(QRectF, resizedPositionerRect);

    QQuickView *window = getView();
    QQmlContext *ctxt = window->rootContext();
    ctxt->setContextProperty("testHorizontal", orientation == QQuickListView::Horizontal);
    ctxt->setContextProperty("testRightToLeft", layoutDirection == Qt::RightToLeft);
    ctxt->setContextProperty("testBottomToTop", verticalLayoutDirection == QQuickListView::BottomToTop);
    window->setSource(testFileUrl("repositionResizedDelegate.qml"));
    window->show();
    QVERIFY(QTest::qWaitForWindowExposed(window));

    QQuickListView *listview = qobject_cast<QQuickListView*>(window->rootObject());
    QTRY_VERIFY(listview != nullptr);
    QVERIFY(QQuickTest::qWaitForItemPolished(listview));

    QQuickItem *positioner = findItem<QQuickItem>(window->rootObject(), "positioner");
    QVERIFY(positioner);
    QTRY_COMPARE(positioner->boundingRect().size(), origPositionerRect.size());
    QTRY_COMPARE(positioner->position(), origPositionerRect.topLeft());
    QSignalSpy spy(listview, orientation == QQuickListView::Vertical ? SIGNAL(contentYChanged()) : SIGNAL(contentXChanged()));
    int prevSpyCount = 0;

    // When an item is resized while it is partially visible, it should resize in the
    // direction of the content flow. If a RightToLeft or BottomToTop layout is used,
    // the item should also be re-positioned so its end position stays the same.

    listview->setContentX(contentPos_itemFirstHalfVisible.x());
    listview->setContentY(contentPos_itemFirstHalfVisible.y());
    QVERIFY(QQuickTest::qWaitForItemPolished(listview));
    prevSpyCount = spy.count();
    QVERIFY(QMetaObject::invokeMethod(window->rootObject(), "incrementRepeater"));
    QTRY_COMPARE(positioner->boundingRect().size(), resizedPositionerRect.size());
    QTRY_COMPARE(positioner->position(), resizedPositionerRect.topLeft());
    QCOMPARE(listview->contentX(), contentPos_itemFirstHalfVisible.x());
    QCOMPARE(listview->contentY(), contentPos_itemFirstHalfVisible.y());
    QCOMPARE(spy.count(), prevSpyCount);

    QVERIFY(QMetaObject::invokeMethod(window->rootObject(), "decrementRepeater"));
    QTRY_COMPARE(positioner->boundingRect().size(), origPositionerRect.size());
    QTRY_COMPARE(positioner->position(), origPositionerRect.topLeft());
    QCOMPARE(listview->contentX(), contentPos_itemFirstHalfVisible.x());
    QCOMPARE(listview->contentY(), contentPos_itemFirstHalfVisible.y());

    listview->setContentX(contentPos_itemSecondHalfVisible.x());
    listview->setContentY(contentPos_itemSecondHalfVisible.y());
    QVERIFY(QQuickTest::qWaitForItemPolished(listview));
    prevSpyCount = spy.count();

    QVERIFY(QMetaObject::invokeMethod(window->rootObject(), "incrementRepeater"));
    positioner = findItem<QQuickItem>(window->rootObject(), "positioner");
    QTRY_COMPARE(positioner->boundingRect().size(), resizedPositionerRect.size());
    QTRY_COMPARE(positioner->position(), resizedPositionerRect.topLeft());
    QCOMPARE(listview->contentX(), contentPos_itemSecondHalfVisible.x());
    QCOMPARE(listview->contentY(), contentPos_itemSecondHalfVisible.y());
    qApp->processEvents();
    QCOMPARE(spy.count(), prevSpyCount);

    releaseView(window);
}

void tst_QQuickListView::repositionResizedDelegate_data()
{
    QTest::addColumn<QQuickListView::Orientation>("orientation");
    QTest::addColumn<Qt::LayoutDirection>("layoutDirection");
    QTest::addColumn<QQuickListView::VerticalLayoutDirection>("verticalLayoutDirection");
    QTest::addColumn<QPointF>("contentPos_itemFirstHalfVisible");
    QTest::addColumn<QPointF>("contentPos_itemSecondHalfVisible");
    QTest::addColumn<QRectF>("origPositionerRect");
    QTest::addColumn<QRectF>("resizedPositionerRect");

    QTest::newRow("vertical")
            << QQuickListView::Vertical << Qt::LeftToRight << QQuickItemView::TopToBottom
            << QPointF(0, 60) << QPointF(0, 200 + 60)
            << QRectF(0, 200, 120, 120)
            << QRectF(0, 200, 120, 120 * 2);

    QTest::newRow("vertical, BottomToTop")
            << QQuickListView::Vertical << Qt::LeftToRight << QQuickItemView::BottomToTop
            << QPointF(0, -200 - 60) << QPointF(0, -200 - 260)
            << QRectF(0, -200 - 120, 120, 120)
            << QRectF(0, -200 - 120*2, 120, 120 * 2);

    QTest::newRow("horizontal")
            << QQuickListView::Horizontal<< Qt::LeftToRight << QQuickItemView::TopToBottom
            << QPointF(60, 0) << QPointF(260, 0)
            << QRectF(200, 0, 120, 120)
            << QRectF(200, 0, 120 * 2, 120);

    QTest::newRow("horizontal, rtl")
            << QQuickListView::Horizontal << Qt::RightToLeft << QQuickItemView::TopToBottom
            << QPointF(-200 - 60, 0) << QPointF(-200 - 260, 0)
            << QRectF(-200 - 120, 0, 120, 120)
            << QRectF(-200 - 120 * 2, 0, 120 * 2, 120);
}

void tst_QQuickListView::QTBUG_16037()
{
    QScopedPointer<QQuickView> window(createView());
    window->show();

    window->setSource(testFileUrl("qtbug16037.qml"));
    QVERIFY(QTest::qWaitForWindowExposed(window.data()));

    QQuickListView *listview = findItem<QQuickListView>(window->rootObject(), "listview");
    QTRY_VERIFY(listview != nullptr);

    QVERIFY(listview->contentHeight() <= 0.0);

    QMetaObject::invokeMethod(window->rootObject(), "setModel");

    QTRY_COMPARE(listview->contentHeight(), 80.0);
}

void tst_QQuickListView::indexAt_itemAt_data()
{
    QTest::addColumn<qreal>("x");
    QTest::addColumn<qreal>("y");
    QTest::addColumn<int>("index");

    QTest::newRow("Item 0 - 0, 0") << 0. << 0. << 0;
    QTest::newRow("Item 0 - 0, 19") << 0. << 19. << 0;
    QTest::newRow("Item 0 - 239, 19") << 239. << 19. << 0;
    QTest::newRow("Item 1 - 0, 20") << 0. << 20. << 1;
    QTest::newRow("No Item - 240, 20") << 240. << 20. << -1;
}

void tst_QQuickListView::indexAt_itemAt()
{
    QFETCH(qreal, x);
    QFETCH(qreal, y);
    QFETCH(int, index);

    QQuickView *window = getView();

    QaimModel model;
    for (int i = 0; i < 30; i++)
        model.addItem("Item" + QString::number(i), "");

    QQmlContext *ctxt = window->rootContext();
    ctxt->setContextProperty("testModel", &model);

    TestObject *testObject = new TestObject;
    ctxt->setContextProperty("testObject", testObject);

    window->setSource(testFileUrl("listviewtest.qml"));
    window->show();
    QVERIFY(QTest::qWaitForWindowExposed(window));

    QQuickListView *listview = findItem<QQuickListView>(window->rootObject(), "list");
    QTRY_VERIFY(listview != nullptr);

    QQuickItem *contentItem = listview->contentItem();
    QTRY_VERIFY(contentItem != nullptr);
    QVERIFY(QQuickTest::qWaitForItemPolished(listview));

    QQuickItem *item = nullptr;
    if (index >= 0) {
        item = findItem<QQuickItem>(contentItem, "wrapper", index);
        QVERIFY(item);
    }
    QCOMPARE(listview->indexAt(x,y), index);
    QCOMPARE(listview->itemAt(x,y), item);

    releaseView(window);
    delete testObject;
}

void tst_QQuickListView::itemAtIndex()
{
    QScopedPointer<QQuickView> window(createView());
    window->setSource(testFileUrl("listview-itematindex.qml"));
    window->show();
    QVERIFY(QTest::qWaitForWindowExposed(window.data()));

    QQuickListView *listview = qobject_cast<QQuickListView*>(window->rootObject());
    QVERIFY(listview != nullptr);

    QCOMPARE(listview->itemAtIndex(-1), nullptr);
    QCOMPARE(listview->itemAtIndex(3), nullptr);
    QQuickItem *item = listview->itemAtIndex(0);
    QVERIFY(item);
    QCOMPARE(item->property("idx"), 0);
    item = listview->itemAtIndex(1);
    QVERIFY(item);
    QCOMPARE(item->property("idx"), 1);
    item = listview->itemAtIndex(2);
    QVERIFY(item);
    QCOMPARE(item->property("idx"), 2);
}

void tst_QQuickListView::incrementalModel()
{
    QScopedPointer<QQuickView> window(createView());

    IncrementalModel model;
    QQmlContext *ctxt = window->rootContext();
    ctxt->setContextProperty("testModel", &model);

    window->setSource(testFileUrl("displaylist.qml"));
    window->show();
    QVERIFY(QTest::qWaitForWindowExposed(window.data()));

    QQuickListView *listview = findItem<QQuickListView>(window->rootObject(), "list");
    QTRY_VERIFY(listview != nullptr);

    QQuickItem *contentItem = listview->contentItem();
    QTRY_VERIFY(contentItem != nullptr);
    QTRY_COMPARE(listview->count(), 35);

    listview->positionViewAtIndex(10, QQuickListView::Beginning);
    QTRY_COMPARE(listview->count(), 45);
}

void tst_QQuickListView::onAdd()
{
    QFETCH(int, initialItemCount);
    QFETCH(int, itemsToAdd);

    const int delegateHeight = 10;
    QaimModel model;

    // these initial items should not trigger ListView.onAdd
    for (int i=0; i<initialItemCount; i++)
        model.addItem("dummy value", "dummy value");

    QScopedPointer<QQuickView> window(createView());
    window->setGeometry(0,0,200, delegateHeight * (initialItemCount + itemsToAdd));
    QQmlContext *ctxt = window->rootContext();
    ctxt->setContextProperty("testModel", &model);
    ctxt->setContextProperty("delegateHeight", delegateHeight);
    window->setSource(testFileUrl("attachedSignals.qml"));

    QQuickListView* listview = qobject_cast<QQuickListView*>(window->rootObject());
    listview->setProperty("width", window->width());
    listview->setProperty("height", window->height());
    qApp->processEvents();

    QList<QPair<QString, QString> > items;
    for (int i=0; i<itemsToAdd; i++)
        items << qMakePair(QString("value %1").arg(i), QString::number(i));
    model.addItems(items);
    listview->forceLayout();
    QTRY_COMPARE(listview->property("count").toInt(), model.count());

    QVariantList result = listview->property("addedDelegates").toList();
    QCOMPARE(result.count(), items.count());
    for (int i=0; i<items.count(); i++)
        QCOMPARE(result[i].toString(), items[i].first);
}

void tst_QQuickListView::onAdd_data()
{
    QTest::addColumn<int>("initialItemCount");
    QTest::addColumn<int>("itemsToAdd");

    QTest::newRow("0, add 1") << 0 << 1;
    QTest::newRow("0, add 2") << 0 << 2;
    QTest::newRow("0, add 10") << 0 << 10;

    QTest::newRow("1, add 1") << 1 << 1;
    QTest::newRow("1, add 2") << 1 << 2;
    QTest::newRow("1, add 10") << 1 << 10;

    QTest::newRow("5, add 1") << 5 << 1;
    QTest::newRow("5, add 2") << 5 << 2;
    QTest::newRow("5, add 10") << 5 << 10;
}

void tst_QQuickListView::onRemove()
{
    QFETCH(int, initialItemCount);
    QFETCH(int, indexToRemove);
    QFETCH(int, removeCount);

    const int delegateHeight = 10;
    QaimModel model;
    for (int i=0; i<initialItemCount; i++)
        model.addItem(QString("value %1").arg(i), "dummy value");

    QQuickView *window = getView();
    QQmlContext *ctxt = window->rootContext();
    ctxt->setContextProperty("testModel", &model);
    ctxt->setContextProperty("delegateHeight", delegateHeight);
    window->setSource(testFileUrl("attachedSignals.qml"));

    QQuickListView *listview = qobject_cast<QQuickListView *>(window->rootObject());

    model.removeItems(indexToRemove, removeCount);
    listview->forceLayout();
    QTRY_COMPARE(listview->property("count").toInt(), model.count());

    QCOMPARE(listview->property("removedDelegateCount"), QVariant(removeCount));

    releaseView(window);
}

void tst_QQuickListView::onRemove_data()
{
    QTest::addColumn<int>("initialItemCount");
    QTest::addColumn<int>("indexToRemove");
    QTest::addColumn<int>("removeCount");

    QTest::newRow("remove first") << 1 << 0 << 1;
    QTest::newRow("two items, remove first") << 2 << 0 << 1;
    QTest::newRow("two items, remove last") << 2 << 1 << 1;
    QTest::newRow("two items, remove all") << 2 << 0 << 2;

    QTest::newRow("four items, remove first") << 4 << 0 << 1;
    QTest::newRow("four items, remove 0-2") << 4 << 0 << 2;
    QTest::newRow("four items, remove 1-3") << 4 << 1 << 2;
    QTest::newRow("four items, remove 2-4") << 4 << 2 << 2;
    QTest::newRow("four items, remove last") << 4 << 3 << 1;
    QTest::newRow("four items, remove all") << 4 << 0 << 4;

    QTest::newRow("ten items, remove 1-8") << 10 << 0 << 8;
    QTest::newRow("ten items, remove 2-7") << 10 << 2 << 5;
    QTest::newRow("ten items, remove 4-10") << 10 << 4 << 6;
}

void tst_QQuickListView::rightToLeft()
{
    QScopedPointer<QQuickView> window(createView());
    window->setGeometry(0,0,640,320);
    window->setSource(testFileUrl("rightToLeft.qml"));
    window->show();
    QVERIFY(QTest::qWaitForWindowExposed(window.data()));

    QVERIFY(window->rootObject() != nullptr);
    QQuickListView *listview = findItem<QQuickListView>(window->rootObject(), "view");
    QTRY_VERIFY(listview != nullptr);

    QQuickItem *contentItem = listview->contentItem();
    QTRY_VERIFY(contentItem != nullptr);

    QVERIFY(QQuickTest::qWaitForItemPolished(listview));

    QQmlObjectModel *model = window->rootObject()->findChild<QQmlObjectModel*>("itemModel");
    QTRY_VERIFY(model != nullptr);

    QTRY_COMPARE(model->count(), 3);
    QTRY_COMPARE(listview->currentIndex(), 0);

    // initial position at first item, right edge aligned
    QCOMPARE(listview->contentX(), -640.);

    QQuickItem *item = findItem<QQuickItem>(contentItem, "item1");
    QTRY_VERIFY(item);
    QTRY_COMPARE(item->x(), -100.0);
    QCOMPARE(item->height(), listview->height());

    QQuickText *text = findItem<QQuickText>(contentItem, "text1");
    QTRY_VERIFY(text);
    QTRY_COMPARE(text->text(), QLatin1String("index: 0"));

    listview->setCurrentIndex(2);

    item = findItem<QQuickItem>(contentItem, "item3");
    QTRY_VERIFY(item);
    QTRY_COMPARE(item->x(), -540.0);

    text = findItem<QQuickText>(contentItem, "text3");
    QTRY_VERIFY(text);
    QTRY_COMPARE(text->text(), QLatin1String("index: 2"));

    QCOMPARE(listview->contentX(), -640.);

    // Ensure resizing maintains position relative to right edge
    qobject_cast<QQuickItem*>(window->rootObject())->setWidth(600);
    QTRY_COMPARE(listview->contentX(), -600.);
}

void tst_QQuickListView::test_mirroring()
{
    QScopedPointer<QQuickView> windowA(createView());
    windowA->setSource(testFileUrl("rightToLeft.qml"));
    QQuickListView *listviewA = findItem<QQuickListView>(windowA->rootObject(), "view");
    QTRY_VERIFY(listviewA != nullptr);

    QScopedPointer<QQuickView> windowB(createView());
    windowB->setSource(testFileUrl("rightToLeft.qml"));
    QQuickListView *listviewB = findItem<QQuickListView>(windowB->rootObject(), "view");
    QTRY_VERIFY(listviewA != nullptr);
    qApp->processEvents();

    QList<QString> objectNames;
    objectNames << "item1" << "item2"; // << "item3"

    listviewA->setProperty("layoutDirection", Qt::LeftToRight);
    listviewB->setProperty("layoutDirection", Qt::RightToLeft);
    QCOMPARE(listviewA->layoutDirection(), listviewA->effectiveLayoutDirection());

    // LTR != RTL
    foreach (const QString objectName, objectNames)
        QVERIFY(findItem<QQuickItem>(listviewA, objectName)->x() != findItem<QQuickItem>(listviewB, objectName)->x());

    listviewA->setProperty("layoutDirection", Qt::LeftToRight);
    listviewB->setProperty("layoutDirection", Qt::LeftToRight);

    // LTR == LTR
    foreach (const QString objectName, objectNames)
        QCOMPARE(findItem<QQuickItem>(listviewA, objectName)->x(), findItem<QQuickItem>(listviewB, objectName)->x());

    QCOMPARE(listviewB->layoutDirection(), listviewB->effectiveLayoutDirection());
    QQuickItemPrivate::get(listviewB)->setLayoutMirror(true);
    QVERIFY(listviewB->layoutDirection() != listviewB->effectiveLayoutDirection());

    // LTR != LTR+mirror
    foreach (const QString objectName, objectNames)
        QVERIFY(findItem<QQuickItem>(listviewA, objectName)->x() != findItem<QQuickItem>(listviewB, objectName)->x());

    listviewA->setProperty("layoutDirection", Qt::RightToLeft);

    // RTL == LTR+mirror
    foreach (const QString objectName, objectNames)
        QCOMPARE(findItem<QQuickItem>(listviewA, objectName)->x(), findItem<QQuickItem>(listviewB, objectName)->x());

    listviewB->setProperty("layoutDirection", Qt::RightToLeft);

    // RTL != RTL+mirror
    foreach (const QString objectName, objectNames)
        QVERIFY(findItem<QQuickItem>(listviewA, objectName)->x() != findItem<QQuickItem>(listviewB, objectName)->x());

    listviewA->setProperty("layoutDirection", Qt::LeftToRight);

    // LTR == RTL+mirror
    foreach (const QString objectName, objectNames)
        QCOMPARE(findItem<QQuickItem>(listviewA, objectName)->x(), findItem<QQuickItem>(listviewB, objectName)->x());
}

void tst_QQuickListView::margins()
{
    QScopedPointer<QQuickView> window(createView());
    QaimModel model;
    for (int i = 0; i < 50; i++)
        model.addItem("Item" + QString::number(i), "");

    QQmlContext *ctxt = window->rootContext();
    ctxt->setContextProperty("testModel", &model);

    window->setSource(testFileUrl("margins.qml"));
    window->show();
    QVERIFY(QTest::qWaitForWindowExposed(window.data()));

    QQuickListView *listview = findItem<QQuickListView>(window->rootObject(), "list");
    QTRY_VERIFY(listview != nullptr);
    QQuickItem *contentItem = listview->contentItem();
    QTRY_VERIFY(contentItem != nullptr);
    QVERIFY(QQuickTest::qWaitForItemPolished(listview));

    QCOMPARE(listview->contentY(), -30.);
    QCOMPARE(listview->originY(), 0.);

    // check end bound
    listview->positionViewAtEnd();
    qreal pos = listview->contentY();
    listview->setContentY(pos + 80);
    QVERIFY(QQuickTest::qWaitForItemPolished(listview));
    listview->returnToBounds();
    QTRY_COMPARE(listview->contentY(), pos + 50);

    // remove item before visible and check that top margin is maintained
    // and originY is updated
    listview->setContentY(100);
    model.removeItem(1);
    listview->forceLayout();
    QTRY_COMPARE(listview->count(), model.count());
    listview->setContentY(-50);
    QVERIFY(QQuickTest::qWaitForItemPolished(listview));
    listview->returnToBounds();
    QCOMPARE(listview->originY(), 20.);
    QTRY_COMPARE(listview->contentY(), -10.);

    // reduce top margin
    listview->setTopMargin(20);
    QCOMPARE(listview->originY(), 20.);
    QTRY_COMPARE(listview->contentY(), 0.);

    // check end bound
    listview->positionViewAtEnd();
    pos = listview->contentY();
    listview->setContentY(pos + 80);
    listview->returnToBounds();
    QTRY_COMPARE(listview->contentY(), pos + 50);

    // reduce bottom margin
    pos = listview->contentY();
    listview->setBottomMargin(40);
    QCOMPARE(listview->originY(), 20.);
    QTRY_COMPARE(listview->contentY(), pos-10);
}

// QTBUG-24028
void tst_QQuickListView::marginsResize()
{
    QFETCH(QQuickListView::Orientation, orientation);
    QFETCH(Qt::LayoutDirection, layoutDirection);
    QFETCH(QQuickItemView::VerticalLayoutDirection, verticalLayoutDirection);
    QFETCH(qreal, start);
    QFETCH(qreal, end);

    QPoint flickStart(20, 20);
    QPoint flickEnd(20, 20);
    if (orientation == QQuickListView::Vertical)
        flickStart.ry() += (verticalLayoutDirection == QQuickItemView::TopToBottom) ? 180 : -180;
    else
        flickStart.rx() += (layoutDirection == Qt::LeftToRight) ? 180 : -180;

    QQuickView *window = getView();

    window->setSource(testFileUrl("margins2.qml"));
    QQuickViewTestUtil::moveMouseAway(window);
    window->show();
    QVERIFY(QTest::qWaitForWindowExposed(window));

    QQuickListView *listview = findItem<QQuickListView>(window->rootObject(), "listview");
    QTRY_VERIFY(listview != nullptr);

    listview->setOrientation(orientation);
    listview->setLayoutDirection(layoutDirection);
    listview->setVerticalLayoutDirection(verticalLayoutDirection);
    QVERIFY(QQuickTest::qWaitForItemPolished(listview));

    // view is resized after componentCompleted - top margin should still be visible
    if (orientation == QQuickListView::Vertical)
        QCOMPARE(listview->contentY(), start);
    else
        QCOMPARE(listview->contentX(), start);

    // move to last index and ensure bottom margin is visible.
    listview->setCurrentIndex(19);
    if (orientation == QQuickListView::Vertical)
        QTRY_COMPARE(listview->contentY(), end);
    else
        QTRY_COMPARE(listview->contentX(), end);

    // flick past the end and check content pos still settles on correct extents
    flick(window, flickStart, flickEnd, 180);
    QTRY_VERIFY(!listview->isMoving());
    if (orientation == QQuickListView::Vertical)
        QTRY_COMPARE(listview->contentY(), end);
    else
        QTRY_COMPARE(listview->contentX(), end);

    // back to top - top margin should be visible.
    listview->setCurrentIndex(0);
    if (orientation == QQuickListView::Vertical)
        QTRY_COMPARE(listview->contentY(), start);
    else
        QTRY_COMPARE(listview->contentX(), start);

    // flick past the beginning and check content pos still settles on correct extents
    flick(window, flickEnd, flickStart, 180);
    QTRY_VERIFY(!listview->isMoving());
    if (orientation == QQuickListView::Vertical)
        QTRY_COMPARE(listview->contentY(), start);
    else
        QTRY_COMPARE(listview->contentX(), start);

    releaseView(window);
}

void tst_QQuickListView::marginsResize_data()
{
    QTest::addColumn<QQuickListView::Orientation>("orientation");
    QTest::addColumn<Qt::LayoutDirection>("layoutDirection");
    QTest::addColumn<QQuickListView::VerticalLayoutDirection>("verticalLayoutDirection");
    QTest::addColumn<qreal>("start");
    QTest::addColumn<qreal>("end");

    // in Right to Left mode, leftMargin still means leftMargin - it doesn't reverse to mean rightMargin

    QTest::newRow("vertical")
            << QQuickListView::Vertical << Qt::LeftToRight << QQuickItemView::TopToBottom
            << -40.0 << 1020.0;

    QTest::newRow("vertical, BottomToTop")
            << QQuickListView::Vertical << Qt::LeftToRight << QQuickItemView::BottomToTop
            << -180.0 << -1240.0;

    QTest::newRow("horizontal")
            << QQuickListView::Horizontal<< Qt::LeftToRight << QQuickItemView::TopToBottom
            << -40.0 << 1020.0;

    QTest::newRow("horizontal, rtl")
            << QQuickListView::Horizontal << Qt::RightToLeft << QQuickItemView::TopToBottom
            << -180.0 << -1240.0;
}

void tst_QQuickListView::snapToItem_data()
{
    QTest::addColumn<QQuickListView::Orientation>("orientation");
    QTest::addColumn<Qt::LayoutDirection>("layoutDirection");
    QTest::addColumn<QQuickItemView::VerticalLayoutDirection>("verticalLayoutDirection");
    QTest::addColumn<int>("highlightRangeMode");
    QTest::addColumn<QPoint>("flickStart");
    QTest::addColumn<QPoint>("flickEnd");
    QTest::addColumn<qreal>("snapAlignment");
    QTest::addColumn<qreal>("endExtent");
    QTest::addColumn<qreal>("startExtent");

    QTest::newRow("vertical, top to bottom")
        << QQuickListView::Vertical << Qt::LeftToRight << QQuickItemView::TopToBottom << int(QQuickItemView::NoHighlightRange)
        << QPoint(20, 200) << QPoint(20, 20) << 60.0 << 560.0 << 0.0;

    QTest::newRow("vertical, bottom to top")
        << QQuickListView::Vertical << Qt::LeftToRight << QQuickItemView::BottomToTop << int(QQuickItemView::NoHighlightRange)
        << QPoint(20, 20) << QPoint(20, 200) << -60.0 << -560.0 - 240.0 << -240.0;

    QTest::newRow("horizontal, left to right")
        << QQuickListView::Horizontal << Qt::LeftToRight << QQuickItemView::TopToBottom << int(QQuickItemView::NoHighlightRange)
        << QPoint(200, 20) << QPoint(20, 20) << 60.0 << 560.0 << 0.0;

    QTest::newRow("horizontal, right to left")
        << QQuickListView::Horizontal << Qt::RightToLeft << QQuickItemView::TopToBottom << int(QQuickItemView::NoHighlightRange)
        << QPoint(20, 20) << QPoint(200, 20) << -60.0 << -560.0 - 240.0 << -240.0;

    QTest::newRow("vertical, top to bottom, enforce range")
        << QQuickListView::Vertical << Qt::LeftToRight << QQuickItemView::TopToBottom << int(QQuickItemView::StrictlyEnforceRange)
        << QPoint(20, 200) << QPoint(20, 20) << 60.0 << 700.0 << -20.0;

    QTest::newRow("vertical, bottom to top, enforce range")
        << QQuickListView::Vertical << Qt::LeftToRight << QQuickItemView::BottomToTop << int(QQuickItemView::StrictlyEnforceRange)
        << QPoint(20, 20) << QPoint(20, 200) << -60.0 << -560.0 - 240.0 - 140.0 << -220.0;

    QTest::newRow("horizontal, left to right, enforce range")
        << QQuickListView::Horizontal << Qt::LeftToRight << QQuickItemView::TopToBottom << int(QQuickItemView::StrictlyEnforceRange)
        << QPoint(200, 20) << QPoint(20, 20) << 60.0 << 700.0 << -20.0;

    QTest::newRow("horizontal, right to left, enforce range")
        << QQuickListView::Horizontal << Qt::RightToLeft << QQuickItemView::TopToBottom << int(QQuickItemView::StrictlyEnforceRange)
        << QPoint(20, 20) << QPoint(200, 20) << -60.0 << -560.0 - 240.0 - 140.0 << -220.0;
}

void tst_QQuickListView::snapToItem()
{
    QFETCH(QQuickListView::Orientation, orientation);
    QFETCH(Qt::LayoutDirection, layoutDirection);
    QFETCH(QQuickItemView::VerticalLayoutDirection, verticalLayoutDirection);
    QFETCH(int, highlightRangeMode);
    QFETCH(QPoint, flickStart);
    QFETCH(QPoint, flickEnd);
    QFETCH(qreal, snapAlignment);
    QFETCH(qreal, endExtent);
    QFETCH(qreal, startExtent);

    QQuickView *window = getView();
    QQuickViewTestUtil::moveMouseAway(window);

    window->setSource(testFileUrl("snapToItem.qml"));
    window->show();
    QVERIFY(QTest::qWaitForWindowExposed(window));


    QQuickListView *listview = findItem<QQuickListView>(window->rootObject(), "list");
    QTRY_VERIFY(listview != nullptr);

    listview->setOrientation(orientation);
    listview->setLayoutDirection(layoutDirection);
    listview->setVerticalLayoutDirection(verticalLayoutDirection);
    listview->setHighlightRangeMode(QQuickItemView::HighlightRangeMode(highlightRangeMode));
    QVERIFY(QQuickTest::qWaitForItemPolished(listview));

    QQuickItem *contentItem = listview->contentItem();
    QTRY_VERIFY(contentItem != nullptr);

    // confirm that a flick hits an item boundary
    flick(window, flickStart, flickEnd, 180);
    QTRY_VERIFY(listview->isMoving() == false); // wait until it stops
    if (orientation == QQuickListView::Vertical)
        QCOMPARE(qreal(fmod(listview->contentY(),80.0)), snapAlignment);
    else
        QCOMPARE(qreal(fmod(listview->contentX(),80.0)), snapAlignment);

    // flick to end
    do {
        flick(window, flickStart, flickEnd, 180);
        QTRY_VERIFY(listview->isMoving() == false); // wait until it stops
    } while (orientation == QQuickListView::Vertical
           ? verticalLayoutDirection == QQuickItemView::TopToBottom ? !listview->isAtYEnd() : !listview->isAtYBeginning()
           : layoutDirection == Qt::LeftToRight ? !listview->isAtXEnd() : !listview->isAtXBeginning());

    if (orientation == QQuickListView::Vertical)
        QCOMPARE(listview->contentY(), endExtent);
    else
        QCOMPARE(listview->contentX(), endExtent);

    // flick to start
    do {
        flick(window, flickEnd, flickStart, 180);
        QTRY_VERIFY(listview->isMoving() == false); // wait until it stops
    } while (orientation == QQuickListView::Vertical
           ? verticalLayoutDirection == QQuickItemView::TopToBottom ? !listview->isAtYBeginning() : !listview->isAtYEnd()
           : layoutDirection == Qt::LeftToRight ? !listview->isAtXBeginning() : !listview->isAtXEnd());

    if (orientation == QQuickListView::Vertical)
        QCOMPARE(listview->contentY(), startExtent);
    else
        QCOMPARE(listview->contentX(), startExtent);

    releaseView(window);
}
void tst_QQuickListView::snapToItemWithSpacing_QTBUG_59852()
{
    QQuickView *window = getView();

    window->setSource(testFileUrl("snapToItemWithSpacing.qml"));
    window->show();
    QVERIFY(QTest::qWaitForWindowExposed(window));

    auto *listView = qobject_cast<QQuickListView*>(window->rootObject());
    QVERIFY(listView);

    QVERIFY(QQuickTest::qWaitForItemPolished(listView));

    // each item in the list is 100 pixels tall, and the spacing is 100

    listView->setContentY(110); // this is right below the first item
    listView->returnToBounds();
    QCOMPARE(listView->contentY(), 200); // the position of the second item

    listView->setContentY(60); // this is right below the middle of the first item
    listView->returnToBounds();
    QCOMPARE(listView->contentY(), 0); // it's farther to go to the next item, so snaps to the first

    releaseView(window);
}

void tst_QQuickListView::snapOneItemResize_QTBUG_43555()
{
    QScopedPointer<QQuickView> window(createView());
    window->resize(QSize(100, 320));
    window->setResizeMode(QQuickView::SizeRootObjectToView);
    QQuickViewTestUtil::moveMouseAway(window.data());

    window->setSource(testFileUrl("snapOneItemResize.qml"));
    window->show();
    QVERIFY(QTest::qWaitForWindowExposed(window.data()));

    QQuickListView *listview = qobject_cast<QQuickListView*>(window->rootObject());
    QTRY_VERIFY(listview != nullptr);

    QSignalSpy currentIndexSpy(listview, SIGNAL(currentIndexChanged()));

    QVERIFY(QQuickTest::qWaitForItemPolished(listview));
    QTRY_COMPARE(listview->currentIndex(), 5);
    currentIndexSpy.clear();

    window->resize(QSize(400, 320));

    QTRY_COMPARE(int(listview->width()), 400);
    QVERIFY(QQuickTest::qWaitForItemPolished(listview));

    QTRY_COMPARE(listview->currentIndex(), 5);
    QCOMPARE(currentIndexSpy.count(), 0);
}

void tst_QQuickListView::qAbstractItemModel_package_items()
{
    items<QaimModel>(testFileUrl("listviewtest-package.qml"));
}

void tst_QQuickListView::qAbstractItemModel_items()
{
    items<QaimModel>(testFileUrl("listviewtest.qml"));
}

void tst_QQuickListView::qAbstractItemModel_package_changed()
{
    changed<QaimModel>(testFileUrl("listviewtest-package.qml"));
}

void tst_QQuickListView::qAbstractItemModel_changed()
{
    changed<QaimModel>(testFileUrl("listviewtest.qml"));
}

void tst_QQuickListView::qAbstractItemModel_package_inserted()
{
    inserted<QaimModel>(testFileUrl("listviewtest-package.qml"));
}

void tst_QQuickListView::qAbstractItemModel_inserted()
{
    inserted<QaimModel>(testFileUrl("listviewtest.qml"));
}

void tst_QQuickListView::qAbstractItemModel_inserted_more()
{
    inserted_more<QaimModel>();
}

void tst_QQuickListView::qAbstractItemModel_inserted_more_data()
{
    inserted_more_data();
}

void tst_QQuickListView::qAbstractItemModel_inserted_more_bottomToTop()
{
    inserted_more<QaimModel>(QQuickItemView::BottomToTop);
}

void tst_QQuickListView::qAbstractItemModel_inserted_more_bottomToTop_data()
{
    inserted_more_data();
}

void tst_QQuickListView::qAbstractItemModel_package_removed()
{
    removed<QaimModel>(testFileUrl("listviewtest-package.qml"), false);
    removed<QaimModel>(testFileUrl("listviewtest-package.qml"), true);
}

void tst_QQuickListView::qAbstractItemModel_removed()
{
    removed<QaimModel>(testFileUrl("listviewtest.qml"), false);
    removed<QaimModel>(testFileUrl("listviewtest.qml"), true);
}

void tst_QQuickListView::qAbstractItemModel_removed_more()
{
    removed_more<QaimModel>(testFileUrl("listviewtest.qml"));
}

void tst_QQuickListView::qAbstractItemModel_removed_more_data()
{
    removed_more_data();
}

void tst_QQuickListView::qAbstractItemModel_removed_more_bottomToTop()
{
    removed_more<QaimModel>(testFileUrl("listviewtest.qml"), QQuickItemView::BottomToTop);
}

void tst_QQuickListView::qAbstractItemModel_removed_more_bottomToTop_data()
{
    removed_more_data();
}

void tst_QQuickListView::qAbstractItemModel_package_moved()
{
    moved<QaimModel>(testFileUrl("listviewtest-package.qml"));
}

void tst_QQuickListView::qAbstractItemModel_package_moved_data()
{
    moved_data();
}

void tst_QQuickListView::qAbstractItemModel_moved()
{
    moved<QaimModel>(testFileUrl("listviewtest.qml"));
}

void tst_QQuickListView::qAbstractItemModel_moved_data()
{
    moved_data();
}

void tst_QQuickListView::qAbstractItemModel_moved_bottomToTop()
{
    moved<QaimModel>(testFileUrl("listviewtest-package.qml"), QQuickItemView::BottomToTop);
}

void tst_QQuickListView::qAbstractItemModel_moved_bottomToTop_data()
{
    moved_data();
}

void tst_QQuickListView::qAbstractItemModel_package_clear()
{
    clear<QaimModel>(testFileUrl("listviewtest-package.qml"));
}

void tst_QQuickListView::qAbstractItemModel_clear()
{
    clear<QaimModel>(testFileUrl("listviewtest.qml"));
}

void tst_QQuickListView::qAbstractItemModel_clear_bottomToTop()
{
    clear<QaimModel>(testFileUrl("listviewtest.qml"), QQuickItemView::BottomToTop);
}

void tst_QQuickListView::qAbstractItemModel_package_sections()
{
    sections<QaimModel>(testFileUrl("listview-sections-package.qml"));
}

void tst_QQuickListView::qAbstractItemModel_sections()
{
    sections<QaimModel>(testFileUrl("listview-sections.qml"));
}

void tst_QQuickListView::creationContext()
{
    QQuickView window;
    window.setGeometry(0,0,240,320);
    window.setSource(testFileUrl("creationContext.qml"));
    qApp->processEvents();

    QQuickItem *rootItem = qobject_cast<QQuickItem *>(window.rootObject());
    QVERIFY(rootItem);
    QVERIFY(rootItem->property("count").toInt() > 0);

    QQuickItem *item = findItem<QQuickItem>(rootItem, "listItem");
    QVERIFY(item);
    QCOMPARE(item->property("text").toString(), QString("Hello!"));
    item = rootItem->findChild<QQuickItem *>("header");
    QVERIFY(item);
    QCOMPARE(item->property("text").toString(), QString("Hello!"));
    item = rootItem->findChild<QQuickItem *>("footer");
    QVERIFY(item);
    QCOMPARE(item->property("text").toString(), QString("Hello!"));
    item = rootItem->findChild<QQuickItem *>("section");
    QVERIFY(item);
    QCOMPARE(item->property("text").toString(), QString("Hello!"));
}

void tst_QQuickListView::QTBUG_21742()
{
    QQuickView window;
    window.setGeometry(0,0,200,200);
    window.setSource(testFileUrl("qtbug-21742.qml"));
    qApp->processEvents();

    QQuickItem *rootItem = qobject_cast<QQuickItem *>(window.rootObject());
    QVERIFY(rootItem);
    QCOMPARE(rootItem->property("count").toInt(), 1);
}

void tst_QQuickListView::asynchronous()
{
    QScopedPointer<QQuickView> window(createView());
    window->show();
    QQmlIncubationController controller;
    window->engine()->setIncubationController(&controller);

    window->setSource(testFileUrl("asyncloader.qml"));

    QQuickItem *rootObject = qobject_cast<QQuickItem*>(window->rootObject());
    QVERIFY(rootObject);

    QQuickListView *listview = nullptr;
    while (!listview) {
        bool b = false;
        controller.incubateWhile(&b);
        listview = rootObject->findChild<QQuickListView*>("view");
    }

    // items will be created one at a time
    for (int i = 0; i < 8; ++i) {
        QVERIFY(findItem<QQuickItem>(listview, "wrapper", i) == nullptr);
        QQuickItem *item = nullptr;
        while (!item) {
            bool b = false;
            controller.incubateWhile(&b);
            item = findItem<QQuickItem>(listview, "wrapper", i);
        }
    }

    {
        bool b = true;
        controller.incubateWhile(&b);
    }

    // verify positioning
    QQuickItem *contentItem = listview->contentItem();
    for (int i = 0; i < 8; ++i) {
        QQuickItem *item = findItem<QQuickItem>(contentItem, "wrapper", i);
        QTRY_COMPARE(item->y(), i*50.0);
    }
}

void tst_QQuickListView::snapOneItem_data()
{
    QTest::addColumn<QQuickListView::Orientation>("orientation");
    QTest::addColumn<Qt::LayoutDirection>("layoutDirection");
    QTest::addColumn<QQuickItemView::VerticalLayoutDirection>("verticalLayoutDirection");
    QTest::addColumn<int>("highlightRangeMode");
    QTest::addColumn<QPoint>("flickStart");
    QTest::addColumn<QPoint>("flickEnd");
    QTest::addColumn<qreal>("snapAlignment");
    QTest::addColumn<qreal>("endExtent");
    QTest::addColumn<qreal>("startExtent");
    QTest::addColumn<qreal>("flickSlowdown");

    QTest::newRow("vertical, top to bottom")
        << QQuickListView::Vertical << Qt::LeftToRight << QQuickItemView::TopToBottom << int(QQuickItemView::NoHighlightRange)
        << QPoint(20, 200) << QPoint(20, 20) << 180.0 << 560.0 << 0.0 << 1.0;

    QTest::newRow("vertical, bottom to top")
        << QQuickListView::Vertical << Qt::LeftToRight << QQuickItemView::BottomToTop << int(QQuickItemView::NoHighlightRange)
        << QPoint(20, 20) << QPoint(20, 200) << -420.0 << -560.0 - 240.0 << -240.0 << 1.0;

    QTest::newRow("horizontal, left to right")
        << QQuickListView::Horizontal << Qt::LeftToRight << QQuickItemView::TopToBottom << int(QQuickItemView::NoHighlightRange)
        << QPoint(200, 20) << QPoint(20, 20) << 180.0 << 560.0 << 0.0 << 1.0;

    QTest::newRow("horizontal, right to left")
        << QQuickListView::Horizontal << Qt::RightToLeft << QQuickItemView::TopToBottom << int(QQuickItemView::NoHighlightRange)
        << QPoint(20, 20) << QPoint(200, 20) << -420.0 << -560.0 - 240.0 << -240.0 << 1.0;

    QTest::newRow("vertical, top to bottom, enforce range")
        << QQuickListView::Vertical << Qt::LeftToRight << QQuickItemView::TopToBottom << int(QQuickItemView::StrictlyEnforceRange)
        << QPoint(20, 200) << QPoint(20, 20) << 180.0 << 580.0 << -20.0 << 1.0;

    QTest::newRow("vertical, bottom to top, enforce range")
        << QQuickListView::Vertical << Qt::LeftToRight << QQuickItemView::BottomToTop << int(QQuickItemView::StrictlyEnforceRange)
        << QPoint(20, 20) << QPoint(20, 200) << -420.0 << -580.0 - 240.0 << -220.0 << 1.0;

    QTest::newRow("horizontal, left to right, enforce range")
        << QQuickListView::Horizontal << Qt::LeftToRight << QQuickItemView::TopToBottom << int(QQuickItemView::StrictlyEnforceRange)
        << QPoint(200, 20) << QPoint(20, 20) << 180.0 << 580.0 << -20.0 << 1.0;

    QTest::newRow("horizontal, right to left, enforce range")
        << QQuickListView::Horizontal << Qt::RightToLeft << QQuickItemView::TopToBottom << int(QQuickItemView::StrictlyEnforceRange)
        << QPoint(20, 20) << QPoint(200, 20) << -420.0 << -580.0 - 240.0 << -220.0 << 1.0;

    // Using e.g. 120 rather than 95 always went to the next item.
    // Ensure this further movement has the same behavior
    QTest::newRow("vertical, top to bottom, no more blindspot")
        << QQuickListView::Vertical << Qt::LeftToRight << QQuickItemView::TopToBottom << int(QQuickItemView::NoHighlightRange)
        << QPoint(20, 200) << QPoint(20, 95) << 180.0 << 560.0 << 0.0 << 6.0;

    // StrictlyEnforceRange should not override valid SnapOneItem decisions
    QTest::newRow("vertical, top to bottom, no more blindspot, enforce range")
        << QQuickListView::Vertical << Qt::LeftToRight << QQuickItemView::TopToBottom << int(QQuickItemView::StrictlyEnforceRange)
        << QPoint(20, 200) << QPoint(20, 95) << 180.0 << 580.0 << -20.0 << 6.0;
}

void tst_QQuickListView::snapOneItem()
{
    QFETCH(QQuickListView::Orientation, orientation);
    QFETCH(Qt::LayoutDirection, layoutDirection);
    QFETCH(QQuickItemView::VerticalLayoutDirection, verticalLayoutDirection);
    QFETCH(int, highlightRangeMode);
    QFETCH(QPoint, flickStart);
    QFETCH(QPoint, flickEnd);
    QFETCH(qreal, snapAlignment);
    QFETCH(qreal, endExtent);
    QFETCH(qreal, startExtent);
    QFETCH(qreal, flickSlowdown);

    qreal flickDuration = 180 * flickSlowdown;

    QQuickView *window = getView();
    QQuickViewTestUtil::moveMouseAway(window);

    window->setSource(testFileUrl("snapOneItem.qml"));
    window->show();
    QVERIFY(QTest::qWaitForWindowExposed(window));


    QQuickListView *listview = findItem<QQuickListView>(window->rootObject(), "list");
    QTRY_VERIFY(listview != nullptr);

    listview->setOrientation(orientation);
    listview->setLayoutDirection(layoutDirection);
    listview->setVerticalLayoutDirection(verticalLayoutDirection);
    listview->setHighlightRangeMode(QQuickItemView::HighlightRangeMode(highlightRangeMode));
    QVERIFY(QQuickTest::qWaitForItemPolished(listview));

    QQuickItem *contentItem = listview->contentItem();
    QTRY_VERIFY(contentItem != nullptr);

    QSignalSpy currentIndexSpy(listview, SIGNAL(currentIndexChanged()));

    // confirm that a flick hits the next item boundary
    flick(window, flickStart, flickEnd, flickDuration);
    QTRY_VERIFY(listview->isMoving() == false); // wait until it stops
    if (orientation == QQuickListView::Vertical)
        QCOMPARE(listview->contentY(), snapAlignment);
    else
        QCOMPARE(listview->contentX(), snapAlignment);

    if (QQuickItemView::HighlightRangeMode(highlightRangeMode) == QQuickItemView::StrictlyEnforceRange) {
        QCOMPARE(listview->currentIndex(), 1);
        QCOMPARE(currentIndexSpy.count(), 1);
    }

    // flick to end
    do {
        flick(window, flickStart, flickEnd, flickDuration);
        QTRY_VERIFY(listview->isMoving() == false); // wait until it stops
    } while (orientation == QQuickListView::Vertical
           ? verticalLayoutDirection == QQuickItemView::TopToBottom ? !listview->isAtYEnd() : !listview->isAtYBeginning()
           : layoutDirection == Qt::LeftToRight ? !listview->isAtXEnd() : !listview->isAtXBeginning());

    if (orientation == QQuickListView::Vertical)
        QCOMPARE(listview->contentY(), endExtent);
    else
        QCOMPARE(listview->contentX(), endExtent);

    if (QQuickItemView::HighlightRangeMode(highlightRangeMode) == QQuickItemView::StrictlyEnforceRange) {
        QCOMPARE(listview->currentIndex(), 3);
        QCOMPARE(currentIndexSpy.count(), 3);
    }

    // flick to start
    do {
        flick(window, flickEnd, flickStart, flickDuration);
        QTRY_VERIFY(listview->isMoving() == false); // wait until it stops
    } while (orientation == QQuickListView::Vertical
           ? verticalLayoutDirection == QQuickItemView::TopToBottom ? !listview->isAtYBeginning() : !listview->isAtYEnd()
           : layoutDirection == Qt::LeftToRight ? !listview->isAtXBeginning() : !listview->isAtXEnd());

    if (orientation == QQuickListView::Vertical)
        QCOMPARE(listview->contentY(), startExtent);
    else
        QCOMPARE(listview->contentX(), startExtent);

    if (QQuickItemView::HighlightRangeMode(highlightRangeMode) == QQuickItemView::StrictlyEnforceRange) {
        QCOMPARE(listview->currentIndex(), 0);
        QCOMPARE(currentIndexSpy.count(), 6);
    }

    releaseView(window);
}

void tst_QQuickListView::snapOneItemCurrentIndexRemoveAnimation()
{
    QScopedPointer<QQuickView> window(createView());
    window->setSource(testFileUrl("snapOneItemCurrentIndexRemoveAnimation.qml"));
    window->show();
    QVERIFY(QTest::qWaitForWindowExposed(window.data()));

    QQuickListView *listview = qobject_cast<QQuickListView*>(window->rootObject());
    QTRY_VERIFY(listview != nullptr);

    QVERIFY(QQuickTest::qWaitForItemPolished(listview));
    QTRY_COMPARE(listview->currentIndex(), 0);
    QSignalSpy currentIndexSpy(listview, SIGNAL(currentIndexChanged()));

    QMetaObject::invokeMethod(window->rootObject(), "removeItemZero");
    QTRY_COMPARE(listview->property("transitionsRun").toInt(), 1);

    QVERIFY(QQuickTest::qWaitForItemPolished(listview));

    QCOMPARE(listview->currentIndex(), 0);
    QCOMPARE(currentIndexSpy.count(), 0);
}

void tst_QQuickListView::snapOneItemWrongDirection()
{
    QScopedPointer<QQuickView> window(createView());
    window->setSource(testFileUrl("snapOneItemWrongDirection.qml"));
    window->show();
    QVERIFY(QTest::qWaitForWindowExposed(window.data()));

    QQuickListView *listview = qobject_cast<QQuickListView*>(window->rootObject());
    QTRY_VERIFY(listview != nullptr);

    QVERIFY(QQuickTest::qWaitForItemPolished(listview));
    QTRY_COMPARE(listview->currentIndex(), 0);

    listview->flick(0,500);
    QTRY_VERIFY(!listview->isMovingHorizontally());
    QCOMPARE(listview->contentX(), qreal(0));
}

void tst_QQuickListView::attachedProperties_QTBUG_32836()
{
    QScopedPointer<QQuickView> window(createView());
    window->setSource(testFileUrl("attachedProperties.qml"));
    window->show();
    qApp->processEvents();

    QQuickListView *listview = qobject_cast<QQuickListView*>(window->rootObject());
    QVERIFY(listview != nullptr);

    QQuickItem *header = listview->headerItem();
    QVERIFY(header);
    QCOMPARE(header->width(), listview->width());

    QQuickItem *footer = listview->footerItem();
    QVERIFY(footer);
    QCOMPARE(footer->width(), listview->width());

    QQuickItem *highlight = listview->highlightItem();
    QVERIFY(highlight);
    QCOMPARE(highlight->width(), listview->width());

    QQuickItem *currentItem = listview->currentItem();
    QVERIFY(currentItem);
    QCOMPARE(currentItem->width(), listview->width());

    QQuickItem *sectionItem = findItem<QQuickItem>(window->rootObject(), "sectionItem");
    QVERIFY(sectionItem);
    QCOMPARE(sectionItem->width(), listview->width());
}

void tst_QQuickListView::unrequestedVisibility()
{
    QaimModel model;
    for (int i = 0; i < 30; i++)
        model.addItem("Item" + QString::number(i), QString::number(i));

    QQuickView *window = new QQuickView(nullptr);
    window->setGeometry(0,0,240,320);

    QQmlContext *ctxt = window->rootContext();
    ctxt->setContextProperty("testModel", &model);
    ctxt->setContextProperty("testWrap", QVariant(false));

    window->setSource(testFileUrl("unrequestedItems.qml"));
    window->show();
    QVERIFY(QTest::qWaitForWindowExposed(window));


    QQuickListView *leftview;
    QTRY_VERIFY((leftview = findItem<QQuickListView>(window->rootObject(), "leftList")));

    QQuickListView *rightview;
    QTRY_VERIFY((rightview = findItem<QQuickListView>(window->rootObject(), "rightList")));

    QQuickItem *leftContent = leftview->contentItem();
    QTRY_VERIFY((leftContent = leftview->contentItem()));

    QQuickItem *rightContent;
    QTRY_VERIFY((rightContent = rightview->contentItem()));

    rightview->setCurrentIndex(20);

    QTRY_COMPARE(leftview->contentY(), 0.0);
    QTRY_COMPARE(rightview->contentY(), 100.0);

    const QString wrapperObjectName = QStringLiteral("wrapper");
    QQuickItem *item = findItem<QQuickItem>(leftContent, wrapperObjectName, 1);
    QVERIFY(item);
    QCOMPARE(delegateVisible(item), true);
    item = findItem<QQuickItem>(rightContent, wrapperObjectName, 1);
    QVERIFY(item);
    QCOMPARE(delegateVisible(item), false);

    item = findItem<QQuickItem>(leftContent, wrapperObjectName, 19);
    QVERIFY(item);
    QCOMPARE(delegateVisible(item), false);
    item = findItem<QQuickItem>(rightContent, wrapperObjectName, 19);
    QVERIFY(item);
    QCOMPARE(delegateVisible(item), true);

    item = findItem<QQuickItem>(leftContent, wrapperObjectName, 16);
    QVERIFY(item);
    QCOMPARE(delegateVisible(item), true);
    item = findItem<QQuickItem>(leftContent, wrapperObjectName, 17);
    QVERIFY(item);
    QCOMPARE(delegateVisible(item), false);
    item = findItem<QQuickItem>(rightContent, wrapperObjectName, 3);
    QVERIFY(item);
    QCOMPARE(delegateVisible(item), false);
    item = findItem<QQuickItem>(rightContent, wrapperObjectName, 4);
    QVERIFY(item);
    QCOMPARE(delegateVisible(item), true);

    rightview->setCurrentIndex(0);

    QTRY_COMPARE(leftview->contentY(), 0.0);
    QTRY_COMPARE(rightview->contentY(), 0.0);

    item = findItem<QQuickItem>(leftContent, wrapperObjectName, 1);
    QVERIFY(item);
    QCOMPARE(delegateVisible(item), true);
    item = findItem<QQuickItem>(rightContent, wrapperObjectName, 1);
    QVERIFY(item);
    QTRY_COMPARE(delegateVisible(item), true);

    QVERIFY(!findItem<QQuickItem>(leftContent, wrapperObjectName, 19));
    QVERIFY(!findItem<QQuickItem>(rightContent, wrapperObjectName, 19));

    leftview->setCurrentIndex(20);

    QTRY_COMPARE(leftview->contentY(), 100.0);
    QTRY_COMPARE(rightview->contentY(), 0.0);

    item = findItem<QQuickItem>(leftContent, wrapperObjectName, 1);
    QVERIFY(item);
    QTRY_COMPARE(delegateVisible(item), false);
    item = findItem<QQuickItem>(rightContent, wrapperObjectName, 1);
    QVERIFY(item);
    QCOMPARE(delegateVisible(item), true);

    item = findItem<QQuickItem>(leftContent, wrapperObjectName, 19);
    QVERIFY(item);
    QCOMPARE(delegateVisible(item), true);
    item = findItem<QQuickItem>(rightContent, wrapperObjectName, 19);
    QVERIFY(item);
    QCOMPARE(delegateVisible(item), false);

    item = findItem<QQuickItem>(leftContent, wrapperObjectName, 3);
    QVERIFY(item);
    QCOMPARE(delegateVisible(item), false);
    item = findItem<QQuickItem>(leftContent, wrapperObjectName, 4);
    QVERIFY(item);
    QCOMPARE(delegateVisible(item), true);
    item = findItem<QQuickItem>(rightContent, wrapperObjectName, 16);
    QVERIFY(item);
    QCOMPARE(delegateVisible(item), true);
    item = findItem<QQuickItem>(rightContent, wrapperObjectName, 17);
    QVERIFY(item);
    QCOMPARE(delegateVisible(item), false);

    model.moveItems(19, 1, 1);
    QVERIFY(QQuickTest::qWaitForItemPolished(leftview));

    QTRY_VERIFY((item = findItem<QQuickItem>(leftContent, wrapperObjectName, 1)));
    QCOMPARE(delegateVisible(item), false);
    item = findItem<QQuickItem>(rightContent, wrapperObjectName, 1);
    QVERIFY(item);
    QCOMPARE(delegateVisible(item), true);

    item = findItem<QQuickItem>(leftContent, wrapperObjectName, 19);
    QVERIFY(item);
    QCOMPARE(delegateVisible(item), true);
    item = findItem<QQuickItem>(rightContent, wrapperObjectName, 19);
    QVERIFY(item);
    QCOMPARE(delegateVisible(item), false);

    item = findItem<QQuickItem>(leftContent, wrapperObjectName, 4);
    QVERIFY(item);
    QCOMPARE(delegateVisible(item), false);
    item = findItem<QQuickItem>(leftContent, wrapperObjectName, 5);
    QVERIFY(item);
    QCOMPARE(delegateVisible(item), true);
    item = findItem<QQuickItem>(rightContent, wrapperObjectName, 16);
    QVERIFY(item);
    QCOMPARE(delegateVisible(item), true);
    item = findItem<QQuickItem>(rightContent, wrapperObjectName, 17);
    QVERIFY(item);
    QCOMPARE(delegateVisible(item), false);

    model.moveItems(3, 4, 1);
    QVERIFY(QQuickTest::qWaitForItemPolished(leftview));

    item = findItem<QQuickItem>(leftContent, wrapperObjectName, 4);
    QVERIFY(item);
    QCOMPARE(delegateVisible(item), false);
    item = findItem<QQuickItem>(leftContent, wrapperObjectName, 5);
    QVERIFY(item);
    QCOMPARE(delegateVisible(item), true);
    item = findItem<QQuickItem>(rightContent, wrapperObjectName, 16);
    QVERIFY(item);
    QCOMPARE(delegateVisible(item), true);
    item = findItem<QQuickItem>(rightContent, wrapperObjectName, 17);
    QVERIFY(item);
    QCOMPARE(delegateVisible(item), false);

    model.moveItems(4, 3, 1);
    QVERIFY(QQuickTest::qWaitForItemPolished(leftview));

    item = findItem<QQuickItem>(leftContent, wrapperObjectName, 4);
    QVERIFY(item);
    QCOMPARE(delegateVisible(item), false);
    item = findItem<QQuickItem>(leftContent, wrapperObjectName, 5);
    QVERIFY(item);
    QCOMPARE(delegateVisible(item), true);
    item = findItem<QQuickItem>(rightContent, wrapperObjectName, 16);
    QVERIFY(item);
    QCOMPARE(delegateVisible(item), true);
    item = findItem<QQuickItem>(rightContent, wrapperObjectName, 17);
    QVERIFY(item);
    QCOMPARE(delegateVisible(item), false);

    model.moveItems(16, 17, 1);
    QVERIFY(QQuickTest::qWaitForItemPolished(leftview));

    item = findItem<QQuickItem>(leftContent, wrapperObjectName, 4);
    QVERIFY(item);
    QCOMPARE(delegateVisible(item), false);
    item = findItem<QQuickItem>(leftContent, wrapperObjectName, 5);
    QVERIFY(item);
    QCOMPARE(delegateVisible(item), true);
    item = findItem<QQuickItem>(rightContent, wrapperObjectName, 16);
    QVERIFY(item);
    QCOMPARE(delegateVisible(item), true);
    item = findItem<QQuickItem>(rightContent, wrapperObjectName, 17);
    QVERIFY(item);
    QCOMPARE(delegateVisible(item), false);

    model.moveItems(17, 16, 1);
    QVERIFY(QQuickTest::qWaitForItemPolished(leftview));

    item = findItem<QQuickItem>(leftContent, wrapperObjectName, 4);
    QVERIFY(item);
    QCOMPARE(delegateVisible(item), false);
    item = findItem<QQuickItem>(leftContent, wrapperObjectName, 5);
    QVERIFY(item);
    QCOMPARE(delegateVisible(item), true);
    item = findItem<QQuickItem>(rightContent, wrapperObjectName, 16);
    QVERIFY(item);
    QCOMPARE(delegateVisible(item), true);
    item = findItem<QQuickItem>(rightContent, wrapperObjectName, 17);
    QVERIFY(item);
    QCOMPARE(delegateVisible(item), false);

    delete window;
}

void tst_QQuickListView::populateTransitions()
{
    QFETCH(bool, staticallyPopulate);
    QFETCH(bool, dynamicallyPopulate);
    QFETCH(bool, usePopulateTransition);

    QPointF transitionFrom(-50, -50);
    QPointF transitionVia(100, 100);
    QaimModel model_transitionFrom;
    QaimModel model_transitionVia;

    QaimModel model;
    if (staticallyPopulate) {
        for (int i = 0; i < 30; i++)
            model.addItem("item" + QString::number(i), "");
    }

    QQuickView *window = getView();
    window->rootContext()->setContextProperty("testModel", &model);
    window->rootContext()->setContextProperty("testObject", new TestObject(window->rootContext()));
    window->rootContext()->setContextProperty("usePopulateTransition", usePopulateTransition);
    window->rootContext()->setContextProperty("dynamicallyPopulate", dynamicallyPopulate);
    window->rootContext()->setContextProperty("transitionFrom", transitionFrom);
    window->rootContext()->setContextProperty("transitionVia", transitionVia);
    window->rootContext()->setContextProperty("model_transitionFrom", &model_transitionFrom);
    window->rootContext()->setContextProperty("model_transitionVia", &model_transitionVia);
    window->setSource(testFileUrl("populateTransitions.qml"));
    window->show();
    QVERIFY(QTest::qWaitForWindowExposed(window));

    QQuickListView *listview = findItem<QQuickListView>(window->rootObject(), "list");
    QVERIFY(listview);
    QQuickItem *contentItem = listview->contentItem();
    QVERIFY(contentItem);

    if (staticallyPopulate && usePopulateTransition) {
        QTRY_COMPARE(listview->property("countPopulateTransitions").toInt(), 16);
        QTRY_COMPARE(listview->property("countAddTransitions").toInt(), 0);
    } else if (dynamicallyPopulate) {
        QTRY_COMPARE(listview->property("countPopulateTransitions").toInt(), 0);
        QTRY_COMPARE(listview->property("countAddTransitions").toInt(), 16);
    } else {
        QVERIFY(QQuickTest::qWaitForItemPolished(listview));
        QCOMPARE(listview->property("countPopulateTransitions").toInt(), 0);
        QCOMPARE(listview->property("countAddTransitions").toInt(), 0);
    }

    int itemCount = findItems<QQuickItem>(contentItem, "wrapper").count();
    for (int i=0; i < model.count() && i < itemCount; ++i) {
        QQuickItem *item = findItem<QQuickItem>(contentItem, "wrapper", i);
        QVERIFY2(item, QTest::toString(QString("Item %1 not found").arg(i)));
        QTRY_COMPARE(item->x(), 0.0);
        QTRY_COMPARE(item->y(), i*20.0);
        QQuickText *name = findItem<QQuickText>(contentItem, "textName", i);
        QVERIFY(name != nullptr);
        QTRY_COMPARE(name->text(), model.name(i));
    }

    listview->setProperty("countPopulateTransitions", 0);
    listview->setProperty("countAddTransitions", 0);

    // add an item and check this is done with add transition, not populate
    model.insertItem(0, "another item", "");
    QTRY_COMPARE(listview->property("countAddTransitions").toInt(), 1);
    QTRY_COMPARE(listview->property("countPopulateTransitions").toInt(), 0);

    // clear the model
    window->rootContext()->setContextProperty("testModel", QVariant());
    listview->forceLayout();
    QTRY_COMPARE(listview->count(), 0);
    QTRY_COMPARE(findItems<QQuickItem>(contentItem, "wrapper").count(), 0);
    listview->setProperty("countPopulateTransitions", 0);
    listview->setProperty("countAddTransitions", 0);

    // set to a valid model and check populate transition is run a second time
    model.clear();
    for (int i = 0; i < 30; i++)
        model.addItem("item" + QString::number(i), "");
    window->rootContext()->setContextProperty("testModel", &model);
    QTRY_COMPARE(listview->property("countPopulateTransitions").toInt(), usePopulateTransition ? 16 : 0);
    QTRY_COMPARE(listview->property("countAddTransitions").toInt(), 0);

    itemCount = findItems<QQuickItem>(contentItem, "wrapper").count();
    for (int i=0; i < model.count() && i < itemCount; ++i) {
        QQuickItem *item = findItem<QQuickItem>(contentItem, "wrapper", i);
        QVERIFY2(item, QTest::toString(QString("Item %1 not found").arg(i)));
        QTRY_COMPARE(item->x(), 0.0);
        QTRY_COMPARE(item->y(), i*20.0);
        QQuickText *name = findItem<QQuickText>(contentItem, "textName", i);
        QVERIFY(name != nullptr);
        QTRY_COMPARE(name->text(), model.name(i));
    }

    // reset model and check populate transition is run again
    listview->setProperty("countPopulateTransitions", 0);
    listview->setProperty("countAddTransitions", 0);
    model.reset();
    QTRY_COMPARE(listview->property("countPopulateTransitions").toInt(), usePopulateTransition ? 16 : 0);
    QTRY_COMPARE(listview->property("countAddTransitions").toInt(), 0);

    itemCount = findItems<QQuickItem>(contentItem, "wrapper").count();
    for (int i=0; i < model.count() && i < itemCount; ++i) {
        QQuickItem *item = findItem<QQuickItem>(contentItem, "wrapper", i);
        QVERIFY2(item, QTest::toString(QString("Item %1 not found").arg(i)));
        QTRY_COMPARE(item->x(), 0.0);
        QTRY_COMPARE(item->y(), i*20.0);
        QQuickText *name = findItem<QQuickText>(contentItem, "textName", i);
        QVERIFY(name != nullptr);
        QTRY_COMPARE(name->text(), model.name(i));
    }

    releaseView(window);
}

void tst_QQuickListView::populateTransitions_data()
{
    QTest::addColumn<bool>("staticallyPopulate");
    QTest::addColumn<bool>("dynamicallyPopulate");
    QTest::addColumn<bool>("usePopulateTransition");

    QTest::newRow("static") << true << false << true;
    QTest::newRow("static, no populate") << true << false << false;

    QTest::newRow("dynamic") << false << true << true;
    QTest::newRow("dynamic, no populate") << false << true << false;

    QTest::newRow("empty to start with") << false << false << true;
    QTest::newRow("empty to start with, no populate") << false << false << false;
}


/*
 * Tests if the first visible item is not repositioned if the same item
 * resized + changes position during a transition. The test does not test the
 * actual position while it is transitioning (since its timing sensitive), but
 * rather tests if the transition has reached its target state properly.
 **/
void tst_QQuickListView::sizeTransitions()
{
    QFETCH(bool, topToBottom);
    QQuickView *window = getView();
    QQmlContext *ctxt = window->rootContext();
    QaimModel model;
    ctxt->setContextProperty("testModel", &model);
    ctxt->setContextProperty("topToBottom", topToBottom);
    TestObject *testObject = new TestObject;
    ctxt->setContextProperty("testObject", &model);
    window->setSource(testFileUrl("sizeTransitions.qml"));
    window->show();
    QVERIFY(QTest::qWaitForWindowExposed(window));

    QQuickListView *listview = findItem<QQuickListView>(window->rootObject(), "list");
    QTRY_VERIFY(listview != nullptr);
    QVERIFY(QQuickTest::qWaitForItemPolished(listview));

    // the following will start the transition
    model.addItem(QLatin1String("Test"), "");

    // This ensures early failure in case of failure (in which case
    // transitionFinished == true and scriptActionExecuted == false)
    QTRY_COMPARE(listview->property("scriptActionExecuted").toBool() ||
                 listview->property("transitionFinished").toBool(), true);
    QCOMPARE(listview->property("scriptActionExecuted").toBool(), true);
    QCOMPARE(listview->property("transitionFinished").toBool(), true);

    releaseView(window);
    delete testObject;
}

void tst_QQuickListView::sizeTransitions_data()
{
    QTest::addColumn<bool>("topToBottom");

    QTest::newRow("TopToBottom")
            << true;

    QTest::newRow("LeftToRight")
            << false;
}

void tst_QQuickListView::addTransitions()
{
    QFETCH(int, initialItemCount);
    QFETCH(bool, shouldAnimateTargets);
    QFETCH(qreal, contentY);
    QFETCH(int, insertionIndex);
    QFETCH(int, insertionCount);
    QFETCH(ListRange, expectedDisplacedIndexes);

    // added items should start here
    QPointF targetItems_transitionFrom(-50, -50);

    // displaced items should pass through this point
    QPointF displacedItems_transitionVia(100, 100);

    QaimModel model;
    for (int i = 0; i < initialItemCount; i++)
        model.addItem("Original item" + QString::number(i), "");
    QaimModel model_targetItems_transitionFrom;
    QaimModel model_displacedItems_transitionVia;

    QQuickView *window = getView();
    QQmlContext *ctxt = window->rootContext();
    TestObject *testObject = new TestObject;
    ctxt->setContextProperty("testModel", &model);
    ctxt->setContextProperty("model_targetItems_transitionFrom", &model_targetItems_transitionFrom);
    ctxt->setContextProperty("model_displacedItems_transitionVia", &model_displacedItems_transitionVia);
    ctxt->setContextProperty("targetItems_transitionFrom", targetItems_transitionFrom);
    ctxt->setContextProperty("displacedItems_transitionVia", displacedItems_transitionVia);
    ctxt->setContextProperty("testObject", testObject);
    window->setSource(testFileUrl("addTransitions.qml"));
    window->show();
    QVERIFY(QTest::qWaitForWindowExposed(window));

    QQuickListView *listview = findItem<QQuickListView>(window->rootObject(), "list");
    QTRY_VERIFY(listview != nullptr);
    QQuickItem *contentItem = listview->contentItem();
    QVERIFY(contentItem != nullptr);
    QVERIFY(QQuickTest::qWaitForItemPolished(listview));

    if (contentY != 0) {
        listview->setContentY(contentY);
        QVERIFY(QQuickTest::qWaitForItemPolished(listview));
    }

    QList<QPair<QString,QString> > expectedDisplacedValues = expectedDisplacedIndexes.getModelDataValues(model);

    // only target items that will become visible should be animated
    QList<QPair<QString, QString> > newData;
    QList<QPair<QString, QString> > expectedTargetData;
    QList<int> targetIndexes;
    if (shouldAnimateTargets) {
        for (int i=insertionIndex; i<insertionIndex+insertionCount; i++) {
            newData << qMakePair(QString("New item %1").arg(i), QString(""));

            if (i >= contentY / 20 && i < (contentY + listview->height()) / 20) {  // only grab visible items
                expectedTargetData << newData.last();
                targetIndexes << i;
            }
        }
        QVERIFY(expectedTargetData.count() > 0);
    }

    // start animation
    if (!newData.isEmpty()) {
        model.insertItems(insertionIndex, newData);
        QTRY_COMPARE(model.count(), listview->count());
        listview->forceLayout();
    }

    QList<QQuickItem *> targetItems = findItems<QQuickItem>(contentItem, "wrapper", targetIndexes);

    if (shouldAnimateTargets) {
        QTRY_COMPARE(listview->property("targetTransitionsDone").toInt(), expectedTargetData.count());
        QTRY_COMPARE(listview->property("displaceTransitionsDone").toInt(),
                     expectedDisplacedIndexes.isValid() ? expectedDisplacedIndexes.count() : 0);

        // check the target and displaced items were animated
        model_targetItems_transitionFrom.matchAgainst(expectedTargetData, "wasn't animated from target 'from' pos", "shouldn't have been animated from target 'from' pos");
        model_displacedItems_transitionVia.matchAgainst(expectedDisplacedValues, "wasn't animated with displaced anim", "shouldn't have been animated with displaced anim");

        // check attached properties
        matchItemsAndIndexes(listview->property("targetTrans_items").toMap(), model, targetIndexes);
        matchIndexLists(listview->property("targetTrans_targetIndexes").toList(), targetIndexes);
        matchItemLists(listview->property("targetTrans_targetItems").toList(), targetItems);
        if (expectedDisplacedIndexes.isValid()) {
            // adjust expectedDisplacedIndexes to their final values after the move
            QList<int> displacedIndexes = adjustIndexesForAddDisplaced(expectedDisplacedIndexes.indexes, insertionIndex, insertionCount);
            matchItemsAndIndexes(listview->property("displacedTrans_items").toMap(), model, displacedIndexes);
            matchIndexLists(listview->property("displacedTrans_targetIndexes").toList(), targetIndexes);
            matchItemLists(listview->property("displacedTrans_targetItems").toList(), targetItems);
        }

    } else {
        QTRY_COMPARE(model_targetItems_transitionFrom.count(), 0);
        QTRY_COMPARE(model_displacedItems_transitionVia.count(), 0);
    }

    QList<QQuickItem*> items = findItems<QQuickItem>(contentItem, "wrapper");
    int firstVisibleIndex = -1;
    int itemCount = items.count();
    for (int i=0; i<items.count(); i++) {
        if (items[i]->y() >= contentY) {
            QQmlExpression e(qmlContext(items[i]), items[i], "index");
            firstVisibleIndex = e.evaluate().toInt();
            break;
        }
    }
    QVERIFY2(firstVisibleIndex >= 0, QTest::toString(firstVisibleIndex));

    // verify all items moved to the correct final positions
    for (int i=firstVisibleIndex; i < model.count() && i < itemCount; ++i) {
        QQuickItem *item = findItem<QQuickItem>(contentItem, "wrapper", i);
        QVERIFY2(item, QTest::toString(QString("Item %1 not found").arg(i)));
        QTRY_COMPARE(item->y(), i*20.0);
        QQuickText *name = findItem<QQuickText>(contentItem, "textName", i);
        QVERIFY(name != nullptr);
        QTRY_COMPARE(name->text(), model.name(i));
    }

    releaseView(window);
    delete testObject;
}

void tst_QQuickListView::addTransitions_data()
{
    QTest::addColumn<int>("initialItemCount");
    QTest::addColumn<qreal>("contentY");
    QTest::addColumn<bool>("shouldAnimateTargets");
    QTest::addColumn<int>("insertionIndex");
    QTest::addColumn<int>("insertionCount");
    QTest::addColumn<ListRange>("expectedDisplacedIndexes");

    // if inserting before visible index, items should not appear or animate in, even if there are > 1 new items
    QTest::newRow("insert 1, just before start")
            << 30 << 20.0 << false
            << 0 << 1 << ListRange();
    QTest::newRow("insert 1, way before start")
            << 30 << 20.0 << false
            << 0 << 1 << ListRange();
    QTest::newRow("insert multiple, just before start")
            << 30 << 100.0 << false
            << 0 << 3 << ListRange();
    QTest::newRow("insert multiple, way before start")
            << 30 << 100.0 << false
            << 0 << 3 << ListRange();

    QTest::newRow("insert 1 at start")
            << 30 << 0.0 << true
            << 0 << 1 << ListRange(0, 15);
    QTest::newRow("insert multiple at start")
            << 30 << 0.0 << true
            << 0 << 3 << ListRange(0, 15);
    QTest::newRow("insert 1 at start, content y not 0")
            << 30 << 40.0 << true  // first visible is index 2, so translate the displaced indexes by 2
            << 2 << 1 << ListRange(0 + 2, 15 + 2);
    QTest::newRow("insert multiple at start, content y not 0")
            << 30 << 40.0 << true    // first visible is index 2
            << 2 << 3 << ListRange(0 + 2, 15 + 2);

    QTest::newRow("insert 1 at start, to empty list")
            << 0 << 0.0 << true
            << 0 << 1 << ListRange();
    QTest::newRow("insert multiple at start, to empty list")
            << 0 << 0.0 << true
            << 0 << 3 << ListRange();

    QTest::newRow("insert 1 at middle")
            << 30 << 0.0 << true
            << 5 << 1 << ListRange(5, 15);
    QTest::newRow("insert multiple at middle")
            << 30 << 0.0 << true
            << 5 << 3 << ListRange(5, 15);

    QTest::newRow("insert 1 at bottom")
            << 30 << 0.0 << true
            << 15 << 1 << ListRange(15, 15);
    QTest::newRow("insert multiple at bottom")
            << 30 << 0.0 << true
            << 15 << 3 << ListRange(15, 15);
    QTest::newRow("insert 1 at bottom, content y not 0")
            << 30 << 20.0 * 3 << true
            << 15 + 3 << 1 << ListRange(15 + 3, 15 + 3);
    QTest::newRow("insert multiple at bottom, content y not 0")
            << 30 << 20.0 * 3 << true
            << 15 + 3 << 3 << ListRange(15 + 3, 15 + 3);

    // items added after the last visible will not be animated in, since they
    // do not appear in the final view
    QTest::newRow("insert 1 after end")
            << 30 << 0.0 << false
            << 17 << 1 << ListRange();
    QTest::newRow("insert multiple after end")
            << 30 << 0.0 << false
            << 17 << 3 << ListRange();
}

void tst_QQuickListView::moveTransitions()
{
    QFETCH(int, initialItemCount);
    QFETCH(qreal, contentY);
    QFETCH(qreal, itemsOffsetAfterMove);
    QFETCH(int, moveFrom);
    QFETCH(int, moveTo);
    QFETCH(int, moveCount);
    QFETCH(ListRange, expectedDisplacedIndexes);

    // target and displaced items should pass through these points
    QPointF targetItems_transitionVia(-50, 50);
    QPointF displacedItems_transitionVia(100, 100);

    QaimModel model;
    for (int i = 0; i < initialItemCount; i++)
        model.addItem("Original item" + QString::number(i), "");
    QaimModel model_targetItems_transitionVia;
    QaimModel model_displacedItems_transitionVia;

    QQuickView *window = getView();
    QQmlContext *ctxt = window->rootContext();
    TestObject *testObject = new TestObject;
    ctxt->setContextProperty("testModel", &model);
    ctxt->setContextProperty("model_targetItems_transitionVia", &model_targetItems_transitionVia);
    ctxt->setContextProperty("model_displacedItems_transitionVia", &model_displacedItems_transitionVia);
    ctxt->setContextProperty("targetItems_transitionVia", targetItems_transitionVia);
    ctxt->setContextProperty("displacedItems_transitionVia", displacedItems_transitionVia);
    ctxt->setContextProperty("testObject", testObject);
    window->setSource(testFileUrl("moveTransitions.qml"));
    window->show();
    QVERIFY(QTest::qWaitForWindowExposed(window));

    QQuickListView *listview = findItem<QQuickListView>(window->rootObject(), "list");
    QTRY_VERIFY(listview != nullptr);
    QQuickItem *contentItem = listview->contentItem();
    QVERIFY(contentItem != nullptr);
    QQuickText *name;

    if (contentY != 0) {
        listview->setContentY(contentY);
        QVERIFY(QQuickTest::qWaitForItemPolished(listview));
    }

    QList<QPair<QString,QString> > expectedDisplacedValues = expectedDisplacedIndexes.getModelDataValues(model);

    // Items moving to *or* from visible positions should be animated.
    // Otherwise, they should not be animated.
    QList<QPair<QString, QString> > expectedTargetData;
    QList<int> targetIndexes;
    for (int i=moveFrom; i<moveFrom+moveCount; i++) {
        int toIndex = moveTo + (i - moveFrom);
        if (i <= (contentY + listview->height()) / 20
                || toIndex < (contentY + listview->height()) / 20) {
            expectedTargetData << qMakePair(model.name(i), model.number(i));
            targetIndexes << i;
        }
    }
    // ViewTransition.index provides the indices that items are moving to, not from
    targetIndexes = adjustIndexesForMove(targetIndexes, moveFrom, moveTo, moveCount);

    // start animation
    model.moveItems(moveFrom, moveTo, moveCount);

    QTRY_COMPARE(listview->property("targetTransitionsDone").toInt(), expectedTargetData.count());
    QTRY_COMPARE(listview->property("displaceTransitionsDone").toInt(),
                 expectedDisplacedIndexes.isValid() ? expectedDisplacedIndexes.count() : 0);

    QList<QQuickItem *> targetItems = findItems<QQuickItem>(contentItem, "wrapper", targetIndexes);

    // check the target and displaced items were animated
    model_targetItems_transitionVia.matchAgainst(expectedTargetData, "wasn't animated from target 'from' pos", "shouldn't have been animated from target 'from' pos");
    model_displacedItems_transitionVia.matchAgainst(expectedDisplacedValues, "wasn't animated with displaced anim", "shouldn't have been animated with displaced anim");

    // check attached properties
    matchItemsAndIndexes(listview->property("targetTrans_items").toMap(), model, targetIndexes);
    matchIndexLists(listview->property("targetTrans_targetIndexes").toList(), targetIndexes);
    matchItemLists(listview->property("targetTrans_targetItems").toList(), targetItems);
    if (expectedDisplacedIndexes.isValid()) {
        // adjust expectedDisplacedIndexes to their final values after the move
        QList<int> displacedIndexes = adjustIndexesForMove(expectedDisplacedIndexes.indexes, moveFrom, moveTo, moveCount);
        matchItemsAndIndexes(listview->property("displacedTrans_items").toMap(), model, displacedIndexes);
        matchIndexLists(listview->property("displacedTrans_targetIndexes").toList(), targetIndexes);
        matchItemLists(listview->property("displacedTrans_targetItems").toList(), targetItems);
    }

    QList<QQuickItem*> items = findItems<QQuickItem>(contentItem, "wrapper");
    int firstVisibleIndex = -1;
    for (int i=0; i<items.count(); i++) {
        if (items[i]->y() >= contentY) {
            QQmlExpression e(qmlContext(items[i]), items[i], "index");
            firstVisibleIndex = e.evaluate().toInt();
            break;
        }
    }
    QVERIFY2(firstVisibleIndex >= 0, QTest::toString(firstVisibleIndex));

    // verify all items moved to the correct final positions
    int itemCount = findItems<QQuickItem>(contentItem, "wrapper").count();
    for (int i=firstVisibleIndex; i < model.count() && i < itemCount; ++i) {
        QQuickItem *item = findItem<QQuickItem>(contentItem, "wrapper", i);
        QVERIFY2(item, QTest::toString(QString("Item %1 not found").arg(i)));
        QTRY_COMPARE(item->y(), i*20.0 + itemsOffsetAfterMove);
        name = findItem<QQuickText>(contentItem, "textName", i);
        QVERIFY(name != nullptr);
        QTRY_COMPARE(name->text(), model.name(i));
    }

    releaseView(window);
    delete testObject;
}

void tst_QQuickListView::moveTransitions_data()
{
    QTest::addColumn<int>("initialItemCount");
    QTest::addColumn<qreal>("contentY");
    QTest::addColumn<qreal>("itemsOffsetAfterMove");
    QTest::addColumn<int>("moveFrom");
    QTest::addColumn<int>("moveTo");
    QTest::addColumn<int>("moveCount");
    QTest::addColumn<ListRange>("expectedDisplacedIndexes");

    // when removing from above the visible, all items shift down depending on how many
    // items have been removed from above the visible
    QTest::newRow("move from above view, outside visible items, move 1") << 30 << 4*20.0 << 20.0
            << 1 << 10 << 1 << ListRange(11, 15+4);
    QTest::newRow("move from above view, outside visible items, move 1 (first item)") << 30 << 4*20.0 << 20.0
            << 0 << 10 << 1 << ListRange(11, 15+4);
    QTest::newRow("move from above view, outside visible items, move multiple") << 30 << 4*20.0 << 2*20.0
            << 1 << 10 << 2 << ListRange(12, 15+4);
    QTest::newRow("move from above view, outside visible items, move multiple (first item)") << 30 << 4*20.0 << 3*20.0
            << 0 << 10 << 3 << ListRange(13, 15+4);
    QTest::newRow("move from above view, mix of visible/non-visible") << 30 << 4*20.0 << 3*20.0
            << 1 << 10 << 5 << ListRange(6, 14) + ListRange(15, 15+4);
    QTest::newRow("move from above view, mix of visible/non-visible (move first)") << 30 << 4*20.0 << 4*20.0
            << 0 << 10 << 5 << ListRange(5, 14) + ListRange(15, 15+4);

    QTest::newRow("move within view, move 1 down") << 30 << 0.0 << 0.0
            << 1 << 10 << 1 << ListRange(2, 10);
    QTest::newRow("move within view, move 1 down, move first item") << 30 << 0.0 << 0.0
            << 0 << 10 << 1 << ListRange(1, 10);
    QTest::newRow("move within view, move 1 down, move first item, contentY not 0") << 30 << 4*20.0 << 0.0
            << 0+4 << 10+4 << 1 << ListRange(1+4, 10+4);
    QTest::newRow("move within view, move 1 down, to last item") << 30 << 0.0 << 0.0
            << 10 << 15 << 1 << ListRange(11, 15);
    QTest::newRow("move within view, move first->last") << 30 << 0.0 << 0.0
            << 0 << 15 << 1 << ListRange(1, 15);

    QTest::newRow("move within view, move multiple down") << 30 << 0.0 << 0.0
            << 1 << 10 << 3 << ListRange(4, 12);
    QTest::newRow("move within view, move multiple down, move first item") << 30 << 0.0 << 0.0
            << 0 << 10 << 3 << ListRange(3, 12);
    QTest::newRow("move within view, move multiple down, move first item, contentY not 0") << 30 << 4*20.0 << 0.0
            << 0+4 << 10+4 << 3 << ListRange(3+4, 12+4);
    QTest::newRow("move within view, move multiple down, displace last item") << 30 << 0.0 << 0.0
            << 5 << 13 << 3 << ListRange(8, 15);
    QTest::newRow("move within view, move multiple down, move first->last") << 30 << 0.0 << 0.0
            << 0 << 13 << 3 << ListRange(3, 15);

    QTest::newRow("move within view, move 1 up") << 30 << 0.0 << 0.0
            << 10 << 1 << 1 << ListRange(1, 9);
    QTest::newRow("move within view, move 1 up, move to first index") << 30 << 0.0 << 0.0
            << 10 << 0 << 1 << ListRange(0, 9);
    QTest::newRow("move within view, move 1 up, move to first index, contentY not 0") << 30 << 4*20.0 << 0.0
            << 10+4 << 0+4 << 1 << ListRange(0+4, 9+4);
    QTest::newRow("move within view, move 1 up, move to first index, contentY not on item border") << 30 << 4*20.0 - 10 << 0.0
            << 10+4 << 0+4 << 1 << ListRange(0+4, 9+4);
    QTest::newRow("move within view, move 1 up, move last item") << 30 << 0.0 << 0.0
            << 15 << 10 << 1 << ListRange(10, 14);
    QTest::newRow("move within view, move 1 up, move last->first") << 30 << 0.0 << 0.0
            << 15 << 0 << 1 << ListRange(0, 14);

    QTest::newRow("move within view, move multiple up") << 30 << 0.0 << 0.0
            << 10 << 1 << 3 << ListRange(1, 9);
    QTest::newRow("move within view, move multiple up, move to first index") << 30 << 0.0 << 0.0
            << 10 << 0 << 3 << ListRange(0, 9);
    QTest::newRow("move within view, move multiple up, move to first index, contentY not 0") << 30 << 4*20.0 << 0.0
            << 10+4 << 0+4 << 3 << ListRange(0+4, 9+4);
    QTest::newRow("move within view, move multiple up, move last item") << 30 << 0.0 << 0.0
            << 13 << 5 << 3 << ListRange(5, 12);
    QTest::newRow("move within view, move multiple up, move last->first") << 30 << 0.0 << 0.0
            << 13 << 0 << 3 << ListRange(0, 12);

    QTest::newRow("move from below view, move 1 up, move to top") << 30 << 0.0 << 0.0
            << 20 << 0 << 1 << ListRange(0, 15);
    QTest::newRow("move from below view, move 1 up, move to top, contentY not 0") << 30 << 4*20.0 << 0.0
            << 25 << 4 << 1 << ListRange(0+4, 15+4);
    QTest::newRow("move from below view, move multiple up, move to top") << 30 << 0.0 << 0.0
            << 20 << 0 << 3 << ListRange(0, 15);
    QTest::newRow("move from below view, move multiple up, move to top, contentY not 0") << 30 << 4*20.0 << 0.0
            << 25 << 4 << 3 << ListRange(0+4, 15+4);

    QTest::newRow("move from below view, move 1 up, move to bottom") << 30 << 0.0 << 0.0
            << 20 << 15 << 1 << ListRange(15, 15);
    QTest::newRow("move from below view, move 1 up, move to bottom, contentY not 0") << 30 << 4*20.0 << 0.0
            << 25 << 15+4 << 1 << ListRange(15+4, 15+4);
    QTest::newRow("move from below view, move multiple up, move to bottom") << 30 << 0.0 << 0.0
            << 20 << 15 << 3 << ListRange(15, 15);
    QTest::newRow("move from below view, move multiple up, move to bottom, contentY not 0") << 30 << 4*20.0 << 0.0
            << 25 << 15+4 << 3 << ListRange(15+4, 15+4);
}

void tst_QQuickListView::removeTransitions()
{
    QFETCH(int, initialItemCount);
    QFETCH(bool, shouldAnimateTargets);
    QFETCH(qreal, contentY);
    QFETCH(int, removalIndex);
    QFETCH(int, removalCount);
    QFETCH(ListRange, expectedDisplacedIndexes);

    // added items should end here
    QPointF targetItems_transitionTo(-50, -50);

    // displaced items should pass through this points
    QPointF displacedItems_transitionVia(100, 100);

    QaimModel model;
    for (int i = 0; i < initialItemCount; i++)
        model.addItem("Original item" + QString::number(i), "");
    QaimModel model_targetItems_transitionTo;
    QaimModel model_displacedItems_transitionVia;

    QQuickView *window = getView();
    QQmlContext *ctxt = window->rootContext();
    TestObject *testObject = new TestObject;
    ctxt->setContextProperty("testModel", &model);
    ctxt->setContextProperty("model_targetItems_transitionTo", &model_targetItems_transitionTo);
    ctxt->setContextProperty("model_displacedItems_transitionVia", &model_displacedItems_transitionVia);
    ctxt->setContextProperty("targetItems_transitionTo", targetItems_transitionTo);
    ctxt->setContextProperty("displacedItems_transitionVia", displacedItems_transitionVia);
    ctxt->setContextProperty("testObject", testObject);
    window->setSource(testFileUrl("removeTransitions.qml"));
    window->show();
    QVERIFY(QTest::qWaitForWindowExposed(window));

    QQuickListView *listview = findItem<QQuickListView>(window->rootObject(), "list");
    QTRY_VERIFY(listview != nullptr);
    QQuickItem *contentItem = listview->contentItem();
    QVERIFY(contentItem != nullptr);
    QVERIFY(QQuickTest::qWaitForItemPolished(listview));

    if (contentY != 0) {
        listview->setContentY(contentY);
        QVERIFY(QQuickTest::qWaitForItemPolished(listview));
    }

    QList<QPair<QString,QString> > expectedDisplacedValues = expectedDisplacedIndexes.getModelDataValues(model);

    // only target items that are visible should be animated
    QList<QPair<QString, QString> > expectedTargetData;
    QList<int> targetIndexes;
    if (shouldAnimateTargets) {
        for (int i=removalIndex; i<removalIndex+removalCount; i++) {
            if (i >= contentY / 20 && i < (contentY + listview->height()) / 20) {
                expectedTargetData << qMakePair(model.name(i), model.number(i));
                targetIndexes << i;
            }
        }
        QVERIFY(expectedTargetData.count() > 0);
    }

    // calculate targetItems and expectedTargets before model changes
    QList<QQuickItem *> targetItems = findItems<QQuickItem>(contentItem, "wrapper", targetIndexes);
    QVariantMap expectedTargets;
    for (int i=0; i<targetIndexes.count(); i++)
        expectedTargets[model.name(targetIndexes[i])] = targetIndexes[i];

    // start animation
    model.removeItems(removalIndex, removalCount);
    QTRY_COMPARE(model.count(), listview->count());

    if (shouldAnimateTargets) {
        QTRY_COMPARE(listview->property("targetTransitionsDone").toInt(), expectedTargetData.count());
        QTRY_COMPARE(listview->property("displaceTransitionsDone").toInt(),
                     expectedDisplacedIndexes.isValid() ? expectedDisplacedIndexes.count() : 0);

        // check the target and displaced items were animated
        model_targetItems_transitionTo.matchAgainst(expectedTargetData, "wasn't animated to target 'to' pos", "shouldn't have been animated to target 'to' pos");
        model_displacedItems_transitionVia.matchAgainst(expectedDisplacedValues, "wasn't animated with displaced anim", "shouldn't have been animated with displaced anim");

        // check attached properties
        QCOMPARE(listview->property("targetTrans_items").toMap(), expectedTargets);
        matchIndexLists(listview->property("targetTrans_targetIndexes").toList(), targetIndexes);
        matchItemLists(listview->property("targetTrans_targetItems").toList(), targetItems);
        if (expectedDisplacedIndexes.isValid()) {
            // adjust expectedDisplacedIndexes to their final values after the move
            QList<int> displacedIndexes = adjustIndexesForRemoveDisplaced(expectedDisplacedIndexes.indexes, removalIndex, removalCount);
            matchItemsAndIndexes(listview->property("displacedTrans_items").toMap(), model, displacedIndexes);
            matchIndexLists(listview->property("displacedTrans_targetIndexes").toList(), targetIndexes);
            matchItemLists(listview->property("displacedTrans_targetItems").toList(), targetItems);
        }
    } else {
        QTRY_COMPARE(model_targetItems_transitionTo.count(), 0);
        QTRY_COMPARE(model_displacedItems_transitionVia.count(), 0);
    }

    QList<QQuickItem*> items = findItems<QQuickItem>(contentItem, "wrapper");
    int firstVisibleIndex = -1;
    int itemCount = items.count();

    for (int i=0; i<items.count(); i++) {
        QQmlExpression e(qmlContext(items[i]), items[i], "index");
        int index = e.evaluate().toInt();
        if (firstVisibleIndex < 0 && items[i]->y() >= contentY)
            firstVisibleIndex = index;
        if (index < 0)
            itemCount--;    // exclude deleted items
    }
    QVERIFY2(firstVisibleIndex >= 0, QTest::toString(firstVisibleIndex));

    // verify all items moved to the correct final positions
    for (int i=firstVisibleIndex; i < model.count() && i < itemCount; ++i) {
        QQuickItem *item = findItem<QQuickItem>(contentItem, "wrapper", i);
        QVERIFY2(item, QTest::toString(QString("Item %1 not found").arg(i)));
        QCOMPARE(item->x(), 0.0);
        QCOMPARE(item->y(), contentY + (i-firstVisibleIndex) * 20.0);
        QQuickText *name = findItem<QQuickText>(contentItem, "textName", i);
        QVERIFY(name != nullptr);
        QTRY_COMPARE(name->text(), model.name(i));
    }

    releaseView(window);
    delete testObject;
}

void tst_QQuickListView::removeTransitions_data()
{
    QTest::addColumn<int>("initialItemCount");
    QTest::addColumn<qreal>("contentY");
    QTest::addColumn<bool>("shouldAnimateTargets");
    QTest::addColumn<int>("removalIndex");
    QTest::addColumn<int>("removalCount");
    QTest::addColumn<ListRange>("expectedDisplacedIndexes");

    // All items that are visible following the remove operation should be animated.
    // Remove targets that are outside of the view should not be animated.

    QTest::newRow("remove 1 before start")
            << 30 << 20.0 * 3 << false
            << 2 << 1 << ListRange();
    QTest::newRow("remove multiple, all before start")
            << 30 << 20.0 * 3 << false
            << 0 << 3 << ListRange();
    QTest::newRow("remove mix of before and after start")
            << 30 << 20.0 * 3 << true
            << 2 << 3 << ListRange(5, 20);  // 5-20 are visible after the remove

    QTest::newRow("remove 1 from start")
            << 30 << 0.0 << true
            << 0 << 1 << ListRange(1, 16);  // 1-16 are visible after the remove
    QTest::newRow("remove multiple from start")
            << 30 << 0.0 << true
            << 0 << 3 << ListRange(3, 18);  // 3-18 are visible after the remove
    QTest::newRow("remove 1 from start, content y not 0")
            << 30 << 20.0 * 2 << true  // first visible is index 2, so translate the displaced indexes by 2
            << 2 << 1 << ListRange(1 + 2, 16 + 2);
    QTest::newRow("remove multiple from start, content y not 0")
            << 30 << 20.0 * 2 << true    // first visible is index 2
            << 2 << 3 << ListRange(3 + 2, 18 + 2);

    QTest::newRow("remove 1 from middle")
            << 30 << 0.0 << true
            << 5 << 1 << ListRange(6, 16);
    QTest::newRow("remove multiple from middle")
            << 30 << 0.0 << true
            << 5 << 3 << ListRange(8, 18);


    QTest::newRow("remove 1 from bottom")
            << 30 << 0.0 << true
            << 15 << 1 << ListRange(16, 16);

    // remove 15, 16, 17
    // 15 will animate as the target item, 16 & 17 won't be animated since they are outside
    // the view, and 18 will be animated as the displaced item to replace the last item
    QTest::newRow("remove multiple from bottom")
            << 30 << 0.0 << true
            << 15 << 3 << ListRange(18, 18);

    QTest::newRow("remove 1 from bottom, content y not 0")
            << 30 << 20.0 * 2 << true
            << 15 + 2 << 1 << ListRange(16 + 2, 16 + 2);
    QTest::newRow("remove multiple from bottom, content y not 0")
            << 30 << 20.0 * 2 << true
            << 15 + 2 << 3 << ListRange(18 + 2, 18 + 2);


    QTest::newRow("remove 1 after end")
            << 30 << 0.0 << false
            << 17 << 1 << ListRange();
    QTest::newRow("remove multiple after end")
            << 30 << 0.0 << false
            << 17 << 3 << ListRange();
}

void tst_QQuickListView::displacedTransitions()
{
    QFETCH(bool, useDisplaced);
    QFETCH(bool, displacedEnabled);
    QFETCH(bool, useAddDisplaced);
    QFETCH(bool, addDisplacedEnabled);
    QFETCH(bool, useMoveDisplaced);
    QFETCH(bool, moveDisplacedEnabled);
    QFETCH(bool, useRemoveDisplaced);
    QFETCH(bool, removeDisplacedEnabled);
    QFETCH(ListChange, change);
    QFETCH(ListRange, expectedDisplacedIndexes);

    QaimModel model;
    for (int i = 0; i < 30; i++)
        model.addItem("Original item" + QString::number(i), "");
    QaimModel model_displaced_transitionVia;
    QaimModel model_addDisplaced_transitionVia;
    QaimModel model_moveDisplaced_transitionVia;
    QaimModel model_removeDisplaced_transitionVia;

    QPointF displaced_transitionVia(-50, -100);
    QPointF addDisplaced_transitionVia(-150, 100);
    QPointF moveDisplaced_transitionVia(50, -100);
    QPointF removeDisplaced_transitionVia(150, 100);

    QQuickView *window = getView();
    QQmlContext *ctxt = window->rootContext();
    TestObject *testObject = new TestObject(window);
    ctxt->setContextProperty("testModel", &model);
    ctxt->setContextProperty("testObject", testObject);
    ctxt->setContextProperty("model_displaced_transitionVia", &model_displaced_transitionVia);
    ctxt->setContextProperty("model_addDisplaced_transitionVia", &model_addDisplaced_transitionVia);
    ctxt->setContextProperty("model_moveDisplaced_transitionVia", &model_moveDisplaced_transitionVia);
    ctxt->setContextProperty("model_removeDisplaced_transitionVia", &model_removeDisplaced_transitionVia);
    ctxt->setContextProperty("displaced_transitionVia", displaced_transitionVia);
    ctxt->setContextProperty("addDisplaced_transitionVia", addDisplaced_transitionVia);
    ctxt->setContextProperty("moveDisplaced_transitionVia", moveDisplaced_transitionVia);
    ctxt->setContextProperty("removeDisplaced_transitionVia", removeDisplaced_transitionVia);
    ctxt->setContextProperty("useDisplaced", useDisplaced);
    ctxt->setContextProperty("displacedEnabled", displacedEnabled);
    ctxt->setContextProperty("useAddDisplaced", useAddDisplaced);
    ctxt->setContextProperty("addDisplacedEnabled", addDisplacedEnabled);
    ctxt->setContextProperty("useMoveDisplaced", useMoveDisplaced);
    ctxt->setContextProperty("moveDisplacedEnabled", moveDisplacedEnabled);
    ctxt->setContextProperty("useRemoveDisplaced", useRemoveDisplaced);
    ctxt->setContextProperty("removeDisplacedEnabled", removeDisplacedEnabled);
    window->setSource(testFileUrl("displacedTransitions.qml"));
    window->show();
    QVERIFY(QTest::qWaitForWindowExposed(window));


    QQuickListView *listview = findItem<QQuickListView>(window->rootObject(), "list");
    QTRY_VERIFY(listview != nullptr);
    QQuickItem *contentItem = listview->contentItem();
    QVERIFY(contentItem != nullptr);
    QVERIFY(QQuickTest::qWaitForItemPolished(listview));

    QList<QPair<QString,QString> > expectedDisplacedValues = expectedDisplacedIndexes.getModelDataValues(model);
    listview->setProperty("displaceTransitionsDone", false);

    switch (change.type) {
        case ListChange::Inserted:
        {
            QList<QPair<QString, QString> > targetItemData;
            for (int i=change.index; i<change.index + change.count; ++i)
                targetItemData << qMakePair(QString("new item %1").arg(i), QString::number(i));
            model.insertItems(change.index, targetItemData);
            QTRY_COMPARE(model.count(), listview->count());
            break;
        }
        case ListChange::Removed:
            model.removeItems(change.index, change.count);
            QTRY_COMPARE(model.count(), listview->count());
            break;
        case ListChange::Moved:
            model.moveItems(change.index, change.to, change.count);
            QVERIFY(QQuickTest::qWaitForItemPolished(listview));
            break;
        case ListChange::SetCurrent:
        case ListChange::SetContentY:
        case ListChange::Polish:
            break;
    }
    listview->forceLayout();

    QVariantList resultTargetIndexes = listview->property("displacedTargetIndexes").toList();
    QVariantList resultTargetItems = listview->property("displacedTargetItems").toList();

    if ((useDisplaced && displacedEnabled)
            || (useAddDisplaced && addDisplacedEnabled)
            || (useMoveDisplaced && moveDisplacedEnabled)
            || (useRemoveDisplaced && removeDisplacedEnabled)) {
        QTRY_VERIFY(listview->property("displaceTransitionsDone").toBool());

        // check the correct number of target items and indexes were received
        QCOMPARE(resultTargetIndexes.count(), expectedDisplacedIndexes.count());
        for (int i=0; i<resultTargetIndexes.count(); i++)
            QCOMPARE(resultTargetIndexes[i].value<QList<int> >().count(), change.count);
        QCOMPARE(resultTargetItems.count(), expectedDisplacedIndexes.count());
        for (int i=0; i<resultTargetItems.count(); i++)
            QCOMPARE(resultTargetItems[i].toList().count(), change.count);
    } else {
        QCOMPARE(resultTargetIndexes.count(), 0);
        QCOMPARE(resultTargetItems.count(), 0);
    }

    if (change.type == ListChange::Inserted && useAddDisplaced && addDisplacedEnabled)
        model_addDisplaced_transitionVia.matchAgainst(expectedDisplacedValues, "wasn't animated with add displaced", "shouldn't have been animated with add displaced");
    else
        QCOMPARE(model_addDisplaced_transitionVia.count(), 0);
    if (change.type == ListChange::Moved && useMoveDisplaced && moveDisplacedEnabled)
        model_moveDisplaced_transitionVia.matchAgainst(expectedDisplacedValues, "wasn't animated with move displaced", "shouldn't have been animated with move displaced");
    else
        QCOMPARE(model_moveDisplaced_transitionVia.count(), 0);
    if (change.type == ListChange::Removed && useRemoveDisplaced && removeDisplacedEnabled)
        model_removeDisplaced_transitionVia.matchAgainst(expectedDisplacedValues, "wasn't animated with remove displaced", "shouldn't have been animated with remove displaced");
    else
        QCOMPARE(model_removeDisplaced_transitionVia.count(), 0);

    if (useDisplaced && displacedEnabled
            && ( (change.type == ListChange::Inserted && (!useAddDisplaced || !addDisplacedEnabled))
                 || (change.type == ListChange::Moved && (!useMoveDisplaced || !moveDisplacedEnabled))
                 || (change.type == ListChange::Removed && (!useRemoveDisplaced || !removeDisplacedEnabled))) ) {
        model_displaced_transitionVia.matchAgainst(expectedDisplacedValues, "wasn't animated with generic displaced", "shouldn't have been animated with generic displaced");
    } else {
        QCOMPARE(model_displaced_transitionVia.count(), 0);
    }

    // verify all items moved to the correct final positions
    QList<QQuickItem*> items = findItems<QQuickItem>(contentItem, "wrapper");
    for (int i=0; i < model.count() && i < items.count(); ++i) {
        QQuickItem *item = findItem<QQuickItem>(contentItem, "wrapper", i);
        QVERIFY2(item, QTest::toString(QString("Item %1 not found").arg(i)));
        QCOMPARE(item->x(), 0.0);
        QCOMPARE(item->y(), i * 20.0);
        QQuickText *name = findItem<QQuickText>(contentItem, "textName", i);
        QVERIFY(name != nullptr);
        QTRY_COMPARE(name->text(), model.name(i));
    }

    releaseView(window);
}

void tst_QQuickListView::displacedTransitions_data()
{
    QTest::addColumn<bool>("useDisplaced");
    QTest::addColumn<bool>("displacedEnabled");
    QTest::addColumn<bool>("useAddDisplaced");
    QTest::addColumn<bool>("addDisplacedEnabled");
    QTest::addColumn<bool>("useMoveDisplaced");
    QTest::addColumn<bool>("moveDisplacedEnabled");
    QTest::addColumn<bool>("useRemoveDisplaced");
    QTest::addColumn<bool>("removeDisplacedEnabled");
    QTest::addColumn<ListChange>("change");
    QTest::addColumn<ListRange>("expectedDisplacedIndexes");

    QTest::newRow("no displaced transitions at all")
            << false << false
            << false << false
            << false << false
            << false << false
            << ListChange::insert(0, 1) << ListRange(0, 15);

    QTest::newRow("just displaced")
            << true << true
            << false << false
            << false << false
            << false << false
            << ListChange::insert(0, 1) << ListRange(0, 15);

    QTest::newRow("just displaced (not enabled)")
            << true << false
            << false << false
            << false << false
            << false << false
            << ListChange::insert(0, 1) << ListRange(0, 15);

    QTest::newRow("displaced + addDisplaced")
            << true << true
            << true << true
            << false << false
            << false << false
            << ListChange::insert(0, 1) << ListRange(0, 15);

    QTest::newRow("displaced + addDisplaced (not enabled)")
            << true << true
            << true << false
            << false << false
            << false << false
            << ListChange::insert(0, 1) << ListRange(0, 15);

    QTest::newRow("displaced + moveDisplaced")
            << true << true
            << false << false
            << true << true
            << false << false
            << ListChange::move(0, 10, 1) << ListRange(1, 10);

    QTest::newRow("displaced + moveDisplaced (not enabled)")
            << true << true
            << false << false
            << true << false
            << false << false
            << ListChange::move(0, 10, 1) << ListRange(1, 10);

    QTest::newRow("displaced + removeDisplaced")
            << true << true
            << false << false
            << false << false
            << true << true
            << ListChange::remove(0, 1) << ListRange(1, 16);

    QTest::newRow("displaced + removeDisplaced (not enabled)")
            << true << true
            << false << false
            << false << false
            << true << false
            << ListChange::remove(0, 1) << ListRange(1, 16);


    QTest::newRow("displaced + add, should use generic displaced for a remove")
            << true << true
            << true << true
            << false << false
            << true << false
            << ListChange::remove(0, 1) << ListRange(1, 16);
}

void tst_QQuickListView::multipleTransitions()
{
    // Tests that if you interrupt a transition in progress with another action that
    // cancels the previous transition, the resulting items are still placed correctly.

    QFETCH(int, initialCount);
    QFETCH(qreal, contentY);
    QFETCH(QList<ListChange>, changes);
    QFETCH(bool, enableAddTransitions);
    QFETCH(bool, enableMoveTransitions);
    QFETCH(bool, enableRemoveTransitions);
    QFETCH(bool, rippleAddDisplaced);

    QPointF addTargets_transitionFrom(-50, -50);
    QPointF addDisplaced_transitionFrom(-50, 50);
    QPointF moveTargets_transitionFrom(50, -50);
    QPointF moveDisplaced_transitionFrom(50, 50);
    QPointF removeTargets_transitionTo(-100, 300);
    QPointF removeDisplaced_transitionFrom(100, 300);

    QaimModel model;
    for (int i = 0; i < initialCount; i++)
        model.addItem("Original item" + QString::number(i), "");

    QQuickView *window = getView();
    QQmlContext *ctxt = window->rootContext();
    TestObject *testObject = new TestObject;
    ctxt->setContextProperty("testModel", &model);
    ctxt->setContextProperty("testObject", testObject);
    ctxt->setContextProperty("addTargets_transitionFrom", addTargets_transitionFrom);
    ctxt->setContextProperty("addDisplaced_transitionFrom", addDisplaced_transitionFrom);
    ctxt->setContextProperty("moveTargets_transitionFrom", moveTargets_transitionFrom);
    ctxt->setContextProperty("moveDisplaced_transitionFrom", moveDisplaced_transitionFrom);
    ctxt->setContextProperty("removeTargets_transitionTo", removeTargets_transitionTo);
    ctxt->setContextProperty("removeDisplaced_transitionFrom", removeDisplaced_transitionFrom);
    ctxt->setContextProperty("enableAddTransitions", enableAddTransitions);
    ctxt->setContextProperty("enableMoveTransitions", enableMoveTransitions);
    ctxt->setContextProperty("enableRemoveTransitions", enableRemoveTransitions);
    ctxt->setContextProperty("rippleAddDisplaced", rippleAddDisplaced);
    window->setSource(testFileUrl("multipleTransitions.qml"));
    window->show();
    QVERIFY(QTest::qWaitForWindowExposed(window));

    QQuickListView *listview = findItem<QQuickListView>(window->rootObject(), "list");
    QTRY_VERIFY(listview != nullptr);
    QQuickItem *contentItem = listview->contentItem();
    QVERIFY(contentItem != nullptr);
    QVERIFY(QQuickTest::qWaitForItemPolished(listview));

    if (contentY != 0) {
        listview->setContentY(contentY);
        QVERIFY(QQuickTest::qWaitForItemPolished(listview));
    }

    int timeBetweenActions = window->rootObject()->property("timeBetweenActions").toInt();

    for (int i=0; i<changes.count(); i++) {
        switch (changes[i].type) {
            case ListChange::Inserted:
            {
                QList<QPair<QString, QString> > targetItems;
                for (int j=changes[i].index; j<changes[i].index + changes[i].count; ++j)
                    targetItems << qMakePair(QString("new item %1").arg(j), QString::number(j));
                model.insertItems(changes[i].index, targetItems);
                QTRY_COMPARE(model.count(), listview->count());
                if (i == changes.count() - 1) {
                    QTRY_VERIFY(!listview->property("runningAddTargets").toBool());
                    QTRY_VERIFY(!listview->property("runningAddDisplaced").toBool());
                } else {
                    QTest::qWait(timeBetweenActions);
                }
                break;
            }
            case ListChange::Removed:
                model.removeItems(changes[i].index, changes[i].count);
                QTRY_COMPARE(model.count(), listview->count());
                if (i == changes.count() - 1) {
                    QTRY_VERIFY(!listview->property("runningRemoveTargets").toBool());
                    QTRY_VERIFY(!listview->property("runningRemoveDisplaced").toBool());
                } else {
                    QTest::qWait(timeBetweenActions);
                }
                break;
            case ListChange::Moved:
                model.moveItems(changes[i].index, changes[i].to, changes[i].count);
                QVERIFY(QQuickTest::qWaitForItemPolished(listview));
                if (i == changes.count() - 1) {
                    QTRY_VERIFY(!listview->property("runningMoveTargets").toBool());
                    QTRY_VERIFY(!listview->property("runningMoveDisplaced").toBool());
                } else {
                    QTest::qWait(timeBetweenActions);
                }
                break;
            case ListChange::SetCurrent:
                listview->setCurrentIndex(changes[i].index);
                break;
            case ListChange::SetContentY:
                listview->setContentY(changes[i].pos);
                QVERIFY(QQuickTest::qWaitForItemPolished(listview));
                break;
            case ListChange::Polish:
                break;
        }
    }
    listview->forceLayout();
    QTest::qWait(200);
    QCOMPARE(listview->count(), model.count());

    // verify all items moved to the correct final positions
    QList<QQuickItem*> items = findItems<QQuickItem>(contentItem, "wrapper");
    for (int i=0; i < model.count() && i < items.count(); ++i) {
        QQuickItem *item = findItem<QQuickItem>(contentItem, "wrapper", i);
        QVERIFY2(item, QTest::toString(QString("Item %1 not found").arg(i)));
        QTRY_COMPARE(item->x(), 0.0);
        QTRY_COMPARE(item->y(), i*20.0);
        QQuickText *name = findItem<QQuickText>(contentItem, "textName", i);
        QVERIFY(name != nullptr);
        QTRY_COMPARE(name->text(), model.name(i));
    }

    releaseView(window);
    delete testObject;
}

void tst_QQuickListView::multipleTransitions_data()
{
    QTest::addColumn<int>("initialCount");
    QTest::addColumn<qreal>("contentY");
    QTest::addColumn<QList<ListChange> >("changes");
    QTest::addColumn<bool>("enableAddTransitions");
    QTest::addColumn<bool>("enableMoveTransitions");
    QTest::addColumn<bool>("enableRemoveTransitions");
    QTest::addColumn<bool>("rippleAddDisplaced");

    // the added item and displaced items should move to final dest correctly
    QTest::newRow("add item, then move it immediately") << 10 << 0.0 << (QList<ListChange>()
            << ListChange::insert(0, 1)
            << ListChange::move(0, 3, 1)
            )
            << true << true << true << false;

    // items affected by the add should change from move to add transition
    QTest::newRow("move, then insert item before the moved item") << 20 << 0.0 << (QList<ListChange>()
            << ListChange::move(1, 10, 3)
            << ListChange::insert(0, 1)
            )
            << true << true << true << false;

    // items should be placed correctly if you trigger a transition then refill for that index
    QTest::newRow("add at 0, flick down, flick back to top and add at 0 again") << 20 << 0.0 << (QList<ListChange>()
            << ListChange::insert(0, 1)
            << ListChange::setContentY(80.0)
            << ListChange::setContentY(0.0)
            << ListChange::insert(0, 1)
            )
            << true << true << true << false;

    QTest::newRow("insert then remove same index, with ripple effect on add displaced") << 20 << 0.0 << (QList<ListChange>()
            << ListChange::insert(1, 1)
            << ListChange::remove(1, 1)
            )
            << true << true << true << true;

    // if item is removed while undergoing a displaced transition, all other items should end up at their correct positions,
    // even if a remove-displace transition is not present to re-animate them
    QTest::newRow("insert then remove, with remove disabled") << 20 << 0.0 << (QList<ListChange>()
            << ListChange::insert(0, 1)
            << ListChange::remove(2, 1)
            )
            << true << true << false << false;

    // if last item is not flush with the edge of the view, it should still be refilled in correctly after a
    // remove has changed the position of where it will move to
    QTest::newRow("insert twice then remove, with remove disabled") << 20 << 0.0 << (QList<ListChange>()
            << ListChange::setContentY(-10.0)
            << ListChange::insert(0, 1)
            << ListChange::insert(0, 1)
            << ListChange::remove(2, 1)
            )
            << true << true << false << false;
}

void tst_QQuickListView::multipleDisplaced()
{
    // multiple move() operations should only restart displace transitions for items that
    // moved from previously set positions, and not those that have moved from their current
    // item positions (which may e.g. still be changing from easing bounces in the last transition)

    QaimModel model;
    for (int i = 0; i < 30; i++)
        model.addItem("Original item" + QString::number(i), "");

    QQuickView *window = getView();
    QQmlContext *ctxt = window->rootContext();
    ctxt->setContextProperty("testModel", &model);
    ctxt->setContextProperty("testObject", new TestObject(window));
    window->setSource(testFileUrl("multipleDisplaced.qml"));
    window->show();
    QVERIFY(QTest::qWaitForWindowExposed(window));

    QQuickListView *listview = findItem<QQuickListView>(window->rootObject(), "list");
    QTRY_VERIFY(listview != nullptr);
    QQuickItem *contentItem = listview->contentItem();
    QVERIFY(contentItem != nullptr);
    QVERIFY(QQuickTest::qWaitForItemPolished(listview));

    model.moveItems(12, 8, 1);
    QTest::qWait(window->rootObject()->property("duration").toInt() / 2);
    model.moveItems(8, 3, 1);
    QTRY_VERIFY(listview->property("displaceTransitionsDone").toBool());

    QVariantMap transitionsStarted = listview->property("displaceTransitionsStarted").toMap();
    foreach (const QString &name, transitionsStarted.keys()) {
        QVERIFY2(transitionsStarted[name] == 1,
                 QTest::toString(QString("%1 was displaced %2 times").arg(name).arg(transitionsStarted[name].toInt())));
    }

    // verify all items moved to the correct final positions
    QList<QQuickItem*> items = findItems<QQuickItem>(contentItem, "wrapper");
    for (int i=0; i < model.count() && i < items.count(); ++i) {
        QQuickItem *item = findItem<QQuickItem>(contentItem, "wrapper", i);
        QVERIFY2(item, QTest::toString(QString("Item %1 not found").arg(i)));
        QTRY_COMPARE(item->x(), 0.0);
        QTRY_COMPARE(item->y(), i*20.0);
        QQuickText *name = findItem<QQuickText>(contentItem, "textName", i);
        QVERIFY(name != nullptr);
        QTRY_COMPARE(name->text(), model.name(i));
    }

    releaseView(window);
}

QList<int> tst_QQuickListView::toIntList(const QVariantList &list)
{
    QList<int> ret;
    bool ok = true;
    for (int i=0; i<list.count(); i++) {
        ret << list[i].toInt(&ok);
        if (!ok)
            qWarning() << "tst_QQuickListView::toIntList(): not a number:" << list[i];
    }

    return ret;
}

void tst_QQuickListView::matchIndexLists(const QVariantList &indexLists, const QList<int> &expectedIndexes)
{
    const QSet<int> expectedIndexSet(expectedIndexes.cbegin(), expectedIndexes.cend());
    for (int i=0; i<indexLists.count(); i++) {
        const auto &currentList = indexLists[i].value<QList<int> >();
        const QSet<int> current(currentList.cbegin(), currentList.cend());
        if (current != expectedIndexSet)
            qDebug() << "Cannot match actual targets" << current << "with expected" << expectedIndexes;
        QCOMPARE(current, expectedIndexSet);
    }
}

void tst_QQuickListView::matchItemsAndIndexes(const QVariantMap &items, const QaimModel &model, const QList<int> &expectedIndexes)
{
    for (QVariantMap::const_iterator it = items.begin(); it != items.end(); ++it) {
        QCOMPARE(it.value().type(), QVariant::Int);
        QString name = it.key();
        int itemIndex = it.value().toInt();
        QVERIFY2(expectedIndexes.contains(itemIndex), QTest::toString(QString("Index %1 not found in expectedIndexes").arg(itemIndex)));
        if (model.name(itemIndex) != name)
            qDebug() << itemIndex;
        QCOMPARE(model.name(itemIndex), name);
    }
    QCOMPARE(items.count(), expectedIndexes.count());
}

void tst_QQuickListView::matchItemLists(const QVariantList &itemLists, const QList<QQuickItem *> &expectedItems)
{
    for (int i=0; i<itemLists.count(); i++) {
        QCOMPARE(itemLists[i].type(), QVariant::List);
        QVariantList current = itemLists[i].toList();
        for (int j=0; j<current.count(); j++) {
            QQuickItem *o = qobject_cast<QQuickItem*>(current[j].value<QObject*>());
            QVERIFY2(o, QTest::toString(QString("Invalid actual item at %1").arg(j)));
            QVERIFY2(expectedItems.contains(o), QTest::toString(QString("Cannot match item %1").arg(j)));
        }
        QCOMPARE(current.count(), expectedItems.count());
    }
}

void tst_QQuickListView::flickBeyondBounds()
{
    QScopedPointer<QQuickView> window(createView());
    QQuickViewTestUtil::moveMouseAway(window.data());

    window->setSource(testFileUrl("flickBeyondBoundsBug.qml"));
    window->show();
    QVERIFY(QTest::qWaitForWindowExposed(window.data()));


    QQuickListView *listview = findItem<QQuickListView>(window->rootObject(), "list");
    QTRY_VERIFY(listview != nullptr);

    QQuickItem *contentItem = listview->contentItem();
    QTRY_VERIFY(contentItem != nullptr);
    QVERIFY(QQuickTest::qWaitForItemPolished(listview));

    // Flick view up beyond bounds
    flick(window.data(), QPoint(10, 10), QPoint(10, -2000), 180);
#ifdef Q_OS_MAC
    QSKIP("Disabled due to flaky behavior on CI system (QTBUG-44493)");
    QTRY_COMPARE(findItems<QQuickItem>(contentItem, "wrapper").count(), 0);
#endif

    // We're really testing that we don't get stuck in a loop,
    // but also confirm items positioned correctly.
    QTRY_COMPARE(findItems<QQuickItem>(contentItem, "wrapper").count(), 2);
    for (int i = 0; i < 2; ++i) {
        QQuickItem *item = findItem<QQuickItem>(contentItem, "wrapper", i);
        if (!item) qWarning() << "Item" << i << "not found";
        QTRY_VERIFY(item);
        QTRY_COMPARE(item->y(), qreal(i*45));
    }
}

void tst_QQuickListView::flickBothDirections()
{
    QFETCH(bool, initValues);
    QFETCH(QQuickListView::Orientation, orientation);
    QFETCH(QQuickFlickable::FlickableDirection, flickableDirection);
    QFETCH(qreal, contentWidth);
    QFETCH(qreal, contentHeight);
    QFETCH(QPointF, targetPos);

    QQuickView *window = getView();
    QQuickViewTestUtil::moveMouseAway(window);

    QQmlContext *ctxt = window->rootContext();
    ctxt->setContextProperty("initialOrientation", initValues ? orientation : QQuickListView::Vertical);
    ctxt->setContextProperty("initialFlickableDirection", initValues ? flickableDirection : QQuickFlickable::VerticalFlick);
    ctxt->setContextProperty("initialContentWidth", initValues ? contentWidth : -1);
    ctxt->setContextProperty("initialContentHeight", initValues ? contentHeight : -1);

    window->setSource(testFileUrl("flickBothDirections.qml"));
    window->show();
    QVERIFY(QTest::qWaitForWindowActive(window));

    QQuickListView *listview = findItem<QQuickListView>(window->rootObject(), "list");
    QVERIFY(listview);

    if (!initValues) {
        listview->setOrientation(orientation);
        listview->setFlickableDirection(flickableDirection);
        if (contentWidth > 0)
            listview->setContentWidth(contentWidth);
        if (contentHeight > 0)
            listview->setContentHeight(contentHeight);
    }

    flick(window, QPoint(100, 100), QPoint(25, 25), 50);
    QVERIFY(listview->isMoving());
    QTRY_VERIFY(!listview->isMoving());
    QCOMPARE(listview->contentX(), targetPos.x());
    QCOMPARE(listview->contentY(), targetPos.y());
}

void tst_QQuickListView::flickBothDirections_data()
{
    QTest::addColumn<bool>("initValues");
    QTest::addColumn<QQuickListView::Orientation>("orientation");
    QTest::addColumn<QQuickFlickable::FlickableDirection>("flickableDirection");
    QTest::addColumn<qreal>("contentWidth");
    QTest::addColumn<qreal>("contentHeight");
    QTest::addColumn<QPointF>("targetPos");

    // model: 20
    // listview: 100x100
    // vertical delegate: 120x20 -> contentHeight: 20x20=400
    // horizontal delegate: 10x110 -> contentWidth: 20x10=200

    QTest::newRow("init:vertical,-1") << true << QQuickListView::Vertical << QQuickFlickable::VerticalFlick << -1. << -1. << QPointF(0, 300);
    QTest::newRow("init:vertical,120") << true << QQuickListView::Vertical << QQuickFlickable::VerticalFlick<< 120. << -1. << QPointF(0, 300);
    QTest::newRow("init:vertical,auto,-1") << true << QQuickListView::Vertical << QQuickFlickable::AutoFlickDirection << -1. << -1. << QPointF(0, 300);
    QTest::newRow("init:vertical,auto,120") << true << QQuickListView::Vertical << QQuickFlickable::AutoFlickDirection << 120. << -1. << QPointF(20, 300);

    QTest::newRow("completed:vertical,-1") << false << QQuickListView::Vertical << QQuickFlickable::VerticalFlick << -1. << -1. << QPointF(0, 300);
    QTest::newRow("completed:vertical,120") << false << QQuickListView::Vertical << QQuickFlickable::VerticalFlick << 120. << -1. << QPointF(0, 300);
    QTest::newRow("completed:vertical,auto,-1") << false << QQuickListView::Vertical << QQuickListView::AutoFlickDirection << -1. << -1. << QPointF(0, 300);
    QTest::newRow("completed:vertical,auto,120") << false << QQuickListView::Vertical << QQuickListView::AutoFlickDirection << 120. << -1. << QPointF(20, 300);

    QTest::newRow("init:horizontal,-1") << true << QQuickListView::Horizontal << QQuickFlickable::HorizontalFlick << -1. << -1. << QPointF(100, 0);
    QTest::newRow("init:horizontal,110") << true << QQuickListView::Horizontal << QQuickFlickable::HorizontalFlick <<-1. << 110. << QPointF(100, 0);
    QTest::newRow("init:horizontal,auto,-1") << true << QQuickListView::Horizontal << QQuickListView::AutoFlickDirection << -1. << -1. << QPointF(100, 0);
    QTest::newRow("init:horizontal,auto,110") << true << QQuickListView::Horizontal << QQuickListView::AutoFlickDirection << -1. << 110. << QPointF(100, 10);

    QTest::newRow("completed:horizontal,-1") << false << QQuickListView::Horizontal << QQuickFlickable::HorizontalFlick << -1. << -1. << QPointF(100, 0);
    QTest::newRow("completed:horizontal,110") << false << QQuickListView::Horizontal << QQuickFlickable::HorizontalFlick << -1. << 110. << QPointF(100, 0);
    QTest::newRow("completed:horizontal,auto,-1") << false << QQuickListView::Horizontal << QQuickListView::AutoFlickDirection << -1. << -1. << QPointF(100, 0);
    QTest::newRow("completed:horizontal,auto,110") << false << QQuickListView::Horizontal << QQuickListView::AutoFlickDirection << -1. << 110. << QPointF(100, 10);
}

void tst_QQuickListView::destroyItemOnCreation()
{
    QaimModel model;
    QScopedPointer<QQuickView> window(createView());
    window->rootContext()->setContextProperty("testModel", &model);

    window->setSource(testFileUrl("destroyItemOnCreation.qml"));
    window->show();
    QVERIFY(QTest::qWaitForWindowExposed(window.data()));


    QQuickListView *listview = findItem<QQuickListView>(window->rootObject(), "list");
    QVERIFY(listview != nullptr);

    QQuickItem *contentItem = listview->contentItem();
    QVERIFY(contentItem != nullptr);
    QVERIFY(QQuickTest::qWaitForItemPolished(listview));

    QCOMPARE(window->rootObject()->property("createdIndex").toInt(), -1);
    model.addItem("new item", "");
    QTRY_COMPARE(window->rootObject()->property("createdIndex").toInt(), 0);

    QTRY_COMPARE(findItems<QQuickItem>(contentItem, "wrapper").count(), 0);
    QCOMPARE(model.count(), 0);
}

void tst_QQuickListView::parentBinding()
{
    QScopedPointer<QQuickView> window(createView());
    QQmlTestMessageHandler messageHandler;

    window->setSource(testFileUrl("parentBinding.qml"));
    window->show();
    QVERIFY(QTest::qWaitForWindowExposed(window.data()));

    QQuickListView *listview = qobject_cast<QQuickListView*>(window->rootObject());
    QVERIFY(listview != nullptr);

    QQuickItem *contentItem = listview->contentItem();
    QVERIFY(contentItem != nullptr);
    QVERIFY(QQuickTest::qWaitForItemPolished(listview));

    QQuickItem *item = findItem<QQuickItem>(contentItem, "wrapper", 0);
    QVERIFY(item);
    QCOMPARE(item->width(), listview->width());
    QCOMPARE(item->height(), listview->height()/12);

    // there should be no transient binding error
    QVERIFY2(messageHandler.messages().isEmpty(), qPrintable(messageHandler.messageString()));
}

void tst_QQuickListView::defaultHighlightMoveDuration()
{
    QQmlEngine engine;
    QQmlComponent component(&engine);
    component.setData("import QtQuick 2.0; ListView {}", QUrl::fromLocalFile(""));

    QObject *obj = component.create();
    QVERIFY(obj);

    QCOMPARE(obj->property("highlightMoveDuration").toInt(), -1);
}

void tst_QQuickListView::accessEmptyCurrentItem_QTBUG_30227()
{
    QScopedPointer<QQuickView> window(createView());
    window->setSource(testFileUrl("emptymodel.qml"));

    QQuickListView *listview = window->rootObject()->findChild<QQuickListView*>();
    QTRY_VERIFY(listview != nullptr);
    listview->forceLayout();

    QMetaObject::invokeMethod(window->rootObject(), "remove");
    QVERIFY(window->rootObject()->property("isCurrentItemNull").toBool());

    QMetaObject::invokeMethod(window->rootObject(), "add");
    QVERIFY(!window->rootObject()->property("isCurrentItemNull").toBool());
}

void tst_QQuickListView::delayedChanges_QTBUG_30555()
{
    QScopedPointer<QQuickView> window(createView());
    window->setSource(testFileUrl("delayedChanges.qml"));

    QQuickListView *listview = window->rootObject()->findChild<QQuickListView*>();
    QTRY_VERIFY(listview != nullptr);

    QCOMPARE(listview->count(), 10);

    //Takes two just like in the bug report
    QMetaObject::invokeMethod(window->rootObject(), "takeTwo");
    QTRY_COMPARE(listview->count(), 8);

    QMetaObject::invokeMethod(window->rootObject(), "takeTwo_sync");
    QCOMPARE(listview->count(), 6);
}

void tst_QQuickListView::outsideViewportChangeNotAffectingView()
{
    QScopedPointer<QQuickView> window(createView());
    QQuickViewTestUtil::moveMouseAway(window.data());
    window->setSource(testFileUrl("outsideViewportChangeNotAffectingView.qml"));

    QQuickListView *listview = window->rootObject()->findChild<QQuickListView*>();
    QTRY_VERIFY(listview != nullptr);

    window->show();
    QVERIFY(QTest::qWaitForWindowExposed(window.data()));

    listview->setContentY(1250);

    QTRY_COMPARE(listview->indexAt(0, listview->contentY()), 4);
    QTRY_COMPARE(listview->itemAt(0, listview->contentY())->y(), 1200.);

    QMetaObject::invokeMethod(window->rootObject(), "resizeThirdItem", Q_ARG(QVariant, 290));
    QTRY_COMPARE(listview->indexAt(0, listview->contentY()), 4);
    QTRY_COMPARE(listview->itemAt(0, listview->contentY())->y(), 1200.);

    QMetaObject::invokeMethod(window->rootObject(), "resizeThirdItem", Q_ARG(QVariant, 300));
    QTRY_COMPARE(listview->indexAt(0, listview->contentY()), 4);
    QTRY_COMPARE(listview->itemAt(0, listview->contentY())->y(), 1200.);

    QMetaObject::invokeMethod(window->rootObject(), "resizeThirdItem", Q_ARG(QVariant, 310));
    QTRY_COMPARE(listview->indexAt(0, listview->contentY()), 4);
    QTRY_COMPARE(listview->itemAt(0, listview->contentY())->y(), 1200.);

    QMetaObject::invokeMethod(window->rootObject(), "resizeThirdItem", Q_ARG(QVariant, 400));
    QTRY_COMPARE(listview->indexAt(0, listview->contentY()), 4);
    QTRY_COMPARE(listview->itemAt(0, listview->contentY())->y(), 1200.);
}

void tst_QQuickListView::testProxyModelChangedAfterMove()
{
    QScopedPointer<QQuickView> window(createView());
    QQuickViewTestUtil::moveMouseAway(window.data());
    window->setSource(testFileUrl("proxytest.qml"));

    QQuickListView *listview = window->rootObject()->findChild<QQuickListView*>();
    QTRY_VERIFY(listview != nullptr);

    window->show();
    QVERIFY(QTest::qWaitForWindowExposed(window.data()));

    QTRY_COMPARE(listview->count(), 3);
}

void tst_QQuickListView::typedModel()
{
    QQmlEngine engine;
    QQmlComponent component(&engine, testFileUrl("typedModel.qml"));

    QScopedPointer<QObject> object(component.create());

    QQuickListView *listview = qobject_cast<QQuickListView *>(object.data());
    QVERIFY(listview);

    QCOMPARE(listview->count(), 6);

    QQmlListModel *listModel = nullptr;

    listview->setModel(QVariant::fromValue(listModel));
    QCOMPARE(listview->count(), 0);
}

void tst_QQuickListView::displayMargin()
{
    QScopedPointer<QQuickView> window(createView());
    window->setSource(testFileUrl("displayMargin.qml"));
    window->show();
    QVERIFY(QTest::qWaitForWindowExposed(window.data()));

    QQuickListView *listview = window->rootObject()->findChild<QQuickListView*>();
    QVERIFY(listview != nullptr);

    QQuickItem *content = listview->contentItem();
    QVERIFY(content != nullptr);

    QQuickItem *item0 = findItem<QQuickItem>(content, "delegate", 0);
    QVERIFY(item0);
    QCOMPARE(delegateVisible(item0), true);

    // the 14th item should be within the end margin

    QQuickItem *item14 = findItem<QQuickItem>(content, "delegate", 13);
    QVERIFY(item14);
    QCOMPARE(delegateVisible(item14), true);

    // the 15th item should be outside the end margin
    QVERIFY(findItem<QQuickItem>(content, "delegate", 14) == nullptr);

    // the first delegate should still be within the begin margin
    listview->positionViewAtIndex(3, QQuickListView::Beginning);
    QCOMPARE(delegateVisible(item0), true);

    // the first delegate should now be outside the begin margin
    listview->positionViewAtIndex(4, QQuickListView::Beginning);
    QCOMPARE(delegateVisible(item0), false);
}

void tst_QQuickListView::negativeDisplayMargin()
{
    QScopedPointer<QQuickView> window(createView());
    window->setSource(testFileUrl("negativeDisplayMargin.qml"));
    window->show();
    QVERIFY(QTest::qWaitForWindowExposed(window.data()));

    QQuickItem *listview = window->rootObject();
    QQuickListView *innerList = findItem<QQuickListView>(window->rootObject(), "innerList");
    QVERIFY(innerList != nullptr);

    QTRY_COMPARE(innerList->property("createdItems").toInt(), 11);
    QCOMPARE(innerList->property("destroyedItem").toInt(), 0);

    QQuickItem *content = innerList->contentItem();
    QVERIFY(content != nullptr);

    QQuickItem *item = findItem<QQuickItem>(content, "delegate", 0);
    QVERIFY(item);
    QCOMPARE(delegateVisible(item), true);

    item = findItem<QQuickItem>(content, "delegate", 7);
    QVERIFY(item);
    QCOMPARE(delegateVisible(item), true);

    item = findItem<QQuickItem>(content, "delegate", 8);
    QVERIFY(item);
    QCOMPARE(delegateVisible(item), false);

    // Flick until contentY means that delegate8 should be visible
    listview->setProperty("contentY", 500);
    item = findItem<QQuickItem>(content, "delegate", 8);
    QVERIFY(item);
    QTRY_COMPARE(delegateVisible(item), true);

    listview->setProperty("contentY", 1000);
    QTRY_VERIFY((item = findItem<QQuickItem>(content, "delegate", 14)));
    QTRY_COMPARE(delegateVisible(item), true);

    listview->setProperty("contentY", 0);
    QTRY_VERIFY(item = findItem<QQuickItem>(content, "delegate", 4));
    QTRY_COMPARE(delegateVisible(item), true);
}

void tst_QQuickListView::highlightItemGeometryChanges()
{
    QScopedPointer<QQuickView> window(createView());
    window->setSource(testFileUrl("HighlightResize.qml"));
    window->show();
    QVERIFY(QTest::qWaitForWindowExposed(window.data()));

    QQuickListView *listview = qobject_cast<QQuickListView *>(window->rootObject());
    QVERIFY(listview);

    QCOMPARE(listview->count(), 5);

    for (int i = 0; i < listview->count(); ++i) {
        listview->setCurrentIndex(i);
        QTRY_COMPARE(listview->highlightItem()->width(), qreal(100 + i * 20));
        QTRY_COMPARE(listview->highlightItem()->height(), qreal(100 + i * 10));
    }
}

void tst_QQuickListView::QTBUG_36481()
{
    QQmlEngine engine;
    QQmlComponent component(&engine, testFileUrl("headerCrash.qml"));

    // just testing that we don't crash when creating
    QScopedPointer<QObject> object(component.create());
}

void tst_QQuickListView::QTBUG_35920()
{
    QScopedPointer<QQuickView> window(createView());
    window->setSource(testFileUrl("qtbug35920.qml"));
    window->show();
    QVERIFY(QTest::qWaitForWindowExposed(window.data()));

    QQuickListView *listview = qobject_cast<QQuickListView *>(window->rootObject());
    QVERIFY(listview);

    QTest::mousePress(window.data(), Qt::LeftButton, Qt::NoModifier, QPoint(10,0));
    for (int i = 0; i < 100; ++i) {
        QTest::mouseMove(window.data(), QPoint(10,i));
        if (listview->isMoving()) {
            // do not fixup() the position while in movement to avoid flicker
            const qreal contentY = listview->contentY();
            listview->setPreferredHighlightBegin(i);
            QCOMPARE(listview->contentY(), contentY);
            listview->resetPreferredHighlightBegin();
            QCOMPARE(listview->contentY(), contentY);

            listview->setPreferredHighlightEnd(i+10);
            QCOMPARE(listview->contentY(), contentY);
            listview->resetPreferredHighlightEnd();
            QCOMPARE(listview->contentY(), contentY);
        }
    }
    QTest::mouseRelease(window.data(), Qt::LeftButton, Qt::NoModifier, QPoint(10,100));
}

Q_DECLARE_METATYPE(Qt::Orientation)

void tst_QQuickListView::stickyPositioning()
{
    QFETCH(QString, fileName);

    QFETCH(Qt::Orientation, orientation);
    QFETCH(Qt::LayoutDirection, layoutDirection);
    QFETCH(QQuickItemView::VerticalLayoutDirection, verticalLayoutDirection);

    QFETCH(int, positionIndex);
    QFETCH(QQuickItemView::PositionMode, positionMode);
    QFETCH(QList<QPointF>, movement);

    QFETCH(QPointF, headerPos);
    QFETCH(QPointF, footerPos);

    QQuickView *window = getView();

    QaimModel model;
    for (int i = 0; i < 20; i++)
        model.addItem(QString::number(i), QString::number(i/10));

    QQmlContext *ctxt = window->rootContext();
    ctxt->setContextProperty("testModel", &model);
    ctxt->setContextProperty("testOrientation", orientation);
    ctxt->setContextProperty("testLayoutDirection", layoutDirection);
    ctxt->setContextProperty("testVerticalLayoutDirection", verticalLayoutDirection);

    window->setSource(testFileUrl(fileName));
    window->show();
    QVERIFY(QTest::qWaitForWindowExposed(window));

    QQuickListView *listview = findItem<QQuickListView>(window->rootObject(), "list");
    QVERIFY(listview);

    QQuickItem *contentItem = listview->contentItem();
    QVERIFY(contentItem);

    listview->positionViewAtIndex(positionIndex, positionMode);

    foreach (const QPointF &offset, movement) {
        listview->setContentX(listview->contentX() + offset.x());
        listview->setContentY(listview->contentY() + offset.y());
    }

    if (listview->header()) {
        QQuickItem *headerItem = listview->headerItem();
        QVERIFY(headerItem);
        QPointF actualPos = listview->mapFromItem(contentItem, headerItem->position());
        QCOMPARE(actualPos, headerPos);
    }

    if (listview->footer()) {
        QQuickItem *footerItem = listview->footerItem();
        QVERIFY(footerItem);
        QPointF actualPos = listview->mapFromItem(contentItem, footerItem->position());
        QCOMPARE(actualPos, footerPos);
    }

    releaseView(window);
}

void tst_QQuickListView::stickyPositioning_data()
{
    qRegisterMetaType<Qt::Orientation>();
    qRegisterMetaType<Qt::LayoutDirection>();
    qRegisterMetaType<QQuickItemView::VerticalLayoutDirection>();
    qRegisterMetaType<QQuickItemView::PositionMode>();

    QTest::addColumn<QString>("fileName");

    QTest::addColumn<Qt::Orientation>("orientation");
    QTest::addColumn<Qt::LayoutDirection>("layoutDirection");
    QTest::addColumn<QQuickItemView::VerticalLayoutDirection>("verticalLayoutDirection");

    QTest::addColumn<int>("positionIndex");
    QTest::addColumn<QQuickItemView::PositionMode>("positionMode");
    QTest::addColumn<QList<QPointF> >("movement");

    QTest::addColumn<QPointF>("headerPos");
    QTest::addColumn<QPointF>("footerPos");

    // header at the top
    QTest::newRow("top header") << "stickyPositioning-header.qml"
            << Qt::Vertical << Qt::LeftToRight << QQuickListView::TopToBottom
            << 0 << QQuickItemView::Beginning << QList<QPointF>()
            << QPointF(0,0) << QPointF();

    QTest::newRow("top header: 1/2 up") << "stickyPositioning-header.qml"
            << Qt::Vertical << Qt::LeftToRight << QQuickListView::TopToBottom
            << 1 << QQuickItemView::Beginning << (QList<QPointF>() << QPointF(0,-5))
            << QPointF(0,-5) << QPointF();

    QTest::newRow("top header: up") << "stickyPositioning-header.qml"
            << Qt::Vertical << Qt::LeftToRight << QQuickListView::TopToBottom
            << 2 << QQuickItemView::Beginning << (QList<QPointF>() << QPointF(0,-15))
            << QPointF(0,0) << QPointF();

    QTest::newRow("top header: 1/2 down") << "stickyPositioning-header.qml"
            << Qt::Vertical << Qt::LeftToRight << QQuickListView::TopToBottom
            << 3 << QQuickItemView::Beginning << (QList<QPointF>() << QPointF(0,-15) << QPointF(0,5))
            << QPointF(0,-5) << QPointF();

    QTest::newRow("top header: down") << "stickyPositioning-header.qml"
            << Qt::Vertical << Qt::LeftToRight << QQuickListView::TopToBottom
            << 4 << QQuickItemView::Beginning << (QList<QPointF>() << QPointF(0,-15) << QPointF(0,10))
            << QPointF(0,-10) << QPointF();


    // footer at the top
    QTest::newRow("top footer") << "stickyPositioning-footer.qml"
            << Qt::Vertical << Qt::LeftToRight << QQuickListView::BottomToTop
            << 19 << QQuickItemView::End << QList<QPointF>()
            << QPointF() << QPointF(0,0);

    QTest::newRow("top footer: 1/2 up") << "stickyPositioning-footer.qml"
            << Qt::Vertical << Qt::LeftToRight << QQuickListView::BottomToTop
            << 18 << QQuickItemView::End << (QList<QPointF>() << QPointF(0,-5))
            << QPointF() << QPointF(0,-5);

    QTest::newRow("top footer: up") << "stickyPositioning-footer.qml"
            << Qt::Vertical << Qt::LeftToRight << QQuickListView::BottomToTop
            << 17 << QQuickItemView::End << (QList<QPointF>() << QPointF(0,-15))
            << QPointF() << QPointF(0,0);

    QTest::newRow("top footer: 1/2 down") << "stickyPositioning-footer.qml"
            << Qt::Vertical << Qt::LeftToRight << QQuickListView::BottomToTop
            << 16 << QQuickItemView::End << (QList<QPointF>() << QPointF(0,-15) << QPointF(0,5))
            << QPointF() << QPointF(0,-5);

    QTest::newRow("top footer: down") << "stickyPositioning-footer.qml"
            << Qt::Vertical << Qt::LeftToRight << QQuickListView::BottomToTop
            << 15 << QQuickItemView::End << (QList<QPointF>() << QPointF(0,-15) << QPointF(0,10))
            << QPointF() << QPointF(0,-10);


    // header at the bottom
    QTest::newRow("bottom header") << "stickyPositioning-header.qml"
            << Qt::Vertical << Qt::LeftToRight << QQuickListView::BottomToTop
            << 0 << QQuickItemView::Beginning << QList<QPointF>()
            << QPointF(0,90) << QPointF();

    QTest::newRow("bottom header: 1/2 down") << "stickyPositioning-header.qml"
            << Qt::Vertical << Qt::LeftToRight << QQuickListView::BottomToTop
            << 1 << QQuickItemView::Beginning << (QList<QPointF>() << QPointF(0,5))
            << QPointF(0,95) << QPointF();

    QTest::newRow("bottom header: down") << "stickyPositioning-header.qml"
            << Qt::Vertical << Qt::LeftToRight << QQuickListView::BottomToTop
            << 2 << QQuickItemView::Beginning << (QList<QPointF>() << QPointF(0,15))
            << QPointF(0,90) << QPointF();

    QTest::newRow("bottom header: 1/2 up") << "stickyPositioning-header.qml"
            << Qt::Vertical << Qt::LeftToRight << QQuickListView::BottomToTop
            << 3 << QQuickItemView::Beginning << (QList<QPointF>() << QPointF(0,15) << QPointF(0,-5))
            << QPointF(0,95) << QPointF();

    QTest::newRow("bottom header: up") << "stickyPositioning-header.qml"
            << Qt::Vertical << Qt::LeftToRight << QQuickListView::BottomToTop
            << 4 << QQuickItemView::Beginning << (QList<QPointF>() << QPointF(0,15) << QPointF(0,-10))
            << QPointF(0,100) << QPointF();


    // footer at the bottom
    QTest::newRow("bottom footer") << "stickyPositioning-footer.qml"
            << Qt::Vertical << Qt::LeftToRight << QQuickListView::TopToBottom
            << 19 << QQuickItemView::End << QList<QPointF>()
            << QPointF() << QPointF(0,90);

    QTest::newRow("bottom footer: 1/2 down") << "stickyPositioning-footer.qml"
            << Qt::Vertical << Qt::LeftToRight << QQuickListView::TopToBottom
            << 18 << QQuickItemView::End << (QList<QPointF>() << QPointF(0,5))
            << QPointF() << QPointF(0,95);

    QTest::newRow("bottom footer: down") << "stickyPositioning-footer.qml"
            << Qt::Vertical << Qt::LeftToRight << QQuickListView::TopToBottom
            << 17 << QQuickItemView::End << (QList<QPointF>() << QPointF(0,15))
            << QPointF() << QPointF(0,90);

    QTest::newRow("bottom footer: 1/2 up") << "stickyPositioning-footer.qml"
            << Qt::Vertical << Qt::LeftToRight << QQuickListView::TopToBottom
            << 16 << QQuickItemView::End << (QList<QPointF>() << QPointF(0,15) << QPointF(0,-5))
            << QPointF() << QPointF(0,95);

    QTest::newRow("bottom footer: up") << "stickyPositioning-footer.qml"
            << Qt::Vertical << Qt::LeftToRight << QQuickListView::TopToBottom
            << 15 << QQuickItemView::End << (QList<QPointF>() << QPointF(0,15) << QPointF(0,-10))
            << QPointF() << QPointF(0,100);


    // header at the top (& footer at the bottom)
    QTest::newRow("top header & bottom footer") << "stickyPositioning-both.qml"
            << Qt::Vertical << Qt::LeftToRight << QQuickListView::TopToBottom
            << 0 << QQuickItemView::Beginning << QList<QPointF>()
            << QPointF(0,0) << QPointF(0,100);

    QTest::newRow("top header & bottom footer: 1/2 up") << "stickyPositioning-both.qml"
            << Qt::Vertical << Qt::LeftToRight << QQuickListView::TopToBottom
            << 1 << QQuickItemView::Beginning << (QList<QPointF>() << QPointF(0,-5))
            << QPointF(0,-5) << QPointF(0,95);

    QTest::newRow("top header & bottom footer: up") << "stickyPositioning-both.qml"
            << Qt::Vertical << Qt::LeftToRight << QQuickListView::TopToBottom
            << 2 << QQuickItemView::Beginning << (QList<QPointF>() << QPointF(0,-15))
            << QPointF(0,0) << QPointF(0,100);

    QTest::newRow("top header & bottom footer: 1/2 down") << "stickyPositioning-both.qml"
            << Qt::Vertical << Qt::LeftToRight << QQuickListView::TopToBottom
            << 3 << QQuickItemView::Beginning << (QList<QPointF>() << QPointF(0,-15) << QPointF(0,5))
            << QPointF(0,-5) << QPointF(0,95);

    QTest::newRow("top header & bottom footer: down") << "stickyPositioning-both.qml"
            << Qt::Vertical << Qt::LeftToRight << QQuickListView::TopToBottom
            << 4 << QQuickItemView::Beginning << (QList<QPointF>() << QPointF(0,-15) << QPointF(0,10))
            << QPointF(0,-10) << QPointF(0,90);


    // footer at the bottom (& header at the top)
    QTest::newRow("bottom footer & top header") << "stickyPositioning-both.qml"
            << Qt::Vertical << Qt::LeftToRight << QQuickListView::TopToBottom
            << 1 << QQuickItemView::Beginning << QList<QPointF>()
            << QPointF(0,-10) << QPointF(0,90);

    QTest::newRow("bottom footer & top header: 1/2 down") << "stickyPositioning-both.qml"
            << Qt::Vertical << Qt::LeftToRight << QQuickListView::TopToBottom
            << 1 << QQuickItemView::Beginning << (QList<QPointF>() << QPointF(0,5))
            << QPointF(0,-10) << QPointF(0,90);

    QTest::newRow("bottom footer & top header: down") << "stickyPositioning-both.qml"
            << Qt::Vertical << Qt::LeftToRight << QQuickListView::TopToBottom
            << 2 << QQuickItemView::Beginning << (QList<QPointF>() << QPointF(0,15))
            << QPointF(0,-10) << QPointF(0,90);

    QTest::newRow("bottom footer & top header: 1/2 up") << "stickyPositioning-both.qml"
            << Qt::Vertical << Qt::LeftToRight << QQuickListView::TopToBottom
            << 3 << QQuickItemView::Beginning << (QList<QPointF>() << QPointF(0,15) << QPointF(0,-5))
            << QPointF(0,-5) << QPointF(0,95);

    QTest::newRow("bottom footer & top header: up") << "stickyPositioning-both.qml"
            << Qt::Vertical << Qt::LeftToRight << QQuickListView::TopToBottom
            << 4 << QQuickItemView::Beginning << (QList<QPointF>() << QPointF(0,15) << QPointF(0,-10))
            << QPointF(0,0) << QPointF(0,100);

    // header on the left
    QTest::newRow("left header") << "stickyPositioning-header.qml"
            << Qt::Horizontal << Qt::LeftToRight << QQuickListView::TopToBottom
            << 0 << QQuickItemView::Beginning << QList<QPointF>()
            << QPointF(0,0) << QPointF();

    QTest::newRow("left header: 1/2 left") << "stickyPositioning-header.qml"
            << Qt::Horizontal << Qt::LeftToRight << QQuickListView::TopToBottom
            << 1 << QQuickItemView::Beginning << (QList<QPointF>() << QPointF(-5,0))
            << QPointF(-5,0) << QPointF();

    QTest::newRow("left header: left") << "stickyPositioning-header.qml"
            << Qt::Horizontal << Qt::LeftToRight << QQuickListView::TopToBottom
            << 2 << QQuickItemView::Beginning << (QList<QPointF>() << QPointF(-15,0))
            << QPointF(0,0) << QPointF();

    QTest::newRow("left header: 1/2 right") << "stickyPositioning-header.qml"
            << Qt::Horizontal << Qt::LeftToRight << QQuickListView::TopToBottom
            << 3 << QQuickItemView::Beginning << (QList<QPointF>() << QPointF(-15,0) << QPointF(5,0))
            << QPointF(-5,0) << QPointF();

    QTest::newRow("left header: right") << "stickyPositioning-header.qml"
            << Qt::Horizontal << Qt::LeftToRight << QQuickListView::TopToBottom
            << 4 << QQuickItemView::Beginning << (QList<QPointF>() << QPointF(-15,0) << QPointF(10,0))
            << QPointF(-10,0) << QPointF();


    // footer on the left
    QTest::newRow("left footer") << "stickyPositioning-footer.qml"
            << Qt::Horizontal << Qt::RightToLeft << QQuickListView::TopToBottom
            << 19 << QQuickItemView::End << QList<QPointF>()
            << QPointF() << QPointF(0,0);

    QTest::newRow("left footer: 1/2 left") << "stickyPositioning-footer.qml"
            << Qt::Horizontal << Qt::RightToLeft << QQuickListView::TopToBottom
            << 18 << QQuickItemView::End << (QList<QPointF>() << QPointF(-5,0))
            << QPointF() << QPointF(-5,0);

    QTest::newRow("left footer: left") << "stickyPositioning-footer.qml"
            << Qt::Horizontal << Qt::RightToLeft << QQuickListView::TopToBottom
            << 17 << QQuickItemView::End << (QList<QPointF>() << QPointF(-15,0))
            << QPointF() << QPointF(0,0);

    QTest::newRow("left footer: 1/2 right") << "stickyPositioning-footer.qml"
            << Qt::Horizontal << Qt::RightToLeft << QQuickListView::TopToBottom
            << 16 << QQuickItemView::End << (QList<QPointF>() << QPointF(-15,0) << QPointF(5,0))
            << QPointF() << QPointF(-5,0);

    QTest::newRow("left footer: right") << "stickyPositioning-footer.qml"
            << Qt::Horizontal << Qt::RightToLeft << QQuickListView::TopToBottom
            << 15 << QQuickItemView::End << (QList<QPointF>() << QPointF(-15,0) << QPointF(10,0))
            << QPointF() << QPointF(-10,0);


    // header on the right
    QTest::newRow("right header") << "stickyPositioning-header.qml"
            << Qt::Horizontal << Qt::RightToLeft << QQuickListView::TopToBottom
            << 0 << QQuickItemView::Beginning << QList<QPointF>()
            << QPointF(90,0) << QPointF();

    QTest::newRow("right header: 1/2 right") << "stickyPositioning-header.qml"
            << Qt::Horizontal << Qt::RightToLeft << QQuickListView::TopToBottom
            << 1 << QQuickItemView::Beginning << (QList<QPointF>() << QPointF(5,0))
            << QPointF(95,0) << QPointF();

    QTest::newRow("right header: right") << "stickyPositioning-header.qml"
            << Qt::Horizontal << Qt::RightToLeft << QQuickListView::TopToBottom
            << 2 << QQuickItemView::Beginning << (QList<QPointF>() << QPointF(15,0))
            << QPointF(90,0) << QPointF();

    QTest::newRow("right header: 1/2 left") << "stickyPositioning-header.qml"
            << Qt::Horizontal << Qt::RightToLeft << QQuickListView::TopToBottom
            << 3 << QQuickItemView::Beginning << (QList<QPointF>() << QPointF(15,0) << QPointF(-5,0))
            << QPointF(95,0) << QPointF();

    QTest::newRow("right header: left") << "stickyPositioning-header.qml"
            << Qt::Horizontal << Qt::RightToLeft << QQuickListView::TopToBottom
            << 4 << QQuickItemView::Beginning << (QList<QPointF>() << QPointF(15,0) << QPointF(-10,0))
            << QPointF(100,0) << QPointF();


    // footer on the right
    QTest::newRow("right footer") << "stickyPositioning-footer.qml"
            << Qt::Horizontal << Qt::LeftToRight << QQuickListView::TopToBottom
            << 19 << QQuickItemView::End << QList<QPointF>()
            << QPointF() << QPointF(90,0);

    QTest::newRow("right footer: 1/2 right") << "stickyPositioning-footer.qml"
            << Qt::Horizontal << Qt::LeftToRight << QQuickListView::TopToBottom
            << 18 << QQuickItemView::End << (QList<QPointF>() << QPointF(5,0))
            << QPointF() << QPointF(95,0);

    QTest::newRow("right footer: right") << "stickyPositioning-footer.qml"
            << Qt::Horizontal << Qt::LeftToRight << QQuickListView::TopToBottom
            << 17 << QQuickItemView::End << (QList<QPointF>() << QPointF(15,0))
            << QPointF() << QPointF(90,0);

    QTest::newRow("right footer: 1/2 left") << "stickyPositioning-footer.qml"
            << Qt::Horizontal << Qt::LeftToRight << QQuickListView::TopToBottom
            << 16 << QQuickItemView::End << (QList<QPointF>() << QPointF(15,0) << QPointF(-5,0))
            << QPointF() << QPointF(95,0);

    QTest::newRow("right footer: left") << "stickyPositioning-footer.qml"
            << Qt::Horizontal << Qt::LeftToRight << QQuickListView::TopToBottom
            << 15 << QQuickItemView::End << (QList<QPointF>() << QPointF(15,0) << QPointF(-10,0))
            << QPointF() << QPointF(100,0);


    // header on the left (& footer on the right)
    QTest::newRow("left header & right footer") << "stickyPositioning-both.qml"
            << Qt::Horizontal << Qt::LeftToRight << QQuickListView::TopToBottom
            << 0 << QQuickItemView::Beginning << QList<QPointF>()
            << QPointF(0,0) << QPointF(100,0);

    QTest::newRow("left header & right footer: 1/2 left") << "stickyPositioning-both.qml"
            << Qt::Horizontal << Qt::LeftToRight << QQuickListView::TopToBottom
            << 1 << QQuickItemView::Beginning << (QList<QPointF>() << QPointF(-5,0))
            << QPointF(-5,0) << QPointF(95,0);

    QTest::newRow("left header & right footer: left") << "stickyPositioning-both.qml"
            << Qt::Horizontal << Qt::LeftToRight << QQuickListView::TopToBottom
            << 2 << QQuickItemView::Beginning << (QList<QPointF>() << QPointF(-15,0))
            << QPointF(0,0) << QPointF(100,0);

    QTest::newRow("left header & right footer: 1/2 right") << "stickyPositioning-both.qml"
            << Qt::Horizontal << Qt::LeftToRight << QQuickListView::TopToBottom
            << 3 << QQuickItemView::Beginning << (QList<QPointF>() << QPointF(-15,0) << QPointF(5,0))
            << QPointF(-5,0) << QPointF(95,0);

    QTest::newRow("left header & right footer: right") << "stickyPositioning-both.qml"
            << Qt::Horizontal << Qt::LeftToRight << QQuickListView::TopToBottom
            << 4 << QQuickItemView::Beginning << (QList<QPointF>() << QPointF(-15,0) << QPointF(10,0))
            << QPointF(-10,0) << QPointF(90,0);


    // footer on the right (& header on the left)
    QTest::newRow("right footer & left header") << "stickyPositioning-both.qml"
            << Qt::Horizontal << Qt::LeftToRight << QQuickListView::TopToBottom
            << 1 << QQuickItemView::Beginning << QList<QPointF>()
            << QPointF(-10,0) << QPointF(90,0);

    QTest::newRow("right footer & left header: 1/2 right") << "stickyPositioning-both.qml"
            << Qt::Horizontal << Qt::LeftToRight << QQuickListView::TopToBottom
            << 1 << QQuickItemView::Beginning << (QList<QPointF>() << QPointF(5,0))
            << QPointF(-10,0) << QPointF(90,0);

    QTest::newRow("right footer & left header: right") << "stickyPositioning-both.qml"
            << Qt::Horizontal << Qt::LeftToRight << QQuickListView::TopToBottom
            << 2 << QQuickItemView::Beginning << (QList<QPointF>() << QPointF(15,0))
            << QPointF(-10,0) << QPointF(90,0);

    QTest::newRow("right footer & left header: 1/2 left") << "stickyPositioning-both.qml"
            << Qt::Horizontal << Qt::LeftToRight << QQuickListView::TopToBottom
            << 3 << QQuickItemView::Beginning << (QList<QPointF>() << QPointF(15,0) << QPointF(-5,0))
            << QPointF(-5,0) << QPointF(95,0);

    QTest::newRow("right footer & left header: left") << "stickyPositioning-both.qml"
            << Qt::Horizontal << Qt::LeftToRight << QQuickListView::TopToBottom
            << 4 << QQuickItemView::Beginning << (QList<QPointF>() << QPointF(15,0) << QPointF(-10,0))
            << QPointF(0,0) << QPointF(100,0);
}

void tst_QQuickListView::roundingErrors()
{
    QFETCH(bool, pixelAligned);

    QScopedPointer<QQuickView> window(createView());
    window->setSource(testFileUrl("roundingErrors.qml"));
    window->show();
    QVERIFY(QTest::qWaitForWindowExposed(window.data()));

    QQuickListView *listview = qobject_cast<QQuickListView *>(window->rootObject());
    QVERIFY(listview);
    listview->setPixelAligned(pixelAligned);
    listview->positionViewAtIndex(20, QQuickListView::Beginning);

    QQuickItem *content = listview->contentItem();
    QVERIFY(content);

    const QPoint viewPos(150, 36);
    const QPointF contentPos = content->mapFromItem(listview, viewPos);

    QPointer<QQuickItem> item = listview->itemAt(contentPos.x(), contentPos.y());
    QVERIFY(item);

    // QTBUG-37339: drag an item and verify that it doesn't
    // get prematurely released due to rounding errors
    QTest::mousePress(window.data(), Qt::LeftButton, Qt::NoModifier, viewPos);
    for (int i = 0; i < 150; i += 5) {
        QTest::mouseMove(window.data(), viewPos - QPoint(i, 0));
        QVERIFY(item);
    }
    QTest::mouseRelease(window.data(), Qt::LeftButton, Qt::NoModifier, QPoint(0, 36));

    // maintain position relative to the right edge
    listview->setLayoutDirection(Qt::RightToLeft);
    const qreal contentX = listview->contentX();
    listview->setContentX(contentX + 0.2);
    QCOMPARE(listview->contentX(), pixelAligned ? qRound(contentX + 0.2) : contentX + 0.2);
    listview->setWidth(listview->width() - 0.2);
    QCOMPARE(listview->contentX(), pixelAligned ? qRound(contentX + 0.2) : contentX + 0.2);

    // maintain position relative to the bottom edge
    listview->setOrientation(QQuickListView::Vertical);
    listview->setVerticalLayoutDirection(QQuickListView::BottomToTop);
    const qreal contentY = listview->contentY();
    listview->setContentY(contentY + 0.2);
    QCOMPARE(listview->contentY(), pixelAligned ? qRound(contentY + 0.2) : contentY + 0.2);
    listview->setHeight(listview->height() - 0.2);
    QCOMPARE(listview->contentY(), pixelAligned ? qRound(contentY + 0.2) : contentY + 0.2);
}

void tst_QQuickListView::roundingErrors_data()
{
    QTest::addColumn<bool>("pixelAligned");
    QTest::newRow("pixelAligned=true") << true;
    QTest::newRow("pixelAligned=false") << false;
}

void tst_QQuickListView::QTBUG_38209()
{
    QScopedPointer<QQuickView> window(createView());
    window->setSource(testFileUrl("simplelistview.qml"));
    window->show();
    QVERIFY(QTest::qWaitForWindowExposed(window.data()));

    QQuickListView *listview = qobject_cast<QQuickListView *>(window->rootObject());
    QVERIFY(listview);

    // simulate mouse flick
    flick(window.data(), QPoint(200, 200), QPoint(200, 50), 100);
    QTRY_VERIFY(!listview->isMoving());
    qreal contentY = listview->contentY();

    // flick down
    listview->flick(0, 1000);

    // ensure we move more than just a couple pixels
    QTRY_VERIFY(contentY - listview->contentY() > qreal(100.0));
}

void tst_QQuickListView::programmaticFlickAtBounds()
{
    QSKIP("Disabled due to false negatives (QTBUG-41228)");

    QScopedPointer<QQuickView> window(createView());
    window->setSource(testFileUrl("simplelistview.qml"));
    window->show();
    QVERIFY(QTest::qWaitForWindowExposed(window.data()));

    QQuickListView *listview = qobject_cast<QQuickListView *>(window->rootObject());
    QVERIFY(listview);
    QSignalSpy spy(listview, SIGNAL(contentYChanged()));

    // flick down
    listview->flick(0, 1000);

    // verify that there is movement beyond bounds
    QVERIFY(spy.wait(100));

    // reset, and test with StopAtBounds
    listview->cancelFlick();
    listview->returnToBounds();
    QTRY_COMPARE(listview->contentY(), qreal(0.0));
    listview->setBoundsBehavior(QQuickFlickable::StopAtBounds);

    // flick down
    listview->flick(0, 1000);

    // verify that there is no movement beyond bounds
    QVERIFY(!spy.wait(100));
}

void tst_QQuickListView::programmaticFlickAtBounds2()
{
    QScopedPointer<QQuickView> window(createView());
    window->setSource(testFileUrl("programmaticFlickAtBounds2.qml"));
    window->show();
    QVERIFY(QTest::qWaitForWindowExposed(window.data()));

    QQuickListView *listview = qobject_cast<QQuickListView *>(window->rootObject());
    QVERIFY(listview);

    // move exactly one item
    qreal velocity = -qSqrt(2 * 50 * listview->flickDeceleration());

    // flick down
    listview->flick(0, velocity);

    QTRY_COMPARE(listview->contentY(), qreal(50.0));

    // flick down
    listview->flick(0, velocity);

    QTRY_COMPARE(listview->contentY(), qreal(100.0));
}

void tst_QQuickListView::programmaticFlickAtBounds3()
{
    QScopedPointer<QQuickView> window(createView());
    window->setSource(testFileUrl("programmaticFlickAtBounds3.qml"));
    window->show();
    QVERIFY(QTest::qWaitForWindowExposed(window.data()));

    QQuickListView *listview = qobject_cast<QQuickListView *>(window->rootObject());
    QVERIFY(listview);

    // flick down
    listview->flick(0, 2000);

    // verify scope of the movement
    QTRY_VERIFY(listview->property("minOvershoot").toReal() < qreal(-50.0));

    // reset, and test a second time
    listview->cancelFlick();
    listview->returnToBounds();
    QTRY_COMPARE(listview->contentY(), qreal(0.0));
    listview->setProperty("minOvershoot", qreal(0.0));

    // flick down
    listview->flick(0, 2000);

    // verify scope of the movement is the same
    QTRY_VERIFY(listview->property("minOvershoot").toReal() < qreal(-50.0));
}

void tst_QQuickListView::layoutChange()
{
    RandomSortModel *model = new RandomSortModel;
    QSortFilterProxyModel *sortModel = new QSortFilterProxyModel;
    sortModel->setSourceModel(model);
    sortModel->setSortRole(Qt::UserRole);
    sortModel->setDynamicSortFilter(true);
    sortModel->sort(0);

    QScopedPointer<QQuickView> window(createView());
    window->rootContext()->setContextProperty("testModel", QVariant::fromValue(sortModel));
    window->setSource(testFileUrl("layoutChangeSort.qml"));
    window->show();
    QVERIFY(QTest::qWaitForWindowExposed(window.data()));

    QQuickListView *listview = window->rootObject()->findChild<QQuickListView *>("listView");
    QVERIFY(listview);

    for (int iter = 0; iter < 100; iter++) {
        for (int i = 0; i < sortModel->rowCount(); ++i) {
            QQuickItem *delegateItem = listview->itemAt(10, 10 + 2 * i * 20 + 20); // item + group
            QVERIFY(delegateItem);
            QQuickItem *delegateText = delegateItem->findChild<QQuickItem *>("delegateText");
            QVERIFY(delegateText);

            QCOMPARE(delegateText->property("text").toString(),
                     sortModel->index(i, 0, QModelIndex()).data().toString());
        }

        model->randomize();
        listview->forceLayout();
        QTest::qWait(5); // give view a chance to update
    }
}

void tst_QQuickListView::QTBUG_39492_data()
{
    QStandardItemModel *sourceModel = new QStandardItemModel(this);
    for (int i = 0; i < 5; ++i) {
        QStandardItem *item = new QStandardItem(QString::number(i));
        for (int j = 0; j < 5; ++j) {
            QStandardItem *subItem = new QStandardItem(QString("%1-%2").arg(i).arg(j));
            item->appendRow(subItem);
        }
        sourceModel->appendRow(item);
    }

    QSortFilterProxyModel *sortModel = new QSortFilterProxyModel(this);
    sortModel->setSourceModel(sourceModel);

    QTest::addColumn<QSortFilterProxyModel*>("model");
    QTest::addColumn<QPersistentModelIndex>("rootIndex");

    QTest::newRow("invalid rootIndex")
        << sortModel
        << QPersistentModelIndex();

    QTest::newRow("rootIndex 1")
        << sortModel
        << QPersistentModelIndex(sortModel->index(1, 0));

    QTest::newRow("rootIndex 3")
        << sortModel
        << QPersistentModelIndex(sortModel->index(3, 0));

    const QModelIndex rootIndex2 = sortModel->index(2, 0);
    QTest::newRow("rootIndex 2-1")
        << sortModel
        << QPersistentModelIndex(sortModel->index(1, 0, rootIndex2));
}

void tst_QQuickListView::QTBUG_39492()
{
    QFETCH(QSortFilterProxyModel*, model);
    QFETCH(QPersistentModelIndex, rootIndex);

    QQuickView *window = getView();
    window->rootContext()->setContextProperty("testModel", QVariant::fromValue(model));
    window->setSource(testFileUrl("qtbug39492.qml"));

    QQuickListView *listview = window->rootObject()->findChild<QQuickListView *>("listView");
    QVERIFY(listview);

    QQmlDelegateModel *delegateModel = window->rootObject()->findChild<QQmlDelegateModel *>("delegateModel");
    QVERIFY(delegateModel);

    delegateModel->setRootIndex(QVariant::fromValue(QModelIndex(rootIndex)));
    model->sort(0, Qt::AscendingOrder);
    listview->forceLayout();

    for (int i = 0; i < model->rowCount(rootIndex); ++i) {
        QQuickItem *delegateItem = listview->itemAt(10, 10 + i * 20);
        QVERIFY(delegateItem);
        QQuickItem *delegateText = delegateItem->findChild<QQuickItem *>("delegateText");
        QVERIFY(delegateText);
        QCOMPARE(delegateText->property("text").toString(),
                 model->index(i, 0, rootIndex).data().toString());
    }

    model->sort(0, Qt::DescendingOrder);
    listview->forceLayout();

    for (int i = 0; i < model->rowCount(rootIndex); ++i) {
        QQuickItem *delegateItem = listview->itemAt(10, 10 + i * 20);
        QVERIFY(delegateItem);
        QQuickItem *delegateText = delegateItem->findChild<QQuickItem *>("delegateText");
        QVERIFY(delegateText);
        QCOMPARE(delegateText->property("text").toString(),
                 model->index(i, 0, rootIndex).data().toString());
    }

    releaseView(window);
}

void tst_QQuickListView::jsArrayChange()
{
    QQmlEngine engine;
    QQmlComponent component(&engine);
    component.setData("import QtQuick 2.4; ListView {}", QUrl());

    QScopedPointer<QQuickListView> view(qobject_cast<QQuickListView *>(component.create()));
    QVERIFY(!view.isNull());

    QSignalSpy spy(view.data(), SIGNAL(modelChanged()));
    QVERIFY(spy.isValid());

    QJSValue array1 = engine.newArray(3);
    QJSValue array2 = engine.newArray(3);
    for (int i = 0; i < 3; ++i) {
        array1.setProperty(i, i);
        array2.setProperty(i, i);
    }

    view->setModel(QVariant::fromValue(array1));
    QCOMPARE(spy.count(), 1);

    // no change
    view->setModel(QVariant::fromValue(array2));
    QCOMPARE(spy.count(), 1);
}

static bool compareObjectModel(QQuickListView *listview, QQmlObjectModel *model)
{
    if (listview->count() != model->count())
        return false;
    for (int i = 0; i < listview->count(); ++i) {
        listview->setCurrentIndex(i);
        if (listview->currentItem() != model->get(i))
            return false;
    }
    return true;
}

void tst_QQuickListView::objectModel()
{
    QQmlEngine engine;
    QQmlComponent component(&engine, testFileUrl("objectmodel.qml"));

    QQuickListView *listview = qobject_cast<QQuickListView *>(component.create());
    QVERIFY(listview);

    QQmlObjectModel *model = listview->model().value<QQmlObjectModel *>();
    QVERIFY(model);

    listview->setCurrentIndex(0);
    QVERIFY(listview->currentItem());
    QCOMPARE(listview->currentItem()->property("color").toString(), QColor("red").name());

    listview->setCurrentIndex(1);
    QVERIFY(listview->currentItem());
    QCOMPARE(listview->currentItem()->property("color").toString(), QColor("green").name());

    listview->setCurrentIndex(2);
    QVERIFY(listview->currentItem());
    QCOMPARE(listview->currentItem()->property("color").toString(), QColor("blue").name());

    QQuickItem *item0 = new QQuickItem(listview);
    item0->setSize(QSizeF(20, 20));
    model->append(item0);
    QCOMPARE(model->count(), 4);
    QVERIFY(compareObjectModel(listview, model));

    QQuickItem *item1 = new QQuickItem(listview);
    item1->setSize(QSizeF(20, 20));
    model->insert(0, item1);
    QCOMPARE(model->count(), 5);
    QVERIFY(compareObjectModel(listview, model));

    model->move(1, 2, 3);
    QVERIFY(compareObjectModel(listview, model));

    model->remove(2, 2);
    QCOMPARE(model->count(), 3);
    QVERIFY(compareObjectModel(listview, model));

    model->clear();
    QCOMPARE(model->count(), 0);
    QCOMPARE(listview->count(), 0);

    delete listview;
}

void tst_QQuickListView::contentHeightWithDelayRemove_data()
{
    QTest::addColumn<bool>("useDelayRemove");
    QTest::addColumn<QByteArray>("removeFunc");
    QTest::addColumn<int>("countDelta");
    QTest::addColumn<qreal>("contentHeightDelta");

    QTest::newRow("remove without delayRemove")
            << false
            << QByteArray("takeOne")
            << -1
            << qreal(-1 * 100.0);

    QTest::newRow("remove with delayRemove")
            << true
            << QByteArray("takeOne")
            << -1
            << qreal(-1 * 100.0);

    QTest::newRow("remove with multiple delayRemove")
            << true
            << QByteArray("takeThree")
            << -3
            << qreal(-3 * 100.0);

    QTest::newRow("clear with delayRemove")
            << true
            << QByteArray("takeAll")
            << -5
            << qreal(-5 * 100.0);
}

void tst_QQuickListView::contentHeightWithDelayRemove()
{
    QFETCH(bool, useDelayRemove);
    QFETCH(QByteArray, removeFunc);
    QFETCH(int, countDelta);
    QFETCH(qreal, contentHeightDelta);

    QScopedPointer<QQuickView> window(createView());
    window->setSource(testFileUrl("contentHeightWithDelayRemove.qml"));
    window->show();
    QVERIFY(QTest::qWaitForWindowExposed(window.data()));

    QQuickListView *listview = window->rootObject()->findChild<QQuickListView*>();
    QTRY_VERIFY(listview != nullptr);

    const int initialCount(listview->count());
    const int eventualCount(initialCount + countDelta);

    const qreal initialContentHeight(listview->contentHeight());
    const int eventualContentHeight(qRound(initialContentHeight + contentHeightDelta));

    listview->setProperty("useDelayRemove", useDelayRemove);
    QMetaObject::invokeMethod(window->rootObject(), removeFunc.constData());
    QTest::qWait(50);
    QCOMPARE(listview->count(), eventualCount);

    if (useDelayRemove) {
        QCOMPARE(qRound(listview->contentHeight()), qRound(initialContentHeight));
        QTRY_COMPARE(qRound(listview->contentHeight()), eventualContentHeight);
    } else {
        QCOMPARE(qRound(listview->contentHeight()), eventualContentHeight);
    }
}

void tst_QQuickListView::QTBUG_48044_currentItemNotVisibleAfterTransition()
{
    QScopedPointer<QQuickView> window(createView());
    window->setSource(testFileUrl("qtbug48044.qml"));
    window->show();
    QVERIFY(QTest::qWaitForWindowExposed(window.data()));

    QQuickListView *listview = window->rootObject()->findChild<QQuickListView*>();
    QTRY_VERIFY(listview != nullptr);

    // Expand 2nd header
    listview->setProperty("transitionsDone", QVariant(false));
    QTest::mouseClick(window.data(), Qt::LeftButton, Qt::NoModifier, QPoint(window->width() / 2, 75));
    QTRY_VERIFY(listview->property("transitionsDone").toBool());

    // Flick listview to the bottom
    flick(window.data(), QPoint(window->width() / 2, 400), QPoint(window->width() / 2, 0), 100);
    QTRY_VERIFY(!listview->isMoving());

    // Expand 3rd header
    listview->setProperty("transitionsDone", QVariant(false));
    QTest::mouseClick(window.data(), Qt::LeftButton, Qt::NoModifier, QPoint(window->width() / 2, window->height() - 25));
    QTRY_VERIFY(listview->property("transitionsDone").toBool());

    // Check current item is what we expect
    QCOMPARE(listview->currentIndex(), 2);
    QQuickItem *currentItem = listview->currentItem();
    QVERIFY(currentItem);
    QVERIFY(currentItem->isVisible());

    // This is the actual test
    QQuickItemPrivate *currentPriv = QQuickItemPrivate::get(currentItem);
    QVERIFY(!currentPriv->culled);
}

void tst_QQuickListView::keyNavigationEnabled()
{
    QScopedPointer<QQuickView> window(createView());
    window->setSource(testFileUrl("keyNavigationEnabled.qml"));
    window->show();
    window->requestActivate();
    QVERIFY(QTest::qWaitForWindowActive(window.data()));

    QQuickListView *listView = qobject_cast<QQuickListView *>(window->rootObject());
    QVERIFY(listView);
    QCOMPARE(listView->isKeyNavigationEnabled(), true);

    listView->setFocus(true);
    QVERIFY(listView->hasActiveFocus());

    listView->setHighlightMoveDuration(0);

    // If keyNavigationEnabled is not explicitly set to true, respect the original behavior
    // of disabling both mouse and keyboard interaction.
    QSignalSpy enabledSpy(listView, SIGNAL(keyNavigationEnabledChanged()));
    listView->setInteractive(false);
    QCOMPARE(enabledSpy.count(), 1);
    QCOMPARE(listView->isKeyNavigationEnabled(), false);

    flick(window.data(), QPoint(200, 200), QPoint(200, 50), 100);
    QVERIFY(!listView->isMoving());
    QCOMPARE(listView->contentY(), 0.0);
    QCOMPARE(listView->currentIndex(), 0);

    QTest::keyClick(window.data(), Qt::Key_Down);
    QCOMPARE(listView->currentIndex(), 0);

    // Check that isKeyNavigationEnabled implicitly follows the value of interactive.
    listView->setInteractive(true);
    QCOMPARE(enabledSpy.count(), 2);
    QCOMPARE(listView->isKeyNavigationEnabled(), true);

    // Change it back again for the next check.
    listView->setInteractive(false);
    QCOMPARE(enabledSpy.count(), 3);
    QCOMPARE(listView->isKeyNavigationEnabled(), false);

    // Setting keyNavigationEnabled to true shouldn't enable mouse interaction.
    listView->setKeyNavigationEnabled(true);
    QCOMPARE(enabledSpy.count(), 4);
    flick(window.data(), QPoint(200, 200), QPoint(200, 50), 100);
    QVERIFY(!listView->isMoving());
    QCOMPARE(listView->contentY(), 0.0);
    QCOMPARE(listView->currentIndex(), 0);

    // Should now work.
    QTest::keyClick(window.data(), Qt::Key_Down);
    QCOMPARE(listView->currentIndex(), 1);
    // contentY won't change for one index change in a view this high.

    // Changing interactive now shouldn't result in keyNavigationEnabled changing,
    // since we broke the "binding".
    listView->setInteractive(true);
    QCOMPARE(enabledSpy.count(), 4);

    // Keyboard interaction shouldn't work now.
    listView->setKeyNavigationEnabled(false);
    QTest::keyClick(window.data(), Qt::Key_Down);
    QCOMPARE(listView->currentIndex(), 1);
}

void tst_QQuickListView::QTBUG_61269_appendDuringScrollDown_data()
{
    QTest::addColumn<QQuickListView::SnapMode>("snapMode");

    QTest::newRow("NoSnap") << QQuickListView::NoSnap;
    QTest::newRow("SnapToItem") << QQuickListView::SnapToItem;
    QTest::newRow("SnapOneItem") << QQuickListView::SnapOneItem;
}

void tst_QQuickListView::QTBUG_61269_appendDuringScrollDown() // AKA QTBUG-62864
{
    QFETCH(QQuickListView::SnapMode, snapMode);

    QScopedPointer<QQuickView> window(createView());
    window->setSource(testFileUrl("appendDuringScrollDown.qml"));
    window->show();
    window->requestActivate();
    QVERIFY(QTest::qWaitForWindowActive(window.data()));

    QQuickListView *listView = qobject_cast<QQuickListView *>(window->rootObject());
    listView->setSnapMode(snapMode);
    QQuickItem *highlightItem = listView->highlightItem();
    QVERIFY(listView);
    QCOMPARE(listView->isKeyNavigationEnabled(), true);
    listView->setHighlightMoveVelocity(400);
    listView->setHighlightMoveDuration(-1); // let it animate
    listView->setFocus(true);
    QVERIFY(listView->hasActiveFocus());
    qreal highlightYLimit = listView->height() - highlightItem->height(); // should be 200

    for (int i = 1; i < 15; ++i) {
        QTest::keyClick(window.data(), Qt::Key_Down);

        // Wait for the highlight movement animation to finish.
        QTRY_COMPARE(highlightItem->y(), 40.0 * i);

        // As we scroll down, the QML will append rows to its own model.
        // Make sure the highlighted row and highlight item stay within the view.
        // In QTBUG-62864 and QTBUG-61269, it would go off the bottom.
        QVERIFY(highlightItem->y() - listView->contentY() <= highlightYLimit);
    }
}

void tst_QQuickListView::QTBUG_48870_fastModelUpdates()
{
    StressTestModel model;

    QScopedPointer<QQuickView> window(createView());
    QQmlContext *ctxt = window->rootContext();
    ctxt->setContextProperty("testModel", &model);

    window->setSource(testFileUrl("qtbug48870.qml"));
    window->show();
    QVERIFY(QTest::qWaitForWindowExposed(window.data()));

    QQuickListView *listview = findItem<QQuickListView>(window->rootObject(), "list");
    QTRY_VERIFY(listview != nullptr);

    QQuickItemViewPrivate *priv = QQuickItemViewPrivate::get(listview);
    bool nonUnique;
    FxViewItem *item = nullptr;
    int expectedIdx;
    QVERIFY(testVisibleItems(priv, &nonUnique, &item, &expectedIdx));

    for (int i = 0; i < 10; i++) {
        QTest::qWait(100);
        QVERIFY2(testVisibleItems(priv, &nonUnique, &item, &expectedIdx),
                 qPrintable(!item ? QString("Unexpected null item")
                            : nonUnique ? QString("Non-unique item at %1 and %2").arg(item->index).arg(expectedIdx)
                                        : QString("Found index %1, expected index is %3").arg(item->index).arg(expectedIdx)));
        if (i % 3 != 0) {
            if (i & 1)
                flick(window.data(), QPoint(100, 200), QPoint(100, 0), 100);
            else
                flick(window.data(), QPoint(100, 200), QPoint(100, 400), 100);
        }
    }
}

// infinite loop in overlay header positioning due to undesired rounding in QQuickFlickablePrivate::fixup()
void tst_QQuickListView::QTBUG_50105()
{
    QQmlEngine engine;
    QQmlComponent component(&engine);
    component.loadUrl(testFileUrl("qtbug50105.qml"));

    QScopedPointer<QQuickWindow> window(qobject_cast<QQuickWindow *>(component.create()));
    QVERIFY(window.data());
    QVERIFY(QTest::qWaitForWindowExposed(window.data()));
}

void tst_QQuickListView::QTBUG_50097_stickyHeader_positionViewAtIndex()
{
    QScopedPointer<QQuickView> window(createView());
    window->setSource(testFileUrl("qtbug50097.qml"));
    window->show();
    QVERIFY(QTest::qWaitForWindowExposed(window.data()));

    QQuickListView *listview = qobject_cast<QQuickListView*>(window->rootObject());
    QVERIFY(listview != nullptr);
    QTRY_COMPARE(listview->contentY(), -100.0); // the header size, since the header is overlaid
    listview->setProperty("currentPage", 2);
    QTRY_COMPARE(listview->contentY(), 400.0); // a full page of items down, sans the original negative header position
    listview->setProperty("currentPage", 1);
    QTRY_COMPARE(listview->contentY(), -100.0); // back to the same position: header visible, items not under the header.
}

void tst_QQuickListView::QTBUG_63974_stickyHeader_positionViewAtIndex_Contain()
{
    QScopedPointer<QQuickView> window(createView());
    window->setSource(testFileUrl("qtbug63974.qml"));
    window->show();
    QVERIFY(QTest::qWaitForWindowExposed(window.data()));

    QQuickListView *listview = qobject_cast<QQuickListView*>(window->rootObject());
    QVERIFY(listview != nullptr);

    const qreal headerSize = 20;
    const qreal footerSize = 20;
    const qreal itemSize = 20;
    const int itemCount = 30;
    const qreal contentHeight = itemCount * itemSize;

    const qreal initialY = listview->contentY();
    const qreal endPosition = contentHeight + footerSize - listview->height();

    QVERIFY(qFuzzyCompare(initialY, -headerSize));

    listview->positionViewAtIndex(itemCount - 1, QQuickListView::Contain);
    QTRY_COMPARE(listview->contentY(), endPosition);

    listview->positionViewAtIndex(0, QQuickListView::Contain);
    QTRY_COMPARE(listview->contentY(), -headerSize);

    listview->positionViewAtIndex(itemCount - 1, QQuickListView::Visible);
    QTRY_COMPARE(listview->contentY(), endPosition);

    listview->positionViewAtIndex(0, QQuickListView::Visible);
    QTRY_COMPARE(listview->contentY(), -headerSize);

    listview->positionViewAtIndex(itemCount - 1, QQuickListView::SnapPosition);
    QTRY_COMPARE(listview->contentY(), endPosition);

    listview->positionViewAtIndex(0, QQuickListView::SnapPosition);
    QTRY_COMPARE(listview->contentY(), -headerSize);
}

void tst_QQuickListView::QTBUG_66163_setModelViewPortSizeChange()
{
    QScopedPointer<QQuickView> window(createView());
    QQmlComponent comp(window->engine());
    comp.setData(R"(
    import QtQuick 2.0

    Item {
        id: root
        width: 400
        height: 400

        ListView {
            id: view
            objectName: "view"
            anchors.fill: parent

            model: 4
            highlightRangeMode: ListView.StrictlyEnforceRange

            delegate: Rectangle {
                color: index % 2 ? "green" : "orange"
                width: parent.width
                height: 50
            }

            populate: Transition {
                SequentialAnimation {
                    NumberAnimation { property: "y"; from: 100; duration: 1000 }
                }
            }
        }
    }
    )", QUrl("testData"));
    auto root {qobject_cast<QQuickItem*>(comp.create())};
    QVERIFY(root);
    window->setContent(QUrl(), &comp, root);
    window->show();
    QVERIFY(QTest::qWaitForWindowExposed(window.data()));
    auto view = root->findChild<QQuickListView *>("view");
    QVERIFY(view);
    QVERIFY(QQuickTest::qWaitForItemPolished(view));
    QSignalSpy spy(view, &QQuickListView::contentYChanged);
    auto transition = view->property("populate").value<QQuickTransition*>();
    QVERIFY(transition);
    QQmlProperty model(view, "model");
    QVERIFY(model.isValid());
    model.write(5);
    // Animations inside a Transition do not emit a finished signal
    // so we cannot wait for them in that way
    QTest::qWait(1100); // animation takes 1000ms, + 10% extra delay
    /* the viewport should not have changed, thus there should not have
       been any contentYChanged signal*/
    QCOMPARE(spy.count(), 0);
}

void tst_QQuickListView::itemFiltered()
{
    QStringListModel model(QStringList() << "one" << "two" << "three" << "four" << "five" << "six");
    QSortFilterProxyModel proxy1;
    proxy1.setSourceModel(&model);
    proxy1.setSortRole(Qt::DisplayRole);
    proxy1.setDynamicSortFilter(true);
    proxy1.sort(0);

    QSortFilterProxyModel proxy2;
    proxy2.setSourceModel(&proxy1);
    proxy2.setFilterRole(Qt::DisplayRole);
    proxy2.setFilterRegExp("^[^ ]*$");
    proxy2.setDynamicSortFilter(true);

    QScopedPointer<QQuickView> window(createView());
    window->engine()->rootContext()->setContextProperty("_model", &proxy2);
    QQmlComponent component(window->engine());
    component.setData("import QtQuick 2.4; ListView { "
                      "anchors.fill: parent; model: _model; delegate: Text { width: parent.width;"
                      "text: model.display; } }",
                      QUrl());
    window->setContent(QUrl(), &component, component.create());

    window->show();
    QVERIFY(QTest::qWaitForWindowExposed(window.data()));

    // this should not crash
    model.setData(model.index(2), QStringLiteral("modified three"), Qt::DisplayRole);
}

void tst_QQuickListView::releaseItems()
{
    QScopedPointer<QQuickView> view(createView());
    view->setSource(testFileUrl("releaseItems.qml"));

    QQuickListView *listview = qobject_cast<QQuickListView *>(view->rootObject());
    QVERIFY(listview);

    // don't crash (QTBUG-61294)
    listview->setModel(123);
}

void tst_QQuickListView::QTBUG_34576_velocityZero()
{
    QQuickView *window = new QQuickView(nullptr);
    window->setGeometry(0,0,240,320);

    QString filename(testFile("qtbug34576.qml"));
    window->setSource(QUrl::fromLocalFile(filename));
    window->show();
    QVERIFY(QTest::qWaitForWindowExposed(window));

    QQuickListView *listview = findItem<QQuickListView>(window->rootObject(), "list");
    QVERIFY(listview);
    QQuickItem *contentItem = listview->contentItem();
    QVERIFY(contentItem);
    QVERIFY(QQuickTest::qWaitForItemPolished(listview));

    QSignalSpy horizontalVelocitySpy(listview, SIGNAL(horizontalVelocityChanged()));

    // currentIndex is initialized to 0
    QCOMPARE(listview->currentIndex(), 0);

    // set currentIndex to last item currently visible item
    window->rootObject()->setProperty("horizontalVelocityZeroCount", QVariant(0));
    listview->setCurrentIndex(2);
    QTRY_COMPARE(window->rootObject()->property("current").toInt(), 2);
    QCOMPARE(horizontalVelocitySpy.count(), 0);
    QCOMPARE(window->rootObject()->property("horizontalVelocityZeroCount").toInt(), 0);

    QSignalSpy currentIndexChangedSpy(listview, SIGNAL(currentIndexChanged()));

    // click button which increases currentIndex
    QTest::mousePress(window, Qt::LeftButton, Qt::NoModifier, QPoint(295,215));
    QTest::mouseRelease(window, Qt::LeftButton, Qt::NoModifier, QPoint(295,215));

    // verify that currentIndexChanged is triggered
    QTRY_VERIFY(currentIndexChangedSpy.count() > 0);

    // since we have set currentIndex to an item out of view, the listview will scroll
    QTRY_COMPARE(window->rootObject()->property("current").toInt(), 3);
    QTRY_VERIFY(horizontalVelocitySpy.count() > 0);

    // velocity should be always > 0.0
    QTRY_COMPARE(window->rootObject()->property("horizontalVelocityZeroCount").toInt(), 0);

    delete window;
}

void tst_QQuickListView::QTBUG_61537_modelChangesAsync()
{
    // The purpose of this test if to check that any model changes that happens
    // during start-up, while a loader higher up in the chain is still incubating
    // async, will not fail.
    QQuickView window;
    window.setGeometry(0,0,640,480);

    QString filename(testFile("qtbug61537_modelChangesAsync.qml"));
    window.setSource(QUrl::fromLocalFile(filename));
    window.show();
    QVERIFY(QTest::qWaitForWindowExposed(&window));

    // The qml file will assign the listview to the 'listView' property once the
    // loader is ready with async incubation. So we need to wait for it.
    QObject *root = window.rootObject();
    QTRY_VERIFY(root->property("listView").value<QQuickListView *>());
    QQuickListView *listView = root->property("listView").value<QQuickListView *>();
    QVERIFY(listView);

    // Check that the number of delegates we expect to be visible in
    // the listview matches the number of items we find if we count.
    int reportedCount = listView->count();
    int actualCount = findItems<QQuickItem>(listView, "delegate").count();
    QCOMPARE(reportedCount, actualCount);
}

void tst_QQuickListView::addOnCompleted()
{
    QScopedPointer<QQuickView> window(createView());
    window->setSource(testFileUrl("addoncompleted.qml"));
    window->show();
    QVERIFY(QTest::qWaitForWindowExposed(window.data()));

    QQuickListView *listview = findItem<QQuickListView>(window->rootObject(), "view");
    QTRY_VERIFY(listview != nullptr);

    QQuickItem *contentItem = listview->contentItem();
    QTRY_VERIFY(contentItem != nullptr);

    qreal y = -1;
    for (char name = 'a'; name <= 'j'; ++name) {
        for (int num = 9; num >= 0; --num) {
            const QString objName = QString::fromLatin1("%1%2").arg(name).arg(num);
            QQuickItem *item = findItem<QQuickItem>(contentItem, objName);
            if (!item) {
                QVERIFY(name >= 'd');
                y = 9999999;
            } else {
                const qreal newY = item->y();
                QVERIFY(newY != 9999999); // once we could not find an item, we shouldn' find any further ones
                QVERIFY2(newY > y, objName.toUtf8().constData());
                y = newY;
            }
        }
    }
}

void tst_QQuickListView::setPositionOnLayout()
{
    // Make sure we don't trigger a crash by removing items during layout from setPosition().
    QScopedPointer<QQuickView> window(createView());
    window->setSource(testFileUrl("setpositiononlayout.qml"));
    window->show();
    QVERIFY(QTest::qWaitForWindowExposed(window.data()));
    window->requestActivate();
    QVERIFY(QTest::qWaitForWindowActive(window.data()));
    for (int i = 0; i < 1000; ++i) {
        QTest::keyPress(window.data(), Qt::Key_Down);
        QTest::qWait(1);
        QTest::keyRelease(window.data(), Qt::Key_Down);
    }
}

void tst_QQuickListView::useDelegateChooserWithoutDefault()
{
    // Check that the application doesn't crash
    // if the delegate chooser doesn't cover all cells
    QScopedPointer<QQuickView> window(createView());
    window->setSource(testFileUrl("usechooserwithoutdefault.qml"));
    window->show();
};

void tst_QQuickListView::touchCancel() // QTBUG-74679
{
    QScopedPointer<QQuickView> window(createView());
    window->setSource(testFileUrl("delegateWithMouseArea.qml"));
    window->show();
    QVERIFY(QTest::qWaitForWindowExposed(window.data()));

    QQuickListView *listview = qobject_cast<QQuickListView *>(window->rootObject());
    QVERIFY(listview);
    QQuickMouseArea *mouseArea = listview->currentItem()->findChild<QQuickMouseArea *>();
    QVERIFY(mouseArea);

    QPoint p1(300, 300);
    QTest::touchEvent(window.data(), touchDevice).press(0, p1, window.data());
    QQuickTouchUtils::flush(window.data());
    QTRY_VERIFY(mouseArea->pressed());
    // and because Flickable filtered it, QQuickFlickablePrivate::pressed
    // should be true, but it's not easily tested here

    QTouchEvent cancelEvent(QEvent::TouchCancel);
    cancelEvent.setDevice(touchDevice);
    QCoreApplication::sendEvent(window.data(), &cancelEvent);
    // now QQuickWindowPrivate::sendUngrabEvent() will be called, Flickable will filter it,
    // QQuickFlickablePrivate::pressed will be set to false, and that will allow setCurrentIndex() to make it move
    QQuickTouchUtils::flush(window.data());

    listview->setCurrentIndex(1);
    // ensure that it actually moves (animates) to the second delegate
    QTRY_COMPARE(listview->contentY(), 500.0);
}

void tst_QQuickListView::resizeAfterComponentComplete()  // QTBUG-76487
{
    QScopedPointer<QQuickView> window(createView());
    window->setSource(testFileUrl("resizeAfterComponentComplete.qml"));
    window->resize(640, 480);
    window->show();
    QVERIFY(QTest::qWaitForWindowExposed(window.data()));

    QObject *listView = window->rootObject();
    QVERIFY(listView);

    QObject *lastItem = qvariant_cast<QObject *>(listView->property("lastItem"));
    QTRY_COMPARE(lastItem->property("y").toInt(), 9 * lastItem->property("height").toInt());
}

<<<<<<< HEAD
class Animal
{
public:
    Animal(const int cost, const QString &name) {m_name = name; m_cost = cost;}

    int cost() const {return m_cost;}
    QString name() const {return m_name;}

    QString m_name;
    int m_cost;
};

class FruitModel : public QAbstractListModel
{
    Q_OBJECT
public:
    enum AnimalRoles {
        NameRole = Qt::UserRole + 1,
        CostRole
    };

    FruitModel(QObject* = nullptr) {
        m_animals.push_back(Animal {4, QLatin1String("Melon")});
        m_animals.push_back(Animal {5, QLatin1String("Cherry")});
    }

    int rowCount(const QModelIndex & = QModelIndex()) const override {return m_animals.count();}

    QVariant data(const QModelIndex & index, int role = Qt::DisplayRole) const override {
        if (!checkIndex(index))
            return {};
        const Animal &animal = m_animals[index.row()];
        if (role == CostRole)
            return animal.cost();
        else if (role == NameRole)
            return animal.name();
        return QVariant();
    }

protected:
    QHash<int, QByteArray> roleNames() const override {
        QHash<int, QByteArray> roles;
        roles[CostRole] = "cost";
        roles[NameRole] = "name";
        return roles;
    }
private:
    QList<Animal> m_animals;
};

void tst_QQuickListView::delegateWithRequiredProperties()
{
    FruitModel myModel;
    qmlRegisterSingletonInstance("Qt.fruit", 1, 0, "FruitModelCpp", &myModel);
    {
        // ListModel
        QTest::ignoreMessage(QtMsgType::QtDebugMsg, "Apple2");
        QTest::ignoreMessage(QtMsgType::QtDebugMsg, "Orange3");
        QTest::ignoreMessage(QtMsgType::QtDebugMsg, "Banana1");
        QScopedPointer<QQuickView> window(createView());
        window->setInitialProperties({{QLatin1String("useCpp"), false}});
        window->setSource(testFileUrl("delegatesWithRequiredProperties.qml"));
        window->show();
        QVERIFY(QTest::qWaitForWindowExposed(window.data()));

        QObject *listView = window->rootObject();
        QVERIFY(listView);
    }
    {
        // C++ model
        QTest::ignoreMessage(QtMsgType::QtDebugMsg, "Melon4");
        QTest::ignoreMessage(QtMsgType::QtDebugMsg, "Cherry5");
        QScopedPointer<QQuickView> window(createView());
        window->setInitialProperties({{QLatin1String("useCpp"), true}});
        window->setSource(testFileUrl("delegatesWithRequiredProperties.qml"));

        window->show();
        QVERIFY(QTest::qWaitForWindowExposed(window.data()));

        QObject *listView = window->rootObject();
        QVERIFY(listView);
    }
}

void tst_QQuickListView::reuse_reuseIsOffByDefault()
{
    // Check that delegate recycling is off by default. The reason is that
    // ListView needs to be backwards compatible with legacy applications. And
    // when using delegate recycling, there are certain differences, like that
    // a delegates Component.onCompleted will just be called the first time the
    // item is created, and not when it's reused.
    QScopedPointer<QQuickView> window(createView());
    window->setSource(testFileUrl("listviewtest.qml"));
    window->resize(640, 480);
    window->show();
    QVERIFY(QTest::qWaitForWindowExposed(window.data()));

    QQuickListView *listView = findItem<QQuickListView>(window->rootObject(), "list");
    QVERIFY(listView != nullptr);
    QVERIFY(!listView->reuseItems());
}

void tst_QQuickListView::reuse_checkThatItemsAreReused()
{
    // Flick up and down one page of items. Check that this results in the
    // delegate items being reused once.
    // Note that this is slightly different from tableview, which will reuse the items
    // twice during a similar down-then-up flick. The reason is that listview fills up
    // free space in the view with items  _before_ it release old items that have been
    // flicked out. But changing this will break other auto tests (and perhaps legacy
    // apps), so we have chosen to stick with this behavior for now.
    QScopedPointer<QQuickView> window(createView());

    ReuseModel model(100);
    QQmlContext *ctxt = window->rootContext();
    ctxt->setContextProperty("reuseModel", &model);

    window->setSource(testFileUrl("reusedelegateitems.qml"));
    window->resize(640, 480);
    window->show();
    QVERIFY(QTest::qWaitForWindowExposed(window.data()));

    QQuickListView *listView = findItem<QQuickListView>(window->rootObject(), "list");
    QTRY_VERIFY(listView != nullptr);
    const auto itemView_d = QQuickItemViewPrivate::get(listView);

    QVERIFY(listView->reuseItems());

    auto items = findItems<QQuickItem>(listView, "delegate");
    const int initialItemCount = items.count();
    QVERIFY(initialItemCount > 0);

    // Sanity check that the size of the initial list of items match the count we tracked from QML
    QCOMPARE(listView->property("delegatesCreatedCount").toInt(), initialItemCount);

    // Go through all the initial items and check that they have not been reused yet
    for (const auto item : qAsConst(items))
        QCOMPARE(item->property("reusedCount").toInt(), 0);

    // Flick one page down and count how many items we have created thus
    // far. We expect this number to be twice as high as the initial count
    // since we flicked one whole page.
    const qreal delegateHeight = items.at(0)->height();
    const qreal flickDistance = (initialItemCount * delegateHeight) + 1;
    listView->setContentY(flickDistance);
    QVERIFY(QQuickTest::qWaitForItemPolished(listView));
    const int countAfterDownFlick = listView->property("delegatesCreatedCount").toInt();
    QCOMPARE(countAfterDownFlick, initialItemCount * 2);

    // Check that the reuse pool is now populated. We expect all initial items to be pooled,
    // except model index 0, which was never reused or released, since it's ListView.currentItem.
    const int poolSizeAfterDownFlick = itemView_d->model->poolSize();
    QCOMPARE(poolSizeAfterDownFlick, initialItemCount - 1);

    // Go through all items and check that all model data inside the delegate
    // have values updated according to their model index. Since model roles
    // like 'display' are injected into the context in a special way by the
    // QML model classes, we need to catch it through a binding instead (which is
    // OK, since then we can also check that bindings are updated when reused).
    items = findItems<QQuickItem>(listView, "delegate");
    for (const auto item : qAsConst(items)) {
        const QString display = item->property("displayBinding").toString();
        const int modelIndex = item->property("modelIndex").toInt();
        QVERIFY(modelIndex >= initialItemCount);
        QCOMPARE(display, model.displayStringForRow(modelIndex));
    }

    // Flick one page up. This time there shouldn't be any new items created, so
    // delegatesCreatedCount should remain unchanged. But while we reuse all the items
    // in the pool during the flick, we also fill it up again with all the items that
    // were inside the page that was flicked out.
    listView->setContentY(0);
    QVERIFY(QQuickTest::qWaitForItemPolished(listView));
    const int countAfterUpFlick = listView->property("delegatesCreatedCount").toInt();
    const int poolSizeAfterUpFlick = itemView_d->model->poolSize();
    QCOMPARE(countAfterUpFlick, countAfterDownFlick);
    QCOMPARE(poolSizeAfterUpFlick, initialItemCount);

    // Go through all items and check that they have been reused exactly once
    // (except for ListView.currentItem, which was never released).
    const auto listViewCurrentItem = listView->currentItem();
    items = findItems<QQuickItem>(listView, "delegate");
    for (const auto item : qAsConst(items)) {
        const int reusedCount = item->property("reusedCount").toInt();
        if (item == listViewCurrentItem)
            QCOMPARE(reusedCount, 0);
        else
            QCOMPARE(reusedCount, 1);
    }

    // Go through all items again and check that all model data inside the delegate
    // have correct values now that they have been reused.
    items = findItems<QQuickItem>(listView, "delegate");
    for (const auto item : qAsConst(items)) {
        const QString display = item->property("displayBinding").toString();
        const int modelIndex = item->property("modelIndex").toInt();
        QVERIFY(modelIndex < initialItemCount);
        QCOMPARE(display, model.displayStringForRow(modelIndex));
    }
}

void tst_QQuickListView::dragOverFloatingHeaderOrFooter() // QTBUG-74046
{
    QQuickView *window = getView();
    QQuickViewTestUtil::moveMouseAway(window);
    window->setSource(testFileUrl("qtbug63974.qml"));
    window->show();
    QVERIFY(QTest::qWaitForWindowExposed(window));

    QQuickListView *listview = qmlobject_cast<QQuickListView *>(window->rootObject());
    QVERIFY(listview);
    QCOMPARE(listview->contentY(), -20);

    // Drag downwards from the header: the list shouldn't move
    QTest::mousePress(window, Qt::LeftButton, Qt::NoModifier, QPoint(10,10));
    for (int i = 0; i < 10; ++i)
        QTest::mouseMove(window, QPoint(10, 10 + i * 10));
    QCOMPARE(listview->isMoving(), false);
    QCOMPARE(listview->contentY(), -20);
    QTest::mouseRelease(window, Qt::LeftButton, Qt::NoModifier);

    // Drag upwards from the footer: the list shouldn't move
    QTest::mousePress(window, Qt::LeftButton, Qt::NoModifier, QPoint(10,190));
    for (int i = 0; i < 10; ++i)
        QTest::mouseMove(window, QPoint(10, 190 - i * 10));
    QCOMPARE(listview->isMoving(), false);
    QCOMPARE(listview->contentY(), -20);
    QTest::mouseRelease(window, Qt::LeftButton, Qt::NoModifier);

    // Drag upwards from the middle: the list should move
    QTest::mousePress(window, Qt::LeftButton, Qt::NoModifier, QPoint(10,100));
    for (int i = 0; i < 10 && listview->contentY() == -20; ++i)
        QTest::mouseMove(window, QPoint(10, 100 - i * 10));
    QVERIFY(listview->isMoving());
    QVERIFY(listview->contentY() > -20);
    QTest::mouseRelease(window, Qt::LeftButton, Qt::NoModifier);

    releaseView(window);
=======
void tst_QQuickListView::moveObjectModelItemToAnotherObjectModel()
{
    QScopedPointer<QQuickView> window(createView());
    window->setSource(testFileUrl("moveObjectModelItemToAnotherObjectModel.qml"));
    QCOMPARE(window->status(), QQuickView::Ready);
    window->show();
    QVERIFY(QTest::qWaitForWindowExposed(window.data()));

    QObject *root = window->rootObject();
    QVERIFY(root);

    const QQuickListView *listView1 = root->property("listView1").value<QQuickListView*>();
    QVERIFY(listView1);

    const QQuickListView *listView2 = root->property("listView2").value<QQuickListView*>();
    QVERIFY(listView2);

    const QQuickItem *redRect = listView1->itemAtIndex(0);
    QVERIFY(redRect);
    QCOMPARE(redRect->objectName(), QString::fromLatin1("redRect"));

    QVERIFY(QMetaObject::invokeMethod(root, "moveRedRectToModel2"));
    QVERIFY(QQuickTest::qIsPolishScheduled(listView2));
    QVERIFY(QQuickTest::qWaitForItemPolished(listView2));
    QVERIFY(redRect->isVisible());
    QVERIFY(!QQuickItemPrivate::get(redRect)->culled);

    QVERIFY(QMetaObject::invokeMethod(root, "moveRedRectToModel1"));
    QVERIFY(QQuickTest::qIsPolishScheduled(listView1));
    QVERIFY(QQuickTest::qWaitForItemPolished(listView1));
    QVERIFY(redRect->isVisible());
    QVERIFY(!QQuickItemPrivate::get(redRect)->culled);
>>>>>>> e2af7c3b
}

QTEST_MAIN(tst_QQuickListView)

#include "tst_qquicklistview.moc"<|MERGE_RESOLUTION|>--- conflicted
+++ resolved
@@ -282,16 +282,13 @@
     void setPositionOnLayout();
     void touchCancel();
     void resizeAfterComponentComplete();
-<<<<<<< HEAD
     void dragOverFloatingHeaderOrFooter();
 
     void delegateWithRequiredProperties();
 
     void reuse_reuseIsOffByDefault();
     void reuse_checkThatItemsAreReused();
-=======
     void moveObjectModelItemToAnotherObjectModel();
->>>>>>> e2af7c3b
 
 private:
     template <class T> void items(const QUrl &source);
@@ -9140,7 +9137,6 @@
     QTRY_COMPARE(lastItem->property("y").toInt(), 9 * lastItem->property("height").toInt());
 }
 
-<<<<<<< HEAD
 class Animal
 {
 public:
@@ -9379,7 +9375,8 @@
     QTest::mouseRelease(window, Qt::LeftButton, Qt::NoModifier);
 
     releaseView(window);
-=======
+}
+
 void tst_QQuickListView::moveObjectModelItemToAnotherObjectModel()
 {
     QScopedPointer<QQuickView> window(createView());
@@ -9412,7 +9409,6 @@
     QVERIFY(QQuickTest::qWaitForItemPolished(listView1));
     QVERIFY(redRect->isVisible());
     QVERIFY(!QQuickItemPrivate::get(redRect)->culled);
->>>>>>> e2af7c3b
 }
 
 QTEST_MAIN(tst_QQuickListView)
