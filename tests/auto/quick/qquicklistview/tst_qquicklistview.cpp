--- conflicted
+++ resolved
@@ -8198,7 +8198,6 @@
     QVERIFY(!currentPriv->culled);
 }
 
-<<<<<<< HEAD
 void tst_QQuickListView::keyNavigationEnabled()
 {
     QScopedPointer<QQuickView> window(createView());
@@ -8265,98 +8264,6 @@
     QCOMPARE(listView->currentIndex(), 1);
 }
 
-static bool testVisibleItems(const QQuickItemViewPrivate *priv, bool *nonUnique, FxViewItem **failItem, int *expectedIdx)
-{
-    QHash<QQuickItem*, int> uniqueItems;
-
-    int skip = 0;
-    for (int i = 0; i < priv->visibleItems.count(); ++i) {
-        FxViewItem *item = priv->visibleItems.at(i);
-        if (!item) {
-            *failItem = Q_NULLPTR;
-            return false;
-        }
-#if 0
-        qDebug() << "\t" << item->index
-                 << item->item
-                 << item->position()
-                 << (!item->item || QQuickItemPrivate::get(item->item)->culled ? "hidden" : "visible");
-#endif
-        if (item->index == -1) {
-            ++skip;
-        } else if (item->index != priv->visibleIndex + i - skip) {
-            *nonUnique = false;
-            *failItem = item;
-            *expectedIdx = priv->visibleIndex + i - skip;
-            return false;
-        } else if (uniqueItems.contains(item->item)) {
-            *nonUnique = true;
-            *failItem = item;
-            *expectedIdx = uniqueItems.find(item->item).value();
-            return false;
-        }
-
-        uniqueItems.insert(item->item, item->index);
-    }
-
-    return true;
-}
-
-class QTBUG_48870_Model : public QAbstractListModel
-{
-    Q_OBJECT
-
-public:
-
-    QTBUG_48870_Model()
-        : QAbstractListModel()
-        , m_rowCount(20)
-    {
-        QTimer *t = new QTimer(this);
-        t->setInterval(500);
-        t->start();
-
-        qsrand(qHash(QDateTime::currentDateTime()));
-        connect(t, &QTimer::timeout, this, &QTBUG_48870_Model::updateModel);
-    }
-
-    int rowCount(const QModelIndex &) const
-    {
-        return m_rowCount;
-    }
-
-    QVariant data(const QModelIndex &, int) const
-    {
-        return QVariant();
-    }
-
-public Q_SLOTS:
-    void updateModel()
-    {
-        if (m_rowCount > 10) {
-            for (int i = 0; i < 10; ++i) {
-                int rnum = qrand() % m_rowCount;
-                beginRemoveRows(QModelIndex(), rnum, rnum);
-                m_rowCount--;
-                endRemoveRows();
-            }
-        }
-        if (m_rowCount < 20) {
-            for (int i = 0; i < 10; ++i) {
-                int rnum = qrand() % m_rowCount;
-                beginInsertRows(QModelIndex(), rnum, rnum);
-                m_rowCount++;
-                endInsertRows();
-            }
-        }
-    }
-
-private:
-    int m_rowCount;
-};
-
-=======
->>>>>>> 39df6760
 void tst_QQuickListView::QTBUG_48870_fastModelUpdates()
 {
     StressTestModel model;
