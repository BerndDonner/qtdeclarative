/****************************************************************************
**
** Copyright (C) 2016 The Qt Company Ltd.
** Contact: https://www.qt.io/licensing/
**
** This file is part of the test suite of the Qt Toolkit.
**
** $QT_BEGIN_LICENSE:GPL-EXCEPT$
** Commercial License Usage
** Licensees holding valid commercial Qt licenses may use this file in
** accordance with the commercial license agreement provided with the
** Software or, alternatively, in accordance with the terms contained in
** a written agreement between you and The Qt Company. For licensing terms
** and conditions see https://www.qt.io/terms-conditions. For further
** information use the contact form at https://www.qt.io/contact-us.
**
** GNU General Public License Usage
** Alternatively, this file may be used under the terms of the GNU
** General Public License version 3 as published by the Free Software
** Foundation with exceptions as appearing in the file LICENSE.GPL3-EXCEPT
** included in the packaging of this file. Please review the following
** information to ensure the GNU General Public License requirements will
** be met: https://www.gnu.org/licenses/gpl-3.0.html.
**
** $QT_END_LICENSE$
**
****************************************************************************/
#include <qtest.h>

#include <QSignalSpy>

#include <QtQml/QQmlContext>
#include <QtQml/qqmlengine.h>
#include <QtQml/qqmlcomponent.h>
#include <QtQml/qqmlincubator.h>
#include <QtQuick/qquickview.h>
#include <private/qquickloader_p.h>
#include <private/qquickwindowmodule_p.h>
#include "testhttpserver.h"
#include "../../shared/util.h"
#include "../shared/geometrytestutil.h"

Q_LOGGING_CATEGORY(lcTests, "qt.quick.tests")

class SlowComponent : public QQmlComponent
{
    Q_OBJECT
public:
    SlowComponent() {
        QTest::qSleep(500);
    }
};

class PeriodicIncubationController : public QObject,
    public QQmlIncubationController
{
public:
    PeriodicIncubationController() {}

    void start() { startTimer(20); }

    bool incubated = false;

protected:
    virtual void timerEvent(QTimerEvent *) {
        incubateFor(15);
    }

    virtual void incubatingObjectCountChanged(int count) {
        if (count)
            incubated = true;
    }
};

class tst_QQuickLoader : public QQmlDataTest

{
    Q_OBJECT
public:
    tst_QQuickLoader();

private slots:
    void sourceOrComponent();
    void sourceOrComponent_data();
    void clear();
    void urlToComponent();
    void componentToUrl();
    void anchoredLoader();
    void sizeLoaderToItem();
    void sizeItemToLoader();
    void noResize();
    void networkRequestUrl();
    void failNetworkRequest();
    void networkComponent();
    void active();
    void initialPropertyValues_data();
    void initialPropertyValues();
    void initialPropertyValuesBinding();
    void initialPropertyValuesError_data();
    void initialPropertyValuesError();

    void deleteComponentCrash();
    void nonItem();
    void vmeErrors();
    void creationContext();
    void QTBUG_16928();
    void implicitSize();
    void QTBUG_17114();
    void asynchronous_data();
    void asynchronous();
    void asynchronous_clear();
    void simultaneousSyncAsync();
    void asyncToSync1();
    void asyncToSync2();
    void loadedSignal();

    void parented();
    void sizeBound();
    void QTBUG_30183();
    void transientWindow();
    void nestedTransientWindow();

    void sourceComponentGarbageCollection();

    void bindings();
    void parentErrors();

    void rootContext();
    void sourceURLKeepComponent();

};

Q_DECLARE_METATYPE(QList<QQmlError>)

tst_QQuickLoader::tst_QQuickLoader()
{
    qmlRegisterType<SlowComponent>("LoaderTest", 1, 0, "SlowComponent");
    qRegisterMetaType<QList<QQmlError>>();
}

void tst_QQuickLoader::sourceOrComponent()
{
    QFETCH(QString, sourceOrComponent);
    QFETCH(QString, sourceDefinition);
    QFETCH(QUrl, sourceUrl);
    QFETCH(QString, errorString);

    bool error = !errorString.isEmpty();
    if (error)
        QTest::ignoreMessage(QtWarningMsg, errorString.toUtf8().constData());

    QQmlEngine engine;
    QQmlComponent component(&engine);
    component.setData(QByteArray(
            "import QtQuick 2.0\n"
            "Loader {\n"
            "   property int onItemChangedCount: 0\n"
            "   property int onSourceChangedCount: 0\n"
            "   property int onSourceComponentChangedCount: 0\n"
            "   property int onStatusChangedCount: 0\n"
            "   property int onProgressChangedCount: 0\n"
            "   property int onLoadedCount: 0\n")
            + sourceDefinition.toUtf8()
            + QByteArray(
            "   onItemChanged: onItemChangedCount += 1\n"
            "   onSourceChanged: onSourceChangedCount += 1\n"
            "   onSourceComponentChanged: onSourceComponentChangedCount += 1\n"
            "   onStatusChanged: onStatusChangedCount += 1\n"
            "   onProgressChanged: onProgressChangedCount += 1\n"
            "   onLoaded: onLoadedCount += 1\n"
            "}")
        , dataDirectoryUrl());

    QScopedPointer<QQuickLoader> loader(qobject_cast<QQuickLoader*>(component.create()));
    QVERIFY(loader != nullptr);
    QCOMPARE(loader->item() == nullptr, error);
    QCOMPARE(loader->source(), sourceUrl);
    QCOMPARE(loader->progress(), 1.0);

    QCOMPARE(loader->status(), error ? QQuickLoader::Error : QQuickLoader::Ready);
    QCOMPARE(static_cast<QQuickItem*>(loader.data())->childItems().count(), error ? 0: 1);

    if (!error) {
        bool sourceComponentIsChildOfLoader = false;
        for (int ii = 0; ii < loader->children().size(); ++ii) {
            QQmlComponent *c = qobject_cast<QQmlComponent*>(loader->children().at(ii));
            if (c && c == loader->sourceComponent()) {
                sourceComponentIsChildOfLoader = true;
            }
        }
        QVERIFY(sourceComponentIsChildOfLoader);
    }

    if (sourceOrComponent == "component") {
        QCOMPARE(loader->property("onSourceComponentChangedCount").toInt(), 1);
        QCOMPARE(loader->property("onSourceChangedCount").toInt(), 0);
    } else {
        QCOMPARE(loader->property("onSourceComponentChangedCount").toInt(), 0);
        QCOMPARE(loader->property("onSourceChangedCount").toInt(), 1);
    }
    QCOMPARE(loader->property("onStatusChangedCount").toInt(), 1);
    QCOMPARE(loader->property("onProgressChangedCount").toInt(), 1);

    QCOMPARE(loader->property("onItemChangedCount").toInt(), 1);
    QCOMPARE(loader->property("onLoadedCount").toInt(), error ? 0 : 1);
}

void tst_QQuickLoader::sourceOrComponent_data()
{
    QTest::addColumn<QString>("sourceOrComponent");
    QTest::addColumn<QString>("sourceDefinition");
    QTest::addColumn<QUrl>("sourceUrl");
    QTest::addColumn<QString>("errorString");

    QTest::newRow("source") << "source" << "source: 'Rect120x60.qml'\n" << testFileUrl("Rect120x60.qml") << "";
    QTest::newRow("source with subdir") << "source" << "source: 'subdir/Test.qml'\n" << testFileUrl("subdir/Test.qml") << "";
    QTest::newRow("source with encoded subdir literal") << "source" << "source: 'subdir%2fTest.qml'\n" << testFileUrl("subdir/Test.qml") << "";
    QTest::newRow("source with encoded subdir optimized binding") << "source" << "source: 'subdir' + '%2fTest.qml'\n" << testFileUrl("subdir/Test.qml") << "";
    QTest::newRow("source with encoded subdir binding") << "source" << "source: encodeURIComponent('subdir/Test.qml')\n" << testFileUrl("subdir/Test.qml") << "";
    QTest::newRow("sourceComponent") << "component" << "Component { id: comp; Rectangle { width: 100; height: 50 } }\n sourceComponent: comp\n" << QUrl() << "";
    QTest::newRow("invalid source") << "source" << "source: 'IDontExist.qml'\n" << testFileUrl("IDontExist.qml")
            << QString(testFileUrl("IDontExist.qml").toString() + ": No such file or directory");
}

void tst_QQuickLoader::clear()
{
    QQmlEngine engine;

    {
        QQmlComponent component(&engine);
        component.setData(QByteArray(
                    "import QtQuick 2.0\n"
                    " Loader { id: loader\n"
                    "  source: 'Rect120x60.qml'\n"
                    "  Timer { interval: 200; running: true; onTriggered: loader.source = '' }\n"
                    " }")
                , dataDirectoryUrl());
        QScopedPointer<QQuickLoader> loader(qobject_cast<QQuickLoader*>(component.create()));
        QVERIFY(loader != nullptr);
        QVERIFY(loader->item());
        QCOMPARE(loader->progress(), 1.0);
        QCOMPARE(static_cast<QQuickItem*>(loader.data())->childItems().count(), 1);

        QTRY_VERIFY(!loader->item());
        QCOMPARE(loader->progress(), 0.0);
        QCOMPARE(loader->status(), QQuickLoader::Null);
        QCOMPARE(static_cast<QQuickItem*>(loader.data())->childItems().count(), 0);
    }
    {
        QQmlComponent component(&engine, testFileUrl("/SetSourceComponent.qml"));
        QScopedPointer<QQuickItem> item(qobject_cast<QQuickItem*>(component.create()));
        QVERIFY(item);

        QQuickLoader *loader = qobject_cast<QQuickLoader*>(item->QQuickItem::childItems().at(0));
        QVERIFY(loader);
        QVERIFY(loader->item());
        QCOMPARE(loader->progress(), 1.0);
        QCOMPARE(static_cast<QQuickItem*>(loader)->childItems().count(), 1);

        loader->setSourceComponent(nullptr);

        QVERIFY(!loader->item());
        QCOMPARE(loader->progress(), 0.0);
        QCOMPARE(loader->status(), QQuickLoader::Null);
        QCOMPARE(static_cast<QQuickItem*>(loader)->childItems().count(), 0);
    }
    {
        QQmlComponent component(&engine, testFileUrl("/SetSourceComponent.qml"));
        QScopedPointer<QQuickItem> item(qobject_cast<QQuickItem*>(component.create()));
        QVERIFY(item);

        QQuickLoader *loader = qobject_cast<QQuickLoader*>(item->QQuickItem::childItems().at(0));
        QVERIFY(loader);
        QVERIFY(loader->item());
        QCOMPARE(loader->progress(), 1.0);
        QCOMPARE(static_cast<QQuickItem*>(loader)->childItems().count(), 1);

        QMetaObject::invokeMethod(item.data(), "clear");

        QVERIFY(!loader->item());
        QCOMPARE(loader->progress(), 0.0);
        QCOMPARE(loader->status(), QQuickLoader::Null);
        QCOMPARE(static_cast<QQuickItem*>(loader)->childItems().count(), 0);
    }
}

void tst_QQuickLoader::urlToComponent()
{
    QQmlEngine engine;
    QQmlComponent component(&engine);
    component.setData(QByteArray("import QtQuick 2.0\n"
                "Loader {\n"
                " id: loader\n"
                " Component { id: myComp; Rectangle { width: 10; height: 10 } }\n"
                " source: \"Rect120x60.qml\"\n"
                " Timer { interval: 100; running: true; onTriggered: loader.sourceComponent = myComp }\n"
                "}" )
            , dataDirectoryUrl());
    QScopedPointer<QQuickLoader> loader(qobject_cast<QQuickLoader*>(component.create()));
    QTest::qWait(200);
    QTRY_VERIFY(loader != nullptr);
    QVERIFY(loader->item());
    QCOMPARE(loader->progress(), 1.0);
    QCOMPARE(static_cast<QQuickItem*>(loader.data())->childItems().count(), 1);
    QCOMPARE(loader->width(), 10.0);
    QCOMPARE(loader->height(), 10.0);
}

void tst_QQuickLoader::componentToUrl()
{
    QQmlEngine engine;
    QQmlComponent component(&engine, testFileUrl("/SetSourceComponent.qml"));
    QScopedPointer<QQuickItem> item(qobject_cast<QQuickItem*>(component.create()));
    QVERIFY(item);

    QQuickLoader *loader = qobject_cast<QQuickLoader*>(item->QQuickItem::childItems().at(0));
    QVERIFY(loader);
    QVERIFY(loader->item());
    QCOMPARE(loader->progress(), 1.0);
    QCOMPARE(static_cast<QQuickItem*>(loader)->childItems().count(), 1);

    loader->setSource(testFileUrl("/Rect120x60.qml"));
    QVERIFY(loader->item());
    QCOMPARE(loader->progress(), 1.0);
    QCOMPARE(static_cast<QQuickItem*>(loader)->childItems().count(), 1);
    QCOMPARE(loader->width(), 120.0);
    QCOMPARE(loader->height(), 60.0);
}

void tst_QQuickLoader::anchoredLoader()
{
    QQmlEngine engine;
    QQmlComponent component(&engine, testFileUrl("/AnchoredLoader.qml"));
    QScopedPointer<QQuickItem> rootItem(qobject_cast<QQuickItem*>(component.create()));
    QVERIFY(rootItem != nullptr);
    QQuickItem *loader = rootItem->findChild<QQuickItem*>("loader");
    QQuickItem *sourceElement = rootItem->findChild<QQuickItem*>("sourceElement");

    QVERIFY(loader != nullptr);
    QVERIFY(sourceElement != nullptr);

    QCOMPARE(rootItem->width(), 300.0);
    QCOMPARE(rootItem->height(), 200.0);

    QCOMPARE(loader->width(), 300.0);
    QCOMPARE(loader->height(), 200.0);

    QCOMPARE(sourceElement->width(), 300.0);
    QCOMPARE(sourceElement->height(), 200.0);
}

void tst_QQuickLoader::sizeLoaderToItem()
{
    QQmlEngine engine;
    QQmlComponent component(&engine, testFileUrl("/SizeToItem.qml"));
    QScopedPointer<QQuickLoader> loader(qobject_cast<QQuickLoader*>(component.create()));
    QVERIFY(loader != nullptr);
    QCOMPARE(loader->width(), 120.0);
    QCOMPARE(loader->height(), 60.0);

    // Check resize
    QQuickItem *rect = qobject_cast<QQuickItem*>(loader->item());
    QVERIFY(rect);
    rect->setWidth(150);
    rect->setHeight(45);
    QCOMPARE(loader->width(), 150.0);
    QCOMPARE(loader->height(), 45.0);

    // Check explicit width
    loader->setWidth(200.0);
    QCOMPARE(loader->width(), 200.0);
    QCOMPARE(rect->width(), 200.0);
    rect->setWidth(100.0); // when rect changes ...
    QCOMPARE(rect->width(), 100.0); // ... it changes
    QCOMPARE(loader->width(), 200.0); // ... but loader stays the same

    // Check explicit height
    loader->setHeight(200.0);
    QCOMPARE(loader->height(), 200.0);
    QCOMPARE(rect->height(), 200.0);
    rect->setHeight(100.0); // when rect changes ...
    QCOMPARE(rect->height(), 100.0); // ... it changes
    QCOMPARE(loader->height(), 200.0); // ... but loader stays the same

    // Switch mode
    loader->setWidth(180);
    loader->setHeight(30);
    QCOMPARE(rect->width(), 180.0);
    QCOMPARE(rect->height(), 30.0);
}

void tst_QQuickLoader::sizeItemToLoader()
{
    QQmlEngine engine;
    QQmlComponent component(&engine, testFileUrl("/SizeToLoader.qml"));
    QScopedPointer<QQuickLoader> loader(qobject_cast<QQuickLoader*>(component.create()));
    QVERIFY(loader != nullptr);
    QCOMPARE(loader->width(), 200.0);
    QCOMPARE(loader->height(), 80.0);

    QQuickItem *rect = qobject_cast<QQuickItem*>(loader->item());
    QVERIFY(rect);
    QCOMPARE(rect->width(), 200.0);
    QCOMPARE(rect->height(), 80.0);

    // Check resize
    QSizeChangeListener sizeListener(rect);
    const QSizeF size(180, 30);
    loader->setSize(size);
    QVERIFY2(!sizeListener.isEmpty(), "There should be at least one signal about the size changed");
    for (const QSizeF sizeOnGeometryChanged : sizeListener) {
        // Check that we have the correct size on all signals
        QCOMPARE(sizeOnGeometryChanged, size);
    }
    QCOMPARE(rect->width(), size.width());
    QCOMPARE(rect->height(), size.height());

    // Switch mode
    loader->resetWidth(); // reset explicit size
    loader->resetHeight();
    rect->setWidth(160);
    rect->setHeight(45);
    QCOMPARE(loader->width(), 160.0);
    QCOMPARE(loader->height(), 45.0);
}

void tst_QQuickLoader::noResize()
{
    QQmlEngine engine;
    QQmlComponent component(&engine, testFileUrl("/NoResize.qml"));
    QScopedPointer<QQuickItem> item(qobject_cast<QQuickItem*>(component.create()));
    QVERIFY(item != nullptr);
    QCOMPARE(item->width(), 200.0);
    QCOMPARE(item->height(), 80.0);
}

void tst_QQuickLoader::networkRequestUrl()
{
    ThreadedTestHTTPServer server(dataDirectory());

    QQmlEngine engine;
    QQmlComponent component(&engine);
    const QString qml = "import QtQuick 2.0\nLoader { property int signalCount : 0; source: \"" + server.baseUrl().toString() + "/Rect120x60.qml\"; onLoaded: signalCount += 1 }";
    component.setData(qml.toUtf8(), testFileUrl("../dummy.qml"));
    if (component.isError())
        qDebug() << component.errors();
    QScopedPointer<QQuickLoader> loader(qobject_cast<QQuickLoader*>(component.create()));
    QVERIFY(loader != nullptr);

    QTRY_COMPARE(loader->status(), QQuickLoader::Ready);

    QVERIFY(loader->item());
    QCOMPARE(loader->progress(), 1.0);
    QCOMPARE(loader->property("signalCount").toInt(), 1);
    QCOMPARE(static_cast<QQuickItem*>(loader.data())->childItems().count(), 1);
}

/* XXX Component waits until all dependencies are loaded.  Is this actually possible? */
void tst_QQuickLoader::networkComponent()
{
    ThreadedTestHTTPServer server(dataDirectory(), TestHTTPServer::Delay);

    QQmlEngine engine;
    QQmlComponent component(&engine);
    const QString qml = "import QtQuick 2.0\n"
                        "import \"" + server.baseUrl().toString() + "/\" as NW\n"
                        "Item {\n"
                        " Component { id: comp; NW.Rect120x60 {} }\n"
                        " Loader { sourceComponent: comp } }";
    component.setData(qml.toUtf8(), dataDirectory());
    // The component may be loaded synchronously or asynchronously, so we cannot test for
    // status == Loading here. Also, it makes no sense to instruct the server to send here
    // because in the synchronous case we're already done loading.
    QTRY_COMPARE(component.status(), QQmlComponent::Ready);

    QScopedPointer<QQuickItem> item(qobject_cast<QQuickItem*>(component.create()));
    QVERIFY(item);

    QQuickLoader *loader = qobject_cast<QQuickLoader*>(item->children().at(1));
    QVERIFY(loader);
    QTRY_COMPARE(loader->status(), QQuickLoader::Ready);

    QVERIFY(loader->item());
    QCOMPARE(loader->progress(), 1.0);
    QCOMPARE(loader->status(), QQuickLoader::Ready);
    QCOMPARE(static_cast<QQuickItem*>(loader)->children().count(), 1);

}

void tst_QQuickLoader::failNetworkRequest()
{
    ThreadedTestHTTPServer server(dataDirectory());

    QTest::ignoreMessage(QtWarningMsg, QString(server.baseUrl().toString() + "/IDontExist.qml: File not found").toUtf8());

    QQmlEngine engine;
    QQmlComponent component(&engine);
    const QString qml = "import QtQuick 2.0\nLoader { property int did_load: 123; source: \"" + server.baseUrl().toString() + "/IDontExist.qml\"; onLoaded: did_load=456 }";
    component.setData(qml.toUtf8(), server.url("/dummy.qml"));
    QTRY_COMPARE(component.status(), QQmlComponent::Ready);
    QScopedPointer<QQuickLoader> loader(qobject_cast<QQuickLoader*>(component.create()));
    QVERIFY(loader != nullptr);

    QTRY_COMPARE(loader->status(), QQuickLoader::Error);

    QVERIFY(!loader->item());
    QCOMPARE(loader->progress(), 1.0);
    QCOMPARE(loader->property("did_load").toInt(), 123);
    QCOMPARE(static_cast<QQuickItem*>(loader.data())->childItems().count(), 0);
}

void tst_QQuickLoader::active()
{
    QQmlEngine engine;

    // check that the item isn't instantiated until active is set to true
    {
        QQmlComponent component(&engine, testFileUrl("active.1.qml"));
        QScopedPointer<QObject> object(component.create());
        QVERIFY(object != nullptr);
        QQuickLoader *loader = object->findChild<QQuickLoader*>("loader");

        QVERIFY(loader->active() == false); // set manually to false
        QVERIFY(!loader->item());
        QMetaObject::invokeMethod(object.data(), "doSetSourceComponent");
        QVERIFY(!loader->item());
        QMetaObject::invokeMethod(object.data(), "doSetSource");
        QVERIFY(!loader->item());
        QMetaObject::invokeMethod(object.data(), "doSetActive");
        QVERIFY(loader->item() != nullptr);
    }

    // check that the status is Null if active is set to false
    {
        QQmlComponent component(&engine, testFileUrl("active.2.qml"));
        QScopedPointer<QObject> object(component.create());
        QVERIFY(object != nullptr);
        QQuickLoader *loader = object->findChild<QQuickLoader*>("loader");

        QVERIFY(loader->active() == true); // active is true by default
        QCOMPARE(loader->status(), QQuickLoader::Ready);
        int currStatusChangedCount = loader->property("statusChangedCount").toInt();
        QMetaObject::invokeMethod(object.data(), "doSetInactive");
        QCOMPARE(loader->status(), QQuickLoader::Null);
        QCOMPARE(loader->property("statusChangedCount").toInt(), (currStatusChangedCount+1));
    }

    // check that the source is not cleared if active is set to false
    {
        QQmlComponent component(&engine, testFileUrl("active.3.qml"));
        QScopedPointer<QObject> object(component.create());
        QVERIFY(object != nullptr);
        QQuickLoader *loader = object->findChild<QQuickLoader*>("loader");

        QVERIFY(loader->active() == true); // active is true by default
        QVERIFY(!loader->source().isEmpty());
        int currSourceChangedCount = loader->property("sourceChangedCount").toInt();
        QMetaObject::invokeMethod(object.data(), "doSetInactive");
        QVERIFY(!loader->source().isEmpty());
        QCOMPARE(loader->property("sourceChangedCount").toInt(), currSourceChangedCount);
    }

    // check that the sourceComponent is not cleared if active is set to false
    {
        QQmlComponent component(&engine, testFileUrl("active.4.qml"));
        QScopedPointer<QObject> object(component.create());
        QVERIFY(object != nullptr);
        QQuickLoader *loader = object->findChild<QQuickLoader*>("loader");

        QVERIFY(loader->active() == true); // active is true by default
        QVERIFY(loader->sourceComponent() != nullptr);
        int currSourceComponentChangedCount = loader->property("sourceComponentChangedCount").toInt();
        QMetaObject::invokeMethod(object.data(), "doSetInactive");
        QVERIFY(loader->sourceComponent() != nullptr);
        QCOMPARE(loader->property("sourceComponentChangedCount").toInt(), currSourceComponentChangedCount);
    }

    // check that the item is released if active is set to false
    {
        QQmlComponent component(&engine, testFileUrl("active.5.qml"));
        QScopedPointer<QObject> object(component.create());
        QVERIFY(object != nullptr);
        QQuickLoader *loader = object->findChild<QQuickLoader*>("loader");

        QVERIFY(loader->active() == true); // active is true by default
        QVERIFY(loader->item() != nullptr);
        int currItemChangedCount = loader->property("itemChangedCount").toInt();
        QMetaObject::invokeMethod(object.data(), "doSetInactive");
        QVERIFY(!loader->item());
        QCOMPARE(loader->property("itemChangedCount").toInt(), (currItemChangedCount+1));
    }

    // check that the activeChanged signal is emitted correctly
    {
        QQmlComponent component(&engine, testFileUrl("active.6.qml"));
        QScopedPointer<QObject> object(component.create());
        QVERIFY(object != nullptr);
        QQuickLoader *loader = object->findChild<QQuickLoader*>("loader");

        QVERIFY(loader->active() == true); // active is true by default
        loader->setActive(true);           // no effect
        QCOMPARE(loader->property("activeChangedCount").toInt(), 0);
        loader->setActive(false);          // change signal should be emitted
        QCOMPARE(loader->property("activeChangedCount").toInt(), 1);
        loader->setActive(false);          // no effect
        QCOMPARE(loader->property("activeChangedCount").toInt(), 1);
        loader->setActive(true);           // change signal should be emitted
        QCOMPARE(loader->property("activeChangedCount").toInt(), 2);
        loader->setActive(false);          // change signal should be emitted
        QCOMPARE(loader->property("activeChangedCount").toInt(), 3);
        QMetaObject::invokeMethod(object.data(), "doSetActive");
        QCOMPARE(loader->property("activeChangedCount").toInt(), 4);
        QMetaObject::invokeMethod(object.data(), "doSetActive");
        QCOMPARE(loader->property("activeChangedCount").toInt(), 4);
        QMetaObject::invokeMethod(object.data(), "doSetInactive");
        QCOMPARE(loader->property("activeChangedCount").toInt(), 5);
        loader->setActive(true);           // change signal should be emitted
        QCOMPARE(loader->property("activeChangedCount").toInt(), 6);
    }

    // check that the component isn't loaded until active is set to true
    {
        QQmlComponent component(&engine, testFileUrl("active.7.qml"));
        QScopedPointer<QObject> object(component.create());
        QVERIFY(object != nullptr);
        QCOMPARE(object->property("success").toBool(), true);
    }

    // check that the component is loaded if active is not set (true by default)
    {
        QQmlComponent component(&engine, testFileUrl("active.8.qml"));
        QScopedPointer<QObject> object(component.create());
        QVERIFY(object != nullptr);
        QCOMPARE(object->property("success").toBool(), true);
    }
}

void tst_QQuickLoader::initialPropertyValues_data()
{
    QTest::addColumn<QUrl>("qmlFile");
    QTest::addColumn<QStringList>("expectedWarnings");
    QTest::addColumn<QStringList>("propertyNames");
    QTest::addColumn<QVariantList>("propertyValues");

    QTest::newRow("source url with value set in onLoaded, initially active = true") << testFileUrl("initialPropertyValues.1.qml")
            << QStringList()
            << (QStringList() << "initialValue" << "behaviorCount")
            << (QVariantList() << 1 << 1);

    QTest::newRow("set source with initial property values specified, active = true") << testFileUrl("initialPropertyValues.2.qml")
            << QStringList()
            << (QStringList() << "initialValue" << "behaviorCount")
            << (QVariantList() << 2 << 0);

    QTest::newRow("set source with initial property values specified, active = false") << testFileUrl("initialPropertyValues.3.qml")
            << (QStringList() << QString(testFileUrl("initialPropertyValues.3.qml").toString() + QLatin1String(":16: TypeError: Cannot read property 'canary' of null")))
            << (QStringList())
            << (QVariantList());

    QTest::newRow("set source with initial property values specified, active = false, with active set true later") << testFileUrl("initialPropertyValues.4.qml")
            << QStringList()
            << (QStringList() << "initialValue" << "behaviorCount")
            << (QVariantList() << 4 << 0);

    QTest::newRow("set source without initial property values specified, active = true") << testFileUrl("initialPropertyValues.5.qml")
            << QStringList()
            << (QStringList() << "initialValue" << "behaviorCount")
            << (QVariantList() << 0 << 0);

    QTest::newRow("set source with initial property values specified with binding, active = true") << testFileUrl("initialPropertyValues.6.qml")
            << QStringList()
            << (QStringList() << "initialValue" << "behaviorCount")
            << (QVariantList() << 6 << 0);

    QTest::newRow("ensure initial property value semantics mimic createObject") << testFileUrl("initialPropertyValues.7.qml")
            << QStringList()
            << (QStringList() << "loaderValue" << "createObjectValue")
            << (QVariantList() << 1 << 1);

    QTest::newRow("ensure initial property values aren't disposed prior to component completion") << testFileUrl("initialPropertyValues.8.qml")
            << QStringList()
            << (QStringList() << "initialValue")
            << (QVariantList() << 6);

<<<<<<< HEAD
    QTest::newRow("ensure required properties are set correctly") << testFileUrl("initialPropertyValues.9.qml")
            << QStringList()
            << (QStringList() << "i" << "s")
            << (QVariantList() << 42 << QLatin1String("hello world"));

    QTest::newRow("required properties only partially set =") << testFileUrl("initialPropertyValues.10.qml")
            << (QStringList() << QString(testFileUrl("RequiredPropertyValuesComponent.qml").toString() +  QLatin1String(":6:5: Required property s was not initialized")))
            << (QStringList() << "i" << "s")
            << (QVariantList() << 0 << QLatin1String(""));
=======
    QTest::newRow("source url changed, previously initial properties are discared") << testFileUrl("initialPropertyValues.11.qml")
                                                                                    << QStringList()
                                                                                    << (QStringList() << "oldi" << "i")
                                                                                    << (QVariantList() << 12 << 42);
>>>>>>> e87ecaf5
}

void tst_QQuickLoader::initialPropertyValues()
{
    QFETCH(QUrl, qmlFile);
    QFETCH(QStringList, expectedWarnings);
    QFETCH(QStringList, propertyNames);
    QFETCH(QVariantList, propertyValues);

    ThreadedTestHTTPServer server(dataDirectory());

    foreach (const QString &warning, expectedWarnings)
        QTest::ignoreMessage(QtWarningMsg, warning.toLatin1().constData());

    QQmlEngine engine;
    QQmlComponent component(&engine, qmlFile);
    QScopedPointer<QObject> object(component.beginCreate(engine.rootContext()));
    QVERIFY(object != nullptr);

    const int serverBaseUrlPropertyIndex = object->metaObject()->indexOfProperty("serverBaseUrl");
    if (serverBaseUrlPropertyIndex != -1) {
        QMetaProperty prop = object->metaObject()->property(serverBaseUrlPropertyIndex);
        QVERIFY(prop.write(object.data(), server.baseUrl().toString()));
    }

    component.completeCreate();
    if (expectedWarnings.isEmpty()) {
        QQuickLoader *loader = object->findChild<QQuickLoader*>("loader");
        QTRY_VERIFY(loader->item());
    }

    for (int i = 0; i < propertyNames.size(); ++i)
        QCOMPARE(object->property(propertyNames.at(i).toLatin1().constData()), propertyValues.at(i));
}

void tst_QQuickLoader::initialPropertyValuesBinding()
{
    QQmlEngine engine;
    QQmlComponent component(&engine, testFileUrl("initialPropertyValues.binding.qml"));
    QScopedPointer<QObject> object(component.create());
    QVERIFY(object != nullptr);

    QVERIFY(object->setProperty("bindable", QVariant(8)));
    QCOMPARE(object->property("canaryValue").toInt(), 8);
}

void tst_QQuickLoader::initialPropertyValuesError_data()
{
    QTest::addColumn<QUrl>("qmlFile");
    QTest::addColumn<QStringList>("expectedWarnings");

    QTest::newRow("invalid initial property values object") << testFileUrl("initialPropertyValues.error.1.qml")
            << (QStringList() << QString(testFileUrl("initialPropertyValues.error.1.qml").toString() + ":6:5: QML Loader: setSource: value is not an object"));

    QTest::newRow("nonexistent source url") << testFileUrl("initialPropertyValues.error.2.qml")
            << (QStringList() << QString(testFileUrl("NonexistentSourceComponent.qml").toString() + ": No such file or directory"));

    QTest::newRow("invalid source url") << testFileUrl("initialPropertyValues.error.3.qml")
            << (QStringList() << QString(testFileUrl("InvalidSourceComponent.qml").toString() + ":5:1: Expected token `:'"));

    QTest::newRow("invalid initial property values object with invalid property access") << testFileUrl("initialPropertyValues.error.4.qml")
            << (QStringList() << QString(testFileUrl("initialPropertyValues.error.4.qml").toString() + ":7:5: QML Loader: setSource: value is not an object")
                              << QString(testFileUrl("initialPropertyValues.error.4.qml").toString() + ":5: TypeError: Cannot read property 'canary' of null"));
}

void tst_QQuickLoader::initialPropertyValuesError()
{
    QFETCH(QUrl, qmlFile);
    QFETCH(QStringList, expectedWarnings);

    foreach (const QString &warning, expectedWarnings)
        QTest::ignoreMessage(QtWarningMsg, warning.toUtf8().constData());

    QQmlEngine engine;
    QQmlComponent component(&engine, qmlFile);
    QScopedPointer<QObject> object(component.create());
    QVERIFY(object != nullptr);
    QQuickLoader *loader = object->findChild<QQuickLoader*>("loader");
    QVERIFY(loader != nullptr);
    QVERIFY(!loader->item());
}

// QTBUG-9241
void tst_QQuickLoader::deleteComponentCrash()
{
    QQmlEngine engine;
    QQmlComponent component(&engine, testFileUrl("crash.qml"));
    QScopedPointer<QQuickItem> item(qobject_cast<QQuickItem*>(component.create()));
    QVERIFY(item);

    item->metaObject()->invokeMethod(item.data(), "setLoaderSource");

    QQuickLoader *loader = qobject_cast<QQuickLoader*>(item->QQuickItem::childItems().at(0));
    QVERIFY(loader);
    QVERIFY(loader->item());
    QCOMPARE(loader->item()->objectName(), QLatin1String("blue"));
    QCOMPARE(loader->progress(), 1.0);
    QCOMPARE(loader->status(), QQuickLoader::Ready);
    QCoreApplication::sendPostedEvents(nullptr, QEvent::DeferredDelete);
    QCoreApplication::processEvents();
    QTRY_COMPARE(static_cast<QQuickItem*>(loader)->childItems().count(), 1);
    QCOMPARE(loader->source(), testFileUrl("BlueRect.qml"));
}

void tst_QQuickLoader::nonItem()
{
    QQmlEngine engine;
    QQmlComponent component(&engine, testFileUrl("nonItem.qml"));

    QScopedPointer<QQuickLoader> loader(qobject_cast<QQuickLoader*>(component.create()));
    QVERIFY(loader);
    QVERIFY(loader->item());

    QCOMPARE(loader.data(), loader->item()->parent());

    QPointer<QObject> item = loader->item();
    loader->setActive(false);
    QVERIFY(!loader->item());
    QTRY_VERIFY(!item);
}

void tst_QQuickLoader::vmeErrors()
{
    QQmlEngine engine;
    QQmlComponent component(&engine, testFileUrl("vmeErrors.qml"));
    QString err = testFileUrl("VmeError.qml").toString() + ":6:26: Cannot assign object type QObject with no default method";
    QTest::ignoreMessage(QtWarningMsg, err.toLatin1().constData());
    QScopedPointer<QQuickLoader> loader(qobject_cast<QQuickLoader*>(component.create()));
    QVERIFY(loader);
    QVERIFY(!loader->item());
}

// QTBUG-13481
void tst_QQuickLoader::creationContext()
{
    QQmlEngine engine;
    QQmlComponent component(&engine, testFileUrl("creationContext.qml"));

    QScopedPointer<QObject> o(component.create());
    QVERIFY(o != nullptr);

    QCOMPARE(o->property("test").toBool(), true);
}

void tst_QQuickLoader::QTBUG_16928()
{
    QQmlEngine engine;
    QQmlComponent component(&engine, testFileUrl("QTBUG_16928.qml"));
    QScopedPointer<QQuickItem> item(qobject_cast<QQuickItem*>(component.create()));
    QVERIFY(item);

    QCOMPARE(item->width(), 250.);
    QCOMPARE(item->height(), 250.);
}

void tst_QQuickLoader::implicitSize()
{
    QQmlEngine engine;
    QQmlComponent component(&engine, testFileUrl("implicitSize.qml"));
    QScopedPointer<QQuickItem> item(qobject_cast<QQuickItem*>(component.create()));
    QVERIFY(item);

    QCOMPARE(item->width(), 150.);
    QCOMPARE(item->height(), 150.);

    QCOMPARE(item->property("implHeight").toReal(), 100.);
    QCOMPARE(item->property("implWidth").toReal(), 100.);

    QQuickLoader *loader = item->findChild<QQuickLoader*>("loader");
    QSignalSpy implWidthSpy(loader, SIGNAL(implicitWidthChanged()));
    QSignalSpy implHeightSpy(loader, SIGNAL(implicitHeightChanged()));

    QMetaObject::invokeMethod(item.data(), "changeImplicitSize");

    QCOMPARE(loader->property("implicitWidth").toReal(), 200.);
    QCOMPARE(loader->property("implicitHeight").toReal(), 300.);

    QCOMPARE(implWidthSpy.count(), 1);
    QCOMPARE(implHeightSpy.count(), 1);
}

void tst_QQuickLoader::QTBUG_17114()
{
    QQmlEngine engine;
    QQmlComponent component(&engine, testFileUrl("QTBUG_17114.qml"));
    QScopedPointer<QQuickItem> item(qobject_cast<QQuickItem*>(component.create()));
    QVERIFY(item);

    QCOMPARE(item->property("loaderWidth").toReal(), 32.);
    QCOMPARE(item->property("loaderHeight").toReal(), 32.);
}

void tst_QQuickLoader::asynchronous_data()
{
    QTest::addColumn<QUrl>("qmlFile");
    QTest::addColumn<QStringList>("expectedWarnings");

    QTest::newRow("Valid component") << testFileUrl("BigComponent.qml")
            << QStringList();

    QTest::newRow("Non-existent component") << testFileUrl("IDoNotExist.qml")
            << (QStringList() << QString(testFileUrl("IDoNotExist.qml").toString() + ": No such file or directory"));

    QTest::newRow("Invalid component") << testFileUrl("InvalidSourceComponent.qml")
            << (QStringList() << QString(testFileUrl("InvalidSourceComponent.qml").toString() + ":5:1: Expected token `:'"));
}

void tst_QQuickLoader::asynchronous()
{
    QFETCH(QUrl, qmlFile);
    QFETCH(QStringList, expectedWarnings);

    QQmlEngine engine;
    PeriodicIncubationController *controller = new PeriodicIncubationController;
    QQmlIncubationController *previous = engine.incubationController();
    engine.setIncubationController(controller);
    delete previous;

    QQmlComponent component(&engine, testFileUrl("asynchronous.qml"));
    QScopedPointer<QQuickItem> root(qobject_cast<QQuickItem*>(component.create()));
    QVERIFY(root);

    QQuickLoader *loader = root->findChild<QQuickLoader*>("loader");
    QVERIFY(loader);

    foreach (const QString &warning, expectedWarnings)
        QTest::ignoreMessage(QtWarningMsg, warning.toUtf8().constData());

    QVERIFY(!loader->item());
    QCOMPARE(loader->progress(), 0.0);
    root->setProperty("comp", qmlFile.toString());
    QMetaObject::invokeMethod(root.data(), "loadComponent");
    QVERIFY(!loader->item());

    if (expectedWarnings.isEmpty()) {
        QCOMPARE(loader->status(), QQuickLoader::Loading);

        controller->start();
        QVERIFY(!controller->incubated); // asynchronous compilation means not immediately compiled/incubating.
        QTRY_VERIFY(controller->incubated); // but should start incubating once compilation is complete.
        QTRY_VERIFY(loader->item());
        QCOMPARE(loader->progress(), 1.0);
        QCOMPARE(loader->status(), QQuickLoader::Ready);
    } else {
        QTRY_COMPARE(loader->progress(), 1.0);
        QTRY_COMPARE(loader->status(), QQuickLoader::Error);
    }
}

void tst_QQuickLoader::asynchronous_clear()
{
    QQmlEngine engine;
    PeriodicIncubationController *controller = new PeriodicIncubationController;
    QQmlIncubationController *previous = engine.incubationController();
    engine.setIncubationController(controller);
    delete previous;

    QQmlComponent component(&engine, testFileUrl("asynchronous.qml"));
    QScopedPointer<QQuickItem> root(qobject_cast<QQuickItem*>(component.create()));
    QVERIFY(root);

    QQuickLoader *loader = root->findChild<QQuickLoader*>("loader");
    QVERIFY(loader);

    QVERIFY(!loader->item());
    root->setProperty("comp", "BigComponent.qml");
    QMetaObject::invokeMethod(root.data(), "loadComponent");
    QVERIFY(!loader->item());

    controller->start();
    QCOMPARE(loader->status(), QQuickLoader::Loading);
    QTRY_COMPARE(engine.incubationController()->incubatingObjectCount(), 1);

    // clear before component created
    root->setProperty("comp", "");
    QMetaObject::invokeMethod(root.data(), "loadComponent");
    QVERIFY(!loader->item());
    QCOMPARE(engine.incubationController()->incubatingObjectCount(), 0);

    QCOMPARE(loader->progress(), 0.0);
    QCOMPARE(loader->status(), QQuickLoader::Null);
    QCOMPARE(static_cast<QQuickItem*>(loader)->childItems().count(), 0);

    // check loading component
    root->setProperty("comp", "BigComponent.qml");
    QMetaObject::invokeMethod(root.data(), "loadComponent");
    QVERIFY(!loader->item());

    QCOMPARE(loader->status(), QQuickLoader::Loading);
    QCOMPARE(engine.incubationController()->incubatingObjectCount(), 1);

    QTRY_VERIFY(loader->item());
    QCOMPARE(loader->progress(), 1.0);
    QCOMPARE(loader->status(), QQuickLoader::Ready);
    QCOMPARE(static_cast<QQuickItem*>(loader)->childItems().count(), 1);
}

void tst_QQuickLoader::simultaneousSyncAsync()
{
    QQmlEngine engine;
    PeriodicIncubationController *controller = new PeriodicIncubationController;
    QQmlIncubationController *previous = engine.incubationController();
    engine.setIncubationController(controller);
    delete previous;

    QQmlComponent component(&engine, testFileUrl("simultaneous.qml"));
    QScopedPointer<QQuickItem> root(qobject_cast<QQuickItem*>(component.create()));
    QVERIFY(root);

    QQuickLoader *asyncLoader = root->findChild<QQuickLoader*>("asyncLoader");
    QQuickLoader *syncLoader = root->findChild<QQuickLoader*>("syncLoader");
    QVERIFY(asyncLoader);
    QVERIFY(syncLoader);

    QVERIFY(!asyncLoader->item());
    QVERIFY(!syncLoader->item());
    QMetaObject::invokeMethod(root.data(), "loadComponents");
    QVERIFY(!asyncLoader->item());
    QVERIFY(syncLoader->item());

    controller->start();
    QCOMPARE(asyncLoader->status(), QQuickLoader::Loading);
    QVERIFY(!controller->incubated); // asynchronous compilation means not immediately compiled/incubating.
    QTRY_VERIFY(controller->incubated); // but should start incubating once compilation is complete.
    QTRY_VERIFY(asyncLoader->item());
    QCOMPARE(asyncLoader->progress(), 1.0);
    QCOMPARE(asyncLoader->status(), QQuickLoader::Ready);
}

void tst_QQuickLoader::asyncToSync1()
{
    QQmlEngine engine;
    PeriodicIncubationController *controller = new PeriodicIncubationController;
    QQmlIncubationController *previous = engine.incubationController();
    engine.setIncubationController(controller);
    delete previous;

    QQmlComponent component(&engine, testFileUrl("asynchronous.qml"));
    QScopedPointer<QQuickItem> root(qobject_cast<QQuickItem*>(component.create()));
    QVERIFY(root);

    QQuickLoader *loader = root->findChild<QQuickLoader*>("loader");
    QVERIFY(loader);

    QVERIFY(!loader->item());
    root->setProperty("comp", "BigComponent.qml");
    QMetaObject::invokeMethod(root.data(), "loadComponent");
    QVERIFY(!loader->item());

    controller->start();
    QCOMPARE(loader->status(), QQuickLoader::Loading);
    QCOMPARE(engine.incubationController()->incubatingObjectCount(), 0);

    // force completion before component created
    loader->setAsynchronous(false);
    QVERIFY(loader->item());
    QCOMPARE(loader->progress(), 1.0);
    QCOMPARE(loader->status(), QQuickLoader::Ready);
    QCOMPARE(static_cast<QQuickItem*>(loader)->childItems().count(), 1);
}

void tst_QQuickLoader::asyncToSync2()
{
    QQmlEngine engine;
    PeriodicIncubationController *controller = new PeriodicIncubationController;
    QQmlIncubationController *previous = engine.incubationController();
    engine.setIncubationController(controller);
    delete previous;

    QQmlComponent component(&engine, testFileUrl("asynchronous.qml"));
    QScopedPointer<QQuickItem> root(qobject_cast<QQuickItem*>(component.create()));
    QVERIFY(root);

    QQuickLoader *loader = root->findChild<QQuickLoader*>("loader");
    QVERIFY(loader);

    QVERIFY(!loader->item());
    root->setProperty("comp", "BigComponent.qml");
    QMetaObject::invokeMethod(root.data(), "loadComponent");
    QVERIFY(!loader->item());

    controller->start();
    QCOMPARE(loader->status(), QQuickLoader::Loading);
    QTRY_COMPARE(engine.incubationController()->incubatingObjectCount(), 1);

    // force completion after component created but before incubation complete
    loader->setAsynchronous(false);
    QVERIFY(loader->item());
    QCOMPARE(loader->progress(), 1.0);
    QCOMPARE(loader->status(), QQuickLoader::Ready);
    QCOMPARE(static_cast<QQuickItem*>(loader)->childItems().count(), 1);
}

void tst_QQuickLoader::loadedSignal()
{
    QQmlEngine engine;
    PeriodicIncubationController *controller = new PeriodicIncubationController;
    QQmlIncubationController *previous = engine.incubationController();
    engine.setIncubationController(controller);
    delete previous;

    {
        // ensure that triggering loading (by setting active = true)
        // and then immediately setting active to false, causes the
        // loader to be deactivated, including disabling the incubator.
        QQmlComponent component(&engine, testFileUrl("loadedSignal.qml"));
        QScopedPointer<QObject> obj(component.create());

        QMetaObject::invokeMethod(obj.data(), "triggerLoading");
        QTest::qWait(100); // ensure that loading would have finished if it wasn't deactivated
        QCOMPARE(obj->property("loadCount").toInt(), 0);
        QVERIFY(obj->property("success").toBool());

        QMetaObject::invokeMethod(obj.data(), "triggerLoading");
        QTest::qWait(100);
        QCOMPARE(obj->property("loadCount").toInt(), 0);
        QVERIFY(obj->property("success").toBool());

        QMetaObject::invokeMethod(obj.data(), "triggerMultipleLoad");
        controller->start();
        QTest::qWait(100);
        QTRY_COMPARE(obj->property("loadCount").toInt(), 1); // only one loaded signal should be emitted.
        QVERIFY(obj->property("success").toBool());
    }

    {
        // ensure that an error doesn't result in the onLoaded signal being emitted.
        QQmlComponent component(&engine, testFileUrl("loadedSignal.2.qml"));
        QScopedPointer<QObject> obj(component.create());

        QMetaObject::invokeMethod(obj.data(), "triggerLoading");
        QTest::qWait(100);
        QCOMPARE(obj->property("loadCount").toInt(), 0);
        QVERIFY(obj->property("success").toBool());
    }
}

void tst_QQuickLoader::parented()
{
    QQmlEngine engine;
    QQmlComponent component(&engine, testFileUrl("parented.qml"));
    QScopedPointer<QQuickItem> root(qobject_cast<QQuickItem*>(component.create()));
    QVERIFY(root);

    QQuickItem *item = root->findChild<QQuickItem*>("comp");
    QVERIFY(item);

    QCOMPARE(item->parentItem(), root.data());

    QCOMPARE(item->width(), 300.);
    QCOMPARE(item->height(), 300.);
}

void tst_QQuickLoader::sizeBound()
{
    QQmlEngine engine;
    QQmlComponent component(&engine, testFileUrl("sizebound.qml"));
    QScopedPointer<QQuickItem> root(qobject_cast<QQuickItem*>(component.create()));
    QVERIFY(root);
    QQuickLoader *loader = root->findChild<QQuickLoader*>("loader");
    QVERIFY(loader != nullptr);

    QVERIFY(loader->item());

    QCOMPARE(loader->width(), 50.0);
    QCOMPARE(loader->height(), 60.0);

    QMetaObject::invokeMethod(root.data(), "switchComponent");

    QCOMPARE(loader->width(), 80.0);
    QCOMPARE(loader->height(), 90.0);
}

void tst_QQuickLoader::QTBUG_30183()
{
    QQmlEngine engine;
    QQmlComponent component(&engine, testFileUrl("/QTBUG_30183.qml"));
    QScopedPointer<QQuickLoader> loader(qobject_cast<QQuickLoader*>(component.create()));
    QVERIFY(loader != nullptr);
    QCOMPARE(loader->width(), 240.0);
    QCOMPARE(loader->height(), 120.0);

    // the loaded item must follow the size
    QQuickItem *rect = qobject_cast<QQuickItem*>(loader->item());
    QVERIFY(rect);
    QCOMPARE(rect->width(), 240.0);
    QCOMPARE(rect->height(), 120.0);
}

void tst_QQuickLoader::transientWindow() // QTBUG-52944
{
    QQuickView view;
    view.setSource(testFileUrl("itemLoaderWindow.qml"));
    QQuickItem *root = qobject_cast<QQuickItem*>(view.rootObject());
    QVERIFY(root);
    QQuickLoader *loader = root->findChild<QQuickLoader *>();
    QVERIFY(loader);
    QTRY_COMPARE(loader->status(), QQuickLoader::Ready);
    QQuickWindowQmlImpl *loadedWindow = qobject_cast<QQuickWindowQmlImpl *>(loader->item());
    QVERIFY(loadedWindow);
    QCOMPARE(loadedWindow->visibility(), QWindow::Hidden);

    QElapsedTimer timer;
    qint64 viewVisibleTime = -1;
    qint64 loadedWindowVisibleTime = -1;
    connect(&view, &QWindow::visibleChanged,
            [&viewVisibleTime, &timer]() { viewVisibleTime = timer.elapsed(); } );
    connect(loadedWindow, &QQuickWindowQmlImpl::visibilityChanged,
            [&loadedWindowVisibleTime, &timer]() { loadedWindowVisibleTime = timer.elapsed(); } );
    timer.start();
    view.show();

    QVERIFY(QTest::qWaitForWindowExposed(&view));
    QTRY_VERIFY(loadedWindowVisibleTime >= 0);
    QVERIFY(viewVisibleTime >= 0);

    // now that we're sure they are both visible, which one became visible first?
    qCDebug(lcTests) << "transient Window became visible" << (loadedWindowVisibleTime - viewVisibleTime) << "ms after the root Item";
    QVERIFY((loadedWindowVisibleTime - viewVisibleTime) >= 0);

    QWindowList windows = QGuiApplication::topLevelWindows();
    QTRY_COMPARE(windows.size(), 2);

    // TODO Ideally we would now close the outer window and make sure the transient window closes too.
    // It works during manual testing because of QWindowPrivate::maybeQuitOnLastWindowClosed()
    // but quitting an autotest doesn't make sense.
}

void tst_QQuickLoader::nestedTransientWindow() // QTBUG-52944
{
    QQuickView view;
    view.setSource(testFileUrl("itemLoaderItemWindow.qml"));
    QQuickItem *root = qobject_cast<QQuickItem*>(view.rootObject());
    QVERIFY(root);
    QQuickLoader *loader = root->findChild<QQuickLoader *>();
    QVERIFY(loader);
    QTRY_COMPARE(loader->status(), QQuickLoader::Ready);
    QQuickItem *loadedItem = qobject_cast<QQuickItem *>(loader->item());
    QVERIFY(loadedItem);
    QQuickWindowQmlImpl *loadedWindow = loadedItem->findChild<QQuickWindowQmlImpl *>();
    QVERIFY(loadedWindow);
    QCOMPARE(loadedWindow->visibility(), QWindow::Hidden);

    QElapsedTimer timer;
    qint64 viewVisibleTime = -1;
    qint64 loadedWindowVisibleTime = -1;
    connect(&view, &QWindow::visibleChanged,
            [&viewVisibleTime, &timer]() { viewVisibleTime = timer.elapsed(); } );
    connect(loadedWindow, &QQuickWindowQmlImpl::visibilityChanged,
            [&loadedWindowVisibleTime, &timer]() { loadedWindowVisibleTime = timer.elapsed(); } );
    timer.start();
    view.show();

    QVERIFY(QTest::qWaitForWindowExposed(&view));
    QTRY_VERIFY(loadedWindowVisibleTime >= 0);
    QVERIFY(viewVisibleTime >= 0);

    // now that we're sure they are both visible, which one became visible first?
    qCDebug(lcTests) << "transient Window became visible" << (loadedWindowVisibleTime - viewVisibleTime) << "ms after the root Item";
    QVERIFY((loadedWindowVisibleTime - viewVisibleTime) >= 0);

    QWindowList windows = QGuiApplication::topLevelWindows();
    QTRY_COMPARE(windows.size(), 2);

    // TODO Ideally we would now close the outer window and make sure the transient window closes too.
    // It works during manual testing because of QWindowPrivate::maybeQuitOnLastWindowClosed()
    // but quitting an autotest doesn't make sense.
}

void tst_QQuickLoader::sourceComponentGarbageCollection()
{
    QQmlEngine engine;
    QQmlComponent component(&engine, testFileUrl("sourceComponentGarbageCollection.qml"));
    QScopedPointer<QObject> obj(component.create());
    QVERIFY(!obj.isNull());

    QMetaObject::invokeMethod(obj.data(), "setSourceComponent");
    engine.collectGarbage();
    QCoreApplication::sendPostedEvents(nullptr, QEvent::DeferredDelete);

    QSignalSpy spy(obj.data(), SIGNAL(loaded()));

    obj->setProperty("active", true);

    if (spy.isEmpty())
        QVERIFY(spy.wait());

    QCOMPARE(spy.count(), 1);
}

// QTBUG-51995
void tst_QQuickLoader::bindings()
{
    QQmlEngine engine;
    QQmlComponent component(&engine, testFileUrl("bindings.qml"));
    QScopedPointer<QObject> object(component.create());
    QVERIFY(!object.isNull());

    QQuickItem *game = object->property("game").value<QQuickItem*>();
    QVERIFY(game);

    QQuickLoader *loader = object->property("loader").value<QQuickLoader*>();
    QVERIFY(loader);

    QSignalSpy warningsSpy(&engine, SIGNAL(warnings(QList<QQmlError>)));

    // Causes the Loader to become active
    game->setState(QLatin1String("running"));
    QTRY_VERIFY(loader->item());

    // Causes the Loader to become inactive - should not cause binding errors
    game->setState(QLatin1String("invalid"));
    QTRY_VERIFY(!loader->item());

    QString failureMessage;
    if (!warningsSpy.isEmpty()) {
        QDebug stream(&failureMessage);
        stream << warningsSpy.first().first().value<QList<QQmlError>>();
    }
    QVERIFY2(warningsSpy.isEmpty(), qPrintable(failureMessage));
}

// QTBUG-47321
void tst_QQuickLoader::parentErrors()
{
    QQmlEngine engine;
    QQmlComponent component(&engine, testFileUrl("parentErrors.qml"));
    QScopedPointer<QObject> object(component.create());
    QVERIFY(!object.isNull());

    QQuickLoader *loader = object->property("loader").value<QQuickLoader*>();
    QVERIFY(loader);

    QSignalSpy warningsSpy(&engine, SIGNAL(warnings(QList<QQmlError>)));

    // Give the loader a component
    loader->setSourceComponent(object->property("component").value<QQmlComponent*>());
    QTRY_VERIFY(loader->item());

    // Clear the loader's component; should not cause binding errors
    loader->setSourceComponent(nullptr);
    QTRY_VERIFY(!loader->item());

    QString failureMessage;
    if (!warningsSpy.isEmpty()) {
        QDebug stream(&failureMessage);
        stream << warningsSpy.first().first().value<QList<QQmlError>>();
    }
    QVERIFY2(warningsSpy.isEmpty(), qPrintable(failureMessage));
}

class ObjectInRootContext: public QObject
{
    Q_OBJECT

public:
    int didIt = 0;

public slots:
    void doIt() {
        didIt += 1;
    }
};

void tst_QQuickLoader::rootContext()
{
    QQmlEngine engine;
    ObjectInRootContext objectInRootContext;
    engine.rootContext()->setContextProperty("objectInRootContext", &objectInRootContext);

    QQmlComponent component(&engine, testFileUrl("rootContext.qml"));
    QScopedPointer<QObject> object(component.create());
    QVERIFY(!object.isNull());

    QQuickLoader *loader = object->property("loader").value<QQuickLoader*>();
    QVERIFY(loader);

    QSignalSpy warningsSpy(&engine, SIGNAL(warnings(QList<QQmlError>)));

    // Give the loader a component
    loader->setSourceComponent(object->property("component").value<QQmlComponent*>());
    QTRY_VERIFY(loader->active());
    QTRY_VERIFY(loader->item());

    QString failureMessage;
    if (!warningsSpy.isEmpty()) {
        QDebug stream(&failureMessage);
        stream << warningsSpy.first().first().value<QList<QQmlError>>();
    }
    QVERIFY2(warningsSpy.isEmpty(), qPrintable(failureMessage));
    QCOMPARE(objectInRootContext.didIt, 0);

    // Deactivate the loader, which deletes the item.
    // Check that a) there are no errors, and b) the objectInRootContext can still be resolved even
    // after deactivating the loader. If it cannot, a ReferenceError for objectInRootContext is
    // generated (and the 'doIt' counter in objectInRootContext will be 1 for the call before
    // the deactivation).
    loader->item()->setProperty("trigger", true);
    QTRY_VERIFY(!loader->active());
    QTRY_VERIFY(!loader->item());

    if (!warningsSpy.isEmpty()) {
        QDebug stream(&failureMessage);
        stream << warningsSpy.first().first().value<QList<QQmlError>>();
    }
    QVERIFY2(warningsSpy.isEmpty(), qPrintable(failureMessage));
    QCOMPARE(objectInRootContext.didIt, 2);
}

void tst_QQuickLoader::sourceURLKeepComponent()
{
    QQmlEngine engine;
    QQmlComponent component(&engine);
    component.setData(QByteArray(
                      "import QtQuick 2.0\n"
                      " Loader { id: loader\n }"),
                      dataDirectoryUrl());

    QScopedPointer<QQuickLoader> loader(qobject_cast<QQuickLoader*>(component.create()));
    loader->setSource(testFileUrl("/Rect120x60.qml"));

    QVERIFY(loader);
    QVERIFY(loader->item());
    QVERIFY(loader->sourceComponent());
    QCOMPARE(loader->progress(), 1.0);

    const QPointer<QQmlComponent> sourceComponent =  loader->sourceComponent();

    //Ensure toggling active status does not recreate component
    loader->setActive(false);
    QVERIFY(!loader->item());
    QVERIFY(loader->sourceComponent());
    QCOMPARE(sourceComponent.data(), loader->sourceComponent());

    loader->setActive(true);
    QVERIFY(loader->item());
    QVERIFY(loader->sourceComponent());
    QCOMPARE(sourceComponent.data(), loader->sourceComponent());

    loader->setActive(false);
    QVERIFY(!loader->item());
    QVERIFY(loader->sourceComponent());
    QCOMPARE(sourceComponent.data(), loader->sourceComponent());

    //Ensure changing source url causes component to be recreated when inactive
    loader->setSource(testFileUrl("/BlueRect.qml"));

    loader->setActive(true);
    QVERIFY(loader->item());
    QVERIFY(loader->sourceComponent());

    const QPointer<QQmlComponent> newSourceComponent =  loader->sourceComponent();
    QVERIFY(sourceComponent.data() != newSourceComponent.data());

    //Ensure changing source url causes component to be recreated when active
    loader->setSource(testFileUrl("/Rect120x60.qml"));
    QVERIFY(loader->sourceComponent() != newSourceComponent.data());

}

QTEST_MAIN(tst_QQuickLoader)

#include "tst_qquickloader.moc"<|MERGE_RESOLUTION|>--- conflicted
+++ resolved
@@ -682,7 +682,6 @@
             << (QStringList() << "initialValue")
             << (QVariantList() << 6);
 
-<<<<<<< HEAD
     QTest::newRow("ensure required properties are set correctly") << testFileUrl("initialPropertyValues.9.qml")
             << QStringList()
             << (QStringList() << "i" << "s")
@@ -692,12 +691,11 @@
             << (QStringList() << QString(testFileUrl("RequiredPropertyValuesComponent.qml").toString() +  QLatin1String(":6:5: Required property s was not initialized")))
             << (QStringList() << "i" << "s")
             << (QVariantList() << 0 << QLatin1String(""));
-=======
+
     QTest::newRow("source url changed, previously initial properties are discared") << testFileUrl("initialPropertyValues.11.qml")
                                                                                     << QStringList()
                                                                                     << (QStringList() << "oldi" << "i")
                                                                                     << (QVariantList() << 12 << 42);
->>>>>>> e87ecaf5
 }
 
 void tst_QQuickLoader::initialPropertyValues()
