/****************************************************************************
**
** Copyright (C) 2016 The Qt Company Ltd.
** Contact: https://www.qt.io/licensing/
**
** This file is part of the test suite of the Qt Toolkit.
**
** $QT_BEGIN_LICENSE:GPL-EXCEPT$
** Commercial License Usage
** Licensees holding valid commercial Qt licenses may use this file in
** accordance with the commercial license agreement provided with the
** Software or, alternatively, in accordance with the terms contained in
** a written agreement between you and The Qt Company. For licensing terms
** and conditions see https://www.qt.io/terms-conditions. For further
** information use the contact form at https://www.qt.io/contact-us.
**
** GNU General Public License Usage
** Alternatively, this file may be used under the terms of the GNU
** General Public License version 3 as published by the Free Software
** Foundation with exceptions as appearing in the file LICENSE.GPL3-EXCEPT
** included in the packaging of this file. Please review the following
** information to ensure the GNU General Public License requirements will
** be met: https://www.gnu.org/licenses/gpl-3.0.html.
**
** $QT_END_LICENSE$
**
****************************************************************************/

#include <QtTest/QtTest>
#include <QtQuick/qquickview.h>
#include <QtQml/qqmlengine.h>
#include <QtQml/qqmlcomponent.h>
#include <QtQml/qqmlcontext.h>
#include <QtQml/qqmlexpression.h>
#include <QtQml/qqmlincubator.h>
#include <QtQuick/private/qquickpathview_p.h>
#include <QtQuick/private/qquickflickable_p.h>
#include <QtQuick/private/qquickpath_p.h>
#include <QtQuick/private/qquicktext_p.h>
#include <QtQuick/private/qquickrectangle_p.h>
#include <QtQuickTest/QtQuickTest>
#include <QtQmlModels/private/qqmllistmodel_p.h>
#include <QtQml/private/qqmlvaluetype_p.h>
#include <QtGui/qstandarditemmodel.h>
#include <QStringListModel>
#include <QFile>

#include "../../shared/util.h"
#include "../shared/viewtestutil.h"
#include "../shared/visualtestutil.h"

#include <math.h>

Q_LOGGING_CATEGORY(lcTests, "qt.quick.tests")

using namespace QQuickViewTestUtil;
using namespace QQuickVisualTestUtil;

Q_DECLARE_METATYPE(QQuickPathView::HighlightRangeMode)
Q_DECLARE_METATYPE(QQuickPathView::PositionMode)

static void initStandardTreeModel(QStandardItemModel *model)
{
    QStandardItem *item;
    item = new QStandardItem(QLatin1String("Row 1 Item"));
    model->insertRow(0, item);

    item = new QStandardItem(QLatin1String("Row 2 Item"));
    item->setCheckable(true);
    model->insertRow(1, item);

    QStandardItem *childItem = new QStandardItem(QLatin1String("Row 2 Child Item"));
    item->setChild(0, childItem);

    item = new QStandardItem(QLatin1String("Row 3 Item"));
    item->setIcon(QIcon());
    model->insertRow(2, item);
}

class tst_QQuickPathView : public QQmlDataTest
{
    Q_OBJECT
public:
    tst_QQuickPathView();

private slots:
    void initValues();
    void items();
    void dataModel();
    void pathview2();
    void pathview3();
    void initialCurrentIndex();
    void initialCurrentItem();
    void insertModel_data();
    void insertModel();
    void removeModel_data();
    void removeModel();
    void moveModel_data();
    void moveModel();
    void consecutiveModelChanges_data();
    void consecutiveModelChanges();
    void path();
    void pathMoved();
    void offset_data();
    void offset();
    void setCurrentIndex();
    void setCurrentIndexWrap();
    void resetModel();
    void propertyChanges();
    void pathChanges();
    void componentChanges();
    void modelChanges();
    void pathUpdateOnStartChanged();
    void package();
    void emptyModel();
    void emptyPath();
    void closed();
    void pathUpdate();
    void visualDataModel();
    void undefinedPath();
    void mouseDrag();
    void nestedMouseAreaDrag();
    void flickNClick();
    void treeModel();
    void changePreferredHighlight();
    void missingPercent();
    void creationContext();
    void currentOffsetOnInsertion();
    void asynchronous();
    void cancelDrag();
    void maximumFlickVelocity();
    void snapToItem();
    void snapToItem_data();
    void snapOneItem();
    void snapOneItem_data();
    void positionViewAtIndex();
    void positionViewAtIndex_data();
    void indexAt_itemAt();
    void indexAt_itemAt_data();
    void cacheItemCount();
    void changePathDuringRefill();
    void nestedinFlickable();
    void flickableDelegate();
    void jsArrayChange();
    void qtbug37815();
    void qtbug42716();
    void qtbug53464();
    void addCustomAttribute();
    void movementDirection_data();
    void movementDirection();
    void removePath();
    void objectModelMove();
};

class TestObject : public QObject
{
    Q_OBJECT

    Q_PROPERTY(bool error READ error WRITE setError)
    Q_PROPERTY(bool useModel READ useModel NOTIFY useModelChanged)
    Q_PROPERTY(int pathItemCount READ pathItemCount NOTIFY pathItemCountChanged)

public:
    TestObject() : QObject(), mError(true), mUseModel(true), mPathItemCount(-1) {}

    bool error() const { return mError; }
    void setError(bool err) { mError = err; }

    bool useModel() const { return mUseModel; }
    void setUseModel(bool use) { mUseModel = use; emit useModelChanged(); }

    int pathItemCount() const { return mPathItemCount; }
    void setPathItemCount(int count) { mPathItemCount = count; emit pathItemCountChanged(); }

signals:
    void useModelChanged();
    void pathItemCountChanged();

private:
    bool mError;
    bool mUseModel;
    int mPathItemCount;
};

tst_QQuickPathView::tst_QQuickPathView()
{
}

void tst_QQuickPathView::initValues()
{
    QQmlEngine engine;
    QQmlComponent c(&engine, testFileUrl("pathview1.qml"));
    QQuickPathView *obj = qobject_cast<QQuickPathView*>(c.create());

    QVERIFY(obj != nullptr);
    QVERIFY(!obj->path());
    QVERIFY(!obj->delegate());
    QCOMPARE(obj->model(), QVariant());
    QCOMPARE(obj->currentIndex(), 0);
    QCOMPARE(obj->offset(), 0.);
    QCOMPARE(obj->preferredHighlightBegin(), 0.);
    QCOMPARE(obj->dragMargin(), 0.);
    QCOMPARE(obj->count(), 0);
    QCOMPARE(obj->pathItemCount(), -1);

    delete obj;
}

void tst_QQuickPathView::items()
{
    QScopedPointer<QQuickView> window(createView());

    QaimModel model;
    model.addItem("Fred", "12345");
    model.addItem("John", "2345");
    model.addItem("Bob", "54321");
    model.addItem("Bill", "4321");

    QQmlContext *ctxt = window->rootContext();
    ctxt->setContextProperty("testModel", &model);

    window->setSource(testFileUrl("pathview0.qml"));
    qApp->processEvents();

    QQuickPathView *pathview = findItem<QQuickPathView>(window->rootObject(), "view");
    QVERIFY(pathview != nullptr);

    QCOMPARE(pathview->count(), model.count());
    QCOMPARE(window->rootObject()->property("count").toInt(), model.count());
    QCOMPARE(pathview->childItems().count(), model.count()+1); // assumes all are visible, including highlight

    for (int i = 0; i < model.count(); ++i) {
        QQuickText *name = findItem<QQuickText>(pathview, "textName", i);
        QVERIFY(name != nullptr);
        QCOMPARE(name->text(), model.name(i));
        QQuickText *number = findItem<QQuickText>(pathview, "textNumber", i);
        QVERIFY(number != nullptr);
        QCOMPARE(number->text(), model.number(i));
    }

    QQuickPath *path = qobject_cast<QQuickPath*>(pathview->path());
    QVERIFY(path);

    QVERIFY(pathview->highlightItem());
    QPointF start = path->pointAtPercent(0.0);
    QPointF offset;
    offset.setX(pathview->highlightItem()->width()/2);
    offset.setY(pathview->highlightItem()->height()/2);
    QCOMPARE(pathview->highlightItem()->position() + offset, start);
}

void tst_QQuickPathView::initialCurrentItem()
{
    QScopedPointer<QQuickView> window(createView());

    QaimModel model;
    model.addItem("Jules", "12345");
    model.addItem("Vicent", "2345");
    model.addItem("Marvin", "54321");

    QQmlContext *ctxt = window->rootContext();
    ctxt->setContextProperty("testModel", &model);

    window->setSource(testFileUrl("pathview4.qml"));
    qApp->processEvents();

    QQuickPathView *pathview = findItem<QQuickPathView>(window->rootObject(), "view");
    QVERIFY(pathview != nullptr);
    QVERIFY(pathview->currentIndex() != -1);
    QVERIFY(!window->rootObject()->property("currentItemIsNull").toBool());
}

void tst_QQuickPathView::pathview2()
{
    QQmlEngine engine;
    QQmlComponent c(&engine, testFileUrl("pathview2.qml"));
    QQuickPathView *obj = qobject_cast<QQuickPathView*>(c.create());

    QVERIFY(obj != nullptr);
    QVERIFY(obj->path() != nullptr);
    QVERIFY(obj->delegate() != nullptr);
    QVERIFY(obj->model() != QVariant());
    QCOMPARE(obj->currentIndex(), 0);
    QCOMPARE(obj->offset(), 0.);
    QCOMPARE(obj->preferredHighlightBegin(), 0.);
    QCOMPARE(obj->dragMargin(), 0.);
    QCOMPARE(obj->count(), 8);
    QCOMPARE(obj->pathItemCount(), 10);

    delete obj;
}

void tst_QQuickPathView::pathview3()
{
    QQmlEngine engine;
    QQmlComponent c(&engine, testFileUrl("pathview3.qml"));
    QQuickPathView *obj = qobject_cast<QQuickPathView*>(c.create());

    QVERIFY(obj != nullptr);
    QVERIFY(obj->path() != nullptr);
    QVERIFY(obj->delegate() != nullptr);
    QVERIFY(obj->model() != QVariant());
    QCOMPARE(obj->currentIndex(), 7);
    QCOMPARE(obj->offset(), 1.0);
    QCOMPARE(obj->preferredHighlightBegin(), 0.5);
    QCOMPARE(obj->dragMargin(), 24.);
    QCOMPARE(obj->count(), 8);
    QCOMPARE(obj->pathItemCount(), 4);

    delete obj;
}

void tst_QQuickPathView::initialCurrentIndex()
{
    QQmlEngine engine;
    QQmlComponent c(&engine, testFileUrl("initialCurrentIndex.qml"));
    QQuickPathView *obj = qobject_cast<QQuickPathView*>(c.create());

    QVERIFY(obj != nullptr);
    QVERIFY(obj->path() != nullptr);
    QVERIFY(obj->delegate() != nullptr);
    QVERIFY(obj->model() != QVariant());
    QCOMPARE(obj->currentIndex(), 3);
    QCOMPARE(obj->offset(), 5.0);
    QCOMPARE(obj->preferredHighlightBegin(), 0.5);
    QCOMPARE(obj->dragMargin(), 24.);
    QCOMPARE(obj->count(), 8);
    QCOMPARE(obj->pathItemCount(), 4);

    delete obj;
}

void tst_QQuickPathView::insertModel_data()
{
    QTest::addColumn<int>("mode");
    QTest::addColumn<int>("idx");
    QTest::addColumn<int>("count");
    QTest::addColumn<qreal>("offset");
    QTest::addColumn<int>("currentIndex");

    // We have 8 items, with currentIndex == 4
    QTest::newRow("insert after current")
        << int(QQuickPathView::StrictlyEnforceRange) << 6 << 1 << qreal(5.) << 4;
    QTest::newRow("insert before current")
        << int(QQuickPathView::StrictlyEnforceRange) << 2 << 1 << qreal(4.)<< 5;
    QTest::newRow("insert multiple after current")
        << int(QQuickPathView::StrictlyEnforceRange) << 5 << 2 << qreal(6.) << 4;
    QTest::newRow("insert multiple before current")
        << int(QQuickPathView::StrictlyEnforceRange) << 1 << 2 << qreal(4.) << 6;
    QTest::newRow("insert at end")
        << int(QQuickPathView::StrictlyEnforceRange) << 8 << 1 << qreal(5.) << 4;
    QTest::newRow("insert at beginning")
        << int(QQuickPathView::StrictlyEnforceRange) << 0 << 1 << qreal(4.) << 5;
    QTest::newRow("insert at current")
        << int(QQuickPathView::StrictlyEnforceRange) << 4 << 1 << qreal(4.) << 5;

    QTest::newRow("no range - insert after current")
        << int(QQuickPathView::NoHighlightRange) << 6 << 1 << qreal(5.) << 4;
    QTest::newRow("no range - insert before current")
        << int(QQuickPathView::NoHighlightRange) << 2 << 1 << qreal(4.) << 5;
    QTest::newRow("no range - insert multiple after current")
        << int(QQuickPathView::NoHighlightRange) << 5 << 2 << qreal(6.) << 4;
    QTest::newRow("no range - insert multiple before current")
        << int(QQuickPathView::NoHighlightRange) << 1 << 2 << qreal(4.) << 6;
    QTest::newRow("no range - insert at end")
        << int(QQuickPathView::NoHighlightRange) << 8 << 1 << qreal(5.) << 4;
    QTest::newRow("no range - insert at beginning")
        << int(QQuickPathView::NoHighlightRange) << 0 << 1 << qreal(4.) << 5;
    QTest::newRow("no range - insert at current")
        << int(QQuickPathView::NoHighlightRange) << 4 << 1 << qreal(4.) << 5;
}

void tst_QQuickPathView::insertModel()
{
#ifdef Q_OS_MACOS
    QSKIP("this test currently crashes on MacOS. See QTBUG-68048");
#endif

    QFETCH(int, mode);
    QFETCH(int, idx);
    QFETCH(int, count);
    QFETCH(qreal, offset);
    QFETCH(int, currentIndex);

    QScopedPointer<QQuickView> window(createView());
    window->show();

    QaimModel model;
    model.addItem("Ben", "12345");
    model.addItem("Bohn", "2345");
    model.addItem("Bob", "54321");
    model.addItem("Bill", "4321");
    model.addItem("Jinny", "679");
    model.addItem("Milly", "73378");
    model.addItem("Jimmy", "3535");
    model.addItem("Barb", "9039");

    QQmlContext *ctxt = window->rootContext();
    ctxt->setContextProperty("testModel", &model);

    window->setSource(testFileUrl("pathview0.qml"));
    qApp->processEvents();

    QQuickPathView *pathview = findItem<QQuickPathView>(window->rootObject(), "view");
    QVERIFY(pathview != nullptr);

    pathview->setHighlightRangeMode((QQuickPathView::HighlightRangeMode)mode);

    pathview->setCurrentIndex(4);
    if (mode == QQuickPathView::StrictlyEnforceRange)
        QTRY_COMPARE(pathview->offset(), 4.0);
    else
        pathview->setOffset(4);

    QList<QPair<QString, QString> > items;
    for (int i = 0; i < count; ++i)
        items.append(qMakePair(QString("New"), QString::number(i)));

    model.insertItems(idx, items);
    QTRY_COMPARE(pathview->offset(), offset);

    QCOMPARE(pathview->currentIndex(), currentIndex);
}

void tst_QQuickPathView::removeModel_data()
{
    QTest::addColumn<int>("mode");
    QTest::addColumn<int>("idx");
    QTest::addColumn<int>("count");
    QTest::addColumn<qreal>("offset");
    QTest::addColumn<int>("currentIndex");

    // We have 8 items, with currentIndex == 4
    QTest::newRow("remove after current")
        << int(QQuickPathView::StrictlyEnforceRange) << 6 << 1 << qreal(3.) << 4;
    QTest::newRow("remove before current")
        << int(QQuickPathView::StrictlyEnforceRange) << 2 << 1 << qreal(4.) << 3;
    QTest::newRow("remove multiple after current")
        << int(QQuickPathView::StrictlyEnforceRange) << 5 << 2 << qreal(2.) << 4;
    QTest::newRow("remove multiple before current")
        << int(QQuickPathView::StrictlyEnforceRange) << 1 << 2 << qreal(4.) << 2;
    QTest::newRow("remove last")
        << int(QQuickPathView::StrictlyEnforceRange) << 7 << 1 << qreal(3.) << 4;
    QTest::newRow("remove first")
        << int(QQuickPathView::StrictlyEnforceRange) << 0 << 1 << qreal(4.) << 3;
    QTest::newRow("remove current")
        << int(QQuickPathView::StrictlyEnforceRange) << 4 << 1 << qreal(3.) << 4;
    QTest::newRow("remove all")
        << int(QQuickPathView::StrictlyEnforceRange) << 0 << 8 << qreal(0.) << 0;

    QTest::newRow("no range - remove after current")
        << int(QQuickPathView::NoHighlightRange) << 6 << 1 << qreal(3.) << 4;
    QTest::newRow("no range - remove before current")
        << int(QQuickPathView::NoHighlightRange) << 2 << 1 << qreal(4.) << 3;
    QTest::newRow("no range - remove multiple after current")
        << int(QQuickPathView::NoHighlightRange) << 5 << 2 << qreal(2.) << 4;
    QTest::newRow("no range - remove multiple before current")
        << int(QQuickPathView::NoHighlightRange) << 1 << 2 << qreal(4.) << 2;
    QTest::newRow("no range - remove last")
        << int(QQuickPathView::NoHighlightRange) << 7 << 1 << qreal(3.) << 4;
    QTest::newRow("no range - remove first")
        << int(QQuickPathView::NoHighlightRange) << 0 << 1 << qreal(4.) << 3;
    QTest::newRow("no range - remove current offset")
        << int(QQuickPathView::NoHighlightRange) << 4 << 1 << qreal(4.) << 4;
    QTest::newRow("no range - remove all")
        << int(QQuickPathView::NoHighlightRange) << 0 << 8 << qreal(0.) << 0;
}

void tst_QQuickPathView::removeModel()
{
    QFETCH(int, mode);
    QFETCH(int, idx);
    QFETCH(int, count);
    QFETCH(qreal, offset);
    QFETCH(int, currentIndex);

    QScopedPointer<QQuickView> window(createView());

    window->show();

    QaimModel model;
    model.addItem("Ben", "12345");
    model.addItem("Bohn", "2345");
    model.addItem("Bob", "54321");
    model.addItem("Bill", "4321");
    model.addItem("Jinny", "679");
    model.addItem("Milly", "73378");
    model.addItem("Jimmy", "3535");
    model.addItem("Barb", "9039");

    QQmlContext *ctxt = window->rootContext();
    ctxt->setContextProperty("testModel", &model);

    window->setSource(testFileUrl("pathview0.qml"));
    qApp->processEvents();

    QQuickPathView *pathview = findItem<QQuickPathView>(window->rootObject(), "view");
    QVERIFY(pathview != nullptr);

    pathview->setHighlightRangeMode((QQuickPathView::HighlightRangeMode)mode);

    pathview->setCurrentIndex(4);
    if (mode == QQuickPathView::StrictlyEnforceRange)
        QTRY_COMPARE(pathview->offset(), 4.0);
    else
        pathview->setOffset(4);

    model.removeItems(idx, count);
    QTRY_COMPARE(pathview->offset(), offset);

    QCOMPARE(pathview->currentIndex(), currentIndex);
}


void tst_QQuickPathView::moveModel_data()
{
    QTest::addColumn<int>("mode");
    QTest::addColumn<int>("from");
    QTest::addColumn<int>("to");
    QTest::addColumn<int>("count");
    QTest::addColumn<qreal>("offset");
    QTest::addColumn<int>("currentIndex");

    // We have 8 items, with currentIndex == 4
    QTest::newRow("move after current")
        << int(QQuickPathView::StrictlyEnforceRange) << 5 << 6 << 1 << qreal(4.) << 4;
    QTest::newRow("move before current")
        << int(QQuickPathView::StrictlyEnforceRange) << 2 << 3 << 1 << qreal(4.) << 4;
    QTest::newRow("move before current to after")
        << int(QQuickPathView::StrictlyEnforceRange) << 2 << 6 << 1 << qreal(5.) << 3;
    QTest::newRow("move multiple after current")
        << int(QQuickPathView::StrictlyEnforceRange) << 5 << 6 << 2 << qreal(4.) << 4;
    QTest::newRow("move multiple before current")
        << int(QQuickPathView::StrictlyEnforceRange) << 0 << 1 << 2 << qreal(4.) << 4;
    QTest::newRow("move before current to end")
        << int(QQuickPathView::StrictlyEnforceRange) << 2 << 7 << 1 << qreal(5.) << 3;
    QTest::newRow("move last to beginning")
        << int(QQuickPathView::StrictlyEnforceRange) << 7 << 0 << 1 << qreal(3.) << 5;
    QTest::newRow("move current")
        << int(QQuickPathView::StrictlyEnforceRange) << 4 << 6 << 1 << qreal(2.) << 6;

    QTest::newRow("no range - move after current")
        << int(QQuickPathView::NoHighlightRange) << 5 << 6 << 1 << qreal(4.) << 4;
    QTest::newRow("no range - move before current")
        << int(QQuickPathView::NoHighlightRange) << 2 << 3 << 1 << qreal(4.) << 4;
    QTest::newRow("no range - move before current to after")
        << int(QQuickPathView::NoHighlightRange) << 2 << 6 << 1 << qreal(5.) << 3;
    QTest::newRow("no range - move multiple after current")
        << int(QQuickPathView::NoHighlightRange) << 5 << 6 << 2 << qreal(4.) << 4;
    QTest::newRow("no range - move multiple before current")
        << int(QQuickPathView::NoHighlightRange) << 0 << 1 << 2 << qreal(4.) << 4;
    QTest::newRow("no range - move before current to end")
        << int(QQuickPathView::NoHighlightRange) << 2 << 7 << 1 << qreal(5.) << 3;
    QTest::newRow("no range - move last to beginning")
        << int(QQuickPathView::NoHighlightRange) << 7 << 0 << 1 << qreal(3.) << 5;
    QTest::newRow("no range - move current")
        << int(QQuickPathView::NoHighlightRange) << 4 << 6 << 1 << qreal(4.) << 6;
    QTest::newRow("no range - move multiple incl. current")
        << int(QQuickPathView::NoHighlightRange) << 0 << 1 << 5 << qreal(4.) << 5;
}

void tst_QQuickPathView::moveModel()
{
    QFETCH(int, mode);
    QFETCH(int, from);
    QFETCH(int, to);
    QFETCH(int, count);
    QFETCH(qreal, offset);
    QFETCH(int, currentIndex);

    QScopedPointer<QQuickView> window(createView());
    window->show();

    QaimModel model;
    model.addItem("Ben", "12345");
    model.addItem("Bohn", "2345");
    model.addItem("Bob", "54321");
    model.addItem("Bill", "4321");
    model.addItem("Jinny", "679");
    model.addItem("Milly", "73378");
    model.addItem("Jimmy", "3535");
    model.addItem("Barb", "9039");

    QQmlContext *ctxt = window->rootContext();
    ctxt->setContextProperty("testModel", &model);

    window->setSource(testFileUrl("pathview0.qml"));
    qApp->processEvents();

    QQuickPathView *pathview = findItem<QQuickPathView>(window->rootObject(), "view");
    QVERIFY(pathview != nullptr);

    pathview->setHighlightRangeMode((QQuickPathView::HighlightRangeMode)mode);

    pathview->setCurrentIndex(4);
    if (mode == QQuickPathView::StrictlyEnforceRange)
        QTRY_COMPARE(pathview->offset(), 4.0);
    else
        pathview->setOffset(4);

    model.moveItems(from, to, count);
    QTRY_COMPARE(pathview->offset(), offset);

    QCOMPARE(pathview->currentIndex(), currentIndex);
}

void tst_QQuickPathView::consecutiveModelChanges_data()
{
    QTest::addColumn<QQuickPathView::HighlightRangeMode>("mode");
    QTest::addColumn<QList<ListChange> >("changes");
    QTest::addColumn<int>("count");
    QTest::addColumn<qreal>("offset");
    QTest::addColumn<int>("currentIndex");

    QTest::newRow("no range - insert after, insert before")
            << QQuickPathView::NoHighlightRange
            << (QList<ListChange>()
                << ListChange::insert(7, 2)
                << ListChange::insert(1, 3))
            << 13
            << 6.
            << 7;
    QTest::newRow("no range - remove after, remove before")
            << QQuickPathView::NoHighlightRange
            << (QList<ListChange>()
                << ListChange::remove(6, 2)
                << ListChange::remove(1, 3))
            << 3
            << 2.
            << 1;

    QTest::newRow("no range - remove after, insert before")
            << QQuickPathView::NoHighlightRange
            << (QList<ListChange>()
                << ListChange::remove(5, 2)
                << ListChange::insert(1, 3))
            << 9
            << 2.
            << 7;

    QTest::newRow("no range - insert after, remove before")
            << QQuickPathView::NoHighlightRange
            << (QList<ListChange>()
                << ListChange::insert(6, 2)
                << ListChange::remove(1, 3))
            << 7
            << 6.
            << 1;

    QTest::newRow("no range - insert, remove all, polish, insert")
            << QQuickPathView::NoHighlightRange
            << (QList<ListChange>()
                << ListChange::insert(3, 1)
                << ListChange::remove(0, 9)
                << ListChange::polish()
                << ListChange::insert(0, 3))
            << 3
            << 0.
            << 0;
}

void tst_QQuickPathView::consecutiveModelChanges()
{
    QFETCH(QQuickPathView::HighlightRangeMode, mode);
    QFETCH(QList<ListChange>, changes);
    QFETCH(int, count);
    QFETCH(qreal, offset);
    QFETCH(int, currentIndex);

    QScopedPointer<QQuickView> window(createView());
    window->show();

    QaimModel model;
    model.addItem("Ben", "12345");
    model.addItem("Bohn", "2345");
    model.addItem("Bob", "54321");
    model.addItem("Bill", "4321");
    model.addItem("Jinny", "679");
    model.addItem("Milly", "73378");
    model.addItem("Jimmy", "3535");
    model.addItem("Barb", "9039");

    QQmlContext *ctxt = window->rootContext();
    ctxt->setContextProperty("testModel", &model);

    window->setSource(testFileUrl("pathview0.qml"));
    qApp->processEvents();

    QQuickPathView *pathview = findItem<QQuickPathView>(window->rootObject(), "view");
    QVERIFY(pathview != nullptr);

    pathview->setHighlightRangeMode(mode);

    pathview->setCurrentIndex(4);
    if (mode == QQuickPathView::StrictlyEnforceRange)
        QTRY_COMPARE(pathview->offset(), 4.0);
    else
        pathview->setOffset(4);

    for (int i=0; i<changes.count(); i++) {
        switch (changes[i].type) {
            case ListChange::Inserted:
            {
                QList<QPair<QString, QString> > items;
                for (int j=changes[i].index; j<changes[i].index + changes[i].count; ++j)
                    items << qMakePair(QString("new item %1").arg(j), QString::number(j));
                model.insertItems(changes[i].index, items);
                break;
            }
            case ListChange::Removed:
                model.removeItems(changes[i].index, changes[i].count);
                break;
            case ListChange::Moved:
                model.moveItems(changes[i].index, changes[i].to, changes[i].count);
                break;
            case ListChange::SetCurrent:
                pathview->setCurrentIndex(changes[i].index);
                break;
        case ListChange::Polish:
                QQuickTest::qWaitForItemPolished(pathview);
                break;
            default:
                continue;
        }
    }
    QQuickTest::qWaitForItemPolished(pathview);

    QCOMPARE(findItems<QQuickItem>(pathview, "wrapper").count(), count);
    QCOMPARE(pathview->count(), count);
    QTRY_COMPARE(pathview->offset(), offset);

    QCOMPARE(pathview->currentIndex(), currentIndex);

}

void tst_QQuickPathView::path()
{
    QQmlEngine engine;
    QQmlComponent c(&engine, testFileUrl("pathtest.qml"));
    QQuickPath *obj = qobject_cast<QQuickPath*>(c.create());

    QVERIFY(obj != nullptr);
    QCOMPARE(obj->startX(), 120.);
    QCOMPARE(obj->startY(), 100.);
    QVERIFY(obj->path() != QPainterPath());

    QQmlListReference list(obj, "pathElements");
    QCOMPARE(list.count(), 5);

    QQuickPathAttribute* attr = qobject_cast<QQuickPathAttribute*>(list.at(0));
    QVERIFY(attr != nullptr);
    QCOMPARE(attr->name(), QString("scale"));
    QCOMPARE(attr->value(), 1.0);

    QQuickPathQuad* quad = qobject_cast<QQuickPathQuad*>(list.at(1));
    QVERIFY(quad != nullptr);
    QCOMPARE(quad->x(), 120.);
    QCOMPARE(quad->y(), 25.);
    QCOMPARE(quad->controlX(), 260.);
    QCOMPARE(quad->controlY(), 75.);

    QQuickPathPercent* perc = qobject_cast<QQuickPathPercent*>(list.at(2));
    QVERIFY(perc != nullptr);
    QCOMPARE(perc->value(), 0.3);

    QQuickPathLine* line = qobject_cast<QQuickPathLine*>(list.at(3));
    QVERIFY(line != nullptr);
    QCOMPARE(line->x(), 120.);
    QCOMPARE(line->y(), 100.);

    QQuickPathCubic* cubic = qobject_cast<QQuickPathCubic*>(list.at(4));
    QVERIFY(cubic != nullptr);
    QCOMPARE(cubic->x(), 180.);
    QCOMPARE(cubic->y(), 0.);
    QCOMPARE(cubic->control1X(), -10.);
    QCOMPARE(cubic->control1Y(), 90.);
    QCOMPARE(cubic->control2X(), 210.);
    QCOMPARE(cubic->control2Y(), 90.);

    delete obj;
}

void tst_QQuickPathView::dataModel()
{
#ifdef Q_OS_MACOS
    QSKIP("this test currently crashes on MacOS. See QTBUG-68047");
#endif

    QScopedPointer<QQuickView> window(createView());
    window->show();

    QQmlContext *ctxt = window->rootContext();
    TestObject *testObject = new TestObject;
    ctxt->setContextProperty("testObject", testObject);

    QaimModel model;
    model.addItem("red", "1");
    model.addItem("green", "2");
    model.addItem("blue", "3");
    model.addItem("purple", "4");
    model.addItem("gray", "5");
    model.addItem("brown", "6");
    model.addItem("yellow", "7");
    model.addItem("thistle", "8");
    model.addItem("cyan", "9");
    model.addItem("peachpuff", "10");
    model.addItem("powderblue", "11");
    model.addItem("gold", "12");
    model.addItem("sandybrown", "13");

    ctxt->setContextProperty("testData", &model);

    window->setSource(testFileUrl("datamodel.qml"));
    qApp->processEvents();

    QQuickPathView *pathview = qobject_cast<QQuickPathView*>(window->rootObject());
    QVERIFY(pathview != nullptr);

    QMetaObject::invokeMethod(window->rootObject(), "checkProperties");
    QVERIFY(!testObject->error());

    QQuickItem *item = findItem<QQuickItem>(pathview, "wrapper", 0);
    QVERIFY(item);
    QCOMPARE(item->x(), 110.0);
    QCOMPARE(item->y(), 10.0);

    model.insertItem(4, "orange", "10");
    QTest::qWait(100);

    QCOMPARE(window->rootObject()->property("viewCount").toInt(), model.count());
    QTRY_COMPARE(findItems<QQuickItem>(pathview, "wrapper").count(), 14);

    QCOMPARE(pathview->currentIndex(), 0);
    QCOMPARE(pathview->currentItem(), findItem<QQuickItem>(pathview, "wrapper", 0));

    QQuickText *text = findItem<QQuickText>(pathview, "myText", 4);
    QVERIFY(text);
    QCOMPARE(text->text(), model.name(4));

    model.removeItem(2);
    QCOMPARE(window->rootObject()->property("viewCount").toInt(), model.count());
    text = findItem<QQuickText>(pathview, "myText", 2);
    QVERIFY(text);
    QCOMPARE(text->text(), model.name(2));
    QCOMPARE(pathview->currentItem(), findItem<QQuickItem>(pathview, "wrapper", 0));

    testObject->setPathItemCount(5);
    QMetaObject::invokeMethod(window->rootObject(), "checkProperties");
    QVERIFY(!testObject->error());

    QTRY_COMPARE(findItems<QQuickItem>(pathview, "wrapper").count(), 5);

    QQuickRectangle *testItem = findItem<QQuickRectangle>(pathview, "wrapper", 4);
    QVERIFY(testItem != nullptr);
    testItem = findItem<QQuickRectangle>(pathview, "wrapper", 5);
    QVERIFY(!testItem);

    pathview->setCurrentIndex(1);
    QCOMPARE(pathview->currentIndex(), 1);
    QCOMPARE(pathview->currentItem(), findItem<QQuickItem>(pathview, "wrapper", 1));

    model.insertItem(2, "pink", "2");

    QTRY_COMPARE(findItems<QQuickItem>(pathview, "wrapper").count(), 5);
    QCOMPARE(pathview->currentIndex(), 1);
    QCOMPARE(pathview->currentItem(), findItem<QQuickItem>(pathview, "wrapper", 1));

    QTRY_VERIFY(text = findItem<QQuickText>(pathview, "myText", 2));
    QCOMPARE(text->text(), model.name(2));

    model.removeItem(3);
    QTRY_COMPARE(findItems<QQuickItem>(pathview, "wrapper").count(), 5);
    text = findItem<QQuickText>(pathview, "myText", 3);
    QVERIFY(text);
    QCOMPARE(text->text(), model.name(3));
    QCOMPARE(pathview->currentItem(), findItem<QQuickItem>(pathview, "wrapper", 1));

    model.moveItem(3, 5);
    QTRY_COMPARE(findItems<QQuickItem>(pathview, "wrapper").count(), 5);
    QList<QQuickItem*> items = findItems<QQuickItem>(pathview, "wrapper");
    foreach (QQuickItem *item, items) {
        QVERIFY(item->property("onPath").toBool());
    }
    QCOMPARE(pathview->currentItem(), findItem<QQuickItem>(pathview, "wrapper", 1));

    // QTBUG-14199
    pathview->setOffset(7);
    pathview->setOffset(0);
    QCOMPARE(findItems<QQuickItem>(pathview, "wrapper").count(), 5);

    pathview->setCurrentIndex(model.count()-1);
    QTRY_COMPARE(pathview->offset(), 1.0);
    model.removeItem(model.count()-1);
    QCOMPARE(pathview->currentIndex(), model.count()-1);

    delete testObject;
}

void tst_QQuickPathView::pathMoved()
{
    QScopedPointer<QQuickView> window(createView());
    window->show();

    QaimModel model;
    model.addItem("Ben", "12345");
    model.addItem("Bohn", "2345");
    model.addItem("Bob", "54321");
    model.addItem("Bill", "4321");

    QQmlContext *ctxt = window->rootContext();
    ctxt->setContextProperty("testModel", &model);

    window->setSource(testFileUrl("pathview0.qml"));
    qApp->processEvents();

    QQuickPathView *pathview = findItem<QQuickPathView>(window->rootObject(), "view");
    QVERIFY(pathview != nullptr);

    QQuickRectangle *firstItem = findItem<QQuickRectangle>(pathview, "wrapper", 0);
    QVERIFY(firstItem);
    QQuickPath *path = qobject_cast<QQuickPath*>(pathview->path());
    QVERIFY(path);
    QPointF start = path->pointAtPercent(0.0);
    QPointF offset;//Center of item is at point, but pos is from corner
    offset.setX(firstItem->width()/2);
    offset.setY(firstItem->height()/2);
    QTRY_COMPARE(firstItem->position() + offset, start);
    pathview->setOffset(1.0);

    for (int i=0; i<model.count(); i++) {
        QQuickRectangle *curItem = findItem<QQuickRectangle>(pathview, "wrapper", i);
        QPointF itemPos(path->pointAtPercent(0.25 + i*0.25));
        QCOMPARE(curItem->position() + offset, QPointF(itemPos.x(), itemPos.y()));
    }

    QCOMPARE(pathview->currentIndex(), 3);

    pathview->setOffset(0.0);
    QCOMPARE(firstItem->position() + offset, start);
    QCOMPARE(pathview->currentIndex(), 0);

    // Change delegate size
    pathview->setOffset(0.1);
    pathview->setOffset(0.0);
    window->rootObject()->setProperty("delegateWidth", 30);
    QCOMPARE(firstItem->width(), 30.0);
    offset.setX(firstItem->width()/2);
    QTRY_COMPARE(firstItem->position() + offset, start);

    // Change delegate scale
    pathview->setOffset(0.1);
    pathview->setOffset(0.0);
    window->rootObject()->setProperty("delegateScale", 1.2);
    QTRY_COMPARE(firstItem->position() + offset, start);

}

void tst_QQuickPathView::offset_data()
{
    QTest::addColumn<qreal>("offset");
    QTest::addColumn<int>("currentIndex");

    QTest::newRow("0.0") << 0.0 << 0;
    QTest::newRow("1.0") << 7.0 << 1;
    QTest::newRow("5.0") << 5.0 << 3;
    QTest::newRow("4.6") << 4.6 << 3;
    QTest::newRow("4.4") << 4.4 << 4;
    QTest::newRow("5.4") << 5.4 << 3;
    QTest::newRow("5.6") << 5.6 << 2;
}

void tst_QQuickPathView::offset()
{
    QFETCH(qreal, offset);
    QFETCH(int, currentIndex);

    QQmlEngine engine;
    QQmlComponent c(&engine, testFileUrl("pathview3.qml"));
    QQuickPathView *view = qobject_cast<QQuickPathView*>(c.create());

    view->setOffset(offset);
    QCOMPARE(view->currentIndex(), currentIndex);

    delete view;
}

void tst_QQuickPathView::setCurrentIndex()
{
    QScopedPointer<QQuickView> window(createView());
    window->show();

    QaimModel model;
    model.addItem("Ben", "12345");
    model.addItem("Bohn", "2345");
    model.addItem("Bob", "54321");
    model.addItem("Bill", "4321");

    QQmlContext *ctxt = window->rootContext();
    ctxt->setContextProperty("testModel", &model);

    window->setSource(testFileUrl("pathview0.qml"));
    qApp->processEvents();

    QQuickPathView *pathview = findItem<QQuickPathView>(window->rootObject(), "view");
    QVERIFY(pathview != nullptr);

    QQuickRectangle *firstItem = findItem<QQuickRectangle>(pathview, "wrapper", 0);
    QVERIFY(firstItem);
    QQuickPath *path = qobject_cast<QQuickPath*>(pathview->path());
    QVERIFY(path);
    QPointF start = path->pointAtPercent(0.0);
    QPointF offset;//Center of item is at point, but pos is from corner
    offset.setX(firstItem->width()/2);
    offset.setY(firstItem->height()/2);
    QCOMPARE(firstItem->position() + offset, start);
    QCOMPARE(window->rootObject()->property("currentA").toInt(), 0);
    QCOMPARE(window->rootObject()->property("currentB").toInt(), 0);

    pathview->setCurrentIndex(2);

    firstItem = findItem<QQuickRectangle>(pathview, "wrapper", 2);
    QTRY_COMPARE(firstItem->position() + offset, start);
    QCOMPARE(window->rootObject()->property("currentA").toInt(), 2);
    QCOMPARE(window->rootObject()->property("currentB").toInt(), 2);
    QCOMPARE(pathview->currentItem(), firstItem);
    QCOMPARE(firstItem->property("onPath"), QVariant(true));

    pathview->decrementCurrentIndex();
    QTRY_COMPARE(pathview->currentIndex(), 1);
    firstItem = findItem<QQuickRectangle>(pathview, "wrapper", 1);
    QVERIFY(firstItem);
    QTRY_COMPARE(firstItem->position() + offset, start);
    QCOMPARE(pathview->currentItem(), firstItem);
    QCOMPARE(firstItem->property("onPath"), QVariant(true));

    pathview->decrementCurrentIndex();
    QTRY_COMPARE(pathview->currentIndex(), 0);
    firstItem = findItem<QQuickRectangle>(pathview, "wrapper", 0);
    QVERIFY(firstItem);
    QTRY_COMPARE(firstItem->position() + offset, start);
    QCOMPARE(pathview->currentItem(), firstItem);
    QCOMPARE(firstItem->property("onPath"), QVariant(true));

    pathview->decrementCurrentIndex();
    QTRY_COMPARE(pathview->currentIndex(), 3);
    firstItem = findItem<QQuickRectangle>(pathview, "wrapper", 3);
    QVERIFY(firstItem);
    QTRY_COMPARE(firstItem->position() + offset, start);
    QCOMPARE(pathview->currentItem(), firstItem);
    QCOMPARE(firstItem->property("onPath"), QVariant(true));

    pathview->incrementCurrentIndex();
    QTRY_COMPARE(pathview->currentIndex(), 0);
    firstItem = findItem<QQuickRectangle>(pathview, "wrapper", 0);
    QVERIFY(firstItem);
    QTRY_COMPARE(firstItem->position() + offset, start);
    QCOMPARE(pathview->currentItem(), firstItem);
    QCOMPARE(firstItem->property("onPath"), QVariant(true));

    // Test positive indexes are wrapped.
    pathview->setCurrentIndex(6);
    QTRY_COMPARE(pathview->currentIndex(), 2);
    firstItem = findItem<QQuickRectangle>(pathview, "wrapper", 2);
    QVERIFY(firstItem);
    QTRY_COMPARE(firstItem->position() + offset, start);
    QCOMPARE(pathview->currentItem(), firstItem);
    QCOMPARE(firstItem->property("onPath"), QVariant(true));

    // Test negative indexes are wrapped.
    pathview->setCurrentIndex(-3);
    QTRY_COMPARE(pathview->currentIndex(), 1);
    firstItem = findItem<QQuickRectangle>(pathview, "wrapper", 1);
    QVERIFY(firstItem);
    QTRY_COMPARE(firstItem->position() + offset, start);
    QCOMPARE(pathview->currentItem(), firstItem);
    QCOMPARE(firstItem->property("onPath"), QVariant(true));

    // move an item, set move duration to 0, and change currentIndex to moved item. QTBUG-22786
    model.moveItem(0, 3);
    pathview->setHighlightMoveDuration(0);
    pathview->setCurrentIndex(3);
    QCOMPARE(pathview->currentIndex(), 3);
    firstItem = findItem<QQuickRectangle>(pathview, "wrapper", 3);
    QVERIFY(firstItem);
    QCOMPARE(pathview->currentItem(), firstItem);
    QTRY_COMPARE(firstItem->position() + offset, start);
    model.moveItem(3, 0);
    pathview->setCurrentIndex(0);
    pathview->setHighlightMoveDuration(300);

    // Check the current item is still created when outside the bounds of pathItemCount.
    pathview->setPathItemCount(2);
    pathview->setHighlightRangeMode(QQuickPathView::NoHighlightRange);
    QVERIFY(findItem<QQuickRectangle>(pathview, "wrapper", 0));
    QVERIFY(findItem<QQuickRectangle>(pathview, "wrapper", 1));
    QVERIFY(!findItem<QQuickRectangle>(pathview, "wrapper", 2));
    QVERIFY(!findItem<QQuickRectangle>(pathview, "wrapper", 3));

    pathview->setCurrentIndex(2);
    firstItem = findItem<QQuickRectangle>(pathview, "wrapper", 2);
    QCOMPARE(pathview->currentItem(), firstItem);
    QCOMPARE(firstItem->property("onPath"), QVariant(false));

    pathview->decrementCurrentIndex();
    QTRY_COMPARE(pathview->currentIndex(), 1);
    firstItem = findItem<QQuickRectangle>(pathview, "wrapper", 1);
    QVERIFY(firstItem);
    QCOMPARE(pathview->currentItem(), firstItem);
    QCOMPARE(firstItem->property("onPath"), QVariant(true));

    pathview->decrementCurrentIndex();
    QTRY_COMPARE(pathview->currentIndex(), 0);
    firstItem = findItem<QQuickRectangle>(pathview, "wrapper", 0);
    QVERIFY(firstItem);
    QCOMPARE(pathview->currentItem(), firstItem);
    QCOMPARE(firstItem->property("onPath"), QVariant(true));

    pathview->decrementCurrentIndex();
    QTRY_COMPARE(pathview->currentIndex(), 3);
    firstItem = findItem<QQuickRectangle>(pathview, "wrapper", 3);
    QVERIFY(firstItem);
    QCOMPARE(pathview->currentItem(), firstItem);
    QCOMPARE(firstItem->property("onPath"), QVariant(false));

    pathview->incrementCurrentIndex();
    QTRY_COMPARE(pathview->currentIndex(), 0);
    firstItem = findItem<QQuickRectangle>(pathview, "wrapper", 0);
    QVERIFY(firstItem);
    QCOMPARE(pathview->currentItem(), firstItem);
    QCOMPARE(firstItem->property("onPath"), QVariant(true));

    // check for bogus currentIndexChanged() signals
    QSignalSpy currentIndexSpy(pathview, SIGNAL(currentIndexChanged()));
    QVERIFY(currentIndexSpy.isValid());
    pathview->setHighlightMoveDuration(100);
    pathview->setHighlightRangeMode(QQuickPathView::StrictlyEnforceRange);
    pathview->setSnapMode(QQuickPathView::SnapToItem);
    pathview->setCurrentIndex(3);
    QTRY_COMPARE(pathview->currentIndex(), 3);
    QCOMPARE(currentIndexSpy.count(), 1);
}

void tst_QQuickPathView::setCurrentIndexWrap()
{
    QScopedPointer<QQuickView> window(createView());
    window->setSource(testFileUrl("pathview5.qml"));
    window->show();
    qApp->processEvents();

    QQuickPathView *pathview = qobject_cast<QQuickPathView*>(window->rootObject());
    QVERIFY(pathview);

    // set current index to last item
    pathview->setCurrentIndex(4);
    // set currentIndex to first item, then quickly set it back (QTBUG-74508)
    QSignalSpy currentIndexSpy(pathview, SIGNAL(currentIndexChanged()));
    QSignalSpy movementStartedSpy(pathview, SIGNAL(movementStarted()));
    pathview->setCurrentIndex(0);
    pathview->setCurrentIndex(4);
    QCOMPARE(pathview->currentIndex(), 4);
    QCOMPARE(currentIndexSpy.count(), 2);
    QCOMPARE(movementStartedSpy.count(), 0);
}

void tst_QQuickPathView::resetModel()
{
    QScopedPointer<QQuickView> window(createView());

    QStringList strings;
    strings << "one" << "two" << "three";
    QStringListModel model(strings);

    QQmlContext *ctxt = window->rootContext();
    ctxt->setContextProperty("testModel", &model);

    window->setSource(testFileUrl("displaypath.qml"));
    qApp->processEvents();

    QQuickPathView *pathview = findItem<QQuickPathView>(window->rootObject(), "view");
    QVERIFY(pathview != nullptr);

    QCOMPARE(pathview->count(), model.rowCount());

    for (int i = 0; i < model.rowCount(); ++i) {
        QQuickText *display = findItem<QQuickText>(pathview, "displayText", i);
        QVERIFY(display != nullptr);
        QCOMPARE(display->text(), strings.at(i));
    }

    strings.clear();
    strings << "four" << "five" << "six" << "seven";
    model.setStringList(strings);

    QCOMPARE(pathview->count(), model.rowCount());

    for (int i = 0; i < model.rowCount(); ++i) {
        QQuickText *display = findItem<QQuickText>(pathview, "displayText", i);
        QVERIFY(display != nullptr);
        QCOMPARE(display->text(), strings.at(i));
    }

}

void tst_QQuickPathView::propertyChanges()
{
    QScopedPointer<QQuickView> window(createView());
    QVERIFY(window);
    window->setSource(testFileUrl("propertychanges.qml"));

    QQuickPathView *pathView = window->rootObject()->findChild<QQuickPathView*>("pathView");
    QVERIFY(pathView);

    QSignalSpy snapPositionSpy(pathView, SIGNAL(preferredHighlightBeginChanged()));
    QSignalSpy dragMarginSpy(pathView, SIGNAL(dragMarginChanged()));

    QCOMPARE(pathView->preferredHighlightBegin(), 0.1);
    QCOMPARE(pathView->dragMargin(), 5.0);

    pathView->setPreferredHighlightBegin(0.4);
    pathView->setPreferredHighlightEnd(0.4);
    pathView->setDragMargin(20.0);

    QCOMPARE(pathView->preferredHighlightBegin(), 0.4);
    QCOMPARE(pathView->preferredHighlightEnd(), 0.4);
    QCOMPARE(pathView->dragMargin(), 20.0);

    QCOMPARE(snapPositionSpy.count(), 1);
    QCOMPARE(dragMarginSpy.count(), 1);

    pathView->setPreferredHighlightBegin(0.4);
    pathView->setPreferredHighlightEnd(0.4);
    pathView->setDragMargin(20.0);

    QCOMPARE(snapPositionSpy.count(), 1);
    QCOMPARE(dragMarginSpy.count(), 1);

    QSignalSpy maximumFlickVelocitySpy(pathView, SIGNAL(maximumFlickVelocityChanged()));
    pathView->setMaximumFlickVelocity(1000);
    QCOMPARE(maximumFlickVelocitySpy.count(), 1);
    pathView->setMaximumFlickVelocity(1000);
    QCOMPARE(maximumFlickVelocitySpy.count(), 1);

}

void tst_QQuickPathView::pathChanges()
{
    QScopedPointer<QQuickView> window(createView());
    QVERIFY(window);
    window->setSource(testFileUrl("propertychanges.qml"));

    QQuickPathView *pathView = window->rootObject()->findChild<QQuickPathView*>("pathView");
    QVERIFY(pathView);

    QQuickPath *path = window->rootObject()->findChild<QQuickPath*>("path");
    QVERIFY(path);

    QSignalSpy startXSpy(path, SIGNAL(startXChanged()));
    QSignalSpy startYSpy(path, SIGNAL(startYChanged()));

    QCOMPARE(path->startX(), 220.0);
    QCOMPARE(path->startY(), 200.0);

    path->setStartX(240.0);
    path->setStartY(220.0);

    QCOMPARE(path->startX(), 240.0);
    QCOMPARE(path->startY(), 220.0);

    QCOMPARE(startXSpy.count(),1);
    QCOMPARE(startYSpy.count(),1);

    path->setStartX(240);
    path->setStartY(220);

    QCOMPARE(startXSpy.count(),1);
    QCOMPARE(startYSpy.count(),1);

    QQuickPath *alternatePath = window->rootObject()->findChild<QQuickPath*>("alternatePath");
    QVERIFY(alternatePath);

    QSignalSpy pathSpy(pathView, SIGNAL(pathChanged()));

    QCOMPARE(pathView->path(), path);

    pathView->setPath(alternatePath);
    QCOMPARE(pathView->path(), alternatePath);
    QCOMPARE(pathSpy.count(),1);

    pathView->setPath(alternatePath);
    QCOMPARE(pathSpy.count(),1);

    QQuickPathAttribute *pathAttribute = window->rootObject()->findChild<QQuickPathAttribute*>("pathAttribute");
    QVERIFY(pathAttribute);

    QSignalSpy nameSpy(pathAttribute, SIGNAL(nameChanged()));
    QCOMPARE(pathAttribute->name(), QString("opacity"));

    pathAttribute->setName("scale");
    QCOMPARE(pathAttribute->name(), QString("scale"));
    QCOMPARE(nameSpy.count(),1);

    pathAttribute->setName("scale");
    QCOMPARE(nameSpy.count(),1);
}

void tst_QQuickPathView::componentChanges()
{
    QScopedPointer<QQuickView> window(createView());
    QVERIFY(window);
    window->setSource(testFileUrl("propertychanges.qml"));

    QQuickPathView *pathView = window->rootObject()->findChild<QQuickPathView*>("pathView");
    QVERIFY(pathView);

    QQmlComponent delegateComponent(window->engine());
    delegateComponent.setData("import QtQuick 2.0; Text { text: '<b>Name:</b> ' + name }", QUrl::fromLocalFile(""));

    QSignalSpy delegateSpy(pathView, SIGNAL(delegateChanged()));

    pathView->setDelegate(&delegateComponent);
    QCOMPARE(pathView->delegate(), &delegateComponent);
    QCOMPARE(delegateSpy.count(),1);

    pathView->setDelegate(&delegateComponent);
    QCOMPARE(delegateSpy.count(),1);
}

void tst_QQuickPathView::modelChanges()
{
    QScopedPointer<QQuickView> window(createView());
    QVERIFY(window);
    window->setSource(testFileUrl("propertychanges.qml"));

    QQuickPathView *pathView = window->rootObject()->findChild<QQuickPathView*>("pathView");
    QVERIFY(pathView);
    pathView->setCurrentIndex(3);
    QTRY_COMPARE(pathView->offset(), 6.0);

    QQmlListModel *alternateModel = window->rootObject()->findChild<QQmlListModel*>("alternateModel");
    QVERIFY(alternateModel);
    QVariant modelVariant = QVariant::fromValue<QObject *>(alternateModel);
    QSignalSpy modelSpy(pathView, SIGNAL(modelChanged()));
    QSignalSpy currentIndexSpy(pathView, SIGNAL(currentIndexChanged()));

    QCOMPARE(pathView->currentIndex(), 3);
    pathView->setModel(modelVariant);
    QCOMPARE(pathView->model(), modelVariant);
    QCOMPARE(modelSpy.count(),1);
    QCOMPARE(pathView->currentIndex(), 0);
    QCOMPARE(currentIndexSpy.count(), 1);

    pathView->setModel(modelVariant);
    QCOMPARE(modelSpy.count(),1);

    pathView->setModel(QVariant());
    QCOMPARE(modelSpy.count(),2);
    QCOMPARE(pathView->currentIndex(), 0);
    QCOMPARE(currentIndexSpy.count(), 1);

}

void tst_QQuickPathView::pathUpdateOnStartChanged()
{
    QScopedPointer<QQuickView> window(createView());
    QVERIFY(window);
    window->setSource(testFileUrl("pathUpdateOnStartChanged.qml"));

    QQuickPathView *pathView = window->rootObject()->findChild<QQuickPathView*>("pathView");
    QVERIFY(pathView);

    QQuickPath *path = window->rootObject()->findChild<QQuickPath*>("path");
    QVERIFY(path);
    QCOMPARE(path->startX(), 400.0);
    QCOMPARE(path->startY(), 300.0);

    QQuickItem *item = findItem<QQuickItem>(pathView, "wrapper", 0);
    QVERIFY(item);
    QCOMPARE(item->x(), path->startX() - item->width() / 2.0);
    QCOMPARE(item->y(), path->startY() - item->height() / 2.0);

}

void tst_QQuickPathView::package()
{
    QScopedPointer<QQuickView> window(createView());
    QVERIFY(window);
    window->setSource(testFileUrl("pathview_package.qml"));
    window->show();
    window->requestActivate();
    QVERIFY(QTest::qWaitForWindowActive(window.data()));

    QQuickPathView *pathView = window->rootObject()->findChild<QQuickPathView*>("photoPathView");
    QVERIFY(pathView);

#ifdef Q_OS_MAC
    QSKIP("QTBUG-27170 view does not reliably receive polish without a running animation");
#endif

    QQuickTest::qWaitForItemPolished(pathView);
    QQuickItem *item = findItem<QQuickItem>(pathView, "pathItem");
    QVERIFY(item);
    QVERIFY(item->scale() != 1.0);

}

//QTBUG-13017
void tst_QQuickPathView::emptyModel()
{
    QScopedPointer<QQuickView> window(createView());

    QStringListModel model;

    QQmlContext *ctxt = window->rootContext();
    ctxt->setContextProperty("emptyModel", &model);

    window->setSource(testFileUrl("emptymodel.qml"));
    qApp->processEvents();

    QQuickPathView *pathview = qobject_cast<QQuickPathView*>(window->rootObject());
    QVERIFY(pathview != nullptr);

    QCOMPARE(pathview->offset(), qreal(0.0));

}

void tst_QQuickPathView::emptyPath()
{
    QQuickView *window = createView();

    window->setSource(testFileUrl("emptypath.qml"));
    qApp->processEvents();

    QQuickPathView *pathview = qobject_cast<QQuickPathView*>(window->rootObject());
    QVERIFY(pathview != nullptr);

    delete window;
}

void tst_QQuickPathView::closed()
{
    QQmlEngine engine;

    {
        QQmlComponent c(&engine, testFileUrl("openPath.qml"));
        QQuickPath *obj = qobject_cast<QQuickPath*>(c.create());
        QVERIFY(obj);
        QCOMPARE(obj->isClosed(), false);
        delete obj;
    }

    {
        QQmlComponent c(&engine, testFileUrl("closedPath.qml"));
        QQuickPath *obj = qobject_cast<QQuickPath*>(c.create());
        QVERIFY(obj);
        QCOMPARE(obj->isClosed(), true);
        delete obj;
    }
}

// QTBUG-14239
void tst_QQuickPathView::pathUpdate()
{
    QScopedPointer<QQuickView> window(createView());
    QVERIFY(window);
    window->setSource(testFileUrl("pathUpdate.qml"));

    QQuickPathView *pathView = window->rootObject()->findChild<QQuickPathView*>("pathView");
    QVERIFY(pathView);

    QQuickItem *item = findItem<QQuickItem>(pathView, "wrapper", 0);
    QVERIFY(item);
    QCOMPARE(item->x(), 150.0);

}

void tst_QQuickPathView::visualDataModel()
{
    QQmlEngine engine;
    QQmlComponent c(&engine, testFileUrl("vdm.qml"));

    QQuickPathView *obj = qobject_cast<QQuickPathView*>(c.create());
    QVERIFY(obj != nullptr);

    QCOMPARE(obj->count(), 3);

    delete obj;
}

void tst_QQuickPathView::undefinedPath()
{
    QQmlEngine engine;

    // QPainterPath warnings are only received if QT_NO_DEBUG is not defined
    if (QLibraryInfo::isDebugBuild()) {
        QRegularExpression warning1("^QPainterPath::moveTo:.*ignoring call$");
        QTest::ignoreMessage(QtWarningMsg, warning1);

        QRegularExpression warning2("^QPainterPath::lineTo:.*ignoring call$");
        QTest::ignoreMessage(QtWarningMsg, warning2);
    }

    QQmlComponent c(&engine, testFileUrl("undefinedpath.qml"));

    QQuickPathView *obj = qobject_cast<QQuickPathView*>(c.create());
    QVERIFY(obj != nullptr);

    QCOMPARE(obj->count(), 3);

    delete obj;
}

void tst_QQuickPathView::mouseDrag()
{
    QScopedPointer<QQuickView> window(createView());
    QQuickViewTestUtil::moveMouseAway(window.data());
    window->setSource(testFileUrl("dragpath.qml"));
    window->show();
    window->requestActivate();
    QVERIFY(QTest::qWaitForWindowActive(window.data()));
    QCOMPARE(window.data(), qGuiApp->focusWindow());

    QQuickPathView *pathview = qobject_cast<QQuickPathView*>(window->rootObject());
    QVERIFY(pathview != nullptr);

    QSignalSpy movingSpy(pathview, SIGNAL(movingChanged()));
    QSignalSpy moveStartedSpy(pathview, SIGNAL(movementStarted()));
    QSignalSpy moveEndedSpy(pathview, SIGNAL(movementEnded()));
    QSignalSpy draggingSpy(pathview, SIGNAL(draggingChanged()));
    QSignalSpy dragStartedSpy(pathview, SIGNAL(dragStarted()));
    QSignalSpy dragEndedSpy(pathview, SIGNAL(dragEnded()));

    int current = pathview->currentIndex();

    QTest::mousePress(window.data(), Qt::LeftButton, Qt::NoModifier, QPoint(10,100));
    QTest::qWait(100);

    {
        QMouseEvent mv(QEvent::MouseMove, QPoint(50,100), Qt::LeftButton, Qt::LeftButton,Qt::NoModifier);
        QGuiApplication::sendEvent(window.data(), &mv);
    }
    // first move beyond threshold does not trigger drag
    QVERIFY(!pathview->isMoving());
    QVERIFY(!pathview->isDragging());
    QCOMPARE(movingSpy.count(), 0);
    QCOMPARE(moveStartedSpy.count(), 0);
    QCOMPARE(moveEndedSpy.count(), 0);
    QCOMPARE(draggingSpy.count(), 0);
    QCOMPARE(dragStartedSpy.count(), 0);
    QCOMPARE(dragEndedSpy.count(), 0);

    {
        QMouseEvent mv(QEvent::MouseMove, QPoint(90,100), Qt::LeftButton, Qt::LeftButton,Qt::NoModifier);
        QGuiApplication::sendEvent(window.data(), &mv);
    }
    // next move beyond threshold does trigger drag
#ifdef Q_OS_WIN
    if (!pathview->isMoving())
        QSKIP("Skipping due to interference from external mouse move events.");
#endif // Q_OS_WIN
    QVERIFY(pathview->isMoving());
    QVERIFY(pathview->isDragging());
    QCOMPARE(movingSpy.count(), 1);
    QCOMPARE(moveStartedSpy.count(), 1);
    QCOMPARE(moveEndedSpy.count(), 0);
    QCOMPARE(draggingSpy.count(), 1);
    QCOMPARE(dragStartedSpy.count(), 1);
    QCOMPARE(dragEndedSpy.count(), 0);

    QVERIFY(pathview->currentIndex() != current);

    QTest::mouseRelease(window.data(), Qt::LeftButton, Qt::NoModifier, QPoint(40,100));
    QVERIFY(!pathview->isDragging());
    QCOMPARE(draggingSpy.count(), 2);
    QCOMPARE(dragStartedSpy.count(), 1);
    QCOMPARE(dragEndedSpy.count(), 1);
    QTRY_COMPARE(movingSpy.count(), 2);
    QTRY_COMPARE(moveEndedSpy.count(), 1);
    QCOMPARE(moveStartedSpy.count(), 1);

}

void tst_QQuickPathView::nestedMouseAreaDrag()
{
    QScopedPointer<QQuickView> window(createView());
    QQuickViewTestUtil::moveMouseAway(window.data());
    window->setSource(testFileUrl("nestedmousearea.qml"));
    window->show();
    window->requestActivate();
    QVERIFY(QTest::qWaitForWindowActive(window.data()));
    QCOMPARE(window.data(), qGuiApp->focusWindow());


    QQuickPathView *pathview = qobject_cast<QQuickPathView*>(window->rootObject());
    QVERIFY(pathview != nullptr);

    // Dragging the child mouse area should move it and not animate the PathView
    flick(window.data(), QPoint(200,200), QPoint(400,200), 200);
    QVERIFY(!pathview->isMoving());

    // Dragging outside the mouse are should animate the PathView.
    flick(window.data(), QPoint(75,75), QPoint(175,75), 200);
    QVERIFY(pathview->isMoving());
}

void tst_QQuickPathView::flickNClick() // QTBUG-77173
{
    QScopedPointer<QQuickView> window(createView());
    QQuickViewTestUtil::moveMouseAway(window.data());
    window->setSource(testFileUrl("nestedmousearea2.qml"));
    window->show();
    window->requestActivate();
    QVERIFY(QTest::qWaitForWindowActive(window.data()));
    QCOMPARE(window.data(), qGuiApp->focusWindow());

    QQuickPathView *pathview = qobject_cast<QQuickPathView*>(window->rootObject());
    QVERIFY(pathview != nullptr);
<<<<<<< HEAD

    for (int duration = 100; duration > 0; duration -= 20) {
        // Dragging the child mouse area should animate the PathView (MA has no drag target)
        flick(window.data(), QPoint(200,200), QPoint(400,200), duration);
        QVERIFY(pathview->isMoving());
=======
    QSignalSpy movingChangedSpy(pathview, SIGNAL(movingChanged()));
    QSignalSpy draggingSpy(pathview, SIGNAL(draggingChanged()));
    QSignalSpy dragStartedSpy(pathview, SIGNAL(dragStarted()));
    QSignalSpy dragEndedSpy(pathview, SIGNAL(dragEnded()));
    QSignalSpy currentIndexSpy(pathview, SIGNAL(currentIndexChanged()));
    QSignalSpy moveStartedSpy(pathview, SIGNAL(movementStarted()));
    QSignalSpy moveEndedSpy(pathview, SIGNAL(movementEnded()));
    QSignalSpy flickingSpy(pathview, SIGNAL(flickingChanged()));
    QSignalSpy flickStartedSpy(pathview, SIGNAL(flickStarted()));
    QSignalSpy flickEndedSpy(pathview, SIGNAL(flickEnded()));

    for (int duration = 100; duration > 0; duration -= 20) {
        movingChangedSpy.clear();
        draggingSpy.clear();
        dragStartedSpy.clear();
        dragEndedSpy.clear();
        currentIndexSpy.clear();
        moveStartedSpy.clear();
        moveEndedSpy.clear();
        flickingSpy.clear();
        flickStartedSpy.clear();
        flickEndedSpy.clear();
        // Dragging the child mouse area should animate the PathView (MA has no drag target)
        flick(window.data(), QPoint(200,200), QPoint(400,200), duration);
        QVERIFY(pathview->isMoving());
        QCOMPARE(movingChangedSpy.count(), 1);
        QCOMPARE(draggingSpy.count(), 2);
        QCOMPARE(dragStartedSpy.count(), 1);
        QCOMPARE(dragEndedSpy.count(), 1);
        QVERIFY(currentIndexSpy.count() > 0);
        QCOMPARE(moveStartedSpy.count(), 1);
        QCOMPARE(moveEndedSpy.count(), 0);
        QCOMPARE(flickingSpy.count(), 1);
        QCOMPARE(flickStartedSpy.count(), 1);
        QCOMPARE(flickEndedSpy.count(), 0);
>>>>>>> b418c2fe

        // Now while it's still moving, click it.
        // The PathView should stop at a position such that offset is a whole number.
        QTest::mouseClick(window.data(), Qt::LeftButton, Qt::NoModifier, QPoint(200, 200));
        QTRY_VERIFY(!pathview->isMoving());
<<<<<<< HEAD
=======
        QCOMPARE(movingChangedSpy.count(), 2); // QTBUG-78926
        QCOMPARE(draggingSpy.count(), 2);
        QCOMPARE(dragStartedSpy.count(), 1);
        QCOMPARE(dragEndedSpy.count(), 1);
        QCOMPARE(moveStartedSpy.count(), 1);
        QCOMPARE(moveEndedSpy.count(), 1);
        QCOMPARE(flickingSpy.count(), 2);
        QCOMPARE(flickStartedSpy.count(), 1);
        QCOMPARE(flickEndedSpy.count(), 1);
>>>>>>> b418c2fe
        QVERIFY(qFuzzyIsNull(pathview->offset() - int(pathview->offset())));
    }
}

void tst_QQuickPathView::treeModel()
{
    QScopedPointer<QQuickView> window(createView());
    window->show();

    QStandardItemModel model;
    initStandardTreeModel(&model);
    window->engine()->rootContext()->setContextProperty("myModel", &model);

    window->setSource(testFileUrl("treemodel.qml"));

    QQuickPathView *pathview = qobject_cast<QQuickPathView*>(window->rootObject());
    QVERIFY(pathview != nullptr);
    QCOMPARE(pathview->count(), 3);

    QQuickText *item = findItem<QQuickText>(pathview, "wrapper", 0);
    QVERIFY(item);
    QCOMPARE(item->text(), QLatin1String("Row 1 Item"));

    QVERIFY(QMetaObject::invokeMethod(pathview, "setRoot", Q_ARG(QVariant, 1)));
    QCOMPARE(pathview->count(), 1);

    QTRY_VERIFY(item = findItem<QQuickText>(pathview, "wrapper", 0));
    QTRY_COMPARE(item->text(), QLatin1String("Row 2 Child Item"));

}

void tst_QQuickPathView::changePreferredHighlight()
{
    QScopedPointer<QQuickView> window(createView());
    window->setGeometry(0,0,400,200);
    window->setSource(testFileUrl("dragpath.qml"));
    window->show();
    window->requestActivate();
    QVERIFY(QTest::qWaitForWindowActive(window.data()));
    QCOMPARE(window.data(), qGuiApp->focusWindow());

    QQuickPathView *pathview = qobject_cast<QQuickPathView*>(window->rootObject());
    QVERIFY(pathview != nullptr);

    int current = pathview->currentIndex();
    QCOMPARE(current, 0);

    QQuickRectangle *firstItem = findItem<QQuickRectangle>(pathview, "wrapper", 0);
    QVERIFY(firstItem);
    QQuickPath *path = qobject_cast<QQuickPath*>(pathview->path());
    QVERIFY(path);
    QPointF start = path->pointAtPercent(0.5);
    QPointF offset;//Center of item is at point, but pos is from corner
    offset.setX(firstItem->width()/2);
    offset.setY(firstItem->height()/2);
    QTRY_COMPARE(firstItem->position() + offset, start);

    pathview->setPreferredHighlightBegin(0.8);
    pathview->setPreferredHighlightEnd(0.8);
    start = path->pointAtPercent(0.8);
    QTRY_COMPARE(firstItem->position() + offset, start);
    QCOMPARE(pathview->currentIndex(), 0);

}

void tst_QQuickPathView::creationContext()
{
    QQuickView window;
    window.setGeometry(0,0,240,320);
    window.setSource(testFileUrl("creationContext.qml"));

    QQuickItem *rootItem = qobject_cast<QQuickItem *>(window.rootObject());
    QVERIFY(rootItem);
    QVERIFY(rootItem->property("count").toInt() > 0);

    QQuickItem *item = findItem<QQuickItem>(rootItem, "listItem", 0);
    QVERIFY(item);
    QCOMPARE(item->property("text").toString(), QString("Hello!"));
}

// QTBUG-21320
void tst_QQuickPathView::currentOffsetOnInsertion()
{
    QScopedPointer<QQuickView> window(createView());
    window->show();

    QaimModel model;

    QQmlContext *ctxt = window->rootContext();
    ctxt->setContextProperty("testModel", &model);

    window->setSource(testFileUrl("pathline.qml"));
    qApp->processEvents();

    QQuickPathView *pathview = findItem<QQuickPathView>(window->rootObject(), "view");
    QVERIFY(pathview != nullptr);

    pathview->setPreferredHighlightBegin(0.5);
    pathview->setPreferredHighlightEnd(0.5);

    QCOMPARE(pathview->count(), model.count());

    model.addItem("item0", "0");

    QCOMPARE(pathview->count(), model.count());

    QQuickRectangle *item = nullptr;
    QTRY_VERIFY(item = findItem<QQuickRectangle>(pathview, "wrapper", 0));

    QQuickPath *path = qobject_cast<QQuickPath*>(pathview->path());
    QVERIFY(path);

    QPointF start = path->pointAtPercent(0.5);
    QPointF offset;//Center of item is at point, but pos is from corner
    offset.setX(item->width()/2);
    offset.setY(item->height()/2);
    QCOMPARE(item->position() + offset, start);

    QSignalSpy currentIndexSpy(pathview, SIGNAL(currentIndexChanged()));

    // insert an item at the beginning
    model.insertItem(0, "item1", "1");
    qApp->processEvents();

    QCOMPARE(currentIndexSpy.count(), 1);

    // currentIndex is now 1
    item = findItem<QQuickRectangle>(pathview, "wrapper", 1);
    QVERIFY(item);

    // verify that current item (item 1) is still at offset 0.5
    QCOMPARE(item->position() + offset, start);

    // insert another item at the beginning
    model.insertItem(0, "item2", "2");
    qApp->processEvents();

    QCOMPARE(currentIndexSpy.count(), 2);

    // currentIndex is now 2
    item = findItem<QQuickRectangle>(pathview, "wrapper", 2);
    QVERIFY(item);

    // verify that current item (item 2) is still at offset 0.5
    QCOMPARE(item->position() + offset, start);

    // verify that remove before current maintains current item
    model.removeItem(0);
    qApp->processEvents();

    QCOMPARE(currentIndexSpy.count(), 3);

    // currentIndex is now 1
    item = findItem<QQuickRectangle>(pathview, "wrapper", 1);
    QVERIFY(item);

    // verify that current item (item 1) is still at offset 0.5
    QCOMPARE(item->position() + offset, start);

}

void tst_QQuickPathView::asynchronous()
{
    QScopedPointer<QQuickView> window(createView());
    window->show();
    QQmlIncubationController controller;
    window->engine()->setIncubationController(&controller);

    window->setSource(testFileUrl("asyncloader.qml"));

    QQuickItem *rootObject = qobject_cast<QQuickItem*>(window->rootObject());
    QVERIFY(rootObject);

    QQuickPathView *pathview = nullptr;
    while (!pathview) {
        bool b = false;
        controller.incubateWhile(&b);
        pathview = rootObject->findChild<QQuickPathView*>("view");
    }

    // items will be created one at a time
    for (int i = 0; i < 5; ++i) {
        QVERIFY(findItem<QQuickItem>(pathview, "wrapper", i) == nullptr);
        QQuickItem *item = nullptr;
        while (!item) {
            bool b = false;
            controller.incubateWhile(&b);
            item = findItem<QQuickItem>(pathview, "wrapper", i);
        }
    }

    {
        bool b = true;
        controller.incubateWhile(&b);
    }

    // verify positioning
    QQuickRectangle *firstItem = findItem<QQuickRectangle>(pathview, "wrapper", 0);
    QVERIFY(firstItem);
    QQuickPath *path = qobject_cast<QQuickPath*>(pathview->path());
    QVERIFY(path);
    QPointF start = path->pointAtPercent(0.0);
    QPointF offset;//Center of item is at point, but pos is from corner
    offset.setX(firstItem->width()/2);
    offset.setY(firstItem->height()/2);
    QTRY_COMPARE(firstItem->position() + offset, start);
    pathview->setOffset(1.0);

    for (int i=0; i<5; i++) {
        QQuickItem *curItem = findItem<QQuickItem>(pathview, "wrapper", i);
        QPointF itemPos(path->pointAtPercent(0.2 + i*0.2));
        QCOMPARE(curItem->position() + offset, itemPos);
    }

}

void tst_QQuickPathView::missingPercent()
{
    QQmlEngine engine;
    QQmlComponent c(&engine, testFileUrl("missingPercent.qml"));
    QQuickPath *obj = qobject_cast<QQuickPath*>(c.create());
    QVERIFY(obj);
    QCOMPARE(obj->attributeAt("_qfx_percent", 1.0), qreal(1.0));
    delete obj;
}

static inline bool hasFraction(qreal o)
{
    const bool result = o != qFloor(o);
    if (!result)
        qDebug() << "o != qFloor(o)" << o;
    return result;
}

void tst_QQuickPathView::cancelDrag()
{
    QScopedPointer<QQuickView> window(createView());
    window->setSource(testFileUrl("dragpath.qml"));
    QQuickViewTestUtil::moveMouseAway(window.data());
    window->show();
    window->requestActivate();
    QVERIFY(QTest::qWaitForWindowActive(window.data()));
    QCOMPARE(window.data(), qGuiApp->focusWindow());

    QQuickPathView *pathview = qobject_cast<QQuickPathView*>(window->rootObject());
    QVERIFY(pathview != nullptr);

    QSignalSpy draggingSpy(pathview, SIGNAL(draggingChanged()));
    QSignalSpy dragStartedSpy(pathview, SIGNAL(dragStarted()));
    QSignalSpy dragEndedSpy(pathview, SIGNAL(dragEnded()));

    // drag between snap points
    QTest::mousePress(window.data(), Qt::LeftButton, Qt::NoModifier, QPoint(10,100));
    QTest::qWait(100);
    QTest::mouseMove(window.data(), QPoint(80, 100));
    QTest::mouseMove(window.data(), QPoint(130, 100));

    QTRY_VERIFY(hasFraction(pathview->offset()));
    QTRY_VERIFY(pathview->isMoving());
    QVERIFY(pathview->isDragging());
    QCOMPARE(draggingSpy.count(), 1);
    QCOMPARE(dragStartedSpy.count(), 1);
    QCOMPARE(dragEndedSpy.count(), 0);

    // steal mouse grab - cancels PathView dragging
    QQuickItem *item = window->rootObject()->findChild<QQuickItem*>("text");
    item->grabMouse();

    // returns to a snap point.
    QTRY_COMPARE(pathview->offset(), qreal(qFloor(pathview->offset())));
    QTRY_VERIFY(!pathview->isMoving());
    QVERIFY(!pathview->isDragging());
    QCOMPARE(draggingSpy.count(), 2);
    QCOMPARE(dragStartedSpy.count(), 1);
    QCOMPARE(dragEndedSpy.count(), 1);

    QTest::mouseRelease(window.data(), Qt::LeftButton, Qt::NoModifier, QPoint(40,100));

}

void tst_QQuickPathView::maximumFlickVelocity()
{
    QScopedPointer<QQuickView> window(createView());
    window->setSource(testFileUrl("dragpath.qml"));
    QQuickViewTestUtil::moveMouseAway(window.data());
    window->show();
    window->requestActivate();
    QVERIFY(QTest::qWaitForWindowActive(window.data()));
    QCOMPARE(window.data(), qGuiApp->focusWindow());

    QQuickPathView *pathview = qobject_cast<QQuickPathView*>(window->rootObject());
    QVERIFY(pathview != nullptr);

    pathview->setMaximumFlickVelocity(700);
    flick(window.data(), QPoint(200,10), QPoint(10,10), 180);
    QVERIFY(pathview->isMoving());
    QVERIFY(pathview->isFlicking());
    QTRY_VERIFY_WITH_TIMEOUT(!pathview->isMoving(), 50000);

    double dist1 = 100 - pathview->offset();

    pathview->setOffset(0.);
    pathview->setMaximumFlickVelocity(300);
    flick(window.data(), QPoint(200,10), QPoint(10,10), 180);
    QVERIFY(pathview->isMoving());
    QVERIFY(pathview->isFlicking());
    QTRY_VERIFY_WITH_TIMEOUT(!pathview->isMoving(), 50000);

    double dist2 = 100 - pathview->offset();

    pathview->setOffset(0.);
    pathview->setMaximumFlickVelocity(500);
    flick(window.data(), QPoint(200,10), QPoint(10,10), 180);
    QVERIFY(pathview->isMoving());
    QVERIFY(pathview->isFlicking());
    QTRY_VERIFY_WITH_TIMEOUT(!pathview->isMoving(), 50000);

    double dist3 = 100 - pathview->offset();

    QVERIFY(dist1 > dist2);
    QVERIFY(dist3 > dist2);
    QVERIFY(dist2 < dist1);

}

void tst_QQuickPathView::snapToItem()
{
    QFETCH(bool, enforceRange);

    QScopedPointer<QQuickView> window(createView());
    QQuickViewTestUtil::moveMouseAway(window.data());
    window->setSource(testFileUrl("panels.qml"));
    window->show();
    window->requestActivate();
    QVERIFY(QTest::qWaitForWindowActive(window.data()));
    QCOMPARE(window.data(), qGuiApp->focusWindow());

    QQuickPathView *pathview = window->rootObject()->findChild<QQuickPathView*>("view");
    QVERIFY(pathview != nullptr);

    window->rootObject()->setProperty("enforceRange", enforceRange);
    QTRY_VERIFY(!pathview->isMoving()); // ensure stable

    int currentIndex = pathview->currentIndex();

    QSignalSpy snapModeSpy(pathview, SIGNAL(snapModeChanged()));

    flick(window.data(), QPoint(200,10), QPoint(10,10), 180);

    QVERIFY(pathview->isMoving());
    QTRY_VERIFY_WITH_TIMEOUT(!pathview->isMoving(), 50000);

    QCOMPARE(pathview->offset(), qreal(qFloor(pathview->offset())));

    if (enforceRange)
        QVERIFY(pathview->currentIndex() != currentIndex);
    else
        QCOMPARE(pathview->currentIndex(), currentIndex);

}

void tst_QQuickPathView::snapToItem_data()
{
    QTest::addColumn<bool>("enforceRange");

    QTest::newRow("no enforce range") << false;
    QTest::newRow("enforce range") << true;
}

void tst_QQuickPathView::snapOneItem()
{
    QFETCH(bool, enforceRange);

    QScopedPointer<QQuickView> window(createView());
    QQuickViewTestUtil::moveMouseAway(window.data());
    window->setSource(testFileUrl("panels.qml"));
    window->show();
    window->requestActivate();
    QVERIFY(QTest::qWaitForWindowActive(window.data()));
    QCOMPARE(window.data(), qGuiApp->focusWindow());

    QQuickPathView *pathview = window->rootObject()->findChild<QQuickPathView*>("view");
    QVERIFY(pathview != nullptr);

    window->rootObject()->setProperty("enforceRange", enforceRange);

    QSignalSpy snapModeSpy(pathview, SIGNAL(snapModeChanged()));

    window->rootObject()->setProperty("snapOne", true);
    QCOMPARE(snapModeSpy.count(), 1);
    QTRY_VERIFY(!pathview->isMoving()); // ensure stable

    int currentIndex = pathview->currentIndex();

    double startOffset = pathview->offset();
    flick(window.data(), QPoint(200,10), QPoint(10,10), 180);

    QVERIFY(pathview->isMoving());
    QTRY_VERIFY(!pathview->isMoving());

    // must have moved only one item
    QCOMPARE(pathview->offset(), fmodf(3.0 + startOffset - 1.0, 3.0));

    if (enforceRange)
        QCOMPARE(pathview->currentIndex(), currentIndex + 1);
    else
        QCOMPARE(pathview->currentIndex(), currentIndex);

}

void tst_QQuickPathView::snapOneItem_data()
{
    QTest::addColumn<bool>("enforceRange");

    QTest::newRow("no enforce range") << false;
    QTest::newRow("enforce range") << true;
}

void tst_QQuickPathView::positionViewAtIndex()
{
    QFETCH(bool, enforceRange);
    QFETCH(int, pathItemCount);
    QFETCH(qreal, initOffset);
    QFETCH(int, index);
    QFETCH(QQuickPathView::PositionMode, mode);
    QFETCH(qreal, offset);

    QScopedPointer<QQuickView> window(createView());
    window->setSource(testFileUrl("pathview3.qml"));
    window->show();
    window->requestActivate();
    QVERIFY(QTest::qWaitForWindowActive(window.data()));
    QCOMPARE(window.data(), qGuiApp->focusWindow());

    QQuickPathView *pathview = qobject_cast<QQuickPathView*>(window->rootObject());
    QVERIFY(pathview != nullptr);

    window->rootObject()->setProperty("enforceRange", enforceRange);
    if (pathItemCount == -1)
        pathview->resetPathItemCount();
    else
        pathview->setPathItemCount(pathItemCount);
    pathview->setOffset(initOffset);

    pathview->positionViewAtIndex(index, mode);

    QCOMPARE(pathview->offset(), offset);

}

void tst_QQuickPathView::positionViewAtIndex_data()
{
    QTest::addColumn<bool>("enforceRange");
    QTest::addColumn<int>("pathItemCount");
    QTest::addColumn<qreal>("initOffset");
    QTest::addColumn<int>("index");
    QTest::addColumn<QQuickPathView::PositionMode>("mode");
    QTest::addColumn<qreal>("offset");

    QTest::newRow("no range, all items, Beginning") << false << -1 << 0.0 << 3 << QQuickPathView::Beginning << 5.0;
    QTest::newRow("no range, all items, Center") << false << -1 << 0.0 << 3 << QQuickPathView::Center << 1.0;
    QTest::newRow("no range, all items, End") << false << -1 << 0.0 << 3 << QQuickPathView::End << 5.0;
    QTest::newRow("no range, 5 items, Beginning") << false << 5 << 0.0 << 3 << QQuickPathView::Beginning << 5.0;
    QTest::newRow("no range, 5 items, Center") << false << 5 << 0.0 << 3 << QQuickPathView::Center << 7.5;
    QTest::newRow("no range, 5 items, End") << false << 5 << 0.0 << 3 << QQuickPathView::End << 2.0;
    QTest::newRow("no range, 5 items, Contain") << false << 5 << 0.0 << 3 << QQuickPathView::Contain << 0.0;
    QTest::newRow("no range, 5 items, init offset 4.0, Contain") << false << 5 << 4.0 << 3 << QQuickPathView::Contain << 5.0;
    QTest::newRow("no range, 5 items, init offset 3.0, Contain") << false << 5 << 3.0 << 3 << QQuickPathView::Contain << 2.0;

    QTest::newRow("strict range, all items, Beginning") << true << -1 << 0.0 << 3 << QQuickPathView::Beginning << 1.0;
    QTest::newRow("strict range, all items, Center") << true << -1 << 0.0 << 3 << QQuickPathView::Center << 5.0;
    QTest::newRow("strict range, all items, End") << true << -1 << 0.0 << 3 << QQuickPathView::End << 0.0;
    QTest::newRow("strict range, all items, Contain") << true << -1 << 0.0 << 3 << QQuickPathView::Contain << 0.0;
    QTest::newRow("strict range, all items, init offset 1.0, Contain") << true << -1 << 1.0 << 3 << QQuickPathView::Contain << 1.0;
    QTest::newRow("strict range, all items, SnapPosition") << true << -1 << 0.0 << 3 << QQuickPathView::SnapPosition << 5.0;
    QTest::newRow("strict range, 5 items, Beginning") << true << 5 << 0.0 << 3 << QQuickPathView::Beginning << 3.0;
    QTest::newRow("strict range, 5 items, Center") << true << 5 << 0.0 << 3 << QQuickPathView::Center << 5.0;
    QTest::newRow("strict range, 5 items, End") << true << 5 << 0.0 << 3 << QQuickPathView::End << 7.0;
    QTest::newRow("strict range, 5 items, Contain") << true << 5 << 0.0 << 3 << QQuickPathView::Contain << 7.0;
    QTest::newRow("strict range, 5 items, init offset 1.0, Contain") << true << 5 << 1.0 << 3 << QQuickPathView::Contain << 7.0;
    QTest::newRow("strict range, 5 items, init offset 2.0, Contain") << true << 5 << 2.0 << 3 << QQuickPathView::Contain << 3.0;
    QTest::newRow("strict range, 5 items, SnapPosition") << true << 5 << 0.0 << 3 << QQuickPathView::SnapPosition << 5.0;
}

void tst_QQuickPathView::indexAt_itemAt()
{
    QFETCH(qreal, x);
    QFETCH(qreal, y);
    QFETCH(int, index);

    QScopedPointer<QQuickView> window(createView());
    window->setSource(testFileUrl("pathview3.qml"));
    window->show();
    window->requestActivate();
    QVERIFY(QTest::qWaitForWindowActive(window.data()));
    QCOMPARE(window.data(), qGuiApp->focusWindow());

    QQuickPathView *pathview = qobject_cast<QQuickPathView*>(window->rootObject());
    QVERIFY(pathview != nullptr);

    QQuickItem *item = nullptr;
    if (index >= 0) {
        item = findItem<QQuickItem>(pathview, "wrapper", index);
        QVERIFY(item);
    }
    QCOMPARE(pathview->indexAt(x,y), index);
    QCOMPARE(pathview->itemAt(x,y), item);

}

void tst_QQuickPathView::indexAt_itemAt_data()
{
    QTest::addColumn<qreal>("x");
    QTest::addColumn<qreal>("y");
    QTest::addColumn<int>("index");

    QTest::newRow("Item 0 - 585, 95") << qreal(585.) << qreal(95.) << 0;
    QTest::newRow("Item 0 - 660, 165") << qreal(660.) << qreal(165.) << 0;
    QTest::newRow("No Item a - 580, 95") << qreal(580.) << qreal(95.) << -1;
    QTest::newRow("No Item b - 585, 85") << qreal(585.) << qreal(85.) << -1;
    QTest::newRow("Item 7 - 360, 200") << qreal(360.) << qreal(200.) << 7;
}

void tst_QQuickPathView::cacheItemCount()
{
    QScopedPointer<QQuickView> window(createView());

    window->setSource(testFileUrl("pathview3.qml"));
    window->show();
    qApp->processEvents();

    QQuickPathView *pathview = qobject_cast<QQuickPathView*>(window->rootObject());
    QVERIFY(pathview != nullptr);

    QMetaObject::invokeMethod(pathview, "addColor", Q_ARG(QVariant, QString("orange")));
    QMetaObject::invokeMethod(pathview, "addColor", Q_ARG(QVariant, QString("lightsteelblue")));
    QMetaObject::invokeMethod(pathview, "addColor", Q_ARG(QVariant, QString("teal")));
    QMetaObject::invokeMethod(pathview, "addColor", Q_ARG(QVariant, QString("aqua")));

    pathview->setOffset(0);

    pathview->setCacheItemCount(3);
    QCOMPARE(pathview->cacheItemCount(), 3);

    QQmlIncubationController controller;
    window->engine()->setIncubationController(&controller);

    // Items on the path are created immediately
    QVERIFY(findItem<QQuickItem>(pathview, "wrapper", 0));
    QVERIFY(findItem<QQuickItem>(pathview, "wrapper", 1));
    QVERIFY(findItem<QQuickItem>(pathview, "wrapper", 11));
    QVERIFY(findItem<QQuickItem>(pathview, "wrapper", 10));

    const int cached[] = { 2, 3, 9, -1 }; // two appended, one prepended

    int i = 0;
    while (cached[i] >= 0) {
        // items will be created one at a time
        QVERIFY(findItem<QQuickItem>(pathview, "wrapper", cached[i]) == nullptr);
        QQuickItem *item = nullptr;
        while (!item) {
            bool b = false;
            controller.incubateWhile(&b);
            item = findItem<QQuickItem>(pathview, "wrapper", cached[i]);
        }
        ++i;
    }

    {
        bool b = true;
        controller.incubateWhile(&b);
    }

    // move view and confirm items in view are visible immediately and outside are created async
    pathview->setOffset(4);

    // Items on the path are created immediately
    QVERIFY(findItem<QQuickItem>(pathview, "wrapper", 6));
    QVERIFY(findItem<QQuickItem>(pathview, "wrapper", 7));
    QVERIFY(findItem<QQuickItem>(pathview, "wrapper", 8));
    QVERIFY(findItem<QQuickItem>(pathview, "wrapper", 9));
    // already created items within cache stay created
    QVERIFY(findItem<QQuickItem>(pathview, "wrapper", 10));
    QVERIFY(findItem<QQuickItem>(pathview, "wrapper", 11));

    // one item prepended async.
    QVERIFY(findItem<QQuickItem>(pathview, "wrapper", 5) == nullptr);
    QQuickItem *item = nullptr;
    while (!item) {
        bool b = false;
        controller.incubateWhile(&b);
        item = findItem<QQuickItem>(pathview, "wrapper", 5);
    }

    {
        bool b = true;
        controller.incubateWhile(&b);
    }
}

static void testCurrentIndexChange(QQuickPathView *pathView, const QStringList &objectNamesInOrder)
{
    for (int visualIndex = 0; visualIndex < objectNamesInOrder.size() - 1; ++visualIndex) {
        QQuickRectangle *delegate = findItem<QQuickRectangle>(pathView, objectNamesInOrder.at(visualIndex));
        QVERIFY(delegate);

        QQuickRectangle *nextDelegate = findItem<QQuickRectangle>(pathView, objectNamesInOrder.at(visualIndex + 1));
        QVERIFY(nextDelegate);

        QVERIFY(delegate->y() < nextDelegate->y());
    }
}

void tst_QQuickPathView::changePathDuringRefill()
{
    QScopedPointer<QQuickView> window(createView());

    window->setSource(testFileUrl("changePathDuringRefill.qml"));
    window->show();
    QVERIFY(QTest::qWaitForWindowActive(window.data()));
    QCOMPARE(window.data(), qGuiApp->focusWindow());

    QQuickPathView *pathView = qobject_cast<QQuickPathView*>(window->rootObject());
    QVERIFY(pathView != nullptr);

    testCurrentIndexChange(pathView, QStringList() << "delegateC" << "delegateA" << "delegateB");

    pathView->incrementCurrentIndex();
    /*
        Decrementing moves delegateA down, resulting in an offset of 1,
        so incrementing will move it up, resulting in an offset of 2:

        delegateC    delegateA
        delegateA => delegateB
        delegateB    delegateC
    */
    QTRY_COMPARE(pathView->offset(), 2.0);
    testCurrentIndexChange(pathView, QStringList() << "delegateA" << "delegateB" << "delegateC");
}

void tst_QQuickPathView::nestedinFlickable()
{
    QScopedPointer<QQuickView> window(createView());
    QQuickViewTestUtil::moveMouseAway(window.data());
    window->setSource(testFileUrl("nestedInFlickable.qml"));
    window->show();
    window->requestActivate();
    QVERIFY(QTest::qWaitForWindowActive(window.data()));
    QCOMPARE(window.data(), qGuiApp->focusWindow());

    QQuickPathView *pathview = findItem<QQuickPathView>(window->rootObject(), "pathView");
    QVERIFY(pathview != nullptr);

    QQuickFlickable *flickable = qobject_cast<QQuickFlickable*>(window->rootObject());
    QVERIFY(flickable != nullptr);

    QSignalSpy movingSpy(pathview, SIGNAL(movingChanged()));
    QSignalSpy moveStartedSpy(pathview, SIGNAL(movementStarted()));
    QSignalSpy moveEndedSpy(pathview, SIGNAL(movementEnded()));

    QSignalSpy fflickingSpy(flickable, SIGNAL(flickingChanged()));
    QSignalSpy fflickStartedSpy(flickable, SIGNAL(flickStarted()));
    QSignalSpy fflickEndedSpy(flickable, SIGNAL(flickEnded()));

    int waitInterval = 5;

    QTest::mousePress(window.data(), Qt::LeftButton, Qt::NoModifier, QPoint(23,218));

    QTest::mouseMove(window.data(), QPoint(25,218), waitInterval);
    QTest::mouseMove(window.data(), QPoint(26,218), waitInterval);
    QTest::mouseMove(window.data(), QPoint(28,219), waitInterval);
    QTest::mouseMove(window.data(), QPoint(31,219), waitInterval);
    QTest::mouseMove(window.data(), QPoint(53,219), waitInterval);

    // first move beyond threshold does not trigger drag
    QVERIFY(!pathview->isMoving());
    QVERIFY(!pathview->isDragging());
    QCOMPARE(movingSpy.count(), 0);
    QCOMPARE(moveStartedSpy.count(), 0);
    QCOMPARE(moveEndedSpy.count(), 0);
    QCOMPARE(fflickingSpy.count(), 0);
    QCOMPARE(fflickStartedSpy.count(), 0);
    QCOMPARE(fflickEndedSpy.count(), 0);

    // no further moves after the initial move beyond threshold
    QTest::mouseRelease(window.data(), Qt::LeftButton, Qt::NoModifier, QPoint(73,219));
    QTRY_COMPARE(movingSpy.count(), 2);
    QTRY_COMPARE(moveEndedSpy.count(), 1);
    QCOMPARE(moveStartedSpy.count(), 1);
    // Flickable should not handle this
    QCOMPARE(fflickingSpy.count(), 0);
    QCOMPARE(fflickStartedSpy.count(), 0);
    QCOMPARE(fflickEndedSpy.count(), 0);

    // now test that two quick flicks are both handled by the pathview
    movingSpy.clear();
    moveStartedSpy.clear();
    moveEndedSpy.clear();
    fflickingSpy.clear();
    fflickStartedSpy.clear();
    fflickEndedSpy.clear();
    int shortInterval = 2;
    QTest::mousePress(window.data(), Qt::LeftButton, 0, QPoint(23,216));
    QTest::mouseMove(window.data(), QPoint(48,216), shortInterval);
    QTest::mouseRelease(window.data(), Qt::LeftButton, 0, QPoint(73,217));
    QVERIFY(pathview->isMoving());
    QTest::mousePress(window.data(), Qt::LeftButton, 0, QPoint(21,216));
    QTest::mouseMove(window.data(), QPoint(46,216), shortInterval);
    QTest::mouseRelease(window.data(), Qt::LeftButton, 0, QPoint(71,217));
    QVERIFY(pathview->isMoving());
    // moveEndedSpy.count() and moveStartedSpy.count() should be exactly 1
    // but in CI we sometimes see a scheduling issue being hit which
    // causes the main thread to be stalled while the animation thread
    // continues, allowing the animation timer to finish after the first
    // call to QVERIFY(pathview->isMoving()) in the code above, prior to
    // the detected beginning of the second flick, which can cause both of
    // those signal counts to be 2 rather than 1.
    // Note that this is not a true problem (this scheduling quirk just
    // means that the unit test is not testing the enforced behavior
    // as strictly as it would otherwise); it is only a bug if it results
    // in the Flickable handling one or more of the flicks, and that
    // is unconditionally tested below.
    // To avoid false positive test failure in the scheduling quirk case
    // we allow the multiple signal count case, rather than simply:
    // QTRY_COMPARE(moveEndedSpy.count(), 1);
    // QCOMPARE(moveStartedSpy.count(), 1);
    QTRY_VERIFY(moveEndedSpy.count() > 0);
    qCDebug(lcTests) << "After receiving moveEnded signal:"
                     << "moveEndedSpy.count():" << moveEndedSpy.count()
                     << "moveStartedSpy.count():" << moveStartedSpy.count()
                     << "fflickingSpy.count():" << fflickingSpy.count()
                     << "fflickStartedSpy.count():" << fflickStartedSpy.count()
                     << "fflickEndedSpy.count():" << fflickEndedSpy.count();
    QTRY_COMPARE(moveStartedSpy.count(), moveEndedSpy.count());
    qCDebug(lcTests) << "After receiving matched moveEnded signal(s):"
                     << "moveEndedSpy.count():" << moveEndedSpy.count()
                     << "moveStartedSpy.count():" << moveStartedSpy.count()
                     << "fflickingSpy.count():" << fflickingSpy.count()
                     << "fflickStartedSpy.count():" << fflickStartedSpy.count()
                     << "fflickEndedSpy.count():" << fflickEndedSpy.count();
    QVERIFY(moveStartedSpy.count() <= 2);
    // Flickable should not handle this
    QCOMPARE(fflickingSpy.count(), 0);
    QCOMPARE(fflickStartedSpy.count(), 0);
    QCOMPARE(fflickEndedSpy.count(), 0);

}

void tst_QQuickPathView::flickableDelegate()
{
    QScopedPointer<QQuickView> window(createView());
    QQuickViewTestUtil::moveMouseAway(window.data());
    window->setSource(testFileUrl("flickableDelegate.qml"));
    window->show();
    window->requestActivate();
    QVERIFY(QTest::qWaitForWindowActive(window.data()));
    QCOMPARE(window.data(), qGuiApp->focusWindow());

    QQuickPathView *pathview = qobject_cast<QQuickPathView*>(window->rootObject());
    QVERIFY(pathview != nullptr);

    QQuickFlickable *flickable = qobject_cast<QQuickFlickable*>(pathview->currentItem());
    QVERIFY(flickable != nullptr);

    QSignalSpy movingSpy(pathview, SIGNAL(movingChanged()));
    QSignalSpy moveStartedSpy(pathview, SIGNAL(movementStarted()));
    QSignalSpy moveEndedSpy(pathview, SIGNAL(movementEnded()));

    QSignalSpy fflickingSpy(flickable, SIGNAL(flickingChanged()));
    QSignalSpy fflickStartedSpy(flickable, SIGNAL(flickStarted()));
    QSignalSpy fflickEndedSpy(flickable, SIGNAL(flickEnded()));

    int waitInterval = 5;

    QTest::mousePress(window.data(), Qt::LeftButton, Qt::NoModifier, QPoint(23,100));

    QTest::mouseMove(window.data(), QPoint(25,100), waitInterval);
    QTest::mouseMove(window.data(), QPoint(26,100), waitInterval);
    QTest::mouseMove(window.data(), QPoint(28,100), waitInterval);
    QTest::mouseMove(window.data(), QPoint(31,100), waitInterval);
    QTest::mouseMove(window.data(), QPoint(39,100), waitInterval);

    // first move beyond threshold does not trigger drag
    QVERIFY(!flickable->isMoving());
    QVERIFY(!flickable->isDragging());
    QCOMPARE(movingSpy.count(), 0);
    QCOMPARE(moveStartedSpy.count(), 0);
    QCOMPARE(moveEndedSpy.count(), 0);
    QCOMPARE(fflickingSpy.count(), 0);
    QCOMPARE(fflickStartedSpy.count(), 0);
    QCOMPARE(fflickEndedSpy.count(), 0);

    // no further moves after the initial move beyond threshold
    QTest::mouseRelease(window.data(), Qt::LeftButton, Qt::NoModifier, QPoint(53,100));
    QTRY_COMPARE(fflickingSpy.count(), 2);
    QTRY_COMPARE(fflickStartedSpy.count(), 1);
    QCOMPARE(fflickEndedSpy.count(), 1);
    // PathView should not handle this
    QTRY_COMPARE(movingSpy.count(), 0);
    QTRY_COMPARE(moveEndedSpy.count(), 0);
    QCOMPARE(moveStartedSpy.count(), 0);
}

void tst_QQuickPathView::jsArrayChange()
{
    QQmlEngine engine;
    QQmlComponent component(&engine);
    component.setData("import QtQuick 2.4; PathView {}", QUrl());

    QScopedPointer<QQuickPathView> view(qobject_cast<QQuickPathView *>(component.create()));
    QVERIFY(!view.isNull());

    QSignalSpy spy(view.data(), SIGNAL(modelChanged()));
    QVERIFY(spy.isValid());

    QJSValue array1 = engine.newArray(3);
    QJSValue array2 = engine.newArray(3);
    for (int i = 0; i < 3; ++i) {
        array1.setProperty(i, i);
        array2.setProperty(i, i);
    }

    view->setModel(QVariant::fromValue(array1));
    QCOMPARE(spy.count(), 1);

    // no change
    view->setModel(QVariant::fromValue(array2));
    QCOMPARE(spy.count(), 1);
}

void tst_QQuickPathView::qtbug37815()
{
    QScopedPointer<QQuickView> window(createView());

    window->setSource(testFileUrl("qtbug37815.qml"));
    window->show();
    window->requestActivate();
    QVERIFY(QTest::qWaitForWindowActive(window.data()));

    // cache items will be created async. Let's wait...
    QTest::qWait(1000);

    QQuickPathView *pathView = findItem<QQuickPathView>(window->rootObject(), "pathView");
    QVERIFY(pathView != nullptr);

    const int pathItemCount = pathView->pathItemCount();
    const int cacheItemCount = pathView->cacheItemCount();
    int totalCount = 0;
    foreach (QQuickItem *item, pathView->childItems()) {
        if (item->objectName().startsWith(QLatin1String("delegate")))
            ++totalCount;
    }
    QCOMPARE(pathItemCount + cacheItemCount, totalCount);
}

/* This bug was one where if you jump the list such that the sole missing item needed to be
 * added in the middle of the list, it would instead move an item somewhere else in the list
 * to the middle (messing it up very badly).
 *
 * The test checks correct visual order both before and after the jump.
 */
void tst_QQuickPathView::qtbug42716()
{
    QScopedPointer<QQuickView> window(createView());

    window->setSource(testFileUrl("qtbug42716.qml"));
    window->show();
    QVERIFY(QTest::qWaitForWindowActive(window.data()));
    QCOMPARE(window.data(), qGuiApp->focusWindow());

    QQuickPathView *pathView = findItem<QQuickPathView>(window->rootObject(), "pathView");
    QVERIFY(pathView != nullptr);

    int order1[] = {5,6,7,0,1,2,3};
    int missing1 = 4;
    int order2[] = {0,1,2,3,4,5,6};
    int missing2 = 7;

    qreal lastY = 0.0;
    for (int i = 0; i<7; i++) {
        QQuickItem *item = findItem<QQuickItem>(pathView, QString("delegate%1").arg(order1[i]));
        QVERIFY(item);
        QVERIFY(item->y() > lastY);
        lastY = item->y();
    }
    QQuickItem *itemMiss = findItem<QQuickItem>(pathView, QString("delegate%1").arg(missing1));
    QVERIFY(!itemMiss);

    pathView->setOffset(0.0882353);
    //Note refill is delayed, needs time to take effect
    QTest::qWait(100);

    lastY = 0.0;
    for (int i = 0; i<7; i++) {
        QQuickItem *item = findItem<QQuickItem>(pathView, QString("delegate%1").arg(order2[i]));
        QVERIFY(item);
        QVERIFY(item->y() > lastY);
        lastY = item->y();
    }
    itemMiss = findItem<QQuickItem>(pathView, QString("delegate%1").arg(missing2));
    QVERIFY(!itemMiss);
}

void tst_QQuickPathView::qtbug53464()
{
    QScopedPointer<QQuickView> window(createView());

    window->setSource(testFileUrl("qtbug53464.qml"));
    window->show();
    window->requestActivate();
    QVERIFY(QTest::qWaitForWindowActive(window.data()));

    QQuickPathView *pathView = findItem<QQuickPathView>(window->rootObject(), "pathView");
    QVERIFY(pathView != nullptr);
    const int currentIndex = pathView->currentIndex();
    QCOMPARE(currentIndex, 8);

    const int pathItemCount = pathView->pathItemCount();
    int totalCount = 0;
    foreach (QQuickItem *item, pathView->childItems()) {
        if (item->objectName().startsWith(QLatin1String("delegate")))
            ++totalCount;
    }
    QCOMPARE(pathItemCount, totalCount);
}

void tst_QQuickPathView::addCustomAttribute()
{
    const QScopedPointer<QQuickView> window(createView());
    window->setSource(testFileUrl("customAttribute.qml"));
    window->show();
}

void tst_QQuickPathView::movementDirection_data()
{
    QTest::addColumn<QQuickPathView::MovementDirection>("movementdirection");
    QTest::addColumn<int>("toidx");
    QTest::addColumn<qreal>("fromoffset");
    QTest::addColumn<qreal>("tooffset");

    QTest::newRow("default-shortest") << QQuickPathView::Shortest << 3 << 8.0 << 5.0;
    QTest::newRow("negative") << QQuickPathView::Negative << 2 << 0.0 << 6.0;
    QTest::newRow("positive") << QQuickPathView::Positive << 3 << 8.0 << 5.0;

}

static void verify_offsets(QQuickPathView *pathview, int toidx, qreal fromoffset, qreal tooffset)
{
    pathview->setCurrentIndex(toidx);
    bool started = false;
    qreal first, second;
    QTest::qWait(100);
    first = pathview->offset();
    while (1) {
        if (first == 0)
            first = pathview->offset();
        QTest::qWait(10); // highlightMoveDuration: 1000
        second = pathview->offset();
        if (!started && first != 0 && second != first) { // animation started
            started = true;
            break;
        }
    }

    if (tooffset > fromoffset) {
        QVERIFY(fromoffset <= first);
        QVERIFY(first <= second);
        QVERIFY(second <= tooffset);
    } else {
        QVERIFY(fromoffset >= first);
        QVERIFY(first >= second);
        QVERIFY(second >= tooffset);
    }
    QTRY_COMPARE(pathview->offset(), tooffset);
}

void tst_QQuickPathView::movementDirection()
{
    QFETCH(QQuickPathView::MovementDirection, movementdirection);
    QFETCH(int, toidx);
    QFETCH(qreal, fromoffset);
    QFETCH(qreal, tooffset);

    QScopedPointer<QQuickView> window(createView());
    QQuickViewTestUtil::moveMouseAway(window.data());
    window->setSource(testFileUrl("movementDirection.qml"));
    window->show();
    window->requestActivate();
    QVERIFY(QTest::qWaitForWindowActive(window.data()));
    QCOMPARE(window.data(), qGuiApp->focusWindow());

    QQuickPathView *pathview = window->rootObject()->findChild<QQuickPathView*>("view");
    QVERIFY(pathview != nullptr);
    QVERIFY(pathview->offset() == 0.0);
    QVERIFY(pathview->currentIndex() == 0);
    pathview->setMovementDirection(movementdirection);
    QVERIFY(pathview->movementDirection() == movementdirection);

    verify_offsets(pathview, toidx, fromoffset, tooffset);
}

void tst_QQuickPathView::removePath()
{
    QScopedPointer<QQuickView> window(createView());
    window->setSource(testFileUrl("removePath.qml"));
    window->show();

    QQuickPathView *pathview = qobject_cast<QQuickPathView*>(window->rootObject());
    QVERIFY(pathview != nullptr);

    QVERIFY(QMetaObject::invokeMethod(pathview, "removePath"));
    QVERIFY(QMetaObject::invokeMethod(pathview, "setPath"));
}

/*
    Tests that moving items in an ObjectModel and then deleting the view
    doesn't cause heap-use-after-free when run through ASAN.

    The test case is based on a Qt Quick Controls 2 test where the issue was
    discovered.
*/
void tst_QQuickPathView::objectModelMove()
{
    QScopedPointer<QQuickView> window(createView());
    window->setSource(testFileUrl("objectModelMove.qml"));
    window->show();

    // Create the view.
    QVERIFY(QMetaObject::invokeMethod(window->rootObject(), "newView"));
    QPointer<QQuickPathView> pathView = window->rootObject()->property("pathViewItem").value<QQuickPathView*>();
    QVERIFY(pathView);
    QCOMPARE(pathView->count(), 3);
    pathView->highlightItem()->setObjectName("highlight");

    // Move an item from index 0 to 1.
    QVERIFY(QMetaObject::invokeMethod(window->rootObject(), "move"));
    QCOMPARE(pathView->count(), 3);

    // Keep track of the amount of listeners
    QVector<QString> itemObjectNames;
    itemObjectNames << QLatin1String("red") << QLatin1String("green") << QLatin1String("blue");
    QVector<QQuickItem*> childItems;
    for (const QString itemObjectName : qAsConst(itemObjectNames)) {
        QQuickItem *childItem = findItem<QQuickItem>(pathView, itemObjectName);
        QVERIFY(childItem);
        childItems.append(childItem);
    }

    // Destroy the view (via destroy()).
    QVERIFY(QMetaObject::invokeMethod(window->rootObject(), "destroyView"));
    // Ensure that the view has been destroyed. This check is also necessary in order for
    // ASAN to complain (it will complain after the test function has finished).
    QTRY_VERIFY(pathView.isNull());
    // By this point, all of its cached items should have been released,
    // which means none of the items should have any listeners.
    for (const auto childItem : qAsConst(childItems)) {
        const QQuickItemPrivate *childItemPrivate = QQuickItemPrivate::get(childItem);
        QCOMPARE(childItemPrivate->changeListeners.size(), 0);
    }
}

QTEST_MAIN(tst_QQuickPathView)

#include "tst_qquickpathview.moc"<|MERGE_RESOLUTION|>--- conflicted
+++ resolved
@@ -1614,13 +1614,6 @@
 
     QQuickPathView *pathview = qobject_cast<QQuickPathView*>(window->rootObject());
     QVERIFY(pathview != nullptr);
-<<<<<<< HEAD
-
-    for (int duration = 100; duration > 0; duration -= 20) {
-        // Dragging the child mouse area should animate the PathView (MA has no drag target)
-        flick(window.data(), QPoint(200,200), QPoint(400,200), duration);
-        QVERIFY(pathview->isMoving());
-=======
     QSignalSpy movingChangedSpy(pathview, SIGNAL(movingChanged()));
     QSignalSpy draggingSpy(pathview, SIGNAL(draggingChanged()));
     QSignalSpy dragStartedSpy(pathview, SIGNAL(dragStarted()));
@@ -1656,14 +1649,11 @@
         QCOMPARE(flickingSpy.count(), 1);
         QCOMPARE(flickStartedSpy.count(), 1);
         QCOMPARE(flickEndedSpy.count(), 0);
->>>>>>> b418c2fe
 
         // Now while it's still moving, click it.
         // The PathView should stop at a position such that offset is a whole number.
         QTest::mouseClick(window.data(), Qt::LeftButton, Qt::NoModifier, QPoint(200, 200));
         QTRY_VERIFY(!pathview->isMoving());
-<<<<<<< HEAD
-=======
         QCOMPARE(movingChangedSpy.count(), 2); // QTBUG-78926
         QCOMPARE(draggingSpy.count(), 2);
         QCOMPARE(dragStartedSpy.count(), 1);
@@ -1673,7 +1663,6 @@
         QCOMPARE(flickingSpy.count(), 2);
         QCOMPARE(flickStartedSpy.count(), 1);
         QCOMPARE(flickEndedSpy.count(), 1);
->>>>>>> b418c2fe
         QVERIFY(qFuzzyIsNull(pathview->offset() - int(pathview->offset())));
     }
 }
