/****************************************************************************
**
** Copyright (C) 2018 The Qt Company Ltd.
** Contact: https://www.qt.io/licensing/
**
** This file is part of the test suite of the Qt Toolkit.
**
** $QT_BEGIN_LICENSE:GPL-EXCEPT$
** Commercial License Usage
** Licensees holding valid commercial Qt licenses may use this file in
** accordance with the commercial license agreement provided with the
** Software or, alternatively, in accordance with the terms contained in
** a written agreement between you and The Qt Company. For licensing terms
** and conditions see https://www.qt.io/terms-conditions. For further
** information use the contact form at https://www.qt.io/contact-us.
**
** GNU General Public License Usage
** Alternatively, this file may be used under the terms of the GNU
** General Public License version 3 as published by the Free Software
** Foundation with exceptions as appearing in the file LICENSE.GPL3-EXCEPT
** included in the packaging of this file. Please review the following
** information to ensure the GNU General Public License requirements will
** be met: https://www.gnu.org/licenses/gpl-3.0.html.
**
** $QT_END_LICENSE$
**
****************************************************************************/

#include <QtTest/QtTest>
#include <QtQuickTest/quicktest.h>

#include <QtQuick/qquickview.h>
#include <QtQuick/private/qquicktableview_p.h>
#include <QtQuick/private/qquicktableview_p_p.h>
#include <QtQuick/private/qquickloader_p.h>

#include <QtQml/qqmlengine.h>
#include <QtQml/qqmlcontext.h>
#include <QtQml/qqmlexpression.h>
#include <QtQml/qqmlincubator.h>
#include <QtQmlModels/private/qqmlobjectmodel_p.h>
#include <QtQmlModels/private/qqmllistmodel_p.h>

#include "testmodel.h"

#include "../../shared/util.h"
#include "../shared/viewtestutil.h"
#include "../shared/visualtestutil.h"

using namespace QQuickViewTestUtil;
using namespace QQuickVisualTestUtil;

static const char* kDelegateObjectName = "tableViewDelegate";
static const char *kDelegatesCreatedCountProp = "delegatesCreatedCount";
static const char *kModelDataBindingProp = "modelDataBinding";

Q_DECLARE_METATYPE(QMarginsF);

#define GET_QML_TABLEVIEW(PROPNAME) \
    auto PROPNAME = view->rootObject()->property(#PROPNAME).value<QQuickTableView *>(); \
    QVERIFY(PROPNAME); \
    auto PROPNAME ## Private = QQuickTableViewPrivate::get(PROPNAME); \
    Q_UNUSED(PROPNAME ## Private) void()

#define LOAD_TABLEVIEW(fileName) \
    view->setSource(testFileUrl(fileName)); \
    view->show(); \
    QVERIFY(QTest::qWaitForWindowActive(view)); \
    GET_QML_TABLEVIEW(tableView)

#define LOAD_TABLEVIEW_ASYNC(fileName) \
    view->setSource(testFileUrl("asyncloader.qml")); \
    view->show(); \
    QVERIFY(QTest::qWaitForWindowActive(view)); \
    auto loader = view->rootObject()->property("loader").value<QQuickLoader *>(); \
    loader->setSource(QUrl::fromLocalFile("data/" fileName)); \
    QTRY_VERIFY(loader->item()); \
    QCOMPARE(loader->status(), QQuickLoader::Status::Ready); \
    GET_QML_TABLEVIEW(tableView)

#define WAIT_UNTIL_POLISHED_ARG(item) \
    QVERIFY(QQuickTest::qIsPolishScheduled(item)); \
    QVERIFY(QQuickTest::qWaitForItemPolished(item))
#define WAIT_UNTIL_POLISHED WAIT_UNTIL_POLISHED_ARG(tableView)

class tst_QQuickTableView : public QQmlDataTest
{
    Q_OBJECT
public:
    tst_QQuickTableView();

    QQuickTableViewAttached *getAttachedObject(const QObject *object) const;
    QPoint getContextRowAndColumn(const QQuickItem *item) const;

private:
    QQuickView *view = nullptr;

private slots:
    void initTestCase() override;
    void cleanupTestCase();

    void setAndGetModel_data();
    void setAndGetModel();
    void emptyModel_data();
    void emptyModel();
    void checkPreload_data();
    void checkPreload();
    void checkZeroSizedDelegate();
    void checkImplicitSizeDelegate();
    void checkColumnWidthWithoutProvider();
    void checkDelegateWithAnchors();
    void checkColumnWidthProvider();
    void checkColumnWidthProviderInvalidReturnValues();
    void checkColumnWidthProviderNegativeReturnValue();
    void checkColumnWidthProviderNotCallable();
    void checkRowHeightWithoutProvider();
    void checkRowHeightProvider();
    void checkRowHeightProviderInvalidReturnValues();
    void checkRowHeightProviderNegativeReturnValue();
    void checkRowHeightProviderNotCallable();
    void checkForceLayoutFunction();
    void checkForceLayoutEndUpDoingALayout();
    void checkForceLayoutDuringModelChange();
    void checkContentWidthAndHeight();
    void checkPageFlicking();
    void checkExplicitContentWidthAndHeight();
    void checkExtents_origin();
    void checkExtents_endExtent();
    void checkExtents_moveTableToEdge();
    void checkContentXY();
    void noDelegate();
    void changeDelegateDuringUpdate();
    void changeModelDuringUpdate();
    void countDelegateItems_data();
    void countDelegateItems();
    void checkLayoutOfEqualSizedDelegateItems_data();
    void checkLayoutOfEqualSizedDelegateItems();
    void checkFocusRemoved_data();
    void checkFocusRemoved();
    void fillTableViewButNothingMore_data();
    void fillTableViewButNothingMore();
    void checkInitialAttachedProperties_data();
    void checkInitialAttachedProperties();
    void checkSpacingValues();
    void checkDelegateParent();
    void flick_data();
    void flick();
    void flickOvershoot_data();
    void flickOvershoot();
    void checkRowColumnCount();
    void modelSignals();
    void checkModelSignalsUpdateLayout();
    void dataChangedSignal();
    void checkThatPoolIsDrainedWhenReuseIsFalse();
    void checkIfDelegatesAreReused_data();
    void checkIfDelegatesAreReused();
    void checkIfDelegatesAreReusedAsymmetricTableSize();
    void checkContextProperties_data();
    void checkContextProperties();
    void checkContextPropertiesQQmlListProperyModel_data();
    void checkContextPropertiesQQmlListProperyModel();
    void checkRowAndColumnChangedButNotIndex();
    void checkThatWeAlwaysEmitChangedUponItemReused();
    void checkChangingModelFromDelegate();
    void checkRebuildViewportOnly();
    void useDelegateChooserWithoutDefault();
    void checkTableviewInsideAsyncLoader();
    void hideRowsAndColumns_data();
    void hideRowsAndColumns();
    void checkThatRevisionedPropertiesCannotBeUsedInOldImports();
    void checkSyncView_rootView_data();
    void checkSyncView_rootView();
    void checkSyncView_childViews_data();
    void checkSyncView_childViews();
    void checkSyncView_differentSizedModels();
    void checkSyncView_connect_late_data();
    void checkSyncView_connect_late();
    void delegateWithRequiredProperties();
    void checkThatFetchMoreIsCalledWhenScrolledToTheEndOfTable();
    void replaceModel();
};

tst_QQuickTableView::tst_QQuickTableView()
{
}

void tst_QQuickTableView::initTestCase()
{
    QQmlDataTest::initTestCase();
    qmlRegisterType<TestModel>("TestModel", 0, 1, "TestModel");
    view = createView();
}

void tst_QQuickTableView::cleanupTestCase()
{
    delete view;
}

QQuickTableViewAttached *tst_QQuickTableView::getAttachedObject(const QObject *object) const
{
    QObject *attachedObject = qmlAttachedPropertiesObject<QQuickTableView>(object);
    return static_cast<QQuickTableViewAttached *>(attachedObject);
}

QPoint tst_QQuickTableView::getContextRowAndColumn(const QQuickItem *item) const
{
    const auto context = qmlContext(item);
    const int row = context->contextProperty("row").toInt();
    const int column = context->contextProperty("column").toInt();
    return QPoint(column, row);
}

void tst_QQuickTableView::setAndGetModel_data()
{
    QTest::addColumn<QVariant>("model");

    QTest::newRow("QAIM 1x1") << TestModelAsVariant(1, 1);
    QTest::newRow("Number model 1") << QVariant::fromValue(1);
    QTest::newRow("QStringList 1") << QVariant::fromValue(QStringList() << "one");
}

void tst_QQuickTableView::setAndGetModel()
{
    // Test that we can set and get different kind of models
    QFETCH(QVariant, model);
    LOAD_TABLEVIEW("plaintableview.qml");

    tableView->setModel(model);
    QCOMPARE(model, tableView->model());
}

void tst_QQuickTableView::emptyModel_data()
{
    QTest::addColumn<QVariant>("model");

    QTest::newRow("QAIM") << TestModelAsVariant(0, 0);
    QTest::newRow("Number model") << QVariant::fromValue(0);
    QTest::newRow("QStringList") << QVariant::fromValue(QStringList());
}

void tst_QQuickTableView::emptyModel()
{
    // Check that if we assign an empty model to
    // TableView, no delegate items will be created.
    QFETCH(QVariant, model);
    LOAD_TABLEVIEW("plaintableview.qml");

    tableView->setModel(model);
    WAIT_UNTIL_POLISHED;
    QCOMPARE(tableViewPrivate->loadedItems.count(), 0);
}

void tst_QQuickTableView::checkPreload_data()
{
    QTest::addColumn<bool>("reuseItems");

    QTest::newRow("reuse") << true;
    QTest::newRow("not reuse") << false;
}

void tst_QQuickTableView::checkPreload()
{
    // Check that the reuse pool is filled up with one extra row and
    // column (pluss corner) after rebuilding the table, but only if we reuse items.
    QFETCH(bool, reuseItems);
    LOAD_TABLEVIEW("plaintableview.qml");

    auto model = TestModelAsVariant(100, 100);
    tableView->setModel(model);
    tableView->setReuseItems(reuseItems);

    WAIT_UNTIL_POLISHED;

    if (reuseItems) {
        const int rowCount = tableViewPrivate->loadedRows.count();
        const int columnCount = tableViewPrivate->loadedColumns.count();
        const int expectedPoolSize = rowCount + columnCount + 1;
        QCOMPARE(tableViewPrivate->tableModel->poolSize(), expectedPoolSize);
    } else {
        QCOMPARE(tableViewPrivate->tableModel->poolSize(), 0);
    }
}

void tst_QQuickTableView::checkZeroSizedDelegate()
{
    // Check that if we assign a delegate with empty width and height, we
    // fall back to use kDefaultColumnWidth and kDefaultRowHeight as
    // column/row sizes.
    LOAD_TABLEVIEW("plaintableview.qml");

    auto model = TestModelAsVariant(100, 100);
    tableView->setModel(model);

    view->rootObject()->setProperty("delegateWidth", 0);
    view->rootObject()->setProperty("delegateHeight", 0);

    QTest::ignoreMessage(QtWarningMsg, QRegularExpression(".*implicit"));

    WAIT_UNTIL_POLISHED;

    auto items = tableViewPrivate->loadedItems;
    QVERIFY(!items.isEmpty());

    for (auto fxItem : tableViewPrivate->loadedItems) {
        auto item = fxItem->item;
        QCOMPARE(item->width(), kDefaultColumnWidth);
        QCOMPARE(item->height(), kDefaultRowHeight);
    }
}

void tst_QQuickTableView::checkImplicitSizeDelegate()
{
    // Check that we can set the size of delegate items using
    // implicit width/height, instead of forcing the user to
    // create an attached object by using implicitWidth/Height.
    LOAD_TABLEVIEW("tableviewimplicitsize.qml");

    auto model = TestModelAsVariant(100, 100);
    tableView->setModel(model);

    WAIT_UNTIL_POLISHED;

    auto items = tableViewPrivate->loadedItems;
    QVERIFY(!items.isEmpty());

    for (auto fxItem : tableViewPrivate->loadedItems) {
        auto item = fxItem->item;
        QCOMPARE(item->width(), 90);
        QCOMPARE(item->height(), 60);
    }
}

void tst_QQuickTableView::checkColumnWidthWithoutProvider()
{
    // Checks that a function isn't assigned to the columnWidthProvider property
    // and that the column width is then equal to sizeHintForColumn.
    LOAD_TABLEVIEW("alternatingrowheightcolumnwidth.qml");

    auto model = TestModelAsVariant(10, 10);

    tableView->setModel(model);
    QVERIFY(tableView->columnWidthProvider().isUndefined());

    WAIT_UNTIL_POLISHED;

    for (const int column : tableViewPrivate->loadedColumns.keys()) {
        const qreal expectedColumnWidth = tableViewPrivate->sizeHintForColumn(column);
        for (const int row : tableViewPrivate->loadedRows.keys()) {
            const auto item = tableViewPrivate->loadedTableItem(QPoint(column, row))->item;
            QCOMPARE(item->width(), expectedColumnWidth);
        }
    }
}

void tst_QQuickTableView::checkDelegateWithAnchors()
{
    // Checks that we issue a warning if the delegate has anchors
    LOAD_TABLEVIEW("delegatewithanchors.qml");

    QTest::ignoreMessage(QtWarningMsg, QRegularExpression(".*anchors"));

    auto model = TestModelAsVariant(1, 1);
    tableView->setModel(model);
    WAIT_UNTIL_POLISHED;
}

void tst_QQuickTableView::checkColumnWidthProvider()
{
    // Check that you can assign a function to the columnWidthProvider property, and
    // that it's used to control (and override) the width of the columns.
    LOAD_TABLEVIEW("userowcolumnprovider.qml");

    auto model = TestModelAsVariant(10, 10);

    tableView->setModel(model);
    QVERIFY(tableView->columnWidthProvider().isCallable());

    WAIT_UNTIL_POLISHED;

    for (auto fxItem : tableViewPrivate->loadedItems) {
        // expectedWidth mirrors the expected return value of the assigned javascript function
        qreal expectedWidth = fxItem->cell.x() + 10;
        QCOMPARE(fxItem->item->width(), expectedWidth);
    }
}

void tst_QQuickTableView::checkColumnWidthProviderInvalidReturnValues()
{
    // Check that we fall back to use default columns widths, if you
    // assign a function to columnWidthProvider that returns invalid values.
    LOAD_TABLEVIEW("usefaultyrowcolumnprovider.qml");

    auto model = TestModelAsVariant(10, 10);

    tableView->setModel(model);

    QTest::ignoreMessage(QtWarningMsg, QRegularExpression(".*implicitHeight.*zero"));

    WAIT_UNTIL_POLISHED;

    for (auto fxItem : tableViewPrivate->loadedItems)
        QCOMPARE(fxItem->item->width(), kDefaultColumnWidth);
}

void tst_QQuickTableView::checkColumnWidthProviderNegativeReturnValue()
{
    // Check that we fall back to use the implicit width of the delegate
    // items if the columnWidthProvider return a negative number.
    LOAD_TABLEVIEW("userowcolumnprovider.qml");

    auto model = TestModelAsVariant(10, 10);
    view->rootObject()->setProperty("returnNegativeColumnWidth", true);

    tableView->setModel(model);

    WAIT_UNTIL_POLISHED;

    for (auto fxItem : tableViewPrivate->loadedItems)
        QCOMPARE(fxItem->item->width(), 20);
}

void tst_QQuickTableView::checkColumnWidthProviderNotCallable()
{
    // Check that we fall back to use default columns widths, if you
    // assign something to columnWidthProvider that is not callable.
    LOAD_TABLEVIEW("usefaultyrowcolumnprovider.qml");

    auto model = TestModelAsVariant(10, 10);

    tableView->setModel(model);
    tableView->setRowHeightProvider(QJSValue());
    tableView->setColumnWidthProvider(QJSValue(10));

    QTest::ignoreMessage(QtWarningMsg, QRegularExpression(".Provider.*function"));

    WAIT_UNTIL_POLISHED;

    for (auto fxItem : tableViewPrivate->loadedItems)
        QCOMPARE(fxItem->item->width(), kDefaultColumnWidth);
}

void tst_QQuickTableView::checkRowHeightWithoutProvider()
{
    // Checks that a function isn't assigned to the rowHeightProvider property
    // and that the row height is then equal to sizeHintForRow.
    LOAD_TABLEVIEW("alternatingrowheightcolumnwidth.qml");

    auto model = TestModelAsVariant(10, 10);
    QVERIFY(tableView->rowHeightProvider().isUndefined());

    tableView->setModel(model);

    WAIT_UNTIL_POLISHED;

    for (const int row : tableViewPrivate->loadedRows.keys()) {
        const qreal expectedRowHeight = tableViewPrivate->sizeHintForRow(row);
        for (const int column : tableViewPrivate->loadedColumns.keys()) {
            const auto item = tableViewPrivate->loadedTableItem(QPoint(column, row))->item;
            QCOMPARE(item->height(), expectedRowHeight);
        }
    }
}

void tst_QQuickTableView::checkRowHeightProvider()
{
    // Check that you can assign a function to the columnWidthProvider property, and
    // that it's used to control (and override) the width of the columns.
    LOAD_TABLEVIEW("userowcolumnprovider.qml");

    auto model = TestModelAsVariant(10, 10);

    tableView->setModel(model);
    QVERIFY(tableView->rowHeightProvider().isCallable());

    WAIT_UNTIL_POLISHED;

    for (auto fxItem : tableViewPrivate->loadedItems) {
        // expectedWidth mirrors the expected return value of the assigned javascript function
        qreal expectedHeight = fxItem->cell.y() + 10;
        QCOMPARE(fxItem->item->height(), expectedHeight);
    }
}

void tst_QQuickTableView::checkRowHeightProviderInvalidReturnValues()
{
    // Check that we fall back to use default row heights, if you
    // assign a function to rowHeightProvider that returns invalid values.
    LOAD_TABLEVIEW("usefaultyrowcolumnprovider.qml");

    auto model = TestModelAsVariant(10, 10);

    tableView->setModel(model);

    QTest::ignoreMessage(QtWarningMsg, QRegularExpression(".*implicitHeight.*zero"));

    WAIT_UNTIL_POLISHED;

    for (auto fxItem : tableViewPrivate->loadedItems)
        QCOMPARE(fxItem->item->height(), kDefaultRowHeight);
}

void tst_QQuickTableView::checkRowHeightProviderNegativeReturnValue()
{
    // Check that we fall back to use the implicit height of the delegate
    // items if the rowHeightProvider return a negative number.
    LOAD_TABLEVIEW("userowcolumnprovider.qml");

    auto model = TestModelAsVariant(10, 10);
    view->rootObject()->setProperty("returnNegativeRowHeight", true);

    tableView->setModel(model);

    WAIT_UNTIL_POLISHED;

    for (auto fxItem : tableViewPrivate->loadedItems)
        QCOMPARE(fxItem->item->height(), 20);
}

void tst_QQuickTableView::checkRowHeightProviderNotCallable()
{
    // Check that we fall back to use default row heights, if you
    // assign something to rowHeightProvider that is not callable.
    LOAD_TABLEVIEW("usefaultyrowcolumnprovider.qml");

    auto model = TestModelAsVariant(10, 10);

    tableView->setModel(model);

    tableView->setColumnWidthProvider(QJSValue());
    tableView->setRowHeightProvider(QJSValue(10));

    QTest::ignoreMessage(QtWarningMsg, QRegularExpression(".*Provider.*function"));

    WAIT_UNTIL_POLISHED;

    for (auto fxItem : tableViewPrivate->loadedItems)
        QCOMPARE(fxItem->item->height(), kDefaultRowHeight);
}

void tst_QQuickTableView::checkForceLayoutFunction()
{
    // When we set the 'columnWidths' property in the test file, the
    // columnWidthProvider should return other values than it did during
    // start-up. Check that this takes effect after a call to the 'forceLayout()' function.
    LOAD_TABLEVIEW("forcelayout.qml");

    const char *propertyName = "columnWidths";
    auto model = TestModelAsVariant(10, 10);

    tableView->setModel(model);

    WAIT_UNTIL_POLISHED;

    // Check that the initial column widths are as specified in the QML file
    const qreal initialColumnWidth = view->rootObject()->property(propertyName).toReal();
    for (auto fxItem : tableViewPrivate->loadedItems)
        QCOMPARE(fxItem->item->width(), initialColumnWidth);

    // Change the return value from the columnWidthProvider to something else
    const qreal newColumnWidth = 100;
    view->rootObject()->setProperty(propertyName, newColumnWidth);
    tableView->forceLayout();
    // We don't have to polish; The re-layout happens immediately

    for (auto fxItem : tableViewPrivate->loadedItems)
        QCOMPARE(fxItem->item->width(), newColumnWidth);
}

void tst_QQuickTableView::checkForceLayoutEndUpDoingALayout()
{
    // QTBUG-77074
    // Check that we change the implicit size of the delegate after
    // the initial loading, and at the same time hide some rows or
    // columns, and then do a forceLayout(), we end up with a
    // complete relayout that respects the new implicit size.
    LOAD_TABLEVIEW("tweakimplicitsize.qml");

    auto model = TestModelAsVariant(10, 10);

    tableView->setModel(model);

    WAIT_UNTIL_POLISHED;

    const qreal newDelegateSize = 20;
    view->rootObject()->setProperty("delegateSize", newDelegateSize);
    // Hide a row, just to force the following relayout to
    // do a complete reload (and not just a relayout)
    view->rootObject()->setProperty("hideRow", 1);
    tableView->forceLayout();

    for (auto fxItem : tableViewPrivate->loadedItems)
        QCOMPARE(fxItem->item->height(), newDelegateSize);
}

void tst_QQuickTableView::checkForceLayoutDuringModelChange()
{
    // Check that TableView doesn't assert if we call
    // forceLayout() in the middle of a model change.
    LOAD_TABLEVIEW("plaintableview.qml");

    const int initialRowCount = 10;
    TestModel model(initialRowCount, 10);
    tableView->setModel(QVariant::fromValue(&model));

    connect(&model, &QAbstractItemModel::rowsInserted, [=](){
        QCOMPARE(tableView->rows(), initialRowCount);
        tableView->forceLayout();
        QCOMPARE(tableView->rows(), initialRowCount + 1);
    });

    WAIT_UNTIL_POLISHED;

    QCOMPARE(tableView->rows(), initialRowCount);
    model.addRow(0);
    QCOMPARE(tableView->rows(), initialRowCount + 1);
}

void tst_QQuickTableView::checkContentWidthAndHeight()
{
    // Check that contentWidth/Height reports the correct size of the
    // table, based on knowledge of the rows and columns that has been loaded.
    LOAD_TABLEVIEW("contentwidthheight.qml");

    // Vertical and horizontal properties should be mirrored, so we only have
    // to do the calculations once, and use them for both axis, below.
    QCOMPARE(tableView->width(), tableView->height());
    QCOMPARE(tableView->rowSpacing(), tableView->columnSpacing());

    const int tableSize = 100;
    const int cellSizeSmall = 100;
    const int spacing = 1;
    auto model = TestModelAsVariant(tableSize, tableSize);

    tableView->setModel(model);

    WAIT_UNTIL_POLISHED;

    const qreal expectedSizeInit = (tableSize * cellSizeSmall) + ((tableSize - 1) * spacing);
    QCOMPARE(tableView->contentWidth(), expectedSizeInit);
    QCOMPARE(tableView->contentHeight(), expectedSizeInit);
    QCOMPARE(tableViewPrivate->averageEdgeSize.width(), cellSizeSmall);
    QCOMPARE(tableViewPrivate->averageEdgeSize.height(), cellSizeSmall);

    // Flick to the end, and check that content width/height stays unchanged
    tableView->setContentX(tableView->contentWidth() - tableView->width());
    tableView->setContentY(tableView->contentHeight() - tableView->height());

    QCOMPARE(tableView->contentWidth(), expectedSizeInit);
    QCOMPARE(tableView->contentHeight(), expectedSizeInit);

    // Flick back to start
    tableView->setContentX(0);
    tableView->setContentY(0);

    // Since we move the viewport more than a page, tableview
    // will jump to the new position and do a rebuild.
    QVERIFY(tableViewPrivate->polishScheduled);
    QVERIFY(tableViewPrivate->scheduledRebuildOptions);
    WAIT_UNTIL_POLISHED;

    // We should still have the same content width/height as when we started
    QCOMPARE(tableView->contentWidth(), expectedSizeInit);
    QCOMPARE(tableView->contentHeight(), expectedSizeInit);
}

void tst_QQuickTableView::checkPageFlicking()
{
    // Check that we rebuild the table instead of refilling edges, if the viewport moves
    // more than a page (the size of TableView).
    LOAD_TABLEVIEW("plaintableview.qml");

    const int cellWidth = 100;
    const int cellHeight = 50;
    auto model = TestModelAsVariant(10000, 10000);
    const auto &loadedRows = tableViewPrivate->loadedRows;
    const auto &loadedColumns = tableViewPrivate->loadedColumns;

    tableView->setModel(model);

    WAIT_UNTIL_POLISHED;

    // Sanity check startup table
    QCOMPARE(tableViewPrivate->topRow(), 0);
    QCOMPARE(tableViewPrivate->leftColumn(), 0);
    QCOMPARE(loadedRows.count(), tableView->height() / cellHeight);
    QCOMPARE(loadedColumns.count(), tableView->width() / cellWidth);

    // Since all cells have the same size, the average row/column
    // size found by TableView should be exactly equal to this.
    QCOMPARE(tableViewPrivate->averageEdgeSize.width(), cellWidth);
    QCOMPARE(tableViewPrivate->averageEdgeSize.height(), cellHeight);

    QCOMPARE(tableViewPrivate->scheduledRebuildOptions, QQuickTableViewPrivate::RebuildOption::None);

    // Flick 5000 columns to the right, and check that this triggers a
    // rebuild, and that we end up at the expected top-left.
    const int flickToColumn = 5000;
    const qreal columnSpacing = tableView->columnSpacing();
    const qreal flickToColumnInPixels = ((cellWidth + columnSpacing) * flickToColumn) - columnSpacing;
    tableView->setContentX(flickToColumnInPixels);

    QVERIFY(tableViewPrivate->scheduledRebuildOptions & QQuickTableViewPrivate::RebuildOption::ViewportOnly);
    QVERIFY(tableViewPrivate->scheduledRebuildOptions & QQuickTableViewPrivate::RebuildOption::CalculateNewTopLeftColumn);
    QVERIFY(!(tableViewPrivate->scheduledRebuildOptions & QQuickTableViewPrivate::RebuildOption::CalculateNewTopLeftRow));

    WAIT_UNTIL_POLISHED;

    QCOMPARE(tableViewPrivate->topRow(), 0);
    QCOMPARE(tableViewPrivate->leftColumn(), flickToColumn);
    QCOMPARE(loadedColumns.count(), tableView->width() / cellWidth);
    QCOMPARE(loadedRows.count(), tableView->height() / cellHeight);

    // Flick 5000 rows down as well. Since flicking down should only calculate a new row (but
    // keep the current column), we deliberatly change the average width to check that it's
    // actually ignored by the rebuild, and that the column stays the same.
    tableViewPrivate->averageEdgeSize.rwidth() /= 2;

    const int flickToRow = 5000;
    const qreal rowSpacing = tableView->rowSpacing();
    const qreal flickToRowInPixels = ((cellHeight + rowSpacing) * flickToRow) - rowSpacing;
    tableView->setContentY(flickToRowInPixels);

    QVERIFY(tableViewPrivate->scheduledRebuildOptions & QQuickTableViewPrivate::RebuildOption::ViewportOnly);
    QVERIFY(!(tableViewPrivate->scheduledRebuildOptions & QQuickTableViewPrivate::RebuildOption::CalculateNewTopLeftColumn));
    QVERIFY(tableViewPrivate->scheduledRebuildOptions & QQuickTableViewPrivate::RebuildOption::CalculateNewTopLeftRow);

    WAIT_UNTIL_POLISHED;

    QCOMPARE(tableViewPrivate->topRow(), flickToColumn);
    QCOMPARE(tableViewPrivate->leftColumn(), flickToRow);
    QCOMPARE(loadedRows.count(), tableView->height() / cellHeight);
    QCOMPARE(loadedColumns.count(), tableView->width() / cellWidth);
}

void tst_QQuickTableView::checkExplicitContentWidthAndHeight()
{
    // Check that you can set a custom contentWidth/Height, and that
    // TableView doesn't override it while loading more rows and columns.
    LOAD_TABLEVIEW("contentwidthheight.qml");

    tableView->setContentWidth(1000);
    tableView->setContentHeight(1000);
    QCOMPARE(tableView->contentWidth(), 1000);
    QCOMPARE(tableView->contentHeight(), 1000);

    auto model = TestModelAsVariant(100, 100);
    tableView->setModel(model);
    WAIT_UNTIL_POLISHED;

    // Flick somewhere. It should not affect the contentWidth/Height
    tableView->setContentX(500);
    tableView->setContentY(500);
    QCOMPARE(tableView->contentWidth(), 1000);
    QCOMPARE(tableView->contentHeight(), 1000);
}

void tst_QQuickTableView::checkExtents_origin()
{
    // Check that if the beginning of the content view doesn't match the
    // actual size of the table, origin will be adjusted to make it fit.
    LOAD_TABLEVIEW("contentwidthheight.qml");

    const int rows = 10;
    const int columns = rows;
    const qreal columnWidth = 100;
    const qreal rowHeight = 100;
    const qreal actualTableSize = columns * columnWidth;

    // Set a content size that is far too large
    // compared to the size of the table.
    tableView->setContentWidth(actualTableSize * 2);
    tableView->setContentHeight(actualTableSize * 2);
    tableView->setRowSpacing(0);
    tableView->setColumnSpacing(0);
    tableView->setLeftMargin(0);
    tableView->setRightMargin(0);
    tableView->setTopMargin(0);
    tableView->setBottomMargin(0);

    auto model = TestModelAsVariant(rows, columns);
    tableView->setModel(model);

    WAIT_UNTIL_POLISHED;

    // Flick slowly to column 5 (to avoid rebuilds). Flick two columns at a
    // time to ensure that we create a gap before TableView gets a chance to
    // adjust endExtent first. This gap on the right side will make TableView
    // move the table to move to the edge. Because of this, the table will not
    // be aligned at the start of the content view when we next flick back again.
    // And this will cause origin to move.
    for (int x = 0; x <= 6; x += 2) {
        tableView->setContentX(x * columnWidth);
        tableView->setContentY(x * rowHeight);
    }

    // Check that the table has now been moved one column to the right
    // (One column because that's how far outside the table we ended up flicking above).
    QCOMPARE(tableViewPrivate->loadedTableOuterRect.right(), actualTableSize + columnWidth);

    // Flick back one column at a time so that TableView detects that the first
    // column is not at the origin before the "table move" logic kicks in. This
    // will make TableView adjust the origin.
    for (int x = 6; x >= 0; x -= 1) {
        tableView->setContentX(x * columnWidth);
        tableView->setContentY(x * rowHeight);
    }

    // The origin will be moved with the same offset that the table was
    // moved on the right side earlier, which is one column length.
    QCOMPARE(tableViewPrivate->origin.x(), columnWidth);
    QCOMPARE(tableViewPrivate->origin.y(), rowHeight);
}

void tst_QQuickTableView::checkExtents_endExtent()
{
    // Check that if we the content view size doesn't match the actual size
    // of the table, endExtent will be adjusted to make it fit (so that
    // e.g the the flicking will bounce to a stop at the edge of the table).
    LOAD_TABLEVIEW("contentwidthheight.qml");

    const int rows = 10;
    const int columns = rows;
    const qreal columnWidth = 100;
    const qreal rowHeight = 100;
    const qreal actualTableSize = columns * columnWidth;

    // Set a content size that is far too large
    // compared to the size of the table.
    tableView->setContentWidth(actualTableSize * 2);
    tableView->setContentHeight(actualTableSize * 2);
    tableView->setRowSpacing(0);
    tableView->setColumnSpacing(0);
    tableView->setLeftMargin(0);
    tableView->setRightMargin(0);
    tableView->setTopMargin(0);
    tableView->setBottomMargin(0);

    auto model = TestModelAsVariant(rows, columns);
    tableView->setModel(model);

    WAIT_UNTIL_POLISHED;

    // Flick slowly to column 5 (to avoid rebuilds). This will flick the table to
    // the last column in the model. But since there still is a lot space left in
    // the content view, endExtent will be set accordingly to compensate.
    for (int x = 1; x <= 5; x++)
        tableView->setContentX(x * columnWidth);
    QCOMPARE(tableViewPrivate->rightColumn(), columns - 1);
    qreal expectedEndExtentWidth = actualTableSize - tableView->contentWidth();
    QCOMPARE(tableViewPrivate->endExtent.width(), expectedEndExtentWidth);

    for (int y = 1; y <= 5; y++)
        tableView->setContentY(y * rowHeight);
    QCOMPARE(tableViewPrivate->bottomRow(), rows - 1);
    qreal expectedEndExtentHeight = actualTableSize - tableView->contentHeight();
    QCOMPARE(tableViewPrivate->endExtent.height(), expectedEndExtentHeight);
}

void tst_QQuickTableView::checkExtents_moveTableToEdge()
{
    // Check that if we the content view size doesn't match the actual
    // size of the table, and we fast-flick the viewport to outside
    // the table, we end up moving the table back into the viewport to
    // avoid any visual glitches.
    LOAD_TABLEVIEW("contentwidthheight.qml");

    const int rows = 10;
    const int columns = rows;
    const qreal columnWidth = 100;
    const qreal rowHeight = 100;
    const qreal actualTableSize = columns * columnWidth;

    // Set a content size that is far to large
    // compared to the size of the table.
    tableView->setContentWidth(actualTableSize * 2);
    tableView->setContentHeight(actualTableSize * 2);
    tableView->setRowSpacing(0);
    tableView->setColumnSpacing(0);
    tableView->setLeftMargin(0);
    tableView->setRightMargin(0);
    tableView->setTopMargin(0);
    tableView->setBottomMargin(0);

    auto model = TestModelAsVariant(rows, columns);
    tableView->setModel(model);

    WAIT_UNTIL_POLISHED;

    // Flick slowly to column 5 (to avoid rebuilds). Flick two columns at a
    // time to ensure that we create a gap before TableView gets a chance to
    // adjust endExtent first. This gap on the right side will make TableView
    // move the table to the edge (in addition to adjusting the extents, but that
    // will happen in a subsequent polish, and is not for this test verify).
    for (int x = 0; x <= 6; x += 2)
        tableView->setContentX(x * columnWidth);
    QCOMPARE(tableViewPrivate->rightColumn(), columns - 1);
    QCOMPARE(tableViewPrivate->loadedTableOuterRect, tableViewPrivate->viewportRect);

    for (int y = 0; y <= 6; y += 2)
        tableView->setContentY(y * rowHeight);
    QCOMPARE(tableViewPrivate->bottomRow(), rows - 1);
    QCOMPARE(tableViewPrivate->loadedTableOuterRect, tableViewPrivate->viewportRect);

    for (int x = 6; x >= 0; x -= 2)
        tableView->setContentX(x * columnWidth);
    QCOMPARE(tableViewPrivate->leftColumn(), 0);
    QCOMPARE(tableViewPrivate->loadedTableOuterRect, tableViewPrivate->viewportRect);

    for (int y = 6; y >= 0; y -= 2)
        tableView->setContentY(y * rowHeight);
    QCOMPARE(tableViewPrivate->topRow(), 0);
    QCOMPARE(tableViewPrivate->loadedTableOuterRect, tableViewPrivate->viewportRect);
}

void tst_QQuickTableView::checkContentXY()
{
    // Check that you can bind contentX and contentY to
    // e.g show the center of the table at start-up
    LOAD_TABLEVIEW("setcontentpos.qml");

    auto model = TestModelAsVariant(10, 10);
    tableView->setModel(model);
    WAIT_UNTIL_POLISHED;

    QCOMPARE(tableView->width(), 400);
    QCOMPARE(tableView->height(), 400);
    QCOMPARE(tableView->contentWidth(), 1000);
    QCOMPARE(tableView->contentHeight(), 1000);

    // Check that the content item is positioned according
    // to the binding in the QML file (which will set the
    // viewport to be at the center of the table).
    const qreal expectedXY = (tableView->contentWidth() - tableView->width()) / 2;
    QCOMPARE(tableView->contentX(), expectedXY);
    QCOMPARE(tableView->contentY(), expectedXY);

    // Check that we end up at the correct top-left cell:
    const qreal delegateWidth = tableViewPrivate->loadedItems.values().first()->item->width();
    const int expectedCellXY = qCeil(expectedXY / delegateWidth);
    QCOMPARE(tableViewPrivate->leftColumn(), expectedCellXY);
    QCOMPARE(tableViewPrivate->topRow(), expectedCellXY);
}

void tst_QQuickTableView::noDelegate()
{
    // Check that you can skip setting a delegate without
    // it causing any problems (like crashing or asserting).
    // And then set a delegate, and do a quick check that the
    // view gets populated as expected.
    LOAD_TABLEVIEW("plaintableview.qml");

    const int rows = 5;
    const int columns = 5;
    auto model = TestModelAsVariant(columns, rows);
    tableView->setModel(model);

    // Start with no delegate, and check
    // that we end up with no items in the table.
    tableView->setDelegate(nullptr);

    WAIT_UNTIL_POLISHED;

    auto items = tableViewPrivate->loadedItems;
    QVERIFY(items.isEmpty());

    // Set a delegate, and check that we end
    // up with the expected number of items.
    auto delegate = view->rootObject()->property("delegate").value<QQmlComponent *>();
    QVERIFY(delegate);
    tableView->setDelegate(delegate);

    WAIT_UNTIL_POLISHED;

    items = tableViewPrivate->loadedItems;
    QCOMPARE(items.count(), rows * columns);

    // And then unset the delegate again, and check
    // that we end up with no items.
    tableView->setDelegate(nullptr);

    WAIT_UNTIL_POLISHED;

    items = tableViewPrivate->loadedItems;
    QVERIFY(items.isEmpty());
}

void tst_QQuickTableView::changeDelegateDuringUpdate()
{
    // Check that you can change the delegate (set it to null)
    // while the TableView is busy loading the table.
    LOAD_TABLEVIEW("changemodelordelegateduringupdate.qml");

    auto model = TestModelAsVariant(1, 1);
    tableView->setModel(model);
    view->rootObject()->setProperty("changeDelegate", true);

    WAIT_UNTIL_POLISHED;

    // We should no longer have a delegate, and no
    // items should therefore be loaded.
    QCOMPARE(tableView->delegate(), nullptr);
    QCOMPARE(tableViewPrivate->loadedItems.size(), 0);

    // Even if the delegate is missing, we still report
    // the correct size of the model
    QCOMPARE(tableView->rows(), 1);
    QCOMPARE(tableView->columns(), 1);
};

void tst_QQuickTableView::changeModelDuringUpdate()
{
    // Check that you can change the model (set it to null)
    // while the TableView is buzy loading the table.
    LOAD_TABLEVIEW("changemodelordelegateduringupdate.qml");

    auto model = TestModelAsVariant(1, 1);
    tableView->setModel(model);
    view->rootObject()->setProperty("changeModel", true);

    WAIT_UNTIL_POLISHED;

    // We should no longer have a model, and the no
    // items should therefore be loaded.
    QVERIFY(tableView->model().isNull());
    QCOMPARE(tableViewPrivate->loadedItems.size(), 0);

    // The empty model has no rows or columns
    QCOMPARE(tableView->rows(), 0);
    QCOMPARE(tableView->columns(), 0);
};

void tst_QQuickTableView::countDelegateItems_data()
{
    QTest::addColumn<QVariant>("model");
    QTest::addColumn<int>("count");

    QTest::newRow("QAIM 1x1") << TestModelAsVariant(1, 1) << 1;
    QTest::newRow("QAIM 2x1") << TestModelAsVariant(2, 1) << 2;
    QTest::newRow("QAIM 1x2") << TestModelAsVariant(1, 2) << 2;
    QTest::newRow("QAIM 2x2") << TestModelAsVariant(2, 2) << 4;
    QTest::newRow("QAIM 4x4") << TestModelAsVariant(4, 4) << 16;

    QTest::newRow("Number model 1") << QVariant::fromValue(1) << 1;
    QTest::newRow("Number model 4") << QVariant::fromValue(4) << 4;

    QTest::newRow("QStringList 1") << QVariant::fromValue(QStringList() << "one") << 1;
    QTest::newRow("QStringList 4") << QVariant::fromValue(QStringList() << "one" << "two" << "three" << "four") << 4;
}

void tst_QQuickTableView::countDelegateItems()
{
    // Assign different models of various sizes, and check that the number of
    // delegate items in the view matches the size of the model. Note that for
    // this test to be valid, all items must be within the visible area of the view.
    QFETCH(QVariant, model);
    QFETCH(int, count);
    LOAD_TABLEVIEW("plaintableview.qml");

    tableView->setModel(model);
    WAIT_UNTIL_POLISHED;

    // Check that tableview internals contain the expected number of items
    auto const items = tableViewPrivate->loadedItems;
    QCOMPARE(items.count(), count);

    // Check that this also matches the items found in the view
    auto foundItems = findItems<QQuickItem>(tableView, kDelegateObjectName);
    QCOMPARE(foundItems.count(), count);
}

void tst_QQuickTableView::checkLayoutOfEqualSizedDelegateItems_data()
{
    QTest::addColumn<QVariant>("model");
    QTest::addColumn<QSize>("tableSize");
    QTest::addColumn<QSizeF>("spacing");
    QTest::addColumn<QMarginsF>("margins");

    // Check spacing together with different table setups
    QTest::newRow("QAIM 1x1 1,1") << TestModelAsVariant(1, 1) << QSize(1, 1) << QSizeF(1, 1) << QMarginsF(0, 0, 0, 0);
    QTest::newRow("QAIM 5x5 0,0") << TestModelAsVariant(5, 5) << QSize(5, 5) << QSizeF(0, 0) << QMarginsF(0, 0, 0, 0);
    QTest::newRow("QAIM 5x5 1,0") << TestModelAsVariant(5, 5) << QSize(5, 5) << QSizeF(1, 0) << QMarginsF(0, 0, 0, 0);
    QTest::newRow("QAIM 5x5 0,1") << TestModelAsVariant(5, 5) << QSize(5, 5) << QSizeF(0, 1) << QMarginsF(0, 0, 0, 0);

    // Check spacing together with margins
    QTest::newRow("QAIM 1x1 1,1 5555") << TestModelAsVariant(1, 1) << QSize(1, 1) << QSizeF(1, 1) << QMarginsF(5, 5, 5, 5);
    QTest::newRow("QAIM 4x4 0,0 3333") << TestModelAsVariant(4, 4) << QSize(4, 4) << QSizeF(0, 0) << QMarginsF(3, 3, 3, 3);
    QTest::newRow("QAIM 4x4 2,2 1234") << TestModelAsVariant(4, 4) << QSize(4, 4) << QSizeF(2, 2) << QMarginsF(1, 2, 3, 4);

    // Check "list" models
    QTest::newRow("NumberModel 1x4, 0000") << QVariant::fromValue(4) << QSize(1, 4) << QSizeF(1, 1) << QMarginsF(0, 0, 0, 0);
    QTest::newRow("QStringList 1x4, 0,0 1111") << QVariant::fromValue(QStringList() << "one" << "two" << "three" << "four")
                                               << QSize(1, 4) << QSizeF(0, 0) << QMarginsF(1, 1, 1, 1);
}

void tst_QQuickTableView::checkLayoutOfEqualSizedDelegateItems()
{
    // Check that the geometry of the delegate items are correct
    QFETCH(QVariant, model);
    QFETCH(QSize, tableSize);
    QFETCH(QSizeF, spacing);
    QFETCH(QMarginsF, margins);
    LOAD_TABLEVIEW("plaintableview.qml");

    const qreal expectedItemWidth = 100;
    const qreal expectedItemHeight = 50;
    const int expectedItemCount = tableSize.width() * tableSize.height();

    tableView->setModel(model);
    tableView->setRowSpacing(spacing.height());
    tableView->setColumnSpacing(spacing.width());

    // Setting margins on Flickable should not affect the layout of the
    // delegate items, since the margins is "transparent" to the TableView.
    tableView->setLeftMargin(margins.left());
    tableView->setTopMargin(margins.top());
    tableView->setRightMargin(margins.right());
    tableView->setBottomMargin(margins.bottom());

    WAIT_UNTIL_POLISHED;

    auto const items = tableViewPrivate->loadedItems;
    QVERIFY(!items.isEmpty());

    for (int i = 0; i < expectedItemCount; ++i) {
        const QQuickItem *item = items[i]->item;
        QVERIFY(item);
        QCOMPARE(item->parentItem(), tableView->contentItem());

        const QPoint cell = getContextRowAndColumn(item);
        qreal expectedX = cell.x() * (expectedItemWidth + spacing.width());
        qreal expectedY = cell.y() * (expectedItemHeight + spacing.height());
        QCOMPARE(item->x(), expectedX);
        QCOMPARE(item->y(), expectedY);
        QCOMPARE(item->z(), 1);
        QCOMPARE(item->width(), expectedItemWidth);
        QCOMPARE(item->height(), expectedItemHeight);
    }
}

void tst_QQuickTableView::checkFocusRemoved_data()
{
    QTest::addColumn<QString>("focusedItemProp");

    QTest::newRow("delegate root") << QStringLiteral("delegateRoot");
    QTest::newRow("delegate child") << QStringLiteral("delegateChild");
}

void tst_QQuickTableView::checkFocusRemoved()
{
    // Check that we clear the focus of a delegate item when
    // a child of the delegate item has focus, and the cell is
    // flicked out of view.
    QFETCH(QString, focusedItemProp);
    LOAD_TABLEVIEW("tableviewfocus.qml");

    auto model = TestModelAsVariant(100, 100);
    tableView->setModel(model);

    WAIT_UNTIL_POLISHED;

    auto const item = tableViewPrivate->loadedTableItem(QPoint(0, 0))->item;
    auto const focusedItem = qvariant_cast<QQuickItem *>(item->property(focusedItemProp.toUtf8().data()));
    QVERIFY(focusedItem);
    QCOMPARE(tableView->hasActiveFocus(), false);
    QCOMPARE(focusedItem->hasActiveFocus(), false);

    focusedItem->forceActiveFocus();
    QCOMPARE(tableView->hasActiveFocus(), true);
    QCOMPARE(focusedItem->hasActiveFocus(), true);

    // Flick the focused cell out, and check that none of the
    // items in the table has focus (which means that the reused
    // item lost focus when it was flicked out). But the tableview
    // itself will maintain active focus.
    tableView->setContentX(500);
    QCOMPARE(tableView->hasActiveFocus(), true);
    for (auto fxItem : tableViewPrivate->loadedItems) {
        auto const focusedItem2 = qvariant_cast<QQuickItem *>(fxItem->item->property(focusedItemProp.toUtf8().data()));
        QCOMPARE(focusedItem2->hasActiveFocus(), false);
    }
}

void tst_QQuickTableView::fillTableViewButNothingMore_data()
{
    QTest::addColumn<QSizeF>("spacing");

    QTest::newRow("0 0,0 0") << QSizeF(0, 0);
    QTest::newRow("0 10,10 0") << QSizeF(10, 10);
    QTest::newRow("100 10,10 0") << QSizeF(10, 10);
    QTest::newRow("0 0,0 100") << QSizeF(0, 0);
    QTest::newRow("0 10,10 100") << QSizeF(10, 10);
    QTest::newRow("100 10,10 100") << QSizeF(10, 10);
}

void tst_QQuickTableView::fillTableViewButNothingMore()
{
    // Check that we end up filling the whole visible part of
    // the tableview with cells, but nothing more.
    QFETCH(QSizeF, spacing);
    LOAD_TABLEVIEW("plaintableview.qml");

    const int rows = 100;
    const int columns = 100;
    auto model = TestModelAsVariant(rows, columns);

    tableView->setModel(model);
    tableView->setRowSpacing(spacing.height());
    tableView->setColumnSpacing(spacing.width());

    WAIT_UNTIL_POLISHED;

    auto const topLeftFxItem = tableViewPrivate->loadedTableItem(QPoint(0, 0));
    auto const topLeftItem = topLeftFxItem->item;

    auto const bottomRightLoadedCell = QPoint(tableViewPrivate->rightColumn(), tableViewPrivate->bottomRow());
    auto const bottomRightFxItem = tableViewPrivate->loadedTableItem(bottomRightLoadedCell);
    auto const bottomRightItem = bottomRightFxItem->item;
    const QPoint bottomRightCell = getContextRowAndColumn(bottomRightItem.data());

    // Check that the right-most item is overlapping the right edge of the view
    QVERIFY(bottomRightItem->x() < tableView->width());
    QVERIFY(bottomRightItem->x() + bottomRightItem->width() >= tableView->width() - spacing.width());

    // Check that the actual number of columns matches what we expect
    qreal cellWidth = bottomRightItem->width() + spacing.width();
    int expectedColumns = qCeil(tableView->width() / cellWidth);
    int actualColumns = bottomRightCell.x() + 1;
    QCOMPARE(actualColumns, expectedColumns);

    // Check that the bottom-most item is overlapping the bottom edge of the view
    QVERIFY(bottomRightItem->y() < tableView->height());
    QVERIFY(bottomRightItem->y() + bottomRightItem->height() >= tableView->height() - spacing.height());

    // Check that the actual number of rows matches what we expect
    qreal cellHeight = bottomRightItem->height() + spacing.height();
    int expectedRows = qCeil(tableView->height() / cellHeight);
    int actualRows = bottomRightCell.y() + 1;
    QCOMPARE(actualRows, expectedRows);
}

void tst_QQuickTableView::checkInitialAttachedProperties_data()
{
    QTest::addColumn<QVariant>("model");

    QTest::newRow("QAIM") << TestModelAsVariant(4, 4);
    QTest::newRow("Number model") << QVariant::fromValue(4);
    QTest::newRow("QStringList") << QVariant::fromValue(QStringList() << "0" << "1" << "2" << "3");
}

void tst_QQuickTableView::checkInitialAttachedProperties()
{
    // Check that the context and attached properties inside
    // the delegate items are what we expect at start-up.
    QFETCH(QVariant, model);
    LOAD_TABLEVIEW("plaintableview.qml");

    tableView->setModel(model);

    WAIT_UNTIL_POLISHED;

    for (auto fxItem : tableViewPrivate->loadedItems) {
        const int index = fxItem->index;
        const auto item = fxItem->item;
        const auto context = qmlContext(item.data());
        const QPoint cell = tableViewPrivate->cellAtModelIndex(index);
        const int contextIndex = context->contextProperty("index").toInt();
        const QPoint contextCell = getContextRowAndColumn(item.data());
        const QString contextModelData = context->contextProperty("modelData").toString();

        QCOMPARE(contextCell.y(), cell.y());
        QCOMPARE(contextCell.x(), cell.x());
        QCOMPARE(contextIndex, index);
        QCOMPARE(contextModelData, QStringLiteral("%1").arg(cell.y()));
        QCOMPARE(getAttachedObject(item)->view(), tableView);
    }
}

void tst_QQuickTableView::checkSpacingValues()
{
    LOAD_TABLEVIEW("tableviewdefaultspacing.qml");

    int rowCount = 9;
    int columnCount = 9;
    int delegateWidth = 15;
    int delegateHeight = 10;
    auto model = TestModelAsVariant(rowCount, columnCount);
    tableView->setModel(model);

    WAIT_UNTIL_POLISHED;

    // Default spacing : 0
    QCOMPARE(tableView->rowSpacing(), 0);
    QCOMPARE(tableView->columnSpacing(), 0);

    tableView->polish();
    WAIT_UNTIL_POLISHED;

    const qreal expectedInitialContentWidth = columnCount * (delegateWidth + tableView->columnSpacing()) - tableView->columnSpacing();
    const qreal expectedInitialContentHeight = rowCount * (delegateHeight + tableView->rowSpacing()) - tableView->rowSpacing();
    QCOMPARE(tableView->contentWidth(), expectedInitialContentWidth);
    QCOMPARE(tableView->contentHeight(), expectedInitialContentHeight);

    // Valid spacing assignment
    tableView->setRowSpacing(42);
    tableView->setColumnSpacing(12);
    QCOMPARE(tableView->rowSpacing(), 42);
    QCOMPARE(tableView->columnSpacing(), 12);

    tableView->polish();
    WAIT_UNTIL_POLISHED;

    // Even after changing spacing, TableView will keep the initial guesstimated content size. The
    // reason is that deciding the content size based on the currently visible row/columns/spacing
    // will almost always be at a little bit wrong at best. So instead of pretending that TableView
    // knows what the size of the full table is, it sticks with the first guesstimate.
    QCOMPARE(tableView->contentWidth(), expectedInitialContentWidth);
    QCOMPARE(tableView->contentHeight(), expectedInitialContentHeight);

    // Invalid assignments (should ignore)
    tableView->setRowSpacing(-1);
    tableView->setColumnSpacing(-5);
    tableView->setRowSpacing(INFINITY);
    tableView->setColumnSpacing(INFINITY);
    tableView->setRowSpacing(NAN);
    tableView->setColumnSpacing(NAN);
    QCOMPARE(tableView->rowSpacing(), 42);
    QCOMPARE(tableView->columnSpacing(), 12);
}

void tst_QQuickTableView::checkDelegateParent()
{
    // Check that TableView sets the delegate parent before
    // bindings are evaluated, so that the app can bind to it.
    LOAD_TABLEVIEW("plaintableview.qml");

    auto model = TestModelAsVariant(100, 100);
    tableView->setModel(model);

    WAIT_UNTIL_POLISHED;

    QVERIFY(view->rootObject()->property("delegateParentSetBeforeCompleted").toBool());
}

void tst_QQuickTableView::flick_data()
{
    QTest::addColumn<QSizeF>("spacing");
    QTest::addColumn<QMarginsF>("margins");
    QTest::addColumn<bool>("reuseItems");

    QTest::newRow("s:0 m:0 reuse") << QSizeF(0, 0) << QMarginsF(0, 0, 0, 0) << true;
    QTest::newRow("s:5 m:0 reuse") << QSizeF(5, 5) << QMarginsF(0, 0, 0, 0) << true;
    QTest::newRow("s:0 m:20 reuse") << QSizeF(0, 0) << QMarginsF(20, 20, 20, 20) << true;
    QTest::newRow("s:5 m:20 reuse") << QSizeF(5, 5) << QMarginsF(20, 20, 20, 20) << true;
    QTest::newRow("s:0 m:0") << QSizeF(0, 0) << QMarginsF(0, 0, 0, 0) << false;
    QTest::newRow("s:5 m:0") << QSizeF(5, 5) << QMarginsF(0, 0, 0, 0) << false;
    QTest::newRow("s:0 m:20") << QSizeF(0, 0) << QMarginsF(20, 20, 20, 20) << false;
    QTest::newRow("s:5 m:20") << QSizeF(5, 5) << QMarginsF(20, 20, 20, 20) << false;
}

void tst_QQuickTableView::flick()
{
    // Check that if we end up with the correct start and end column/row as we flick around
    // with different table configurations.
    QFETCH(QSizeF, spacing);
    QFETCH(QMarginsF, margins);
    QFETCH(bool, reuseItems);
    LOAD_TABLEVIEW("plaintableview.qml");

    const qreal delegateWidth = 100;
    const qreal delegateHeight = 50;
    const int visualColumnCount = 4;
    const int visualRowCount = 4;
    const qreal cellWidth = delegateWidth + spacing.width();
    const qreal cellHeight = delegateHeight + spacing.height();
    auto model = TestModelAsVariant(100, 100);

    tableView->setModel(model);
    tableView->setRowSpacing(spacing.height());
    tableView->setColumnSpacing(spacing.width());
    tableView->setLeftMargin(margins.left());
    tableView->setTopMargin(margins.top());
    tableView->setRightMargin(margins.right());
    tableView->setBottomMargin(margins.bottom());
    tableView->setReuseItems(reuseItems);
    tableView->setWidth(margins.left() + (visualColumnCount * cellWidth) - spacing.width());
    tableView->setHeight(margins.top() + (visualRowCount * cellHeight) - spacing.height());

    WAIT_UNTIL_POLISHED;

    // Check the "simple" case if the cells never lands egde-to-edge with the viewport. For
    // that case we only accept that visible row/columns are loaded.
    qreal flickValues[] = {0.5, 1.5, 4.5, 20.5, 10.5, 3.5, 1.5, 0.5};

    for (qreal cellsToFlick : flickValues) {
        // Flick to the beginning of the cell
        tableView->setContentX(cellsToFlick * cellWidth);
        tableView->setContentY(cellsToFlick * cellHeight);
        tableView->polish();

        WAIT_UNTIL_POLISHED;

        const int expectedTableLeft = int(cellsToFlick - int((margins.left() + spacing.width()) / cellWidth));
        const int expectedTableTop = int(cellsToFlick - int((margins.top() + spacing.height()) / cellHeight));

        QCOMPARE(tableViewPrivate->leftColumn(), expectedTableLeft);
        QCOMPARE(tableViewPrivate->rightColumn(), expectedTableLeft + visualColumnCount);
        QCOMPARE(tableViewPrivate->topRow(), expectedTableTop);
        QCOMPARE(tableViewPrivate->bottomRow(), expectedTableTop + visualRowCount);
    }
}

void tst_QQuickTableView::flickOvershoot_data()
{
    QTest::addColumn<QSizeF>("spacing");
    QTest::addColumn<QMarginsF>("margins");
    QTest::addColumn<bool>("reuseItems");

    QTest::newRow("s:0 m:0 reuse") << QSizeF(0, 0) << QMarginsF(0, 0, 0, 0) << true;
    QTest::newRow("s:5 m:0 reuse") << QSizeF(5, 5) << QMarginsF(0, 0, 0, 0) << true;
    QTest::newRow("s:0 m:20 reuse") << QSizeF(0, 0) << QMarginsF(20, 20, 20, 20) << true;
    QTest::newRow("s:5 m:20 reuse") << QSizeF(5, 5) << QMarginsF(20, 20, 20, 20) << true;
    QTest::newRow("s:0 m:0") << QSizeF(0, 0) << QMarginsF(0, 0, 0, 0) << false;
    QTest::newRow("s:5 m:0") << QSizeF(5, 5) << QMarginsF(0, 0, 0, 0) << false;
    QTest::newRow("s:0 m:20") << QSizeF(0, 0) << QMarginsF(20, 20, 20, 20) << false;
    QTest::newRow("s:5 m:20") << QSizeF(5, 5) << QMarginsF(20, 20, 20, 20) << false;
}

void tst_QQuickTableView::flickOvershoot()
{
    // Flick the table completely out and then in again, and see
    // that we still contains the expected rows/columns
    // Note that TableView always keeps top-left item loaded, even
    // when everything is flicked out of view.
    QFETCH(QSizeF, spacing);
    QFETCH(QMarginsF, margins);
    QFETCH(bool, reuseItems);
    LOAD_TABLEVIEW("plaintableview.qml");

    const int rowCount = 5;
    const int columnCount = 5;
    const qreal delegateWidth = 100;
    const qreal delegateHeight = 50;
    const qreal cellWidth = delegateWidth + spacing.width();
    const qreal cellHeight = delegateHeight + spacing.height();
    const qreal tableWidth = margins.left() + margins.right() + (cellWidth * columnCount) - spacing.width();
    const qreal tableHeight = margins.top() + margins.bottom() + (cellHeight * rowCount) - spacing.height();
    const int outsideMargin = 10;
    auto model = TestModelAsVariant(rowCount, columnCount);

    tableView->setModel(model);
    tableView->setRowSpacing(spacing.height());
    tableView->setColumnSpacing(spacing.width());
    tableView->setLeftMargin(margins.left());
    tableView->setTopMargin(margins.top());
    tableView->setRightMargin(margins.right());
    tableView->setBottomMargin(margins.bottom());
    tableView->setReuseItems(reuseItems);
    tableView->setWidth(tableWidth - margins.right() - cellWidth / 2);
    tableView->setHeight(tableHeight - margins.bottom() - cellHeight / 2);

    WAIT_UNTIL_POLISHED;

    // Flick table out of view left
    tableView->setContentX(-tableView->width() - outsideMargin);
    tableView->setContentY(0);
    tableView->polish();

    WAIT_UNTIL_POLISHED;

    QCOMPARE(tableViewPrivate->leftColumn(), 0);
    QCOMPARE(tableViewPrivate->rightColumn(), 0);
    QCOMPARE(tableViewPrivate->topRow(), 0);
    QCOMPARE(tableViewPrivate->bottomRow(), rowCount - 1);

    // Flick table out of view right
    tableView->setContentX(tableWidth + outsideMargin);
    tableView->setContentY(0);
    tableView->polish();

    WAIT_UNTIL_POLISHED;

    QCOMPARE(tableViewPrivate->leftColumn(), columnCount - 1);
    QCOMPARE(tableViewPrivate->rightColumn(), columnCount - 1);
    QCOMPARE(tableViewPrivate->topRow(), 0);
    QCOMPARE(tableViewPrivate->bottomRow(), rowCount - 1);

    // Flick table out of view on top
    tableView->setContentX(0);
    tableView->setContentY(-tableView->height() - outsideMargin);
    tableView->polish();

    WAIT_UNTIL_POLISHED;

    QCOMPARE(tableViewPrivate->leftColumn(), 0);
    QCOMPARE(tableViewPrivate->rightColumn(), columnCount - 1);
    QCOMPARE(tableViewPrivate->topRow(), 0);
    QCOMPARE(tableViewPrivate->bottomRow(), 0);

    // Flick table out of view at the bottom
    tableView->setContentX(0);
    tableView->setContentY(tableHeight + outsideMargin);
    tableView->polish();

    WAIT_UNTIL_POLISHED;

    QCOMPARE(tableViewPrivate->leftColumn(), 0);
    QCOMPARE(tableViewPrivate->rightColumn(), columnCount - 1);
    QCOMPARE(tableViewPrivate->topRow(), rowCount - 1);
    QCOMPARE(tableViewPrivate->bottomRow(), rowCount - 1);

    // Flick table out of view left and top at the same time
    tableView->setContentX(-tableView->width() - outsideMargin);
    tableView->setContentY(-tableView->height() - outsideMargin);
    tableView->polish();

    WAIT_UNTIL_POLISHED;

    QCOMPARE(tableViewPrivate->leftColumn(), 0);
    QCOMPARE(tableViewPrivate->rightColumn(), 0);
    QCOMPARE(tableViewPrivate->topRow(), 0);
    QCOMPARE(tableViewPrivate->bottomRow(), 0);

    // Flick table back to origo
    tableView->setContentX(0);
    tableView->setContentY(0);
    tableView->polish();

    WAIT_UNTIL_POLISHED;

    QCOMPARE(tableViewPrivate->leftColumn(), 0);
    QCOMPARE(tableViewPrivate->rightColumn(), columnCount - 1);
    QCOMPARE(tableViewPrivate->topRow(), 0);
    QCOMPARE(tableViewPrivate->bottomRow(), rowCount - 1);

    // Flick table out of view right and bottom at the same time
    tableView->setContentX(tableWidth + outsideMargin);
    tableView->setContentY(tableHeight + outsideMargin);
    tableView->polish();

    WAIT_UNTIL_POLISHED;

    QCOMPARE(tableViewPrivate->leftColumn(), columnCount - 1);
    QCOMPARE(tableViewPrivate->rightColumn(), columnCount - 1);
    QCOMPARE(tableViewPrivate->topRow(), rowCount - 1);
    QCOMPARE(tableViewPrivate->bottomRow(), rowCount - 1);

    // Flick table back to origo
    tableView->setContentX(0);
    tableView->setContentY(0);
    tableView->polish();

    WAIT_UNTIL_POLISHED;

    QCOMPARE(tableViewPrivate->leftColumn(), 0);
    QCOMPARE(tableViewPrivate->rightColumn(), columnCount - 1);
    QCOMPARE(tableViewPrivate->topRow(), 0);
    QCOMPARE(tableViewPrivate->bottomRow(), rowCount - 1);
}

void tst_QQuickTableView::checkRowColumnCount()
{
    // If we flick several columns (rows) at the same time, check that we don't
    // end up with loading more delegate items into memory than necessary. We
    // should free up columns as we go before loading new ones.
    LOAD_TABLEVIEW("countingtableview.qml");

    const char *maxDelegateCountProp = "maxDelegateCount";
    const qreal delegateWidth = 100;
    const qreal delegateHeight = 50;
    auto model = TestModelAsVariant(100, 100);
    const auto &loadedRows = tableViewPrivate->loadedRows;
    const auto &loadedColumns = tableViewPrivate->loadedColumns;

    tableView->setModel(model);

    WAIT_UNTIL_POLISHED;

    // We expect that the number of created items after start-up should match
    //the size of the visible table, pluss one extra preloaded row and column.
    const int qmlCountAfterInit = view->rootObject()->property(maxDelegateCountProp).toInt();
    const int expectedCount = (loadedColumns.count() + 1) * (loadedRows.count() + 1);
    QCOMPARE(qmlCountAfterInit, expectedCount);

    // This test will keep track of the maximum number of delegate items TableView
    // had to show at any point while flicking (in countingtableview.qml). Because
    // of the geometries chosen for TableView and the delegate, only complete columns
    // will be shown at start-up.
    QVERIFY(loadedRows.count() > loadedColumns.count());
    QCOMPARE(tableViewPrivate->loadedTableOuterRect.width(), tableView->width());
    QCOMPARE(tableViewPrivate->loadedTableOuterRect.height(), tableView->height());

    // Flick half an item to the left+up, to force one extra column and row to load before we
    // start. By doing so, we end up showing the maximum number of rows and columns that will
    // ever be shown in the view. This will make things less complicated below, when checking
    // how many items that end up visible while flicking.
    tableView->setContentX(delegateWidth / 2);
    tableView->setContentY(delegateHeight / 2);
    const int qmlCountAfterFirstFlick = view->rootObject()->property(maxDelegateCountProp).toInt();

    // Flick a long distance right
    tableView->setContentX(tableView->width() * 2);

    const int qmlCountAfterLongFlick = view->rootObject()->property(maxDelegateCountProp).toInt();
    QCOMPARE(qmlCountAfterLongFlick, qmlCountAfterFirstFlick);

    // Flick a long distance down
    tableView->setContentX(tableView->height() * 2);

    const int qmlCountAfterDownFlick = view->rootObject()->property(maxDelegateCountProp).toInt();
    QCOMPARE(qmlCountAfterDownFlick, qmlCountAfterFirstFlick);

    // Flick a long distance left
    tableView->setContentX(0);

    const int qmlCountAfterLeftFlick = view->rootObject()->property(maxDelegateCountProp).toInt();
    QCOMPARE(qmlCountAfterLeftFlick, qmlCountAfterFirstFlick);

    // Flick a long distance up
    tableView->setContentY(0);

    const int qmlCountAfterUpFlick = view->rootObject()->property(maxDelegateCountProp).toInt();
    QCOMPARE(qmlCountAfterUpFlick, qmlCountAfterFirstFlick);
}

void tst_QQuickTableView::modelSignals()
{
    LOAD_TABLEVIEW("plaintableview.qml");

    TestModel model(1, 1);
    tableView->setModel(QVariant::fromValue(&model));
    WAIT_UNTIL_POLISHED;
    QCOMPARE(tableView->rows(), 1);
    QCOMPARE(tableView->columns(), 1);

    QVERIFY(model.insertRows(0, 1));
    WAIT_UNTIL_POLISHED;
    QCOMPARE(tableView->rows(), 2);
    QCOMPARE(tableView->columns(), 1);

    QVERIFY(model.removeRows(1, 1));
    WAIT_UNTIL_POLISHED;
    QCOMPARE(tableView->rows(), 1);
    QCOMPARE(tableView->columns(), 1);

    model.insertColumns(1, 1);
    WAIT_UNTIL_POLISHED;
    QCOMPARE(tableView->rows(), 1);
    QCOMPARE(tableView->columns(), 2);

    model.removeColumns(1, 1);
    WAIT_UNTIL_POLISHED;
    QCOMPARE(tableView->rows(), 1);
    QCOMPARE(tableView->columns(), 1);

    model.setRowCount(10);
    WAIT_UNTIL_POLISHED;
    QCOMPARE(tableView->rows(), 10);
    QCOMPARE(tableView->columns(), 1);

    model.setColumnCount(10);
    WAIT_UNTIL_POLISHED;
    QCOMPARE(tableView->rows(), 10);
    QCOMPARE(tableView->columns(), 10);

    model.setRowCount(0);
    WAIT_UNTIL_POLISHED;
    QCOMPARE(tableView->rows(), 0);
    QCOMPARE(tableView->columns(), 10);

    model.setColumnCount(1);
    WAIT_UNTIL_POLISHED;
    QCOMPARE(tableView->rows(), 0);
    QCOMPARE(tableView->columns(), 1);

    model.setRowCount(10);
    WAIT_UNTIL_POLISHED;
    QCOMPARE(tableView->rows(), 10);
    QCOMPARE(tableView->columns(), 1);

    model.setColumnCount(10);
    WAIT_UNTIL_POLISHED;
    QCOMPARE(tableView->rows(), 10);
    QCOMPARE(tableView->columns(), 10);

    model.clear();
    model.setColumnCount(1);
    WAIT_UNTIL_POLISHED;
    QCOMPARE(tableView->rows(), 0);
    QCOMPARE(tableView->columns(), 1);
}

void tst_QQuickTableView::checkModelSignalsUpdateLayout()
{
    // Check that if the model rearranges rows and emit the
    // 'layoutChanged' signal, TableView will be updated correctly.
    LOAD_TABLEVIEW("plaintableview.qml");

    TestModel model(0, 1);
    tableView->setModel(QVariant::fromValue(&model));
    WAIT_UNTIL_POLISHED;

    QCOMPARE(tableView->rows(), 0);
    QCOMPARE(tableView->columns(), 1);

    QString modelRow1Text = QStringLiteral("firstRow");
    QString modelRow2Text = QStringLiteral("secondRow");
    model.insertRow(0);
    model.insertRow(0);
    model.setModelData(QPoint(0, 0), QSize(1, 1), modelRow1Text);
    model.setModelData(QPoint(0, 1), QSize(1, 1), modelRow2Text);
    WAIT_UNTIL_POLISHED;

    QCOMPARE(tableView->rows(), 2);
    QCOMPARE(tableView->columns(), 1);

    QString delegate1text = tableViewPrivate->loadedTableItem(QPoint(0, 0))->item->property("modelDataBinding").toString();
    QString delegate2text = tableViewPrivate->loadedTableItem(QPoint(0, 1))->item->property("modelDataBinding").toString();
    QCOMPARE(delegate1text, modelRow1Text);
    QCOMPARE(delegate2text, modelRow2Text);

    model.swapRows(0, 1);
    WAIT_UNTIL_POLISHED;

    delegate1text = tableViewPrivate->loadedTableItem(QPoint(0, 0))->item->property("modelDataBinding").toString();
    delegate2text = tableViewPrivate->loadedTableItem(QPoint(0, 1))->item->property("modelDataBinding").toString();
    QCOMPARE(delegate1text, modelRow2Text);
    QCOMPARE(delegate2text, modelRow1Text);
}

void tst_QQuickTableView::dataChangedSignal()
{
    // Check that bindings to the model inside a delegate gets updated
    // when the model item they bind to changes.
    LOAD_TABLEVIEW("plaintableview.qml");

    const QString prefix(QStringLiteral("changed"));

    TestModel model(10, 10);
    tableView->setModel(QVariant::fromValue(&model));

    WAIT_UNTIL_POLISHED;

    for (auto fxItem : tableViewPrivate->loadedItems) {
        const auto item = tableViewPrivate->loadedTableItem(fxItem->cell)->item;
        const QString modelDataBindingProperty = item->property(kModelDataBindingProp).toString();
        QString expectedModelData = QString::number(fxItem->cell.y());
        QCOMPARE(modelDataBindingProperty, expectedModelData);
    }

    // Change one cell in the model
    model.setModelData(QPoint(0, 0), QSize(1, 1), prefix);

    for (auto fxItem : tableViewPrivate->loadedItems) {
        const QPoint cell = fxItem->cell;
        const auto modelIndex = model.index(cell.y(), cell.x());
        QString expectedModelData = model.data(modelIndex, Qt::DisplayRole).toString();

        const auto item = tableViewPrivate->loadedTableItem(fxItem->cell)->item;
        const QString modelDataBindingProperty = item->property(kModelDataBindingProp).toString();

        QCOMPARE(modelDataBindingProperty, expectedModelData);
    }

    // Change four cells in one go
    model.setModelData(QPoint(1, 0), QSize(2, 2), prefix);

    for (auto fxItem : tableViewPrivate->loadedItems) {
        const QPoint cell = fxItem->cell;
        const auto modelIndex = model.index(cell.y(), cell.x());
        QString expectedModelData = model.data(modelIndex, Qt::DisplayRole).toString();

        const auto item = tableViewPrivate->loadedTableItem(fxItem->cell)->item;
        const QString modelDataBindingProperty = item->property(kModelDataBindingProp).toString();

        QCOMPARE(modelDataBindingProperty, expectedModelData);
    }
}

void tst_QQuickTableView::checkThatPoolIsDrainedWhenReuseIsFalse()
{
    // Check that the reuse pool is drained
    // immediately when setting reuseItems to false.
    LOAD_TABLEVIEW("countingtableview.qml");

    auto model = TestModelAsVariant(100, 100);
    tableView->setModel(model);

    WAIT_UNTIL_POLISHED;

    // The pool should now contain preloaded items
    QVERIFY(tableViewPrivate->tableModel->poolSize() > 0);
    tableView->setReuseItems(false);
    // The pool should now be empty
    QCOMPARE(tableViewPrivate->tableModel->poolSize(), 0);
}

void tst_QQuickTableView::checkIfDelegatesAreReused_data()
{
    QTest::addColumn<bool>("reuseItems");

    QTest::newRow("reuse = true") << true;
    QTest::newRow("reuse = false") << false;
}

void tst_QQuickTableView::checkIfDelegatesAreReused()
{
    // Check that we end up reusing delegate items while flicking if
    // TableView has reuseItems set to true, but otherwise not.
    QFETCH(bool, reuseItems);
    LOAD_TABLEVIEW("countingtableview.qml");

    const qreal delegateWidth = 100;
    const qreal delegateHeight = 50;
    const int pageFlickCount = 4;

    auto model = TestModelAsVariant(100, 100);
    tableView->setModel(model);
    tableView->setReuseItems(reuseItems);

    WAIT_UNTIL_POLISHED;

    // Flick half an item to the side, to force one extra row and column to load before we start.
    // This will make things less complicated below, when checking how many times the items
    // have been reused (all items will then report the same number).
    tableView->setContentX(delegateWidth / 2);
    tableView->setContentY(delegateHeight / 2);
    QCOMPARE(tableViewPrivate->tableModel->poolSize(), 0);

    // Some items have already been pooled and reused after we moved the content view, because
    // we preload one extra row and column at start-up. So reset the count-properties back to 0
    // before we continue.
    for (auto fxItem : tableViewPrivate->loadedItems) {
        fxItem->item->setProperty("pooledCount", 0);
        fxItem->item->setProperty("reusedCount", 0);
    }

    const int visibleColumnCount = tableViewPrivate->loadedColumns.count();
    const int visibleRowCount = tableViewPrivate->loadedRows.count();
    const int delegateCountAfterInit = view->rootObject()->property(kDelegatesCreatedCountProp).toInt();

    for (int column = 1; column <= (visibleColumnCount * pageFlickCount); ++column) {
        // Flick columns to the left (and add one pixel to ensure the left column is completely out)
        tableView->setContentX((delegateWidth * column) + 1);
        // Check that the number of delegate items created so far is what we expect.
        const int delegatesCreatedCount = view->rootObject()->property(kDelegatesCreatedCountProp).toInt();
        int expectedCount = delegateCountAfterInit + (reuseItems ? 0 : visibleRowCount * column);
        QCOMPARE(delegatesCreatedCount, expectedCount);
    }

    // Check that each delegate item has been reused as many times
    // as we have flicked pages (if reuse is enabled).
    for (auto fxItem : tableViewPrivate->loadedItems) {
        int pooledCount = fxItem->item->property("pooledCount").toInt();
        int reusedCount = fxItem->item->property("reusedCount").toInt();
        if (reuseItems) {
            QCOMPARE(pooledCount, pageFlickCount);
            QCOMPARE(reusedCount, pageFlickCount);
        } else {
            QCOMPARE(pooledCount, 0);
            QCOMPARE(reusedCount, 0);
        }
    }
}

void tst_QQuickTableView::checkIfDelegatesAreReusedAsymmetricTableSize()
{
    // Check that we end up reusing all delegate items while flicking, also if the table contain
    // more columns than rows. In that case, if we flick out a whole row, we'll move a lot of
    // items into the pool. And if we then start flicking in columns, we'll only reuse a few of
    // them for each column. Still, we don't want the pool to release the superfluous items after
    // each load, since they are still in circulation and will be needed once we flick in a new
    // row at the end of the test.
    LOAD_TABLEVIEW("countingtableview.qml");

    const int columnCount = 20;
    const int rowCount = 2;
    const qreal delegateWidth = tableView->width() / columnCount;
    const qreal delegateHeight = (tableView->height() / rowCount) + 10;

    auto model = TestModelAsVariant(100, 100);
    tableView->setModel(model);

    // Let the height of each row be much bigger than the width of each column.
    view->rootObject()->setProperty("delegateWidth", delegateWidth);
    view->rootObject()->setProperty("delegateHeight", delegateHeight);

    WAIT_UNTIL_POLISHED;

    auto initialTopLeftItem = tableViewPrivate->loadedTableItem(QPoint(0, 0))->item;
    QVERIFY(initialTopLeftItem);
    int pooledCount = initialTopLeftItem->property("pooledCount").toInt();
    int reusedCount = initialTopLeftItem->property("reusedCount").toInt();
    QCOMPARE(pooledCount, 0);
    QCOMPARE(reusedCount, 0);

    // Flick half an item left+down, to force one extra row and column to load. By doing
    // so, we force the maximum number of rows and columns to show before we start the test.
    // This will make things less complicated below, when checking how many
    // times the items have been reused (all items will then report the same number).
    tableView->setContentX(delegateWidth * 0.5);
    tableView->setContentY(delegateHeight * 0.5);

    // Since we have flicked half a delegate to the left, the number of visible
    // columns is now one more than the column count were when we started the test.
    const int visibleColumnCount = tableViewPrivate->loadedColumns.count();
    QCOMPARE(visibleColumnCount, columnCount + 1);

    // We expect no items to have been pooled so far
    pooledCount = initialTopLeftItem->property("pooledCount").toInt();
    reusedCount = initialTopLeftItem->property("reusedCount").toInt();
    QCOMPARE(pooledCount, 0);
    QCOMPARE(reusedCount, 0);
    QCOMPARE(tableViewPrivate->tableModel->poolSize(), 0);

    // Flick one row out of view. This will move one whole row of items into the
    // pool without reusing them, since no new row is exposed at the bottom.
    tableView->setContentY(delegateHeight + 1);
    pooledCount = initialTopLeftItem->property("pooledCount").toInt();
    reusedCount = initialTopLeftItem->property("reusedCount").toInt();
    QCOMPARE(pooledCount, 1);
    QCOMPARE(reusedCount, 0);
    QCOMPARE(tableViewPrivate->tableModel->poolSize(), visibleColumnCount);

    const int delegateCountAfterInit = view->rootObject()->property(kDelegatesCreatedCountProp).toInt();

    // Start flicking in a lot of columns, and check that the created count stays the same
    for (int column = 1; column <= 10; ++column) {
        tableView->setContentX((delegateWidth * column) + 10);
        const int delegatesCreatedCount = view->rootObject()->property(kDelegatesCreatedCountProp).toInt();
        // Since we reuse items while flicking, the created count should stay the same
        QCOMPARE(delegatesCreatedCount, delegateCountAfterInit);
        // Since we flick out just as many columns as we flick in, the pool size should stay the same
        QCOMPARE(tableViewPrivate->tableModel->poolSize(), visibleColumnCount);
    }

    // Finally, flick one row back into view (but without flicking so far that we push the third
    // row out and into the pool). The pool should still contain the exact amount of items that
    // we had after we flicked the first row out. And this should be exactly the amount of items
    // needed to load the row back again. And this also means that the pool count should then return
    // back to 0.
    tableView->setContentY(delegateHeight - 1);
    const int delegatesCreatedCount = view->rootObject()->property(kDelegatesCreatedCountProp).toInt();
    QCOMPARE(delegatesCreatedCount, delegateCountAfterInit);
    QCOMPARE(tableViewPrivate->tableModel->poolSize(), 0);
}

void tst_QQuickTableView::checkContextProperties_data()
{
    QTest::addColumn<QVariant>("model");
    QTest::addColumn<bool>("reuseItems");

    auto stringList = QStringList();
    for (int i = 0; i < 100; ++i)
        stringList.append(QString::number(i));

    QTest::newRow("QAIM, reuse=false") << TestModelAsVariant(100, 100) << false;
    QTest::newRow("QAIM, reuse=true") << TestModelAsVariant(100, 100) << true;
    QTest::newRow("Number model, reuse=false") << QVariant::fromValue(100) << false;
    QTest::newRow("Number model, reuse=true") << QVariant::fromValue(100) << true;
    QTest::newRow("QStringList, reuse=false") << QVariant::fromValue(stringList) << false;
    QTest::newRow("QStringList, reuse=true") << QVariant::fromValue(stringList) << true;
}

void tst_QQuickTableView::checkContextProperties()
{
    // Check that the context properties of the delegate items
    // are what we expect while flicking, with or without item recycling.
    QFETCH(QVariant, model);
    QFETCH(bool, reuseItems);
    LOAD_TABLEVIEW("countingtableview.qml");

    const qreal delegateWidth = 100;
    const qreal delegateHeight = 50;
    const int rowCount = 100;
    const int pageFlickCount = 3;

    tableView->setModel(model);
    tableView->setReuseItems(reuseItems);

    WAIT_UNTIL_POLISHED;

    const int visibleRowCount = qMin(tableView->rows(), qCeil(tableView->height() / delegateHeight));
    const int visibleColumnCount = qMin(tableView->columns(), qCeil(tableView->width() / delegateWidth));

    for (int row = 1; row <= (visibleRowCount * pageFlickCount); ++row) {
        // Flick rows up
        tableView->setContentY((delegateHeight * row) + (delegateHeight / 2));
        tableView->polish();

        WAIT_UNTIL_POLISHED;

        for (int col = 0; col < visibleColumnCount; ++col) {
            const auto item = tableViewPrivate->loadedTableItem(QPoint(col, row))->item;
            const auto context = qmlContext(item.data());
            const int contextIndex = context->contextProperty("index").toInt();
            const int contextRow = context->contextProperty("row").toInt();
            const int contextColumn = context->contextProperty("column").toInt();
            const QString contextModelData = context->contextProperty("modelData").toString();

            QCOMPARE(contextIndex, row + (col * rowCount));
            QCOMPARE(contextRow, row);
            QCOMPARE(contextColumn, col);
            QCOMPARE(contextModelData, QStringLiteral("%1").arg(row));
        }
    }
}

void tst_QQuickTableView::checkContextPropertiesQQmlListProperyModel_data()
{
    QTest::addColumn<bool>("reuseItems");

    QTest::newRow("reuse=false") << false;
    QTest::newRow("reuse=true") << true;
}

void tst_QQuickTableView::checkContextPropertiesQQmlListProperyModel()
{
    // Check that the context properties of the delegate items
    // are what we expect while flicking, with or without item recycling.
    // This test hard-codes the model to be a QQmlListPropertyModel from
    // within the qml file.
    QFETCH(bool, reuseItems);
    LOAD_TABLEVIEW("qqmllistpropertymodel.qml");

    const qreal delegateWidth = 100;
    const qreal delegateHeight = 50;
    const int rowCount = 100;
    const int pageFlickCount = 3;

    tableView->setReuseItems(reuseItems);
    tableView->polish();

    WAIT_UNTIL_POLISHED;

    const int visibleRowCount = qMin(tableView->rows(), qCeil(tableView->height() / delegateHeight));
    const int visibleColumnCount = qMin(tableView->columns(), qCeil(tableView->width() / delegateWidth));

    for (int row = 1; row <= (visibleRowCount * pageFlickCount); ++row) {
        // Flick rows up
        tableView->setContentY((delegateHeight * row) + (delegateHeight / 2));
        tableView->polish();

        WAIT_UNTIL_POLISHED;

        for (int col = 0; col < visibleColumnCount; ++col) {
            const auto item = tableViewPrivate->loadedTableItem(QPoint(col, row))->item;
            const auto context = qmlContext(item.data());
            const int contextIndex = context->contextProperty("index").toInt();
            const int contextRow = context->contextProperty("row").toInt();
            const int contextColumn = context->contextProperty("column").toInt();
            const QObject *contextModelData = qvariant_cast<QObject *>(context->contextProperty("modelData"));
            const QString modelDataProperty = contextModelData->property("someCustomProperty").toString();

            QCOMPARE(contextIndex, row + (col * rowCount));
            QCOMPARE(contextRow, row);
            QCOMPARE(contextColumn, col);
            QCOMPARE(modelDataProperty, QStringLiteral("%1").arg(row));
        }
    }
}

void tst_QQuickTableView::checkRowAndColumnChangedButNotIndex()
{
    // Check that context row and column changes even if the index stays the
    // same when the item is reused. This can happen in rare cases if the item
    // is first used at e.g (row 1, col 0), but then reused at (row 0, col 1)
    // while the model has changed row count in-between.
    LOAD_TABLEVIEW("checkrowandcolumnnotchanged.qml");

    TestModel model(2, 1);
    tableView->setModel(QVariant::fromValue(&model));

    WAIT_UNTIL_POLISHED;

    model.removeRow(1);
    model.insertColumn(1);
    tableView->forceLayout();

    const auto item = tableViewPrivate->loadedTableItem(QPoint(1, 0))->item;
    const auto context = qmlContext(item.data());
    const int contextIndex = context->contextProperty("index").toInt();
    const int contextRow = context->contextProperty("row").toInt();
    const int contextColumn = context->contextProperty("column").toInt();

    QCOMPARE(contextIndex, 1);
    QCOMPARE(contextRow, 0);
    QCOMPARE(contextColumn, 1);
}

void tst_QQuickTableView::checkThatWeAlwaysEmitChangedUponItemReused()
{
    // Check that we always emit changes to index when we reuse an item, even
    // if it doesn't change. This is needed since the model can have changed
    // row or column count while the item was in the pool, which means that
    // any data referred to by the index property inside the delegate
    // will change too. So we need to refresh any bindings to index.
    // QTBUG-79209
    LOAD_TABLEVIEW("checkalwaysemit.qml");

    TestModel model(1, 1);
    tableView->setModel(QVariant::fromValue(&model));
    model.setModelData(QPoint(0, 0), QSize(1, 1), "old value");

    WAIT_UNTIL_POLISHED;

    const auto reuseItem = tableViewPrivate->loadedTableItem(QPoint(0, 0))->item;
    const auto context = qmlContext(reuseItem.data());

    // Remove the cell/row that has "old value" as model data, and
    // add a new one right after. The new cell will have the same
    // index, but with no model data assigned.
    // This change will not be detected by items in the pool. But since
    // we emit indexChanged when the item is reused, it will be updated then.
    model.removeRow(0);
    model.insertRow(0);

    WAIT_UNTIL_POLISHED;

    QCOMPARE(context->contextProperty("index").toInt(), 0);
    QCOMPARE(context->contextProperty("row").toInt(), 0);
    QCOMPARE(context->contextProperty("column").toInt(), 0);
    QCOMPARE(context->contextProperty("modelDataFromIndex").toString(), "");
}

void tst_QQuickTableView::checkChangingModelFromDelegate()
{
    // Check that we don't restart a rebuild of the table
    // while we're in the middle of rebuilding it from before
    LOAD_TABLEVIEW("changemodelfromdelegate.qml");

    // Set addRowFromDelegate. This will trigger the QML code to add a new
    // row and call forceLayout(). When TableView instantiates the first
    // delegate in the new row, the Component.onCompleted handler will try to
    // add a new row. But since we're currently rebuilding, this should be
    // scheduled for later.
    view->rootObject()->setProperty("addRowFromDelegate", true);

    // We now expect two rows in the table, one more than initially
    QCOMPARE(tableViewPrivate->tableSize.height(), 2);
    QCOMPARE(tableViewPrivate->loadedRows.count(), 2);

    // And since the QML code tried to add another row as well, we
    // expect rebuildScheduled to be true, and a polish event to be pending.
    QVERIFY(tableViewPrivate->scheduledRebuildOptions);
    QCOMPARE(tableViewPrivate->polishScheduled, true);
    WAIT_UNTIL_POLISHED;

    // After handling the polish event, we expect also the third row to now be added
    QCOMPARE(tableViewPrivate->tableSize.height(), 3);
    QCOMPARE(tableViewPrivate->loadedRows.count(), 3);
}

void tst_QQuickTableView::checkRebuildViewportOnly()
{
    // Check that we only rebuild from the current top-left cell
    // when you add or remove rows and columns. There should be
    // no need to do a rebuild from scratch in such cases.
    LOAD_TABLEVIEW("countingtableview.qml");

    const char *propName = "delegatesCreatedCount";
    const qreal delegateWidth = 100;
    const qreal delegateHeight = 50;

    TestModel model(100, 100);
    tableView->setModel(QVariant::fromValue(&model));

    WAIT_UNTIL_POLISHED;

    // Flick to row/column 50, 50
    tableView->setContentX(delegateWidth * 50);
    tableView->setContentY(delegateHeight * 50);

    // Set reuse items to false, just to make it easier to
    // check the number of items created during a rebuild.
    tableView->setReuseItems(false);
    const int itemCountBeforeRebuild = tableViewPrivate->loadedItems.count();

    // Since all cells have the same size, we expect that we end up creating
    // the same amount of items that were already showing before, even after
    // adding or removing rows and columns.
    view->rootObject()->setProperty(propName, 0);
    model.insertRow(51);
    WAIT_UNTIL_POLISHED;
    int countAfterRebuild = view->rootObject()->property(propName).toInt();
    QCOMPARE(countAfterRebuild, itemCountBeforeRebuild);

    view->rootObject()->setProperty(propName, 0);
    model.removeRow(51);
    WAIT_UNTIL_POLISHED;
    countAfterRebuild = view->rootObject()->property(propName).toInt();
    QCOMPARE(countAfterRebuild, itemCountBeforeRebuild);

    view->rootObject()->setProperty(propName, 0);
    model.insertColumn(51);
    WAIT_UNTIL_POLISHED;
    countAfterRebuild = view->rootObject()->property(propName).toInt();
    QCOMPARE(countAfterRebuild, itemCountBeforeRebuild);

    view->rootObject()->setProperty(propName, 0);
    model.removeColumn(51);
    WAIT_UNTIL_POLISHED;
    countAfterRebuild = view->rootObject()->property(propName).toInt();
    QCOMPARE(countAfterRebuild, itemCountBeforeRebuild);
}

void tst_QQuickTableView::useDelegateChooserWithoutDefault()
{
    // Check that the application issues a warning (but doesn't e.g
    // crash) if the delegate chooser doesn't cover all cells
    QTest::ignoreMessage(QtWarningMsg, QRegularExpression(".*failed"));
    LOAD_TABLEVIEW("usechooserwithoutdefault.qml");
    auto model = TestModelAsVariant(2, 1);
    tableView->setModel(model);
    WAIT_UNTIL_POLISHED;
};

void tst_QQuickTableView::checkTableviewInsideAsyncLoader()
{
    // Check that you can put a TableView inside an async Loader, and
    // that the delegate items are created before the loader is ready.
    LOAD_TABLEVIEW_ASYNC("asyncplain.qml");

    // At this point the Loader has finished
    QCOMPARE(loader->status(), QQuickLoader::Ready);

    // Check that TableView has finished building
    QVERIFY(!tableViewPrivate->scheduledRebuildOptions);
    QCOMPARE(tableViewPrivate->rebuildState, QQuickTableViewPrivate::RebuildState::Done);

    // Check that all expected delegate items have been loaded
    const qreal delegateWidth = 100;
    const qreal delegateHeight = 50;
    int expectedColumns = qCeil(tableView->width() / delegateWidth);
    int expectedRows = qCeil(tableView->height() / delegateHeight);
    QCOMPARE(tableViewPrivate->loadedColumns.count(), expectedColumns);
    QCOMPARE(tableViewPrivate->loadedRows.count(), expectedRows);

    // Check that the loader was still in a loading state while TableView was creating
    // delegate items. If we delayed creating delegate items until we got the first
    // updatePolish() callback in QQuickTableView, this would not be the case.
    auto statusWhenDelegate0_0Completed = qvariant_cast<QQuickLoader::Status>(
                loader->item()->property("statusWhenDelegate0_0Created"));
    auto statusWhenDelegate5_5Completed = qvariant_cast<QQuickLoader::Status>(
                loader->item()->property("statusWhenDelegate5_5Created"));
    QCOMPARE(statusWhenDelegate0_0Completed, QQuickLoader::Loading);
    QCOMPARE(statusWhenDelegate5_5Completed, QQuickLoader::Loading);

    // Check that TableView had a valid geometry when we started to build. If the build
    // was started too early (e.g upon QQuickTableView::componentComplete), width and
    // height would still be 0 since the bindings would not have been evaluated yet.
    qreal width = loader->item()->property("tableViewWidthWhileBuilding").toReal();
    qreal height = loader->item()->property("tableViewHeightWhileBuilding").toReal();
    QVERIFY(width > 0);
    QVERIFY(height > 0);
};

#define INT_LIST(indices) QVariant::fromValue(QList<int>() << indices)

void tst_QQuickTableView::hideRowsAndColumns_data()
{
    QTest::addColumn<QVariant>("rowsToHide");
    QTest::addColumn<QVariant>("columnsToHide");

    const auto emptyList = QVariant::fromValue(QList<int>());

    // Hide rows
    QTest::newRow("first") << INT_LIST(0) << emptyList;
    QTest::newRow("middle 1") << INT_LIST(1) << emptyList;
    QTest::newRow("middle 3") << INT_LIST(3) << emptyList;
    QTest::newRow("last") << INT_LIST(4) << emptyList;

    QTest::newRow("subsequent 0,1") << INT_LIST(0 << 1) << emptyList;
    QTest::newRow("subsequent 1,2") << INT_LIST(1 << 2) << emptyList;
    QTest::newRow("subsequent 3,4") << INT_LIST(3 << 4) << emptyList;

    QTest::newRow("all but first") << INT_LIST(1 << 2 << 3 << 4) << emptyList;
    QTest::newRow("all but last") << INT_LIST(0 << 1 << 2 << 3) << emptyList;
    QTest::newRow("all but middle") << INT_LIST(0 << 1 << 3 << 4) << emptyList;

    // Hide columns
    QTest::newRow("first") << emptyList << INT_LIST(0);
    QTest::newRow("middle 1") << emptyList << INT_LIST(1);
    QTest::newRow("middle 3") << emptyList << INT_LIST(3);
    QTest::newRow("last") << emptyList << INT_LIST(4);

    QTest::newRow("subsequent 0,1") << emptyList << INT_LIST(0 << 1);
    QTest::newRow("subsequent 1,2") << emptyList << INT_LIST(1 << 2);
    QTest::newRow("subsequent 3,4") << emptyList << INT_LIST(3 << 4);

    QTest::newRow("all but first") << emptyList << INT_LIST(1 << 2 << 3 << 4);
    QTest::newRow("all but last") << emptyList << INT_LIST(0 << 1 << 2 << 3);
    QTest::newRow("all but middle") << emptyList << INT_LIST(0 << 1 << 3 << 4);

    // Hide both rows and columns at the same time
    QTest::newRow("first") << INT_LIST(0) << INT_LIST(0);
    QTest::newRow("middle 1") << INT_LIST(1) << INT_LIST(1);
    QTest::newRow("middle 3") << INT_LIST(3) << INT_LIST(3);
    QTest::newRow("last") << INT_LIST(4) << INT_LIST(4);

    QTest::newRow("subsequent 0,1") << INT_LIST(0 << 1) << INT_LIST(0 << 1);
    QTest::newRow("subsequent 1,2") << INT_LIST(1 << 2) << INT_LIST(1 << 2);
    QTest::newRow("subsequent 3,4") << INT_LIST(3 << 4) << INT_LIST(3 << 4);

    QTest::newRow("all but first") << INT_LIST(1 << 2 << 3 << 4) << INT_LIST(1 << 2 << 3 << 4);
    QTest::newRow("all but last") << INT_LIST(0 << 1 << 2 << 3) << INT_LIST(0 << 1 << 2 << 3);
    QTest::newRow("all but middle") << INT_LIST(0 << 1 << 3 << 4) << INT_LIST(0 << 1 << 3 << 4);

    // Hide all rows and columns
    QTest::newRow("all") << INT_LIST(0 << 1 << 2 << 3 << 4) << INT_LIST(0 << 1 << 2 << 3 << 4);
}

void tst_QQuickTableView::hideRowsAndColumns()
{
    // Check that you can hide the first row (corner case)
    // and that we load the other columns as expected.
    QFETCH(QVariant, rowsToHide);
    QFETCH(QVariant, columnsToHide);
    LOAD_TABLEVIEW("hiderowsandcolumns.qml");

    const QList<int> rowsToHideList = qvariant_cast<QList<int>>(rowsToHide);
    const QList<int> columnsToHideList = qvariant_cast<QList<int>>(columnsToHide);
    const int modelSize = 5;
    auto model = TestModelAsVariant(modelSize, modelSize);
    view->rootObject()->setProperty("rowsToHide", rowsToHide);
    view->rootObject()->setProperty("columnsToHide", columnsToHide);

    tableView->setModel(model);

    WAIT_UNTIL_POLISHED;

    const int expectedRowCount = modelSize - rowsToHideList.count();
    const int expectedColumnCount = modelSize - columnsToHideList.count();
    QCOMPARE(tableViewPrivate->loadedRows.count(), expectedRowCount);
    QCOMPARE(tableViewPrivate->loadedColumns.count(), expectedColumnCount);

    for (const int row : tableViewPrivate->loadedRows.keys())
        QVERIFY(!rowsToHideList.contains(row));

    for (const int column : tableViewPrivate->loadedColumns.keys())
        QVERIFY(!columnsToHideList.contains(column));
}

void tst_QQuickTableView::checkThatRevisionedPropertiesCannotBeUsedInOldImports()
{
    // Check that if you use a QQmlAdaptorModel together with a Repeater, the
    // revisioned context properties 'row' and 'column' are not accessible.
    LOAD_TABLEVIEW("checkmodelpropertyrevision.qml");
    const int resolvedRow = view->rootObject()->property("resolvedDelegateRow").toInt();
    const int resolvedColumn = view->rootObject()->property("resolvedDelegateColumn").toInt();
    QCOMPARE(resolvedRow, 42);
    QCOMPARE(resolvedColumn, 42);
}

void tst_QQuickTableView::checkSyncView_rootView_data()
{
    QTest::addColumn<qreal>("flickToPos");

    QTest::newRow("pos:110") << 110.;
    QTest::newRow("pos:2010") << 2010.;
}

void tst_QQuickTableView::checkSyncView_rootView()
{
    // Check that if you flick on the root tableview (the view that has
    // no other view as syncView), all the other tableviews will sync
    // their content view position according to their syncDirection flag.
    QFETCH(qreal, flickToPos);
    LOAD_TABLEVIEW("syncviewsimple.qml");
    GET_QML_TABLEVIEW(tableViewH);
    GET_QML_TABLEVIEW(tableViewV);
    GET_QML_TABLEVIEW(tableViewHV);
    QQuickTableView *views[] = {tableViewH, tableViewV, tableViewHV};

    auto model = TestModelAsVariant(100, 100);

    tableView->setModel(model);
    for (auto view : views)
        view->setModel(model);

    tableView->setContentX(flickToPos);
    tableView->setContentY(flickToPos);

    WAIT_UNTIL_POLISHED;

    // Check that geometry properties are mirrored
    QCOMPARE(tableViewH->columnSpacing(), tableView->columnSpacing());
    QCOMPARE(tableViewH->rowSpacing(), 0);
    QCOMPARE(tableViewH->contentWidth(), tableView->contentWidth());
    QCOMPARE(tableViewV->columnSpacing(), 0);
    QCOMPARE(tableViewV->rowSpacing(), tableView->rowSpacing());
    QCOMPARE(tableViewV->contentHeight(), tableView->contentHeight());

    // Check that viewport is in sync after the flick
    QCOMPARE(tableView->contentX(), flickToPos);
    QCOMPARE(tableView->contentY(), flickToPos);
    QCOMPARE(tableViewH->contentX(), tableView->contentX());
    QCOMPARE(tableViewH->contentY(), 0);
    QCOMPARE(tableViewV->contentX(), 0);
    QCOMPARE(tableViewV->contentY(), tableView->contentY());
    QCOMPARE(tableViewHV->contentX(), tableView->contentX());
    QCOMPARE(tableViewHV->contentY(), tableView->contentY());

    // Check that topLeft cell is in sync after the flick
    QCOMPARE(tableViewHPrivate->leftColumn(), tableViewPrivate->leftColumn());
    QCOMPARE(tableViewHPrivate->rightColumn(), tableViewPrivate->rightColumn());
    QCOMPARE(tableViewHPrivate->topRow(), 0);
    QCOMPARE(tableViewVPrivate->leftColumn(), 0);
    QCOMPARE(tableViewVPrivate->topRow(), tableViewPrivate->topRow());
    QCOMPARE(tableViewHVPrivate->leftColumn(), tableViewPrivate->leftColumn());
    QCOMPARE(tableViewHVPrivate->topRow(), tableViewPrivate->topRow());

    // Check that the geometry of the tables are in sync after the flick
    QCOMPARE(tableViewHPrivate->loadedTableOuterRect.left(), tableViewPrivate->loadedTableOuterRect.left());
    QCOMPARE(tableViewHPrivate->loadedTableOuterRect.right(), tableViewPrivate->loadedTableOuterRect.right());
    QCOMPARE(tableViewHPrivate->loadedTableOuterRect.top(), 0);

    QCOMPARE(tableViewVPrivate->loadedTableOuterRect.top(), tableViewPrivate->loadedTableOuterRect.top());
    QCOMPARE(tableViewVPrivate->loadedTableOuterRect.bottom(), tableViewPrivate->loadedTableOuterRect.bottom());
    QCOMPARE(tableViewVPrivate->loadedTableOuterRect.left(), 0);

    QCOMPARE(tableViewHVPrivate->loadedTableOuterRect, tableViewPrivate->loadedTableOuterRect);
}

void tst_QQuickTableView::checkSyncView_childViews_data()
{
    QTest::addColumn<int>("viewIndexToFlick");
    QTest::addColumn<qreal>("flickToPos");

    QTest::newRow("tableViewH, pos:100") << 0 << 100.;
    QTest::newRow("tableViewV, pos:100") << 1 << 100.;
    QTest::newRow("tableViewHV, pos:100") << 2 << 100.;
    QTest::newRow("tableViewH, pos:2000") << 0 << 2000.;
    QTest::newRow("tableViewV, pos:2000") << 1 << 2000.;
    QTest::newRow("tableViewHV, pos:2000") << 2 << 2000.;
}

void tst_QQuickTableView::checkSyncView_childViews()
{
    // Check that if you flick on a tableview that has a syncView, the
    // syncView will move to the new position as well, which will also
    // recursivly move all other connected child views of the syncView.
    QFETCH(int, viewIndexToFlick);
    QFETCH(qreal, flickToPos);
    LOAD_TABLEVIEW("syncviewsimple.qml");
    GET_QML_TABLEVIEW(tableViewH);
    GET_QML_TABLEVIEW(tableViewV);
    GET_QML_TABLEVIEW(tableViewHV);
    QQuickTableView *views[] = {tableViewH, tableViewV, tableViewHV};
    QQuickTableView *viewToFlick = views[viewIndexToFlick];
    QQuickTableViewPrivate *viewToFlickPrivate = QQuickTableViewPrivate::get(viewToFlick);

    auto model = TestModelAsVariant(100, 100);

    tableView->setModel(model);
    for (auto view : views)
        view->setModel(model);

    viewToFlick->setContentX(flickToPos);
    viewToFlick->setContentY(flickToPos);

    WAIT_UNTIL_POLISHED;

    // The view the user flicks on can always be flicked in both directions
    // (unless is has a flickingDirection set, which is not the case here).
    QCOMPARE(viewToFlick->contentX(), flickToPos);
    QCOMPARE(viewToFlick->contentY(), flickToPos);

    // The root view (tableView) will move in sync according
    // to the syncDirection of the view being flicked.
    if (viewToFlick->syncDirection() & Qt::Horizontal) {
        QCOMPARE(tableView->contentX(), flickToPos);
        QCOMPARE(tableViewPrivate->leftColumn(), viewToFlickPrivate->leftColumn());
        QCOMPARE(tableViewPrivate->rightColumn(), viewToFlickPrivate->rightColumn());
        QCOMPARE(tableViewPrivate->loadedTableOuterRect.left(), viewToFlickPrivate->loadedTableOuterRect.left());
        QCOMPARE(tableViewPrivate->loadedTableOuterRect.right(), viewToFlickPrivate->loadedTableOuterRect.right());
    } else {
        QCOMPARE(tableView->contentX(), 0);
        QCOMPARE(tableViewPrivate->leftColumn(), 0);
        QCOMPARE(tableViewPrivate->loadedTableOuterRect.left(), 0);
    }

    if (viewToFlick->syncDirection() & Qt::Vertical) {
        QCOMPARE(tableView->contentY(), flickToPos);
        QCOMPARE(tableViewPrivate->topRow(), viewToFlickPrivate->topRow());
        QCOMPARE(tableViewPrivate->bottomRow(), viewToFlickPrivate->bottomRow());
        QCOMPARE(tableViewPrivate->loadedTableOuterRect.top(), viewToFlickPrivate->loadedTableOuterRect.top());
        QCOMPARE(tableViewPrivate->loadedTableOuterRect.bottom(), viewToFlickPrivate->loadedTableOuterRect.bottom());
    } else {
        QCOMPARE(tableView->contentY(), 0);
        QCOMPARE(tableViewPrivate->topRow(), 0);
        QCOMPARE(tableViewPrivate->loadedTableOuterRect.top(), 0);
    }

    // The other views should continue to stay in sync with
    // the root view, unless it was the view being flicked.
    if (viewToFlick != tableViewH) {
        QCOMPARE(tableViewH->contentX(), tableView->contentX());
        QCOMPARE(tableViewH->contentY(), 0);
        QCOMPARE(tableViewHPrivate->leftColumn(), tableViewPrivate->leftColumn());
        QCOMPARE(tableViewHPrivate->rightColumn(), tableViewPrivate->rightColumn());
        QCOMPARE(tableViewHPrivate->loadedTableOuterRect.left(), tableViewPrivate->loadedTableOuterRect.left());
        QCOMPARE(tableViewHPrivate->loadedTableOuterRect.right(), tableViewPrivate->loadedTableOuterRect.right());
        QCOMPARE(tableViewHPrivate->topRow(), 0);
        QCOMPARE(tableViewHPrivate->loadedTableOuterRect.top(), 0);
    }

    if (viewToFlick != tableViewV) {
        QCOMPARE(tableViewV->contentX(), 0);
        QCOMPARE(tableViewV->contentY(), tableView->contentY());
        QCOMPARE(tableViewVPrivate->topRow(), tableViewPrivate->topRow());
        QCOMPARE(tableViewVPrivate->bottomRow(), tableViewPrivate->bottomRow());
        QCOMPARE(tableViewVPrivate->loadedTableOuterRect.top(), tableViewPrivate->loadedTableOuterRect.top());
        QCOMPARE(tableViewVPrivate->loadedTableOuterRect.bottom(), tableViewPrivate->loadedTableOuterRect.bottom());
        QCOMPARE(tableViewVPrivate->leftColumn(), 0);
        QCOMPARE(tableViewVPrivate->loadedTableOuterRect.left(), 0);
    }

    if (viewToFlick != tableViewHV) {
        QCOMPARE(tableViewHV->contentX(), tableView->contentX());
        QCOMPARE(tableViewHV->contentY(), tableView->contentY());
        QCOMPARE(tableViewHVPrivate->leftColumn(), tableViewPrivate->leftColumn());
        QCOMPARE(tableViewHVPrivate->rightColumn(), tableViewPrivate->rightColumn());
        QCOMPARE(tableViewHVPrivate->topRow(), tableViewPrivate->topRow());
        QCOMPARE(tableViewHVPrivate->bottomRow(), tableViewPrivate->bottomRow());
        QCOMPARE(tableViewHVPrivate->loadedTableOuterRect, tableViewPrivate->loadedTableOuterRect);
    }
}

void tst_QQuickTableView::checkSyncView_differentSizedModels()
{
    // Check that you can have two tables in a syncView relation, where
    // the sync "child" has fewer rows/columns than the syncView. In that
    // case, it will be possible to flick the syncView further out than
    // the child have rows/columns to follow. This causes some extra
    // challenges for TableView to ensure that they are still kept in
    // sync once you later flick the syncView back to a point where both
    // tables ends up visible. This test will check this sitiation.
    LOAD_TABLEVIEW("syncviewsimple.qml");
    GET_QML_TABLEVIEW(tableViewH);
    GET_QML_TABLEVIEW(tableViewV);
    GET_QML_TABLEVIEW(tableViewHV);

    auto tableViewModel = TestModelAsVariant(100, 100);
    auto tableViewHModel = TestModelAsVariant(100, 50);
    auto tableViewVModel = TestModelAsVariant(50, 100);
    auto tableViewHVModel = TestModelAsVariant(5, 5);

    tableView->setModel(tableViewModel);
    tableViewH->setModel(tableViewHModel);
    tableViewV->setModel(tableViewVModel);
    tableViewHV->setModel(tableViewHVModel);

    WAIT_UNTIL_POLISHED;

    // Flick far out, beyond the smaller tables, which will
    // also force a rebuild (and as such, cause layout properties
    // like average cell width to be temporarily out of sync).
    tableView->setContentX(5000);
    QVERIFY(tableViewPrivate->scheduledRebuildOptions);

    WAIT_UNTIL_POLISHED;

    // Check that the smaller tables are now flicked out of view
    qreal leftEdge = tableViewPrivate->loadedTableOuterRect.left();
    QVERIFY(tableViewHPrivate->loadedTableOuterRect.right() < leftEdge);
    QVERIFY(tableViewHVPrivate->loadedTableOuterRect.right() < leftEdge);

    // Flick slowly back so that we don't trigger a rebuild (since
    // we want to check that we stay in sync also when not rebuilding).
    while (tableView->contentX() > 200) {
        tableView->setContentX(tableView->contentX() - 200);
        QVERIFY(!tableViewPrivate->rebuildOptions);
        QVERIFY(!tableViewPrivate->polishScheduled);
    }

    leftEdge = tableViewPrivate->loadedTableOuterRect.left();
    const int leftColumn = tableViewPrivate->leftColumn();
    QCOMPARE(tableViewHPrivate->loadedTableOuterRect.left(), leftEdge);
    QCOMPARE(tableViewHPrivate->leftColumn(), leftColumn);

    // Because the tableView was fast flicked and then slowly flicked back, the
    // left column is now 49, which is actually far too high, since we're almost
    // at the beginning of the content view. But this "miscalculation" is expected
    // when the column widths are increasing for each column, like they do in this
    // test. In that case, the algorithm that predicts where each column should end
    // up gets slightly confused. Anyway, check that tableViewHV, that has only
    // 5 columns, is not showing any columns, since it should always stay in sync with
    // syncView regardless of the content view position.
    QVERIFY(tableViewHVPrivate->loadedColumns.isEmpty());
}

void tst_QQuickTableView::checkSyncView_connect_late_data()
{
    QTest::addColumn<qreal>("flickToPos");

    QTest::newRow("pos:110") << 110.;
    QTest::newRow("pos:2010") << 2010.;
}

void tst_QQuickTableView::checkSyncView_connect_late()
{
    // Check that if you assign a syncView to a TableView late, and
    // after the views have been flicked around, they will still end up in sync.
    QFETCH(qreal, flickToPos);
    LOAD_TABLEVIEW("syncviewsimple.qml");
    GET_QML_TABLEVIEW(tableViewH);
    GET_QML_TABLEVIEW(tableViewV);
    GET_QML_TABLEVIEW(tableViewHV);
    QQuickTableView *views[] = {tableViewH, tableViewV, tableViewHV};

    auto model = TestModelAsVariant(100, 100);

    tableView->setModel(model);

    // Start with no syncView connections
    for (auto view : views) {
        view->setSyncView(nullptr);
        view->setModel(model);
    }

    WAIT_UNTIL_POLISHED;

    tableView->setContentX(flickToPos);
    tableView->setContentY(flickToPos);

    WAIT_UNTIL_POLISHED;

    // Check that viewport is not in sync after the flick
    QCOMPARE(tableView->contentX(), flickToPos);
    QCOMPARE(tableView->contentY(), flickToPos);
    QCOMPARE(tableViewH->contentX(), 0);
    QCOMPARE(tableViewH->contentY(), 0);
    QCOMPARE(tableViewV->contentX(), 0);
    QCOMPARE(tableViewV->contentY(), 0);
    QCOMPARE(tableViewHV->contentX(), 0);
    QCOMPARE(tableViewHV->contentY(), 0);

    // Assign the syncView late. This should make
    // all the views end up in sync.
    for (auto view : views) {
        view->setSyncView(tableView);
        WAIT_UNTIL_POLISHED_ARG(view);
    }

    // Check that geometry properties are mirrored
    QCOMPARE(tableViewH->columnSpacing(), tableView->columnSpacing());
    QCOMPARE(tableViewH->rowSpacing(), 0);
    QCOMPARE(tableViewH->contentWidth(), tableView->contentWidth());
    QCOMPARE(tableViewV->columnSpacing(), 0);
    QCOMPARE(tableViewV->rowSpacing(), tableView->rowSpacing());
    QCOMPARE(tableViewV->contentHeight(), tableView->contentHeight());

    // Check that viewport is in sync after the flick
    QCOMPARE(tableView->contentX(), flickToPos);
    QCOMPARE(tableView->contentY(), flickToPos);
    QCOMPARE(tableViewH->contentX(), tableView->contentX());
    QCOMPARE(tableViewH->contentY(), 0);
    QCOMPARE(tableViewV->contentX(), 0);
    QCOMPARE(tableViewV->contentY(), tableView->contentY());
    QCOMPARE(tableViewHV->contentX(), tableView->contentX());
    QCOMPARE(tableViewHV->contentY(), tableView->contentY());

    // Check that topLeft cell is in sync after the flick
    QCOMPARE(tableViewHPrivate->leftColumn(), tableViewPrivate->leftColumn());
    QCOMPARE(tableViewHPrivate->rightColumn(), tableViewPrivate->rightColumn());
    QCOMPARE(tableViewHPrivate->topRow(), 0);
    QCOMPARE(tableViewVPrivate->leftColumn(), 0);
    QCOMPARE(tableViewVPrivate->topRow(), tableViewPrivate->topRow());
    QCOMPARE(tableViewHVPrivate->leftColumn(), tableViewPrivate->leftColumn());
    QCOMPARE(tableViewHVPrivate->topRow(), tableViewPrivate->topRow());

    // Check that the geometry of the tables are in sync after the flick
    QCOMPARE(tableViewHPrivate->loadedTableOuterRect.left(), tableViewPrivate->loadedTableOuterRect.left());
    QCOMPARE(tableViewHPrivate->loadedTableOuterRect.right(), tableViewPrivate->loadedTableOuterRect.right());
    QCOMPARE(tableViewHPrivate->loadedTableOuterRect.top(), 0);

    QCOMPARE(tableViewVPrivate->loadedTableOuterRect.top(), tableViewPrivate->loadedTableOuterRect.top());
    QCOMPARE(tableViewVPrivate->loadedTableOuterRect.bottom(), tableViewPrivate->loadedTableOuterRect.bottom());
    QCOMPARE(tableViewVPrivate->loadedTableOuterRect.left(), 0);

    QCOMPARE(tableViewHVPrivate->loadedTableOuterRect, tableViewPrivate->loadedTableOuterRect);
}

void tst_QQuickTableView::checkThatFetchMoreIsCalledWhenScrolledToTheEndOfTable()
{
    LOAD_TABLEVIEW("plaintableview.qml");

    auto model = TestModelAsVariant(5, 5, true);
    tableView->setModel(model);
    WAIT_UNTIL_POLISHED;

    QCOMPARE(tableView->rows(), 5);
    QCOMPARE(tableView->columns(), 5);

    // Flick table out of view on top
    tableView->setContentX(0);
    tableView->setContentY(-tableView->height() - 10);
    tableView->polish();
    WAIT_UNTIL_POLISHED;

    QCOMPARE(tableView->rows(), 6);
    QCOMPARE(tableView->columns(), 5);
}

<<<<<<< HEAD
void tst_QQuickTableView::delegateWithRequiredProperties()
{
    constexpr static int PositionRole = Qt::UserRole+1;
    struct MyTable : QAbstractTableModel {


        using QAbstractTableModel::QAbstractTableModel;

        int rowCount(const QModelIndex& = QModelIndex()) const override {
            return 3;
        }

        int columnCount(const QModelIndex& = QModelIndex()) const override {
            return 3;
        }

        QVariant data(const QModelIndex &index, int = Qt::DisplayRole) const override {
            return QVariant::fromValue(QString::asprintf("R%d:C%d", index.row(), index.column()));
        }

        QHash<int, QByteArray> roleNames() const override {
            return QHash<int, QByteArray> { {PositionRole, "position"} };
        }
    };

    auto model =  QVariant::fromValue(QSharedPointer<MyTable>(new MyTable));
    {
        QTest::ignoreMessage(QtMsgType::QtInfoMsg, "success");
        LOAD_TABLEVIEW("delegateWithRequired.qml");
        QVERIFY(tableView);
        tableView->setModel(model);
        WAIT_UNTIL_POLISHED;
        QVERIFY(view->errors().empty());
    }
    {
        QTest::ignoreMessage(QtMsgType::QtWarningMsg, QRegularExpression(R"|(TableView: failed loading index: \d)|"));
        LOAD_TABLEVIEW("delegatewithRequiredUnset.qml");
        QVERIFY(tableView);
        tableView->setModel(model);
        WAIT_UNTIL_POLISHED;
        QTRY_VERIFY(view->errors().empty());
    }
=======
void tst_QQuickTableView::replaceModel()
{
    LOAD_TABLEVIEW("replaceModelTableView.qml");

    tableView->setProperty("modelId", 0);
    QTRY_COMPARE(tableView->rows(), 2);
    tableView->setProperty("modelId", 1);
    QTRY_COMPARE(tableView->rows(), 0);
    tableView->setProperty("modelId", 2);
    QTRY_COMPARE(tableView->rows(), 0);
    tableView->setProperty("modelId", 0);
    QTRY_COMPARE(tableView->rows(), 2);
>>>>>>> e2af7c3b
}

QTEST_MAIN(tst_QQuickTableView)

#include "tst_qquicktableview.moc"<|MERGE_RESOLUTION|>--- conflicted
+++ resolved
@@ -2702,7 +2702,6 @@
     QCOMPARE(tableView->columns(), 5);
 }
 
-<<<<<<< HEAD
 void tst_QQuickTableView::delegateWithRequiredProperties()
 {
     constexpr static int PositionRole = Qt::UserRole+1;
@@ -2745,7 +2744,8 @@
         WAIT_UNTIL_POLISHED;
         QTRY_VERIFY(view->errors().empty());
     }
-=======
+}
+
 void tst_QQuickTableView::replaceModel()
 {
     LOAD_TABLEVIEW("replaceModelTableView.qml");
@@ -2758,7 +2758,6 @@
     QTRY_COMPARE(tableView->rows(), 0);
     tableView->setProperty("modelId", 0);
     QTRY_COMPARE(tableView->rows(), 2);
->>>>>>> e2af7c3b
 }
 
 QTEST_MAIN(tst_QQuickTableView)
