[mouseSelection]
opensuse-leap

# QTBUG-78846
[mouseSelectionMode]
opensuse-leap

<<<<<<< HEAD
# QTBUG-82052
[linkHover]
macos ci
=======
[hAlignVisual]
sles
>>>>>>> 3ed33ec7
<|MERGE_RESOLUTION|>--- conflicted
+++ resolved
@@ -5,11 +5,9 @@
 [mouseSelectionMode]
 opensuse-leap
 
-<<<<<<< HEAD
 # QTBUG-82052
 [linkHover]
 macos ci
-=======
+
 [hAlignVisual]
-sles
->>>>>>> 3ed33ec7
+sles