/****************************************************************************
**
** Copyright (C) 2015 The Qt Company Ltd.
** Contact: http://www.qt.io/licensing/
**
** This file is part of the test suite of the Qt Toolkit.
**
** $QT_BEGIN_LICENSE:LGPL21$
** Commercial License Usage
** Licensees holding valid commercial Qt licenses may use this file in
** accordance with the commercial license agreement provided with the
** Software or, alternatively, in accordance with the terms contained in
** a written agreement between you and The Qt Company. For licensing terms
** and conditions see http://www.qt.io/terms-conditions. For further
** information use the contact form at http://www.qt.io/contact-us.
**
** GNU Lesser General Public License Usage
** Alternatively, this file may be used under the terms of the GNU Lesser
** General Public License version 2.1 or version 3 as published by the Free
** Software Foundation and appearing in the file LICENSE.LGPLv21 and
** LICENSE.LGPLv3 included in the packaging of this file. Please review the
** following information to ensure the GNU Lesser General Public License
** requirements will be met: https://www.gnu.org/licenses/lgpl.html and
** http://www.gnu.org/licenses/old-licenses/lgpl-2.1.html.
**
** As a special exception, The Qt Company gives you certain additional
** rights. These rights are described in The Qt Company LGPL Exception
** version 1.1, included in the file LGPL_EXCEPTION.txt in this package.
**
** $QT_END_LICENSE$
**
****************************************************************************/

#include <qtest.h>
#include <QDebug>
#include <QTouchEvent>
#include <QtQuick/QQuickItem>
#include <QtQuick/QQuickView>
#include <QtQuick/QQuickWindow>
#include <QtQml/QQmlEngine>
#include <QtQml/QQmlComponent>
#include <QtQuick/private/qquickrectangle_p.h>
#include <QtQuick/private/qquickloader_p.h>
#include "../../shared/util.h"
#include "../shared/visualtestutil.h"
#include "../shared/viewtestutil.h"
#include <QSignalSpy>
#include <qpa/qwindowsysteminterface.h>
#include <private/qquickwindow_p.h>
#include <private/qguiapplication_p.h>
#include <QRunnable>

struct TouchEventData {
    QEvent::Type type;
    QWidget *widget;
    QWindow *window;
    Qt::TouchPointStates states;
    QList<QTouchEvent::TouchPoint> touchPoints;
};

static QTouchEvent::TouchPoint makeTouchPoint(QQuickItem *item, const QPointF &p, const QPointF &lastPoint = QPointF())
{
    QPointF last = lastPoint.isNull() ? p : lastPoint;

    QTouchEvent::TouchPoint tp;

    tp.setPos(p);
    tp.setLastPos(last);
    tp.setScenePos(item->mapToScene(p));
    tp.setLastScenePos(item->mapToScene(last));
    tp.setScreenPos(item->window()->mapToGlobal(tp.scenePos().toPoint()));
    tp.setLastScreenPos(item->window()->mapToGlobal(tp.lastScenePos().toPoint()));
    return tp;
}

static TouchEventData makeTouchData(QEvent::Type type, QWindow *w, Qt::TouchPointStates states = 0,
                                    const QList<QTouchEvent::TouchPoint>& touchPoints = QList<QTouchEvent::TouchPoint>())
{
    TouchEventData d = { type, 0, w, states, touchPoints };
    return d;
}
static TouchEventData makeTouchData(QEvent::Type type, QWindow *w, Qt::TouchPointStates states, const QTouchEvent::TouchPoint &touchPoint)
{
    QList<QTouchEvent::TouchPoint> points;
    points << touchPoint;
    return makeTouchData(type, w, states, points);
}

#define COMPARE_TOUCH_POINTS(tp1, tp2) \
{ \
    QCOMPARE(tp1.pos(), tp2.pos()); \
    QCOMPARE(tp1.lastPos(), tp2.lastPos()); \
    QCOMPARE(tp1.scenePos(), tp2.scenePos()); \
    QCOMPARE(tp1.lastScenePos(), tp2.lastScenePos()); \
    QCOMPARE(tp1.screenPos(), tp2.screenPos()); \
    QCOMPARE(tp1.lastScreenPos(), tp2.lastScreenPos()); \
}

#define COMPARE_TOUCH_DATA(d1, d2) \
{ \
    QCOMPARE((int)d1.type, (int)d2.type); \
    QCOMPARE(d1.widget, d2.widget); \
    QCOMPARE((int)d1.states, (int)d2.states); \
    QCOMPARE(d1.touchPoints.count(), d2.touchPoints.count()); \
    for (int i=0; i<d1.touchPoints.count(); i++) { \
        COMPARE_TOUCH_POINTS(d1.touchPoints[i], d2.touchPoints[i]); \
    } \
}


class RootItemAccessor : public QQuickItem
{
    Q_OBJECT
public:
    RootItemAccessor()
        : m_rootItemDestroyed(false)
        , m_rootItem(0)
    {
    }
    Q_INVOKABLE QQuickItem *contentItem()
    {
        if (!m_rootItem) {
            QQuickWindowPrivate *c = QQuickWindowPrivate::get(window());
            m_rootItem = c->contentItem;
            QObject::connect(m_rootItem, SIGNAL(destroyed()), this, SLOT(rootItemDestroyed()));
        }
        return m_rootItem;
    }
    bool isRootItemDestroyed() {return m_rootItemDestroyed;}
public slots:
    void rootItemDestroyed() {
        m_rootItemDestroyed = true;
    }

private:
    bool m_rootItemDestroyed;
    QQuickItem *m_rootItem;
};

class TestTouchItem : public QQuickRectangle
{
    Q_OBJECT
public:
    TestTouchItem(QQuickItem *parent = 0)
        : QQuickRectangle(parent), acceptTouchEvents(true), acceptMouseEvents(true),
          mousePressId(0),
          spinLoopWhenPressed(false), touchEventCount(0)
    {
        border()->setWidth(1);
        setAcceptedMouseButtons(Qt::LeftButton);
        setFiltersChildMouseEvents(true);
    }

    void reset() {
        acceptTouchEvents = acceptMouseEvents = true;
        setEnabled(true);
        setVisible(true);

        lastEvent = makeTouchData(QEvent::None, window(), 0, QList<QTouchEvent::TouchPoint>());//CHECK_VALID

        lastVelocity = lastVelocityFromMouseMove = QVector2D();
        lastMousePos = QPointF();
        lastMouseCapabilityFlags = 0;
    }

    static void clearMousePressCounter()
    {
        mousePressNum = mouseMoveNum = mouseReleaseNum = 0;
    }

    void clearTouchEventCounter()
    {
        touchEventCount = 0;
    }

    bool acceptTouchEvents;
    bool acceptMouseEvents;
    TouchEventData lastEvent;
    int mousePressId;
    bool spinLoopWhenPressed;
    int touchEventCount;
    QVector2D lastVelocity;
    QVector2D lastVelocityFromMouseMove;
    QPointF lastMousePos;
    int lastMouseCapabilityFlags;

    void touchEvent(QTouchEvent *event) {
        if (!acceptTouchEvents) {
            event->ignore();
            return;
        }
        ++touchEventCount;
        lastEvent = makeTouchData(event->type(), event->window(), event->touchPointStates(), event->touchPoints());
        if (event->device()->capabilities().testFlag(QTouchDevice::Velocity) && !event->touchPoints().isEmpty()) {
            lastVelocity = event->touchPoints().first().velocity();
        } else {
            lastVelocity = QVector2D();
        }
        if (spinLoopWhenPressed && event->touchPointStates().testFlag(Qt::TouchPointPressed)) {
            QCoreApplication::processEvents();
        }
    }

    void mousePressEvent(QMouseEvent *e) {
        if (!acceptMouseEvents) {
            e->ignore();
            return;
        }
        mousePressId = ++mousePressNum;
        lastMousePos = e->pos();
        lastMouseCapabilityFlags = QGuiApplicationPrivate::mouseEventCaps(e);
    }

    void mouseMoveEvent(QMouseEvent *e) {
        if (!acceptMouseEvents) {
            e->ignore();
            return;
        }
        ++mouseMoveNum;
        lastVelocityFromMouseMove = QGuiApplicationPrivate::mouseEventVelocity(e);
        lastMouseCapabilityFlags = QGuiApplicationPrivate::mouseEventCaps(e);
        lastMousePos = e->pos();
    }

    void mouseReleaseEvent(QMouseEvent *e) {
        if (!acceptMouseEvents) {
            e->ignore();
            return;
        }
        ++mouseReleaseNum;
        lastMousePos = e->pos();
        lastMouseCapabilityFlags = QGuiApplicationPrivate::mouseEventCaps(e);
    }

    bool childMouseEventFilter(QQuickItem *, QEvent *event) {
        // TODO Is it a bug if a QTouchEvent comes here?
        if (event->type() == QEvent::MouseButtonPress)
            mousePressId = ++mousePressNum;
        return false;
    }

    static int mousePressNum, mouseMoveNum, mouseReleaseNum;
};

int TestTouchItem::mousePressNum = 0;
int TestTouchItem::mouseMoveNum = 0;
int TestTouchItem::mouseReleaseNum = 0;

class EventFilter : public QObject
{
public:
    bool eventFilter(QObject *watched, QEvent *event) {
        Q_UNUSED(watched);
        events.append(event->type());
        return false;
    }

    QList<int> events;
};

class ConstantUpdateItem : public QQuickItem
{
Q_OBJECT
public:
    ConstantUpdateItem(QQuickItem *parent = 0) : QQuickItem(parent), iterations(0) {setFlag(ItemHasContents);}

    int iterations;
protected:
    QSGNode* updatePaintNode(QSGNode *, UpdatePaintNodeData *){
        iterations++;
        update();
        return 0;
    }
};

class tst_qquickwindow : public QQmlDataTest
{
    Q_OBJECT
public:

private slots:
    void initTestCase()
    {
        QQmlDataTest::initTestCase();
        touchDevice = new QTouchDevice;
        touchDevice->setType(QTouchDevice::TouchScreen);
        QWindowSystemInterface::registerTouchDevice(touchDevice);
        touchDeviceWithVelocity = new QTouchDevice;
        touchDeviceWithVelocity->setType(QTouchDevice::TouchScreen);
        touchDeviceWithVelocity->setCapabilities(QTouchDevice::Position | QTouchDevice::Velocity);
        QWindowSystemInterface::registerTouchDevice(touchDeviceWithVelocity);
    }
    void cleanup();

    void openglContextCreatedSignal();
    void aboutToStopSignal();

    void constantUpdates();
    void constantUpdatesOnWindow_data();
    void constantUpdatesOnWindow();
    void mouseFiltering();
    void headless();
    void noUpdateWhenNothingChanges();

    void touchEvent_basic();
    void touchEvent_propagation();
    void touchEvent_propagation_data();
    void touchEvent_cancel();
    void touchEvent_reentrant();
    void touchEvent_velocity();

    void mouseFromTouch_basic();

    void clearWindow();

    void qmlCreation();
    void clearColor();
    void defaultState();

    void grab_data();
    void grab();
    void multipleWindows();

    void animationsWhileHidden();

    void focusObject();
    void focusReason();

    void ignoreUnhandledMouseEvents();

    void ownershipRootItem();

    void hideThenDelete_data();
    void hideThenDelete();

    void showHideAnimate();

    void testExpose();

    void requestActivate();

    void testWindowVisibilityOrder();

    void blockClosing();
    void blockCloseMethod();

    void crashWhenHoverItemDeleted();

    void unloadSubWindow();

    void qobjectEventFilter_touch();
    void qobjectEventFilter_key();
    void qobjectEventFilter_mouse();

#ifndef QT_NO_CURSOR
    void cursor();
#endif

    void animatingSignal();

    void contentItemSize();

    void defaultSurfaceFormat();

    void attachedProperty();

    void testRenderJob();

    void testHoverChildMouseEventFilter();
private:
    QTouchDevice *touchDevice;
    QTouchDevice *touchDeviceWithVelocity;
};

Q_DECLARE_METATYPE(QOpenGLContext *);

void tst_qquickwindow::cleanup()
{
    QVERIFY(QGuiApplication::topLevelWindows().isEmpty());
}

void tst_qquickwindow::openglContextCreatedSignal()
{
    qRegisterMetaType<QOpenGLContext *>();

    QQuickWindow window;
    QSignalSpy spy(&window, SIGNAL(openglContextCreated(QOpenGLContext*)));

    window.setTitle(QTest::currentTestFunction());
    window.show();
    QTest::qWaitForWindowExposed(&window);

    QVERIFY(spy.size() > 0);

    QVariant ctx = spy.at(0).at(0);
    QCOMPARE(qVariantValue<QOpenGLContext *>(ctx), window.openglContext());
}

void tst_qquickwindow::aboutToStopSignal()
{
    QQuickWindow window;
    window.setTitle(QTest::currentTestFunction());
    window.show();
    QTest::qWaitForWindowExposed(&window);

    QSignalSpy spy(&window, SIGNAL(sceneGraphAboutToStop()));

    window.hide();

    QTRY_VERIFY(spy.count() > 0);
}

//If the item calls update inside updatePaintNode, it should schedule another sync pass
void tst_qquickwindow::constantUpdates()
{
    QQuickWindow window;
    window.resize(250, 250);
    ConstantUpdateItem item(window.contentItem());
    window.setTitle(QTest::currentTestFunction());
    window.show();

    QSignalSpy beforeSpy(&window, SIGNAL(beforeSynchronizing()));
    QSignalSpy afterSpy(&window, SIGNAL(afterSynchronizing()));

    QTRY_VERIFY(item.iterations > 10);
    QTRY_VERIFY(beforeSpy.count() > 10);
    QTRY_VERIFY(afterSpy.count() > 10);
}

void tst_qquickwindow::constantUpdatesOnWindow_data()
{
    QTest::addColumn<bool>("blockedGui");
    QTest::addColumn<QByteArray>("signal");

    QQuickWindow window;
    window.setTitle(QTest::currentTestFunction());
    window.setGeometry(100, 100, 300, 200);
    window.show();
    QTest::qWaitForWindowExposed(&window);
    bool threaded = window.openglContext()->thread() != QGuiApplication::instance()->thread();

    if (threaded) {
        QTest::newRow("blocked, beforeRender") << true << QByteArray(SIGNAL(beforeRendering()));
        QTest::newRow("blocked, afterRender") << true << QByteArray(SIGNAL(afterRendering()));
        QTest::newRow("blocked, swapped") << true << QByteArray(SIGNAL(frameSwapped()));
    }
    QTest::newRow("unblocked, beforeRender") << false << QByteArray(SIGNAL(beforeRendering()));
    QTest::newRow("unblocked, afterRender") << false << QByteArray(SIGNAL(afterRendering()));
    QTest::newRow("unblocked, swapped") << false << QByteArray(SIGNAL(frameSwapped()));
}

class FrameCounter : public QObject
{
    Q_OBJECT
public slots:
    void incr() { QMutexLocker locker(&m_mutex); ++m_counter; }
public:
    FrameCounter() : m_counter(0) {}
    int count() { QMutexLocker locker(&m_mutex); int x = m_counter; return x; }
private:
    int m_counter;
    QMutex m_mutex;
};

void tst_qquickwindow::constantUpdatesOnWindow()
{
    QFETCH(bool, blockedGui);
    QFETCH(QByteArray, signal);

    QQuickWindow window;
    window.setTitle(QTest::currentTestFunction());
    window.setGeometry(100, 100, 300, 200);

    bool ok = connect(&window, signal.constData(), &window, SLOT(update()), Qt::DirectConnection);
    Q_ASSERT(ok);
    window.show();
    QTest::qWaitForWindowExposed(&window);

    FrameCounter counter;
    connect(&window, SIGNAL(frameSwapped()), &counter, SLOT(incr()), Qt::DirectConnection);

    int frameCount = 10;
    QElapsedTimer timer;
    timer.start();
    if (blockedGui) {
        while (counter.count() < frameCount)
            QTest::qSleep(100);
        QVERIFY(counter.count() >= frameCount);
    } else {
        window.update();
        QTRY_VERIFY(counter.count() > frameCount);
    }
    window.hide();
}

void tst_qquickwindow::touchEvent_basic()
{
    TestTouchItem::clearMousePressCounter();

    QQuickWindow *window = new QQuickWindow;
    QScopedPointer<QQuickWindow> cleanup(window);
    window->setTitle(QTest::currentTestFunction());

    window->resize(250, 250);
    window->setPosition(100, 100);
    window->show();
    QVERIFY(QTest::qWaitForWindowActive(window));

    TestTouchItem *bottomItem = new TestTouchItem(window->contentItem());
    bottomItem->setObjectName("Bottom Item");
    bottomItem->setSize(QSizeF(150, 150));

    TestTouchItem *middleItem = new TestTouchItem(bottomItem);
    middleItem->setObjectName("Middle Item");
    middleItem->setPosition(QPointF(50, 50));
    middleItem->setSize(QSizeF(150, 150));

    TestTouchItem *topItem = new TestTouchItem(middleItem);
    topItem->setObjectName("Top Item");
    topItem->setPosition(QPointF(50, 50));
    topItem->setSize(QSizeF(150, 150));

    QPointF pos(10, 10);

    // press single point
    QTest::touchEvent(window, touchDevice).press(0, topItem->mapToScene(pos).toPoint(),window);
    QTest::qWait(50);

    QCOMPARE(topItem->lastEvent.touchPoints.count(), 1);

    QVERIFY(middleItem->lastEvent.touchPoints.isEmpty());
    QVERIFY(bottomItem->lastEvent.touchPoints.isEmpty());
    // At one point this was failing with kwin (KDE window manager) because window->setPosition(100, 100)
    // would put the decorated window at that position rather than the window itself.
    COMPARE_TOUCH_DATA(topItem->lastEvent, makeTouchData(QEvent::TouchBegin, window, Qt::TouchPointPressed, makeTouchPoint(topItem, pos)));
    topItem->reset();

    // press multiple points
    QTest::touchEvent(window, touchDevice).press(0, topItem->mapToScene(pos).toPoint(),window)
            .press(1, bottomItem->mapToScene(pos).toPoint(), window);
    QQuickTouchUtils::flush(window);
    QCOMPARE(topItem->lastEvent.touchPoints.count(), 1);
    QVERIFY(middleItem->lastEvent.touchPoints.isEmpty());
    QCOMPARE(bottomItem->lastEvent.touchPoints.count(), 1);
    COMPARE_TOUCH_DATA(topItem->lastEvent, makeTouchData(QEvent::TouchBegin, window, Qt::TouchPointPressed, makeTouchPoint(topItem, pos)));
    COMPARE_TOUCH_DATA(bottomItem->lastEvent, makeTouchData(QEvent::TouchBegin, window, Qt::TouchPointPressed, makeTouchPoint(bottomItem, pos)));
    topItem->reset();
    bottomItem->reset();

    // touch point on top item moves to bottom item, but top item should still receive the event
    QTest::touchEvent(window, touchDevice).press(0, topItem->mapToScene(pos).toPoint(), window);
    QQuickTouchUtils::flush(window);
    QTest::touchEvent(window, touchDevice).move(0, bottomItem->mapToScene(pos).toPoint(), window);
    QQuickTouchUtils::flush(window);
    QCOMPARE(topItem->lastEvent.touchPoints.count(), 1);
    COMPARE_TOUCH_DATA(topItem->lastEvent, makeTouchData(QEvent::TouchUpdate, window, Qt::TouchPointMoved,
            makeTouchPoint(topItem, topItem->mapFromItem(bottomItem, pos), pos)));
    topItem->reset();

    // touch point on bottom item moves to top item, but bottom item should still receive the event
    QTest::touchEvent(window, touchDevice).press(0, bottomItem->mapToScene(pos).toPoint(), window);
    QQuickTouchUtils::flush(window);
    QTest::touchEvent(window, touchDevice).move(0, topItem->mapToScene(pos).toPoint(), window);
    QQuickTouchUtils::flush(window);
    QCOMPARE(bottomItem->lastEvent.touchPoints.count(), 1);
    COMPARE_TOUCH_DATA(bottomItem->lastEvent, makeTouchData(QEvent::TouchUpdate, window, Qt::TouchPointMoved,
            makeTouchPoint(bottomItem, bottomItem->mapFromItem(topItem, pos), pos)));
    bottomItem->reset();

    // a single stationary press on an item shouldn't cause an event
    QTest::touchEvent(window, touchDevice).press(0, topItem->mapToScene(pos).toPoint(), window);
    QQuickTouchUtils::flush(window);
    QTest::touchEvent(window, touchDevice).stationary(0)
            .press(1, bottomItem->mapToScene(pos).toPoint(), window);
    QQuickTouchUtils::flush(window);
    QCOMPARE(topItem->lastEvent.touchPoints.count(), 1);    // received press only, not stationary
    QVERIFY(middleItem->lastEvent.touchPoints.isEmpty());
    QCOMPARE(bottomItem->lastEvent.touchPoints.count(), 1);
    COMPARE_TOUCH_DATA(topItem->lastEvent, makeTouchData(QEvent::TouchBegin, window, Qt::TouchPointPressed, makeTouchPoint(topItem, pos)));
    COMPARE_TOUCH_DATA(bottomItem->lastEvent, makeTouchData(QEvent::TouchBegin, window, Qt::TouchPointPressed, makeTouchPoint(bottomItem, pos)));
    topItem->reset();
    bottomItem->reset();
    // cleanup: what is pressed must be released
    // Otherwise you will get an assertion failure:
    // ASSERT: "itemForTouchPointId.isEmpty()" in file items/qquickwindow.cpp
    QTest::touchEvent(window, touchDevice).release(0, pos.toPoint(), window).release(1, pos.toPoint(), window);
    QQuickTouchUtils::flush(window);

    // move touch point from top item to bottom, and release
    QTest::touchEvent(window, touchDevice).press(0, topItem->mapToScene(pos).toPoint(),window);
    QQuickTouchUtils::flush(window);
    QTest::touchEvent(window, touchDevice).release(0, bottomItem->mapToScene(pos).toPoint(),window);
    QQuickTouchUtils::flush(window);
    QCOMPARE(topItem->lastEvent.touchPoints.count(), 1);
    COMPARE_TOUCH_DATA(topItem->lastEvent, makeTouchData(QEvent::TouchEnd, window, Qt::TouchPointReleased,
            makeTouchPoint(topItem, topItem->mapFromItem(bottomItem, pos), pos)));
    topItem->reset();

    // release while another point is pressed
    QTest::touchEvent(window, touchDevice).press(0, topItem->mapToScene(pos).toPoint(),window)
            .press(1, bottomItem->mapToScene(pos).toPoint(), window);
    QQuickTouchUtils::flush(window);
    QTest::touchEvent(window, touchDevice).move(0, bottomItem->mapToScene(pos).toPoint(), window);
    QQuickTouchUtils::flush(window);
    QTest::touchEvent(window, touchDevice).release(0, bottomItem->mapToScene(pos).toPoint(), window)
                             .stationary(1);
    QQuickTouchUtils::flush(window);
    QCOMPARE(topItem->lastEvent.touchPoints.count(), 1);
    QVERIFY(middleItem->lastEvent.touchPoints.isEmpty());
    QCOMPARE(bottomItem->lastEvent.touchPoints.count(), 1);
    COMPARE_TOUCH_DATA(topItem->lastEvent, makeTouchData(QEvent::TouchEnd, window, Qt::TouchPointReleased,
            makeTouchPoint(topItem, topItem->mapFromItem(bottomItem, pos))));
    COMPARE_TOUCH_DATA(bottomItem->lastEvent, makeTouchData(QEvent::TouchBegin, window, Qt::TouchPointPressed, makeTouchPoint(bottomItem, pos)));
    topItem->reset();
    bottomItem->reset();

    delete topItem;
    delete middleItem;
    delete bottomItem;
}

void tst_qquickwindow::touchEvent_propagation()
{
    TestTouchItem::clearMousePressCounter();

    QFETCH(bool, acceptTouchEvents);
    QFETCH(bool, acceptMouseEvents);
    QFETCH(bool, enableItem);
    QFETCH(bool, showItem);

    QQuickWindow *window = new QQuickWindow;
    QScopedPointer<QQuickWindow> cleanup(window);

    window->resize(250, 250);
    window->setPosition(100, 100);
    window->setTitle(QTest::currentTestFunction());
    window->show();
    QVERIFY(QTest::qWaitForWindowActive(window));

    TestTouchItem *bottomItem = new TestTouchItem(window->contentItem());
    bottomItem->setObjectName("Bottom Item");
    bottomItem->setSize(QSizeF(150, 150));

    TestTouchItem *middleItem = new TestTouchItem(bottomItem);
    middleItem->setObjectName("Middle Item");
    middleItem->setPosition(QPointF(50, 50));
    middleItem->setSize(QSizeF(150, 150));

    TestTouchItem *topItem = new TestTouchItem(middleItem);
    topItem->setObjectName("Top Item");
    topItem->setPosition(QPointF(50, 50));
    topItem->setSize(QSizeF(150, 150));

    QPointF pos(10, 10);
    QPoint pointInBottomItem = bottomItem->mapToScene(pos).toPoint();  // (10, 10)
    QPoint pointInMiddleItem = middleItem->mapToScene(pos).toPoint();  // (60, 60) overlaps with bottomItem
    QPoint pointInTopItem = topItem->mapToScene(pos).toPoint();  // (110, 110) overlaps with bottom & top items

    // disable topItem
    topItem->acceptTouchEvents = acceptTouchEvents;
    topItem->acceptMouseEvents = acceptMouseEvents;
    topItem->setEnabled(enableItem);
    topItem->setVisible(showItem);

    // single touch to top item, should be received by middle item
    QTest::touchEvent(window, touchDevice).press(0, pointInTopItem, window);
    QTest::qWait(50);
    QVERIFY(topItem->lastEvent.touchPoints.isEmpty());
    QCOMPARE(middleItem->lastEvent.touchPoints.count(), 1);
    QVERIFY(bottomItem->lastEvent.touchPoints.isEmpty());
    COMPARE_TOUCH_DATA(middleItem->lastEvent, makeTouchData(QEvent::TouchBegin, window, Qt::TouchPointPressed,
            makeTouchPoint(middleItem, middleItem->mapFromItem(topItem, pos))));

    // touch top and middle items, middle item should get both events
    QTest::touchEvent(window, touchDevice).press(0, pointInTopItem, window)
            .press(1, pointInMiddleItem, window);
    QTest::qWait(50);
    QVERIFY(topItem->lastEvent.touchPoints.isEmpty());
    QCOMPARE(middleItem->lastEvent.touchPoints.count(), 2);
    QVERIFY(bottomItem->lastEvent.touchPoints.isEmpty());
    COMPARE_TOUCH_DATA(middleItem->lastEvent, makeTouchData(QEvent::TouchBegin, window, Qt::TouchPointPressed,
           (QList<QTouchEvent::TouchPoint>() << makeTouchPoint(middleItem, middleItem->mapFromItem(topItem, pos))
                                              << makeTouchPoint(middleItem, pos) )));
    middleItem->reset();

    // disable middleItem as well
    middleItem->acceptTouchEvents = acceptTouchEvents;
    middleItem->acceptMouseEvents = acceptMouseEvents;
    middleItem->setEnabled(enableItem);
    middleItem->setVisible(showItem);

    // touch top and middle items, bottom item should get all events
    QTest::touchEvent(window, touchDevice).press(0, pointInTopItem, window)
            .press(1, pointInMiddleItem, window);
    QTest::qWait(50);
    QVERIFY(topItem->lastEvent.touchPoints.isEmpty());
    QVERIFY(middleItem->lastEvent.touchPoints.isEmpty());
    QCOMPARE(bottomItem->lastEvent.touchPoints.count(), 2);
    COMPARE_TOUCH_DATA(bottomItem->lastEvent, makeTouchData(QEvent::TouchBegin, window, Qt::TouchPointPressed,
            (QList<QTouchEvent::TouchPoint>() << makeTouchPoint(bottomItem, bottomItem->mapFromItem(topItem, pos))
                                              << makeTouchPoint(bottomItem, bottomItem->mapFromItem(middleItem, pos)) )));
    bottomItem->reset();

    // disable bottom item as well
    bottomItem->acceptTouchEvents = acceptTouchEvents;
    bottomItem->setEnabled(enableItem);
    bottomItem->setVisible(showItem);

    // no events should be received
    QTest::touchEvent(window, touchDevice).press(0, pointInTopItem, window)
            .press(1, pointInMiddleItem, window)
            .press(2, pointInBottomItem, window);
    QTest::qWait(50);
    QVERIFY(topItem->lastEvent.touchPoints.isEmpty());
    QVERIFY(middleItem->lastEvent.touchPoints.isEmpty());
    QVERIFY(bottomItem->lastEvent.touchPoints.isEmpty());

    topItem->reset();
    middleItem->reset();
    bottomItem->reset();

    // disable middle item, touch on top item
    middleItem->acceptTouchEvents = acceptTouchEvents;
    middleItem->setEnabled(enableItem);
    middleItem->setVisible(showItem);
    QTest::touchEvent(window, touchDevice).press(0, pointInTopItem, window);
    QTest::qWait(50);
    if (!enableItem || !showItem) {
        // middle item is disabled or has 0 opacity, bottom item receives the event
        QVERIFY(topItem->lastEvent.touchPoints.isEmpty());
        QVERIFY(middleItem->lastEvent.touchPoints.isEmpty());
        QCOMPARE(bottomItem->lastEvent.touchPoints.count(), 1);
        COMPARE_TOUCH_DATA(bottomItem->lastEvent, makeTouchData(QEvent::TouchBegin, window, Qt::TouchPointPressed,
                makeTouchPoint(bottomItem, bottomItem->mapFromItem(topItem, pos))));
    } else {
        // middle item ignores event, sends it to the top item (top-most child)
        QCOMPARE(topItem->lastEvent.touchPoints.count(), 1);
        QVERIFY(middleItem->lastEvent.touchPoints.isEmpty());
        QVERIFY(bottomItem->lastEvent.touchPoints.isEmpty());
        COMPARE_TOUCH_DATA(topItem->lastEvent, makeTouchData(QEvent::TouchBegin, window, Qt::TouchPointPressed,
                makeTouchPoint(topItem, pos)));
    }

    delete topItem;
    delete middleItem;
    delete bottomItem;
}

void tst_qquickwindow::touchEvent_propagation_data()
{
    QTest::addColumn<bool>("acceptTouchEvents");
    QTest::addColumn<bool>("acceptMouseEvents");
    QTest::addColumn<bool>("enableItem");
    QTest::addColumn<bool>("showItem");

    QTest::newRow("disable events") << false << false << true << true;
    QTest::newRow("disable item") << true << true << false << true;
    QTest::newRow("hide item") << true << true << true << false;
}

void tst_qquickwindow::touchEvent_cancel()
{
    TestTouchItem::clearMousePressCounter();

    QQuickWindow *window = new QQuickWindow;
    QScopedPointer<QQuickWindow> cleanup(window);

    window->resize(250, 250);
    window->setPosition(100, 100);
    window->setTitle(QTest::currentTestFunction());
    window->show();
    QVERIFY(QTest::qWaitForWindowActive(window));

    TestTouchItem *item = new TestTouchItem(window->contentItem());
    item->setPosition(QPointF(50, 50));
    item->setSize(QSizeF(150, 150));

    QPointF pos(50, 50);
    QTest::touchEvent(window, touchDevice).press(0, item->mapToScene(pos).toPoint(), window);
    QCoreApplication::processEvents();

    QTRY_COMPARE(item->lastEvent.touchPoints.count(), 1);
    TouchEventData d = makeTouchData(QEvent::TouchBegin, window, Qt::TouchPointPressed, makeTouchPoint(item, pos));
    COMPARE_TOUCH_DATA(item->lastEvent, d);
    item->reset();

    QWindowSystemInterface::handleTouchCancelEvent(0, touchDevice);
    QCoreApplication::processEvents();
    d = makeTouchData(QEvent::TouchCancel, window);
    COMPARE_TOUCH_DATA(item->lastEvent, d);

    delete item;
}

void tst_qquickwindow::touchEvent_reentrant()
{
    TestTouchItem::clearMousePressCounter();

    QQuickWindow *window = new QQuickWindow;
    QScopedPointer<QQuickWindow> cleanup(window);

    window->resize(250, 250);
    window->setPosition(100, 100);
    window->setTitle(QTest::currentTestFunction());
    window->show();
    QVERIFY(QTest::qWaitForWindowActive(window));

    TestTouchItem *item = new TestTouchItem(window->contentItem());

    item->spinLoopWhenPressed = true; // will call processEvents() from the touch handler

    item->setPosition(QPointF(50, 50));
    item->setSize(QSizeF(150, 150));
    QPointF pos(60, 60);

    // None of these should commit from the dtor.
    QTest::QTouchEventSequence press = QTest::touchEvent(window, touchDevice, false).press(0, pos.toPoint(), window);
    pos += QPointF(2, 2);
    QTest::QTouchEventSequence move = QTest::touchEvent(window, touchDevice, false).move(0, pos.toPoint(), window);
    QTest::QTouchEventSequence release = QTest::touchEvent(window, touchDevice, false).release(0, pos.toPoint(), window);

    // Now commit (i.e. call QWindowSystemInterface::handleTouchEvent), but do not process the events yet.
    press.commit(false);
    move.commit(false);
    release.commit(false);

    QCoreApplication::processEvents();

    QTRY_COMPARE(item->touchEventCount, 3);

    delete item;
}

void tst_qquickwindow::touchEvent_velocity()
{
    TestTouchItem::clearMousePressCounter();

    QQuickWindow *window = new QQuickWindow;
    QScopedPointer<QQuickWindow> cleanup(window);
    window->resize(250, 250);
    window->setPosition(100, 100);
    window->setTitle(QTest::currentTestFunction());
    window->show();
    QVERIFY(QTest::qWaitForWindowExposed(window));
    QTest::qWait(10);

    TestTouchItem *item = new TestTouchItem(window->contentItem());
    item->setPosition(QPointF(50, 50));
    item->setSize(QSizeF(150, 150));

    QList<QWindowSystemInterface::TouchPoint> points;
    QWindowSystemInterface::TouchPoint tp;
    tp.id = 1;
    tp.state = Qt::TouchPointPressed;
    QPoint pos = window->mapToGlobal(item->mapToScene(QPointF(10, 10)).toPoint());
    tp.area = QRectF(pos, QSizeF(4, 4));
    points << tp;
    QWindowSystemInterface::handleTouchEvent(window, touchDeviceWithVelocity, points);
    QGuiApplication::processEvents();
    QQuickTouchUtils::flush(window);
    points[0].state = Qt::TouchPointMoved;
    points[0].area.adjust(5, 5, 5, 5);
    QVector2D velocity(1.5, 2.5);
    points[0].velocity = velocity;
    QWindowSystemInterface::handleTouchEvent(window, touchDeviceWithVelocity, points);
    QGuiApplication::processEvents();
    QQuickTouchUtils::flush(window);
    QCOMPARE(item->touchEventCount, 2);
    QCOMPARE(item->lastEvent.touchPoints.count(), 1);
    QCOMPARE(item->lastVelocity, velocity);

    // Now have a transformation on the item and check if velocity and position are transformed accordingly.
    item->setRotation(90); // clockwise
    QMatrix4x4 transformMatrix;
    transformMatrix.rotate(-90, 0, 0, 1); // counterclockwise
    QVector2D transformedVelocity = transformMatrix.mapVector(velocity).toVector2D();
    points[0].area.adjust(5, 5, 5, 5);
    QWindowSystemInterface::handleTouchEvent(window, touchDeviceWithVelocity, points);
    QGuiApplication::processEvents();
    QQuickTouchUtils::flush(window);
    QCOMPARE(item->lastVelocity, transformedVelocity);
    QPoint itemLocalPos = item->mapFromScene(window->mapFromGlobal(points[0].area.center().toPoint())).toPoint();
    QPoint itemLocalPosFromEvent = item->lastEvent.touchPoints[0].pos().toPoint();
    QCOMPARE(itemLocalPos, itemLocalPosFromEvent);

    points[0].state = Qt::TouchPointReleased;
    QWindowSystemInterface::handleTouchEvent(window, touchDeviceWithVelocity, points);
    QGuiApplication::processEvents();
    QQuickTouchUtils::flush(window);
    delete item;
}

void tst_qquickwindow::mouseFromTouch_basic()
{
    // Turn off accepting touch events with acceptTouchEvents. This
    // should result in sending mouse events generated from the touch
    // with the new event propagation system.

    TestTouchItem::clearMousePressCounter();
    QQuickWindow *window = new QQuickWindow;
    QScopedPointer<QQuickWindow> cleanup(window);
    window->resize(250, 250);
    window->setPosition(100, 100);
    window->setTitle(QTest::currentTestFunction());
    window->show();
    QVERIFY(QTest::qWaitForWindowExposed(window));
    QTest::qWait(10);

    TestTouchItem *item = new TestTouchItem(window->contentItem());
    item->setPosition(QPointF(50, 50));
    item->setSize(QSizeF(150, 150));
    item->acceptTouchEvents = false;

    QList<QWindowSystemInterface::TouchPoint> points;
    QWindowSystemInterface::TouchPoint tp;
    tp.id = 1;
    tp.state = Qt::TouchPointPressed;
    QPoint pos = window->mapToGlobal(item->mapToScene(QPointF(10, 10)).toPoint());
    tp.area = QRectF(pos, QSizeF(4, 4));
    points << tp;
    QWindowSystemInterface::handleTouchEvent(window, touchDeviceWithVelocity, points);
    QGuiApplication::processEvents();
    QQuickTouchUtils::flush(window);
    points[0].state = Qt::TouchPointMoved;
    points[0].area.adjust(5, 5, 5, 5);
    QVector2D velocity(1.5, 2.5);
    points[0].velocity = velocity;
    QWindowSystemInterface::handleTouchEvent(window, touchDeviceWithVelocity, points);
    QGuiApplication::processEvents();
    QQuickTouchUtils::flush(window);
    points[0].state = Qt::TouchPointReleased;
    QWindowSystemInterface::handleTouchEvent(window, touchDeviceWithVelocity, points);
    QGuiApplication::processEvents();
    QQuickTouchUtils::flush(window);

    // The item should have received a mouse press, move, and release.
    QCOMPARE(item->mousePressNum, 1);
    QCOMPARE(item->mouseMoveNum, 1);
    QCOMPARE(item->mouseReleaseNum, 1);
    QCOMPARE(item->lastMousePos.toPoint(), item->mapFromScene(window->mapFromGlobal(points[0].area.center().toPoint())).toPoint());
    QCOMPARE(item->lastVelocityFromMouseMove, velocity);
    QVERIFY((item->lastMouseCapabilityFlags & QTouchDevice::Velocity) != 0);

    // Now the same with a transformation.
    item->setRotation(90); // clockwise
    QMatrix4x4 transformMatrix;
    transformMatrix.rotate(-90, 0, 0, 1); // counterclockwise
    QVector2D transformedVelocity = transformMatrix.mapVector(velocity).toVector2D();
    points[0].state = Qt::TouchPointPressed;
    points[0].velocity = velocity;
    points[0].area = QRectF(pos, QSizeF(4, 4));
    QWindowSystemInterface::handleTouchEvent(window, touchDeviceWithVelocity, points);
    QGuiApplication::processEvents();
    QQuickTouchUtils::flush(window);
    points[0].state = Qt::TouchPointMoved;
    points[0].area.adjust(5, 5, 5, 5);
    QWindowSystemInterface::handleTouchEvent(window, touchDeviceWithVelocity, points);
    QGuiApplication::processEvents();
    QQuickTouchUtils::flush(window);
    QCOMPARE(item->lastMousePos.toPoint(), item->mapFromScene(window->mapFromGlobal(points[0].area.center().toPoint())).toPoint());
    QCOMPARE(item->lastVelocityFromMouseMove, transformedVelocity);

    points[0].state = Qt::TouchPointReleased;
    QWindowSystemInterface::handleTouchEvent(window, touchDeviceWithVelocity, points);
    QCoreApplication::processEvents();
    QQuickTouchUtils::flush(window);
    delete item;
}

void tst_qquickwindow::clearWindow()
{
    QQuickWindow *window = new QQuickWindow;
    window->setTitle(QTest::currentTestFunction());
    QQuickItem *item = new QQuickItem;
    item->setParentItem(window->contentItem());

    QCOMPARE(item->window(), window);

    delete window;

    QVERIFY(item->window() == 0);

    delete item;
}

void tst_qquickwindow::mouseFiltering()
{
    TestTouchItem::clearMousePressCounter();

    QQuickWindow *window = new QQuickWindow;
    QScopedPointer<QQuickWindow> cleanup(window);
    window->resize(250, 250);
    window->setPosition(100, 100);
    window->setTitle(QTest::currentTestFunction());
    window->show();
    QVERIFY(QTest::qWaitForWindowActive(window));

    TestTouchItem *bottomItem = new TestTouchItem(window->contentItem());
    bottomItem->setObjectName("Bottom Item");
    bottomItem->setSize(QSizeF(150, 150));

    TestTouchItem *middleItem = new TestTouchItem(bottomItem);
    middleItem->setObjectName("Middle Item");
    middleItem->setPosition(QPointF(50, 50));
    middleItem->setSize(QSizeF(150, 150));

    TestTouchItem *topItem = new TestTouchItem(middleItem);
    topItem->setObjectName("Top Item");
    topItem->setPosition(QPointF(50, 50));
    topItem->setSize(QSizeF(150, 150));

    QPoint pos(100, 100);

    QTest::mousePress(window, Qt::LeftButton, 0, pos);

    // Mouse filtering propagates down the stack, so the
    // correct order is
    // 1. middleItem filters event
    // 2. bottomItem filters event
    // 3. topItem receives event
    QTRY_COMPARE(middleItem->mousePressId, 1);
    QTRY_COMPARE(bottomItem->mousePressId, 2);
    QTRY_COMPARE(topItem->mousePressId, 3);

    // clean up mouse press state for the next tests
    QTest::mouseRelease(window, Qt::LeftButton, 0, pos);
}

void tst_qquickwindow::qmlCreation()
{
    QQmlEngine engine;
    QQmlComponent component(&engine);
    component.loadUrl(testFileUrl("window.qml"));
    QObject *created = component.create();
    QScopedPointer<QObject> cleanup(created);
    QVERIFY(created);

    QQuickWindow *window = qobject_cast<QQuickWindow*>(created);
    QVERIFY(window);
    QCOMPARE(window->color(), QColor(Qt::green));

    QQuickItem *item = window->findChild<QQuickItem*>("item");
    QVERIFY(item);
    QCOMPARE(item->window(), window);
}

void tst_qquickwindow::clearColor()
{
    //::grab examines rendering to make sure it works visually
    QQuickWindow *window = new QQuickWindow;
    QScopedPointer<QQuickWindow> cleanup(window);
    window->resize(250, 250);
    window->setPosition(100, 100);
    window->setColor(Qt::blue);
    window->setTitle(QTest::currentTestFunction());
    window->show();
    QVERIFY(QTest::qWaitForWindowExposed(window));
    QCOMPARE(window->color(), QColor(Qt::blue));
}

void tst_qquickwindow::defaultState()
{
    QQmlEngine engine;
    QQmlComponent component(&engine);
    component.setData("import QtQuick 2.0; import QtQuick.Window 2.1; Window { }", QUrl());
    QObject *created = component.create();
    QScopedPointer<QObject> cleanup(created);
    QVERIFY(created);

    QQuickWindow *qmlWindow = qobject_cast<QQuickWindow*>(created);
    QVERIFY(qmlWindow);
    qmlWindow->setTitle(QTest::currentTestFunction());

    QQuickWindow cppWindow;
    cppWindow.show();
    QTest::qWaitForWindowExposed(&cppWindow);

    QCOMPARE(qmlWindow->windowState(), cppWindow.windowState());
}

void tst_qquickwindow::grab_data()
{
    QTest::addColumn<bool>("visible");
    QTest::newRow("visible") << true;
    QTest::newRow("invisible") << false;
}

void tst_qquickwindow::grab()
{
    QFETCH(bool, visible);

    QQuickWindow window;
    window.setTitle(QLatin1String(QTest::currentTestFunction()) + QLatin1Char(' ') + QLatin1String(QTest::currentDataTag()));
    window.setColor(Qt::red);

    window.resize(250, 250);

    if (visible) {
        window.show();
        QVERIFY(QTest::qWaitForWindowExposed(&window));
    } else {
        window.create();
    }

    QImage content = window.grabWindow();
    QCOMPARE(content.width(), window.width());
    QCOMPARE(content.height(), window.height());
    QCOMPARE((uint) content.convertToFormat(QImage::Format_RGB32).pixel(0, 0), (uint) 0xffff0000);
}

void tst_qquickwindow::multipleWindows()
{
    QList<QQuickWindow *> windows;
    QScopedPointer<QQuickWindow> cleanup[6];

    for (int i=0; i<6; ++i) {
        QQuickWindow *c = new QQuickWindow();
        c->setTitle(QLatin1String(QTest::currentTestFunction()) + QString::number(i));
        c->setColor(Qt::GlobalColor(Qt::red + i));
        c->resize(300, 200);
        c->setPosition(100 + i * 30, 100 + i * 20);
        c->show();
        windows << c;
        cleanup[i].reset(c);
        QVERIFY(QTest::qWaitForWindowExposed(c));
    }

    // move them
    for (int i=0; i<windows.size(); ++i) {
        QQuickWindow *c = windows.at(i);
        c->setPosition(100 + i * 30, 100 + i * 20 + 100);
    }

    // resize them
    for (int i=0; i<windows.size(); ++i) {
        QQuickWindow *c = windows.at(i);
        c->resize(200, 150);
    }
}

void tst_qquickwindow::animationsWhileHidden()
{
    QQmlEngine engine;
    QQmlComponent component(&engine);
    component.loadUrl(testFileUrl("AnimationsWhileHidden.qml"));
    QObject *created = component.create();
    QScopedPointer<QObject> cleanup(created);

    QQuickWindow *window = qobject_cast<QQuickWindow*>(created);
    QVERIFY(window);
    window->setTitle(QTest::currentTestFunction());
    QVERIFY(window->isVisible());

    // Now hide the window and verify that it went off screen
    window->hide();
    QTest::qWait(10);
    QVERIFY(!window->isVisible());

    // Running animaiton should cause it to become visible again shortly.
    QTRY_VERIFY(window->isVisible());
}

// When running on native Nvidia graphics cards on linux, the
// distance field glyph pixels have a measurable, but not visible
// pixel error. Use a custom compare function to avoid
//
// This was GT-216 with the ubuntu "nvidia-319" driver package.
// llvmpipe does not show the same issue.
//
bool compareImages(const QImage &ia, const QImage &ib)
{
    if (ia.size() != ib.size())
        qDebug() << "images are of different size" << ia.size() << ib.size();
    Q_ASSERT(ia.size() == ib.size());
    Q_ASSERT(ia.format() == ib.format());

    int w = ia.width();
    int h = ia.height();
    const int tolerance = 5;
    for (int y=0; y<h; ++y) {
        const uint *as= (const uint *) ia.constScanLine(y);
        const uint *bs= (const uint *) ib.constScanLine(y);
        for (int x=0; x<w; ++x) {
            uint a = as[x];
            uint b = bs[x];

            // No tolerance for error in the alpha.
            if ((a & 0xff000000) != (b & 0xff000000))
                return false;
            if (qAbs(qRed(a) - qRed(b)) > tolerance)
                return false;
            if (qAbs(qRed(a) - qRed(b)) > tolerance)
                return false;
            if (qAbs(qRed(a) - qRed(b)) > tolerance)
                return false;
        }
    }
    return true;
}

void tst_qquickwindow::headless()
{
    QQmlEngine engine;
    QQmlComponent component(&engine);
    component.loadUrl(testFileUrl("Headless.qml"));
    QObject *created = component.create();
    QScopedPointer<QObject> cleanup(created);

    QQuickWindow *window = qobject_cast<QQuickWindow*>(created);
    window->setPersistentOpenGLContext(false);
    window->setPersistentSceneGraph(false);
    QVERIFY(window);
    window->setTitle(QTest::currentTestFunction());
    window->show();

    QVERIFY(QTest::qWaitForWindowExposed(window));
    QVERIFY(window->isVisible());
    bool threaded = window->openglContext()->thread() != QThread::currentThread();

    QSignalSpy initialized(window, SIGNAL(sceneGraphInitialized()));
    QSignalSpy invalidated(window, SIGNAL(sceneGraphInvalidated()));

    // Verify that the window is alive and kicking
    QVERIFY(window->openglContext() != 0);

    // Store the visual result
    QImage originalContent = window->grabWindow();

    // Hide the window and verify signal emittion and GL context deletion
    window->hide();
    window->releaseResources();

    if (threaded) {
        QTRY_COMPARE(invalidated.size(), 1);
        QVERIFY(window->openglContext() == 0);
    }

    if (QGuiApplication::platformName() == QLatin1String("windows")
        && QOpenGLContext::openGLModuleType() == QOpenGLContext::LibGLES) {
        QSKIP("Crashes on Windows/ANGLE, QTBUG-42967");
    }

    // Destroy the native windowing system buffers
    window->destroy();
    QVERIFY(window->handle() == 0);

    // Show and verify that we are back and running
    window->show();
    QVERIFY(QTest::qWaitForWindowExposed(window));

    if (threaded)
        QTRY_COMPARE(initialized.size(), 1);
    QVERIFY(window->openglContext() != 0);

    // Verify that the visual output is the same
    QImage newContent = window->grabWindow();
    QVERIFY(compareImages(newContent, originalContent));
}

void tst_qquickwindow::noUpdateWhenNothingChanges()
{
    QQuickWindow window;
    window.setTitle(QTest::currentTestFunction());
    window.setGeometry(100, 100, 300, 200);

    QQuickRectangle rect(window.contentItem());

    window.showNormal();
    QTest::qWaitForWindowExposed(&window);
    // Many platforms are broken in the sense that that they follow up
    // the initial expose with a second expose or more. Let these go
    // through before we let the test continue.
    QTest::qWait(100);

    if (window.openglContext()->thread() == QGuiApplication::instance()->thread()) {
        QSKIP("Only threaded renderloop implements this feature");
        return;
    }

    QSignalSpy spy(&window, SIGNAL(frameSwapped()));
    rect.update();
    // Wait a while and verify that no more frameSwapped come our way.
    QTest::qWait(100);

    QCOMPARE(spy.size(), 0);
}

void tst_qquickwindow::focusObject()
{
    QQmlEngine engine;
    QQmlComponent component(&engine);
    component.loadUrl(testFileUrl("focus.qml"));
    QObject *created = component.create();
    QScopedPointer<QObject> cleanup(created);

    QVERIFY(created);

    QQuickWindow *window = qobject_cast<QQuickWindow*>(created);
    QVERIFY(window);
    window->setTitle(QTest::currentTestFunction());

    QSignalSpy focusObjectSpy(window, SIGNAL(focusObjectChanged(QObject*)));

    window->show();
    QVERIFY(QTest::qWaitForWindowExposed(window));
    window->requestActivate();
    QVERIFY(QTest::qWaitForWindowActive(window));

    QCOMPARE(window->contentItem(), window->focusObject());
    QCOMPARE(focusObjectSpy.count(), 1);

    QQuickItem *item1 = window->findChild<QQuickItem*>("item1");
    QVERIFY(item1);
    item1->setFocus(true);
    QCOMPARE(item1, window->focusObject());
    QCOMPARE(focusObjectSpy.count(), 2);

    QQuickItem *item2 = window->findChild<QQuickItem*>("item2");
    QVERIFY(item2);
    item2->setFocus(true);
    QCOMPARE(item2, window->focusObject());
    QCOMPARE(focusObjectSpy.count(), 3);

    // set focus for item in non-focused focus scope and
    // ensure focusObject does not change and signal is not emitted
    QQuickItem *item3 = window->findChild<QQuickItem*>("item3");
    QVERIFY(item3);
    item3->setFocus(true);
    QCOMPARE(item2, window->focusObject());
    QCOMPARE(focusObjectSpy.count(), 3);
}

void tst_qquickwindow::focusReason()
{
    QQuickWindow *window = new QQuickWindow;
    QScopedPointer<QQuickWindow> cleanup(window);
    window->resize(200, 200);
    window->show();
    window->setTitle(QTest::currentTestFunction());
    QVERIFY(QTest::qWaitForWindowExposed(window));

    QQuickItem *firstItem = new QQuickItem;
    firstItem->setSize(QSizeF(100, 100));
    firstItem->setParentItem(window->contentItem());

    QQuickItem *secondItem = new QQuickItem;
    secondItem->setSize(QSizeF(100, 100));
    secondItem->setParentItem(window->contentItem());

    firstItem->forceActiveFocus(Qt::OtherFocusReason);
    QCOMPARE(QQuickWindowPrivate::get(window)->lastFocusReason, Qt::OtherFocusReason);

    secondItem->forceActiveFocus(Qt::TabFocusReason);
    QCOMPARE(QQuickWindowPrivate::get(window)->lastFocusReason, Qt::TabFocusReason);

    firstItem->forceActiveFocus(Qt::BacktabFocusReason);
    QCOMPARE(QQuickWindowPrivate::get(window)->lastFocusReason, Qt::BacktabFocusReason);

}

void tst_qquickwindow::ignoreUnhandledMouseEvents()
{
    QQuickWindow *window = new QQuickWindow;
    QScopedPointer<QQuickWindow> cleanup(window);
    window->setTitle(QTest::currentTestFunction());
    window->resize(100, 100);
    window->show();
    QVERIFY(QTest::qWaitForWindowExposed(window));

    QQuickItem *item = new QQuickItem;
    item->setSize(QSizeF(100, 100));
    item->setParentItem(window->contentItem());

    {
        QMouseEvent me(QEvent::MouseButtonPress, QPointF(50, 50), Qt::LeftButton, Qt::LeftButton,
                       Qt::NoModifier);
        me.setAccepted(true);
        QVERIFY(QCoreApplication::sendEvent(window, &me));
        QVERIFY(!me.isAccepted());
    }

    {
        QMouseEvent me(QEvent::MouseMove, QPointF(51, 51), Qt::LeftButton, Qt::LeftButton,
                       Qt::NoModifier);
        me.setAccepted(true);
        QVERIFY(QCoreApplication::sendEvent(window, &me));
        QVERIFY(!me.isAccepted());
    }

    {
        QMouseEvent me(QEvent::MouseButtonRelease, QPointF(51, 51), Qt::LeftButton, Qt::LeftButton,
                       Qt::NoModifier);
        me.setAccepted(true);
        QVERIFY(QCoreApplication::sendEvent(window, &me));
        QVERIFY(!me.isAccepted());
    }
}


void tst_qquickwindow::ownershipRootItem()
{
    qmlRegisterType<RootItemAccessor>("Test", 1, 0, "RootItemAccessor");

    QQmlEngine engine;
    QQmlComponent component(&engine);
    component.loadUrl(testFileUrl("ownershipRootItem.qml"));
    QObject *created = component.create();
    QScopedPointer<QObject> cleanup(created);

    QQuickWindow *window = qobject_cast<QQuickWindow*>(created);
    QVERIFY(window);
    window->setTitle(QTest::currentTestFunction());
    window->show();
    QVERIFY(QTest::qWaitForWindowExposed(window));

    RootItemAccessor* accessor = window->findChild<RootItemAccessor*>("accessor");
    QVERIFY(accessor);
    engine.collectGarbage();

    QCoreApplication::sendPostedEvents(0, QEvent::DeferredDelete);
    QCoreApplication::processEvents();
    QVERIFY(!accessor->isRootItemDestroyed());
}

#ifndef QT_NO_CURSOR
void tst_qquickwindow::cursor()
{
    QQuickWindow window;
    window.setTitle(QTest::currentTestFunction());
    window.setFramePosition(QGuiApplication::primaryScreen()->availableGeometry().topLeft() + QPoint(50, 50));
    window.resize(320, 290);

    QQuickItem parentItem;
    parentItem.setPosition(QPointF(0, 0));
    parentItem.setSize(QSizeF(180, 180));
    parentItem.setParentItem(window.contentItem());

    QQuickItem childItem;
    childItem.setPosition(QPointF(60, 90));
    childItem.setSize(QSizeF(120, 120));
    childItem.setParentItem(&parentItem);

    QQuickItem clippingItem;
    clippingItem.setPosition(QPointF(120, 120));
    clippingItem.setSize(QSizeF(180, 180));
    clippingItem.setClip(true);
    clippingItem.setParentItem(window.contentItem());

    QQuickItem clippedItem;
    clippedItem.setPosition(QPointF(-30, -30));
    clippedItem.setSize(QSizeF(120, 120));
    clippedItem.setParentItem(&clippingItem);

    window.show();
    QVERIFY(QTest::qWaitForWindowActive(&window));

    // Position the cursor over the parent and child item and the clipped section of clippedItem.
    QTest::mouseMove(&window, QPoint(100, 100));

    // No items cursors, window cursor is the default arrow.
    QCOMPARE(window.cursor().shape(), Qt::ArrowCursor);

    // The section of clippedItem under the cursor is clipped, and so doesn't affect the window cursor.
    clippedItem.setCursor(Qt::ForbiddenCursor);
    QCOMPARE(clippedItem.cursor().shape(), Qt::ForbiddenCursor);
    QCOMPARE(window.cursor().shape(), Qt::ArrowCursor);

    // parentItem is under the cursor, so the window cursor is changed.
    parentItem.setCursor(Qt::IBeamCursor);
    QCOMPARE(parentItem.cursor().shape(), Qt::IBeamCursor);
    QCOMPARE(window.cursor().shape(), Qt::IBeamCursor);

    // childItem is under the cursor and is in front of its parent, so the window cursor is changed.
    childItem.setCursor(Qt::WaitCursor);
    QCOMPARE(childItem.cursor().shape(), Qt::WaitCursor);
    QCOMPARE(window.cursor().shape(), Qt::WaitCursor);

    childItem.setCursor(Qt::PointingHandCursor);
    QCOMPARE(childItem.cursor().shape(), Qt::PointingHandCursor);
    QCOMPARE(window.cursor().shape(), Qt::PointingHandCursor);

    // childItem is the current cursor item, so this has no effect on the window cursor.
    parentItem.unsetCursor();
    QCOMPARE(parentItem.cursor().shape(), Qt::ArrowCursor);
    QCOMPARE(window.cursor().shape(), Qt::PointingHandCursor);

    parentItem.setCursor(Qt::IBeamCursor);
    QCOMPARE(parentItem.cursor().shape(), Qt::IBeamCursor);
    QCOMPARE(window.cursor().shape(), Qt::PointingHandCursor);

    // With the childItem cursor cleared, parentItem is now foremost.
    childItem.unsetCursor();
    QCOMPARE(childItem.cursor().shape(), Qt::ArrowCursor);
    QCOMPARE(window.cursor().shape(), Qt::IBeamCursor);

    // Setting the childItem cursor to the default still takes precedence over parentItem.
    childItem.setCursor(Qt::ArrowCursor);
    QCOMPARE(childItem.cursor().shape(), Qt::ArrowCursor);
    QCOMPARE(window.cursor().shape(), Qt::ArrowCursor);

    childItem.setCursor(Qt::WaitCursor);
    QCOMPARE(childItem.cursor().shape(), Qt::WaitCursor);
    QCOMPARE(window.cursor().shape(), Qt::WaitCursor);

    // Move the cursor so it is over just parentItem.
    QTest::mouseMove(&window, QPoint(20, 20));
    QCOMPARE(window.cursor().shape(), Qt::IBeamCursor);

    // Move the cursor so that is over all items, clippedItem wins because its a child of
    // clippingItem which is in from of parentItem in painting order.
    QTest::mouseMove(&window, QPoint(125, 125));
    QCOMPARE(window.cursor().shape(), Qt::ForbiddenCursor);

    // Over clippingItem only, so no cursor.
    QTest::mouseMove(&window, QPoint(200, 280));
    QCOMPARE(window.cursor().shape(), Qt::ArrowCursor);

    // Over no item, so no cursor.
    QTest::mouseMove(&window, QPoint(10, 280));
    QCOMPARE(window.cursor().shape(), Qt::ArrowCursor);

    // back to the start.
    QTest::mouseMove(&window, QPoint(100, 100));
    QCOMPARE(window.cursor().shape(), Qt::WaitCursor);

    // Try with the mouse pressed.
    QTest::mousePress(&window, Qt::LeftButton, 0, QPoint(100, 100));
    QTest::mouseMove(&window, QPoint(20, 20));
    QCOMPARE(window.cursor().shape(), Qt::IBeamCursor);
    QTest::mouseMove(&window, QPoint(125, 125));
    QCOMPARE(window.cursor().shape(), Qt::ForbiddenCursor);
    QTest::mouseMove(&window, QPoint(200, 280));
    QCOMPARE(window.cursor().shape(), Qt::ArrowCursor);
    QTest::mouseMove(&window, QPoint(10, 280));
    QCOMPARE(window.cursor().shape(), Qt::ArrowCursor);
    QTest::mouseMove(&window, QPoint(100, 100));
    QCOMPARE(window.cursor().shape(), Qt::WaitCursor);
    QTest::mouseRelease(&window, Qt::LeftButton, 0, QPoint(100, 100));

    // Remove the cursor item from the scene. Theoretically this should make parentItem the
    // cursorItem, but given the situation will correct itself after the next mouse move it
    // simply unsets the window cursor for now.
    childItem.setParentItem(0);
    QCOMPARE(window.cursor().shape(), Qt::ArrowCursor);

    parentItem.setCursor(Qt::SizeAllCursor);
    QCOMPARE(parentItem.cursor().shape(), Qt::SizeAllCursor);
    QCOMPARE(window.cursor().shape(), Qt::ArrowCursor);

    // Changing the cursor of an un-parented item doesn't affect the window's cursor.
    childItem.setCursor(Qt::ClosedHandCursor);
    QCOMPARE(childItem.cursor().shape(), Qt::ClosedHandCursor);
    QCOMPARE(window.cursor().shape(), Qt::ArrowCursor);

    childItem.unsetCursor();
    QCOMPARE(childItem.cursor().shape(), Qt::ArrowCursor);
    QCOMPARE(window.cursor().shape(), Qt::ArrowCursor);

    QTest::mouseRelease(&window, Qt::LeftButton, 0, QPoint(100, 101));
    QCOMPARE(window.cursor().shape(), Qt::SizeAllCursor);
}
#endif

void tst_qquickwindow::hideThenDelete_data()
{
    QTest::addColumn<bool>("persistentSG");
    QTest::addColumn<bool>("persistentGL");

    QTest::newRow("persistent:SG=false,GL=false") << false << false;
    QTest::newRow("persistent:SG=true,GL=false") << true << false;
    QTest::newRow("persistent:SG=false,GL=true") << false << true;
    QTest::newRow("persistent:SG=true,GL=true") << true << true;
}

void tst_qquickwindow::hideThenDelete()
{
    QFETCH(bool, persistentSG);
    QFETCH(bool, persistentGL);

    QSignalSpy *openglDestroyed = 0;
    QSignalSpy *sgInvalidated = 0;
    bool threaded = false;

    {
        QQuickWindow window;
        window.setTitle(QLatin1String(QTest::currentTestFunction()) + QLatin1Char(' ')
                        + QLatin1String(QTest::currentDataTag()));
        window.setColor(Qt::red);

        window.setPersistentSceneGraph(persistentSG);
        window.setPersistentOpenGLContext(persistentGL);

        window.resize(400, 300);
        window.show();

        QTest::qWaitForWindowExposed(&window);
        threaded = window.openglContext()->thread() != QThread::currentThread();

        openglDestroyed = new QSignalSpy(window.openglContext(), SIGNAL(aboutToBeDestroyed()));
        sgInvalidated = new QSignalSpy(&window, SIGNAL(sceneGraphInvalidated()));

        window.hide();

        QTRY_VERIFY(!window.isExposed());

        if (threaded) {
            if (!persistentSG) {
                QVERIFY(sgInvalidated->size() > 0);
                if (!persistentGL)
                    QVERIFY(openglDestroyed->size() > 0);
                else
                    QVERIFY(openglDestroyed->size() == 0);
            } else {
                QCOMPARE(sgInvalidated->size(), 0);
                QCOMPARE(openglDestroyed->size(), 0);
            }
        }
    }

    QVERIFY(sgInvalidated->size() > 0);
    QVERIFY(openglDestroyed->size() > 0);
}

void tst_qquickwindow::showHideAnimate()
{
    // This test tries to mimick a bug triggered in the qquickanimatedimage test
    // A window is shown, then removed again before it is exposed. This left
    // traces in the render loop which prevent other animations from running
    // later on.
    {
        QQuickWindow window;
        window.resize(400, 300);
        window.show();
    }

    QQmlEngine engine;
    QQmlComponent component(&engine);
    component.loadUrl(testFileUrl("showHideAnimate.qml"));
    QQuickItem* created = qobject_cast<QQuickItem *>(component.create());

    QVERIFY(created);

    QTRY_VERIFY(created->opacity() > 0.5);
    QTRY_VERIFY(created->opacity() < 0.5);
}

void tst_qquickwindow::testExpose()
{
    QQuickWindow window;
    window.setTitle(QTest::currentTestFunction());
    window.setGeometry(100, 100, 300, 200);

    window.show();
    QTRY_VERIFY(window.isExposed());

    QSignalSpy swapSpy(&window, SIGNAL(frameSwapped()));

    // exhaust pending exposes, as some platforms send us plenty
    // while showing the first time
    QTest::qWait(1000);
    while (swapSpy.size() != 0) {
        swapSpy.clear();
        QTest::qWait(100);
    }

    QWindowSystemInterface::handleExposeEvent(&window, QRegion(10, 10, 20, 20));
    QTRY_COMPARE(swapSpy.size(), 1);
}

void tst_qquickwindow::requestActivate()
{
    QQmlEngine engine;
    QQmlComponent component(&engine);
    component.loadUrl(testFileUrl("active.qml"));
    QScopedPointer<QQuickWindow> window1(qobject_cast<QQuickWindow *>(component.create()));
    QVERIFY(!window1.isNull());
    window1->setTitle(QTest::currentTestFunction());

    QWindowList windows = QGuiApplication::topLevelWindows();
    QCOMPARE(windows.size(), 2);

    for (int i = 0; i < windows.size(); ++i) {
        if (windows.at(i)->objectName() == window1->objectName()) {
            windows.removeAt(i);
            break;
        }
    }
    QCOMPARE(windows.size(), 1);
    QCOMPARE(windows.at(0)->objectName(), QLatin1String("window2"));

    window1->show();
    QVERIFY(QTest::qWaitForWindowExposed(windows.at(0))); //We wait till window 2 comes up
    window1->requestActivate();                 // and then transfer the focus to window1

    QTRY_COMPARE(QGuiApplication::focusWindow(), window1.data());
    QVERIFY(window1->isActive() == true);

    QQuickItem *item = QQuickVisualTestUtil::findItem<QQuickItem>(window1->contentItem(), "item1");
    QVERIFY(item);

    //copied from src/qmltest/quicktestevent.cpp
    QPoint pos = item->mapToScene(QPointF(item->width()/2, item->height()/2)).toPoint();

    QMouseEvent me(QEvent::MouseButtonPress, pos, window1->mapToGlobal(pos), Qt::LeftButton, Qt::LeftButton, Qt::NoModifier);
    QSpontaneKeyEvent::setSpontaneous(&me);
    if (!qApp->notify(window1.data(), &me)) {
        QString warning = QString::fromLatin1("Mouse event MousePress not accepted by receiving window");
        QWARN(warning.toLatin1().data());
    }
    me = QMouseEvent(QEvent::MouseButtonPress, pos, window1->mapToGlobal(pos), Qt::LeftButton, 0, Qt::NoModifier);
    QSpontaneKeyEvent::setSpontaneous(&me);
    if (!qApp->notify(window1.data(), &me)) {
        QString warning = QString::fromLatin1("Mouse event MouseRelease not accepted by receiving window");
        QWARN(warning.toLatin1().data());
    }

    QTRY_COMPARE(QGuiApplication::focusWindow(), windows.at(0));
    QVERIFY(windows.at(0)->isActive());
}

void tst_qquickwindow::testWindowVisibilityOrder()
{
    QQmlEngine engine;
    QQmlComponent component(&engine);
    component.loadUrl(testFileUrl("windoworder.qml"));
    QScopedPointer<QQuickWindow> window1(qobject_cast<QQuickWindow *>(component.create()));
    QVERIFY(!window1.isNull());
    window1->setTitle(QTest::currentTestFunction());
    QQuickWindow *window2 = window1->property("win2").value<QQuickWindow*>();
    QQuickWindow *window3 = window1->property("win3").value<QQuickWindow*>();
    QQuickWindow *window4 = window1->property("win4").value<QQuickWindow*>();
    QQuickWindow *window5 = window1->property("win5").value<QQuickWindow*>();
    QVERIFY(window2);
    QVERIFY(window3);

    QTest::qWaitForWindowExposed(window3);

    QWindowList windows = QGuiApplication::topLevelWindows();
    QTRY_COMPARE(windows.size(), 5);

    QCOMPARE(window3, QGuiApplication::focusWindow());
    QVERIFY(window1->isActive());
    QVERIFY(window2->isActive());
    QVERIFY(window3->isActive());

    //Test if window4 is shown 2 seconds after the application startup
    //with window4 visible window5 (transient child) should also become visible
    QVERIFY(!window4->isVisible());
    QVERIFY(!window5->isVisible());

    window4->setVisible(true);

    QTest::qWaitForWindowExposed(window5);
    QVERIFY(window4->isVisible());
    QVERIFY(window5->isVisible());
    window4->hide();
    window5->hide();

    window3->hide();
    QTRY_COMPARE(window2, QGuiApplication::focusWindow());

    window2->hide();
    QTRY_COMPARE(window1.data(), QGuiApplication::focusWindow());
}

void tst_qquickwindow::blockClosing()
{
    QQmlEngine engine;
    QQmlComponent component(&engine);
    component.loadUrl(testFileUrl("ucantclosethis.qml"));
    QScopedPointer<QQuickWindow> window(qobject_cast<QQuickWindow *>(component.create()));
    QVERIFY(!window.isNull());
    window->setTitle(QTest::currentTestFunction());
    window->show();
    QTest::qWaitForWindowExposed(window.data());
    QVERIFY(window->isVisible());
    QWindowSystemInterface::handleCloseEvent(window.data());
    QVERIFY(window->isVisible());
    QWindowSystemInterface::handleCloseEvent(window.data());
    QVERIFY(window->isVisible());
    window->setProperty("canCloseThis", true);
    QWindowSystemInterface::handleCloseEvent(window.data());
    QTRY_VERIFY(!window->isVisible());
}

void tst_qquickwindow::blockCloseMethod()
{
    QQmlEngine engine;
    QQmlComponent component(&engine);
    component.loadUrl(testFileUrl("ucantclosethis.qml"));
    QScopedPointer<QQuickWindow> window(qobject_cast<QQuickWindow *>(component.create()));
    QVERIFY(!window.isNull());
    window->setTitle(QTest::currentTestFunction());
    window->show();
    QTest::qWaitForWindowExposed(window.data());
    QVERIFY(window->isVisible());
    QVERIFY(QMetaObject::invokeMethod(window.data(), "close", Qt::DirectConnection));
    QVERIFY(window->isVisible());
    QVERIFY(QMetaObject::invokeMethod(window.data(), "close", Qt::DirectConnection));
    QVERIFY(window->isVisible());
    window->setProperty("canCloseThis", true);
    QVERIFY(QMetaObject::invokeMethod(window.data(), "close", Qt::DirectConnection));
    QTRY_VERIFY(!window->isVisible());
}

void tst_qquickwindow::crashWhenHoverItemDeleted()
{
    // QTBUG-32771
    QQmlEngine engine;
    QQmlComponent component(&engine);
    component.loadUrl(testFileUrl("hoverCrash.qml"));
    QScopedPointer<QQuickWindow> window(qobject_cast<QQuickWindow *>(component.create()));
    QVERIFY(!window.isNull());
    window->setTitle(QTest::currentTestFunction());
    window->show();
<<<<<<< HEAD
    QTest::qWaitForWindowActive(window);
=======
    QTest::qWaitForWindowExposed(window.data());
>>>>>>> 1fd0cdc6

    // Simulate a move from the first rectangle to the second. Crash will happen in here
    // Moving instantaneously from (0, 99) to (0, 102) does not cause the crash
    for (int i = 99; i < 102; ++i) {
        QTest::mouseMove(window.data(), QPoint(0, i));
    }
}

// QTBUG-33436
void tst_qquickwindow::unloadSubWindow()
{
    QQmlEngine engine;
    QQmlComponent component(&engine);
    component.loadUrl(testFileUrl("unloadSubWindow.qml"));
    QScopedPointer<QQuickWindow> window(qobject_cast<QQuickWindow *>(component.create()));
    QVERIFY(!window.isNull());
    window->setTitle(QTest::currentTestFunction());
    window->show();
    QTest::qWaitForWindowExposed(window.data());
    QPointer<QQuickWindow> transient;
    QTRY_VERIFY(transient = window->property("transientWindow").value<QQuickWindow*>());
    QTest::qWaitForWindowExposed(transient);

    // Unload the inner window (in nested Loaders) and make sure it doesn't crash
    QQuickLoader *loader = window->property("loader1").value<QQuickLoader*>();
    loader->setActive(false);
    QTRY_VERIFY(transient.isNull() || !transient->isVisible());
}

// QTBUG-32004
void tst_qquickwindow::qobjectEventFilter_touch()
{
    QQuickWindow window;

    window.resize(250, 250);
    window.setPosition(100, 100);
    window.setTitle(QTest::currentTestFunction());
    window.show();
    QVERIFY(QTest::qWaitForWindowActive(&window));

    TestTouchItem *item = new TestTouchItem(window.contentItem());
    item->setSize(QSizeF(150, 150));

    EventFilter eventFilter;
    item->installEventFilter(&eventFilter);

    QPointF pos(10, 10);

    // press single point
    QTest::touchEvent(&window, touchDevice).press(0, item->mapToScene(pos).toPoint(), &window);

    QCOMPARE(eventFilter.events.count(), 1);
    QCOMPARE(eventFilter.events.first(), (int)QEvent::TouchBegin);
}

// QTBUG-32004
void tst_qquickwindow::qobjectEventFilter_key()
{
    QQuickWindow window;

    window.resize(250, 250);
    window.setPosition(100, 100);
    window.setTitle(QTest::currentTestFunction());
    window.show();
    QVERIFY(QTest::qWaitForWindowExposed(&window));

    TestTouchItem *item = new TestTouchItem(window.contentItem());
    item->setSize(QSizeF(150, 150));
    item->setFocus(true);

    EventFilter eventFilter;
    item->installEventFilter(&eventFilter);

    QTest::keyPress(&window, Qt::Key_A);

    // NB: It may also receive some QKeyEvent(ShortcutOverride) which we're not interested in
    QVERIFY(eventFilter.events.contains((int)QEvent::KeyPress));
    eventFilter.events.clear();

    QTest::keyRelease(&window, Qt::Key_A);

    QVERIFY(eventFilter.events.contains((int)QEvent::KeyRelease));
}

// QTBUG-32004
void tst_qquickwindow::qobjectEventFilter_mouse()
{
    QQuickWindow window;

    window.resize(250, 250);
    window.setPosition(100, 100);
    window.setTitle(QTest::currentTestFunction());
    window.show();
<<<<<<< HEAD
    QVERIFY(QTest::qWaitForWindowActive(&window));
=======

    QVERIFY(QTest::qWaitForWindowExposed(&window));
>>>>>>> 1fd0cdc6

    TestTouchItem *item = new TestTouchItem(window.contentItem());
    item->setSize(QSizeF(150, 150));

    EventFilter eventFilter;
    item->installEventFilter(&eventFilter);

    QPoint point = item->mapToScene(QPointF(10, 10)).toPoint();
    QTest::mousePress(&window, Qt::LeftButton, Qt::NoModifier, point);

    QVERIFY(eventFilter.events.contains((int)QEvent::MouseButtonPress));

    // clean up mouse press state for the next tests
    QTest::mouseRelease(&window, Qt::LeftButton, Qt::NoModifier, point);
}

void tst_qquickwindow::animatingSignal()
{
    QQuickWindow window;
    window.setTitle(QTest::currentTestFunction());
    window.setGeometry(100, 100, 300, 200);

    QSignalSpy spy(&window, SIGNAL(afterAnimating()));

    window.show();
    QTRY_VERIFY(window.isExposed());

    QTRY_VERIFY(spy.count() > 1);
}

// QTBUG-36938
void tst_qquickwindow::contentItemSize()
{
    QQuickWindow window;
    window.setTitle(QTest::currentTestFunction());
    QQuickItem *contentItem = window.contentItem();
    QVERIFY(contentItem);
    QCOMPARE(QSize(contentItem->width(), contentItem->height()), window.size());

    QSizeF size(300, 200);
    window.resize(size.toSize());
    window.show();
    QVERIFY(QTest::qWaitForWindowExposed(&window));

    QCOMPARE(window.size(), size.toSize());
    QCOMPARE(QSizeF(contentItem->width(), contentItem->height()), size);

    QQmlEngine engine;
    QQmlComponent component(&engine);
    component.setData(QByteArray("import QtQuick 2.1\n Rectangle { anchors.fill: parent }"), QUrl());
    QQuickItem *rect = qobject_cast<QQuickItem *>(component.create());
    QVERIFY(rect);
    rect->setParentItem(window.contentItem());
    QCOMPARE(QSizeF(rect->width(), rect->height()), size);

    size.transpose();
    window.resize(size.toSize());
    QCOMPARE(window.size(), size.toSize());
    // wait for resize event
    QTRY_COMPARE(QSizeF(contentItem->width(), contentItem->height()), size);
    QCOMPARE(QSizeF(rect->width(), rect->height()), size);
}

void tst_qquickwindow::defaultSurfaceFormat()
{
    // It is quite difficult to verify anything for real since the resulting format after
    // surface/context creation can be anything, depending on the platform and drivers,
    // and many options and settings may fail in various configurations, but test at
    // least using some harmless settings to check that the global, static format is
    // taken into account in the requested format.

    QSurfaceFormat savedDefaultFormat = QSurfaceFormat::defaultFormat();

    // Verify that depth and stencil are set, as they should be, unless they are disabled
    // via environment variables.

    QSurfaceFormat format = savedDefaultFormat;
    format.setSwapInterval(0);
    format.setRedBufferSize(8);
    format.setGreenBufferSize(8);
    format.setBlueBufferSize(8);
    format.setProfile(QSurfaceFormat::CompatibilityProfile);
    format.setOption(QSurfaceFormat::DebugContext);
    // Will not set depth and stencil. That should be added automatically,
    // unless the are disabled (but they aren't).
    QSurfaceFormat::setDefaultFormat(format);

    QQuickWindow window;
    window.setTitle(QTest::currentTestFunction());
    window.show();
    QVERIFY(QTest::qWaitForWindowExposed(&window));

    const QSurfaceFormat reqFmt = window.requestedFormat();
    QCOMPARE(format.swapInterval(), reqFmt.swapInterval());
    QCOMPARE(format.redBufferSize(), reqFmt.redBufferSize());
    QCOMPARE(format.greenBufferSize(), reqFmt.greenBufferSize());
    QCOMPARE(format.blueBufferSize(), reqFmt.blueBufferSize());
    QCOMPARE(format.profile(), reqFmt.profile());
    QCOMPARE(int(format.options()), int(reqFmt.options()));

    // Depth and stencil should be >= what has been requested. For real. But use
    // the context since the window's surface format is only partially updated
    // on most platforms.
    QVERIFY(window.openglContext()->format().depthBufferSize() >= 16);
    QVERIFY(window.openglContext()->format().stencilBufferSize() >= 8);

    QSurfaceFormat::setDefaultFormat(savedDefaultFormat);
}

void tst_qquickwindow::attachedProperty()
{
    QQuickView view(testFileUrl("windowattached.qml"));
    view.setTitle(QTest::currentTestFunction());
    view.show();
    view.requestActivate();
    QVERIFY(QTest::qWaitForWindowActive(&view));
    QVERIFY(view.rootObject()->property("windowActive").toBool());
    QCOMPARE(view.rootObject()->property("contentItem").value<QQuickItem*>(), view.contentItem());
    QCOMPARE(view.rootObject()->property("windowWidth").toInt(), view.width());
    QCOMPARE(view.rootObject()->property("windowHeight").toInt(), view.height());

    QQuickWindow *innerWindow = view.rootObject()->findChild<QQuickWindow*>("extraWindow");
    QVERIFY(innerWindow);
    innerWindow->requestActivate();
    QVERIFY(QTest::qWaitForWindowActive(innerWindow));

    QQuickText *text = view.rootObject()->findChild<QQuickText*>("extraWindowText");
    QVERIFY(text);
    QCOMPARE(text->text(), QLatin1String("active\nvisibility: 2"));
    QCOMPARE(text->property("contentItem").value<QQuickItem*>(), innerWindow->contentItem());
    QCOMPARE(text->property("windowWidth").toInt(), innerWindow->width());
    QCOMPARE(text->property("windowHeight").toInt(), innerWindow->height());
}

class RenderJob : public QRunnable
{
public:
    RenderJob(QQuickWindow::RenderStage s, QList<QQuickWindow::RenderStage> *l) : stage(s), list(l) { }
    ~RenderJob() { ++deleted; }
    QQuickWindow::RenderStage stage;
    QList<QQuickWindow::RenderStage> *list;
    void run() {
        list->append(stage);
    }
    static int deleted;
};

class GlRenderJob : public QRunnable
{
public:
    GlRenderJob(GLubyte *buf) : readPixel(buf), mutex(0), condition(0) {}
    ~GlRenderJob() {}
    void run() {
        QOpenGLContext::currentContext()->functions()->glClearColor(1.0f, 0, 0, 1.0f);
        QOpenGLContext::currentContext()->functions()->glClear(GL_COLOR_BUFFER_BIT);
        QOpenGLContext::currentContext()->functions()->glReadPixels(0, 0, 1, 1, GL_RGBA,
                                                                    GL_UNSIGNED_BYTE,
                                                                    (void *)readPixel);
        if (mutex) {
            mutex->lock();
            condition->wakeOne();
            mutex->unlock();
        }
    }
    GLubyte *readPixel;
    QMutex *mutex;
    QWaitCondition *condition;
};

int RenderJob::deleted = 0;

void tst_qquickwindow::testRenderJob()
{
    QList<QQuickWindow::RenderStage> completedJobs;

<<<<<<< HEAD
=======
    QQuickWindow window;
    window.setTitle(QTest::currentTestFunction());

>>>>>>> 1fd0cdc6
    QQuickWindow::RenderStage stages[] = {
        QQuickWindow::BeforeSynchronizingStage,
        QQuickWindow::AfterSynchronizingStage,
        QQuickWindow::BeforeRenderingStage,
        QQuickWindow::AfterRenderingStage,
        QQuickWindow::AfterSwapStage,
        QQuickWindow::NoStage
    };

    const int numJobs = 6;

    {
        QQuickWindow window;
        RenderJob::deleted = 0;

        // Schedule the jobs
        for (int i = 0; i < numJobs; ++i)
            window.scheduleRenderJob(new RenderJob(stages[i], &completedJobs), stages[i]);
        window.show();
        QVERIFY(QTest::qWaitForWindowExposed(&window));

        // All jobs should be deleted
        QTRY_COMPARE(RenderJob::deleted, numJobs);

        // The NoStage job is not completed, if it is issued when there is no context,
        // but the rest will be queued and completed once relevant render stage is hit.
        QCOMPARE(completedJobs.size(), numJobs - 1);

        // Verify jobs were completed in correct order
        for (int i = 0; i < numJobs - 1; ++i)
            QCOMPARE(completedJobs.at(i), stages[i]);


        // Check that NoStage job gets executed if it is scheduled when window is exposed
        completedJobs.clear();
        RenderJob::deleted = 0;
        window.scheduleRenderJob(new RenderJob(QQuickWindow::NoStage, &completedJobs),
                                 QQuickWindow::NoStage);
        QTRY_COMPARE(RenderJob::deleted, 1);
        QCOMPARE(completedJobs.size(), 1);

        // Do a synchronized GL job.
        GLubyte readPixel[4] = {0, 0, 0, 0};
        GlRenderJob *glJob = new GlRenderJob(readPixel);
        if (window.openglContext()->thread() != QThread::currentThread()) {
            QMutex mutex;
            QWaitCondition condition;
            glJob->mutex = &mutex;
            glJob->condition = &condition;
            mutex.lock();
            window.scheduleRenderJob(glJob, QQuickWindow::NoStage);
            condition.wait(&mutex);
            mutex.unlock();
        } else {
            window.scheduleRenderJob(glJob, QQuickWindow::NoStage);
        }
        QCOMPARE(int(readPixel[0]), 255);
        QCOMPARE(int(readPixel[1]), 0);
        QCOMPARE(int(readPixel[2]), 0);
        QCOMPARE(int(readPixel[3]), 255);
    }

    // Verify that jobs are deleted when window is not rendered at all
    completedJobs.clear();
    RenderJob::deleted = 0;
    {
        QQuickWindow window2;
        for (int i = 0; i < numJobs; ++i) {
            window2.scheduleRenderJob(new RenderJob(stages[i], &completedJobs), stages[i]);
        }
    }
    QTRY_COMPARE(RenderJob::deleted, numJobs);
    QCOMPARE(completedJobs.size(), 0);
}

class EventCounter : public QQuickRectangle
{
    Q_OBJECT
public:
    EventCounter(QQuickItem *parent = 0)
        : QQuickRectangle(parent)
    { }

    void addFilterEvent(QEvent::Type type)
    {
        m_returnTrueForType.append(type);
    }

    int childMouseEventFilterEventCount(QEvent::Type type)
    {
        return m_childMouseEventFilterEventCount.value(type, 0);
    }

    int eventCount(QEvent::Type type)
    {
        return m_eventCount.value(type, 0);
    }

    void reset()
    {
        m_eventCount.clear();
        m_childMouseEventFilterEventCount.clear();
    }
protected:
    bool childMouseEventFilter(QQuickItem *, QEvent *event) Q_DECL_OVERRIDE
    {
        m_childMouseEventFilterEventCount[event->type()]++;
        return m_returnTrueForType.contains(event->type());
    }

    bool event(QEvent *event) Q_DECL_OVERRIDE
    {
        m_eventCount[event->type()]++;
        return QQuickRectangle::event(event);
    }


private:
    QList<QEvent::Type> m_returnTrueForType;
    QMap<QEvent::Type, int> m_childMouseEventFilterEventCount;
    QMap<QEvent::Type, int> m_eventCount;
};

void tst_qquickwindow::testHoverChildMouseEventFilter()
{
    QQuickWindow window;

    window.resize(250, 250);
    window.setPosition(100, 100);
    window.setTitle(QTest::currentTestFunction());
    window.show();
    QVERIFY(QTest::qWaitForWindowActive(&window));

    EventCounter *bottomItem = new EventCounter(window.contentItem());
    bottomItem->setObjectName("Bottom Item");
    bottomItem->setSize(QSizeF(150, 150));
    bottomItem->setAcceptHoverEvents(true);

    EventCounter *middleItem = new EventCounter(bottomItem);
    middleItem->setObjectName("Middle Item");
    middleItem->setPosition(QPointF(50, 50));
    middleItem->setSize(QSizeF(150, 150));
    middleItem->setAcceptHoverEvents(true);

    EventCounter *topItem = new EventCounter(middleItem);
    topItem->setObjectName("Top Item");
    topItem->setPosition(QPointF(50, 50));
    topItem->setSize(QSizeF(150, 150));
    topItem->setAcceptHoverEvents(true);

    QPoint pos(10, 10);

    QTest::mouseMove(&window, pos);

    QTRY_VERIFY(bottomItem->eventCount(QEvent::HoverEnter) > 0);
    QCOMPARE(bottomItem->childMouseEventFilterEventCount(QEvent::HoverEnter), 0);
    QCOMPARE(middleItem->eventCount(QEvent::HoverEnter), 0);
    QCOMPARE(topItem->eventCount(QEvent::HoverEnter), 0);
    bottomItem->reset();

    pos = QPoint(60, 60);
    QTest::mouseMove(&window, pos);
    QTRY_VERIFY(middleItem->eventCount(QEvent::HoverEnter) > 0);
    QCOMPARE(bottomItem->childMouseEventFilterEventCount(QEvent::HoverEnter), 0);
    middleItem->reset();

    pos = QPoint(70,70);
    bottomItem->setFiltersChildMouseEvents(true);
    QTest::mouseMove(&window, pos);
    QTRY_VERIFY(middleItem->eventCount(QEvent::HoverMove) > 0);
    QVERIFY(bottomItem->childMouseEventFilterEventCount(QEvent::HoverMove) > 0);
    QCOMPARE(topItem->eventCount(QEvent::HoverEnter), 0);
    bottomItem->reset();
    middleItem->reset();

    pos = QPoint(110,110);
    bottomItem->addFilterEvent(QEvent::HoverEnter);
    QTest::mouseMove(&window, pos);
    QTRY_VERIFY(bottomItem->childMouseEventFilterEventCount(QEvent::HoverEnter) > 0);
    QCOMPARE(topItem->eventCount(QEvent::HoverEnter), 0);
    QCOMPARE(middleItem->eventCount(QEvent::HoverEnter), 0);
}

QTEST_MAIN(tst_qquickwindow)

#include "tst_qquickwindow.moc"<|MERGE_RESOLUTION|>--- conflicted
+++ resolved
@@ -1813,11 +1813,7 @@
     QVERIFY(!window.isNull());
     window->setTitle(QTest::currentTestFunction());
     window->show();
-<<<<<<< HEAD
-    QTest::qWaitForWindowActive(window);
-=======
-    QTest::qWaitForWindowExposed(window.data());
->>>>>>> 1fd0cdc6
+    QTest::qWaitForWindowActive(window.data());
 
     // Simulate a move from the first rectangle to the second. Crash will happen in here
     // Moving instantaneously from (0, 99) to (0, 102) does not cause the crash
@@ -1911,12 +1907,7 @@
     window.setPosition(100, 100);
     window.setTitle(QTest::currentTestFunction());
     window.show();
-<<<<<<< HEAD
     QVERIFY(QTest::qWaitForWindowActive(&window));
-=======
-
-    QVERIFY(QTest::qWaitForWindowExposed(&window));
->>>>>>> 1fd0cdc6
 
     TestTouchItem *item = new TestTouchItem(window.contentItem());
     item->setSize(QSizeF(150, 150));
@@ -2092,12 +2083,6 @@
 {
     QList<QQuickWindow::RenderStage> completedJobs;
 
-<<<<<<< HEAD
-=======
-    QQuickWindow window;
-    window.setTitle(QTest::currentTestFunction());
-
->>>>>>> 1fd0cdc6
     QQuickWindow::RenderStage stages[] = {
         QQuickWindow::BeforeSynchronizingStage,
         QQuickWindow::AfterSynchronizingStage,
@@ -2111,6 +2096,7 @@
 
     {
         QQuickWindow window;
+        window.setTitle(QTest::currentTestFunction());
         RenderJob::deleted = 0;
 
         // Schedule the jobs
