/****************************************************************************
**
** Copyright (C) 2016 The Qt Company Ltd.
** Contact: https://www.qt.io/licensing/
**
** This file is part of the QtQml module of the Qt Toolkit.
**
** $QT_BEGIN_LICENSE:GPL-EXCEPT$
** Commercial License Usage
** Licensees holding valid commercial Qt licenses may use this file in
** accordance with the commercial license agreement provided with the
** Software or, alternatively, in accordance with the terms contained in
** a written agreement between you and The Qt Company. For licensing terms
** and conditions see https://www.qt.io/terms-conditions. For further
** information use the contact form at https://www.qt.io/contact-us.
**
** GNU General Public License Usage
** Alternatively, this file may be used under the terms of the GNU
** General Public License version 3 as published by the Free Software
** Foundation with exceptions as appearing in the file LICENSE.GPL3-EXCEPT
** included in the packaging of this file. Please review the following
** information to ensure the GNU General Public License requirements will
** be met: https://www.gnu.org/licenses/gpl-3.0.html.
**
** $QT_END_LICENSE$
**
****************************************************************************/


#include <QtTest/QtTest>

#include <QtGui/qstylehints.h>
#include <private/qdebug_p.h>

#include <QtQuick/qquickview.h>
#include <QtQuick/qquickitem.h>
#include <QtQuick/private/qquickevents_p_p.h>
#include <QtQuick/private/qquickmousearea_p.h>
#include <QtQuick/private/qquickmultipointtoucharea_p.h>
#include <QtQuick/private/qquickpincharea_p.h>
#include <QtQuick/private/qquickflickable_p.h>
#include <QtQuick/private/qquickwindow_p.h>

#include <QtQml/qqmlengine.h>
#include <QtQml/qqmlproperty.h>

#include "../../shared/util.h"
#include "../shared/viewtestutil.h"

struct Event
{
    Event(QEvent::Type t, QPoint mouse, QPoint global)
        :type(t), mousePos(mouse), mousePosGlobal(global)
    {}

    Event(QEvent::Type t, QList<QTouchEvent::TouchPoint> touch)
        :type(t), points(touch)
    {}

    QEvent::Type type;
    QPoint mousePos;
    QPoint mousePosGlobal;
    QList<QTouchEvent::TouchPoint> points;
};

#ifndef QT_NO_DEBUG_STREAM
QDebug operator<<(QDebug dbg, const struct Event &event) {
    QDebugStateSaver saver(dbg);
    dbg.nospace();
    dbg << "Event(";
    QtDebugUtils::formatQEnum(dbg, event.type);
    if (event.points.isEmpty())
        dbg << " @ " << event.mousePos << " global " << event.mousePosGlobal;
    else
        dbg << ", " << event.points.count() << " touchpoints: " << event.points;
    dbg << ')';
    return dbg;
}
#endif

class EventItem : public QQuickItem
{
    Q_OBJECT

Q_SIGNALS:
    void onTouchEvent(QQuickItem *receiver);

public:
    EventItem(QQuickItem *parent = 0)
        : QQuickItem(parent), touchUngrabCount(0), acceptMouse(false), acceptTouch(false), filterTouch(false), point0(-1)
    {
        setAcceptedMouseButtons(Qt::LeftButton);
#if QT_VERSION >= QT_VERSION_CHECK(6, 0, 0)
        setAcceptTouchEvents(true);
#endif
    }

    void touchEvent(QTouchEvent *event)
    {
        eventList.append(Event(event->type(), event->touchPoints()));
        QList<QTouchEvent::TouchPoint> tps = event->touchPoints();
        Q_ASSERT(!tps.isEmpty());
        point0 = tps.first().id();
        event->setAccepted(acceptTouch);
        emit onTouchEvent(this);
    }
    void mousePressEvent(QMouseEvent *event)
    {
        eventList.append(Event(event->type(), event->pos(), event->globalPos()));
        event->setAccepted(acceptMouse);
    }
    void mouseMoveEvent(QMouseEvent *event)
    {
        eventList.append(Event(event->type(), event->pos(), event->globalPos()));
        event->setAccepted(acceptMouse);
    }
    void mouseReleaseEvent(QMouseEvent *event)
    {
        eventList.append(Event(event->type(), event->pos(), event->globalPos()));
        event->setAccepted(acceptMouse);
    }
    void mouseDoubleClickEvent(QMouseEvent *event)
    {
        eventList.append(Event(event->type(), event->pos(), event->globalPos()));
        event->setAccepted(acceptMouse);
    }

    void mouseUngrabEvent()
    {
        eventList.append(Event(QEvent::UngrabMouse, QPoint(0,0), QPoint(0,0)));
    }

    void touchUngrabEvent()
    {
        ++touchUngrabCount;
    }

    bool event(QEvent *event) {
        return QQuickItem::event(event);
    }

    QList<Event> eventList;
    int touchUngrabCount;
    bool acceptMouse;
    bool acceptTouch;
    bool filterTouch; // when used as event filter

    bool eventFilter(QObject *, QEvent *event)
    {
        if (event->type() == QEvent::TouchBegin ||
                event->type() == QEvent::TouchUpdate ||
                event->type() == QEvent::TouchCancel ||
                event->type() == QEvent::TouchEnd) {
            QTouchEvent *touch = static_cast<QTouchEvent*>(event);
            eventList.append(Event(event->type(), touch->touchPoints()));
            QList<QTouchEvent::TouchPoint> tps = touch->touchPoints();
            Q_ASSERT(!tps.isEmpty());
            point0 = tps.first().id();
            if (filterTouch)
                event->accept();
            return true;
        }
        return false;
    }
    int point0;
};

class tst_TouchMouse : public QQmlDataTest
{
    Q_OBJECT
public:
    tst_TouchMouse()
        :device(QTest::createTouchDevice())
    {}

private slots:
    void initTestCase();

    void simpleTouchEvent();
    void testEventFilter();
    void mouse();
    void touchOverMouse();
    void mouseOverTouch();

    void buttonOnFlickable();
    void touchButtonOnFlickable();
    void buttonOnDelayedPressFlickable_data();
    void buttonOnDelayedPressFlickable();
    void buttonOnTouch();

    void pinchOnFlickable();
    void flickableOnPinch();
    void mouseOnFlickableOnPinch();

    void tapOnDismissiveTopMouseAreaClicksBottomOne();

    void touchGrabCausesMouseUngrab();
    void touchPointDeliveryOrder();

    void hoverEnabled();
    void implicitUngrab();

protected:
    bool eventFilter(QObject *, QEvent *event)
    {
        if (event->type() == QEvent::MouseButtonPress ||
                event->type() == QEvent::MouseMove ||
                event->type() == QEvent::MouseButtonRelease) {
            QMouseEvent *me = static_cast<QMouseEvent*>(event);
            filteredEventList.append(Event(me->type(), me->pos(), me->globalPos()));
        }
        return false;
    }

private:
    QQuickView *createView();
    QTouchDevice *device;
    QList<Event> filteredEventList;
};

QQuickView *tst_TouchMouse::createView()
{
    QQuickView *window = new QQuickView(0);
    return window;
}

void tst_TouchMouse::initTestCase()
{
    // This test assumes that we don't get synthesized mouse events from QGuiApplication
    qApp->setAttribute(Qt::AA_SynthesizeMouseForUnhandledTouchEvents, false);

    QQmlDataTest::initTestCase();
    qmlRegisterType<EventItem>("Qt.test", 1, 0, "EventItem");
}

void tst_TouchMouse::simpleTouchEvent()
{
    QScopedPointer<QQuickView> window(createView());
    window->setSource(testFileUrl("singleitem.qml"));
    window->show();
    QQuickViewTestUtil::centerOnScreen(window.data());
    QVERIFY(QTest::qWaitForWindowActive(window.data()));
    QVERIFY(window->rootObject() != 0);

    EventItem *eventItem1 = window->rootObject()->findChild<EventItem*>("eventItem1");
    QVERIFY(eventItem1);

    // Do not accept touch or mouse
    QPoint p1;
    p1 = QPoint(20, 20);
    QTest::touchEvent(window.data(), device).press(0, p1, window.data());
    QQuickTouchUtils::flush(window.data());
    // Get a touch and then mouse event offered
    QCOMPARE(eventItem1->eventList.size(), 2);
    QCOMPARE(eventItem1->eventList.at(0).type, QEvent::TouchBegin);
    p1 += QPoint(10, 0);
    QTest::touchEvent(window.data(), device).move(0, p1, window.data());
    QQuickTouchUtils::flush(window.data());
    // Not accepted, no updates
    QCOMPARE(eventItem1->eventList.size(), 2);
    QTest::touchEvent(window.data(), device).release(0, p1, window.data());
    QQuickTouchUtils::flush(window.data());
    QCOMPARE(eventItem1->eventList.size(), 2);
    eventItem1->eventList.clear();

    // Accept touch
    eventItem1->acceptTouch = true;
    p1 = QPoint(20, 20);
    QTest::touchEvent(window.data(), device).press(0, p1, window.data());
    QQuickTouchUtils::flush(window.data());
    QCOMPARE(eventItem1->eventList.size(), 1);
    p1 += QPoint(10, 0);
    QTest::touchEvent(window.data(), device).move(0, p1, window.data());
    QQuickTouchUtils::flush(window.data());
    QCOMPARE(eventItem1->eventList.size(), 2);
    QTest::touchEvent(window.data(), device).release(0, p1, window.data());
    QQuickTouchUtils::flush(window.data());
    QCOMPARE(eventItem1->eventList.size(), 3);
    eventItem1->eventList.clear();

    // wait to avoid getting a double click event
    QTest::qWait(qApp->styleHints()->mouseDoubleClickInterval() + 10);

    // Accept mouse
    eventItem1->acceptTouch = false;
    eventItem1->acceptMouse = true;
    eventItem1->setAcceptedMouseButtons(Qt::LeftButton);
    p1 = QPoint(20, 20);
    QTest::touchEvent(window.data(), device).press(0, p1, window.data());
    QQuickTouchUtils::flush(window.data());
    QCOMPARE(eventItem1->eventList.size(), 2);
    QCOMPARE(eventItem1->eventList.at(0).type, QEvent::TouchBegin);
    QCOMPARE(eventItem1->eventList.at(1).type, QEvent::MouseButtonPress);
    QCOMPARE(window->mouseGrabberItem(), eventItem1);

    QPoint localPos = eventItem1->mapFromScene(p1).toPoint();
    QPoint globalPos = window->mapToGlobal(p1);
    QPoint scenePos = p1; // item is at 0,0
    QCOMPARE(eventItem1->eventList.at(0).points.at(0).pos().toPoint(), localPos);
    QCOMPARE(eventItem1->eventList.at(0).points.at(0).scenePos().toPoint(), scenePos);
    QCOMPARE(eventItem1->eventList.at(0).points.at(0).screenPos().toPoint(), globalPos);
    QCOMPARE(eventItem1->eventList.at(1).mousePos, localPos);
    QCOMPARE(eventItem1->eventList.at(1).mousePosGlobal, globalPos);

    p1 += QPoint(10, 0);
    QTest::touchEvent(window.data(), device).move(0, p1, window.data());
    QQuickTouchUtils::flush(window.data());
    QCOMPARE(eventItem1->eventList.size(), 4);
    QCOMPARE(eventItem1->eventList.at(2).type, QEvent::TouchUpdate);
    QCOMPARE(eventItem1->eventList.at(3).type, QEvent::MouseMove);
    QTest::touchEvent(window.data(), device).release(0, p1, window.data());
    QQuickTouchUtils::flush(window.data());
    QCOMPARE(eventItem1->eventList.size(), 7);
    QCOMPARE(eventItem1->eventList.at(4).type, QEvent::TouchEnd);
    QCOMPARE(eventItem1->eventList.at(5).type, QEvent::MouseButtonRelease);
    QCOMPARE(eventItem1->eventList.at(6).type, QEvent::UngrabMouse);
    eventItem1->eventList.clear();

    // wait to avoid getting a double click event
    QTest::qWait(qApp->styleHints()->mouseDoubleClickInterval() + 10);

    // Accept mouse buttons but not the event
    eventItem1->acceptTouch = false;
    eventItem1->acceptMouse = false;
    eventItem1->setAcceptedMouseButtons(Qt::LeftButton);
    p1 = QPoint(20, 20);
    QTest::touchEvent(window.data(), device).press(0, p1, window.data());
    QQuickTouchUtils::flush(window.data());
    QCOMPARE(eventItem1->eventList.size(), 2);
    QCOMPARE(eventItem1->eventList.at(0).type, QEvent::TouchBegin);
    QCOMPARE(eventItem1->eventList.at(1).type, QEvent::MouseButtonPress);
    p1 += QPoint(10, 0);
    QTest::touchEvent(window.data(), device).move(0, p1, window.data());
    QQuickTouchUtils::flush(window.data());
    QCOMPARE(eventItem1->eventList.size(), 2);
    QTest::touchEvent(window.data(), device).release(0, p1, window.data());
    QQuickTouchUtils::flush(window.data());
    QCOMPARE(eventItem1->eventList.size(), 2);
    eventItem1->eventList.clear();

    // wait to avoid getting a double click event
    QTest::qWait(qApp->styleHints()->mouseDoubleClickInterval() + 10);

    // Accept touch and mouse
    eventItem1->acceptTouch = true;
    eventItem1->setAcceptedMouseButtons(Qt::LeftButton);
    p1 = QPoint(20, 20);
    QTest::touchEvent(window.data(), device).press(0, p1, window.data());
    QQuickTouchUtils::flush(window.data());
    QCOMPARE(eventItem1->eventList.size(), 1);
    QCOMPARE(eventItem1->eventList.at(0).type, QEvent::TouchBegin);
    p1 += QPoint(10, 0);
    QTest::touchEvent(window.data(), device).move(0, p1, window.data());
    QQuickTouchUtils::flush(window.data());
    QCOMPARE(eventItem1->eventList.size(), 2);
    QCOMPARE(eventItem1->eventList.at(1).type, QEvent::TouchUpdate);
    QTest::touchEvent(window.data(), device).release(0, p1, window.data());
    QQuickTouchUtils::flush(window.data());
    QCOMPARE(eventItem1->eventList.size(), 3);
    QCOMPARE(eventItem1->eventList.at(2).type, QEvent::TouchEnd);
    eventItem1->eventList.clear();
}

void tst_TouchMouse::testEventFilter()
{
//    // install event filter on item and see that it can grab events
//    QScopedPointer<QQuickView> window(createView());
//    window->setSource(testFileUrl("singleitem.qml"));
//    window->show();
//    QQuickViewTestUtil::centerOnScreen(window.data());
//    QVERIFY(QTest::qWaitForWindowActive(window.data()));
//    QVERIFY(window->rootObject() != 0);

//    EventItem *eventItem1 = window->rootObject()->findChild<EventItem*>("eventItem1");
//    QVERIFY(eventItem1);
//    eventItem1->acceptTouch = true;

//    EventItem *filter = new EventItem;
//    filter->filterTouch = true;
//    eventItem1->installEventFilter(filter);

//    QPoint p1 = QPoint(20, 20);
//    QTest::touchEvent(window.data(), device).press(0, p1, window.data());
//    // QEXPECT_FAIL("", "We do not implement event filters correctly", Abort);
//    QCOMPARE(eventItem1->eventList.size(), 0);
//    QCOMPARE(filter->eventList.size(), 1);
//    QTest::touchEvent(window.data(), device).release(0, p1, window.data());
//    QCOMPARE(eventItem1->eventList.size(), 0);
//    QCOMPARE(filter->eventList.size(), 2);

//    delete filter;
}

void tst_TouchMouse::mouse()
{
    // eventItem1
    //   - eventItem2

    QTest::qWait(qApp->styleHints()->mouseDoubleClickInterval() + 10);
    QScopedPointer<QQuickView> window(createView());
    window->setSource(testFileUrl("twoitems.qml"));
    window->show();
    QQuickViewTestUtil::centerOnScreen(window.data());
    QVERIFY(QTest::qWaitForWindowActive(window.data()));
    QVERIFY(window->rootObject() != 0);

    EventItem *eventItem1 = window->rootObject()->findChild<EventItem*>("eventItem1");
    QVERIFY(eventItem1);
    EventItem *eventItem2 = window->rootObject()->findChild<EventItem*>("eventItem2");
    QVERIFY(eventItem2);

    // bottom item likes mouse, top likes touch
    eventItem1->setAcceptedMouseButtons(Qt::LeftButton);
    eventItem1->acceptMouse = true;
    // item 2 doesn't accept anything, thus it sees a touch pass by
    QPoint p1 = QPoint(30, 30);
    QTest::touchEvent(window.data(), device).press(0, p1, window.data());
    QQuickTouchUtils::flush(window.data());

    QCOMPARE(eventItem1->eventList.size(), 2);
    QCOMPARE(eventItem1->eventList.at(0).type, QEvent::TouchBegin);
    QCOMPARE(eventItem1->eventList.at(1).type, QEvent::MouseButtonPress);
}

void tst_TouchMouse::touchOverMouse()
{
    // eventItem1
    //   - eventItem2

    QScopedPointer<QQuickView> window(createView());
    window->setSource(testFileUrl("twoitems.qml"));
    window->show();
    QQuickViewTestUtil::centerOnScreen(window.data());
    QVERIFY(QTest::qWaitForWindowActive(window.data()));
    QVERIFY(window->rootObject() != 0);

    EventItem *eventItem1 = window->rootObject()->findChild<EventItem*>("eventItem1");
    QVERIFY(eventItem1);
    EventItem *eventItem2 = window->rootObject()->findChild<EventItem*>("eventItem2");
    QVERIFY(eventItem2);

    // bottom item likes mouse, top likes touch
    eventItem1->setAcceptedMouseButtons(Qt::LeftButton);
    eventItem2->acceptTouch = true;

    QCOMPARE(eventItem1->eventList.size(), 0);
    QPoint p1 = QPoint(20, 20);
    QTest::touchEvent(window.data(), device).press(0, p1, window.data());
    QQuickTouchUtils::flush(window.data());
    QCOMPARE(eventItem1->eventList.size(), 0);
    QCOMPARE(eventItem2->eventList.size(), 1);
    QCOMPARE(eventItem2->eventList.at(0).type, QEvent::TouchBegin);
    p1 += QPoint(10, 0);
    QTest::touchEvent(window.data(), device).move(0, p1, window.data());
    QQuickTouchUtils::flush(window.data());
    QCOMPARE(eventItem2->eventList.size(), 2);
    QCOMPARE(eventItem2->eventList.at(1).type, QEvent::TouchUpdate);
    QTest::touchEvent(window.data(), device).release(0, p1, window.data());
    QQuickTouchUtils::flush(window.data());
    QCOMPARE(eventItem2->eventList.size(), 3);
    QCOMPARE(eventItem2->eventList.at(2).type, QEvent::TouchEnd);
    eventItem2->eventList.clear();
}

void tst_TouchMouse::mouseOverTouch()
{
    // eventItem1
    //   - eventItem2

    QScopedPointer<QQuickView> window(createView());
    window->setSource(testFileUrl("twoitems.qml"));
    window->show();
    QQuickViewTestUtil::centerOnScreen(window.data());
    QVERIFY(QTest::qWaitForWindowActive(window.data()));
    QVERIFY(window->rootObject() != 0);

    EventItem *eventItem1 = window->rootObject()->findChild<EventItem*>("eventItem1");
    QVERIFY(eventItem1);
    EventItem *eventItem2 = window->rootObject()->findChild<EventItem*>("eventItem2");
    QVERIFY(eventItem2);

    // bottom item likes mouse, top likes touch
    eventItem1->acceptTouch = true;
    eventItem2->setAcceptedMouseButtons(Qt::LeftButton);
    eventItem2->acceptMouse = true;

    QPoint p1 = QPoint(20, 20);
    QTest::qWait(qApp->styleHints()->mouseDoubleClickInterval() + 10);
    QTest::touchEvent(window.data(), device).press(0, p1, window.data());
    QQuickTouchUtils::flush(window.data());
    QCOMPARE(eventItem1->eventList.size(), 0);
    QCOMPARE(eventItem2->eventList.size(), 2);
    QCOMPARE(eventItem2->eventList.at(0).type, QEvent::TouchBegin);
    QCOMPARE(eventItem2->eventList.at(1).type, QEvent::MouseButtonPress);


//    p1 += QPoint(10, 0);
//    QTest::touchEvent(window.data(), device).move(0, p1, window.data());
//    QCOMPARE(eventItem2->eventList.size(), 1);
//    QTest::touchEvent(window.data(), device).release(0, p1, window.data());
//    QCOMPARE(eventItem2->eventList.size(), 1);
//    eventItem2->eventList.clear();
}

void tst_TouchMouse::buttonOnFlickable()
{
    // flickable - height 500 / 1000
    //   - eventItem1 y: 100, height 100
    //   - eventItem2 y: 300, height 100

    QScopedPointer<QQuickView> window(createView());
    window->setSource(testFileUrl("buttononflickable.qml"));
    window->show();
    QQuickViewTestUtil::centerOnScreen(window.data());
    QVERIFY(QTest::qWaitForWindowActive(window.data()));
    QVERIFY(window->rootObject() != 0);

    QQuickFlickable *flickable = window->rootObject()->findChild<QQuickFlickable*>("flickable");
    QVERIFY(flickable);

    // should a mouse area button be clickable on top of flickable? yes :)
    EventItem *eventItem1 = window->rootObject()->findChild<EventItem*>("eventItem1");
    QVERIFY(eventItem1);
    eventItem1->setAcceptedMouseButtons(Qt::LeftButton);
    eventItem1->acceptMouse = true;

    // should a touch button be touchable on top of flickable? yes :)
    EventItem *eventItem2 = window->rootObject()->findChild<EventItem*>("eventItem2");
    QVERIFY(eventItem2);
    QCOMPARE(eventItem2->eventList.size(), 0);
    eventItem2->acceptTouch = true;

    // wait to avoid getting a double click event
    QTest::qWait(qApp->styleHints()->mouseDoubleClickInterval() + 10);

    // check that buttons are clickable
    // mouse button
    QCOMPARE(eventItem1->eventList.size(), 0);
    QPoint p1 = QPoint(20, 130);
    QTest::touchEvent(window.data(), device).press(0, p1, window.data());
    QQuickTouchUtils::flush(window.data());
    QTRY_COMPARE(eventItem1->eventList.size(), 2);
    QCOMPARE(eventItem1->eventList.at(0).type, QEvent::TouchBegin);
    QCOMPARE(eventItem1->eventList.at(1).type, QEvent::MouseButtonPress);
    QTest::touchEvent(window.data(), device).release(0, p1, window.data());
    QQuickTouchUtils::flush(window.data());
    QCOMPARE(eventItem1->eventList.size(), 5);
    QCOMPARE(eventItem1->eventList.at(2).type, QEvent::TouchEnd);
    QCOMPARE(eventItem1->eventList.at(3).type, QEvent::MouseButtonRelease);
    QCOMPARE(eventItem1->eventList.at(4).type, QEvent::UngrabMouse);
    eventItem1->eventList.clear();

    // touch button
    p1 = QPoint(10, 310);
    QTest::touchEvent(window.data(), device).press(0, p1, window.data());
    QQuickTouchUtils::flush(window.data());
    QCOMPARE(eventItem2->eventList.size(), 1);
    QCOMPARE(eventItem2->eventList.at(0).type, QEvent::TouchBegin);
    QTest::touchEvent(window.data(), device).release(0, p1, window.data());
    QQuickTouchUtils::flush(window.data());
    QCOMPARE(eventItem2->eventList.size(), 2);
    QCOMPARE(eventItem2->eventList.at(1).type, QEvent::TouchEnd);
    QCOMPARE(eventItem1->eventList.size(), 0);
    eventItem2->eventList.clear();

    // wait to avoid getting a double click event
    QTest::qWait(qApp->styleHints()->mouseDoubleClickInterval() + 10);

    // click above button, no events please
    p1 = QPoint(10, 90);
    QTest::touchEvent(window.data(), device).press(0, p1, window.data());
    QQuickTouchUtils::flush(window.data());
    QCOMPARE(eventItem1->eventList.size(), 0);
    QTest::touchEvent(window.data(), device).release(0, p1, window.data());
    QQuickTouchUtils::flush(window.data());
    QCOMPARE(eventItem1->eventList.size(), 0);
    eventItem1->eventList.clear();

    // wait to avoid getting a double click event
    QTest::qWait(qApp->styleHints()->mouseDoubleClickInterval() + 10);

    // check that flickable moves - mouse button
    QCOMPARE(eventItem1->eventList.size(), 0);
    p1 = QPoint(10, 110);
    QTest::touchEvent(window.data(), device).press(0, p1, window.data());
    QQuickTouchUtils::flush(window.data());
    QCOMPARE(eventItem1->eventList.size(), 2);
    QCOMPARE(eventItem1->eventList.at(0).type, QEvent::TouchBegin);
    QCOMPARE(eventItem1->eventList.at(1).type, QEvent::MouseButtonPress);

    QQuickWindowPrivate *windowPriv = QQuickWindowPrivate::get(window.data());
    QVERIFY(windowPriv->touchMouseId != -1);
<<<<<<< HEAD
    auto pointerEvent = QQuickPointerDevice::touchDevices().at(0)->pointerEvent();
    QCOMPARE(pointerEvent->point(0)->exclusiveGrabber(), eventItem1);
=======
    auto pointerEvent = windowPriv->pointerEventInstance(QQuickPointerDevice::touchDevices().at(0));
    QCOMPARE(pointerEvent->point(0)->grabber(), eventItem1);
>>>>>>> 4beee1a6
    QCOMPARE(window->mouseGrabberItem(), eventItem1);

    int dragDelta = -qApp->styleHints()->startDragDistance();
    p1 += QPoint(0, dragDelta);
    QPoint p2 = p1 + QPoint(0, dragDelta);
    QPoint p3 = p2 + QPoint(0, dragDelta);
    QQuickTouchUtils::flush(window.data());
    QTest::touchEvent(window.data(), device).move(0, p1, window.data());
    QQuickTouchUtils::flush(window.data());
    QTest::touchEvent(window.data(), device).move(0, p2, window.data());
    QQuickTouchUtils::flush(window.data());
    QTest::touchEvent(window.data(), device).move(0, p3, window.data());
    QQuickTouchUtils::flush(window.data());

    // we cannot really know when the events get grabbed away
    QVERIFY(eventItem1->eventList.size() >= 4);
    QCOMPARE(eventItem1->eventList.at(2).type, QEvent::TouchUpdate);
    QCOMPARE(eventItem1->eventList.at(3).type, QEvent::MouseMove);

    QCOMPARE(window->mouseGrabberItem(), flickable);
    QVERIFY(windowPriv->touchMouseId != -1);
    QCOMPARE(pointerEvent->point(0)->exclusiveGrabber(), flickable);
    QVERIFY(flickable->isMovingVertically());

    QTest::touchEvent(window.data(), device).release(0, p3, window.data());
    QQuickTouchUtils::flush(window.data());
}

void tst_TouchMouse::touchButtonOnFlickable()
{
    // flickable - height 500 / 1000
    //   - eventItem1 y: 100, height 100
    //   - eventItem2 y: 300, height 100

    QScopedPointer<QQuickView> window(createView());
    window->setSource(testFileUrl("buttononflickable.qml"));
    window->show();
    QQuickViewTestUtil::centerOnScreen(window.data());
    QVERIFY(QTest::qWaitForWindowActive(window.data()));
    QVERIFY(window->rootObject() != 0);

    QQuickFlickable *flickable = window->rootObject()->findChild<QQuickFlickable*>("flickable");
    QVERIFY(flickable);

    EventItem *eventItem2 = window->rootObject()->findChild<EventItem*>("eventItem2");
    QVERIFY(eventItem2);
    QCOMPARE(eventItem2->eventList.size(), 0);
    eventItem2->acceptTouch = true;

    // press via touch, then drag: check that flickable moves and that the button gets ungrabbed
    QCOMPARE(eventItem2->eventList.size(), 0);
    QPoint p1 = QPoint(10, 310);
    QTest::touchEvent(window.data(), device).press(0, p1, window.data());
    QQuickTouchUtils::flush(window.data());
    QCOMPARE(eventItem2->eventList.size(), 1);
    QCOMPARE(eventItem2->eventList.at(0).type, QEvent::TouchBegin);

    QQuickWindowPrivate *windowPriv = QQuickWindowPrivate::get(window.data());
    QVERIFY(windowPriv->touchMouseId == -1);
<<<<<<< HEAD
    auto pointerEvent = QQuickPointerDevice::touchDevices().at(0)->pointerEvent();
    QCOMPARE(pointerEvent->point(0)->grabberItem(), eventItem2);
=======
    auto pointerEvent = windowPriv->pointerEventInstance(QQuickPointerDevice::touchDevices().at(0));
    QCOMPARE(pointerEvent->point(0)->grabber(), eventItem2);
>>>>>>> 4beee1a6
    QCOMPARE(window->mouseGrabberItem(), nullptr);

    int dragDelta = qApp->styleHints()->startDragDistance() * -0.7;
    p1 += QPoint(0, dragDelta);
    QPoint p2 = p1 + QPoint(0, dragDelta);
    QPoint p3 = p2 + QPoint(0, dragDelta);

    QQuickTouchUtils::flush(window.data());
    QTest::touchEvent(window.data(), device).move(0, p1, window.data());
    QQuickTouchUtils::flush(window.data());
    QTest::touchEvent(window.data(), device).move(0, p2, window.data());
    QQuickTouchUtils::flush(window.data());
    QTest::touchEvent(window.data(), device).move(0, p3, window.data());
    QQuickTouchUtils::flush(window.data());

    QVERIFY(eventItem2->eventList.size() > 2);
    QCOMPARE(eventItem2->eventList.at(1).type, QEvent::TouchUpdate);
    QCOMPARE(eventItem2->touchUngrabCount, 1);
    QCOMPARE(window->mouseGrabberItem(), flickable);
    QVERIFY(windowPriv->touchMouseId != -1);
    QCOMPARE(pointerEvent->point(0)->grabberItem(), flickable);
    QVERIFY(flickable->isMovingVertically());

    QTest::touchEvent(window.data(), device).release(0, p3, window.data());
    QQuickTouchUtils::flush(window.data());
}

void tst_TouchMouse::buttonOnDelayedPressFlickable_data()
{
    QTest::addColumn<bool>("scrollBeforeDelayIsOver");

    // the item should never see the event,
    // due to the pressDelay which never delivers if we start moving
    QTest::newRow("scroll before press delay is over") << true;

    // wait until the "button" sees the press but then
    // start moving: the button gets a press and cancel event
    QTest::newRow("scroll after press delay is over") << false;
}

void tst_TouchMouse::buttonOnDelayedPressFlickable()
{
    // flickable - height 500 / 1000
    //   - eventItem1 y: 100, height 100
    //   - eventItem2 y: 300, height 100
    QFETCH(bool, scrollBeforeDelayIsOver);

    qApp->setAttribute(Qt::AA_SynthesizeMouseForUnhandledTouchEvents, true);
    filteredEventList.clear();

    QScopedPointer<QQuickView> window(createView());
    window->setSource(testFileUrl("buttononflickable.qml"));
    window->show();
    QQuickViewTestUtil::centerOnScreen(window.data());
    QVERIFY(QTest::qWaitForWindowActive(window.data()));
    QVERIFY(window->rootObject() != 0);

    QQuickFlickable *flickable = window->rootObject()->findChild<QQuickFlickable*>("flickable");
    QVERIFY(flickable);

    window->installEventFilter(this);

    // wait 600 ms before letting the child see the press event
    flickable->setPressDelay(600);

    // should a mouse area button be clickable on top of flickable? yes :)
    EventItem *eventItem1 = window->rootObject()->findChild<EventItem*>("eventItem1");
    QVERIFY(eventItem1);
    eventItem1->setAcceptedMouseButtons(Qt::LeftButton);
    eventItem1->acceptMouse = true;

    // should a touch button be touchable on top of flickable? yes :)
    EventItem *eventItem2 = window->rootObject()->findChild<EventItem*>("eventItem2");
    QVERIFY(eventItem2);
    QCOMPARE(eventItem2->eventList.size(), 0);
    eventItem2->acceptTouch = true;

    // wait to avoid getting a double click event
    QTest::qWait(qApp->styleHints()->mouseDoubleClickInterval() + 10);
    QQuickWindowPrivate *windowPriv = QQuickWindowPrivate::get(window.data());
    QCOMPARE(windowPriv->touchMouseId, -1); // no grabber

    // touch press
    QPoint p1 = QPoint(10, 110);
    QTest::touchEvent(window.data(), device).press(0, p1, window.data());
    QQuickTouchUtils::flush(window.data());

    if (scrollBeforeDelayIsOver) {
        // no events, the flickable got scrolled, the button sees nothing
        QCOMPARE(eventItem1->eventList.size(), 0);
    } else {
        // wait until the button sees the press
        QTRY_COMPARE(eventItem1->eventList.size(), 1);
        QCOMPARE(eventItem1->eventList.at(0).type, QEvent::MouseButtonPress);
        QCOMPARE(filteredEventList.count(), 1);
    }

    p1 += QPoint(0, -10);
    QPoint p2 = p1 + QPoint(0, -10);
    QPoint p3 = p2 + QPoint(0, -10);
    QQuickTouchUtils::flush(window.data());
    QTest::touchEvent(window.data(), device).move(0, p1, window.data());
    QQuickTouchUtils::flush(window.data());
    QTest::touchEvent(window.data(), device).move(0, p2, window.data());
    QQuickTouchUtils::flush(window.data());
    QTest::touchEvent(window.data(), device).move(0, p3, window.data());
    QQuickTouchUtils::flush(window.data());
    QTRY_VERIFY(flickable->isMovingVertically());

    if (scrollBeforeDelayIsOver) {
        QCOMPARE(eventItem1->eventList.size(), 0);
        QCOMPARE(filteredEventList.count(), 0);
    } else {
        // see at least press, move and ungrab
        QTRY_VERIFY(eventItem1->eventList.size() > 2);
        QCOMPARE(eventItem1->eventList.at(0).type, QEvent::MouseButtonPress);
        QCOMPARE(eventItem1->eventList.last().type, QEvent::UngrabMouse);
        QCOMPARE(filteredEventList.count(), 1);
    }

    // flickable should have the mouse grab, and have moved the itemForTouchPointId
    // for the touchMouseId to the new grabber.
    QCOMPARE(window->mouseGrabberItem(), flickable);
    QVERIFY(windowPriv->touchMouseId != -1);
<<<<<<< HEAD
    auto pointerEvent = QQuickPointerDevice::touchDevices().at(0)->pointerEvent();
    QCOMPARE(pointerEvent->point(0)->exclusiveGrabber(), flickable);
=======
    auto pointerEvent = windowPriv->pointerEventInstance(QQuickPointerDevice::touchDevices().at(0));
    QCOMPARE(pointerEvent->point(0)->grabber(), flickable);
>>>>>>> 4beee1a6

    QTest::touchEvent(window.data(), device).release(0, p3, window.data());
    QQuickTouchUtils::flush(window.data());

    // We should not have received any synthesised mouse events from Qt gui,
    // just the delayed press.
    if (scrollBeforeDelayIsOver)
        QCOMPARE(filteredEventList.count(), 0);
    else
        QCOMPARE(filteredEventList.count(), 1);
}

void tst_TouchMouse::buttonOnTouch()
{
    // 400x800
    //   PinchArea - height 400
    //     - eventItem1 y: 100, height 100
    //     - eventItem2 y: 300, height 100
    //   MultiPointTouchArea - height 400
    //     - eventItem1 y: 100, height 100
    //     - eventItem2 y: 300, height 100

    QScopedPointer<QQuickView> window(createView());
    window->setSource(testFileUrl("buttonontouch.qml"));
    window->show();
    QQuickViewTestUtil::centerOnScreen(window.data());
    QVERIFY(QTest::qWaitForWindowActive(window.data()));
    QVERIFY(window->rootObject() != 0);

    QQuickPinchArea *pinchArea = window->rootObject()->findChild<QQuickPinchArea*>("pincharea");
    QVERIFY(pinchArea);
    QQuickItem *button1 = window->rootObject()->findChild<QQuickItem*>("button1");
    QVERIFY(button1);
    EventItem *eventItem1 = window->rootObject()->findChild<EventItem*>("eventItem1");
    QVERIFY(eventItem1);
    EventItem *eventItem2 = window->rootObject()->findChild<EventItem*>("eventItem2");
    QVERIFY(eventItem2);

    QQuickMultiPointTouchArea *touchArea = window->rootObject()->findChild<QQuickMultiPointTouchArea*>("toucharea");
    QVERIFY(touchArea);
    EventItem *eventItem3 = window->rootObject()->findChild<EventItem*>("eventItem3");
    QVERIFY(eventItem3);
    EventItem *eventItem4 = window->rootObject()->findChild<EventItem*>("eventItem4");
    QVERIFY(eventItem4);


    // Test the common case of a mouse area on top of pinch
    eventItem1->setAcceptedMouseButtons(Qt::LeftButton);
    eventItem1->acceptMouse = true;


    // wait to avoid getting a double click event
    QTest::qWait(qApp->styleHints()->mouseDoubleClickInterval() + 10);

    // Normal touch click
    QPoint p1 = QPoint(10, 110);
    QTest::touchEvent(window.data(), device).press(0, p1, window.data());
    QQuickTouchUtils::flush(window.data());
    QTest::touchEvent(window.data(), device).release(0, p1, window.data());
    QQuickTouchUtils::flush(window.data());
    QCOMPARE(eventItem1->eventList.size(), 5);
    QCOMPARE(eventItem1->eventList.at(0).type, QEvent::TouchBegin);
    QCOMPARE(eventItem1->eventList.at(1).type, QEvent::MouseButtonPress);
    QCOMPARE(eventItem1->eventList.at(2).type, QEvent::TouchEnd);
    QCOMPARE(eventItem1->eventList.at(3).type, QEvent::MouseButtonRelease);
    QCOMPARE(eventItem1->eventList.at(4).type, QEvent::UngrabMouse);
    eventItem1->eventList.clear();

    // Normal mouse click
    QTest::mouseClick(window.data(), Qt::LeftButton, 0, p1);
    QCOMPARE(eventItem1->eventList.size(), 3);
    QCOMPARE(eventItem1->eventList.at(0).type, QEvent::MouseButtonPress);
    QCOMPARE(eventItem1->eventList.at(1).type, QEvent::MouseButtonRelease);
    QCOMPARE(eventItem1->eventList.at(2).type, QEvent::UngrabMouse);
    eventItem1->eventList.clear();

    // Pinch starting on the PinchArea should work
    p1 = QPoint(40, 10);
    QPoint p2 = QPoint(60, 10);

    // Start the events after each other
    QTest::touchEvent(window.data(), device).press(0, p1, window.data());
    QQuickTouchUtils::flush(window.data());
    QTest::touchEvent(window.data(), device).stationary(0).press(1, p2, window.data());
    QQuickTouchUtils::flush(window.data());

    QCOMPARE(button1->scale(), 1.0);

    // This event seems to be discarded, let's ignore it for now until someone digs into pincharea
    p1 -= QPoint(10, 0);
    p2 += QPoint(10, 0);
    QTest::touchEvent(window.data(), device).move(0, p1, window.data()).move(1, p2, window.data());
    QQuickTouchUtils::flush(window.data());

    p1 -= QPoint(10, 0);
    p2 += QPoint(10, 0);
    QTest::touchEvent(window.data(), device).move(0, p1, window.data()).move(1, p2, window.data());
    QQuickTouchUtils::flush(window.data());
//    QCOMPARE(button1->scale(), 1.5);
    qDebug() << "Button scale: " << button1->scale();

    p1 -= QPoint(10, 0);
    p2 += QPoint(10, 0);
    QTest::touchEvent(window.data(), device).move(0, p1, window.data()).move(1, p2, window.data());
    QQuickTouchUtils::flush(window.data());
//    QCOMPARE(button1->scale(), 2.0);
    qDebug() << "Button scale: " << button1->scale();

    QTest::touchEvent(window.data(), device).release(0, p1, window.data()).release(1, p2, window.data());
    QQuickTouchUtils::flush(window.data());
//    QVERIFY(eventItem1->eventList.isEmpty());
//    QCOMPARE(button1->scale(), 2.0);
    qDebug() << "Button scale: " << button1->scale();


    // wait to avoid getting a double click event
    QTest::qWait(qApp->styleHints()->mouseDoubleClickInterval() + 10);

    // Start pinching while on the button
    button1->setScale(1.0);
    p1 = QPoint(40, 110);
    p2 = QPoint(60, 110);
    QTest::touchEvent(window.data(), device).press(0, p1, window.data()).press(1, p2, window.data());
    QQuickTouchUtils::flush(window.data());
    QCOMPARE(button1->scale(), 1.0);
    QCOMPARE(eventItem1->eventList.count(), 2);
    QCOMPARE(eventItem1->eventList.at(0).type, QEvent::TouchBegin);
    QCOMPARE(eventItem1->eventList.at(1).type, QEvent::MouseButtonPress);

    // This event seems to be discarded, let's ignore it for now until someone digs into pincharea
    p1 -= QPoint(10, 0);
    p2 += QPoint(10, 0);
    QTest::touchEvent(window.data(), device).move(0, p1, window.data()).move(1, p2, window.data());
    QQuickTouchUtils::flush(window.data());

    p1 -= QPoint(10, 0);
    p2 += QPoint(10, 0);
    QTest::touchEvent(window.data(), device).move(0, p1, window.data()).move(1, p2, window.data());
    QQuickTouchUtils::flush(window.data());
    //QCOMPARE(button1->scale(), 1.5);
    qDebug() << button1->scale();

    p1 -= QPoint(10, 0);
    p2 += QPoint(10, 0);
    QTest::touchEvent(window.data(), device).move(0, p1, window.data()).move(1, p2, window.data());
    QQuickTouchUtils::flush(window.data());
    qDebug() << button1->scale();
    //QCOMPARE(button1->scale(), 2.0);

    QTest::touchEvent(window.data(), device).release(0, p1, window.data()).release(1, p2, window.data());
    QQuickTouchUtils::flush(window.data());
//    QCOMPARE(eventItem1->eventList.size(), 99);
    qDebug() << button1->scale();
    //QCOMPARE(button1->scale(), 2.0);
}

void tst_TouchMouse::pinchOnFlickable()
{
    QScopedPointer<QQuickView> window(createView());
    window->setSource(testFileUrl("pinchonflickable.qml"));
    window->show();
    QQuickViewTestUtil::centerOnScreen(window.data());
    QVERIFY(QTest::qWaitForWindowActive(window.data()));
    QVERIFY(window->rootObject() != 0);

    QQuickPinchArea *pinchArea = window->rootObject()->findChild<QQuickPinchArea*>("pincharea");
    QVERIFY(pinchArea);
    QQuickFlickable *flickable = window->rootObject()->findChild<QQuickFlickable*>("flickable");
    QVERIFY(flickable);
    QQuickItem *rect = window->rootObject()->findChild<QQuickItem*>("rect");
    QVERIFY(rect);

    // flickable - single touch point
    QCOMPARE(flickable->contentX(), 0.0);
    QPoint p = QPoint(100, 100);
    QTest::touchEvent(window.data(), device).press(0, p, window.data());
    QQuickTouchUtils::flush(window.data());
    QCOMPARE(rect->position(), QPointF(200.0, 200.0));
    p -= QPoint(10, 0);
    QTest::touchEvent(window.data(), device).move(0, p, window.data());
    QQuickTouchUtils::flush(window.data());
    p -= QPoint(10, 0);
    QTest::touchEvent(window.data(), device).move(0, p, window.data());
    QQuickTouchUtils::flush(window.data());
    p -= QPoint(10, 0);
    QTest::touchEvent(window.data(), device).move(0, p, window.data());
    QQuickTouchUtils::flush(window.data());
    p -= QPoint(10, 0);
    QTest::touchEvent(window.data(), device).move(0, p, window.data());
    QQuickTouchUtils::flush(window.data());
    QTest::touchEvent(window.data(), device).release(0, p, window.data());
    QQuickTouchUtils::flush(window.data());

    QGuiApplication::processEvents();
    QTest::qWait(10);
    QVERIFY(!flickable->isAtXBeginning());
    // wait until flicking is done
    QTRY_VERIFY(!flickable->isFlicking());

    // pinch
    QPoint p1 = QPoint(40, 20);
    QPoint p2 = QPoint(60, 20);

    QTest::QTouchEventSequence pinchSequence = QTest::touchEvent(window.data(), device);
    QQuickTouchUtils::flush(window.data());
    pinchSequence.press(0, p1, window.data()).commit();
    QQuickTouchUtils::flush(window.data());
    // In order for the stationary point to remember its previous position,
    // we have to reuse the same pinchSequence object.  Otherwise if we let it
    // be destroyed and then start a new sequence, point 0 will default to being
    // stationary at 0, 0, and PinchArea will filter out that touchpoint because
    // it is outside its bounds.
    pinchSequence.stationary(0).press(1, p2, window.data()).commit();
    QQuickTouchUtils::flush(window.data());
    p1 -= QPoint(10,10);
    p2 += QPoint(10,10);
    pinchSequence.move(0, p1, window.data()).move(1, p2, window.data()).commit();
    QQuickTouchUtils::flush(window.data());
    QCOMPARE(rect->scale(), 1.0);
    p1 -= QPoint(10, 0);
    p2 += QPoint(10, 0);
    pinchSequence.move(0, p1, window.data()).move(1, p2, window.data()).commit();
    QQuickTouchUtils::flush(window.data());
    p1 -= QPoint(10, 0);
    p2 += QPoint(10, 0);
    pinchSequence.move(0, p1, window.data()).move(1, p2, window.data()).commit();
    QQuickTouchUtils::flush(window.data());
    p1 -= QPoint(10, 0);
    p2 += QPoint(10, 0);
    pinchSequence.move(0, p1, window.data()).move(1, p2, window.data()).commit();
    QVERIFY(!flickable->isDragging());
    QQuickTouchUtils::flush(window.data());
    pinchSequence.release(0, p1, window.data()).release(1, p2, window.data()).commit();
    QQuickTouchUtils::flush(window.data());
    QVERIFY(rect->scale() > 1.0);
}

void tst_TouchMouse::flickableOnPinch()
{
    QScopedPointer<QQuickView> window(createView());
    window->setSource(testFileUrl("flickableonpinch.qml"));
    window->show();
    QQuickViewTestUtil::centerOnScreen(window.data());
    QVERIFY(QTest::qWaitForWindowActive(window.data()));
    QVERIFY(window->rootObject() != 0);

    QQuickPinchArea *pinchArea = window->rootObject()->findChild<QQuickPinchArea*>("pincharea");
    QVERIFY(pinchArea);
    QQuickFlickable *flickable = window->rootObject()->findChild<QQuickFlickable*>("flickable");
    QVERIFY(flickable);
    QQuickItem *rect = window->rootObject()->findChild<QQuickItem*>("rect");
    QVERIFY(rect);

    // flickable - single touch point
    QCOMPARE(flickable->contentX(), 0.0);
    QPoint p = QPoint(100, 100);
    QTest::touchEvent(window.data(), device).press(0, p, window.data());
    QQuickTouchUtils::flush(window.data());
    QCOMPARE(rect->position(), QPointF(200.0, 200.0));
    p -= QPoint(10, 0);
    QTest::touchEvent(window.data(), device).move(0, p, window.data());
    QQuickTouchUtils::flush(window.data());
    p -= QPoint(10, 0);
    QTest::touchEvent(window.data(), device).move(0, p, window.data());
    QQuickTouchUtils::flush(window.data());

    QTest::qWait(1000);

    p -= QPoint(10, 0);
    QTest::touchEvent(window.data(), device).move(0, p, window.data());
    QQuickTouchUtils::flush(window.data());
    QTest::touchEvent(window.data(), device).release(0, p, window.data());
    QQuickTouchUtils::flush(window.data());

    QTest::qWait(1000);

    //QVERIFY(flickable->isMovingHorizontally());
    qDebug() << "Pos: " << rect->position();
    // wait until flicking is done
    QTRY_VERIFY(!flickable->isFlicking());

    // pinch
    QPoint p1 = QPoint(40, 20);
    QPoint p2 = QPoint(60, 20);
    QTest::QTouchEventSequence pinchSequence = QTest::touchEvent(window.data(), device);
    pinchSequence.press(0, p1, window.data()).commit();
    QQuickTouchUtils::flush(window.data());
    // In order for the stationary point to remember its previous position,
    // we have to reuse the same pinchSequence object.  Otherwise if we let it
    // be destroyed and then start a new sequence, point 0 will default to being
    // stationary at 0, 0, and PinchArea will filter out that touchpoint because
    // it is outside its bounds.
    pinchSequence.stationary(0).press(1, p2, window.data()).commit();
    QQuickTouchUtils::flush(window.data());
    p1 -= QPoint(10,10);
    p2 += QPoint(10,10);
    pinchSequence.move(0, p1, window.data()).move(1, p2, window.data()).commit();
    QQuickTouchUtils::flush(window.data());
    QCOMPARE(rect->scale(), 1.0);
    p1 -= QPoint(10, 0);
    p2 += QPoint(10, 0);
    pinchSequence.move(0, p1, window.data()).move(1, p2, window.data()).commit();
    QQuickTouchUtils::flush(window.data());
    p1 -= QPoint(10, 0);
    p2 += QPoint(10, 0);
    pinchSequence.move(0, p1, window.data()).move(1, p2, window.data()).commit();
    QQuickTouchUtils::flush(window.data());
    p1 -= QPoint(10, 0);
    p2 += QPoint(10, 0);
    pinchSequence.move(0, p1, window.data()).move(1, p2, window.data()).commit();
    QQuickTouchUtils::flush(window.data());
    pinchSequence.release(0, p1, window.data()).release(1, p2, window.data()).commit();
    QQuickTouchUtils::flush(window.data());
    QVERIFY(rect->scale() > 1.0);
}

void tst_TouchMouse::mouseOnFlickableOnPinch()
{
    QScopedPointer<QQuickView> window(createView());
    window->setSource(testFileUrl("mouseonflickableonpinch.qml"));
    window->show();
    QQuickViewTestUtil::centerOnScreen(window.data());
    QVERIFY(QTest::qWaitForWindowActive(window.data()));
    QVERIFY(window->rootObject() != 0);

    QRect windowRect = QRect(window->position(), window->size());
    QCursor::setPos(windowRect.center());

    QQuickPinchArea *pinchArea = window->rootObject()->findChild<QQuickPinchArea*>("pincharea");
    QVERIFY(pinchArea);
    QQuickFlickable *flickable = window->rootObject()->findChild<QQuickFlickable*>("flickable");
    QVERIFY(flickable);
    QQuickItem *rect = window->rootObject()->findChild<QQuickItem*>("rect");
    QVERIFY(rect);

    // flickable - single touch point
    QCOMPARE(flickable->contentX(), 0.0);
    QPoint p = QPoint(100, 100);
    QTest::touchEvent(window.data(), device).press(0, p, window.data());
    QQuickTouchUtils::flush(window.data());
    QCOMPARE(rect->position(), QPointF(200.0, 200.0));
    p -= QPoint(10, 0);
    QTest::touchEvent(window.data(), device).move(0, p, window.data());
    QQuickTouchUtils::flush(window.data());
    p -= QPoint(10, 0);
    QTest::touchEvent(window.data(), device).move(0, p, window.data());
    QQuickTouchUtils::flush(window.data());
    p -= QPoint(10, 0);
    QTest::touchEvent(window.data(), device).move(0, p, window.data());
    QQuickTouchUtils::flush(window.data());
    QTest::touchEvent(window.data(), device).release(0, p, window.data());
    QQuickTouchUtils::flush(window.data());

    //QVERIFY(flickable->isMovingHorizontally());

    // Wait for flick to end
    QTRY_VERIFY(!flickable->isMoving());
    qDebug() << "Pos: " << rect->position();

    // pinch
    QPoint p1 = QPoint(40, 20);
    QPoint p2 = QPoint(60, 20);
    QTest::QTouchEventSequence pinchSequence = QTest::touchEvent(window.data(), device);
    pinchSequence.press(0, p1, window.data()).commit();
    QQuickTouchUtils::flush(window.data());
    // In order for the stationary point to remember its previous position,
    // we have to reuse the same pinchSequence object.  Otherwise if we let it
    // be destroyed and then start a new sequence, point 0 will default to being
    // stationary at 0, 0, and PinchArea will filter out that touchpoint because
    // it is outside its bounds.
    pinchSequence.stationary(0).press(1, p2, window.data()).commit();
    QQuickTouchUtils::flush(window.data());
    p1 -= QPoint(10,10);
    p2 += QPoint(10,10);
    pinchSequence.move(0, p1, window.data()).move(1, p2, window.data()).commit();
    QQuickTouchUtils::flush(window.data());
    QCOMPARE(rect->scale(), 1.0);
    p1 -= QPoint(10, 0);
    p2 += QPoint(10, 0);
    pinchSequence.move(0, p1, window.data()).move(1, p2, window.data()).commit();
    QQuickTouchUtils::flush(window.data());
    p1 -= QPoint(10, 0);
    p2 += QPoint(10, 0);
    pinchSequence.move(0, p1, window.data()).move(1, p2, window.data()).commit();
    QQuickTouchUtils::flush(window.data());
    p1 -= QPoint(10, 0);
    p2 += QPoint(10, 0);
    pinchSequence.move(0, p1, window.data()).move(1, p2, window.data()).commit();
    QQuickTouchUtils::flush(window.data());
    pinchSequence.release(0, p1, window.data()).release(1, p2, window.data()).commit();
    QQuickTouchUtils::flush(window.data());
    QVERIFY(rect->scale() > 1.0);

    // PinchArea should steal the event after flicking started
    rect->setScale(1.0);
    flickable->setContentX(0.0);
    p = QPoint(100, 100);
    pinchSequence.press(0, p, window.data()).commit();
    QQuickTouchUtils::flush(window.data());
    QCOMPARE(rect->position(), QPointF(200.0, 200.0));
    p -= QPoint(10, 0);
    pinchSequence.move(0, p, window.data()).commit();
    QQuickTouchUtils::flush(window.data());
    p -= QPoint(10, 0);
    pinchSequence.move(0, p, window.data()).commit();
    QQuickTouchUtils::flush(window.data());
    QGuiApplication::processEvents();
    p -= QPoint(10, 0);
    pinchSequence.move(0, p, window.data()).commit();
    QQuickTouchUtils::flush(window.data());

    QCOMPARE(window->mouseGrabberItem(), flickable);

    // Add a second finger, this should lead to stealing
    p1 = QPoint(40, 100);
    p2 = QPoint(60, 100);
    pinchSequence.stationary(0).press(1, p2, window.data()).commit();
    QQuickTouchUtils::flush(window.data());
    QCOMPARE(rect->scale(), 1.0);

    p1 -= QPoint(5, 0);
    p2 += QPoint(5, 0);
    pinchSequence.move(0, p1, window.data()).move(1, p2, window.data()).commit();
    QQuickTouchUtils::flush(window.data());
    p1 -= QPoint(5, 0);
    p2 += QPoint(5, 0);
    pinchSequence.move(0, p1, window.data()).move(1, p2, window.data()).commit();
    QQuickTouchUtils::flush(window.data());
    p1 -= QPoint(5, 0);
    p2 += QPoint(5, 0);
    pinchSequence.move(0, p1, window.data()).move(1, p2, window.data()).commit();
    QQuickTouchUtils::flush(window.data());
    pinchSequence.release(0, p1, window.data()).release(1, p2, window.data()).commit();
    QQuickTouchUtils::flush(window.data());
    QVERIFY(rect->scale() > 1.0);
    pinchSequence.release(0, p, window.data()).commit();
    QQuickTouchUtils::flush(window.data());
}

/*
   Regression test for the following use case:
   You have two mouse areas, on on top of the other.
   1 - You tap the top one.
   2 - That top mouse area receives a mouse press event but doesn't accept it
   Expected outcome:
     3 - the bottom mouse area gets clicked (besides press and release mouse events)
   Bogus outcome:
     3 - the bottom mouse area gets double clicked.
 */
void tst_TouchMouse::tapOnDismissiveTopMouseAreaClicksBottomOne()
{
    QScopedPointer<QQuickView> window(createView());
    window->setSource(testFileUrl("twoMouseAreas.qml"));
    window->show();
    QQuickViewTestUtil::centerOnScreen(window.data());
    QVERIFY(QTest::qWaitForWindowActive(window.data()));
    QVERIFY(window->rootObject() != 0);

    QQuickMouseArea *bottomMouseArea =
        window->rootObject()->findChild<QQuickMouseArea*>("rear mouseArea");

    QSignalSpy bottomClickedSpy(bottomMouseArea, SIGNAL(clicked(QQuickMouseEvent*)));
    QSignalSpy bottomDoubleClickedSpy(bottomMouseArea,
                                      SIGNAL(doubleClicked(QQuickMouseEvent*)));

    // tap the front mouse area (see qml file)
    QPoint p1(20, 20);
    QTest::touchEvent(window.data(), device).press(0, p1, window.data());
    QQuickTouchUtils::flush(window.data());
    QTest::touchEvent(window.data(), device).release(0, p1, window.data());
    QQuickTouchUtils::flush(window.data());

    QCOMPARE(bottomClickedSpy.count(), 1);
    QCOMPARE(bottomDoubleClickedSpy.count(), 0);

    QTest::touchEvent(window.data(), device).press(0, p1, window.data());
    QQuickTouchUtils::flush(window.data());
    QTest::touchEvent(window.data(), device).release(0, p1, window.data());
    QQuickTouchUtils::flush(window.data());

    QCOMPARE(bottomClickedSpy.count(), 1);
    QCOMPARE(bottomDoubleClickedSpy.count(), 1);
}

/*
    If an item grabs a touch that is currently being used for mouse pointer emulation,
    the current mouse grabber should lose the mouse as mouse events will no longer
    be generated from that touch point.
 */
void tst_TouchMouse::touchGrabCausesMouseUngrab()
{
    QScopedPointer<QQuickView> window(createView());
    window->setSource(testFileUrl("twosiblingitems.qml"));
    window->show();
    QQuickViewTestUtil::centerOnScreen(window.data());
    QVERIFY(QTest::qWaitForWindowActive(window.data()));
    QVERIFY(window->rootObject() != 0);

    EventItem *leftItem = window->rootObject()->findChild<EventItem*>("leftItem");
    QVERIFY(leftItem);

    EventItem *rightItem = window->rootObject()->findChild<EventItem*>("rightItem");
    QVERIFY(leftItem);

    // Send a touch to the leftItem. But leftItem accepts only mouse events, thus
    // a mouse event will be synthesized out of this touch and will get accepted by
    // leftItem.
    leftItem->acceptMouse = true;
    leftItem->setAcceptedMouseButtons(Qt::LeftButton);
    QPoint p1;
    p1 = QPoint(leftItem->width() / 2, leftItem->height() / 2);
    QTest::touchEvent(window.data(), device).press(0, p1, window.data());
    QQuickTouchUtils::flush(window.data());
    QCOMPARE(leftItem->eventList.size(), 2);
    QCOMPARE(leftItem->eventList.at(0).type, QEvent::TouchBegin);
    QCOMPARE(leftItem->eventList.at(1).type, QEvent::MouseButtonPress);
    QCOMPARE(window->mouseGrabberItem(), leftItem);
    leftItem->eventList.clear();

    rightItem->acceptTouch = true;
    {
        QVector<int> ids;
        ids.append(leftItem->point0);
        rightItem->grabTouchPoints(ids);
    }

    // leftItem should have lost the mouse as the touch point that was being used to emulate it
    // has been grabbed by another item.
    QCOMPARE(leftItem->eventList.size(), 1);
    QCOMPARE(leftItem->eventList.at(0).type, QEvent::UngrabMouse);
    QCOMPARE(window->mouseGrabberItem(), (QQuickItem*)0);
}

void tst_TouchMouse::touchPointDeliveryOrder()
{
    // Touch points should be first delivered to the item under the primary finger
    QScopedPointer<QQuickView> window(createView());
    window->setSource(testFileUrl("touchpointdeliveryorder.qml"));
    window->show();
    QQuickViewTestUtil::centerOnScreen(window.data());
    QVERIFY(QTest::qWaitForWindowActive(window.data()));

    /*
    The items are positioned from left to right:
    |      background     |
    |   left   |
    |          |   right  |
          |  middle |
    0   150   300  450  600
    */
    QPoint pLeft = QPoint(100, 100);
    QPoint pRight = QPoint(500, 100);
    QPoint pLeftMiddle = QPoint(200, 100);
    QPoint pRightMiddle = QPoint(350, 100);


    QVector<QQuickItem*> events;
    EventItem *background = window->rootObject()->findChild<EventItem*>("background");
    EventItem *left = window->rootObject()->findChild<EventItem*>("left");
    EventItem *middle = window->rootObject()->findChild<EventItem*>("middle");
    EventItem *right = window->rootObject()->findChild<EventItem*>("right");
    QVERIFY(background);
    QVERIFY(left);
    QVERIFY(middle);
    QVERIFY(right);
    connect(background, &EventItem::onTouchEvent, [&events](QQuickItem* receiver){ events.append(receiver); });
    connect(left, &EventItem::onTouchEvent, [&events](QQuickItem* receiver){ events.append(receiver); });
    connect(middle, &EventItem::onTouchEvent, [&events](QQuickItem* receiver){ events.append(receiver); });
    connect(right, &EventItem::onTouchEvent, [&events](QQuickItem* receiver){ events.append(receiver); });

    QTest::touchEvent(window.data(), device).press(0, pLeft, window.data());
    QQuickTouchUtils::flush(window.data());

    // Touch on left, then background
    QCOMPARE(events.size(), 2);
    QCOMPARE(events.at(0), left);
    QCOMPARE(events.at(1), background);
    events.clear();

    // New press events are deliverd first, the stationary point was not accepted, thus it doesn't get delivered
    QTest::touchEvent(window.data(), device).stationary(0).press(1, pRightMiddle, window.data());
    QQuickTouchUtils::flush(window.data());
    QCOMPARE(events.size(), 3);
    QCOMPARE(events.at(0), middle);
    QCOMPARE(events.at(1), right);
    QCOMPARE(events.at(2), background);
    events.clear();

    QTest::touchEvent(window.data(), device).release(0, pLeft, window.data()).release(1, pRightMiddle, window.data());
    QQuickTouchUtils::flush(window.data());
    QCOMPARE(events.size(), 0); // no accepted events

    // Two presses, the first point should come first
    QTest::touchEvent(window.data(), device).press(0, pLeft, window.data()).press(1, pRight, window.data());
    QQuickTouchUtils::flush(window.data());
    QCOMPARE(events.size(), 3);
    QCOMPARE(events.at(0), left);
    QCOMPARE(events.at(1), right);
    QCOMPARE(events.at(2), background);
    QTest::touchEvent(window.data(), device).release(0, pLeft, window.data()).release(1, pRight, window.data());
    events.clear();

    // Again, pressing right first
    QTest::touchEvent(window.data(), device).press(0, pRight, window.data()).press(1, pLeft, window.data());
    QQuickTouchUtils::flush(window.data());
    QCOMPARE(events.size(), 3);
    QCOMPARE(events.at(0), right);
    QCOMPARE(events.at(1), left);
    QCOMPARE(events.at(2), background);
    QTest::touchEvent(window.data(), device).release(0, pRight, window.data()).release(1, pLeft, window.data());
    events.clear();

    // Two presses, both hitting the middle item on top, then branching left and right, then bottom
    // Each target should be offered the events exactly once, middle first, left must come before right (id 0)
    QTest::touchEvent(window.data(), device).press(0, pLeftMiddle, window.data()).press(1, pRightMiddle, window.data());
    QCOMPARE(events.size(), 4);
    QCOMPARE(events.at(0), middle);
    QCOMPARE(events.at(1), left);
    QCOMPARE(events.at(2), right);
    QCOMPARE(events.at(3), background);
    QTest::touchEvent(window.data(), device).release(0, pLeftMiddle, window.data()).release(1, pRightMiddle, window.data());
    events.clear();

    QTest::touchEvent(window.data(), device).press(0, pRightMiddle, window.data()).press(1, pLeftMiddle, window.data());
    qDebug() << events;
    QCOMPARE(events.size(), 4);
    QCOMPARE(events.at(0), middle);
    QCOMPARE(events.at(1), right);
    QCOMPARE(events.at(2), left);
    QCOMPARE(events.at(3), background);
    QTest::touchEvent(window.data(), device).release(0, pRightMiddle, window.data()).release(1, pLeftMiddle, window.data());
}

void tst_TouchMouse::hoverEnabled()
{
    // QTouchDevice *device = new QTouchDevice;
    // device->setType(QTouchDevice::TouchScreen);
    // QWindowSystemInterface::registerTouchDevice(device);

    QScopedPointer<QQuickView> window(createView());
    window->setSource(testFileUrl("hoverMouseAreas.qml"));
    QQuickViewTestUtil::centerOnScreen(window.data());
    QQuickViewTestUtil::moveMouseAway(window.data());
    window->show();
    QVERIFY(QTest::qWaitForWindowActive(window.data()));
    QQuickItem *root = window->rootObject();
    QVERIFY(root != 0);

    QQuickMouseArea *mouseArea1 = root->findChild<QQuickMouseArea*>("mouseArea1");
    QVERIFY(mouseArea1 != 0);

    QQuickMouseArea *mouseArea2 = root->findChild<QQuickMouseArea*>("mouseArea2");
    QVERIFY(mouseArea2 != 0);

    QSignalSpy enterSpy1(mouseArea1, SIGNAL(entered()));
    QSignalSpy exitSpy1(mouseArea1, SIGNAL(exited()));
    QSignalSpy clickSpy1(mouseArea1, SIGNAL(clicked(QQuickMouseEvent *)));

    QSignalSpy enterSpy2(mouseArea2, SIGNAL(entered()));
    QSignalSpy exitSpy2(mouseArea2, SIGNAL(exited()));
    QSignalSpy clickSpy2(mouseArea2, SIGNAL(clicked(QQuickMouseEvent *)));

    QPoint p1(150, 150);
    QPoint p2(150, 250);

    // ------------------------- Mouse move to mouseArea1
    QTest::mouseMove(window.data(), p1);

    QVERIFY(enterSpy1.count() == 1);
    QVERIFY(mouseArea1->hovered());
    QVERIFY(!mouseArea2->hovered());

    // ------------------------- Touch click on mouseArea1
    QTest::touchEvent(window.data(), device).press(0, p1, window.data());

    QCOMPARE(enterSpy1.count(), 1);
    QCOMPARE(enterSpy2.count(), 0);
    QVERIFY(mouseArea1->pressed());
    QVERIFY(mouseArea1->hovered());
    QVERIFY(!mouseArea2->hovered());

    QTest::touchEvent(window.data(), device).release(0, p1, window.data());
    QVERIFY(clickSpy1.count() == 1);
    QVERIFY(mouseArea1->hovered());
    QVERIFY(!mouseArea2->hovered());

    // ------------------------- Touch click on mouseArea2
    QTest::touchEvent(window.data(), device).press(0, p2, window.data());

    QVERIFY(mouseArea1->hovered());
    QVERIFY(mouseArea2->hovered());
    QVERIFY(mouseArea2->pressed());
    QCOMPARE(enterSpy1.count(), 1);
    QCOMPARE(enterSpy2.count(), 1);

    QTest::touchEvent(window.data(), device).release(0, p2, window.data());

    QVERIFY(clickSpy2.count() == 1);
    QVERIFY(mouseArea1->hovered());
    QVERIFY(!mouseArea2->hovered());
    QCOMPARE(exitSpy1.count(), 0);
    QCOMPARE(exitSpy2.count(), 1);

    // ------------------------- Another touch click on mouseArea1
    QTest::touchEvent(window.data(), device).press(0, p1, window.data());

    QCOMPARE(enterSpy1.count(), 1);
    QCOMPARE(enterSpy2.count(), 1);
    QVERIFY(mouseArea1->pressed());
    QVERIFY(mouseArea1->hovered());
    QVERIFY(!mouseArea2->hovered());

    QTest::touchEvent(window.data(), device).release(0, p1, window.data());
    QCOMPARE(clickSpy1.count(), 2);
    QVERIFY(mouseArea1->hovered());
    QVERIFY(!mouseArea1->pressed());
    QVERIFY(!mouseArea2->hovered());
}

void tst_TouchMouse::implicitUngrab()
{
    QScopedPointer<QQuickView> window(createView());
    window->setSource(testFileUrl("singleitem.qml"));
    window->show();
    QQuickViewTestUtil::centerOnScreen(window.data());
    QQuickViewTestUtil::moveMouseAway(window.data());
    QVERIFY(QTest::qWaitForWindowActive(window.data()));

    QQuickItem *root = window->rootObject();
    QVERIFY(root != 0);
    EventItem *eventItem = root->findChild<EventItem*>("eventItem1");
    eventItem->acceptMouse = true;
    QPoint p1(20, 20);
    QTest::touchEvent(window.data(), device).press(0, p1);

    QCOMPARE(window->mouseGrabberItem(), eventItem);
    eventItem->eventList.clear();
    eventItem->setEnabled(false);
    QVERIFY(!eventItem->eventList.isEmpty());
    QCOMPARE(eventItem->eventList.at(0).type, QEvent::UngrabMouse);
    QTest::touchEvent(window.data(), device).release(0, p1);   // clean up potential state

    eventItem->setEnabled(true);
    QTest::touchEvent(window.data(), device).press(0, p1);
    eventItem->eventList.clear();
    eventItem->setVisible(false);
    QVERIFY(!eventItem->eventList.isEmpty());
    QCOMPARE(eventItem->eventList.at(0).type, QEvent::UngrabMouse);
    QTest::touchEvent(window.data(), device).release(0, p1);   // clean up potential state
}
QTEST_MAIN(tst_TouchMouse)

#include "tst_touchmouse.moc"
<|MERGE_RESOLUTION|>--- conflicted
+++ resolved
@@ -590,13 +590,8 @@
 
     QQuickWindowPrivate *windowPriv = QQuickWindowPrivate::get(window.data());
     QVERIFY(windowPriv->touchMouseId != -1);
-<<<<<<< HEAD
-    auto pointerEvent = QQuickPointerDevice::touchDevices().at(0)->pointerEvent();
+    auto pointerEvent = windowPriv->pointerEventInstance(QQuickPointerDevice::touchDevices().at(0));
     QCOMPARE(pointerEvent->point(0)->exclusiveGrabber(), eventItem1);
-=======
-    auto pointerEvent = windowPriv->pointerEventInstance(QQuickPointerDevice::touchDevices().at(0));
-    QCOMPARE(pointerEvent->point(0)->grabber(), eventItem1);
->>>>>>> 4beee1a6
     QCOMPARE(window->mouseGrabberItem(), eventItem1);
 
     int dragDelta = -qApp->styleHints()->startDragDistance();
@@ -656,13 +651,8 @@
 
     QQuickWindowPrivate *windowPriv = QQuickWindowPrivate::get(window.data());
     QVERIFY(windowPriv->touchMouseId == -1);
-<<<<<<< HEAD
-    auto pointerEvent = QQuickPointerDevice::touchDevices().at(0)->pointerEvent();
+    auto pointerEvent = windowPriv->pointerEventInstance(QQuickPointerDevice::touchDevices().at(0));
     QCOMPARE(pointerEvent->point(0)->grabberItem(), eventItem2);
-=======
-    auto pointerEvent = windowPriv->pointerEventInstance(QQuickPointerDevice::touchDevices().at(0));
-    QCOMPARE(pointerEvent->point(0)->grabber(), eventItem2);
->>>>>>> 4beee1a6
     QCOMPARE(window->mouseGrabberItem(), nullptr);
 
     int dragDelta = qApp->styleHints()->startDragDistance() * -0.7;
@@ -787,13 +777,8 @@
     // for the touchMouseId to the new grabber.
     QCOMPARE(window->mouseGrabberItem(), flickable);
     QVERIFY(windowPriv->touchMouseId != -1);
-<<<<<<< HEAD
-    auto pointerEvent = QQuickPointerDevice::touchDevices().at(0)->pointerEvent();
-    QCOMPARE(pointerEvent->point(0)->exclusiveGrabber(), flickable);
-=======
     auto pointerEvent = windowPriv->pointerEventInstance(QQuickPointerDevice::touchDevices().at(0));
-    QCOMPARE(pointerEvent->point(0)->grabber(), flickable);
->>>>>>> 4beee1a6
+    QCOMPARE(pointerEvent->point(0)->grabberItem(), flickable);
 
     QTest::touchEvent(window.data(), device).release(0, p3, window.data());
     QQuickTouchUtils::flush(window.data());
