/****************************************************************************
**
** Copyright (C) 2016 The Qt Company Ltd.
** Contact: https://www.qt.io/licensing/
**
** This file is part of the test suite of the Qt Toolkit.
**
** $QT_BEGIN_LICENSE:GPL-EXCEPT$
** Commercial License Usage
** Licensees holding valid commercial Qt licenses may use this file in
** accordance with the commercial license agreement provided with the
** Software or, alternatively, in accordance with the terms contained in
** a written agreement between you and The Qt Company. For licensing terms
** and conditions see https://www.qt.io/terms-conditions. For further
** information use the contact form at https://www.qt.io/contact-us.
**
** GNU General Public License Usage
** Alternatively, this file may be used under the terms of the GNU
** General Public License version 3 as published by the Free Software
** Foundation with exceptions as appearing in the file LICENSE.GPL3-EXCEPT
** included in the packaging of this file. Please review the following
** information to ensure the GNU General Public License requirements will
** be met: https://www.gnu.org/licenses/gpl-3.0.html.
**
** $QT_END_LICENSE$
**
****************************************************************************/

#include <qtest.h>
#include <QtTest/QSignalSpy>
#include <QtQml/qqmlcomponent.h>
#include <QtQml/qqmlcontext.h>
#include <QtQuick/qquickview.h>
#include <QtQuick/qquickitem.h>
#include "../../shared/util.h"
#include <QtGui/QWindow>
#include <QtGui/QImage>
#include <QtCore/QDebug>
#include <QtQml/qqmlengine.h>

#include <QtQuickWidgets/QQuickWidget>

class tst_qquickwidget : public QQmlDataTest
{
    Q_OBJECT
public:
    tst_qquickwidget();

private slots:
    void showHide();
    void reparentAfterShow();
    void changeGeometry();
    void resizemodeitem();
    void errors();
    void engine();
    void readback();
    void renderingSignals();
    void grabBeforeShow();
<<<<<<< HEAD
    void reparentToNewWindow();
=======
    void nullEngine();
>>>>>>> ac44a5b5
};


tst_qquickwidget::tst_qquickwidget()
{
}

void tst_qquickwidget::showHide()
{
    QWidget window;

    QQuickWidget *childView = new QQuickWidget(&window);
    childView->setSource(testFileUrl("rectangle.qml"));

    window.show();
    QVERIFY(QTest::qWaitForWindowExposed(&window, 5000));
    QVERIFY(childView->quickWindow()->isVisible());
    QVERIFY(childView->quickWindow()->visibility() != QWindow::Hidden);

    window.hide();
    QVERIFY(!childView->quickWindow()->isVisible());
    QCOMPARE(childView->quickWindow()->visibility(), QWindow::Hidden);
}

void tst_qquickwidget::reparentAfterShow()
{
    QWidget window;

    QQuickWidget *childView = new QQuickWidget(&window);
    childView->setSource(testFileUrl("rectangle.qml"));
    window.show();
    QVERIFY(QTest::qWaitForWindowExposed(&window, 5000));

    QScopedPointer<QQuickWidget> toplevelView(new QQuickWidget);
    toplevelView->setParent(&window);
    toplevelView->setSource(testFileUrl("rectangle.qml"));
    toplevelView->show();
    QVERIFY(QTest::qWaitForWindowExposed(&window, 5000));
}

void tst_qquickwidget::changeGeometry()
{
    QWidget window;

    QQuickWidget *childView = new QQuickWidget(&window);
    childView->setSource(testFileUrl("rectangle.qml"));

    window.show();
    QVERIFY(QTest::qWaitForWindowExposed(&window, 5000));

    childView->setGeometry(100,100,100,100);
}

void tst_qquickwidget::resizemodeitem()
{
    QWidget window;
    window.setGeometry(0, 0, 400, 400);

    QScopedPointer<QQuickWidget> view(new QQuickWidget);
    view->setParent(&window);
    view->setResizeMode(QQuickWidget::SizeRootObjectToView);
    QCOMPARE(QSize(0,0), view->initialSize());
    view->setSource(testFileUrl("resizemodeitem.qml"));
    QQuickItem* item = qobject_cast<QQuickItem*>(view->rootObject());
    QVERIFY(item);
    window.show();

    view->showNormal();
    // initial size from root object
    QCOMPARE(item->width(), 200.0);
    QCOMPARE(item->height(), 200.0);
    QCOMPARE(view->size(), QSize(200, 200));
    QCOMPARE(view->size(), view->sizeHint());
    QCOMPARE(view->size(), view->initialSize());

    // size update from view
    view->resize(QSize(80,100));

    QTRY_COMPARE(item->width(), 80.0);
    QCOMPARE(item->height(), 100.0);
    QCOMPARE(view->size(), QSize(80, 100));
    QCOMPARE(view->size(), view->sizeHint());

    view->setResizeMode(QQuickWidget::SizeViewToRootObject);

    // size update from view disabled
    view->resize(QSize(60,80));
    QCOMPARE(item->width(), 80.0);
    QCOMPARE(item->height(), 100.0);
    QTRY_COMPARE(view->size(), QSize(60, 80));

    // size update from root object
    item->setWidth(250);
    item->setHeight(350);
    QCOMPARE(item->width(), 250.0);
    QCOMPARE(item->height(), 350.0);
    QTRY_COMPARE(view->size(), QSize(250, 350));
    QCOMPARE(view->size(), QSize(250, 350));
    QCOMPARE(view->size(), view->sizeHint());

    // reset window
    window.hide();
    view.reset(new QQuickWidget(&window));
    view->setResizeMode(QQuickWidget::SizeViewToRootObject);
    view->setSource(testFileUrl("resizemodeitem.qml"));
    item = qobject_cast<QQuickItem*>(view->rootObject());
    QVERIFY(item);
    window.show();

    view->showNormal();

    // initial size for root object
    QCOMPARE(item->width(), 200.0);
    QCOMPARE(item->height(), 200.0);
    QCOMPARE(view->size(), view->sizeHint());
    QCOMPARE(view->size(), view->initialSize());

    // size update from root object
    item->setWidth(80);
    item->setHeight(100);
    QCOMPARE(item->width(), 80.0);
    QCOMPARE(item->height(), 100.0);
    QTRY_COMPARE(view->size(), QSize(80, 100));
    QCOMPARE(view->size(), view->sizeHint());

    // size update from root object disabled
    view->setResizeMode(QQuickWidget::SizeRootObjectToView);
    item->setWidth(60);
    item->setHeight(80);
    QCOMPARE(view->width(), 80);
    QCOMPARE(view->height(), 100);
    QCOMPARE(QSize(item->width(), item->height()), view->sizeHint());

    // size update from view
    view->resize(QSize(200,300));
    QTRY_COMPARE(item->width(), 200.0);
    QCOMPARE(item->height(), 300.0);
    QCOMPARE(view->size(), QSize(200, 300));
    QCOMPARE(view->size(), view->sizeHint());

    window.hide();

    // if we set a specific size for the view then it should keep that size
    // for SizeRootObjectToView mode.
    view.reset(new QQuickWidget(&window));
    view->resize(300, 300);
    view->setResizeMode(QQuickWidget::SizeRootObjectToView);
    QCOMPARE(QSize(0,0), view->initialSize());
    view->setSource(testFileUrl("resizemodeitem.qml"));
    view->resize(300, 300);
    item = qobject_cast<QQuickItem*>(view->rootObject());
    QVERIFY(item);
    window.show();

    view->showNormal();

    // initial size from root object
    QCOMPARE(item->width(), 300.0);
    QCOMPARE(item->height(), 300.0);
    QTRY_COMPARE(view->size(), QSize(300, 300));
    QCOMPARE(view->size(), view->sizeHint());
    QCOMPARE(view->initialSize(), QSize(200, 200)); // initial object size
}

void tst_qquickwidget::errors()
{
    QQuickWidget *view = new QQuickWidget;
    QScopedPointer<QQuickWidget> cleanupView(view);
    QVERIFY(view->errors().isEmpty()); // don't crash

    QQmlTestMessageHandler messageHandler;
    view->setSource(testFileUrl("error1.qml"));
    QCOMPARE(view->status(), QQuickWidget::Error);
    QCOMPARE(view->errors().count(), 1);
}

void tst_qquickwidget::engine()
{
    QScopedPointer<QQmlEngine> engine(new QQmlEngine);
    QScopedPointer<QQuickWidget> view(new QQuickWidget(engine.data(), 0));
    QScopedPointer<QQuickWidget> view2(new QQuickWidget(view->engine(), 0));

    QVERIFY(view->engine());
    QVERIFY(view2->engine());
    QCOMPARE(view->engine(), view2->engine());
}

void tst_qquickwidget::readback()
{
    QWidget window;

    QScopedPointer<QQuickWidget> view(new QQuickWidget);
    view->setSource(testFileUrl("rectangle.qml"));

    view->show();
    QVERIFY(QTest::qWaitForWindowExposed(view.data(), 5000));

    QImage img = view->grabFramebuffer();
    QVERIFY(!img.isNull());
    QCOMPARE(img.width(), view->width());
    QCOMPARE(img.height(), view->height());

    QRgb pix = img.pixel(5, 5);
    QCOMPARE(pix, qRgb(255, 0, 0));
}

void tst_qquickwidget::renderingSignals()
{
    QQuickWidget widget;
    QQuickWindow *window = widget.quickWindow();
    QVERIFY(window);

    QSignalSpy beforeRenderingSpy(window, &QQuickWindow::beforeRendering);
    QSignalSpy beforeSyncSpy(window, &QQuickWindow::beforeSynchronizing);
    QSignalSpy afterRenderingSpy(window, &QQuickWindow::afterRendering);

    QVERIFY(beforeRenderingSpy.isValid());
    QVERIFY(beforeSyncSpy.isValid());
    QVERIFY(afterRenderingSpy.isValid());

    QCOMPARE(beforeRenderingSpy.size(), 0);
    QCOMPARE(beforeSyncSpy.size(), 0);
    QCOMPARE(afterRenderingSpy.size(), 0);

    widget.setSource(testFileUrl("rectangle.qml"));

    QCOMPARE(beforeRenderingSpy.size(), 0);
    QCOMPARE(beforeSyncSpy.size(), 0);
    QCOMPARE(afterRenderingSpy.size(), 0);

    widget.show();
    QVERIFY(QTest::qWaitForWindowExposed(&widget, 5000));

    QTRY_VERIFY(beforeRenderingSpy.size() > 0);
    QTRY_VERIFY(beforeSyncSpy.size() > 0);
    QTRY_VERIFY(afterRenderingSpy.size() > 0);
}

// QTBUG-49929, verify that Qt Designer grabbing the contents before drag
// does not crash due to missing GL contexts or similar.
void tst_qquickwidget::grabBeforeShow()
{
    QQuickWidget widget;
    QVERIFY(!widget.grab().isNull());
}

<<<<<<< HEAD
void tst_qquickwidget::reparentToNewWindow()
{
    QWidget window1;
    QWidget window2;

    QQuickWidget *qqw = new QQuickWidget(&window1);
    qqw->setSource(testFileUrl("rectangle.qml"));
    window1.show();
    QVERIFY(QTest::qWaitForWindowExposed(&window1, 5000));
    window2.show();
    QVERIFY(QTest::qWaitForWindowExposed(&window2, 5000));

    QSignalSpy afterRenderingSpy(qqw->quickWindow(), &QQuickWindow::afterRendering);
    qqw->setParent(&window2);
    qqw->show();
    QTRY_VERIFY(afterRenderingSpy.size() > 0);

    QImage img = qqw->grabFramebuffer();
    QCOMPARE(img.pixel(5, 5), qRgb(255, 0, 0));
=======
void tst_qquickwidget::nullEngine()
{
    QQuickWidget widget;
    // Default should have no errors, even with a null qml engine
    QVERIFY(widget.errors().isEmpty());
    QCOMPARE(widget.status(), QQuickWidget::Null);

    // A QML engine should be created lazily.
    QVERIFY(widget.rootContext());
    QVERIFY(widget.engine());
>>>>>>> ac44a5b5
}

QTEST_MAIN(tst_qquickwidget)

#include "tst_qquickwidget.moc"<|MERGE_RESOLUTION|>--- conflicted
+++ resolved
@@ -56,11 +56,8 @@
     void readback();
     void renderingSignals();
     void grabBeforeShow();
-<<<<<<< HEAD
     void reparentToNewWindow();
-=======
     void nullEngine();
->>>>>>> ac44a5b5
 };
 
 
@@ -307,7 +304,6 @@
     QVERIFY(!widget.grab().isNull());
 }
 
-<<<<<<< HEAD
 void tst_qquickwidget::reparentToNewWindow()
 {
     QWidget window1;
@@ -327,7 +323,8 @@
 
     QImage img = qqw->grabFramebuffer();
     QCOMPARE(img.pixel(5, 5), qRgb(255, 0, 0));
-=======
+}
+
 void tst_qquickwidget::nullEngine()
 {
     QQuickWidget widget;
@@ -338,7 +335,6 @@
     // A QML engine should be created lazily.
     QVERIFY(widget.rootContext());
     QVERIFY(widget.engine());
->>>>>>> ac44a5b5
 }
 
 QTEST_MAIN(tst_qquickwidget)
