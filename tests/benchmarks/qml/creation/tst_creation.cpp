/****************************************************************************
**
** Copyright (C) 2016 The Qt Company Ltd.
** Contact: https://www.qt.io/licensing/
**
** This file is part of the test suite of the Qt Toolkit.
**
** $QT_BEGIN_LICENSE:GPL-EXCEPT$
** Commercial License Usage
** Licensees holding valid commercial Qt licenses may use this file in
** accordance with the commercial license agreement provided with the
** Software or, alternatively, in accordance with the terms contained in
** a written agreement between you and The Qt Company. For licensing terms
** and conditions see https://www.qt.io/terms-conditions. For further
** information use the contact form at https://www.qt.io/contact-us.
**
** GNU General Public License Usage
** Alternatively, this file may be used under the terms of the GNU
** General Public License version 3 as published by the Free Software
** Foundation with exceptions as appearing in the file LICENSE.GPL3-EXCEPT
** included in the packaging of this file. Please review the following
** information to ensure the GNU General Public License requirements will
** be met: https://www.gnu.org/licenses/gpl-3.0.html.
**
** $QT_END_LICENSE$
**
****************************************************************************/

#include <qtest.h>
#include <QQmlEngine>
#include <QQmlComponent>
#include <private/qqmlmetatype_p.h>
#include <QDebug>
#include <QGraphicsScene>
#include <QGraphicsItem>
#include <QQuickItem>
#include <QQmlContext>
#include <private/qobject_p.h>

class tst_creation : public QObject
{
    Q_OBJECT
public:
    tst_creation();

private slots:
    void qobject_cpp();
    void qobject_qml();
    void qobject_qmltype();
    void qobject_alloc();

    void qobject_10flat_qml();
    void qobject_10flat_cpp();

    void qobject_10tree_qml();
    void qobject_10tree_cpp();

    void itemtree_notree_cpp();
    void itemtree_objtree_cpp();
    void itemtree_cpp();
    void itemtree_data_cpp();
    void itemtree_qml();
    void itemtree_scene_cpp();

    void elements_data();
    void elements();

    void itemtests_qml_data();
    void itemtests_qml();

<<<<<<< HEAD
    void bindings_cpp();
    void bindings_cpp2();
    void bindings_qml();

    void bindings_parent_qml();
=======
    void anchors_creation();
    void anchors_heightChange();
>>>>>>> 531d00c1

private:
    QQmlEngine engine;
};

class TestType : public QObject
{
Q_OBJECT
Q_PROPERTY(QQmlListProperty<QObject> resources READ resources)
Q_CLASSINFO("DefaultProperty", "resources")
public:
    TestType(QObject *parent = 0)
    : QObject(parent) {}

    QQmlListProperty<QObject> resources() {
        return QQmlListProperty<QObject>(this, 0, resources_append, 0, 0, 0);
    }

    static void resources_append(QQmlListProperty<QObject> *p, QObject *o) {
        o->setParent(p->object);
    }
};

tst_creation::tst_creation()
{
    qmlRegisterType<TestType>("Qt.test", 1, 0, "TestType");
}

inline QUrl TEST_FILE(const QString &filename)
{
    return QUrl::fromLocalFile(QLatin1String(SRCDIR) + QLatin1String("/data/") + filename);
}

void tst_creation::qobject_cpp()
{
    QBENCHMARK {
        QObject *obj = new QObject;
        delete obj;
    }
}

void tst_creation::qobject_qml()
{
    QQmlComponent component(&engine);
    component.setData("import QtQuick 2.0\nQtObject {}", QUrl());
    QObject *obj = component.create();
    delete obj;

    QBENCHMARK {
        QObject *obj = component.create();
        delete obj;
    }
}

void tst_creation::qobject_10flat_qml()
{
    QQmlComponent component(&engine);
    component.setData("import Qt.test 1.0\nTestType { resources: [ TestType{},TestType{},TestType{},TestType{},TestType{},TestType{},TestType{},TestType{},TestType{},TestType{} ] }", QUrl());
    QObject *obj = component.create();
    delete obj;

    QBENCHMARK {
        QObject *obj = component.create();
        delete obj;
    }
}

void tst_creation::qobject_10flat_cpp()
{
    QBENCHMARK {
        QObject *item = new TestType;
        new TestType(item);
        new TestType(item);
        new TestType(item);
        new TestType(item);
        new TestType(item);
        new TestType(item);
        new TestType(item);
        new TestType(item);
        new TestType(item);
        new TestType(item);
        delete item;
    }
}

void tst_creation::qobject_10tree_qml()
{
    QQmlComponent component(&engine);
    component.setData("import Qt.test 1.0\nTestType { TestType{ TestType { TestType{ TestType{ TestType{ TestType{ TestType{ TestType{ TestType{ TestType{ } } } } } } } } } } }", QUrl());

    QObject *obj = component.create();
    delete obj;

    QBENCHMARK {
        QObject *obj = component.create();
        delete obj;
    }
}

void tst_creation::qobject_10tree_cpp()
{
    QBENCHMARK {
        QObject *item = new TestType;
        QObject *root = item;
        item = new TestType(item);
        item = new TestType(item);
        item = new TestType(item);
        item = new TestType(item);
        item = new TestType(item);
        item = new TestType(item);
        item = new TestType(item);
        item = new TestType(item);
        item = new TestType(item);
        item = new TestType(item);
        delete root;
    }
}

void tst_creation::qobject_qmltype()
{
    QQmlType *t = QQmlMetaType::qmlType("QtQuick/QtObject", 2, 0);

    QBENCHMARK {
        QObject *obj = t->create();
        delete obj;
    }
}

struct QObjectFakeData {
    char data[sizeof(QObjectPrivate)];
};

struct QObjectFake {
    QObjectFake();
    virtual ~QObjectFake();
private:
    QObjectFakeData *d;
};

QObjectFake::QObjectFake()
{
    d = new QObjectFakeData;
}

QObjectFake::~QObjectFake()
{
    delete d;
}

void tst_creation::qobject_alloc()
{
    QBENCHMARK {
        QObjectFake *obj = new QObjectFake;
        delete obj;
    }
}

struct QQmlGraphics_Derived : public QObject
{
    void setParent_noEvent(QObject *parent) {
        bool sce = d_ptr->sendChildEvents;
        d_ptr->sendChildEvents = false;
        setParent(parent);
        d_ptr->sendChildEvents = sce;
    }
};

inline void QQmlGraphics_setParent_noEvent(QObject *object, QObject *parent)
{
    static_cast<QQmlGraphics_Derived *>(object)->setParent_noEvent(parent);
}

void tst_creation::itemtree_notree_cpp()
{
    QBENCHMARK {
        QQuickItem *item = new QQuickItem;
        for (int i = 0; i < 30; ++i) {
            QQuickItem *child = new QQuickItem;
            Q_UNUSED(child);
        }
        delete item;
    }
}

void tst_creation::itemtree_objtree_cpp()
{
    QBENCHMARK {
        QQuickItem *item = new QQuickItem;
        for (int i = 0; i < 30; ++i) {
            QQuickItem *child = new QQuickItem;
            QQmlGraphics_setParent_noEvent(child,item);
        }
        delete item;
    }
}

void tst_creation::itemtree_cpp()
{
    QBENCHMARK {
        QQuickItem *item = new QQuickItem;
        for (int i = 0; i < 30; ++i) {
            QQuickItem *child = new QQuickItem;
            QQmlGraphics_setParent_noEvent(child,item);
            child->setParentItem(item);
        }
        delete item;
    }
}

void tst_creation::itemtree_data_cpp()
{
    QBENCHMARK {
        QQuickItem *item = new QQuickItem;
        for (int i = 0; i < 30; ++i) {
            QQuickItem *child = new QQuickItem;
            QQmlGraphics_setParent_noEvent(child,item);
            QQmlListReference ref(item, "data");
            ref.append(child);
        }
        delete item;
    }
}

void tst_creation::itemtree_qml()
{
    QQmlComponent component(&engine, TEST_FILE("item.qml"));
    QObject *obj = component.create();
    delete obj;

    QBENCHMARK {
        QObject *obj = component.create();
        delete obj;
    }
}

void tst_creation::itemtree_scene_cpp()
{
    QQuickItem *root = new QQuickItem;
    QBENCHMARK {
        QQuickItem *item = new QQuickItem;
        for (int i = 0; i < 30; ++i) {
            QQuickItem *child = new QQuickItem;
            QQmlGraphics_setParent_noEvent(child,item);
            child->setParentItem(item);
        }
        item->setParentItem(root);
        delete item;
    }
    delete root;
}

void tst_creation::elements_data()
{
    QTest::addColumn<QString>("type");

    QList<QString> types = QQmlMetaType::qmlTypeNames();
    foreach (QString type, types)
        QTest::newRow(type.toLatin1()) << type;
}

void tst_creation::elements()
{
    QFETCH(QString, type);
    QQmlType *t = QQmlMetaType::qmlType(type, 2, 0);
    if (!t || !t->isCreatable())
        QSKIP("Non-creatable type");

    QBENCHMARK {
        QObject *obj = t->create();
        delete obj;
    }
}

void tst_creation::itemtests_qml_data()
{
    QTest::addColumn<QString>("filepath");

    QTest::newRow("emptyItem") << "emptyItem.qml";
    QTest::newRow("emptyCustomItem") << "emptyCustomItem.qml";
    QTest::newRow("itemWithProperties") << "itemWithProperties.qml";
    QTest::newRow("itemUsingOnComponentCompleted") << "itemUsingOnComponentCompleted.qml";
    QTest::newRow("itemWithAnchoredChild") << "itemWithAnchoredChild.qml";
    QTest::newRow("itemWithChildBindedToSize") << "itemWithChildBindedToSize.qml";
    QTest::newRow("itemWithPropertyBindingsTest1") << "itemWithPropertyBindingsTest1.qml";
    QTest::newRow("itemWithPropertyBindingsTest2") << "itemWithPropertyBindingsTest2.qml";
    QTest::newRow("itemWithPropertyBindingsTest3") << "itemWithPropertyBindingsTest3.qml";
    QTest::newRow("itemWithPropertyBindingsTest4") << "itemWithPropertyBindingsTest4.qml";
    QTest::newRow("itemWithPropertyBindingsTest5") << "itemWithPropertyBindingsTest5.qml";
}

void tst_creation::itemtests_qml()
{
    QFETCH(QString, filepath);

    QUrl url = TEST_FILE(filepath);
    QQmlComponent component(&engine, url);

    if (!component.isReady()) {
        qWarning() << "Unable to create component: " << url;
        return;
    }

    delete component.create();
    QBENCHMARK { delete component.create(); }
}

<<<<<<< HEAD
void tst_creation::bindings_cpp()
{
    QQuickItem item;
    QMetaProperty widthProp = item.metaObject()->property(item.metaObject()->indexOfProperty("width"));
    QMetaProperty heightProp = item.metaObject()->property(item.metaObject()->indexOfProperty("height"));
    connect(&item, &QQuickItem::heightChanged, [&item, &widthProp, &heightProp](){
        QVariant height = heightProp.read(&item);
        widthProp.write(&item, height);
    });

    int height = 0;
    QBENCHMARK {
        item.setHeight(++height);
    }
}

void tst_creation::bindings_cpp2()
{
    QQuickItem item;
    int widthProp = item.metaObject()->indexOfProperty("width");
    int heightProp = item.metaObject()->indexOfProperty("height");
    connect(&item, &QQuickItem::heightChanged, [&item, widthProp, heightProp](){

        qreal height = -1;
        void *args[] = { &height, 0 };
        QMetaObject::metacall(&item, QMetaObject::ReadProperty, heightProp, args);

        int flags = 0;
        int status = -1;
        void *argv[] = { &height, 0, &status, &flags };
        QMetaObject::metacall(&item, QMetaObject::WriteProperty, widthProp, argv);
    });

    int height = 0;
    QBENCHMARK {
        item.setHeight(++height);
    }
}

void tst_creation::bindings_qml()
{
    QByteArray data = "import QtQuick 2.0\nItem { width: height }";

    QQmlComponent component(&engine);
    component.setData(data, QUrl());
    if (!component.isReady()) {
        qWarning() << "Unable to create component: " << component.errorString();
        return;
    }

    QQuickItem *obj = dynamic_cast<QQuickItem *>(component.create());
    QVERIFY(obj != nullptr);

    int height = 0;
    QBENCHMARK {
        obj->setHeight(++height);
    }

    delete obj;
}

void tst_creation::bindings_parent_qml()
{
    QByteArray data = "import QtQuick 2.0\nItem { Item { width: parent.height }}";

    QQmlComponent component(&engine);
    component.setData(data, QUrl());
    if (!component.isReady()) {
        qWarning() << "Unable to create component: " << component.errorString();
        return;
    }

    QQuickItem *obj = dynamic_cast<QQuickItem *>(component.create());
    QVERIFY(obj != nullptr);

    int height = 0;
    QBENCHMARK {
        obj->setHeight(++height);
=======
void tst_creation::anchors_creation()
{
    QQmlComponent component(&engine);
    component.setData("import QtQuick 2.0\nItem { Item { anchors.bottom: parent.bottom } }", QUrl());

    QObject *obj = component.create();
    delete obj;

    QBENCHMARK {
        QObject *obj = component.create();
        delete obj;
    }
}

void tst_creation::anchors_heightChange()
{
    QQmlComponent component(&engine);
    component.setData("import QtQuick 2.0\nItem { Item { anchors.bottom: parent.bottom } }", QUrl());

    QObject *obj = component.create();
    auto item = qobject_cast<QQuickItem *>(obj);
    Q_ASSERT(item);
    int height = 1;

    QBENCHMARK {
        item->setHeight(height);
        height += 1;
>>>>>>> 531d00c1
    }

    delete obj;
}

QTEST_MAIN(tst_creation)

#include "tst_creation.moc"<|MERGE_RESOLUTION|>--- conflicted
+++ resolved
@@ -68,16 +68,14 @@
     void itemtests_qml_data();
     void itemtests_qml();
 
-<<<<<<< HEAD
     void bindings_cpp();
     void bindings_cpp2();
     void bindings_qml();
 
     void bindings_parent_qml();
-=======
+
     void anchors_creation();
     void anchors_heightChange();
->>>>>>> 531d00c1
 
 private:
     QQmlEngine engine;
@@ -384,7 +382,6 @@
     QBENCHMARK { delete component.create(); }
 }
 
-<<<<<<< HEAD
 void tst_creation::bindings_cpp()
 {
     QQuickItem item;
@@ -463,7 +460,11 @@
     int height = 0;
     QBENCHMARK {
         obj->setHeight(++height);
-=======
+    }
+
+    delete obj;
+}
+
 void tst_creation::anchors_creation()
 {
     QQmlComponent component(&engine);
@@ -491,7 +492,6 @@
     QBENCHMARK {
         item->setHeight(height);
         height += 1;
->>>>>>> 531d00c1
     }
 
     delete obj;
