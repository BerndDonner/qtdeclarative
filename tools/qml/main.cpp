/****************************************************************************
**
** Copyright (C) 2013 Research In Motion.
** Contact: http://www.qt.io/licensing/
**
** This file is part of the tools applications of the Qt Toolkit.
**
** $QT_BEGIN_LICENSE:LGPL21$
** Commercial License Usage
** Licensees holding valid commercial Qt licenses may use this file in
** accordance with the commercial license agreement provided with the
** Software or, alternatively, in accordance with the terms contained in
** a written agreement between you and The Qt Company. For licensing terms
** and conditions see http://www.qt.io/terms-conditions. For further
** information use the contact form at http://www.qt.io/contact-us.
**
** GNU Lesser General Public License Usage
** Alternatively, this file may be used under the terms of the GNU Lesser
** General Public License version 2.1 or version 3 as published by the Free
** Software Foundation and appearing in the file LICENSE.LGPLv21 and
** LICENSE.LGPLv3 included in the packaging of this file. Please review the
** following information to ensure the GNU Lesser General Public License
** requirements will be met: https://www.gnu.org/licenses/lgpl.html and
** http://www.gnu.org/licenses/old-licenses/lgpl-2.1.html.
**
** As a special exception, The Qt Company gives you certain additional
** rights. These rights are described in The Qt Company LGPL Exception
** version 1.1, included in the file LGPL_EXCEPTION.txt in this package.
**
** $QT_END_LICENSE$
**
****************************************************************************/

#include "conf.h"

#include <QCoreApplication>

#ifdef QT_GUI_LIB
#include <QGuiApplication>
#include <QWindow>
#include <QFileOpenEvent>
#include <QOpenGLContext>
#include <QOpenGLFunctions>
#ifdef QT_WIDGETS_LIB
#include <QApplication>
#endif // QT_WIDGETS_LIB
#endif // QT_GUI_LIB

#include <QQmlApplicationEngine>
#include <QQmlComponent>
#include <QDir>
#include <QFile>
#include <QFileInfo>
#include <QRegularExpression>
#include <QStringList>
#include <QScopedPointer>
#include <QDebug>
#include <QStandardPaths>
#include <QTranslator>
#include <QtGlobal>
#include <QLibraryInfo>
#include <qqml.h>
#include <qqmldebug.h>
#include <private/qabstractanimation_p.h>

#include <cstdio>
#include <cstring>
#include <cstdlib>

#define VERSION_MAJ 1
#define VERSION_MIN 1
#define VERSION_STR "1.1"

#define FILE_OPEN_EVENT_WAIT_TIME 3000 // ms

static Config *conf = 0;
static QQmlApplicationEngine *qae = 0;
static int exitTimerId = -1;
bool verboseMode = false;

static void loadConf(const QString &override, bool quiet) // Terminates app on failure
{
    const QString defaultFileName = QLatin1String("configuration.qml");
    QUrl settingsUrl;
    bool builtIn = false; //just for keeping track of the warning
    if (override.isEmpty()) {
        QFileInfo fi;
        fi.setFile(QStandardPaths::locate(QStandardPaths::DataLocation, defaultFileName));
        if (fi.exists()) {
            settingsUrl = QUrl::fromLocalFile(fi.absoluteFilePath());
        } else {
            // ### If different built-in configs are needed per-platform, just apply QFileSelector to the qrc conf.qml path
            settingsUrl = QUrl(QLatin1String("qrc:///qt-project.org/QmlRuntime/conf/") + defaultFileName);
            builtIn = true;
        }
    } else {
        QFileInfo fi;
        fi.setFile(override);
        if (!fi.exists()) {
            printf("qml: Couldn't find required configuration file: %s\n",
                    qPrintable(QDir::toNativeSeparators(fi.absoluteFilePath())));
            exit(1);
        }
        settingsUrl = QUrl::fromLocalFile(fi.absoluteFilePath());
    }

    if (!quiet) {
        printf("qml: %s\n", QLibraryInfo::build());
        if (builtIn)
            printf("qml: Using built-in configuration.\n");
        else
            printf("qml: Using configuration file: %s\n",
                    qPrintable(settingsUrl.isLocalFile()
                    ? QDir::toNativeSeparators(settingsUrl.toLocalFile())
                    : settingsUrl.toString()));
    }

    // TODO: When we have better engine control, ban QtQuick* imports on this engine
    QQmlEngine e2;
    QQmlComponent c2(&e2, settingsUrl);
    conf = qobject_cast<Config*>(c2.create());

    if (!conf){
        printf("qml: Error loading configuration file: %s\n", qPrintable(c2.errorString()));
        exit(1);
    }
}

#ifdef QT_GUI_LIB

void noFilesGiven();

// Loads qml after receiving a QFileOpenEvent
class LoaderApplication : public QGuiApplication
{
public:
    LoaderApplication(int& argc, char **argv) : QGuiApplication(argc, argv) {}

    bool event(QEvent *ev)
    {
        if (ev->type() == QEvent::FileOpen) {
            if (exitTimerId >= 0) {
                killTimer(exitTimerId);
                exitTimerId = -1;
            }
            qae->load(static_cast<QFileOpenEvent *>(ev)->url());
        }
        else
            return QGuiApplication::event(ev);
        return true;
    }

    void timerEvent(QTimerEvent *) {
        noFilesGiven();
    }
};

#endif // QT_GUI_LIB

// Listens to the appEngine signals to determine if all files failed to load
class LoadWatcher : public QObject
{
    Q_OBJECT
public:
    LoadWatcher(QQmlApplicationEngine *e, int expected)
        : QObject(e)
        , earlyExit(false)
        , expect(expected)
        , haveOne(false)
    {
        connect(e, SIGNAL(objectCreated(QObject*,QUrl)),
            this, SLOT(checkFinished(QObject*)));
        // QQmlApplicationEngine also connects quit() to QCoreApplication::quit
        // but if called before exec() then QCoreApplication::quit does nothing
        connect(e, SIGNAL(quit()),
            this, SLOT(quit()));
    }

    bool earlyExit;

private:
    void contain(QObject *o, const QUrl &containPath);
    void checkForWindow(QObject *o);

    int expect;
    bool haveOne;

public Q_SLOTS:
    void checkFinished(QObject *o)
    {
        if (o) {
            checkForWindow(o);
            haveOne = true;
            if (conf && qae)
                foreach (PartialScene *ps, conf->completers)
                    if (o->inherits(ps->itemType().toUtf8().constData()))
                        contain(o, ps->container());
        }
        if (haveOne)
            return;

        if (! --expect) {
            printf("qml: Did not load any objects, exiting.\n");
            exit(2);//Different return code from qFatal
        }
    }
<<<<<<< HEAD

    void quit() {
        //Will be checked before calling exec()
        earlyExit = true;
    }
=======
#ifdef QT_GUI_LIB
    void onOpenGlContextCreated(QOpenGLContext *context);
#endif
>>>>>>> a3f686cf
};

void LoadWatcher::contain(QObject *o, const QUrl &containPath)
{
    QQmlComponent c(qae, containPath);
    QObject *o2 = c.create();
    if (!o2)
        return;
    checkForWindow(o2);
    bool success = false;
    int idx;
    if ((idx = o2->metaObject()->indexOfProperty("containedObject")) != -1)
        success = o2->metaObject()->property(idx).write(o2, QVariant::fromValue<QObject*>(o));
    if (!success)
        o->setParent(o2); //Set QObject parent, and assume container will react as needed
}

void LoadWatcher::checkForWindow(QObject *o)
{
#ifdef QT_GUI_LIB
    if (verboseMode && o->isWindowType() && o->inherits("QQuickWindow")) {
        connect(o, SIGNAL(openglContextCreated(QOpenGLContext*)),
                this, SLOT(onOpenGlContextCreated(QOpenGLContext*)));
    }
#else
    Q_UNUSED(o)
#endif // QT_GUI_LIB
}

#ifdef QT_GUI_LIB
void LoadWatcher::onOpenGlContextCreated(QOpenGLContext *context)
{
    context->makeCurrent(qobject_cast<QWindow *>(sender()));
    QOpenGLFunctions functions(context);
    QByteArray output = "Vendor  : ";
    output += reinterpret_cast<const char *>(functions.glGetString(GL_VENDOR));
    output += "\nRenderer: ";
    output += reinterpret_cast<const char *>(functions.glGetString(GL_RENDERER));
    output += "\nVersion : ";
    output += reinterpret_cast<const char *>(functions.glGetString(GL_VERSION));
    output += "\nLanguage: ";
    output += reinterpret_cast<const char *>(functions.glGetString(GL_SHADING_LANGUAGE_VERSION));
    puts(output.constData());
    context->doneCurrent();
}
#endif // QT_GUI_LIB

void quietMessageHandler(QtMsgType type, const QMessageLogContext &ctxt, const QString &msg)
{
    Q_UNUSED(ctxt);
    Q_UNUSED(msg);
    //Doesn't print anything
    switch (type) {
    case QtFatalMsg:
        exit(-1);
    case QtCriticalMsg:
    case QtDebugMsg:
    case QtWarningMsg:
    default:
        ;
    }
}


// ### Should command line arguments have translations? Qt creator doesn't, so maybe it's not worth it.
enum QmlApplicationType {
    QmlApplicationTypeUnknown
    , QmlApplicationTypeCore
#ifdef QT_GUI_LIB
    , QmlApplicationTypeGui
#ifdef QT_WIDGETS_LIB
    , QmlApplicationTypeWidget
#endif // QT_WIDGETS_LIB
#endif // QT_GUI_LIB
};

#ifndef QT_GUI_LIB
QmlApplicationType applicationType = QmlApplicationTypeCore;
#else
QmlApplicationType applicationType = QmlApplicationTypeGui;
#endif // QT_GUI_LIB
bool quietMode = false;
void printVersion()
{
    printf("qml binary version ");
    printf(VERSION_STR);
    printf("\nbuilt with Qt version ");
    printf(QT_VERSION_STR);
    printf("\n");
    exit(0);
}

void printUsage()
{
    printf("Usage: qml [options] [files] [-- args]\n");
    printf("\n");
    printf("Any unknown argument before '--' will be treated as a QML file to be loaded.\n");
    printf("Any number of QML files can be loaded. They will share the same engine.\n");
    printf("'gui' application type is only available if the QtGui module is available.\n");
    printf("'widget' application type is only available if the QtWidgets module is available.\n");
    printf("\n");
    printf("General Options:\n");
    printf("\t-h, -help..................... Print this usage information and exit.\n");
    printf("\t-v, -version.................. Print the version information and exit.\n");
#ifdef QT_GUI_LIB
#ifndef QT_WIDGETS_LIB
    printf("\t-apptype [core|gui] .......... Select which application class to use. Default is gui.\n");
#else
    printf("\t-apptype [core|gui|widget] ... Select which application class to use. Default is gui.\n");
#endif // QT_WIDGETS_LIB
#endif // QT_GUI_LIB
    printf("\t-quiet ....................... Suppress all output.\n");
    printf("\t-I [path] .................... Prepend the given path to the import paths.\n");
    printf("\t-f [file] .................... Load the given file as a QML file.\n");
    printf("\t-config [file] ............... Load the given file as the configuration file.\n");
    printf("\t-- ........................... Arguments after this one are ignored by the launcher, but may be used within the QML application.\n");
    printf("\tGL options:\n");
    printf("\t-desktop.......................Force use of desktop GL (AA_UseDesktopOpenGL)\n");
    printf("\t-gles..........................Force use of GLES (AA_UseOpenGLES)\n");
    printf("\t-software......................Force use of software rendering (AA_UseOpenGLES)\n");
    printf("\tDebugging options:\n");
    printf("\t-verbose ..................... Print information about what qml is doing, like specific file urls being loaded.\n");
    printf("\t-translation [file] .......... Load the given file as the translations file.\n");
    printf("\t-dummy-data [directory] ...... Load QML files from the given directory as context properties.\n");
    printf("\t-slow-animations ............. Run all animations in slow motion.\n");
    printf("\t-fixed-animations ............ Run animations off animation tick rather than wall time.\n");
    exit(0);
}

void noFilesGiven()
{
    if (!quietMode)
        printf("qml: No files specified. Terminating.\n");
    exit(1);
}

//Called before application initialization, removes arguments it uses
void getAppFlags(int &argc, char **argv)
{
#ifdef QT_GUI_LIB
    for (int i=0; i<argc; i++) {
        if (!strcmp(argv[i], "-apptype")) { // Must be done before application, as it selects application
            applicationType = QmlApplicationTypeUnknown;
            if (i+1 < argc) {
                if (!strcmp(argv[i+1], "core"))
                    applicationType = QmlApplicationTypeCore;
                else if (!strcmp(argv[i+1], "gui"))
                    applicationType = QmlApplicationTypeGui;
#ifdef QT_WIDGETS_LIB
                else if (!strcmp(argv[i+1], "widget"))
                    applicationType = QmlApplicationTypeWidget;
#endif // QT_WIDGETS_LIB
            }

            if (applicationType == QmlApplicationTypeUnknown) {
#ifndef QT_WIDGETS_LIB
                printf("-apptype must be followed by one of the following: core gui\n");
#else
                printf("-apptype must be followed by one of the following: core gui widget\n");
#endif // QT_WIDGETS_LIB
                printUsage();
            }
            for (int j=i; j<argc-2; j++)
                argv[j] = argv[j+2];
            argc -= 2;
        }
    }
#endif // QT_GUI_LIB
}

bool getFileSansBangLine(const QString &path, QByteArray &output)
{
    QFile f(path);
    if (!f.open(QFile::ReadOnly | QFile::Text))
        return false;
    output = f.readAll();
    if (output.startsWith("#!")) {//Remove first line in this case (except \n, to avoid disturbing line count)
        output.remove(0, output.indexOf('\n'));
        return true;
    }
    return false;
}

static void loadDummyDataFiles(QQmlEngine &engine, const QString& directory)
{
    QDir dir(directory+"/dummydata", "*.qml");
    QStringList list = dir.entryList();
    for (int i = 0; i < list.size(); ++i) {
        QString qml = list.at(i);
        QQmlComponent comp(&engine, dir.filePath(qml));
        QObject *dummyData = comp.create();

        if (comp.isError()) {
            QList<QQmlError> errors = comp.errors();
            foreach (const QQmlError &error, errors)
                qWarning() << error;
        }

        if (dummyData && !quietMode) {
            printf("qml: Loaded dummy data: %s\n",  qPrintable(dir.filePath(qml)));
            qml.truncate(qml.length()-4);
            engine.rootContext()->setContextProperty(qml, dummyData);
            dummyData->setParent(&engine);
        }
    }
}

int main(int argc, char *argv[])
{
    getAppFlags(argc, argv);
    QCoreApplication *app = 0;
    switch (applicationType) {
    case QmlApplicationTypeCore:
        app = new QCoreApplication(argc, argv);
        break;
#ifdef QT_GUI_LIB
    case QmlApplicationTypeGui:
        app = new LoaderApplication(argc, argv);
        break;
#ifdef QT_WIDGETS_LIB
    case QmlApplicationTypeWidget:
        app = new QApplication(argc, argv);
        break;
#endif // QT_WIDGETS_LIB
#endif // QT_GUI_LIB
    default:
        Q_ASSERT_X(false, Q_FUNC_INFO, "impossible case");
        break;
    }

    app->setApplicationName("Qml Runtime");
    app->setOrganizationName("QtProject");
    app->setOrganizationDomain("qt-project.org");

    qmlRegisterType<Config>("QmlRuntime.Config", 1, 0, "Configuration");
    qmlRegisterType<PartialScene>("QmlRuntime.Config", 1, 0, "PartialScene");
    QQmlApplicationEngine e;
    QStringList files;
    QString confFile;
    QString translationFile;
    QString dummyDir;

    //Handle main arguments
    QStringList argList = app->arguments();
    for (int i = 1; i < argList.count(); i++) {
        const QString &arg = argList[i];
        if (arg == QLatin1String("-quiet"))
            quietMode = true;
        else if (arg == QLatin1String("-v") || arg == QLatin1String("-version"))
            printVersion();
        else if (arg == QLatin1String("-h") || arg == QLatin1String("-help"))
            printUsage();
        else if (arg == QLatin1String("--"))
            break;
        else if (arg == QLatin1String("-verbose"))
            verboseMode = true;
        else if (arg == QLatin1String("-slow-animations"))
            QUnifiedTimer::instance()->setSlowModeEnabled(true);
        else if (arg == QLatin1String("-fixed-animations"))
            QUnifiedTimer::instance()->setConsistentTiming(true);
        else if (arg == QLatin1String("-I")) {
            if (i+1 == argList.count())
                continue;//Invalid usage, but just ignore it
            e.addImportPath(argList[i+1]);
            i++;
        } else if (arg == QLatin1String("-f")) {
            if (i+1 == argList.count())
                continue;//Invalid usage, but just ignore it
            files << argList[i+1];
            i++;
        } else if (arg == QLatin1String("-config")){
            if (i+1 == argList.count())
                continue;//Invalid usage, but just ignore it
            confFile = argList[i+1];
            i++;
        } else if (arg == QLatin1String("-translation")){
            if (i+1 == argList.count())
                continue;//Invalid usage, but just ignore it
            translationFile = argList[i+1];
            i++;
        } else if (arg == QLatin1String("-dummy-data")){
            if (i+1 == argList.count())
                continue;//Invalid usage, but just ignore it
            dummyDir = argList[i+1];
            i++;
        } else if (arg == QLatin1String("-gles")) {
            QCoreApplication::setAttribute(Qt::AA_UseOpenGLES);
        } else if (arg == QLatin1String("-software")) {
            QCoreApplication::setAttribute(Qt::AA_UseSoftwareOpenGL);
        } else if (arg == QLatin1String("-desktop")) {
            QCoreApplication::setAttribute(Qt::AA_UseDesktopOpenGL);
        } else {
            files << arg;
        }
    }

    if (quietMode && verboseMode)
        verboseMode = false;

#ifndef QT_NO_TRANSLATION
    //qt_ translations loaded by QQmlApplicationEngine
    QString sysLocale = QLocale::system().name();

    if (!translationFile.isEmpty()) { //Note: installed before QQmlApplicationEngine's automatic translation loading
        QTranslator translator;

        if (translator.load(translationFile)) {
            app->installTranslator(&translator);
            if (verboseMode)
                printf("qml: Loaded translation file %s\n", qPrintable(QDir::toNativeSeparators(translationFile)));
        } else {
            if (!quietMode)
                printf("qml: Could not load the translation file %s\n", qPrintable(QDir::toNativeSeparators(translationFile)));
        }
    }
#else
    if (!translationFile.isEmpty() && !quietMode)
        printf("qml: Translation file specified, but Qt built without translation support.\n");
#endif

    if (quietMode)
        qInstallMessageHandler(quietMessageHandler);

    if (files.count() <= 0) {
#if defined(Q_OS_MAC)
        if (applicationType == QmlApplicationTypeGui)
            exitTimerId = static_cast<LoaderApplication *>(app)->startTimer(FILE_OPEN_EVENT_WAIT_TIME);
        else
#endif
        noFilesGiven();
    }

    qae = &e;
    loadConf(confFile, !verboseMode);

    //Load files
    QScopedPointer<LoadWatcher> lw(new LoadWatcher(&e, files.count()));

    // Load dummy data before loading QML-files
    if (!dummyDir.isEmpty() && QFileInfo (dummyDir).isDir())
        loadDummyDataFiles(e, dummyDir);

    foreach (const QString &path, files) {
        //QUrl::fromUserInput doesn't treat no scheme as relative file paths
#ifndef QT_NO_REGULAREXPRESSION
        QRegularExpression urlRe("[[:word:]]+://.*");
        if (urlRe.match(path).hasMatch()) { //Treat as a URL
            QUrl url = QUrl::fromUserInput(path);
            if (verboseMode)
                printf("qml: loading %s\n",
                        qPrintable(url.isLocalFile()
                        ? QDir::toNativeSeparators(url.toLocalFile())
                        : url.toString()));
            e.load(url);
        } else
#endif
        { //Local file path
            if (verboseMode)
                printf("qml: loading %s\n", qPrintable(QDir::toNativeSeparators(path)));

            QByteArray strippedFile;
            if (getFileSansBangLine(path, strippedFile))
                e.loadData(strippedFile, e.baseUrl().resolved(QUrl::fromLocalFile(path))); //QQmlComponent won't resolve it for us, it doesn't know it's a valid file if we loadData
            else //Errors or no bang line
                e.load(path);
        }
    }

    if (lw->earlyExit)
        return 0;

    return app->exec();
}

#include "main.moc"<|MERGE_RESOLUTION|>--- conflicted
+++ resolved
@@ -204,17 +204,14 @@
             exit(2);//Different return code from qFatal
         }
     }
-<<<<<<< HEAD
 
     void quit() {
         //Will be checked before calling exec()
         earlyExit = true;
     }
-=======
 #ifdef QT_GUI_LIB
     void onOpenGlContextCreated(QOpenGLContext *context);
 #endif
->>>>>>> a3f686cf
 };
 
 void LoadWatcher::contain(QObject *o, const QUrl &containPath)
