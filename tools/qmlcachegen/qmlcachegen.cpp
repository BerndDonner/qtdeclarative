--- conflicted
+++ resolved
@@ -104,9 +104,6 @@
     }
 }
 
-<<<<<<< HEAD
-static bool compileQmlFile(const QString &inputFileName, const QString &outputFileName, const QString &targetABI, Error *error)
-=======
 static bool checkArgumentsObjectUseInSignalHandlers(const QmlIR::Document &doc, Error *error)
 {
     for (QmlIR::Object *object: qAsConst(doc.objects)) {
@@ -121,7 +118,7 @@
             auto compiledFunction = doc.jsModule.functions.value(object->runtimeFunctionIndices.at(binding->value.compiledScriptIndex));
             if (!compiledFunction)
                 continue;
-            if (compiledFunction->usesArgumentsObject) {
+            if (compiledFunction->usesArgumentsObject == QV4::Compiler::Context::ArgumentsObjectUsed) {
                 error->message = QLatin1Char(':') + QString::number(compiledFunction->line) + QLatin1Char(':');
                 if (compiledFunction->column > 0)
                     error->message += QString::number(compiledFunction->column) + QLatin1Char(':');
@@ -138,8 +135,7 @@
     return true;
 }
 
-static bool compileQmlFile(const QString &inputFileName, const QString &outputFileName, QV4::EvalISelFactory *iselFactory, const QString &targetABI, Error *error)
->>>>>>> 1bb9c7b5
+static bool compileQmlFile(const QString &inputFileName, const QString &outputFileName, const QString &targetABI, Error *error)
 {
     QmlIR::Document irDocument(/*debugMode*/false);
     irDocument.jsModule.targetABI = targetABI;
