/****************************************************************************
**
** Copyright (C) 2016 The Qt Company Ltd.
** Contact: https://www.qt.io/licensing/
**
** This file is part of the tools applications of the Qt Toolkit.
**
** $QT_BEGIN_LICENSE:GPL-EXCEPT$
** Commercial License Usage
** Licensees holding valid commercial Qt licenses may use this file in
** accordance with the commercial license agreement provided with the
** Software or, alternatively, in accordance with the terms contained in
** a written agreement between you and The Qt Company. For licensing terms
** and conditions see https://www.qt.io/terms-conditions. For further
** information use the contact form at https://www.qt.io/contact-us.
**
** GNU General Public License Usage
** Alternatively, this file may be used under the terms of the GNU
** General Public License version 3 as published by the Free Software
** Foundation with exceptions as appearing in the file LICENSE.GPL3-EXCEPT
** included in the packaging of this file. Please review the following
** information to ensure the GNU General Public License requirements will
** be met: https://www.gnu.org/licenses/gpl-3.0.html.
**
** $QT_END_LICENSE$
**
****************************************************************************/

#ifndef SPLINEEDITOR_H
#define SPLINEEDITOR_H

#include <QWidget>
#include <QMenu>
#include <QAction>
#include <QScrollArea>

#include <QEasingCurve>
#include <QHash>

class SegmentProperties;

class SplineEditor : public QWidget
{
    Q_OBJECT

     Q_PROPERTY(QEasingCurve easingCurve READ easingCurve WRITE setEasingCurve NOTIFY easingCurveChanged);

public:
    explicit SplineEditor(QWidget *parent = 0);
    QString generateCode();
    QStringList presetNames() const;
    QWidget *pointListWidget();

    void setControlPoint(int index, const QPointF &point)
    {
        m_controlPoints[index] = point;
        update();
    }

    void setSmooth(int index, bool smooth)
    {
        m_smoothAction->setChecked(smooth);
        smoothPoint(index * 3 + 2);
        //update();
    }

signals:
    void easingCurveChanged();
    void easingCurveCodeChanged(const QString &code);


public slots:
    void setEasingCurve(const QEasingCurve &easingCurve);
    void setPreset(const QString &name);
    void setEasingCurve(const QString &code);

protected:
<<<<<<< HEAD
    void paintEvent(QPaintEvent *) override;
    void mousePressEvent(QMouseEvent *) override;
    void mouseMoveEvent(QMouseEvent *) override;
    void mouseReleaseEvent(QMouseEvent *) override;
#ifndef QT_NO_CONTEXTMENU
    void contextMenuEvent(QContextMenuEvent *) override;
#endif // QT_NO_CONTEXTMENU
=======
    void paintEvent(QPaintEvent *);
    void mousePressEvent(QMouseEvent *);
    void mouseMoveEvent(QMouseEvent *);
    void mouseReleaseEvent(QMouseEvent *);
#if QT_CONFIG(contextmenu)
    void contextMenuEvent(QContextMenuEvent *);
#endif // contextmenu
>>>>>>> 16c81bb0

    void invalidate();
    void invalidateSmoothList();
    void invalidateSegmentProperties();

    QEasingCurve easingCurve() const
    { return m_easingCurve; }

    QHash<QString, QEasingCurve> presets() const;

private:
    int findControlPoint(const QPoint &point);
    bool isSmooth(int i) const;

    void smoothPoint( int index);
    void cornerPoint( int index);
    void deletePoint(int index);
    void addPoint(const QPointF point);

    void initPresets();

    void setupPointListWidget();

    bool isControlPointSmooth(int i) const;

    QEasingCurve m_easingCurve;
    QVector<QPointF> m_controlPoints;
    QVector<bool> m_smoothList;
    int m_numberOfSegments;
    int m_activeControlPoint;
    bool m_mouseDrag;
    QPoint m_mousePress;
    QHash<QString, QEasingCurve> m_presets;

    QMenu *m_pointContextMenu;
    QMenu *m_curveContextMenu;
    QAction *m_deleteAction;
    QAction *m_smoothAction;
    QAction *m_cornerAction;
    QAction *m_addPoint;

    QScrollArea *m_pointListWidget;

    QList<SegmentProperties*> m_segmentProperties;
    bool m_block;
};

#endif // SPLINEEDITOR_H<|MERGE_RESOLUTION|>--- conflicted
+++ resolved
@@ -75,23 +75,13 @@
     void setEasingCurve(const QString &code);
 
 protected:
-<<<<<<< HEAD
     void paintEvent(QPaintEvent *) override;
     void mousePressEvent(QMouseEvent *) override;
     void mouseMoveEvent(QMouseEvent *) override;
     void mouseReleaseEvent(QMouseEvent *) override;
-#ifndef QT_NO_CONTEXTMENU
+#if QT_CONFIG(contextmenu)
     void contextMenuEvent(QContextMenuEvent *) override;
-#endif // QT_NO_CONTEXTMENU
-=======
-    void paintEvent(QPaintEvent *);
-    void mousePressEvent(QMouseEvent *);
-    void mouseMoveEvent(QMouseEvent *);
-    void mouseReleaseEvent(QMouseEvent *);
-#if QT_CONFIG(contextmenu)
-    void contextMenuEvent(QContextMenuEvent *);
 #endif // contextmenu
->>>>>>> 16c81bb0
 
     void invalidate();
     void invalidateSmoothList();
