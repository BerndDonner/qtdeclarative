/****************************************************************************
**
** Copyright (C) 2016 The Qt Company Ltd.
** Contact: https://www.qt.io/licensing/
**
** This file is part of the V4VM module of the Qt Toolkit.
**
** $QT_BEGIN_LICENSE:GPL-EXCEPT$
** Commercial License Usage
** Licensees holding valid commercial Qt licenses may use this file in
** accordance with the commercial license agreement provided with the
** Software or, alternatively, in accordance with the terms contained in
** a written agreement between you and The Qt Company. For licensing terms
** and conditions see https://www.qt.io/terms-conditions. For further
** information use the contact form at https://www.qt.io/contact-us.
**
** GNU General Public License Usage
** Alternatively, this file may be used under the terms of the GNU
** General Public License version 3 as published by the Free Software
** Foundation with exceptions as appearing in the file LICENSE.GPL3-EXCEPT
** included in the packaging of this file. Please review the following
** information to ensure the GNU General Public License requirements will
** be met: https://www.gnu.org/licenses/gpl-3.0.html.
**
** $QT_END_LICENSE$
**
****************************************************************************/

#include "private/qv4object_p.h"
#include "private/qv4runtime_p.h"
#include "private/qv4functionobject_p.h"
#include "private/qv4errorobject_p.h"
#include "private/qv4globalobject_p.h"
#include "private/qv4codegen_p.h"
#if QT_CONFIG(qml_interpreter)
#include "private/qv4isel_moth_p.h"
#include "private/qv4vme_moth_p.h"
#endif
#include "private/qv4objectproto_p.h"
#include "private/qv4isel_p.h"
#include "private/qv4mm_p.h"
#include "private/qv4context_p.h"
#include "private/qv4script_p.h"
#include "private/qv4string_p.h"

#ifdef V4_ENABLE_JIT
#  include "private/qv4isel_masm_p.h"
#else
QT_REQUIRE_CONFIG(qml_interpreter);
#endif // V4_ENABLE_JIT

#include <QtCore/QCoreApplication>
#include <QtCore/QFile>
#include <QtCore/QFileInfo>
#include <QtCore/QDateTime>
#include <private/qqmljsengine_p.h>
#include <private/qqmljslexer_p.h>
#include <private/qqmljsparser_p.h>
#include <private/qqmljsast_p.h>

#include <iostream>

namespace builtins {

using namespace QV4;

struct Print: FunctionObject
{
    struct Data : Heap::FunctionObject {
        void init(ExecutionContext *scope)
        {
            Heap::FunctionObject::init(scope, QStringLiteral("print"));
        }
    };
    V4_OBJECT(FunctionObject)

    static void call(const Managed *, Scope &scope, CallData *callData)
    {
        for (int i = 0; i < callData->argc; ++i) {
            QString s = callData->args[i].toQStringNoThrow();
            if (i)
                std::cout << ' ';
            std::cout << qPrintable(s);
        }
        std::cout << std::endl;
        scope.result = Encode::undefined();
    }
};

DEFINE_OBJECT_VTABLE(Print);

struct GC: public FunctionObject
{
    struct Data : Heap::FunctionObject {
        void init(ExecutionContext *scope)
        {
            Heap::FunctionObject::init(scope, QStringLiteral("gc"));
        }

    };
    V4_OBJECT(FunctionObject)

    static void call(const Managed *m, Scope &scope, CallData *)
    {
        static_cast<const GC *>(m)->engine()->memoryManager->runGC();
        scope.result = Encode::undefined();
    }
};

DEFINE_OBJECT_VTABLE(GC);

} // builtins

static void showException(QV4::ExecutionContext *ctx, const QV4::Value &exception, const QV4::StackTrace &trace)
{
    QV4::Scope scope(ctx);
    QV4::ScopedValue ex(scope, exception);
    QV4::ErrorObject *e = ex->as<QV4::ErrorObject>();
    if (!e) {
        std::cerr << "Uncaught exception: " << qPrintable(ex->toQString()) << std::endl;
    } else {
        QV4::ScopedString m(scope, scope.engine->newString(QStringLiteral("message")));
        QV4::ScopedValue message(scope, e->get(m));
        std::cerr << "Uncaught exception: " << qPrintable(message->toQStringNoThrow()) << std::endl;
    }

    for (const QV4::StackFrame &frame : trace) {
        std::cerr << "    at " << qPrintable(frame.function) << " (" << qPrintable(frame.source);
        if (frame.line >= 0)
            std::cerr << ':' << frame.line;
        std::cerr << ')' << std::endl;
    }
}

int main(int argc, char *argv[])
{
    QCoreApplication app(argc, argv);
    QStringList args = app.arguments();
    args.removeFirst();

    enum {
        use_masm,
        use_moth
    } mode;
#ifdef V4_ENABLE_JIT
    mode = use_masm;
#else
    mode = use_moth;
#endif

    bool runAsQml = false;
    bool cache = false;

    if (!args.isEmpty()) {
        if (args.constFirst() == QLatin1String("--jit")) {
            mode = use_masm;
            args.removeFirst();
        }

#if QT_CONFIG(qml_interpreter)
        if (args.constFirst() == QLatin1String("--interpret")) {
            mode = use_moth;
            args.removeFirst();
        }
#endif

        if (args.constFirst() == QLatin1String("--qml")) {
            runAsQml = true;
            args.removeFirst();
        }

<<<<<<< HEAD
        if (args.constFirst() == QLatin1String("--help")) {
=======
        if (args.first() == QLatin1String("--cache")) {
            cache = true;
            args.removeFirst();
        }

        if (args.first() == QLatin1String("--help")) {
>>>>>>> ef502bd7
            std::cerr << "Usage: qmljs [|--jit|--interpret|--qml] file..." << std::endl;
            return EXIT_SUCCESS;
        }
    }

    switch (mode) {
    case use_masm:
    case use_moth: {
        QV4::EvalISelFactory* iSelFactory = 0;
        if (mode == use_moth) {
#if QT_CONFIG(qml_interpreter)
            iSelFactory = new QV4::Moth::ISelFactory;
#endif
#ifdef V4_ENABLE_JIT
        } else {
            iSelFactory = new QV4::JIT::ISelFactory;
#endif // V4_ENABLE_JIT
        }

        QV4::ExecutionEngine vm(iSelFactory);

        QV4::Scope scope(&vm);
        QV4::ScopedContext ctx(scope, vm.rootContext());

        QV4::ScopedObject print(scope, vm.memoryManager->allocObject<builtins::Print>(vm.rootContext()));
        vm.globalObject->put(QV4::ScopedString(scope, vm.newIdentifier(QStringLiteral("print"))).getPointer(), print);
        QV4::ScopedObject gc(scope, vm.memoryManager->allocObject<builtins::GC>(ctx));
        vm.globalObject->put(QV4::ScopedString(scope, vm.newIdentifier(QStringLiteral("gc"))).getPointer(), gc);

        for (const QString &fn : qAsConst(args)) {
            QFile file(fn);
            if (file.open(QFile::ReadOnly)) {
                QScopedPointer<QV4::Script> script;
                if (cache && QFile::exists(fn + QLatin1Char('c'))) {
                    QQmlRefPointer<QV4::CompiledData::CompilationUnit> unit = iSelFactory->createUnitForLoading();
                    QString error;
                    if (unit->loadFromDisk(QUrl::fromLocalFile(fn), iSelFactory, &error)) {
                        script.reset(new QV4::Script(&vm, nullptr, unit));
                    } else {
                        std::cout << "Error loading" << qPrintable(fn) << "from disk cache:" << qPrintable(error) << std::endl;
                    }
                }
                if (!script) {
                    const QString code = QString::fromUtf8(file.readAll());
                    file.close();

                    script.reset(new QV4::Script(ctx, code, fn));
                    script->parseAsBinding = runAsQml;
                    script->parse();
                }
                QV4::ScopedValue result(scope);
                if (!scope.engine->hasException) {
                    const auto unit = script->compilationUnit;
                    if (cache && unit && !(unit->data->flags & QV4::CompiledData::Unit::StaticData)) {
                        if (unit->data->sourceTimeStamp == 0) {
                            const_cast<QV4::CompiledData::Unit*>(unit->data)->sourceTimeStamp = QFileInfo(fn).lastModified().toMSecsSinceEpoch();
                        }
                        QString saveError;
                        if (!unit->saveToDisk(QUrl::fromLocalFile(fn), &saveError)) {
                            std::cout << "Error saving JS cache file: " << qPrintable(saveError) << std::endl;
                        }
                    }
                    result = script->run();
                }
                if (scope.engine->hasException) {
                    QV4::StackTrace trace;
                    QV4::ScopedValue ex(scope, scope.engine->catchException(&trace));
                    showException(ctx, ex, trace);
                    return EXIT_FAILURE;
                }
                if (!result->isUndefined()) {
                    if (! qgetenv("SHOW_EXIT_VALUE").isEmpty())
                        std::cout << "exit value: " << qPrintable(result->toQString()) << std::endl;
                }
            } else {
                std::cerr << "Error: cannot open file " << fn.toUtf8().constData() << std::endl;
                return EXIT_FAILURE;
            }
        }

        vm.memoryManager->dumpStats();
    } return EXIT_SUCCESS;
    } // switch (mode)
}<|MERGE_RESOLUTION|>--- conflicted
+++ resolved
@@ -169,16 +169,12 @@
             args.removeFirst();
         }
 
-<<<<<<< HEAD
+        if (args.constFirst() == QLatin1String("--cache")) {
+            cache = true;
+            args.removeFirst();
+        }
+
         if (args.constFirst() == QLatin1String("--help")) {
-=======
-        if (args.first() == QLatin1String("--cache")) {
-            cache = true;
-            args.removeFirst();
-        }
-
-        if (args.first() == QLatin1String("--help")) {
->>>>>>> ef502bd7
             std::cerr << "Usage: qmljs [|--jit|--interpret|--qml] file..." << std::endl;
             return EXIT_SUCCESS;
         }
