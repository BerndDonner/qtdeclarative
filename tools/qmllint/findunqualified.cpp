--- conflicted
+++ resolved
@@ -89,18 +89,9 @@
                     uri = uri->next;
                 }
                 path.chop(1);
-<<<<<<< HEAD
-                QString prefix = QLatin1String("");
-                if (import->asToken.isValid()) {
-                    prefix += import->importId + QLatin1Char('.');
-                }
-                importHelper(path, prefix, import->version->version);
-=======
                 importHelper(path,
                              import->asToken.isValid() ? import->importId.toString() : QString(),
-                             import->version->majorVersion,
-                             import->version->minorVersion);
->>>>>>> 869efe4a
+                             import->version->version);
             }
         }
         header = header->next;
