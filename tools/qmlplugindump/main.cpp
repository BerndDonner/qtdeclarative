--- conflicted
+++ resolved
@@ -870,13 +870,9 @@
     QByteArray depencenciesData = importScanner.readAllStandardOutput();
     if (!readDependenciesData(QLatin1String("<outputOfQmlimportscanner>"), depencenciesData,
                              dependencies, QStringList(pluginImportUri), forceQtQuickDependency)) {
-<<<<<<< HEAD
-        std::cerr << "failed to proecess output of qmlimportscanner" << std::endl;
+        std::cerr << "failed to process output of qmlimportscanner" << std::endl;
         if (importScanner.exitCode() != 0)
             std::cerr << importScanner.readAllStandardError().toStdString();
-=======
-        std::cerr << "failed to process output of qmlimportscanner" << std::endl;
->>>>>>> fe5d6966
         return false;
     }
 
