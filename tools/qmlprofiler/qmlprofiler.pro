<<<<<<< HEAD
QT += qml qml-private  network core-private
=======
QT = qml qml-private v8-private network core-private
>>>>>>> e1fc2793

SOURCES += main.cpp \
    qmlprofilerapplication.cpp \
    commandlistener.cpp \
    qqmldebugclient.cpp \
    qmlprofilerdata.cpp \
    qmlprofilerclient.cpp \
    qpacketprotocol.cpp

HEADERS += \
    qmlprofilerapplication.h \
    commandlistener.h \
    constants.h \
    qmlprofilerdata.h \
    qmlprofilerclient.h \
    qmlprofilereventlocation.h \
    qqmldebugclient.h \
    qpacketprotocol.h

load(qt_tool)<|MERGE_RESOLUTION|>--- conflicted
+++ resolved
@@ -1,8 +1,4 @@
-<<<<<<< HEAD
-QT += qml qml-private  network core-private
-=======
-QT = qml qml-private v8-private network core-private
->>>>>>> e1fc2793
+QT = qml qml-private network core-private
 
 SOURCES += main.cpp \
     qmlprofilerapplication.cpp \
